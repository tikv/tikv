--- conflicted
+++ resolved
@@ -88,7 +88,7 @@
 error_code = { path = "components/error_code", default-features = false }
 fail = "0.5"
 file_system = { path = "components/file_system", default-features = false }
-flate2 = {version = "=1.0.11", default-features = false, features = ["zlib"] }
+flate2 = { version = "=1.0.11", default-features = false, features = ["zlib"] }
 futures = { version = "0.3", features = ["thread-pool", "compat"] }
 futures-executor = "0.3.1"
 futures-timer = "3.0"
@@ -181,11 +181,6 @@
 test_util = { path = "components/test_util", default-features = false }
 tokio = { version = "1.17", features = ["macros", "rt-multi-thread", "time"] }
 zipf = "6.1.0"
-<<<<<<< HEAD
-hyper-openssl = "0.9"
-bytes = "1.0"
-=======
->>>>>>> 32f2497b
 
 [patch.crates-io]
 # TODO: remove this when new raft-rs is published.
