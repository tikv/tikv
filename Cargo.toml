--- conflicted
+++ resolved
@@ -348,13 +348,8 @@
 security = { path = "components/security" }
 server = { path = "components/server" }
 service = { path = "components/service" }
-<<<<<<< HEAD
-snap_recovery = { path = "components/snap_recovery" }
-sst_importer = { path = "components/sst_importer" }
-=======
 snap_recovery = { path = "components/snap_recovery", default-features = false }
 sst_importer = { path = "components/sst_importer", default-features = false }
->>>>>>> 172a25c1
 test_backup = { path = "components/test_backup", default-features = false }
 test_coprocessor = { path = "components/test_coprocessor", default-features = false }
 example_coprocessor_plugin = { path = "components/test_coprocessor_plugin/example_plugin" }
