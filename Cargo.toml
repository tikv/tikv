[package]
name = "tikv"
version = "1.0.1"
keywords = ["KV", "distributed-systems", "raft"]
build = "build.rs"

[build-dependencies]
time = "0.1"

[features]
default = []
dev = ["clippy"]
static-link = ["rocksdb/static-link"]
portable = ["rocksdb/portable"]
sse = ["rocksdb/sse"]
mem-profiling = ["jemallocator"]
no-fail = ["fail/no_fail"]

[lib]
name = "tikv"

[[bin]]
name = "tikv-server"

[[bin]]
name = "bench-tikv"
path = "benches/bin/bench-tikv.rs"

[[bin]]
name = "tikv-ctl"

[[bin]]
name = "tikv-fail"

[dependencies]
log = "0.3"
byteorder = "0.5"
rand = "0.3"
quick-error = "0.2"
tempdir = "0.3"
time = "0.1"
toml = "0.4"
libc = "0.2"
crc = "1.2"
fs2 = "0.4"
clippy = {version = "*", optional = true}
protobuf = "1.4"
nix = "0.9.0"
utime = "0.2"
chrono = "0.4"
lazy_static = "0.2.1"
backtrace = "0.2.3"
clap = "2"
url = "1.5"
regex = "0.1"
fnv = "1.0"
sys-info = "0.5.1"
flat_map = "0.0.4"
ordermap = "0.3"
mio = "0.5"
futures = "0.1"
tokio-core = "0.1"
tokio-timer = "0.1"
serde = "1.0"
serde_json = "1.0"
serde_derive = "1.0"
grpcio = "0.1"
rustc-serialize = "0.3"
murmur3 = "0.4.0"
futures-cpupool = "0.1"
<<<<<<< HEAD
thread-id = "3.2"
=======
zipf = "0.2.0"
>>>>>>> ecf81609

[target.'cfg(unix)'.dependencies]
signal = "0.4"

[dependencies.rocksdb]
git = "https://github.com/pingcap/rust-rocksdb.git"

[dependencies.kvproto]
git = "https://github.com/pingcap/kvproto.git"

[dependencies.tipb]
git = "https://github.com/pingcap/tipb.git"

[dependencies.prometheus]
version = "0.3"
default-features = false
features = ["nightly", "push", "process"]

[dependencies.jemallocator]
git = "https://github.com/busyjay/jemallocator.git"
branch = "dev"
features = ["profiling"]
optional = true

[dependencies.fail]
git = "https://github.com/pingcap/fail-rs.git"

[replace]
"protobuf:1.4.1" = { git = "https://github.com/stepancheg/rust-protobuf.git" }

[profile.dev]
opt-level = 0  # Controls the --opt-level the compiler builds with
debug = true   # Controls whether the compiler passes `-g`
codegen-units = 2

# The release profile, used for `cargo build --release`
[profile.release]
opt-level = 3
debug = true<|MERGE_RESOLUTION|>--- conflicted
+++ resolved
@@ -68,11 +68,8 @@
 rustc-serialize = "0.3"
 murmur3 = "0.4.0"
 futures-cpupool = "0.1"
-<<<<<<< HEAD
 thread-id = "3.2"
-=======
 zipf = "0.2.0"
->>>>>>> ecf81609
 
 [target.'cfg(unix)'.dependencies]
 signal = "0.4"
