[package]
name = "tikv"
version = "0.9.0"
keywords = ["KV", "distributed-systems", "raft"]
build = "build.rs"

[build-dependencies]
time = "0.1"

[features]
default = []
dev = ["clippy"]
static-link = ["rocksdb/static-link"]
portable = ["rocksdb/portable"]
sse = ["rocksdb/sse"]
mem-profiling = ["jemallocator"]

[lib]
name = "tikv"

[[bin]]
name = "tikv-server"

[[bin]]
name = "bench-tikv"
path = "benches/bin/bench-tikv.rs"

[[bin]]
name = "tikv-ctl"

[[test]]
name = "tests"

[dependencies]
log = "0.3"
byteorder = "0.5"
rand = "0.3"
quick-error = "0.2"
tempdir = "0.3"
time = "0.1"
toml = "0.4"
libc = "0.2"
crc = "1.2"
fs2 = "0.4"
clippy = {version = "*", optional = true}
protobuf = "1.4"
nix = "0.6.0"
utime = "0.1"
chrono = "0.4"
lazy_static = "0.2.1"
backtrace = "0.2.3"
clap = "2"
url = "1.2"
regex = "0.1"
fnv = "1.0"
sys-info = "0.4.1"
flat_map = "0.0.4"
mio = "0.5"
futures = "0.1"
tokio-core = "0.1"
tokio-timer = "0.1"
serde = "1.0"
serde_json = "1.0"
serde_derive = "1.0"
grpcio = "0.1"
rustc-serialize = "0.3"
<<<<<<< HEAD
murmur3 = "0.4.0"
=======
futures-cpupool = "0.1"
>>>>>>> 9136e2e0

[target.'cfg(unix)'.dependencies]
signal = "0.2"

[dependencies.rocksdb]
git = "https://github.com/pingcap/rust-rocksdb.git"

[dependencies.kvproto]
git = "https://github.com/pingcap/kvproto.git"

[dependencies.tipb]
git = "https://github.com/pingcap/tipb.git"

[dependencies.prometheus]
version = "0.3"
default-features = false
features = ["nightly", "push", "process"]

[dependencies.jemallocator]
git = "https://github.com/busyjay/jemallocator.git"
branch = "dev"
features = ["profiling"]
optional = true

[profile.dev]
opt-level = 0  # Controls the --opt-level the compiler builds with
debug = true   # Controls whether the compiler passes `-g`
codegen-units = 2

# The release profile, used for `cargo build --release`
[profile.release]
opt-level = 3
debug = true<|MERGE_RESOLUTION|>--- conflicted
+++ resolved
@@ -64,11 +64,8 @@
 serde_derive = "1.0"
 grpcio = "0.1"
 rustc-serialize = "0.3"
-<<<<<<< HEAD
 murmur3 = "0.4.0"
-=======
 futures-cpupool = "0.1"
->>>>>>> 9136e2e0
 
 [target.'cfg(unix)'.dependencies]
 signal = "0.2"
