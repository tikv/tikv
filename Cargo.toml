[package]
name = "tikv"
version = "7.6.0-alpha"
authors = ["The TiKV Authors"]
description = "A distributed transactional key-value database powered by Rust and Raft"
license = "Apache-2.0"
keywords = ["KV", "distributed-systems", "raft"]
homepage = "https://tikv.org"
repository = "https://github.com/tikv/tikv/"
readme = "README.md"
edition = "2021"
publish = false

[features]
default = ["test-engine-kv-rocksdb", "test-engine-raft-raft-engine", "cloud-aws", "cloud-gcp", "cloud-azure"]
trace-tablet-lifetime = ["engine_rocks/trace-lifetime"]
tcmalloc = ["tikv_alloc/tcmalloc"]
jemalloc = ["tikv_alloc/jemalloc", "engine_rocks/jemalloc"]
mimalloc = ["tikv_alloc/mimalloc"]
snmalloc = ["tikv_alloc/snmalloc"]
portable = ["engine_rocks/portable"]
sse = ["engine_rocks/sse"]
mem-profiling = ["tikv_alloc/mem-profiling"]
failpoints = ["fail/failpoints", "raftstore/failpoints", "tikv_util/failpoints", "engine_rocks/failpoints", "raft_log_engine/failpoints"]
cloud-aws = ["encryption_export/cloud-aws"]
cloud-gcp = ["encryption_export/cloud-gcp"]
cloud-azure = ["encryption_export/cloud-azure"]
testexport = ["raftstore/testexport", "api_version/testexport", "causal_ts/testexport", "engine_traits/testexport", "engine_rocks/testexport", "engine_panic/testexport"]
test-engine-kv-rocksdb = ["engine_test/test-engine-kv-rocksdb"]
test-engine-raft-raft-engine = ["engine_test/test-engine-raft-raft-engine"]
test-engines-rocksdb = ["engine_test/test-engines-rocksdb"]
test-engines-panic = ["engine_test/test-engines-panic"]
pprof-fp = ["pprof/frame-pointer"]
openssl-vendored = [
  "openssl/vendored",
  "hyper-tls/vendored",
  # NB: the "openssl" feature does not make grpcio-sys v0.10 depends on
  # openssl-sys, and it can not find the static openssl built by openssl-sys.
  # Enabling "grpcio/openssl-vendored" explicitly makes grpcio-sys depends on
  # openssl-sys and correctly links to the static openssl.
  "grpcio/openssl-vendored",
  # NB: Enable SM4 support if OpenSSL is built from source and statically linked.
  "encryption_export/sm4",
]

# for testing configure propegate to other crates
# https://stackoverflow.com/questions/41700543/can-we-share-test-utilites-between-crates
testing = []

[lib]
name = "tikv"

[dependencies]
anyhow = "1.0"
api_version = { workspace = true }
async-stream = "0.2"
async-trait = "0.1"
backtrace = "0.3"
batch-system = { workspace = true }
byteorder = "1.2"
case_macros = { workspace = true }
causal_ts = { workspace = true }
chrono = "0.4"
codec = { workspace = true }
collections = { workspace = true }
concurrency_manager = { workspace = true }
coprocessor_plugin_api = { workspace = true }
crc32fast = "1.2"
crc64fast = "0.1"
crossbeam = "0.8"
dashmap = "5"
encryption_export = { workspace = true }
engine_panic = { workspace = true }
engine_rocks = { workspace = true }
engine_test = { workspace = true }
engine_traits = { workspace = true }
engine_traits_tests = { workspace = true }
error_code = { workspace = true }
fail = "0.5"
file_system = { workspace = true }
fips = { workspace = true }
flate2 = { version = "1.0", default-features = false, features = ["zlib"] }
futures = { version = "0.3", features = ["thread-pool", "compat"] }
futures-executor = "0.3.1"
futures-timer = "3.0"
futures-util = { version = "0.3.1", default-features = false, features = ["io", "async-await"] }
fxhash = "0.2.1"
getset = "0.1"
grpcio = { workspace = true }
grpcio-health = { workspace = true }
hex = "0.4"
http = "0"
hyper = { version = "0.14", features = ["full"] }
hyper-tls = "0.5"
into_other = { workspace = true }
itertools = "0.10"
keyed_priority_queue = "0.4"
keys = { workspace = true }
kvproto = { workspace = true }
lazy_static = "1.3"
libc = "0.2"
libloading = "0.7"
log = { version = "0.4", features = ["max_level_trace", "release_max_level_debug"] }
log_wrappers = { workspace = true }
match-template = "0.0.1"
memory_trace_macros = { workspace = true }
mime = "0.3.13"
more-asserts = "0.2"
mur3 = "0.1"
nom = { version = "5.1.0", default-features = false, features = ["std"] }
notify = "4"
num-traits = "0.2.14"
num_cpus = "1"
online_config = { workspace = true }
openssl = { workspace = true }
parking_lot = "0.12"
paste = "1.0"
pd_client = { workspace = true }
pin-project = "1.0"
pnet_datalink = "0.23"
pprof = { version = "0.11", default-features = false, features = ["flamegraph", "protobuf-codec"] }
prometheus = { version = "0.13", features = ["nightly"] }
prometheus-static-metric = "0.5"
protobuf = { version = "2.8", features = ["bytes"] }
raft = { workspace = true }
raft_log_engine = { workspace = true }
raftstore = { workspace = true, features = ["engine_rocks"] }
raftstore-v2 = { workspace = true }
rand = "0.7.3"
regex = "1.3"
resource_control = { workspace = true }
resource_metering = { workspace = true }
rev_lines = "0.2.1"
seahash = "4.1.0"
security = { workspace = true }
semver = "0.11"
serde = { version = "1.0", features = ["derive"] }
serde_derive = "1.0"
serde_ignored = "0.1"
serde_json = { version = "1.0", features = ["preserve_order"] }
service = { workspace = true }
slog = { workspace = true }
slog-global = { workspace = true }
smallvec = "1.4"
sst_importer = { workspace = true }
strum = { version = "0.20", features = ["derive"] }
sync_wrapper = "0.1.1"
sysinfo = "0.26"
tempfile = "3.0"
thiserror = "1.0"
tidb_query_aggr = { workspace = true }
tidb_query_common = { workspace = true }
tidb_query_datatype = { workspace = true }
tidb_query_executors = { workspace = true }
tidb_query_expr = { workspace = true }
tikv_alloc = { workspace = true }
tikv_kv = { workspace = true }
tikv_util = { workspace = true }
time = "0.1"
tipb = { workspace = true }
tokio = { version = "1.17", features = ["full"] }
tokio-openssl = "0.6"
tokio-timer = { workspace = true }
toml = "0.5"
tracing-active-tree = { workspace = true }
tracker = { workspace = true }
txn_types = { workspace = true }
url = "2"
uuid = { version = "0.8.1", features = ["serde", "v4"] }
walkdir = "2"
yatp = { workspace = true }

[dev-dependencies]
api_version = { workspace = true, features = ["testexport"] }
example_coprocessor_plugin = { workspace = true } # should be a binary dependency
hyper-openssl = "0.9"
panic_hook = { workspace = true }
raftstore = { workspace = true, features = ["testexport"] }
reqwest = { version = "0.11", features = ["blocking"] }
test_sst_importer = { workspace = true }
test_util = { workspace = true }
tokio = { version = "1.17", features = ["macros", "rt-multi-thread", "time"] }
zipf = "6.1.0"

[patch.crates-io]
# TODO: remove this when new raft-rs is published.
raft = { git = "https://github.com/tikv/raft-rs", branch = "master" }
raft-proto = { git = "https://github.com/tikv/raft-rs", branch = "master" }
protobuf = { git = "https://github.com/pingcap/rust-protobuf", branch = "v2.8" }
protobuf-codegen = { git = "https://github.com/pingcap/rust-protobuf", branch = "v2.8" }

# TODO: remove this replacement after rusoto_s3 truly supports virtual-host style (https://github.com/rusoto/rusoto/pull/1823).
rusoto_core = { git = "https://github.com/tikv/rusoto", branch = "gh1482-s3-addr-styles" }
rusoto_credential = { git = "https://github.com/tikv/rusoto", branch = "gh1482-s3-addr-styles" }
rusoto_kms = { git = "https://github.com/tikv/rusoto", branch = "gh1482-s3-addr-styles" }
rusoto_mock = { git = "https://github.com/tikv/rusoto", branch = "gh1482-s3-addr-styles" }
rusoto_s3 = { git = "https://github.com/tikv/rusoto", branch = "gh1482-s3-addr-styles" }
rusoto_sts = { git = "https://github.com/tikv/rusoto", branch = "gh1482-s3-addr-styles" }

snappy-sys = { git = "https://github.com/busyjay/rust-snappy.git", branch = "static-link" }

# remove this when https://github.com/danburkert/fs2-rs/pull/42 is merged.
fs2 = { git = "https://github.com/tabokie/fs2-rs", branch = "tikv" }

# Remove this when a new version is release. We need to solve rust-lang/cmake-rs#143.
cmake = { git = "https://github.com/rust-lang/cmake-rs" }

sysinfo ={ git = "https://github.com/tikv/sysinfo", branch = "0.26-fix-cpu" }

[target.'cfg(target_os = "linux")'.dependencies]
procinfo = { git = "https://github.com/tikv/procinfo-rs", rev = "7693954bd1dd86eb1709572fd7b62fd5f7ff2ea1" }
# When you modify TiKV cooperatively with kvproto, this will be useful to submit the PR to TiKV and the PR to
# kvproto at the same time.
# After the PR to kvproto is merged, remember to comment this out and run `cargo update -p kvproto`.
# [patch.'https://github.com/pingcap/kvproto']
# kvproto = { git = "https://github.com/your_github_id/kvproto", branch = "your_branch" }
#
# After the PR to rust-rocksdb is merged, remember to comment this out and run `cargo update -p rocksdb`.
# [patch.'https://github.com/tikv/rust-rocksdb']
# rocksdb = { git = "https://github.com/your_github_id/rust-rocksdb", branch = "your_branch" }

[workspace]
# See https://github.com/rust-lang/rfcs/blob/master/text/2957-cargo-features2.md
# Without resolver = 2, using `cargo build --features x` to build `cmd`
# will _not_ propagate the feature `x` into `cmd`'s direct dependencies.
resolver = "2"
members = [
  "cmd/tikv-ctl",
  "cmd/tikv-server",
  "components/api_version",
  "components/backup",
  "components/backup-stream",
  "components/batch-system",
  "components/case_macros",
  "components/causal_ts",
  "components/cdc",
  "components/cloud",
  "components/cloud/aws",
  "components/cloud/azure",
  "components/cloud/gcp",
  "components/codec",
  "components/collections",
  "components/concurrency_manager",
  "components/coprocessor_plugin_api",
  "components/encryption",
  "components/encryption/export",
  "components/engine_rocks_helper",
# Only enable tirocks in local development, otherwise it can slow down compilation.
# TODO: always enable tirocks and remove engine_rocks.
#  "components/engine_tirocks",
  "components/error_code",
  "components/external_storage",
  "components/file_system",
  "components/fips",
  "components/into_other",
  "components/keys",
  "components/log_wrappers",
  "components/online_config",
  "components/panic_hook",
  "components/pd_client",
  "components/profiler",
  "components/raftstore",
  "components/raftstore-v2",
  "components/resolved_ts",
  "components/resource_control",
  "components/resource_metering",
  "components/security",
  "components/server",
  "components/service",
  "components/snap_recovery",
  "components/sst_importer",
  "components/test_backup",
  "components/test_coprocessor",
  "components/test_coprocessor_plugin/example_plugin",
  "components/test_pd",
  "components/test_pd_client",
  "components/test_raftstore",
  "components/test_raftstore-v2",
  "components/test_raftstore_macro",
  "components/test_sst_importer",
  "components/test_storage",
  "components/test_util",
  "components/tidb_query_aggr",
  "components/tidb_query_codegen",
  "components/tidb_query_common",
  "components/tidb_query_datatype",
  "components/tidb_query_executors",
  "components/tidb_query_expr",
  "components/tikv_alloc",
  "components/tikv_kv",
  "components/tikv_util",
  "components/tipb_helper",
  "components/tracker",
  "components/txn_types",
  "fuzz",
  "fuzz/fuzzer-afl",
  "fuzz/fuzzer-honggfuzz",
  "fuzz/fuzzer-libfuzzer",
  "tests",
]
default-members = ["cmd/tikv-server", "cmd/tikv-ctl"]

[workspace.dependencies]
api_version = { path = "components/api_version" }
aws = { path = "components/cloud/aws" }
azure = { path = "components/cloud/azure" }
backup = { path = "components/backup", default-features = false }
backup-stream = { path = "components/backup-stream", default-features = false }
batch-system = { path = "components/batch-system" }
case_macros = { path = "components/case_macros" }
causal_ts = { path = "components/causal_ts" }
cdc = { path = "components/cdc", default-features = false }
cloud = { path = "components/cloud" }
codec = { path = "components/codec" }
collections = { path = "components/collections" }
concurrency_manager = { path = "components/concurrency_manager" }
coprocessor_plugin_api = { path = "components/coprocessor_plugin_api" }
encryption = { path = "components/encryption" }
encryption_export = { path = "components/encryption/export" }
engine_panic = { path = "components/engine_panic" }
engine_rocks = { path = "components/engine_rocks" }
engine_rocks_helper = { path = "components/engine_rocks_helper" }
engine_test = { path = "components/engine_test", default-features = false }
engine_traits = { path = "components/engine_traits" }
engine_traits_tests = { path = "components/engine_traits_tests", default-features = false }
error_code = { path = "components/error_code" }
external_storage = { path = "components/external_storage" }
file_system = { path = "components/file_system" }
fips = { path = "components/fips" }
gcp = { path = "components/cloud/gcp" }
into_other = { path = "components/into_other" }
keys = { path = "components/keys" }
log_wrappers = { path = "components/log_wrappers" }
memory_trace_macros = { path = "components/memory_trace_macros" }
online_config = { path = "components/online_config" }
panic_hook = { path = "components/panic_hook" }
pd_client = { path = "components/pd_client" }
profiler = { path = "components/profiler" }
raft_log_engine = { path = "components/raft_log_engine" }
raftstore = { path = "components/raftstore", default-features = false }
raftstore-v2 = { path = "components/raftstore-v2", default-features = false }
resolved_ts = { path = "components/resolved_ts" }
resource_control = { path = "components/resource_control" }
resource_metering = { path = "components/resource_metering" }
security = { path = "components/security" }
server = { path = "components/server" }
service = { path = "components/service" }
snap_recovery = { path = "components/snap_recovery", default-features = false }
sst_importer = { path = "components/sst_importer", default-features = false }
test_backup = { path = "components/test_backup" }
test_coprocessor = { path = "components/test_coprocessor", default-features = false }
example_coprocessor_plugin = { path = "components/test_coprocessor_plugin/example_plugin" }
test_pd = { path = "components/test_pd" }
test_pd_client = { path = "components/test_pd_client" }
test_raftstore = { path = "components/test_raftstore", default-features = false }
test_raftstore-v2 = { path = "components/test_raftstore-v2", default-features = false }
test_raftstore_macro = { path = "components/test_raftstore_macro" }
test_sst_importer = { path = "components/test_sst_importer" }
test_storage = { path = "components/test_storage", default-features = false }
test_util = { path = "components/test_util" }
tidb_query_aggr = { path = "components/tidb_query_aggr" }
tidb_query_codegen = { path = "components/tidb_query_codegen" }
tidb_query_common = { path = "components/tidb_query_common" }
tidb_query_datatype = { path = "components/tidb_query_datatype" }
tidb_query_executors = { path = "components/tidb_query_executors" }
tidb_query_expr = { path = "components/tidb_query_expr" }
tikv = { path = ".", default-features = false }
tikv_alloc = { path = "components/tikv_alloc" }
tikv_kv = { path = "components/tikv_kv", default-features = false }
tikv_util = { path = "components/tikv_util" }
tipb_helper = { path = "components/tipb_helper" }
tracker = { path = "components/tracker" }
txn_types = { path = "components/txn_types" }
# External libs
raft = { version = "0.7.0", default-features = false, features = ["protobuf-codec"] }
grpcio = { version = "0.10.4", default-features = false, features = ["openssl", "protobuf-codec", "nightly"] }
grpcio-health = { version = "0.10.4", default-features = false, features = ["protobuf-codec"] }
tipb = { git = "https://github.com/pingcap/tipb.git" }
kvproto = { git = "https://github.com/pingcap/kvproto.git" }
yatp = { git = "https://github.com/tikv/yatp.git", branch = "master" }
tokio-timer = { git = "https://github.com/tikv/tokio", branch = "tokio-timer-hotfix" }
tokio-executor = { git = "https://github.com/tikv/tokio", branch = "tokio-timer-hotfix" }
slog = { version = "2.3", features = ["max_level_trace", "release_max_level_debug"] }
slog-global = { version = "0.1", git = "https://github.com/breeswish/slog-global.git", rev = "d592f88e4dbba5eb439998463054f1a44fbf17b9" }
<<<<<<< HEAD
tracing-active-tree = { git = "https://github.com/tikv/tracing-active-tree.git", rev = "a71f8f8148f88ab759deb6d3e1d62d07ab218347" }
=======
openssl = "0.10"
openssl-sys = "0.9"
>>>>>>> a0dbe2d0

[profile.dev.package.grpcio-sys]
debug = false
opt-level = 1

[profile.dev.package.librocksdb_sys]
debug = false
opt-level = 1

[profile.dev.package.libtitan_sys]
debug = false
opt-level = 1

[profile.dev.package.tests]
debug = 1
opt-level = 1

[profile.dev]
opt-level = 0
debug = 0
codegen-units = 4
lto = false
incremental = true
panic = 'unwind'
debug-assertions = true
overflow-checks = false
rpath = false

[profile.release]
opt-level = 3
debug = false
codegen-units = 1
lto = "thin"
incremental = false
panic = 'unwind'
debug-assertions = false
overflow-checks = false
rpath = false

[profile.release.package.server]
opt-level = 1
codegen-units = 4

[profile.test]
opt-level = 0
debug = 0
codegen-units = 16
lto = false
incremental = true
debug-assertions = true
overflow-checks = true
rpath = false

# The benchmark profile is identical to release, except that lto = false
[profile.bench]
opt-level = 3
debug = false
codegen-units = 1
lto = 'thin'
incremental = false
debug-assertions = false
overflow-checks = false
rpath = false<|MERGE_RESOLUTION|>--- conflicted
+++ resolved
@@ -382,12 +382,9 @@
 tokio-executor = { git = "https://github.com/tikv/tokio", branch = "tokio-timer-hotfix" }
 slog = { version = "2.3", features = ["max_level_trace", "release_max_level_debug"] }
 slog-global = { version = "0.1", git = "https://github.com/breeswish/slog-global.git", rev = "d592f88e4dbba5eb439998463054f1a44fbf17b9" }
-<<<<<<< HEAD
 tracing-active-tree = { git = "https://github.com/tikv/tracing-active-tree.git", rev = "a71f8f8148f88ab759deb6d3e1d62d07ab218347" }
-=======
 openssl = "0.10"
 openssl-sys = "0.9"
->>>>>>> a0dbe2d0
 
 [profile.dev.package.grpcio-sys]
 debug = false
