--- conflicted
+++ resolved
@@ -104,11 +104,7 @@
 hybrid_engine = { workspace = true }
 hyper = { version = "0.14", features = ["full"] }
 hyper-tls = "0.5"
-<<<<<<< HEAD
-=======
 in_memory_engine = { workspace = true }
-into_other = { workspace = true }
->>>>>>> 7b490986
 itertools = "0.10"
 keyed_priority_queue = "0.4"
 keys = { workspace = true }
