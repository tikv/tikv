--- conflicted
+++ resolved
@@ -85,12 +85,6 @@
 raft = { version = "0.6.0-alpha" , default-features = false }
 rand = "0.6.5"
 regex = "1.3"
-<<<<<<< HEAD
-derive-new = "0.5"
-tipb = { git = "https://github.com/pingcap/tipb.git" }
-kvproto = { git = "https://github.com/hicqu/kvproto.git", branch = "follower-read-with-applied" }
-
-=======
 rev_lines = "0.2.1"
 serde = "1.0"
 serde_derive = "1.0"
@@ -106,7 +100,6 @@
 tempfile = "3.0"
 test_util = { path = "components/test_util" }
 tidb_query = { path = "components/tidb_query" }
->>>>>>> 7f17c967
 tikv_alloc = { path = "components/tikv_alloc", default-features = false }
 tikv_util = { path = "components/tikv_util" }
 time = "0.1"
