--- conflicted
+++ resolved
@@ -121,10 +121,6 @@
 parking_lot = "0.12"
 paste = "1.0"
 pd_client = { path = "components/pd_client", default-features = false }
-<<<<<<< HEAD
-case_macros = { path = "components/case_macros" }
-=======
->>>>>>> 51dc281f
 pin-project = "1.0"
 pnet_datalink = "0.23"
 prometheus = { version = "0.13", features = ["nightly"] }
