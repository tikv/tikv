[package]
name = "tikv"
version = "8.2.0-alpha"
authors = ["The TiKV Authors"]
description = "A distributed transactional key-value database powered by Rust and Raft"
license = "Apache-2.0"
keywords = ["KV", "distributed-systems", "raft"]
homepage = "https://tikv.org"
repository = "https://github.com/tikv/tikv/"
readme = "README.md"
edition = "2021"
publish = false

[features]
default = [
  "test-engine-kv-rocksdb",
  "test-engine-raft-raft-engine",
]
trace-tablet-lifetime = ["engine_rocks/trace-lifetime"]
tcmalloc = ["tikv_alloc/tcmalloc"]
jemalloc = ["tikv_alloc/jemalloc", "engine_rocks/jemalloc"]
mimalloc = ["tikv_alloc/mimalloc"]
snmalloc = ["tikv_alloc/snmalloc"]
portable = ["engine_rocks/portable"]
sse = ["engine_rocks/sse"]
mem-profiling = ["tikv_alloc/mem-profiling"]
failpoints = [
  "fail/failpoints",
  "raftstore/failpoints",
  "tikv_util/failpoints",
  "engine_rocks/failpoints",
  "raft_log_engine/failpoints",
]
testexport = [
  "raftstore/testexport",
  "api_version/testexport",
  "causal_ts/testexport",
  "engine_traits/testexport",
  "engine_rocks/testexport",
  "engine_panic/testexport",
  "hybrid_engine/testexport",
]
test-engine-kv-rocksdb = ["engine_test/test-engine-kv-rocksdb"]
test-engine-raft-raft-engine = ["engine_test/test-engine-raft-raft-engine"]
test-engines-rocksdb = ["engine_test/test-engines-rocksdb"]
test-engines-panic = ["engine_test/test-engines-panic"]
pprof-fp = ["pprof/frame-pointer"]
openssl-vendored = [
  "openssl/vendored",
  "hyper-tls/vendored",
  # NB: the "openssl" feature does not make grpcio-sys v0.10 depends on
  # openssl-sys, and it can not find the static openssl built by openssl-sys.
  # Enabling "grpcio/openssl-vendored" explicitly makes grpcio-sys depends on
  # openssl-sys and correctly links to the static openssl.
  "grpcio/openssl-vendored",
  # NB: Enable SM4 support if OpenSSL is built from source and statically linked.
  "encryption_export/sm4",
]

# for testing configure propegate to other crates
# https://stackoverflow.com/questions/41700543/can-we-share-test-utilites-between-crates
testing = []

[lib]
name = "tikv"

[dependencies]
anyhow = "1.0"
api_version = { workspace = true }
async-stream = "0.2"
async-trait = "0.1"
backtrace = "0.3"
batch-system = { workspace = true }
byteorder = "1.2"
case_macros = { workspace = true }
causal_ts = { workspace = true }
chrono = { workspace = true }
codec = { workspace = true }
collections = { workspace = true }
concurrency_manager = { workspace = true }
coprocessor_plugin_api = { workspace = true }
crc32fast = "1.2"
crc64fast = "0.1"
crossbeam = "0.8"
crypto = { workspace = true }
dashmap = "5"
encryption_export = { workspace = true }
engine_panic = { workspace = true }
engine_rocks = { workspace = true }
engine_traits = { workspace = true }
error_code = { workspace = true }
fail = "0.5"
file_system = { workspace = true }
flate2 = { version = "1.0", default-features = false, features = ["zlib"] }
futures = { version = "0.3", features = ["thread-pool", "compat"] }
futures-executor = "0.3.1"
futures-timer = "3.0"
futures-util = { version = "0.3.1", default-features = false, features = [
  "io",
  "async-await",
] }
fxhash = "0.2.1"
getset = "0.1"
grpcio = { workspace = true }
grpcio-health = { workspace = true }
health_controller = { workspace = true }
hex = "0.4"
http = "0"
hybrid_engine = { workspace = true }
hyper = { version = "0.14", features = ["full"] }
hyper-tls = "0.5"
into_other = { workspace = true }
itertools = "0.10"
keyed_priority_queue = "0.4"
keys = { workspace = true }
kvproto = { workspace = true }
lazy_static = "1.3"
libc = "0.2"
libloading = "0.7"
log = { version = "0.4", features = [
  "max_level_trace",
  "release_max_level_debug",
] }
log_wrappers = { workspace = true }
match-template = "0.0.1"
memory_trace_macros = { workspace = true }
mime = "0.3.13"
more-asserts = "0.2"
mur3 = "0.1"
nom = { version = "5.1.0", default-features = false, features = ["std"] }
notify = "4"
num-traits = "0.2.14"
num_cpus = "1"
online_config = { workspace = true }
openssl = { workspace = true }
parking_lot = "0.12"
paste = "1.0"
pd_client = { workspace = true }
pin-project = "1.0"
pnet_datalink = "0.23"
pprof = { version = "0.13", default-features = false, features = [
  "flamegraph",
  "protobuf-codec",
] }
prometheus = { version = "0.13", features = ["nightly"] }
prometheus-static-metric = "0.5"
protobuf = { version = "2.8", features = ["bytes"] }
raft = { workspace = true }
raft_log_engine = { workspace = true }
raftstore = { workspace = true, features = ["engine_rocks"] }
raftstore-v2 = { workspace = true }
rand = "0.7.3"
regex = "1.3"
region_cache_memory_engine = { workspace = true }
resource_control = { workspace = true }
resource_metering = { workspace = true }
rev_lines = "0.2.1"
seahash = "4.1.0"
security = { workspace = true }
semver = "0.11"
serde = { version = "1.0", features = ["derive"] }
serde_derive = "1.0"
serde_ignored = "0.1"
serde_json = { version = "1.0", features = ["preserve_order"] }
service = { workspace = true }
slog = { workspace = true }
slog-global = { workspace = true }
smallvec = "1.4"
sst_importer = { workspace = true }
strum = { version = "0.20", features = ["derive"] }
sync_wrapper = "0.1.1"
sysinfo = "0.26"
tempfile = "3.0"
thiserror = "1.0"
tidb_query_aggr = { workspace = true }
tidb_query_common = { workspace = true }
tidb_query_datatype = { workspace = true }
tidb_query_executors = { workspace = true }
tidb_query_expr = { workspace = true }
tikv_alloc = { workspace = true }
tikv_kv = { workspace = true }
tikv_util = { workspace = true }
time = { workspace = true }
tipb = { workspace = true }
tokio = { version = "1.17", features = ["full"] }
tokio-openssl = "0.6"
tokio-timer = { workspace = true }
toml = "0.5"
tracing-active-tree = { workspace = true }
tracker = { workspace = true }
txn_types = { workspace = true }
url = "2"
uuid = { version = "0.8.1", features = ["serde", "v4"] }
walkdir = "2"
yatp = { workspace = true }

[dev-dependencies]
api_version = { workspace = true, features = ["testexport"] }
engine_test = { workspace = true }
engine_traits_tests = { workspace = true }
example_coprocessor_plugin = { workspace = true }                              # should be a binary dependency
hyper-openssl = "0.9"
panic_hook = { workspace = true }
raftstore = { workspace = true, features = ["testexport"] }
reqwest = { version = "0.11", features = ["blocking"] }
test_sst_importer = { workspace = true }
test_util = { workspace = true }
tokio = { version = "1.17", features = ["macros", "rt-multi-thread", "time"] }
zipf = "6.1.0"

[patch.crates-io]
# TODO: remove this when new raft-rs is published.
raft = { git = "https://github.com/tikv/raft-rs", branch = "master" }
raft-proto = { git = "https://github.com/tikv/raft-rs", branch = "master" }
protobuf = { git = "https://github.com/pingcap/rust-protobuf", branch = "v2.8" }
protobuf-codegen = { git = "https://github.com/pingcap/rust-protobuf", branch = "v2.8" }

<<<<<<< HEAD
snappy-sys = { git = "https://github.com/busyjay/rust-snappy.git", branch = "static-link" }
=======
# TODO: remove this replacement after rusoto_s3 truly supports virtual-host style (https://github.com/rusoto/rusoto/pull/1823).
# UPDATE: use openssl for signature to support fips 140
rusoto_core = { git = "https://github.com/tikv/rusoto", branch = "gh1482-s3-addr-styles" }
rusoto_credential = { git = "https://github.com/tikv/rusoto", branch = "gh1482-s3-addr-styles" }
rusoto_kms = { git = "https://github.com/tikv/rusoto", branch = "gh1482-s3-addr-styles" }
rusoto_mock = { git = "https://github.com/tikv/rusoto", branch = "gh1482-s3-addr-styles" }
rusoto_s3 = { git = "https://github.com/tikv/rusoto", branch = "gh1482-s3-addr-styles" }
rusoto_sts = { git = "https://github.com/tikv/rusoto", branch = "gh1482-s3-addr-styles" }
# NOTICE: use openssl for signature to support fips 140
tame-oauth = { git = "https://github.com/tikv/tame-oauth", branch = "fips-0.9" }

snappy-sys = { git = "https://github.com/tikv/rust-snappy.git", branch = "static-link" }
>>>>>>> 419dacd0

# remove this when https://github.com/danburkert/fs2-rs/pull/42 is merged.
fs2 = { git = "https://github.com/tikv/fs2-rs", branch = "tikv" }

# Remove this when a new version is release. We need to solve rust-lang/cmake-rs#143.
cmake = { git = "https://github.com/rust-lang/cmake-rs" }

sysinfo = { git = "https://github.com/tikv/sysinfo", branch = "0.26-fix-cpu" }

[target.'cfg(target_os = "linux")'.dependencies]
procinfo = { git = "https://github.com/tikv/procinfo-rs", rev = "7693954bd1dd86eb1709572fd7b62fd5f7ff2ea1" }
# When you modify TiKV cooperatively with kvproto, this will be useful to submit the PR to TiKV and the PR to
# kvproto at the same time.
# After the PR to kvproto is merged, remember to comment this out and run `cargo update -p kvproto`.
# [patch.'https://github.com/pingcap/kvproto']
# kvproto = { git = "https://github.com/your_github_id/kvproto", branch = "your_branch" }
#
# After the PR to rust-rocksdb is merged, remember to comment this out and run `cargo update -p rocksdb`.
# [patch.'https://github.com/tikv/rust-rocksdb']
# rocksdb = { git = "https://github.com/your_github_id/rust-rocksdb", branch = "your_branch" }

[workspace]
# See https://github.com/rust-lang/rfcs/blob/master/text/2957-cargo-features2.md
# Without resolver = 2, using `cargo build --features x` to build `cmd`
# will _not_ propagate the feature `x` into `cmd`'s direct dependencies.
resolver = "2"
members = [
  "cmd/tikv-ctl",
  "cmd/tikv-server",
  "components/api_version",
  "components/backup",
  "components/backup-stream",
  "components/batch-system",
  "components/case_macros",
  "components/causal_ts",
  "components/cdc",
  "components/cloud",
  "components/cloud/aws",
  "components/cloud/azure",
  "components/cloud/gcp",
  "components/codec",
  "components/collections",
  "components/concurrency_manager",
  "components/coprocessor_plugin_api",
  "components/crypto",
  "components/encryption",
  "components/encryption/export",
  "components/engine_rocks_helper",
  # Only enable tirocks in local development, otherwise it can slow down compilation.
  # TODO: always enable tirocks and remove engine_rocks.
  #  "components/engine_tirocks",
  "components/error_code",
  "components/external_storage",
  "components/file_system",
  "components/health_controller",
  "components/into_other",
  "components/keys",
  "components/log_wrappers",
  "components/online_config",
  "components/panic_hook",
  "components/pd_client",
  "components/profiler",
  "components/raftstore",
  "components/raftstore-v2",
  "components/resolved_ts",
  "components/resource_control",
  "components/resource_metering",
  "components/security",
  "components/server",
  "components/service",
  "components/snap_recovery",
  "components/sst_importer",
  "components/test_backup",
  "components/test_coprocessor",
  "components/test_coprocessor_plugin/example_plugin",
  "components/test_pd",
  "components/test_pd_client",
  "components/test_raftstore",
  "components/test_raftstore-v2",
  "components/test_raftstore_macro",
  "components/test_sst_importer",
  "components/test_storage",
  "components/test_util",
  "components/tidb_query_aggr",
  "components/tidb_query_codegen",
  "components/tidb_query_common",
  "components/tidb_query_datatype",
  "components/tidb_query_executors",
  "components/tidb_query_expr",
  "components/tikv_alloc",
  "components/tikv_kv",
  "components/tikv_util",
  "components/tipb_helper",
  "components/tracker",
  "components/txn_types",
  "fuzz",
  "fuzz/fuzzer-afl",
  "fuzz/fuzzer-honggfuzz",
  "fuzz/fuzzer-libfuzzer",
  "tests",
]
default-members = ["cmd/tikv-server", "cmd/tikv-ctl"]

[workspace.dependencies]
api_version = { path = "components/api_version" }
aws = { path = "components/cloud/aws" }
azure = { path = "components/cloud/azure" }
backup = { path = "components/backup", default-features = false }
backup-stream = { path = "components/backup-stream", default-features = false }
batch-system = { path = "components/batch-system" }
case_macros = { path = "components/case_macros" }
causal_ts = { path = "components/causal_ts" }
cdc = { path = "components/cdc", default-features = false }
# Do not enable default-features because it implicitly enables oldtime which is
# vulnerable to RUSTSEC-2020-0071, see more in deny.toml.
chrono = { version = "0.4", default-features = false }
# Do not enable default-features because it implicitly enables the unsound
# "atty" crate, see more about RUSTSEC-2021-0145 in deny.toml.
clap = { version = "2.32", default-features = false, features = [
  "suggestions",
  "vec_map",
] }
cloud = { path = "components/cloud" }
codec = { path = "components/codec" }
collections = { path = "components/collections" }
concurrency_manager = { path = "components/concurrency_manager" }
coprocessor_plugin_api = { path = "components/coprocessor_plugin_api" }
encryption = { path = "components/encryption" }
encryption_export = { path = "components/encryption/export" }
engine_panic = { path = "components/engine_panic" }
engine_rocks = { path = "components/engine_rocks" }
hybrid_engine = { path = "components/hybrid_engine" }
region_cache_memory_engine = { path = "components/region_cache_memory_engine" }
engine_rocks_helper = { path = "components/engine_rocks_helper" }
engine_test = { path = "components/engine_test", default-features = false }
engine_traits = { path = "components/engine_traits" }
engine_traits_tests = { path = "components/engine_traits_tests", default-features = false }
error_code = { path = "components/error_code" }
external_storage = { path = "components/external_storage" }
file_system = { path = "components/file_system" }
crypto = { path = "components/crypto" }
gcp = { path = "components/cloud/gcp" }
health_controller = { path = "components/health_controller" }
into_other = { path = "components/into_other" }
keys = { path = "components/keys" }
log_wrappers = { path = "components/log_wrappers" }
memory_trace_macros = { path = "components/memory_trace_macros" }
online_config = { path = "components/online_config" }
panic_hook = { path = "components/panic_hook" }
pd_client = { path = "components/pd_client" }
profiler = { path = "components/profiler" }
raft_log_engine = { path = "components/raft_log_engine" }
raftstore = { path = "components/raftstore", default-features = false }
raftstore-v2 = { path = "components/raftstore-v2", default-features = false }
resolved_ts = { path = "components/resolved_ts" }
resource_control = { path = "components/resource_control" }
resource_metering = { path = "components/resource_metering" }
security = { path = "components/security" }
server = { path = "components/server" }
service = { path = "components/service" }
snap_recovery = { path = "components/snap_recovery", default-features = false }
sst_importer = { path = "components/sst_importer", default-features = false }
test_backup = { path = "components/test_backup", default-features = false }
test_coprocessor = { path = "components/test_coprocessor", default-features = false }
example_coprocessor_plugin = { path = "components/test_coprocessor_plugin/example_plugin" }
test_pd = { path = "components/test_pd" }
test_pd_client = { path = "components/test_pd_client" }
test_raftstore = { path = "components/test_raftstore", default-features = false }
test_raftstore-v2 = { path = "components/test_raftstore-v2", default-features = false }
test_raftstore_macro = { path = "components/test_raftstore_macro" }
test_sst_importer = { path = "components/test_sst_importer" }
test_storage = { path = "components/test_storage", default-features = false }
test_util = { path = "components/test_util" }
tidb_query_aggr = { path = "components/tidb_query_aggr" }
tidb_query_codegen = { path = "components/tidb_query_codegen" }
tidb_query_common = { path = "components/tidb_query_common" }
tidb_query_datatype = { path = "components/tidb_query_datatype" }
tidb_query_executors = { path = "components/tidb_query_executors" }
tidb_query_expr = { path = "components/tidb_query_expr" }
tikv = { path = ".", default-features = false }
tikv_alloc = { path = "components/tikv_alloc" }
tikv_kv = { path = "components/tikv_kv", default-features = false }
tikv_util = { path = "components/tikv_util" }
tipb_helper = { path = "components/tipb_helper" }
time = { version = "0.1" }
tracker = { path = "components/tracker" }
txn_types = { path = "components/txn_types" }
# External libs
raft = { version = "0.7.0", default-features = false, features = [
  "protobuf-codec",
] }
raft-engine = { git = "https://github.com/tikv/raft-engine.git", features = [
  "swap",
] }
raft-engine-ctl = { git = "https://github.com/tikv/raft-engine.git" }
grpcio = { version = "0.10.4", default-features = false, features = [
  "openssl",
  "protobuf-codec",
  "nightly",
] }
grpcio-health = { version = "0.10.4", default-features = false, features = [
  "protobuf-codec",
] }
tipb = { git = "https://github.com/pingcap/tipb.git" }
kvproto = { git = "https://github.com/pingcap/kvproto.git" }
yatp = { git = "https://github.com/tikv/yatp.git", branch = "master" }
tokio-timer = { git = "https://github.com/tikv/tokio", branch = "tokio-timer-hotfix" }
tokio-executor = { git = "https://github.com/tikv/tokio", branch = "tokio-timer-hotfix" }
slog = { version = "2.3", features = [
  "max_level_trace",
  "release_max_level_debug",
] }
slog-global = { version = "0.1", git = "https://github.com/tikv/slog-global.git", rev = "d592f88e4dbba5eb439998463054f1a44fbf17b9" }
tracing-active-tree = { git = "https://github.com/tikv/tracing-active-tree.git", features = [
  "coarsetime",
], rev = "a71f8f8148f88ab759deb6d3e1d62d07ab218347" }
# This `tracing` is only used for `tracing-active-tree`, enable its attributes only.
tracing = { version = "0.1.39", default-features = false, features = [
  "attributes",
  "std",
] }
openssl = "0.10"
openssl-sys = "0.9"

[profile.dev.package.grpcio-sys]
debug = false
opt-level = 1

[profile.dev.package.librocksdb_sys]
debug = false
opt-level = 1

[profile.dev.package.libtitan_sys]
debug = false
opt-level = 1

[profile.dev.package.tests]
debug = 1
opt-level = 1

[profile.dev]
opt-level = 0
debug = 0
codegen-units = 4
lto = false
incremental = true
panic = 'unwind'
debug-assertions = true
overflow-checks = false
rpath = false

[profile.release]
opt-level = 3
debug = false
codegen-units = 1
lto = "thin"
incremental = false
panic = 'unwind'
debug-assertions = false
overflow-checks = false
rpath = false

[profile.release.package.server]
opt-level = 1
codegen-units = 4

[profile.test]
opt-level = 0
debug = 0
codegen-units = 16
lto = false
incremental = true
debug-assertions = true
overflow-checks = true
rpath = false

# The benchmark profile is identical to release, except that lto = false
[profile.bench]
opt-level = 3
debug = false
codegen-units = 1
lto = 'thin'
incremental = false
debug-assertions = false
overflow-checks = false
rpath = false<|MERGE_RESOLUTION|>--- conflicted
+++ resolved
@@ -215,22 +215,9 @@
 protobuf = { git = "https://github.com/pingcap/rust-protobuf", branch = "v2.8" }
 protobuf-codegen = { git = "https://github.com/pingcap/rust-protobuf", branch = "v2.8" }
 
-<<<<<<< HEAD
 snappy-sys = { git = "https://github.com/busyjay/rust-snappy.git", branch = "static-link" }
-=======
-# TODO: remove this replacement after rusoto_s3 truly supports virtual-host style (https://github.com/rusoto/rusoto/pull/1823).
-# UPDATE: use openssl for signature to support fips 140
-rusoto_core = { git = "https://github.com/tikv/rusoto", branch = "gh1482-s3-addr-styles" }
-rusoto_credential = { git = "https://github.com/tikv/rusoto", branch = "gh1482-s3-addr-styles" }
-rusoto_kms = { git = "https://github.com/tikv/rusoto", branch = "gh1482-s3-addr-styles" }
-rusoto_mock = { git = "https://github.com/tikv/rusoto", branch = "gh1482-s3-addr-styles" }
-rusoto_s3 = { git = "https://github.com/tikv/rusoto", branch = "gh1482-s3-addr-styles" }
-rusoto_sts = { git = "https://github.com/tikv/rusoto", branch = "gh1482-s3-addr-styles" }
 # NOTICE: use openssl for signature to support fips 140
 tame-oauth = { git = "https://github.com/tikv/tame-oauth", branch = "fips-0.9" }
-
-snappy-sys = { git = "https://github.com/tikv/rust-snappy.git", branch = "static-link" }
->>>>>>> 419dacd0
 
 # remove this when https://github.com/danburkert/fs2-rs/pull/42 is merged.
 fs2 = { git = "https://github.com/tikv/fs2-rs", branch = "tikv" }
