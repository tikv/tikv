--- conflicted
+++ resolved
@@ -91,15 +91,9 @@
 log_wrappers = { path = "components/log_wrappers" }
 mime = "0.3.13"
 more-asserts = "0.1"
-<<<<<<< HEAD
+murmur3 = "0.5.1"
 nom = { version = "5.1.0", default-features = false, features = ["std"] }
 pd_client = { path = "components/pd_client", default-features = false }
-=======
-murmur3 = "0.5.1"
-nix = "0.11"
-nom = "5.0.1"
-pd_client = { path = "components/pd_client" }
->>>>>>> 47612875
 prost = "0.5.0"
 pprof = { version = "^0.3.14", features = ["flamegraph", "protobuf"] }
 protobuf = "2.8"
@@ -137,13 +131,6 @@
 uuid = { version = "0.7", features = [ "serde", "v4" ] }
 vlog = "0.1.4"
 
-<<<<<<< HEAD
-[dependencies.murmur3]
-git = "https://github.com/pingcap/murmur3.git"
-rev = "4af9e1a8f2d4206d90d81f11e513fb03c87208bf"
-
-=======
->>>>>>> 47612875
 [dependencies.prometheus]
 git = "https://github.com/tikv/rust-prometheus.git"
 rev = "d919ccd35976b9b84b8d03c07138c1cc05a36087"
