--- conflicted
+++ resolved
@@ -211,13 +211,9 @@
 # When you modify TiKV cooperatively with kvproto, this will be useful to submit the PR to TiKV and the PR to
 # kvproto at the same time.
 # After the PR to kvproto is merged, remember to comment this out and run `cargo update -p kvproto`.
-<<<<<<< HEAD
-# [patch.'https://github.com/pingcap/kvproto']
-# kvproto = { git = "https://github.com/fengou1/kvproto", branch = "ebs" }
-=======
+
 [patch.'https://github.com/pingcap/kvproto']
 # kvproto = { git = "https://github.com/your_github_id/kvproto", branch="your_branch" }
->>>>>>> 4cd28ba0
 
 [workspace]
 # See https://github.com/rust-lang/rfcs/blob/master/text/2957-cargo-features2.md
