--- conflicted
+++ resolved
@@ -68,12 +68,8 @@
 hex = "0.3"
 hyper = { version = "0.12", default-features = false, features = ["runtime"] }
 keys = { path = "components/keys" }
-<<<<<<< HEAD
+txn_types = { path = "components/txn_types" }
 kvproto = { git = "https://github.com/MyonKeminta/kvproto.git", default-features = false, branch = "misono/green-gc" }
-=======
-txn_types = { path = "components/txn_types" }
-kvproto = { git = "https://github.com/pingcap/kvproto.git", default-features = false }
->>>>>>> 4df619a9
 lazy_static = "1.3"
 libc = "0.2"
 log = { version = "0.4", features = ["max_level_trace", "release_max_level_debug"] }
