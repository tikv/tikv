--- conflicted
+++ resolved
@@ -105,12 +105,8 @@
 hyper-tls = "0.5"
 into_other = { workspace = true }
 itertools = "0.10"
-<<<<<<< HEAD
+keyed_priority_queue = "0.4"
 keys = { workspace = true }
-=======
-keyed_priority_queue = "0.4"
-keys = { path = "components/keys", default-features = false }
->>>>>>> 11a340c3
 kvproto = { git = "https://github.com/pingcap/kvproto.git" }
 lazy_static = "1.3"
 libc = "0.2"
