--- conflicted
+++ resolved
@@ -236,14 +236,8 @@
 # TODO: remove this when new raft-rs is published.
 raft = { git = "https://github.com/tikv/raft-rs", branch = "master", default-features = false }
 raft-proto = { git = "https://github.com/tikv/raft-rs", branch = "master", default-features = false }
-<<<<<<< HEAD
-protobuf = { git = "https://github.com/pingcap/rust-protobuf", branch = "v2.8" }
-protobuf-codegen = { git = "https://github.com/pingcap/rust-protobuf", branch = "v2.8" }
-openssl-src = { git = "https://github.com/busyjay/openssl-src-rs", branch = "patch-for-m1" }
-=======
 protobuf = { git = "https://github.com/pingcap/rust-protobuf", rev = "65e9df20fbcbcf2409d5ee86a2332ecd04c534f8" }
 protobuf-codegen = { git = "https://github.com/pingcap/rust-protobuf", rev = "65e9df20fbcbcf2409d5ee86a2332ecd04c534f8" }
->>>>>>> 9f0921c7
 
 # TODO: remove this replacement after rusoto_s3 truly supports virtual-host style (https://github.com/rusoto/rusoto/pull/1823).
 rusoto_core = { git = "https://github.com/tikv/rusoto", branch = "gh1482-s3-addr-styles" }
