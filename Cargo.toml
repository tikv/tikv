[package]
name = "tikv"
<<<<<<< HEAD
version = "7.5.0"
=======
version = "7.6.0-alpha"
>>>>>>> c40cdb76
authors = ["The TiKV Authors"]
description = "A distributed transactional key-value database powered by Rust and Raft"
license = "Apache-2.0"
keywords = ["KV", "distributed-systems", "raft"]
homepage = "https://tikv.org"
repository = "https://github.com/tikv/tikv/"
readme = "README.md"
edition = "2021"
publish = false

[features]
default = ["test-engine-kv-rocksdb", "test-engine-raft-raft-engine", "cloud-aws", "cloud-gcp", "cloud-azure"]
trace-tablet-lifetime = ["engine_rocks/trace-lifetime"]
tcmalloc = ["tikv_alloc/tcmalloc"]
jemalloc = ["tikv_alloc/jemalloc", "engine_rocks/jemalloc"]
mimalloc = ["tikv_alloc/mimalloc"]
snmalloc = ["tikv_alloc/snmalloc"]
portable = ["engine_rocks/portable"]
sse = ["engine_rocks/sse"]
mem-profiling = ["tikv_alloc/mem-profiling"]
failpoints = ["fail/failpoints", "raftstore/failpoints", "tikv_util/failpoints", "engine_rocks/failpoints", "raft_log_engine/failpoints"]
cloud-aws = ["encryption_export/cloud-aws"]
cloud-gcp = ["encryption_export/cloud-gcp"]
cloud-azure = ["encryption_export/cloud-azure"]
testexport = ["raftstore/testexport", "api_version/testexport", "causal_ts/testexport", "engine_traits/testexport", "engine_rocks/testexport", "engine_panic/testexport"]
test-engine-kv-rocksdb = ["engine_test/test-engine-kv-rocksdb"]
test-engine-raft-raft-engine = ["engine_test/test-engine-raft-raft-engine"]
test-engines-rocksdb = ["engine_test/test-engines-rocksdb"]
test-engines-panic = ["engine_test/test-engines-panic"]
pprof-fp = ["pprof/frame-pointer"]
openssl-vendored = [
  "openssl/vendored",
  "hyper-tls/vendored",
  # NB: the "openssl" feature does not make grpcio-sys v0.10 depends on
  # openssl-sys, and it can not find the static openssl built by openssl-sys.
  # Enabling "grpcio/openssl-vendored" explicitly makes grpcio-sys depends on
  # openssl-sys and correctly links to the static openssl.
  "grpcio/openssl-vendored",
  # NB: Enable SM4 support if OpenSSL is built from source and statically linked.
  "encryption_export/sm4",
]

# for testing configure propegate to other crates
# https://stackoverflow.com/questions/41700543/can-we-share-test-utilites-between-crates
testing = [ ]

[lib]
name = "tikv"

[dependencies]
anyhow = "1.0"
api_version = { workspace = true }
async-stream = "0.2"
async-trait = "0.1"
backtrace = "0.3"
batch-system = { workspace = true }
byteorder = "1.2"
case_macros = { workspace = true }
causal_ts = { workspace = true }
chrono = "0.4"
codec = { workspace = true }
collections = { workspace = true }
concurrency_manager = { workspace = true }
coprocessor_plugin_api = { workspace = true }
crc32fast = "1.2"
crc64fast = "0.1"
crossbeam = "0.8"
dashmap = "5"
encryption_export = { workspace = true }
engine_panic = { workspace = true }
engine_rocks = { workspace = true }
engine_test = { workspace = true }
engine_traits = { workspace = true }
engine_traits_tests = { workspace = true }
error_code = { workspace = true }
fail = "0.5"
file_system = { workspace = true }
fips = { workspace = true }
flate2 = { version = "1.0", default-features = false, features = ["zlib"] }
futures = { version = "0.3", features = ["thread-pool", "compat"] }
futures-executor = "0.3.1"
futures-timer = "3.0"
futures-util = { version = "0.3.1", default-features = false, features = ["io", "async-await"] }
fxhash = "0.2.1"
getset = "0.1"
grpcio = { workspace = true }
grpcio-health = { workspace = true }
hex = "0.4"
http = "0"
hyper = { version = "0.14", features = ["full"] }
hyper-tls = "0.5"
into_other = { workspace = true }
itertools = "0.10"
keyed_priority_queue = "0.4"
keys = { workspace = true }
kvproto = { workspace = true }
lazy_static = "1.3"
libc = "0.2"
libloading = "0.7"
log = { version = "0.4", features = ["max_level_trace", "release_max_level_debug"] }
log_wrappers = { workspace = true }
match-template = "0.0.1"
memory_trace_macros = { workspace = true }
mime = "0.3.13"
more-asserts = "0.2"
mur3 = "0.1"
nom = { version = "5.1.0", default-features = false, features = ["std"] }
notify = "4"
num-traits = "0.2.14"
num_cpus = "1"
online_config = { workspace = true }
openssl = { workspace = true }
parking_lot = "0.12"
paste = "1.0"
pd_client = { workspace = true }
pin-project = "1.0"
pnet_datalink = "0.23"
pprof = { version = "0.11", default-features = false, features = ["flamegraph", "protobuf-codec"] }
prometheus = { version = "0.13", features = ["nightly"] }
prometheus-static-metric = "0.5"
protobuf = { version = "2.8", features = ["bytes"] }
raft = { workspace = true }
raft_log_engine = { workspace = true }
raftstore = { workspace = true, features = ["engine_rocks"] }
raftstore-v2 = { workspace = true }
rand = "0.7.3"
regex = "1.3"
resource_control = { workspace = true }
resource_metering = { workspace = true }
rev_lines = "0.2.1"
seahash = "4.1.0"
security = { workspace = true }
semver = "0.11"
serde = { version = "1.0", features = ["derive"] }
serde_derive = "1.0"
serde_ignored = "0.1"
serde_json = { version = "1.0", features = ["preserve_order"] }
service = { workspace = true }
slog = { workspace = true }
slog-global = { workspace = true }
smallvec = "1.4"
sst_importer = { workspace = true }
strum = { version = "0.20", features = ["derive"] }
sync_wrapper = "0.1.1"
sysinfo = "0.26"
tempfile = "3.0"
thiserror = "1.0"
tidb_query_aggr = { workspace = true }
tidb_query_common = { workspace = true }
tidb_query_datatype = { workspace = true }
tidb_query_executors = { workspace = true }
tidb_query_expr = { workspace = true }
tikv_alloc = { workspace = true }
tikv_kv = { workspace = true }
tikv_util = { workspace = true }
time = "0.1"
tipb = { workspace = true }
tokio = { version = "1.17", features = ["full"] }
tokio-openssl = "0.6"
tokio-timer = { workspace = true }
toml = "0.5"
tracing-active-tree = { workspace = true }
tracker = { workspace = true }
txn_types = { workspace = true }
url = "2"
uuid = { version = "0.8.1", features = ["serde", "v4"] }
walkdir = "2"
yatp = { workspace = true }

[dev-dependencies]
api_version = { workspace = true, features = ["testexport"] }
example_coprocessor_plugin = { workspace = true } # should be a binary dependency
hyper-openssl = "0.9"
panic_hook = { workspace = true }
raftstore = { workspace = true, features = ["testexport"] }
reqwest = { version = "0.11", features = ["blocking"] }
test_sst_importer = { workspace = true }
test_util = { workspace = true }
tokio = { version = "1.17", features = ["macros", "rt-multi-thread", "time"] }
zipf = "6.1.0"

[patch.crates-io]
# TODO: remove this when new raft-rs is published.
raft = { git = "https://github.com/tikv/raft-rs", branch = "master" }
raft-proto = { git = "https://github.com/tikv/raft-rs", branch = "master" }
protobuf = { git = "https://github.com/pingcap/rust-protobuf", branch = "v2.8" }
protobuf-codegen = { git = "https://github.com/pingcap/rust-protobuf", branch = "v2.8" }

# TODO: remove this replacement after rusoto_s3 truly supports virtual-host style (https://github.com/rusoto/rusoto/pull/1823).
rusoto_core = { git = "https://github.com/tikv/rusoto", branch = "gh1482-s3-addr-styles" }
rusoto_credential = { git = "https://github.com/tikv/rusoto", branch = "gh1482-s3-addr-styles" }
rusoto_kms = { git = "https://github.com/tikv/rusoto", branch = "gh1482-s3-addr-styles" }
rusoto_mock = { git = "https://github.com/tikv/rusoto", branch = "gh1482-s3-addr-styles" }
rusoto_s3 = { git = "https://github.com/tikv/rusoto", branch = "gh1482-s3-addr-styles" }
rusoto_sts = { git = "https://github.com/tikv/rusoto", branch = "gh1482-s3-addr-styles" }

snappy-sys = { git = "https://github.com/busyjay/rust-snappy.git", branch = "static-link" }

# remove this when https://github.com/danburkert/fs2-rs/pull/42 is merged.
fs2 = { git = "https://github.com/tabokie/fs2-rs", branch = "tikv" }

# Remove this when a new version is release. We need to solve rust-lang/cmake-rs#143.
cmake = { git = "https://github.com/rust-lang/cmake-rs" }

sysinfo ={ git = "https://github.com/tikv/sysinfo", branch = "0.26-fix-cpu" }

[target.'cfg(target_os = "linux")'.dependencies]
procinfo = { git = "https://github.com/tikv/procinfo-rs", rev = "7693954bd1dd86eb1709572fd7b62fd5f7ff2ea1" }
# When you modify TiKV cooperatively with kvproto, this will be useful to submit the PR to TiKV and the PR to
# kvproto at the same time.
# After the PR to kvproto is merged, remember to comment this out and run `cargo update -p kvproto`.
# [patch.'https://github.com/pingcap/kvproto']
# kvproto = { git = "https://github.com/your_github_id/kvproto", branch = "your_branch" }
#
# After the PR to rust-rocksdb is merged, remember to comment this out and run `cargo update -p rocksdb`.
# [patch.'https://github.com/tikv/rust-rocksdb']
# rocksdb = { git = "https://github.com/your_github_id/rust-rocksdb", branch = "your_branch" }

[workspace]
# See https://github.com/rust-lang/rfcs/blob/master/text/2957-cargo-features2.md
# Without resolver = 2, using `cargo build --features x` to build `cmd`
# will _not_ propagate the feature `x` into `cmd`'s direct dependencies.
resolver = "2"
members = [
  "cmd/tikv-ctl",
  "cmd/tikv-server",
  "components/api_version",
  "components/backup",
  "components/backup-stream",
  "components/batch-system",
  "components/case_macros",
  "components/causal_ts",
  "components/cdc",
  "components/cloud",
  "components/cloud/aws",
  "components/cloud/azure",
  "components/cloud/gcp",
  "components/codec",
  "components/collections",
  "components/concurrency_manager",
  "components/coprocessor_plugin_api",
  "components/encryption",
  "components/encryption/export",
  "components/engine_rocks_helper",
# Only enable tirocks in local development, otherwise it can slow down compilation.
# TODO: always enable tirocks and remove engine_rocks.
#  "components/engine_tirocks",
  "components/error_code",
  "components/external_storage",
  "components/file_system",
  "components/fips",
  "components/into_other",
  "components/keys",
  "components/log_wrappers",
  "components/online_config",
  "components/panic_hook",
  "components/pd_client",
  "components/profiler",
  "components/raftstore",
  "components/raftstore-v2",
  "components/resolved_ts",
  "components/resource_control",
  "components/resource_metering",
  "components/security",
  "components/server",
  "components/service",
  "components/snap_recovery",
  "components/sst_importer",
  "components/test_backup",
  "components/test_coprocessor",
  "components/test_coprocessor_plugin/example_plugin",
  "components/test_pd",
  "components/test_pd_client",
  "components/test_raftstore",
  "components/test_raftstore-v2",
  "components/test_raftstore_macro",
  "components/test_sst_importer",
  "components/test_storage",
  "components/test_util",
  "components/tidb_query_aggr",
  "components/tidb_query_codegen",
  "components/tidb_query_common",
  "components/tidb_query_datatype",
  "components/tidb_query_executors",
  "components/tidb_query_expr",
  "components/tikv_alloc",
  "components/tikv_kv",
  "components/tikv_util",
  "components/tipb_helper",
  "components/tracker",
  "components/txn_types",
  "fuzz",
  "fuzz/fuzzer-afl",
  "fuzz/fuzzer-honggfuzz",
  "fuzz/fuzzer-libfuzzer",
  "tests",
]
default-members = ["cmd/tikv-server", "cmd/tikv-ctl"]

[workspace.dependencies]
api_version = { path = "components/api_version" }
aws = { path = "components/cloud/aws" }
azure = { path = "components/cloud/azure" }
backup = { path = "components/backup", default-features = false }
backup-stream = { path = "components/backup-stream", default-features = false }
batch-system = { path = "components/batch-system" }
case_macros = { path = "components/case_macros" }
causal_ts = { path = "components/causal_ts" }
cdc = { path = "components/cdc", default-features = false }
cloud = { path = "components/cloud" }
codec = { path = "components/codec" }
collections = { path = "components/collections" }
concurrency_manager = { path = "components/concurrency_manager" }
coprocessor_plugin_api = { path = "components/coprocessor_plugin_api" }
encryption = { path = "components/encryption" }
encryption_export = { path = "components/encryption/export" }
engine_panic = { path = "components/engine_panic" }
engine_rocks = { path = "components/engine_rocks" }
engine_rocks_helper = { path = "components/engine_rocks_helper" }
engine_test = { path = "components/engine_test", default-features = false }
engine_traits = { path = "components/engine_traits" }
engine_traits_tests = { path = "components/engine_traits_tests", default-features = false }
error_code = { path = "components/error_code" }
external_storage = { path = "components/external_storage" }
file_system = { path = "components/file_system" }
fips = { path = "components/fips" }
gcp = { path = "components/cloud/gcp" }
into_other = { path = "components/into_other" }
keys = { path = "components/keys" }
log_wrappers = { path = "components/log_wrappers" }
memory_trace_macros = { path = "components/memory_trace_macros" }
online_config = { path = "components/online_config" }
panic_hook = { path = "components/panic_hook" }
pd_client = { path = "components/pd_client" }
profiler = { path = "components/profiler" }
raft_log_engine = { path = "components/raft_log_engine" }
raftstore = { path = "components/raftstore", default-features = false }
raftstore-v2 = { path = "components/raftstore-v2", default-features = false }
resolved_ts = { path = "components/resolved_ts" }
resource_control = { path = "components/resource_control" }
resource_metering = { path = "components/resource_metering" }
security = { path = "components/security" }
server = { path = "components/server" }
service = { path = "components/service" }
snap_recovery = { path = "components/snap_recovery", default-features = false }
sst_importer = { path = "components/sst_importer", default-features = false }
test_backup = { path = "components/test_backup" }
test_coprocessor = { path = "components/test_coprocessor", default-features = false }
example_coprocessor_plugin = { path = "components/test_coprocessor_plugin/example_plugin" }
test_pd = { path = "components/test_pd" }
test_pd_client = { path = "components/test_pd_client" }
test_raftstore = { path = "components/test_raftstore", default-features = false }
test_raftstore-v2 = { path = "components/test_raftstore-v2", default-features = false }
test_raftstore_macro = { path = "components/test_raftstore_macro" }
test_sst_importer = { path = "components/test_sst_importer" }
test_storage = { path = "components/test_storage", default-features = false }
test_util = { path = "components/test_util" }
tidb_query_aggr = { path = "components/tidb_query_aggr" }
tidb_query_codegen = { path = "components/tidb_query_codegen" }
tidb_query_common = { path = "components/tidb_query_common" }
tidb_query_datatype = { path = "components/tidb_query_datatype" }
tidb_query_executors = { path = "components/tidb_query_executors" }
tidb_query_expr = { path = "components/tidb_query_expr" }
tikv = { path = ".", default-features = false }
tikv_alloc = { path = "components/tikv_alloc" }
tikv_kv = { path = "components/tikv_kv", default-features = false }
tikv_util = { path = "components/tikv_util" }
tipb_helper = { path = "components/tipb_helper" }
tracker = { path = "components/tracker" }
txn_types = { path = "components/txn_types" }
# External libs
raft = { version = "0.7.0", default-features = false, features = ["protobuf-codec"] }
grpcio = { version = "0.10.4", default-features = false, features = ["openssl", "protobuf-codec", "nightly"] }
grpcio-health = { version = "0.10.4", default-features = false, features = ["protobuf-codec"] }
tipb = { git = "https://github.com/pingcap/tipb.git" }
kvproto = { git = "https://github.com/pingcap/kvproto.git" }
yatp = { git = "https://github.com/tikv/yatp.git", branch = "master" }
tokio-timer = { git = "https://github.com/tikv/tokio", branch = "tokio-timer-hotfix" }
tokio-executor = { git = "https://github.com/tikv/tokio", branch = "tokio-timer-hotfix" }
slog = { version = "2.3", features = ["max_level_trace", "release_max_level_debug"] }
slog-global = { version = "0.1", git = "https://github.com/breeswish/slog-global.git", rev = "d592f88e4dbba5eb439998463054f1a44fbf17b9" }
tracing-active-tree = { git = "https://github.com/tikv/tracing-active-tree.git", features = ["coarsetime"], rev = "a71f8f8148f88ab759deb6d3e1d62d07ab218347" }
# This `tracing` is only used for `tracing-active-tree`, enable its attributes only.
tracing = { version = "0.1.39", default-features = false, features = [ "attributes", "std" ] }
openssl = "0.10"
openssl-sys = "0.9"

[profile.dev.package.grpcio-sys]
debug = false
opt-level = 1

[profile.dev.package.librocksdb_sys]
debug = false
opt-level = 1

[profile.dev.package.libtitan_sys]
debug = false
opt-level = 1

[profile.dev.package.tests]
debug = 1
opt-level = 1

[profile.dev]
opt-level = 0
debug = 0
codegen-units = 4
lto = false
incremental = true
panic = 'unwind'
debug-assertions = true
overflow-checks = false
rpath = false

[profile.release]
opt-level = 3
debug = false
codegen-units = 1
lto = "thin"
incremental = false
panic = 'unwind'
debug-assertions = false
overflow-checks = false
rpath = false

[profile.release.package.server]
opt-level = 1
codegen-units = 4

[profile.test]
opt-level = 0
debug = 0
codegen-units = 16
lto = false
incremental = true
debug-assertions = true
overflow-checks = true
rpath = false

# The benchmark profile is identical to release, except that lto = false
[profile.bench]
opt-level = 3
debug = false
codegen-units = 1
lto = 'thin'
incremental = false
debug-assertions = false
overflow-checks = false
rpath = false<|MERGE_RESOLUTION|>--- conflicted
+++ resolved
@@ -1,10 +1,6 @@
 [package]
 name = "tikv"
-<<<<<<< HEAD
-version = "7.5.0"
-=======
 version = "7.6.0-alpha"
->>>>>>> c40cdb76
 authors = ["The TiKV Authors"]
 description = "A distributed transactional key-value database powered by Rust and Raft"
 license = "Apache-2.0"
