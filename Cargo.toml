[package]
name = "tikv"
version = "6.0.0-alpha"
authors = ["The TiKV Authors"]
description = "A distributed transactional key-value database powered by Rust and Raft"
license = "Apache-2.0"
keywords = ["KV", "distributed-systems", "raft"]
homepage = "https://tikv.org"
repository = "https://github.com/tikv/tikv/"
readme = "README.md"
edition = "2018"
publish = false

[features]
default = ["test-engine-kv-rocksdb", "test-engine-raft-raft-engine", "cloud-aws", "cloud-gcp", "cloud-azure"]
tcmalloc = ["tikv_alloc/tcmalloc"]
jemalloc = ["tikv_alloc/jemalloc", "engine_rocks/jemalloc"]
mimalloc = ["tikv_alloc/mimalloc"]
snmalloc = ["tikv_alloc/snmalloc"]
portable = ["engine_rocks/portable"]
sse = ["engine_rocks/sse"]
mem-profiling = ["tikv_alloc/mem-profiling"]
failpoints = [
  "fail/failpoints",
  "raftstore/failpoints",
  "tikv_util/failpoints",
  "engine_rocks/failpoints"
]
cloud-aws = [
  "encryption_export/cloud-aws",
  "sst_importer/cloud-aws",
]
cloud-gcp = [
  "encryption_export/cloud-gcp",
  "sst_importer/cloud-gcp",
]
cloud-azure = [
  "encryption_export/cloud-azure",
  "sst_importer/cloud-azure",
]
testexport = ["raftstore/testexport", "api_version/testexport"]
test-engine-kv-rocksdb = [
  "engine_test/test-engine-kv-rocksdb"
]
test-engine-raft-raft-engine = [
  "engine_test/test-engine-raft-raft-engine"
]
test-engines-rocksdb = [
  "engine_test/test-engines-rocksdb",
]
test-engines-panic = [
  "engine_test/test-engines-panic",
]
cloud-storage-grpc = ["sst_importer/cloud-storage-grpc"]
cloud-storage-dylib = ["sst_importer/cloud-storage-dylib"]

# for testing configure propegate to other crates
# https://stackoverflow.com/questions/41700543/can-we-share-test-utilites-between-crates
testing = []

[lib]
name = "tikv"

[dependencies]
anyhow = "1.0"
api_version = { path = "components/api_version", default-features = false }
async-stream = "0.2"
async-trait = "0.1"
backtrace = "0.3"
batch-system = { path = "components/batch-system", default-features = false }
byteorder = "1.2"
case_macros = { path = "components/case_macros" }
causal_ts = { path = "components/causal_ts" }
chrono = "0.4"
codec = { path = "components/codec", default-features = false }
collections = { path = "components/collections" }
concurrency_manager = { path = "components/concurrency_manager", default-features = false }
coprocessor_plugin_api = { path = "components/coprocessor_plugin_api" }
crc32fast = "1.2"
crc64fast = "0.1"
crossbeam = "0.8"
encryption_export = { path = "components/encryption/export", default-features = false }
engine_panic = { path = "components/engine_panic", default-features = false }
engine_rocks = { path = "components/engine_rocks", default-features = false }
engine_test = { path = "components/engine_test", default-features = false }
engine_traits = { path = "components/engine_traits", default-features = false }
engine_traits_tests = { path = "components/engine_traits_tests", default-features = false }
error_code = { path = "components/error_code", default-features = false }
fail = "0.5"
file_system = { path = "components/file_system", default-features = false }
futures = { version = "0.3", features = ["thread-pool", "compat"] }
futures-executor = "0.3.1"
futures-timer = "3.0"
futures-util = { version = "0.3.1", default-features = false, features = ["io", "async-await"] }
grpcio = { version = "0.10", default-features = false, features = ["openssl-vendored", "protobuf-codec"] }
grpcio-health = { version = "0.10", default-features = false, features = ["protobuf-codec"] }
hex = "0.4"
http = "0"
hyper = { version = "0.14", features = ["full"] }
hyper-tls = "0.5"
into_other = { path = "components/into_other", default-features = false }
itertools = "0.10"
keys = { path = "components/keys", default-features = false }
kvproto = { git = "https://github.com/pingcap/kvproto.git" }
lazy_static = "1.3"
libc = "0.2"
libloading = "0.7"
log = { version = "0.4", features = ["max_level_trace", "release_max_level_debug"] }
log_wrappers = { path = "components/log_wrappers" }
match_template = { path = "components/match_template" }
memory_trace_macros = { path = "components/memory_trace_macros" }
mime = "0.3.13"
more-asserts = "0.2"
murmur3 = "0.5.1"
nom = { version = "5.1.0", default-features = false, features = ["std"] }
notify = "4"
num-traits = "0.2.14"
num_cpus = "1"
online_config = { path = "components/online_config" }
openssl = "0.10"
parking_lot = "0.12"
paste = "1.0"
pd_client = { path = "components/pd_client", default-features = false }
pin-project = "1.0"
pnet_datalink = "0.23"
prometheus = { version = "0.13", features = ["nightly"] }
prometheus-static-metric = "0.5"
protobuf = { version = "2.8", features = ["bytes"] }
raft = { version = "0.7.0", default-features = false, features = ["protobuf-codec"] }
raft_log_engine = { path = "components/raft_log_engine", default-features = false }
raftstore = { path = "components/raftstore", default-features = false }
rand = "0.7.3"
regex = "1.3"
resource_metering = { path = "components/resource_metering" }
rev_lines = "0.2.1"
seahash = "4.1.0"
security = { path = "components/security", default-features = false }
semver = "0.11"
serde = { version = "1.0", features = ["derive"] }
serde_derive = "1.0"
serde_ignored = "0.1"
serde_json = "1.0"
slog = { version = "2.3", features = ["max_level_trace", "release_max_level_debug"] }
slog-global = { version = "0.1", git = "https://github.com/breeswish/slog-global.git", rev = "d592f88e4dbba5eb439998463054f1a44fbf17b9" }
sst_importer = { path = "components/sst_importer", default-features = false }
strum = { version = "0.20", features = ["derive"] }
sysinfo = "0.16"
tempfile = "3.0"
thiserror = "1.0"
tidb_query_aggr = { path = "components/tidb_query_aggr", default-features = false }
tidb_query_common = { path = "components/tidb_query_common", default-features = false }
tidb_query_datatype = { path = "components/tidb_query_datatype", default-features = false }
tidb_query_executors = { path = "components/tidb_query_executors", default-features = false }
tidb_query_expr = { path = "components/tidb_query_expr", default-features = false }
tikv_alloc = { path = "components/tikv_alloc" }
tikv_kv = { path = "components/tikv_kv", default-features = false }
tikv_util = { path = "components/tikv_util", default-features = false }
time = "0.1"
tipb = { git = "https://github.com/pingcap/tipb.git" }
tokio = { version = "1.17", features = ["full"] }
tokio-openssl = "0.6"
tokio-timer = { git = "https://github.com/tikv/tokio", branch = "tokio-timer-hotfix" }
toml = "0.5"
txn_types = { path = "components/txn_types", default-features = false }
url = "2"
uuid = { version = "0.8.1", features = ["serde", "v4"] }
walkdir = "2"
yatp = { git = "https://github.com/tikv/yatp.git", branch = "master" }

[target.'cfg(target_arch = "x86_64")'.dependencies]
pprof = { version = "^0.6", default-features = false, features = ["flamegraph", "protobuf-codec"] }

[dev-dependencies]
api_version = { path = "components/api_version", features = ["testexport"] }
example_plugin = { path = "components/test_coprocessor_plugin/example_plugin" } # should be a binary dependency
hyper-openssl = "0.9"
panic_hook = { path = "components/panic_hook" }
reqwest = { version = "0.11", features = ["blocking"] }
test_sst_importer = { path = "components/test_sst_importer", default-features = false }
test_util = { path = "components/test_util", default-features = false }
tokio = { version = "1.17", features = ["macros", "rt-multi-thread", "time"] }
zipf = "6.1.0"

[patch.crates-io]
# TODO: remove this when new raft-rs is published.
raft = { git = "https://github.com/tikv/raft-rs", branch = "master" }
raft-proto = { git = "https://github.com/tikv/raft-rs", branch = "master" }
protobuf = { git = "https://github.com/pingcap/rust-protobuf", branch = "v2.8" }
protobuf-codegen = { git = "https://github.com/pingcap/rust-protobuf", branch = "v2.8" }
pprof = { git = "https://github.com/tikv/pprof-rs.git" }

# TODO: remove this replacement after rusoto_s3 truly supports virtual-host style (https://github.com/rusoto/rusoto/pull/1823).
rusoto_core = { git = "https://github.com/tikv/rusoto", branch = "gh1482-s3-addr-styles" }
rusoto_credential = { git = "https://github.com/tikv/rusoto", branch = "gh1482-s3-addr-styles" }
rusoto_kms = { git = "https://github.com/tikv/rusoto", branch = "gh1482-s3-addr-styles" }
rusoto_mock = { git = "https://github.com/tikv/rusoto", branch = "gh1482-s3-addr-styles" }
rusoto_s3 = { git = "https://github.com/tikv/rusoto", branch = "gh1482-s3-addr-styles" }
rusoto_sts = { git = "https://github.com/tikv/rusoto", branch = "gh1482-s3-addr-styles" }

# remove this when https://github.com/danburkert/fs2-rs/pull/42 is merged.
fs2 = { git = "https://github.com/tabokie/fs2-rs", branch = "tikv" }

[target.'cfg(target_os = "linux")'.dependencies]
procinfo = { git = "https://github.com/tikv/procinfo-rs", rev = "6599eb9dca74229b2c1fcc44118bef7eff127128" }
# When you modify TiKV cooperatively with kvproto, this will be useful to submit the PR to TiKV and the PR to
# kvproto at the same time.
# After the PR to kvproto is merged, remember to comment this out and run `cargo update -p kvproto`.
# [patch.'https://github.com/pingcap/kvproto']
# kvproto = {git = "https://github.com/your_github_id/kvproto", branch="your_branch"}

[workspace]
# See https://github.com/rust-lang/rfcs/blob/master/text/2957-cargo-features2.md
# Without resolver = 2, using `cargo build --features x` to build `cmd`
# will _not_ propagate the feature `x` into `cmd`'s direct dependencies.
resolver = "2"
members = [
  "cmd/tikv-ctl",
  "cmd/tikv-server",
  "components/api_version",
  "components/backup",
  "components/batch-system",
  "components/case_macros",
  "components/causal_ts",
  "components/cdc",
  "components/cloud",
  "components/cloud/aws",
  "components/cloud/azure",
  "components/cloud/gcp",
  "components/codec",
  "components/collections",
  "components/concurrency_manager",
  "components/coprocessor_plugin_api",
  "components/encryption",
  "components/encryption/export",
  "components/error_code",
  "components/external_storage",
  "components/external_storage/export",
  "components/file_system",
  "components/into_other",
  "components/keys",
  "components/log_wrappers",
  "components/match_template",
  "components/online_config",
  "components/panic_hook",
  "components/pd_client",
  "components/raftstore",
  "components/resolved_ts",
  "components/resource_metering",
<<<<<<< HEAD
  "components/engine_rocks_helper",
  "components/api_version",
  "components/causal_ts",
=======
  "components/server",
  "components/sst_importer",
  "components/test_backup",
  "components/test_coprocessor",
  "components/test_coprocessor_plugin/example_plugin",
  "components/test_pd",
  "components/test_raftstore",
  "components/test_sst_importer",
  "components/test_storage",
  "components/test_util",
  "components/tidb_query_aggr",
  "components/tidb_query_codegen",
  "components/tidb_query_common",
  "components/tidb_query_datatype",
  "components/tidb_query_executors",
  "components/tidb_query_expr",
  "components/tikv_alloc",
  "components/tikv_util",
  "components/tipb_helper",
  "components/txn_types",
  "fuzz",
  "fuzz/fuzzer-afl",
  "fuzz/fuzzer-honggfuzz",
  "fuzz/fuzzer-libfuzzer",
  "tests",
>>>>>>> 95a59299
]
default-members = ["cmd/tikv-server", "cmd/tikv-ctl"]

[profile.dev]
opt-level = 0
debug = true
codegen-units = 4
lto = false
incremental = true
panic = 'unwind'
debug-assertions = true
overflow-checks = false
rpath = false

[profile.release]
opt-level = 3
debug = false
codegen-units = 1
lto = "thin"
incremental = false
panic = 'unwind'
debug-assertions = false
overflow-checks = false
rpath = false

[profile.release.package.server]
opt-level = 1
codegen-units = 4

[profile.test]
opt-level = 0
debug = true
codegen-units = 16
lto = false
incremental = true
debug-assertions = true
overflow-checks = true
rpath = false

# The benchmark profile is identical to release, except that lto = false
[profile.bench]
opt-level = 3
debug = false
codegen-units = 1
lto = 'thin'
incremental = false
debug-assertions = false
overflow-checks = false
rpath = false<|MERGE_RESOLUTION|>--- conflicted
+++ resolved
@@ -232,6 +232,7 @@
   "components/coprocessor_plugin_api",
   "components/encryption",
   "components/encryption/export",
+  "components/engine_rocks_helper",
   "components/error_code",
   "components/external_storage",
   "components/external_storage/export",
@@ -246,11 +247,6 @@
   "components/raftstore",
   "components/resolved_ts",
   "components/resource_metering",
-<<<<<<< HEAD
-  "components/engine_rocks_helper",
-  "components/api_version",
-  "components/causal_ts",
-=======
   "components/server",
   "components/sst_importer",
   "components/test_backup",
@@ -276,7 +272,6 @@
   "fuzz/fuzzer-honggfuzz",
   "fuzz/fuzzer-libfuzzer",
   "tests",
->>>>>>> 95a59299
 ]
 default-members = ["cmd/tikv-server", "cmd/tikv-ctl"]
 
