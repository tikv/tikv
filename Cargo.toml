--- conflicted
+++ resolved
@@ -212,11 +212,7 @@
 # kvproto at the same time.
 # After the PR to kvproto is merged, remember to comment this out and run `cargo update -p kvproto`.
 [patch.'https://github.com/pingcap/kvproto']
-<<<<<<< HEAD
-kvproto = { git = "https://github.com/5kbpers/kvproto", branch = "seqno-relation" }
-=======
 # kvproto = { git = "https://github.com/your_github_id/kvproto", branch="your_branch" }
->>>>>>> 585763a3
 
 [workspace]
 # See https://github.com/rust-lang/rfcs/blob/master/text/2957-cargo-features2.md
