--- conflicted
+++ resolved
@@ -202,15 +202,12 @@
 # After the PR to kvproto is merged, remember to comment this out and run `cargo update -p kvproto`.
 # [patch.'https://github.com/pingcap/kvproto']
 # kvproto = { git = "https://github.com/your_github_id/kvproto", branch = "your_branch" }
-<<<<<<< HEAD
-[patch.'https://github.com/tikv/rust-rocksdb']
-rocksdb = { git = "https://github.com/tabokie/rust-rocksdb", branch = "230525-encrypte-rename" }
-=======
 #
 # After the PR to rust-rocksdb is merged, remember to comment this out and run `cargo update -p rocksdb`.
 # [patch.'https://github.com/tikv/rust-rocksdb']
 # rocksdb = { git = "https://github.com/your_github_id/rust-rocksdb", branch = "your_branch" }
->>>>>>> a5f1a26d
+[patch.'https://github.com/tikv/rust-rocksdb']
+rocksdb = { git = "https://github.com/tabokie/rust-rocksdb", branch = "230525-encrypte-rename" }
 
 [workspace]
 # See https://github.com/rust-lang/rfcs/blob/master/text/2957-cargo-features2.md
