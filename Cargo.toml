--- conflicted
+++ resolved
@@ -79,11 +79,7 @@
 futures-locks = "0.1"
 futures-executor = "0.3.1"
 futures-util = { version = "0.3.1", default-features = false, features = ["io", "async-await"] }
-<<<<<<< HEAD
-grpcio = { version = "0.5.0", default-features = false, features = ["openssl-vendored"] }
-=======
 grpcio = { version = "0.5", default-features = false, features = ["openssl-vendored"] }
->>>>>>> 6b0bbe13
 hex = "0.3"
 itertools = "0.8"
 hyper = { version = "0.12", default-features = false, features = ["runtime"] }
@@ -99,11 +95,7 @@
 nom = { version = "5.1.0", default-features = false, features = ["std"] }
 pd_client = { path = "components/pd_client" }
 pin-project = "0.4.8"
-<<<<<<< HEAD
-prost = "0.6.1"
-=======
 prost = "0.6"
->>>>>>> 6b0bbe13
 pprof = { version = "^0.3.14", features = ["flamegraph", "protobuf"] }
 protobuf = "2.8"
 quick-error = "1.2.2"
