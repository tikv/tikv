[package]
name = "tikv"
version = "4.0.0-alpha"
authors = ["The TiKV Authors"]
description = "A distributed transactional key-value database powered by Rust and Raft"
license = "Apache-2.0"
keywords = ["KV", "distributed-systems", "raft"]
homepage = "https://tikv.org"
repository = "https://github.com/tikv/tikv/"
readme = "README.md"
edition = "2018"
publish = false

[features]
default = ["jemalloc"]
tcmalloc = ["tikv_alloc/tcmalloc"]
jemalloc = ["tikv_alloc/jemalloc", "engine/jemalloc"]
mimalloc = ["tikv_alloc/mimalloc"]
portable = ["engine/portable"]
sse = ["engine/sse"]
mem-profiling = ["tikv_alloc/mem-profiling"]
profiling = ["profiler/profiling"]
failpoints = ["fail/failpoints"]

[lib]
name = "tikv"

[[test]]
name = "failpoints"
path = "tests/failpoints/mod.rs"
required-features = ["failpoints"]

[[test]]
name = "integrations"
path = "tests/integrations/mod.rs"

[[bench]]
name = "raftstore"
harness = false
path = "benches/raftstore/mod.rs"

[[bench]]
name = "coprocessor_executors"
harness = false
path = "benches/coprocessor_executors/mod.rs"

[[bench]]
name = "hierarchy"
harness = false
path = "benches/hierarchy/mod.rs"

[[bench]]
name = "misc"
path = "benches/misc/mod.rs"

[[bench]]
name = "deadlock_detector"
harness = false
path = "benches/deadlock_detector/mod.rs"

[dependencies]
log = { version = "0.3", features = ["max_level_trace", "release_max_level_debug"] }
slog = { version = "2.3", features = ["max_level_trace", "release_max_level_debug"] }
slog-async = { version = "2.3", default-features = false }
slog-global = { version = "0.1", git = "https://github.com/breeswish/slog-global.git", rev = "91904ade" }
slog-term = "2.4"
slog_derive = "0.1"
byteorder = "1.2"
rand = "0.6.5"
quick-error = "1.2.2"
tempfile = "3.0"
time = "0.1"
toml = "0.4"
libc = "0.2"
crc = "1.8"
fs2 = "0.4"
spin = "0.5"
protobuf = "2.8"
nix = "0.11"
utime = "0.2"
chrono = "0.4"
lazy_static = "1.3"
backtrace = "0.2.3"
url = "1.7.2"
sys-info = "0.5.7"
futures = "0.1"
futures-cpupool = "0.1"
futures-locks = "0.1"
tokio-core = "0.1"
tokio-timer = "0.2"
tokio-executor = "0.1"
serde = "1.0"
serde_json = "1.0"
serde_derive = "1.0"
zipf = "5.0.1"
bitflags = "1.0.1"
fail = "0.3"
uuid = { version = "0.6", features = [ "serde", "v4" ] }
grpcio = { version = "0.5.0-alpha.3", features = [ "openssl-vendored" ] }
raft = "0.6.0-alpha"
<<<<<<< HEAD
crossbeam = "0.7"
derive_more = "0.11.0"
=======
crossbeam = "0.5"
derive_more = "0.15.0"
>>>>>>> 96220b40
hex = "0.3"
more-asserts = "0.1"
hyper = { version = "0.12", default-features = false, features = ["runtime"] }
tokio-threadpool = "0.1.13"
tokio-fs = "0.1.6"
tokio-io = "0.1.12"
vlog = "0.1.4"
mime = "0.3.13"
farmhash = "1.1.5"
failure = "0.1"
tipb = { git = "https://github.com/pingcap/tipb.git" }
kvproto = { git = "https://github.com/pingcap/kvproto.git" }

tikv_alloc = { path = "components/tikv_alloc", default-features = false }
tikv_util = { path = "components/tikv_util" }
log_wrappers = { path = "components/log_wrappers" }
engine = { path = "components/engine" }
tidb_query = { path = "components/tidb_query" }
pd_client = { path = "components/pd_client" }
keys = { path = "components/keys" }

[dependencies.murmur3]
git = "https://github.com/pingcap/murmur3.git"

[dependencies.prometheus]
version = "0.4.2"
default-features = false
features = ["nightly", "push", "process"]

[dependencies.prometheus-static-metric]
version = "0.1.4"
default-features = false

[replace]
# TODO: remove this when slog is compatible with the log 0.4
"log:0.3.9" = { git = "https://github.com/busyjay/log", branch = "use-static-module" }
"log:0.4.6" = { git = "https://github.com/busyjay/log", branch = "revert-to-static" }
# TODO: remove this when new raft-rs is published.
"raft:0.6.0-alpha" = { git = "https://github.com/pingcap/raft-rs", branch = "master" }
"raft-proto:0.6.0-alpha" = { git = "https://github.com/pingcap/raft-rs", branch = "master" }
"protobuf:2.8.0" = { git = "https://github.com/nrc/rust-protobuf", branch = "v2.8" }
"protobuf-codegen:2.8.0" = { git = "https://github.com/nrc/rust-protobuf", branch = "v2.8" }
"criterion:0.3.0" = { git = "https://github.com/YangKeao/criterion.rs.git", branch = "quantile_regression" }

[dev-dependencies]
# See https://bheisler.github.io/criterion.rs/book/user_guide/known_limitations.html for the usage
# of `real_blackbox` feature.
criterion = "0.3"
criterion-cpu-time = "0.1"
arrow = "0.10.0"
rand_xorshift = "0.1"

profiler = { path = "components/profiler" }
panic_hook = { path = "components/panic_hook" }
tipb_helper = { path = "components/tipb_helper" }
tidb_query_datatype = { path = "components/tidb_query_datatype" }
test_util = { path = "components/test_util" }
test_raftstore = { path = "components/test_raftstore" }
test_storage = { path = "components/test_storage" }
test_coprocessor = { path = "components/test_coprocessor" }

[target.'cfg(unix)'.dependencies]
signal = "0.6"

[target.'cfg(target_os = "linux")'.dependencies]
procinfo = { git = "https://github.com/tikv/procinfo-rs" }

[workspace]
members = [
  "fuzz",
  "fuzz/fuzzer-afl",
  "fuzz/fuzzer-libfuzzer",
  "fuzz/fuzzer-honggfuzz",
  "components/test_raftstore",
  "components/test_storage",
  "components/test_coprocessor",
  "components/test_util",
  "components/tikv_alloc",
  "components/match_template",
  "components/codec",
  "components/panic_hook",
  "components/tipb_helper",
  "components/log_wrappers",
  "components/tikv_util",
  "components/tidb_query",
  "components/tidb_query_datatype",
  "components/tidb_query_codegen",
  "components/pd_client",
  "components/external_storage",
  "components/backup",
  "components/keys",
  "cmd",
]
default-members = ["cmd"]

[profile.dev]
opt-level = 0
debug = 1 # required for line numbers in tests, see tikv #5049
codegen-units = 4
lto = false
incremental = true
panic = 'abort'
debug-assertions = false
overflow-checks = false
rpath = false

[profile.release]
opt-level = 3
debug = false
codegen-units = 1
lto = "thin"
incremental = false
panic = 'abort'
debug-assertions = false
overflow-checks = false
rpath = false

[profile.test]
opt-level = 0
debug = 1 # enable line numbers by default for easy test debugging
codegen-units = 16
lto = false
incremental = true
debug-assertions = true
overflow-checks = true
rpath = false

# The benchmark profile is identical to release, except that lto = false
[profile.bench]
opt-level = 3
debug = false
codegen-units = 1
lto = 'thin'
incremental = false
debug-assertions = false
overflow-checks = false
rpath = false<|MERGE_RESOLUTION|>--- conflicted
+++ resolved
@@ -98,13 +98,8 @@
 uuid = { version = "0.6", features = [ "serde", "v4" ] }
 grpcio = { version = "0.5.0-alpha.3", features = [ "openssl-vendored" ] }
 raft = "0.6.0-alpha"
-<<<<<<< HEAD
 crossbeam = "0.7"
-derive_more = "0.11.0"
-=======
-crossbeam = "0.5"
 derive_more = "0.15.0"
->>>>>>> 96220b40
 hex = "0.3"
 more-asserts = "0.1"
 hyper = { version = "0.12", default-features = false, features = ["runtime"] }
