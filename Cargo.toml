--- conflicted
+++ resolved
@@ -12,12 +12,8 @@
 publish = false
 
 [features]
-<<<<<<< HEAD
-default = ["protobuf-codec", "test-engines-rocksdb"]
+default = ["protobuf-codec", "test-engines-rocksdb", "cloud-aws", "cloud-gcp"]
 openssl-vendor = ["grpcio/openssl-vendored"]
-=======
-default = ["protobuf-codec", "test-engines-rocksdb", "cloud-aws", "cloud-gcp"]
->>>>>>> 47e03ae7
 tcmalloc = ["tikv_alloc/tcmalloc"]
 jemalloc = ["tikv_alloc/jemalloc", "engine_rocks/jemalloc"]
 mimalloc = ["tikv_alloc/mimalloc"]
@@ -135,11 +131,7 @@
 futures = { version = "0.3", features = ["thread-pool", "compat"] }
 futures-executor = "0.3.1"
 futures-util = { version = "0.3.1", default-features = false, features = ["io", "async-await"] }
-<<<<<<< HEAD
-grpcio = { version = "0.7" }
-=======
-grpcio = { version = "0.8",  default-features = false, features = ["openssl-vendored"] }
->>>>>>> 47e03ae7
+grpcio = { version = "0.8",  default-features = false }
 hex = "0.4"
 hyper-tls = "0.4"
 itertools = "0.8"
@@ -162,13 +154,8 @@
 pd_client = { path = "components/pd_client", default-features = false }
 pin-project = "0.4.8"
 pnet_datalink = "0.23"
-<<<<<<< HEAD
-prost = "0.6"
-pprof = { version = "=0.3.20", features = ["flamegraph", "protobuf"] }
-=======
 prost = "0.7"
-pprof = { version = "^0.4", default-features = false, features = ["flamegraph", "protobuf"] }
->>>>>>> 47e03ae7
+pprof = { version = "^0.4", default-features = false, features = ["flamegraph", "protobuf", "cpp"] }
 protobuf = "2.8"
 quick-error = "1.2.3"
 raft = { version = "0.6.0-alpha", default-features = false }
@@ -231,13 +218,6 @@
 procinfo = { git = "https://github.com/tikv/procinfo-rs", rev = "5125fc1a69496b73b26b3c08b6e8afc3c665a56e" }
 
 [workspace]
-<<<<<<< HEAD
-=======
-# See https://github.com/rust-lang/rfcs/blob/master/text/2957-cargo-features2.md
-# Without resolver = 2, using `cargo build --features x` to build `cmd`
-# will _not_ propagate the feature `x` into `cmd`'s direct dependencies.
-resolver = "2"
->>>>>>> 47e03ae7
 members = [
   "cmd",
   "components/tikv_alloc",
@@ -256,12 +236,9 @@
   "components/tidb_query_executors",
   "components/pd_client",
   "components/external_storage",
-<<<<<<< HEAD
-=======
   "components/cloud",
   "components/cloud/aws",
   "components/backup",
->>>>>>> 47e03ae7
   "components/keys",
   "components/sst_importer",
   "components/txn_types",
