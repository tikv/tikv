[package]
name = "tikv"
version = "3.0.0-beta"
authors = ["The TiKV Authors"]
description = "A distributed transactional key-value database powered by Rust and Raft"
license = "Apache-2.0"
keywords = ["KV", "distributed-systems", "raft"]
edition = "2018"
publish = false

[features]
default = ["tikv_alloc/default"]
portable = ["rocksdb/portable"]
sse = ["rocksdb/sse"]
mem-profiling = ["tikv_alloc/mem-profiling"]
no-fail = ["fail/no_fail"]

[lib]
name = "tikv"

[[bin]]
name = "tikv-server"

[[bin]]
name = "tikv-ctl"

[[bin]]
name = "tikv-importer"

[[test]]
name = "failpoints"
path = "tests/failpoints/mod.rs"

[[test]]
name = "integrations"
path = "tests/integrations/mod.rs"

[[bench]]
name = "raftstore"
harness = false
path = "benches/raftstore/mod.rs"

[[bench]]
name = "coprocessor_executors"
harness = false
path = "benches/coprocessor_executors/mod.rs"

[[bench]]
name = "hierarchy"
harness = false
path = "benches/hierarchy/mod.rs"

[[bench]]
name = "misc"
path = "benches/misc/mod.rs"

[dependencies]
hashbrown = { version = "0.1", features = ["serde"] }
log = { version = "0.3", features = ["max_level_trace", "release_max_level_debug"] }
slog = { version = "2.3", features = ["max_level_trace", "release_max_level_debug"] }
slog-async = "2.3"
slog-global = { version = "0.1", git = "https://github.com/breeswish/slog-global.git", rev = "91904ade" }
slog-term = "2.4"
slog_derive = "0.1"
byteorder = "1.2"
rand = "0.3"
quick-error = "1.2.2"
tempdir = "0.3"
time = "0.1"
toml = "0.4"
libc = "0.2"
crc = "1.8"
fs2 = "0.4"
protobuf = "~2.0"
nix = "0.11"
utime = "0.2"
chrono = "0.4"
chrono-tz = "0.5"
lazy_static = "0.2.1"
backtrace = "0.2.3"
clap = "2.32"
url = "1.5"
regex = "1.0"
fnv = "1.0"
sys-info = "0.5.1"
indexmap = { version = "1.0", features = ["serde-1"] }
futures = "0.1"
futures-cpupool = "0.1"
<<<<<<< HEAD
tikv_alloc = { path = "components/tikv_alloc", default-features = false }
tokio = "0.1"
=======
tikv_alloc = { path = "components/tikv_alloc" }
>>>>>>> 7ae2fe0d
tokio-core = "0.1"
tokio-timer = "0.2"
tokio-executor = "0.1"
serde = "1.0"
serde_json = "1.0"
serde_derive = "1.0"
zipf = "0.2.0"
bitflags = "1.0.1"
fail = "0.2"
uuid = { version = "0.6", features = [ "serde", "v4" ] }
grpcio = { version = "0.4", features = [ "secure" ] }
raft = "0.4"
crossbeam = "0.5"
derive_more = "0.11.0"
num = "0.2"
num-traits = "0.2"
hex = "0.3"
rust-crypto = "^0.2"
base64 = "0.10"
safemem = "0.3"
smallvec = { version = "0.6", features = ["union"] }
flate2 = { version = "1.0", features = ["zlib"], default-features = false }
more-asserts = "0.1"
hyper = "0.12"
tokio-threadpool = "0.1"
vlog = "0.1.4"
cop_datatype = { path = "components/cop_datatype" }
panic_hook = { path = "components/panic_hook" }
tipb = { git = "https://github.com/pingcap/tipb.git" }
kvproto = { git = "https://github.com/pingcap/kvproto.git" }
log_wrappers = { path = "components/log_wrappers" }

[dependencies.murmur3]
git = "https://github.com/pingcap/murmur3.git"

[dependencies.rocksdb]
git = "https://github.com/pingcap/rust-rocksdb.git"

[dependencies.prometheus]
version = "0.4.2"
default-features = false
features = ["nightly", "push", "process"]

[dependencies.prometheus-static-metric]
version = "0.1.4"

[dev-dependencies]
test_util = { path = "components/test_util" }
test_raftstore = { path = "components/test_raftstore" }
test_storage = { path = "components/test_storage" }
test_coprocessor = { path = "components/test_coprocessor" }
# See https://japaric.github.io/criterion.rs/book/user_guide/known_limitations.html
# critcmp is known to support 0.2.5
criterion = { version = "=0.2.5", features=['real_blackbox'] }
arrow = "0.10.0"

[target.'cfg(unix)'.dependencies]
signal = "0.6"

[target.'cfg(target_os = "linux")'.dependencies]
procinfo = { git = "https://github.com/tikv/procinfo-rs" }

[workspace]
members = [
  "fuzz",
  "fuzz/fuzzer-afl",
  "fuzz/fuzzer-libfuzzer",
  "fuzz/fuzzer-honggfuzz",
  "components/test_raftstore",
  "components/test_storage",
  "components/test_coprocessor",
  "components/test_util",
  "components/tikv_alloc",
  "components/codec",
  "components/panic_hook",
  "components/cop_datatype",
  "components/log_wrappers",
]

[profile.dev]
opt-level = 0  # Controls the --opt-level the compiler builds with
debug = true   # Controls whether the compiler passes `-g`
codegen-units = 4

# The release profile, used for `cargo build --release`
[profile.release]
lto = true
opt-level = 3
debug = true
# TODO: remove this once rust-lang/rust#50199 and rust-lang/rust#53833 are resolved.
codegen-units = 1

# The benchmark profile is identical to release, except that lto = false
[profile.bench]
lto = false
opt-level = 3
debug = true
codegen-units = 1<|MERGE_RESOLUTION|>--- conflicted
+++ resolved
@@ -86,12 +86,8 @@
 indexmap = { version = "1.0", features = ["serde-1"] }
 futures = "0.1"
 futures-cpupool = "0.1"
-<<<<<<< HEAD
-tikv_alloc = { path = "components/tikv_alloc", default-features = false }
+tikv_alloc = { path = "components/tikv_alloc" }
 tokio = "0.1"
-=======
-tikv_alloc = { path = "components/tikv_alloc" }
->>>>>>> 7ae2fe0d
 tokio-core = "0.1"
 tokio-timer = "0.2"
 tokio-executor = "0.1"
