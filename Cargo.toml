--- conflicted
+++ resolved
@@ -107,11 +107,7 @@
 sysinfo = { git = "https://github.com/tikv/sysinfo.git", branch = "tikv"}
 tempfile = "3.0"
 tidb_query = { path = "components/tidb_query", default-features = false }
-<<<<<<< HEAD
 tikv_alloc = { path = "components/tikv_alloc" }
-=======
-tikv_alloc = { path = "components/tikv_alloc", default-features = false }
->>>>>>> b7dc034f
 tikv_util = { path = "components/tikv_util" }
 time = "0.1"
 tipb = { git = "https://github.com/pingcap/tipb.git", default-features = false }
@@ -146,12 +142,7 @@
 
 [dev-dependencies]
 panic_hook = { path = "components/panic_hook" }
-<<<<<<< HEAD
 test_sst_importer = { path = "components/test_sst_importer", default-features = false }
-=======
-test_sst_importer = { path = "components/test_sst_importer" }
-test_util = { path = "components/test_util" }
->>>>>>> b7dc034f
 zipf = "5.0.1"
 
 [replace]
