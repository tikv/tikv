[package]
name = "tikv"
version = "4.1.0-alpha"
authors = ["The TiKV Authors"]
description = "A distributed transactional key-value database powered by Rust and Raft"
license = "Apache-2.0"
keywords = ["KV", "distributed-systems", "raft"]
homepage = "https://tikv.org"
repository = "https://github.com/tikv/tikv/"
readme = "README.md"
edition = "2018"
publish = false

[features]
default = ["protobuf-codec"]
tcmalloc = ["tikv_alloc/tcmalloc"]
jemalloc = ["tikv_alloc/jemalloc", "engine/jemalloc", "engine_rocks/jemalloc"]
mimalloc = ["tikv_alloc/mimalloc"]
portable = ["engine/portable"]
sse = ["engine/sse"]
mem-profiling = ["tikv_alloc/mem-profiling"]
failpoints = ["fail/failpoints", "raftstore/failpoints"]
prost-codec = [
  "engine/prost-codec",
  "engine_rocks/prost-codec",
  "grpcio/prost-codec",
  "keys/prost-codec",
  "kvproto/prost-codec",
  "pd_client/prost-codec",
  "raft/prost-codec",
  "raftstore/prost-codec",
  "sst_importer/prost-codec",
  "tidb_query/prost-codec",
  "tipb/prost-codec",
  "txn_types/prost-codec",
]
protobuf-codec = [
  "engine/protobuf-codec",
  "engine_rocks/protobuf-codec",
  "grpcio/protobuf-codec",
  "keys/protobuf-codec",
  "kvproto/protobuf-codec",
  "pd_client/protobuf-codec",
  "raft/protobuf-codec",
  "raftstore/protobuf-codec",
  "sst_importer/protobuf-codec",
  "tidb_query/protobuf-codec",
  "tipb/protobuf-codec",
  "txn_types/protobuf-codec",
]
testexport = ["raftstore/testexport"]

[lib]
name = "tikv"

[dependencies]
async-stream = "0.2"
async-trait = "0.1"
batch-system = { path = "components/batch-system", default-features = false }
bitflags = "1.0.1"
byteorder = "1.2"
chrono = "0.4"
codec = { path = "components/codec" }
configuration = { path = "components/configuration" }
crc32fast = "1.2"
crc64fast = "0.1"
crossbeam = "0.7.2"
derive_more = "0.15.0"
engine = { path = "components/engine", default-features = false }
engine_panic = { path = "components/engine_panic", optional = true }
engine_rocks = { path = "components/engine_rocks", default-features = false }
engine_traits = { path = "components/engine_traits" }
fail = "0.3"
failure = "0.1"
fs2 = "0.4"
futures = "0.1"
futures03 = { package = "futures", version = "0.3.1", features = ["compat"] }
futures-cpupool = "0.1"
futures-locks = "0.1"
futures-executor = "0.3.1"
futures-util = { version = "0.3.1", default-features = false, features = ["io"] }
grpcio = { version = "0.5.0-alpha.5", features = [ "openssl-vendored" ], default-features = false }
hex = "0.3"
itertools = "0.8"
hyper = { version = "0.12", default-features = false, features = ["runtime"] }
keys = { path = "components/keys", default-features = false }
kvproto = { git = "https://github.com/pingcap/kvproto.git", default-features = false }
lazy_static = "1.3"
libc = "0.2"
log = { version = "0.4", features = ["max_level_trace", "release_max_level_debug"] }
log_wrappers = { path = "components/log_wrappers" }
mime = "0.3.13"
more-asserts = "0.1"
nom = { version = "5.1.0", default-features = false, features = ["std"] }
pd_client = { path = "components/pd_client", default-features = false }
prost = "0.5.0"
pprof = { version = "^0.3.14", features = ["flamegraph", "protobuf"] }
protobuf = "2.8"
quick-error = "1.2.2"
raft = { version = "0.6.0-alpha", default-features = false }
raftstore = { path = "components/raftstore", default-features = false }
rand = "0.6.5"
regex = "1.3"
rev_lines = "0.2.1"
serde = "1.0"
serde_derive = "1.0"
serde_json = "1.0"
slog = { version = "2.3", features = ["max_level_trace", "release_max_level_debug"] }
slog-global = { version = "0.1", git = "https://github.com/breeswish/slog-global.git", rev = "0e23a5baff302a9d7bccd85f8f31e43339c2f2c1" }
slog_derive = "0.1"
parking_lot = "0.10"
<<<<<<< HEAD
sst_importer = { path = "components/sst_importer", default-features = false }
sysinfo = { git = "https://github.com/tikv/sysinfo.git", branch = "tikv2"}
=======
sst_importer = { path = "components/sst_importer" }
sysinfo = { git = "https://github.com/tikv/sysinfo.git", branch = "tikv"}
>>>>>>> a6f9cd01
tempfile = "3.0"
tidb_query = { path = "components/tidb_query", default-features = false }
tikv_alloc = { path = "components/tikv_alloc" }
tikv_util = { path = "components/tikv_util" }
time = "0.1"
tipb = { git = "https://github.com/pingcap/tipb.git", default-features = false }
tokio = { version = "0.2", features = ["sync"] }
tokio-core = "0.1"
tokio-fs = "0.1.6"
tokio-io = "0.1.12"
tokio-sync = "0.1.7"
tokio-threadpool = "0.1.13"
tokio-timer = "0.2"
toml = "0.4"
txn_types = { path = "components/txn_types", default-features = false }
url = "2"
uuid = { version = "0.7", features = [ "serde", "v4" ] }
vlog = "0.1.4"

[dependencies.murmur3]
git = "https://github.com/pingcap/murmur3.git"
rev = "4af9e1a8f2d4206d90d81f11e513fb03c87208bf"

[dependencies.prometheus]
git = "https://github.com/tikv/rust-prometheus.git"
rev = "d919ccd35976b9b84b8d03c07138c1cc05a36087"
features = ["nightly", "push", "process"]

[dependencies.prometheus-static-metric]
git = "https://github.com/tikv/rust-prometheus.git"
rev = "d919ccd35976b9b84b8d03c07138c1cc05a36087"

[dependencies.yatp]
git = "https://github.com/tikv/yatp.git"

[dev-dependencies]
panic_hook = { path = "components/panic_hook" }
test_sst_importer = { path = "components/test_sst_importer", default-features = false }
zipf = "5.0.1"

[replace]
# TODO: remove this when new raft-rs is published.
"raft:0.6.0-alpha" = { git = "https://github.com/pingcap/raft-rs", branch = "master", default-features = false }
"raft-proto:0.6.0-alpha" = { git = "https://github.com/pingcap/raft-rs", branch = "master", default-features = false }
"protobuf:2.8.0" = { git = "https://github.com/nrc/rust-protobuf", branch = "v2.8" }
"protobuf-codegen:2.8.0" = { git = "https://github.com/nrc/rust-protobuf", branch = "v2.8" }
"prost:0.5.0" = { git = "https://github.com/danburkert/prost", rev = "1944c27c3029d01ff216e7b126d846b6cf8c7d77" }
"protobuf-build:0.10.0" = { git = "https://github.com/tikv/protobuf-build", rev="42e52b9311f7fb31bbbe089fef5a24ec0392f9ce" }

[target.'cfg(target_os = "linux")'.dependencies]
procinfo = { git = "https://github.com/tikv/procinfo-rs", rev = "5125fc1a69496b73b26b3c08b6e8afc3c665a56e" }

[workspace]
members = [
  "fuzz",
  "fuzz/fuzzer-afl",
  "fuzz/fuzzer-libfuzzer",
  "fuzz/fuzzer-honggfuzz",
  "tests",
  "cmd",
  "components/test_raftstore",
  "components/test_storage",
  "components/test_coprocessor",
  "components/test_sst_importer",
  "components/test_util",
  "components/tikv_alloc",
  "components/match_template",
  "components/codec",
  "components/configuration",
  "components/panic_hook",
  "components/tipb_helper",
  "components/log_wrappers",
  "components/tikv_util",
  "components/tidb_query",
  "components/tidb_query_datatype",
  "components/tidb_query_codegen",
  "components/pd_client",
  "components/external_storage",
  "components/backup",
  "components/keys",
  "components/sst_importer",
  "components/txn_types",
  "components/resolved_ts",
  "components/batch-system",
  "components/cdc",
  "components/raftstore",
]
default-members = ["cmd"]

[profile.dev]
opt-level = 0
debug = 1 # required for line numbers in tests, see tikv #5049
codegen-units = 4
lto = false
incremental = true
panic = 'unwind'
debug-assertions = false
overflow-checks = false
rpath = false

[profile.release]
opt-level = 3
debug = false
codegen-units = 1
lto = "thin"
incremental = false
panic = 'unwind'
debug-assertions = false
overflow-checks = false
rpath = false

[profile.test]
opt-level = 0
debug = 1 # enable line numbers by default for easy test debugging
codegen-units = 16
lto = false
incremental = true
debug-assertions = true
overflow-checks = true
rpath = false

# The benchmark profile is identical to release, except that lto = false
[profile.bench]
opt-level = 3
debug = false
codegen-units = 1
lto = 'thin'
incremental = false
debug-assertions = false
overflow-checks = false
rpath = false<|MERGE_RESOLUTION|>--- conflicted
+++ resolved
@@ -109,13 +109,8 @@
 slog-global = { version = "0.1", git = "https://github.com/breeswish/slog-global.git", rev = "0e23a5baff302a9d7bccd85f8f31e43339c2f2c1" }
 slog_derive = "0.1"
 parking_lot = "0.10"
-<<<<<<< HEAD
 sst_importer = { path = "components/sst_importer", default-features = false }
-sysinfo = { git = "https://github.com/tikv/sysinfo.git", branch = "tikv2"}
-=======
-sst_importer = { path = "components/sst_importer" }
 sysinfo = { git = "https://github.com/tikv/sysinfo.git", branch = "tikv"}
->>>>>>> a6f9cd01
 tempfile = "3.0"
 tidb_query = { path = "components/tidb_query", default-features = false }
 tikv_alloc = { path = "components/tikv_alloc" }
