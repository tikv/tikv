[package]
name = "tikv"
version = "6.2.0-alpha"
authors = ["The TiKV Authors"]
description = "A distributed transactional key-value database powered by Rust and Raft"
license = "Apache-2.0"
keywords = ["KV", "distributed-systems", "raft"]
homepage = "https://tikv.org"
repository = "https://github.com/tikv/tikv/"
readme = "README.md"
edition = "2018"
publish = false

[features]
default = ["test-engine-kv-rocksdb", "test-engine-raft-raft-engine", "cloud-aws", "cloud-gcp", "cloud-azure"]
tcmalloc = ["tikv_alloc/tcmalloc"]
jemalloc = ["tikv_alloc/jemalloc", "engine_rocks/jemalloc"]
mimalloc = ["tikv_alloc/mimalloc"]
snmalloc = ["tikv_alloc/snmalloc"]
portable = ["engine_rocks/portable"]
sse = ["engine_rocks/sse"]
mem-profiling = ["tikv_alloc/mem-profiling"]
failpoints = [
  "fail/failpoints",
  "raftstore/failpoints",
  "tikv_util/failpoints",
  "engine_rocks/failpoints",
]
cloud-aws = [
  "encryption_export/cloud-aws",
  "sst_importer/cloud-aws",
]
cloud-gcp = [
  "encryption_export/cloud-gcp",
  "sst_importer/cloud-gcp",
]
cloud-azure = [
  "encryption_export/cloud-azure",
  "sst_importer/cloud-azure",
]
testexport = ["raftstore/testexport", "api_version/testexport"]
test-engine-kv-rocksdb = [
  "engine_test/test-engine-kv-rocksdb"
]
test-engine-raft-raft-engine = [
  "engine_test/test-engine-raft-raft-engine"
]
test-engines-rocksdb = [
  "engine_test/test-engines-rocksdb",
]
test-engines-panic = [
  "engine_test/test-engines-panic",
]
cloud-storage-grpc = ["sst_importer/cloud-storage-grpc"]
cloud-storage-dylib = ["sst_importer/cloud-storage-dylib"]
pprof-fp = ["pprof/frame-pointer"]

# for testing configure propegate to other crates
# https://stackoverflow.com/questions/41700543/can-we-share-test-utilites-between-crates
testing = []

[lib]
name = "tikv"

[dependencies]
anyhow = "1.0"
api_version = { path = "components/api_version", default-features = false }
async-stream = "0.2"
async-trait = "0.1"
backtrace = "0.3"
batch-system = { path = "components/batch-system", default-features = false }
byteorder = "1.2"
case_macros = { path = "components/case_macros" }
causal_ts = { path = "components/causal_ts" }
chrono = "0.4"
codec = { path = "components/codec", default-features = false }
collections = { path = "components/collections" }
concurrency_manager = { path = "components/concurrency_manager", default-features = false }
coprocessor_plugin_api = { path = "components/coprocessor_plugin_api" }
crc32fast = "1.2"
crc64fast = "0.1"
crossbeam = "0.8"
encryption_export = { path = "components/encryption/export", default-features = false }
engine_panic = { path = "components/engine_panic", default-features = false }
engine_rocks = { path = "components/engine_rocks", default-features = false }
engine_test = { path = "components/engine_test", default-features = false }
engine_traits = { path = "components/engine_traits", default-features = false }
engine_traits_tests = { path = "components/engine_traits_tests", default-features = false }
error_code = { path = "components/error_code", default-features = false }
fail = "0.5"
file_system = { path = "components/file_system", default-features = false }
flate2 = { version = "1.0", default-features = false, features = ["zlib"] }
futures = { version = "0.3", features = ["thread-pool", "compat"] }
futures-executor = "0.3.1"
futures-timer = "3.0"
futures-util = { version = "0.3.1", default-features = false, features = ["io", "async-await"] }
<<<<<<< HEAD
grpcio = { version = "0.10.3", default-features = false, features = ["openssl-vendored", "protobuf-codec", "nightly"] }
=======
getset = "0.1"
grpcio = { version = "0.10", default-features = false, features = ["openssl-vendored", "protobuf-codec"] }
>>>>>>> 6bd1d451
grpcio-health = { version = "0.10", default-features = false, features = ["protobuf-codec"] }
hex = "0.4"
http = "0"
hyper = { version = "0.14", features = ["full"] }
hyper-tls = "0.5"
into_other = { path = "components/into_other", default-features = false }
itertools = "0.10"
keys = { path = "components/keys", default-features = false }
kvproto = { git = "https://github.com/pingcap/kvproto.git" }
lazy_static = "1.3"
libc = "0.2"
libloading = "0.7"
log = { version = "0.4", features = ["max_level_trace", "release_max_level_debug"] }
log_wrappers = { path = "components/log_wrappers" }
match_template = { path = "components/match_template" }
memory_trace_macros = { path = "components/memory_trace_macros" }
mime = "0.3.13"
more-asserts = "0.2"
murmur3 = "0.5.1"
nom = { version = "5.1.0", default-features = false, features = ["std"] }
notify = "4"
num-traits = "0.2.14"
num_cpus = "1"
online_config = { path = "components/online_config" }
openssl = "0.10"
parking_lot = "0.12"
paste = "1.0"
pd_client = { path = "components/pd_client", default-features = false }
pin-project = "1.0"
pnet_datalink = "0.23"
pprof = { git = "https://github.com/tikv/pprof-rs.git", rev = "3fed55af8fc6cf69dbd954a0321c799c5a111e4e", default-features = false, features = ["flamegraph", "protobuf-codec"] }
prometheus = { version = "0.13", features = ["nightly"] }
prometheus-static-metric = "0.5"
protobuf = { version = "2.8", features = ["bytes"] }
raft = { version = "0.7.0", default-features = false, features = ["protobuf-codec"] }
raft_log_engine = { path = "components/raft_log_engine", default-features = false }
raftstore = { path = "components/raftstore", default-features = false }
rand = "0.7.3"
regex = "1.3"
resource_metering = { path = "components/resource_metering" }
rev_lines = "0.2.1"
seahash = "4.1.0"
security = { path = "components/security", default-features = false }
semver = "0.11"
serde = { version = "1.0", features = ["derive"] }
serde_derive = "1.0"
serde_ignored = "0.1"
serde_json = "1.0"
slog = { version = "2.3", features = ["max_level_trace", "release_max_level_debug"] }
slog-global = { version = "0.1", git = "https://github.com/breeswish/slog-global.git", rev = "d592f88e4dbba5eb439998463054f1a44fbf17b9" }
sst_importer = { path = "components/sst_importer", default-features = false }
strum = { version = "0.20", features = ["derive"] }
sysinfo = "0.16"
tempfile = "3.0"
thiserror = "1.0"
tidb_query_aggr = { path = "components/tidb_query_aggr", default-features = false }
tidb_query_common = { path = "components/tidb_query_common", default-features = false }
tidb_query_datatype = { path = "components/tidb_query_datatype", default-features = false }
tidb_query_executors = { path = "components/tidb_query_executors", default-features = false }
tidb_query_expr = { path = "components/tidb_query_expr", default-features = false }
tikv_alloc = { path = "components/tikv_alloc" }
tikv_kv = { path = "components/tikv_kv", default-features = false }
tikv_util = { path = "components/tikv_util", default-features = false }
time = "0.1"
tipb = { git = "https://github.com/pingcap/tipb.git" }
tokio = { version = "1.17", features = ["full"] }
tokio-openssl = "0.6"
tokio-timer = { git = "https://github.com/tikv/tokio", branch = "tokio-timer-hotfix" }
toml = "0.5"
tracker = { path = "components/tracker" }
txn_types = { path = "components/txn_types", default-features = false }
url = "2"
uuid = { version = "0.8.1", features = ["serde", "v4"] }
walkdir = "2"
yatp = { git = "https://github.com/tikv/yatp.git", branch = "master" }

[dev-dependencies]
api_version = { path = "components/api_version", features = ["testexport"] }
example_plugin = { path = "components/test_coprocessor_plugin/example_plugin" } # should be a binary dependency
hyper-openssl = "0.9"
panic_hook = { path = "components/panic_hook" }
reqwest = { version = "0.11", features = ["blocking"] }
test_sst_importer = { path = "components/test_sst_importer", default-features = false }
test_util = { path = "components/test_util", default-features = false }
tokio = { version = "1.17", features = ["macros", "rt-multi-thread", "time"] }
zipf = "6.1.0"

[patch.crates-io]
# TODO: remove this when new raft-rs is published.
raft = { git = "https://github.com/tikv/raft-rs", branch = "master" }
raft-proto = { git = "https://github.com/tikv/raft-rs", branch = "master" }
protobuf = { git = "https://github.com/pingcap/rust-protobuf", branch = "v2.8" }
protobuf-codegen = { git = "https://github.com/pingcap/rust-protobuf", branch = "v2.8" }

# TODO: remove this replacement after rusoto_s3 truly supports virtual-host style (https://github.com/rusoto/rusoto/pull/1823).
rusoto_core = { git = "https://github.com/tikv/rusoto", branch = "gh1482-s3-addr-styles" }
rusoto_credential = { git = "https://github.com/tikv/rusoto", branch = "gh1482-s3-addr-styles" }
rusoto_kms = { git = "https://github.com/tikv/rusoto", branch = "gh1482-s3-addr-styles" }
rusoto_mock = { git = "https://github.com/tikv/rusoto", branch = "gh1482-s3-addr-styles" }
rusoto_s3 = { git = "https://github.com/tikv/rusoto", branch = "gh1482-s3-addr-styles" }
rusoto_sts = { git = "https://github.com/tikv/rusoto", branch = "gh1482-s3-addr-styles" }

# remove this when https://github.com/danburkert/fs2-rs/pull/42 is merged.
fs2 = { git = "https://github.com/tabokie/fs2-rs", branch = "tikv" }

[target.'cfg(target_os = "linux")'.dependencies]
procinfo = { git = "https://github.com/tikv/procinfo-rs", rev = "6599eb9dca74229b2c1fcc44118bef7eff127128" }
# When you modify TiKV cooperatively with kvproto, this will be useful to submit the PR to TiKV and the PR to
# kvproto at the same time.
# After the PR to kvproto is merged, remember to comment this out and run `cargo update -p kvproto`.
# [patch.'https://github.com/pingcap/kvproto']
# kvproto = {git = "https://github.com/your_github_id/kvproto", branch="your_branch"}

[workspace]
# See https://github.com/rust-lang/rfcs/blob/master/text/2957-cargo-features2.md
# Without resolver = 2, using `cargo build --features x` to build `cmd`
# will _not_ propagate the feature `x` into `cmd`'s direct dependencies.
resolver = "2"
members = [
  "cmd/tikv-ctl",
  "cmd/tikv-server",
  "components/api_version",
  "components/backup",
  "components/backup-stream",
  "components/batch-system",
  "components/case_macros",
  "components/causal_ts",
  "components/cdc",
  "components/cloud",
  "components/cloud/aws",
  "components/cloud/azure",
  "components/cloud/gcp",
  "components/codec",
  "components/collections",
  "components/concurrency_manager",
  "components/concurrency_manager",
  "components/coprocessor_plugin_api",
  "components/encryption",
  "components/encryption/export",
  "components/engine_rocks_helper",
  "components/error_code",
  "components/external_storage",
  "components/external_storage/export",
  "components/file_system",
  "components/into_other",
  "components/keys",
  "components/log_wrappers",
  "components/match_template",
  "components/online_config",
  "components/panic_hook",
  "components/pd_client",
  "components/raftstore",
  "components/raftstore-v2",
  "components/resolved_ts",
  "components/resource_metering",
  "components/server",
  "components/server",
  "components/sst_importer",
  "components/test_backup",
  "components/test_coprocessor",
  "components/test_coprocessor_plugin/example_plugin",
  "components/test_pd",
  "components/test_raftstore",
  "components/test_sst_importer",
  "components/test_storage",
  "components/test_util",
  "components/tidb_query_aggr",
  "components/tidb_query_codegen",
  "components/tidb_query_common",
  "components/tidb_query_datatype",
  "components/tidb_query_executors",
  "components/tidb_query_expr",
  "components/tikv_alloc",
  "components/tikv_util",
  "components/tipb_helper",
  "components/tracker",
  "components/txn_types",
  "fuzz",
  "fuzz/fuzzer-afl",
  "fuzz/fuzzer-honggfuzz",
  "fuzz/fuzzer-libfuzzer",
  "tests",
]
default-members = ["cmd/tikv-server", "cmd/tikv-ctl"]

[profile.dev.package.grpcio-sys]
debug = false
opt-level = 1

[profile.dev.package.librocksdb_sys]
debug = false
opt-level = 1

[profile.dev.package.libtitan_sys]
debug = false
opt-level = 1

[profile.dev.package.tests]
debug = 1
opt-level = 1

[profile.dev]
opt-level = 0
debug = 0
codegen-units = 4
lto = false
incremental = true
panic = 'unwind'
debug-assertions = true
overflow-checks = false
rpath = false

[profile.release]
opt-level = 3
debug = false
codegen-units = 1
lto = "thin"
incremental = false
panic = 'unwind'
debug-assertions = false
overflow-checks = false
rpath = false

[profile.release.package.server]
opt-level = 1
codegen-units = 4

[profile.test]
opt-level = 0
debug = 0
codegen-units = 16
lto = false
incremental = true
debug-assertions = true
overflow-checks = true
rpath = false

# The benchmark profile is identical to release, except that lto = false
[profile.bench]
opt-level = 3
debug = false
codegen-units = 1
lto = 'thin'
incremental = false
debug-assertions = false
overflow-checks = false
rpath = false<|MERGE_RESOLUTION|>--- conflicted
+++ resolved
@@ -94,12 +94,8 @@
 futures-executor = "0.3.1"
 futures-timer = "3.0"
 futures-util = { version = "0.3.1", default-features = false, features = ["io", "async-await"] }
-<<<<<<< HEAD
 grpcio = { version = "0.10.3", default-features = false, features = ["openssl-vendored", "protobuf-codec", "nightly"] }
-=======
 getset = "0.1"
-grpcio = { version = "0.10", default-features = false, features = ["openssl-vendored", "protobuf-codec"] }
->>>>>>> 6bd1d451
 grpcio-health = { version = "0.10", default-features = false, features = ["protobuf-codec"] }
 hex = "0.4"
 http = "0"
