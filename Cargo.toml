--- conflicted
+++ resolved
@@ -122,11 +122,8 @@
 keys = { path = "components/keys" }
 engine_traits = { path = "components/engine_traits" }
 sst_importer = { path = "components/sst_importer" }
-<<<<<<< HEAD
 storage_types = { path = "components/storage_types" }
-=======
 engine_rocks = { path = "components/engine_rocks" }
->>>>>>> 88bafb81
 
 [dependencies.murmur3]
 git = "https://github.com/pingcap/murmur3.git"
