--- conflicted
+++ resolved
@@ -239,13 +239,9 @@
   "fuzz/fuzzer-libfuzzer",
   "fuzz/fuzzer-honggfuzz",
   "tests",
-<<<<<<< HEAD
   "cmd/tikv-server",
   "cmd/tikv-ctl",
-=======
-  "cmd",
   "components/test_backup",
->>>>>>> 4b328ed5
   "components/test_raftstore",
   "components/test_storage",
   "components/test_coprocessor",
@@ -282,14 +278,11 @@
   "components/encryption",
   "components/error_code",
   "components/concurrency_manager",
-<<<<<<< HEAD
-  "components/server"
-=======
+  "components/server",
   "components/file_system",
   "components/collections",
   "components/coprocessor_plugin_api",
   "components/test_coprocessor_plugin/example_plugin"
->>>>>>> 4b328ed5
 ]
 default-members = ["cmd/tikv-server", "cmd/tikv-ctl"]
 
