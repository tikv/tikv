[package]
name = "tikv"
version = "4.0.0-alpha"
authors = ["The TiKV Authors"]
description = "A distributed transactional key-value database powered by Rust and Raft"
license = "Apache-2.0"
keywords = ["KV", "distributed-systems", "raft"]
homepage = "https://tikv.org"
repository = "https://github.com/tikv/tikv/"
readme = "README.md"
edition = "2018"
publish = false

[features]
default = ["jemalloc"]
tcmalloc = ["tikv_alloc/tcmalloc"]
jemalloc = ["tikv_alloc/jemalloc", "engine/jemalloc", "engine_rocks/jemalloc"]
mimalloc = ["tikv_alloc/mimalloc"]
portable = ["engine/portable"]
sse = ["engine/sse"]
mem-profiling = ["tikv_alloc/mem-profiling"]
profiling = ["profiler/profiling"]
failpoints = ["fail/failpoints"]

[lib]
name = "tikv"

[[test]]
name = "failpoints"
path = "tests/failpoints/mod.rs"
required-features = ["failpoints"]

[[test]]
name = "integrations"
path = "tests/integrations/mod.rs"

[[bench]]
name = "raftstore"
harness = false
path = "benches/raftstore/mod.rs"

[[bench]]
name = "coprocessor_executors"
harness = false
path = "benches/coprocessor_executors/mod.rs"

[[bench]]
name = "hierarchy"
harness = false
path = "benches/hierarchy/mod.rs"

[[bench]]
name = "misc"
path = "benches/misc/mod.rs"

[[bench]]
name = "deadlock_detector"
harness = false
path = "benches/deadlock_detector/mod.rs"

[dependencies]
log = { version = "0.4", features = ["max_level_trace", "release_max_level_debug"] }
slog = { version = "2.3", features = ["max_level_trace", "release_max_level_debug"] }
slog-async = { version = "2.3", default-features = false }
slog-global = { version = "0.1", git = "https://github.com/breeswish/slog-global.git", rev = "0e23a5baff302a9d7bccd85f8f31e43339c2f2c1" }
slog-term = "2.4"
slog_derive = "0.1"
byteorder = "1.2"
bytes = "0.4.12"
rand = "0.6.5"
quick-error = "1.2.2"
tempfile = "3.0"
time = "0.1"
toml = "0.4"
libc = "0.2"
crc = "1.8"
fs2 = "0.4"
spin = "0.5"
protobuf = "2.8"
nix = "0.11"
utime = "0.2"
chrono = "0.4"
lazy_static = "1.3"
backtrace = "0.3.9"
url = "2"
sys-info = "0.5.7"
futures = "0.1"
futures-cpupool = "0.1"
futures-locks = "0.1"
tokio-core = "0.1"
tokio-timer = "0.2"
tokio-executor = "0.1"
tokio-sync = "0.1.7"
serde = "1.0"
serde_json = "1.0"
serde_derive = "1.0"
zipf = "5.0.1"
bitflags = "1.0.1"
fail = "0.3"
uuid = { version = "0.7", features = [ "serde", "v4" ] }
grpcio = { version = "0.5.0-alpha.5", features = [ "openssl-vendored" ] }
raft = "0.6.0-alpha"
crossbeam = "0.7.2"
derive_more = "0.15.0"
hex = "0.3"
more-asserts = "0.1"
hyper = { version = "0.12", default-features = false, features = ["runtime"] }
tokio-threadpool = "0.1.13"
tokio-fs = "0.1.6"
tokio-io = "0.1.12"
vlog = "0.1.4"
mime = "0.3.13"
failure = "0.1"
prost = "0.5.0"
regex = "1.3"
<<<<<<< HEAD
rev_lines = "0.2.1"
nom = "5.0.1"
=======
derive-new = "0.5"
>>>>>>> 4a9f51a0
tipb = { git = "https://github.com/pingcap/tipb.git" }
kvproto = { git = "https://github.com/pingcap/kvproto.git" }

tikv_alloc = { path = "components/tikv_alloc", default-features = false }
tikv_util = { path = "components/tikv_util" }
log_wrappers = { path = "components/log_wrappers" }
engine = { path = "components/engine" }
tidb_query = { path = "components/tidb_query" }
pd_client = { path = "components/pd_client" }
keys = { path = "components/keys" }
engine_traits = { path = "components/engine_traits" }
sst_importer = { path = "components/sst_importer" }
engine_rocks = { path = "components/engine_rocks" }
codec = { path = "components/codec" }

[dependencies.murmur3]
git = "https://github.com/pingcap/murmur3.git"

[dependencies.prometheus]
git = "https://github.com/pingcap/rust-prometheus.git"
rev = "b668f3911d6569de2e1e8b2672fccec1cc8298be"
features = ["nightly", "push", "process"]

[dependencies.prometheus-static-metric]
git = "https://github.com/pingcap/rust-prometheus.git"
rev = "b668f3911d6569de2e1e8b2672fccec1cc8298be"

[replace]
# TODO: remove this when new raft-rs is published.
"raft:0.6.0-alpha" = { git = "https://github.com/pingcap/raft-rs", branch = "master" }
"raft-proto:0.6.0-alpha" = { git = "https://github.com/pingcap/raft-rs", branch = "master" }
"protobuf:2.8.0" = { git = "https://github.com/nrc/rust-protobuf", branch = "v2.8" }
"protobuf-codegen:2.8.0" = { git = "https://github.com/nrc/rust-protobuf", branch = "v2.8" }

[dev-dependencies]
# See https://bheisler.github.io/criterion.rs/book/user_guide/known_limitations.html for the usage
# of `real_blackbox` feature.
criterion = "0.3"
criterion-cpu-time = "0.1"
arrow = "0.10.0"
rand_xorshift = "0.1"

profiler = { path = "components/profiler" }
panic_hook = { path = "components/panic_hook" }
tipb_helper = { path = "components/tipb_helper" }
tidb_query_datatype = { path = "components/tidb_query_datatype" }
test_util = { path = "components/test_util" }
test_raftstore = { path = "components/test_raftstore" }
test_storage = { path = "components/test_storage" }
test_coprocessor = { path = "components/test_coprocessor" }
test_sst_importer = { path = "components/test_sst_importer" }

[target.'cfg(unix)'.dependencies]
signal = "0.6"

[target.'cfg(target_os = "linux")'.dependencies]
procinfo = { git = "https://github.com/tikv/procinfo-rs" }
criterion-papi = "0.1"
pprof = { version = "0.3", features = ["flamegraph", "protobuf"] }

[workspace]
members = [
  "fuzz",
  "fuzz/fuzzer-afl",
  "fuzz/fuzzer-libfuzzer",
  "fuzz/fuzzer-honggfuzz",
  "components/test_raftstore",
  "components/test_storage",
  "components/test_coprocessor",
  "components/test_sst_importer",
  "components/test_util",
  "components/tikv_alloc",
  "components/match_template",
  "components/codec",
  "components/panic_hook",
  "components/tipb_helper",
  "components/log_wrappers",
  "components/tikv_util",
  "components/tidb_query",
  "components/tidb_query_datatype",
  "components/tidb_query_codegen",
  "components/pd_client",
  "components/external_storage",
  "components/backup",
  "components/keys",
  "components/sst_importer",
  "cmd",
]
default-members = ["cmd"]

[profile.dev]
opt-level = 0
debug = 1 # required for line numbers in tests, see tikv #5049
codegen-units = 4
lto = false
incremental = true
panic = 'abort'
debug-assertions = false
overflow-checks = false
rpath = false

[profile.release]
opt-level = 3
debug = false
codegen-units = 1
lto = "thin"
incremental = false
panic = 'abort'
debug-assertions = false
overflow-checks = false
rpath = false

[profile.test]
opt-level = 0
debug = 1 # enable line numbers by default for easy test debugging
codegen-units = 16
lto = false
incremental = true
debug-assertions = true
overflow-checks = true
rpath = false

# The benchmark profile is identical to release, except that lto = false
[profile.bench]
opt-level = 3
debug = false
codegen-units = 1
lto = 'thin'
incremental = false
debug-assertions = false
overflow-checks = false
rpath = false<|MERGE_RESOLUTION|>--- conflicted
+++ resolved
@@ -113,12 +113,9 @@
 failure = "0.1"
 prost = "0.5.0"
 regex = "1.3"
-<<<<<<< HEAD
 rev_lines = "0.2.1"
 nom = "5.0.1"
-=======
 derive-new = "0.5"
->>>>>>> 4a9f51a0
 tipb = { git = "https://github.com/pingcap/tipb.git" }
 kvproto = { git = "https://github.com/pingcap/kvproto.git" }
 
