[package]
name = "tikv"
version = "1.0.1"
keywords = ["KV", "distributed-systems", "raft"]
build = "build.rs"

[build-dependencies]
time = "0.1"

[features]
default = []
dev = ["clippy"]
portable = ["rocksdb/portable"]
sse = ["rocksdb/sse"]
mem-profiling = ["jemallocator"]
no-fail = ["fail/no_fail"]

[lib]
name = "tikv"

[[bin]]
name = "tikv-server"

[[bin]]
name = "bench-tikv"
path = "benches/bin/bench-tikv.rs"

[[bin]]
name = "tikv-ctl"

[[bin]]
name = "tikv-fail"

[dependencies]
log = "0.3"
byteorder = "0.5"
rand = "0.3"
quick-error = "0.2"
tempdir = "0.3"
time = "0.1"
toml = "0.4"
libc = "0.2"
crc = "1.2"
fs2 = "0.4"
clippy = {version = "*", optional = true}
protobuf = "1.4"
nix = "0.9.0"
utime = "0.2"
chrono = "0.4"
lazy_static = "0.2.1"
backtrace = "0.2.3"
clap = "2"
url = "1.5"
regex = "0.1"
fnv = "1.0"
sys-info = "0.5.1"
flat_map = "0.0.4"
ordermap = "0.3"
mio = "0.5"
futures = "0.1"
tokio-core = "0.1"
tokio-timer = "0.1"
serde = "1.0"
serde_json = "1.0"
serde_derive = "1.0"
rustc-serialize = "0.3"
murmur3 = "0.4.0"
futures-cpupool = "0.1"
zipf = "0.2.0"
bitflags = "1.0.1"
fail = "0.2"

[target.'cfg(unix)'.dependencies]
signal = "0.4"

[dependencies.rocksdb]
git = "https://github.com/pingcap/rust-rocksdb.git"

[dependencies.kvproto]
git = "https://github.com/pingcap/kvproto.git"

[dependencies.tipb]
git = "https://github.com/pingcap/tipb.git"

[dependencies.prometheus]
version = "0.3"
default-features = false
features = ["nightly", "push", "process"]

[dependencies.jemallocator]
git = "https://github.com/busyjay/jemallocator.git"
branch = "dev"
features = ["profiling"]
optional = true

<<<<<<< HEAD
=======
[dependencies.fail]
git = "https://github.com/pingcap/fail-rs.git"

[dependencies.grpcio]
version = "0.2"
features = ["secure"]

>>>>>>> 2aaf1f7f
[replace]
"protobuf:1.4.1" = { git = "https://github.com/stepancheg/rust-protobuf.git" }

[profile.dev]
opt-level = 0  # Controls the --opt-level the compiler builds with
debug = true   # Controls whether the compiler passes `-g`
codegen-units = 2

# The release profile, used for `cargo build --release`
[profile.release]
opt-level = 3
debug = true<|MERGE_RESOLUTION|>--- conflicted
+++ resolved
@@ -93,16 +93,10 @@
 features = ["profiling"]
 optional = true
 
-<<<<<<< HEAD
-=======
-[dependencies.fail]
-git = "https://github.com/pingcap/fail-rs.git"
-
 [dependencies.grpcio]
 version = "0.2"
 features = ["secure"]
 
->>>>>>> 2aaf1f7f
 [replace]
 "protobuf:1.4.1" = { git = "https://github.com/stepancheg/rust-protobuf.git" }
 
