//! This module startups all the components of a TiKV server.
//!
//! It is responsible for reading from configs, starting up the various server components,
//! and handling errors (mostly by aborting and reporting to the user).
//!
//! The entry point is `run_tikv`.
//!
//! Components are often used to initialize other components, and/or must be explicitly stopped.
//! We keep these components in the `TiKVServer` struct.

use crate::{setup::*, signal_handler};
use encryption::DataKeyManager;
use engine::rocks;
use engine_rocks::{encryption::get_env, Compat, RocksEngine};
use engine_traits::{KvEngines, MetricsFlusher};
use fs2::FileExt;
use futures_cpupool::Builder;
use kvproto::{
    backup::create_backup, cdcpb::create_change_data, deadlock::create_deadlock,
    debugpb::create_debug, diagnosticspb::create_diagnostics, import_sstpb::create_import_sst,
};
use pd_client::{PdClient, RpcClient};
use raftstore::{
    coprocessor::{config::SplitCheckConfigManager, CoprocessorHost, RegionInfoAccessor},
    router::ServerRaftStoreRouter,
    store::{
        config::RaftstoreConfigManager,
        fsm,
        fsm::store::{RaftBatchSystem, RaftRouter, StoreMeta, PENDING_VOTES_CAP},
<<<<<<< HEAD
        new_compaction_listener, GlobalReplicationState, LocalReader, SnapManagerBuilder,
        SplitCheckRunner,
=======
        new_compaction_listener, AutoSplitController, LocalReader, SnapManagerBuilder,
        SplitCheckRunner, SplitConfigManager,
>>>>>>> 4eeb23e1
    },
};
use std::{
    convert::TryFrom,
    env, fmt,
    fs::{self, File},
    net::SocketAddr,
    path::{Path, PathBuf},
    sync::{Arc, Mutex},
    thread::JoinHandle,
};
use tikv::{
    config::{ConfigController, DBConfigManger, DBType, TiKvConfig},
    coprocessor,
    import::{ImportSSTService, SSTImporter},
    read_pool::{build_yatp_read_pool, ReadPool},
    server::{
        config::Config as ServerConfig,
        create_raft_storage,
        gc_worker::{AutoGcConfig, GcWorker},
        lock_manager::LockManager,
        resolve,
        service::{DebugService, DiagnosticsService},
        status_server::StatusServer,
        Node, RaftKv, Server, DEFAULT_CLUSTER_ID,
    },
    storage,
};
use tikv_util::config::VersionTrack;
use tikv_util::{
    check_environment_variables,
    config::ensure_dir_exist,
    security::SecurityManager,
    sys::sys_quota::SysQuota,
    time::Monitor,
    worker::{FutureWorker, Worker},
};

/// Run a TiKV server. Returns when the server is shutdown by the user, in which
/// case the server will be properly stopped.
pub fn run_tikv(config: TiKvConfig) {
    // Sets the global logger ASAP.
    // It is okay to use the config w/o `validate()`,
    // because `initial_logger()` handles various conditions.
    // TODO: currently the logger config can not be managed
    // by PD and has to be provided when starting (or default
    // config will be use). Consider remove this constraint.
    initial_logger(&config);

    // Print version information.
    tikv::log_tikv_info();

    // Print resource quota.
    SysQuota::new().log_quota();

    // Do some prepare works before start.
    pre_start();

    let mut tikv = TiKVServer::init(config);

    let _m = Monitor::default();

    tikv.check_conflict_addr();
    tikv.init_fs();
    tikv.init_yatp();
    tikv.init_encryption();
    tikv.init_engines();
    let gc_worker = tikv.init_gc_worker();
    let server_config = tikv.init_servers(&gc_worker);
    tikv.register_services(gc_worker);
    tikv.init_metrics_flusher();

    tikv.run_server(server_config);

    signal_handler::wait_for_signal(Some(tikv.engines.take().unwrap().engines));

    tikv.stop();
}

const RESERVED_OPEN_FDS: u64 = 1000;

/// A complete TiKV server.
struct TiKVServer {
    config: TiKvConfig,
    cfg_controller: Option<ConfigController>,
    security_mgr: Arc<SecurityManager>,
    pd_client: Arc<RpcClient>,
    router: RaftRouter<RocksEngine>,
    system: Option<RaftBatchSystem>,
    resolver: resolve::PdStoreAddrResolver,
    state: Arc<Mutex<GlobalReplicationState>>,
    store_path: PathBuf,
    encryption_key_manager: Option<Arc<DataKeyManager>>,
    engines: Option<Engines>,
    servers: Option<Servers>,
    region_info_accessor: RegionInfoAccessor,
    coprocessor_host: Option<CoprocessorHost<RocksEngine>>,
    to_stop: Vec<Box<dyn Stop>>,
    lock_files: Vec<File>,
}

struct Engines {
    engines: engine::Engines,
    store_meta: Arc<Mutex<StoreMeta>>,
    engine: RaftKv<ServerRaftStoreRouter<RocksEngine>>,
    raft_router: ServerRaftStoreRouter<RocksEngine>,
}

struct Servers {
    lock_mgr: Option<LockManager>,
    server: Server<ServerRaftStoreRouter<RocksEngine>, resolve::PdStoreAddrResolver>,
    node: Node<RpcClient>,
    importer: Arc<SSTImporter>,
    cdc_scheduler: tikv_util::worker::Scheduler<cdc::Task>,
}

impl TiKVServer {
    fn init(mut config: TiKvConfig) -> TiKVServer {
        // It is okay use pd config and security config before `init_config`,
        // because these configs must be provided by command line, and only
        // used during startup process.
        let security_mgr =
            Arc::new(SecurityManager::new(&config.security).unwrap_or_else(|e| {
                fatal!("failed to create security manager: {}", e.description())
            }));
        let pd_client = Self::connect_to_pd_cluster(&mut config, Arc::clone(&security_mgr));

        // Initialize and check config
        let cfg_controller = Self::init_config(config);
        let config = cfg_controller.get_current().clone();

        let store_path = Path::new(&config.storage.data_dir).to_owned();

        // Initialize raftstore channels.
        let (router, system) = fsm::create_raft_batch_system(&config.raft_store);

        let (resolve_worker, resolver, state) = resolve::new_resolver(Arc::clone(&pd_client))
            .unwrap_or_else(|e| fatal!("failed to start address resolver: {}", e));

        let mut coprocessor_host = Some(CoprocessorHost::new(router.clone()));
        let region_info_accessor = RegionInfoAccessor::new(coprocessor_host.as_mut().unwrap());
        region_info_accessor.start();

        TiKVServer {
            config,
            cfg_controller: Some(cfg_controller),
            security_mgr,
            pd_client,
            router,
            system: Some(system),
            resolver,
            state,
            store_path,
            encryption_key_manager: None,
            engines: None,
            servers: None,
            region_info_accessor,
            coprocessor_host,
            to_stop: vec![Box::new(resolve_worker)],
            lock_files: vec![],
        }
    }

    /// Initialize and check the config
    ///
    /// Warnings are logged and fatal errors exist.
    ///
    /// #  Fatal errors
    ///
    /// - If `dynamic config` feature is enabled and failed to register config to PD
    /// - If some critical configs (like data dir) are differrent from last run
    /// - If the config can't pass `validate()`
    /// - If the max open file descriptor limit is not high enough to support
    ///   the main database and the raft database.
    fn init_config(mut config: TiKvConfig) -> ConfigController {
        // TODO: register addr to pd

        ensure_dir_exist(&config.storage.data_dir).unwrap();
        ensure_dir_exist(&config.raft_store.raftdb_path).unwrap();

        validate_and_persist_config(&mut config, true);
        check_system_config(&config);

        tikv_util::set_panic_hook(false, &config.storage.data_dir);

        info!(
            "using config";
            "config" => serde_json::to_string(&config).unwrap(),
        );
        if config.panic_when_unexpected_key_or_data {
            info!("panic-when-unexpected-key-or-data is on");
            tikv_util::set_panic_when_unexpected_key_or_data(true);
        }

        config.write_into_metrics();

        ConfigController::new(config)
    }

    fn connect_to_pd_cluster(
        config: &mut TiKvConfig,
        security_mgr: Arc<SecurityManager>,
    ) -> Arc<RpcClient> {
        let pd_client = Arc::new(
            RpcClient::new(&config.pd, security_mgr)
                .unwrap_or_else(|e| fatal!("failed to create rpc client: {}", e)),
        );

        let cluster_id = pd_client
            .get_cluster_id()
            .unwrap_or_else(|e| fatal!("failed to get cluster id: {}", e));
        if cluster_id == DEFAULT_CLUSTER_ID {
            fatal!("cluster id can't be {}", DEFAULT_CLUSTER_ID);
        }
        config.server.cluster_id = cluster_id;
        info!(
            "connect to PD cluster";
            "cluster_id" => cluster_id
        );

        pd_client
    }

    fn check_conflict_addr(&mut self) {
        let cur_addr: SocketAddr = self
            .config
            .server
            .addr
            .parse()
            .expect("failed to parse into a socket address");
        let cur_ip = cur_addr.ip();
        let cur_port = cur_addr.port();
        let lock_dir = get_lock_dir();

        let search_base = env::temp_dir().join(&lock_dir);
        std::fs::create_dir_all(&search_base)
            .unwrap_or_else(|_| panic!("create {} failed", search_base.display()));

        for result in fs::read_dir(&search_base).unwrap() {
            if let Ok(entry) = result {
                if !entry.file_type().unwrap().is_file() {
                    continue;
                }
                let file_path = entry.path();
                let file_name = file_path.file_name().unwrap().to_str().unwrap();
                if let Ok(addr) = file_name.replace('_', ":").parse::<SocketAddr>() {
                    let ip = addr.ip();
                    let port = addr.port();
                    if cur_port == port
                        && (cur_ip == ip || cur_ip.is_unspecified() || ip.is_unspecified())
                    {
                        let _ = try_lock_conflict_addr(file_path);
                    }
                }
            }
        }

        let cur_path = search_base.join(cur_addr.to_string().replace(':', "_"));
        let cur_file = try_lock_conflict_addr(cur_path);
        self.lock_files.push(cur_file);
    }

    fn init_fs(&mut self) {
        let lock_path = self.store_path.join(Path::new("LOCK"));

        let f = File::create(lock_path.as_path())
            .unwrap_or_else(|e| fatal!("failed to create lock at {}: {}", lock_path.display(), e));
        if f.try_lock_exclusive().is_err() {
            fatal!(
                "lock {} failed, maybe another instance is using this directory.",
                self.store_path.display()
            );
        }
        self.lock_files.push(f);

        if tikv_util::panic_mark_file_exists(&self.config.storage.data_dir) {
            fatal!(
                "panic_mark_file {} exists, there must be something wrong with the db.",
                tikv_util::panic_mark_file_path(&self.config.storage.data_dir).display()
            );
        }

        // We truncate a big file to make sure that both raftdb and kvdb of TiKV have enough space to compaction when TiKV recover. This file is created in data_dir rather than db_path, because we must not increase store size of db_path.
        tikv_util::reserve_space_for_recover(
            &self.config.storage.data_dir,
            self.config.storage.reserve_space.0,
        )
        .unwrap();
    }

    fn init_yatp(&self) {
        yatp::metrics::set_namespace(Some("tikv"));
        prometheus::register(Box::new(yatp::metrics::MULTILEVEL_LEVEL0_CHANCE.clone())).unwrap();
        prometheus::register(Box::new(yatp::metrics::MULTILEVEL_LEVEL_ELAPSED.clone())).unwrap();
    }

    fn init_encryption(&mut self) {
        self.encryption_key_manager =
            DataKeyManager::from_config(&self.config.encryption, &self.config.storage.data_dir)
                .unwrap()
                .map(|key_manager| Arc::new(key_manager));
    }

    fn init_engines(&mut self) {
        let env = get_env(self.encryption_key_manager.clone(), None /*base_env*/).unwrap();
        let block_cache = self.config.storage.block_cache.build_shared_cache();

        let raft_db_path = Path::new(&self.config.raft_store.raftdb_path);
        let mut raft_db_opts = self.config.raftdb.build_opt();
        raft_db_opts.set_env(env.clone());
        let raft_db_cf_opts = self.config.raftdb.build_cf_opts(&block_cache);
        let raft_engine = rocks::util::new_engine_opt(
            raft_db_path.to_str().unwrap(),
            raft_db_opts,
            raft_db_cf_opts,
        )
        .unwrap_or_else(|s| fatal!("failed to create raft engine: {}", s));

        // Create kv engine.
        let mut kv_db_opts = self.config.rocksdb.build_opt();
        kv_db_opts.set_env(env);
        kv_db_opts.add_event_listener(new_compaction_listener(self.router.clone()));
        let kv_cfs_opts = self.config.rocksdb.build_cf_opts(&block_cache);
        let db_path = self
            .store_path
            .join(Path::new(storage::config::DEFAULT_ROCKSDB_SUB_DIR));
        let kv_engine =
            rocks::util::new_engine_opt(db_path.to_str().unwrap(), kv_db_opts, kv_cfs_opts)
                .unwrap_or_else(|s| fatal!("failed to create kv engine: {}", s));

        let engines = engine::Engines::new(
            Arc::new(kv_engine),
            Arc::new(raft_engine),
            block_cache.is_some(),
        );
        let store_meta = Arc::new(Mutex::new(StoreMeta::new(PENDING_VOTES_CAP)));
        let local_reader = LocalReader::new(
            engines.kv.c().clone(),
            store_meta.clone(),
            self.router.clone(),
        );
        let raft_router = ServerRaftStoreRouter::new(self.router.clone(), local_reader);

        let cfg_controller = self.cfg_controller.as_mut().unwrap();
        cfg_controller.register(
            tikv::config::Module::Rocksdb,
            Box::new(DBConfigManger::new(engines.kv.c().clone(), DBType::Kv)),
        );
        cfg_controller.register(
            tikv::config::Module::Raftdb,
            Box::new(DBConfigManger::new(engines.raft.c().clone(), DBType::Raft)),
        );

        let engine = RaftKv::new(
            raft_router.clone(),
            RocksEngine::from_db(engines.kv.clone()),
        );

        self.engines = Some(Engines {
            engines,
            store_meta,
            engine,
            raft_router,
        });
    }

    fn init_gc_worker(&mut self) -> GcWorker<RaftKv<ServerRaftStoreRouter<RocksEngine>>> {
        let engines = self.engines.as_ref().unwrap();
        let mut gc_worker = GcWorker::new(
            engines.engine.clone(),
            Some(engines.engines.kv.c().clone()),
            Some(engines.raft_router.clone()),
            Some(self.region_info_accessor.clone()),
            self.config.gc.clone(),
        );
        gc_worker
            .start()
            .unwrap_or_else(|e| fatal!("failed to start gc worker: {}", e));
        gc_worker
            .start_observe_lock_apply(self.coprocessor_host.as_mut().unwrap())
            .unwrap_or_else(|e| fatal!("gc worker failed to observe lock apply: {}", e));

        gc_worker
    }

    fn init_servers(
        &mut self,
        gc_worker: &GcWorker<RaftKv<ServerRaftStoreRouter<RocksEngine>>>,
    ) -> Arc<ServerConfig> {
        let cfg_controller = self.cfg_controller.as_mut().unwrap();
        cfg_controller.register(
            tikv::config::Module::Gc,
            Box::new(gc_worker.get_config_manager()),
        );

        // Create CoprocessorHost.
        let mut coprocessor_host = self.coprocessor_host.take().unwrap();

        let lock_mgr = if self.config.pessimistic_txn.enabled {
            let lock_mgr = LockManager::new();
            cfg_controller.register(
                tikv::config::Module::PessimisticTxn,
                Box::new(lock_mgr.config_manager()),
            );
            lock_mgr.register_detector_role_change_observer(&mut coprocessor_host);
            Some(lock_mgr)
        } else {
            None
        };

        let engines = self.engines.as_ref().unwrap();

        let pd_worker = FutureWorker::new("pd-worker");
        let pd_sender = pd_worker.scheduler();

        let unified_read_pool = if self.config.readpool.is_unified_pool_enabled() {
            Some(build_yatp_read_pool(
                &self.config.readpool.unified,
                pd_sender.clone(),
                engines.engine.clone(),
            ))
        } else {
            None
        };

        let storage_read_pool_handle = if self.config.readpool.storage.use_unified_pool() {
            unified_read_pool.as_ref().unwrap().handle()
        } else {
            let storage_read_pools = ReadPool::from(storage::build_read_pool(
                &self.config.readpool.storage,
                pd_sender.clone(),
                engines.engine.clone(),
            ));
            storage_read_pools.handle()
        };

        let storage = create_raft_storage(
            engines.engine.clone(),
            &self.config.storage,
            storage_read_pool_handle,
            lock_mgr.clone(),
            self.config.pessimistic_txn.pipelined,
        )
        .unwrap_or_else(|e| fatal!("failed to create raft storage: {}", e));

        // Create snapshot manager, server.
        let snap_path = self
            .store_path
            .join(Path::new("snap"))
            .to_str()
            .unwrap()
            .to_owned();

        let bps = i64::try_from(self.config.server.snap_max_write_bytes_per_sec.0)
            .unwrap_or_else(|_| fatal!("snap_max_write_bytes_per_sec > i64::max_value"));

        let snap_mgr = SnapManagerBuilder::default()
            .max_write_bytes_per_sec(bps)
            .max_total_size(self.config.server.snap_max_total_size.0)
            .encryption_key_manager(self.encryption_key_manager.clone())
            .build(snap_path, Some(self.router.clone()));

        // Create coprocessor endpoint.
        let cop_read_pool_handle = if self.config.readpool.coprocessor.use_unified_pool() {
            unified_read_pool.as_ref().unwrap().handle()
        } else {
            let cop_read_pools = ReadPool::from(coprocessor::readpool_impl::build_read_pool(
                &self.config.readpool.coprocessor,
                pd_sender,
                engines.engine.clone(),
            ));
            cop_read_pools.handle()
        };

        // Create and register cdc.
        let mut cdc_worker = Box::new(tikv_util::worker::Worker::new("cdc"));
        let cdc_scheduler = cdc_worker.scheduler();
        let cdc_ob = cdc::CdcObserver::new(cdc_scheduler.clone());
        cdc_ob.register_to(&mut coprocessor_host);

        let server_config = Arc::new(self.config.server.clone());

        // Create server
        let server = Server::new(
            &server_config,
            &self.security_mgr,
            storage,
            coprocessor::Endpoint::new(&server_config, cop_read_pool_handle),
            engines.raft_router.clone(),
            self.resolver.clone(),
            snap_mgr.clone(),
            gc_worker.clone(),
            unified_read_pool,
        )
        .unwrap_or_else(|e| fatal!("failed to create server: {}", e));

        let import_path = self.store_path.join("import");
        let importer =
            Arc::new(SSTImporter::new(import_path, self.encryption_key_manager.clone()).unwrap());

        let mut split_check_worker = Worker::new("split-check");
        let split_check_runner = SplitCheckRunner::new(
            engines.engines.kv.c().clone(),
            self.router.clone(),
            coprocessor_host.clone(),
            self.config.coprocessor.clone(),
        );
        split_check_worker.start(split_check_runner).unwrap();
        cfg_controller.register(
            tikv::config::Module::Coprocessor,
            Box::new(SplitCheckConfigManager(split_check_worker.scheduler())),
        );

        self.config
            .raft_store
            .validate()
            .unwrap_or_else(|e| fatal!("failed to validate raftstore config {}", e));
        let raft_store = Arc::new(VersionTrack::new(self.config.raft_store.clone()));
        cfg_controller.register(
            tikv::config::Module::Raftstore,
            Box::new(RaftstoreConfigManager(raft_store.clone())),
        );

        let split_config_manager =
            SplitConfigManager(Arc::new(VersionTrack::new(self.config.split.clone())));
        cfg_controller.register(
            tikv::config::Module::Split,
            Box::new(split_config_manager.clone()),
        );

        let auto_split_controller = AutoSplitController::new(split_config_manager);

        let mut node = Node::new(
            self.system.take().unwrap(),
            &server_config,
            raft_store,
            self.pd_client.clone(),
            self.state.clone(),
        );

        node.start(
            engines.engines.clone(),
            server.transport(),
            snap_mgr,
            pd_worker,
            engines.store_meta.clone(),
            coprocessor_host,
            importer.clone(),
            split_check_worker,
            auto_split_controller,
        )
        .unwrap_or_else(|e| fatal!("failed to start node: {}", e));

        initial_metric(&self.config.metric, Some(node.id()));

        // Start auto gc
        let auto_gc_config = AutoGcConfig::new(
            self.pd_client.clone(),
            self.region_info_accessor.clone(),
            node.id(),
        );
        if let Err(e) = gc_worker.start_auto_gc(auto_gc_config) {
            fatal!("failed to start auto_gc on storage, error: {}", e);
        }

        // Start CDC.
        let raft_router = self.engines.as_ref().unwrap().raft_router.clone();
        let cdc_endpoint = cdc::Endpoint::new(
            self.pd_client.clone(),
            cdc_worker.scheduler(),
            raft_router,
            cdc_ob,
        );
        let cdc_timer = cdc_endpoint.new_timer();
        cdc_worker
            .start_with_timer(cdc_endpoint, cdc_timer)
            .unwrap_or_else(|e| fatal!("failed to start cdc: {}", e));
        self.to_stop.push(cdc_worker);

        self.servers = Some(Servers {
            lock_mgr,
            server,
            node,
            importer,
            cdc_scheduler,
        });

        server_config
    }

    fn register_services(
        &mut self,
        gc_worker: GcWorker<RaftKv<ServerRaftStoreRouter<RocksEngine>>>,
    ) {
        let servers = self.servers.as_mut().unwrap();
        let engines = self.engines.as_ref().unwrap();

        // Import SST service.
        let import_service = ImportSSTService::new(
            self.config.import.clone(),
            engines.raft_router.clone(),
            engines.engines.kv.c().clone(),
            servers.importer.clone(),
            self.security_mgr.clone(),
        );
        if servers
            .server
            .register_service(create_import_sst(import_service))
            .is_some()
        {
            fatal!("failed to register import service");
        }

        // The `DebugService` and `DiagnosticsService` will share the same thread pool
        let pool = Builder::new()
            .name_prefix(thd_name!("debugger"))
            .pool_size(1)
            .create();

        // Debug service.
        let debug_service = DebugService::new(
            engines.engines.clone(),
            pool.clone(),
            engines.raft_router.clone(),
            gc_worker.get_config_manager(),
            self.config.enable_dynamic_config,
            self.security_mgr.clone(),
        );
        if servers
            .server
            .register_service(create_debug(debug_service))
            .is_some()
        {
            fatal!("failed to register debug service");
        }

        // Create Diagnostics service
        let diag_service = DiagnosticsService::new(
            pool,
            self.config.log_file.clone(),
            self.config.slow_log_file.clone(),
            self.security_mgr.clone(),
        );
        if servers
            .server
            .register_service(create_diagnostics(diag_service))
            .is_some()
        {
            fatal!("failed to register diagnostics service");
        }

        // Lock manager.
        if let Some(lock_mgr) = servers.lock_mgr.as_mut() {
            if servers
                .server
                .register_service(create_deadlock(
                    lock_mgr.deadlock_service(self.security_mgr.clone()),
                ))
                .is_some()
            {
                fatal!("failed to register deadlock service");
            }

            lock_mgr
                .start(
                    servers.node.id(),
                    self.pd_client.clone(),
                    self.resolver.clone(),
                    self.security_mgr.clone(),
                    &self.config.pessimistic_txn,
                )
                .unwrap_or_else(|e| fatal!("failed to start lock manager: {}", e));
        }

        // Backup service.
        let mut backup_worker = Box::new(tikv_util::worker::Worker::new("backup-endpoint"));
        let backup_scheduler = backup_worker.scheduler();
        let backup_service = backup::Service::new(backup_scheduler, self.security_mgr.clone());
        if servers
            .server
            .register_service(create_backup(backup_service))
            .is_some()
        {
            fatal!("failed to register backup service");
        }

        let backup_endpoint = backup::Endpoint::new(
            servers.node.id(),
            engines.engine.clone(),
            self.region_info_accessor.clone(),
            engines.engines.kv.clone(),
        );
        let backup_timer = backup_endpoint.new_timer();
        backup_worker
            .start_with_timer(backup_endpoint, backup_timer)
            .unwrap_or_else(|e| fatal!("failed to start backup endpoint: {}", e));

        let cdc_service =
            cdc::Service::new(servers.cdc_scheduler.clone(), self.security_mgr.clone());
        if servers
            .server
            .register_service(create_change_data(cdc_service))
            .is_some()
        {
            fatal!("failed to register cdc service");
        }

        self.to_stop.push(backup_worker);
    }

    fn init_metrics_flusher(&mut self) {
        let mut metrics_flusher = Box::new(MetricsFlusher::new(KvEngines::new(
            RocksEngine::from_db(self.engines.as_ref().unwrap().engines.kv.clone()),
            RocksEngine::from_db(self.engines.as_ref().unwrap().engines.raft.clone()),
            self.engines.as_ref().unwrap().engines.shared_block_cache,
        )));

        // Start metrics flusher
        if let Err(e) = metrics_flusher.start() {
            error!(
                "failed to start metrics flusher";
                "err" => %e
            );
        }

        self.to_stop.push(metrics_flusher);
    }

    fn run_server(&mut self, server_config: Arc<ServerConfig>) {
        let server = self.servers.as_mut().unwrap();
        server
            .server
            .build_and_bind()
            .unwrap_or_else(|e| fatal!("failed to build server: {}", e));
        server
            .server
            .start(server_config, self.security_mgr.clone())
            .unwrap_or_else(|e| fatal!("failed to start server: {}", e));

        // Create a status server.
        let status_enabled =
            self.config.metric.address.is_empty() && !self.config.server.status_addr.is_empty();
        if status_enabled {
            let mut status_server = Box::new(StatusServer::new(
                self.config.server.status_thread_pool_size,
                self.cfg_controller.take().unwrap(),
            ));
            // Start the status server.
            if let Err(e) = status_server.start(
                self.config.server.status_addr.clone(),
                &self.config.security,
            ) {
                error!(
                    "failed to bind addr for status service";
                    "err" => %e
                );
            } else {
                self.to_stop.push(status_server);
            }
        }
    }

    fn stop(self) {
        let mut servers = self.servers.unwrap();
        servers
            .server
            .stop()
            .unwrap_or_else(|e| fatal!("failed to stop server: {}", e));

        servers.node.stop();
        self.region_info_accessor.stop();
        if let Some(lm) = servers.lock_mgr.as_mut() {
            lm.stop();
        }

        self.to_stop.into_iter().for_each(|s| s.stop());
    }
}

/// Various sanity-checks and logging before running a server.
///
/// Warnings are logged.
///
/// # Logs
///
/// The presence of these environment variables that affect the database
/// behavior is logged.
///
/// - `GRPC_POLL_STRATEGY`
/// - `http_proxy` and `https_proxy`
///
/// # Warnings
///
/// - if `net.core.somaxconn` < 32768
/// - if `net.ipv4.tcp_syncookies` is not 0
/// - if `vm.swappiness` is not 0
/// - if data directories are not on SSDs
/// - if the "TZ" environment variable is not set on unix
fn pre_start() {
    check_environment_variables();
    for e in tikv_util::config::check_kernel() {
        warn!(
            "check: kernel";
            "err" => %e
        );
    }
}

fn check_system_config(config: &TiKvConfig) {
    info!("beginning system configuration check");
    let mut rocksdb_max_open_files = config.rocksdb.max_open_files;
    if config.rocksdb.titan.enabled {
        // Titan engine maintains yet another pool of blob files and uses the same max
        // number of open files setup as rocksdb does. So we double the max required
        // open files here
        rocksdb_max_open_files *= 2;
    }
    if let Err(e) = tikv_util::config::check_max_open_fds(
        RESERVED_OPEN_FDS + (rocksdb_max_open_files + config.raftdb.max_open_files) as u64,
    ) {
        fatal!("{}", e);
    }

    // Check RocksDB data dir
    if let Err(e) = tikv_util::config::check_data_dir(&config.storage.data_dir) {
        warn!(
            "check: rocksdb-data-dir";
            "path" => &config.storage.data_dir,
            "err" => %e
        );
    }
    // Check raft data dir
    if let Err(e) = tikv_util::config::check_data_dir(&config.raft_store.raftdb_path) {
        warn!(
            "check: raftdb-path";
            "path" => &config.raft_store.raftdb_path,
            "err" => %e
        );
    }
}

fn try_lock_conflict_addr<P: AsRef<Path>>(path: P) -> File {
    let f = File::create(path.as_ref()).unwrap_or_else(|e| {
        fatal!(
            "failed to create lock at {}: {}",
            path.as_ref().display(),
            e
        )
    });

    if f.try_lock_exclusive().is_err() {
        fatal!(
            "{} already in use, maybe another instance is binding with this address.",
            path.as_ref().file_name().unwrap().to_str().unwrap()
        );
    }
    f
}

#[cfg(unix)]
fn get_lock_dir() -> String {
    format!("{}_TIKV_LOCK_FILES", unsafe { libc::getuid() })
}

#[cfg(not(unix))]
fn get_lock_dir() -> String {
    "TIKV_LOCK_FILES".to_owned()
}

/// A small trait for components which can be trivially stopped. Lets us keep
/// a list of these in `TiKV`, rather than storing each component individually.
trait Stop {
    fn stop(self: Box<Self>);
}

impl Stop for StatusServer {
    fn stop(self: Box<Self>) {
        (*self).stop()
    }
}

impl Stop for MetricsFlusher<RocksEngine, RocksEngine> {
    fn stop(mut self: Box<Self>) {
        (*self).stop()
    }
}

impl<T: fmt::Display + Send + 'static> Stop for Worker<T> {
    fn stop(mut self: Box<Self>) {
        if let Some(Err(e)) = Worker::stop(&mut *self).map(JoinHandle::join) {
            info!(
                "ignore failure when stopping worker";
                "err" => ?e
            );
        }
    }
}<|MERGE_RESOLUTION|>--- conflicted
+++ resolved
@@ -27,13 +27,8 @@
         config::RaftstoreConfigManager,
         fsm,
         fsm::store::{RaftBatchSystem, RaftRouter, StoreMeta, PENDING_VOTES_CAP},
-<<<<<<< HEAD
-        new_compaction_listener, GlobalReplicationState, LocalReader, SnapManagerBuilder,
-        SplitCheckRunner,
-=======
-        new_compaction_listener, AutoSplitController, LocalReader, SnapManagerBuilder,
-        SplitCheckRunner, SplitConfigManager,
->>>>>>> 4eeb23e1
+        new_compaction_listener, AutoSplitController, GlobalReplicationState, LocalReader,
+        SnapManagerBuilder, SplitCheckRunner, SplitConfigManager,
     },
 };
 use std::{
