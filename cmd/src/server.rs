--- conflicted
+++ resolved
@@ -15,11 +15,7 @@
     net::SocketAddr,
     path::{Path, PathBuf},
     sync::{Arc, Mutex},
-<<<<<<< HEAD
     thread,
-    thread::JoinHandle,
-=======
->>>>>>> 7f6c4c6d
 };
 
 use concurrency_manager::ConcurrencyManager;
@@ -77,7 +73,6 @@
 };
 use tokio::runtime::Builder;
 
-<<<<<<< HEAD
 use crate::setup::*;
 
 use raftstore::tiflash_ffi::{
@@ -85,10 +80,7 @@
 };
 use std::sync::atomic::{AtomicBool, Ordering};
 use std::time::Duration;
-=======
-use crate::{setup::*, signal_handler};
 use tikv_util::worker::LazyWorker;
->>>>>>> 7f6c4c6d
 
 /// Run a TiKV server. Returns when the server is shutdown by the user, in which
 /// case the server will be properly stopped.
@@ -505,27 +497,7 @@
             Box::new(gc_worker.get_config_manager()),
         );
 
-<<<<<<< HEAD
         let lock_mgr = LockManager::new();
-=======
-        // Create cdc.
-        let mut cdc_worker = Box::new(LazyWorker::new("cdc"));
-        let cdc_scheduler = cdc_worker.scheduler();
-        let txn_extra_scheduler = cdc::CdcTxnExtraScheduler::new(cdc_scheduler.clone());
-
-        self.engines
-            .as_mut()
-            .unwrap()
-            .engine
-            .set_txn_extra_scheduler(Arc::new(txn_extra_scheduler));
-
-        let lock_mgr = LockManager::new(self.config.pessimistic_txn.pipelined);
-        cfg_controller.register(
-            tikv::config::Module::PessimisticTxn,
-            Box::new(lock_mgr.config_manager()),
-        );
-        lock_mgr.register_detector_role_change_observer(self.coprocessor_host.as_mut().unwrap());
->>>>>>> 7f6c4c6d
 
         let engines = self.engines.as_ref().unwrap();
 
@@ -687,47 +659,6 @@
 
         initial_metric(&self.config.metric);
 
-<<<<<<< HEAD
-=======
-        // Start auto gc
-        let auto_gc_config = AutoGcConfig::new(
-            self.pd_client.clone(),
-            self.region_info_accessor.clone(),
-            node.id(),
-        );
-
-        let safe_point = match gc_worker.start_auto_gc(auto_gc_config) {
-            Err(e) => fatal!("failed to start auto_gc on storage, error: {}", e),
-            Ok(safe_point) => safe_point,
-        };
-        let observer = match self.config.coprocessor.consistency_check_method {
-            ConsistencyCheckMethod::Mvcc => {
-                BoxConsistencyCheckObserver::new(MvccConsistencyCheckObserver::new(safe_point))
-            }
-            ConsistencyCheckMethod::Raw => {
-                BoxConsistencyCheckObserver::new(RawConsistencyCheckObserver::default())
-            }
-        };
-        self.coprocessor_host
-            .as_mut()
-            .unwrap()
-            .registry
-            .register_consistency_check_observer(100, observer);
-
-        // Start CDC.
-        let cdc_endpoint = cdc::Endpoint::new(
-            &self.config.cdc,
-            self.pd_client.clone(),
-            cdc_scheduler.clone(),
-            self.router.clone(),
-            cdc_ob,
-            engines.store_meta.clone(),
-            self.concurrency_manager.clone(),
-        );
-        cdc_worker.start_with_timer(cdc_endpoint);
-        self.to_stop.push(cdc_worker);
-
->>>>>>> 7f6c4c6d
         self.servers = Some(Servers {
             lock_mgr,
             server,
@@ -788,67 +719,6 @@
         {
             fatal!("failed to register diagnostics service");
         }
-<<<<<<< HEAD
-=======
-
-        // Lock manager.
-        if servers
-            .server
-            .register_service(create_deadlock(
-                servers.lock_mgr.deadlock_service(self.security_mgr.clone()),
-            ))
-            .is_some()
-        {
-            fatal!("failed to register deadlock service");
-        }
-
-        servers
-            .lock_mgr
-            .start(
-                servers.node.id(),
-                self.pd_client.clone(),
-                self.resolver.clone(),
-                self.security_mgr.clone(),
-                &self.config.pessimistic_txn,
-            )
-            .unwrap_or_else(|e| fatal!("failed to start lock manager: {}", e));
-
-        // Backup service.
-        let mut backup_worker = Box::new(self.background_worker.lazy_build("backup-endpoint"));
-        let backup_scheduler = backup_worker.scheduler();
-        let backup_service = backup::Service::new(backup_scheduler, self.security_mgr.clone());
-        if servers
-            .server
-            .register_service(create_backup(backup_service))
-            .is_some()
-        {
-            fatal!("failed to register backup service");
-        }
-
-        let backup_endpoint = backup::Endpoint::new(
-            servers.node.id(),
-            engines.engine.clone(),
-            self.region_info_accessor.clone(),
-            engines.engines.kv.as_inner().clone(),
-            self.config.backup.clone(),
-            self.concurrency_manager.clone(),
-        );
-        self.cfg_controller.as_mut().unwrap().register(
-            tikv::config::Module::Backup,
-            Box::new(backup_endpoint.get_config_manager()),
-        );
-        backup_worker.start_with_timer(backup_endpoint);
-
-        let cdc_service =
-            cdc::Service::new(servers.cdc_scheduler.clone(), self.security_mgr.clone());
-        if servers
-            .server
-            .register_service(create_change_data(cdc_service))
-            .is_some()
-        {
-            fatal!("failed to register cdc service");
-        }
->>>>>>> 7f6c4c6d
     }
 
     fn init_metrics_flusher(&mut self) {
