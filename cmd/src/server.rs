--- conflicted
+++ resolved
@@ -20,12 +20,11 @@
     diagnosticspb::create_diagnostics, import_sstpb::create_import_sst,
 };
 use pd_client::{PdClient, RpcClient};
-use raftstore::coprocessor::config::SplitCheckConfigManager;
-use raftstore::router::ServerRaftStoreRouter;
-use raftstore::store::config::RaftstoreConfigManager;
 use raftstore::{
-    coprocessor::{CoprocessorHost, RegionInfoAccessor},
+    coprocessor::{config::SplitCheckConfigManager, CoprocessorHost, RegionInfoAccessor},
+    router::ServerRaftStoreRouter,
     store::{
+        config::RaftstoreConfigManager,
         fsm,
         fsm::store::{RaftBatchSystem, RaftRouter, StoreMeta, PENDING_VOTES_CAP},
         new_compaction_listener, LocalReader, PdTask, SnapManagerBuilder, SplitCheckRunner,
@@ -40,29 +39,11 @@
     thread::JoinHandle,
     time::Duration,
 };
-<<<<<<< HEAD
-use tikv::config::ConfigHandler;
-=======
->>>>>>> 524870e5
 use tikv::{
     config::{ConfigController, ConfigHandler, DBConfigManger, DBType, TiKvConfig},
     coprocessor,
     import::{ImportSSTService, SSTImporter},
-<<<<<<< HEAD
-    read_pool::{ReadPool, ReadPoolRunner},
-=======
-    raftstore::{
-        coprocessor::{config::SplitCheckConfigManager, CoprocessorHost, RegionInfoAccessor},
-        router::ServerRaftStoreRouter,
-        store::{
-            config::RaftstoreConfigManager,
-            fsm,
-            fsm::store::{RaftBatchSystem, RaftRouter, StoreMeta, PENDING_VOTES_CAP},
-            new_compaction_listener, LocalReader, PdTask, SnapManagerBuilder, SplitCheckRunner,
-        },
-    },
     read_pool::{build_yatp_read_pool, ReadPool},
->>>>>>> 524870e5
     server::{
         config::Config as ServerConfig,
         create_raft_storage,
