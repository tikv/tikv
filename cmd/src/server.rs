--- conflicted
+++ resolved
@@ -133,10 +133,7 @@
 
         // Initialize raftstore channels.
         let (router, system) = fsm::create_raft_batch_system(&config.raft_store);
-        let mut coprocessor_host = Some(CoprocessorHost::new(
-            config.coprocessor.clone(),
-            router.clone(),
-        ));
+        let mut coprocessor_host = Some(CoprocessorHost::new(router.clone()));
         let region_info_accessor = RegionInfoAccessor::new(coprocessor_host.as_mut().unwrap());
         region_info_accessor.start();
 
@@ -284,11 +281,7 @@
     ) -> Arc<ServerConfig> {
         let mut cfg_controller = ConfigController::new(self.config.clone());
         // Create CoprocessorHost.
-<<<<<<< HEAD
         let mut coprocessor_host = self.coprocessor_host.take().unwrap();
-=======
-        let mut coprocessor_host = CoprocessorHost::new(self.router.clone());
->>>>>>> 267a5ebf
 
         let lock_mgr = if self.config.pessimistic_txn.enabled {
             let lock_mgr = LockManager::new();
