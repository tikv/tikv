//! This module startups all the components of a TiKV server.
//!
//! It is responsible for reading from configs, starting up the various server components,
//! and handling errors (mostly by aborting and reporting to the user).
//!
//! The entry point is `run_tikv`.
//!
//! Components are often used to initialize other components, and/or must be explicitly stopped.
//! We keep these components in the `TiKVServer` struct.

use crate::{setup::*, signal_handler};
use concurrency_manager::ConcurrencyManager;
use encryption::DataKeyManager;
use engine_rocks::{encryption::get_env, RocksEngine};
use engine_traits::{compaction_job::CompactionJobInfo, Engines, MetricsFlusher};
use engine_traits::{CF_DEFAULT, CF_WRITE};
use fs2::FileExt;
use futures::executor::block_on;
use kvproto::{
    backup::create_backup, cdcpb::create_change_data, deadlock::create_deadlock,
    debugpb::create_debug, diagnosticspb::create_diagnostics, import_sstpb::create_import_sst,
};
use pd_client::{PdClient, RpcClient};
use raftstore::{
    coprocessor::{
        config::SplitCheckConfigManager, BoxConsistencyCheckObserver, ConsistencyCheckMethod,
        CoprocessorHost, RawConsistencyCheckObserver, RegionInfoAccessor,
    },
    router::ServerRaftStoreRouter,
    store::{
        config::RaftstoreConfigManager,
        fsm,
        fsm::store::{RaftBatchSystem, RaftRouter, StoreMeta, PENDING_VOTES_CAP},
        AutoSplitController, GlobalReplicationState, LocalReader, SnapManagerBuilder,
        SplitCheckRunner, SplitConfigManager, StoreMsg,
    },
};
use security::SecurityManager;
use std::{
    convert::TryFrom,
    env, fmt,
    fs::{self, File},
    net::SocketAddr,
    path::{Path, PathBuf},
    sync::{Arc, Mutex},
    thread::JoinHandle,
};
use tikv::{
    config::{ConfigController, DBConfigManger, DBType, TiKvConfig},
    coprocessor,
    import::{ImportSSTService, SSTImporter},
    read_pool::{build_yatp_read_pool, ReadPool},
    server::{
        config::Config as ServerConfig,
        create_raft_storage,
        gc_worker::{AutoGcConfig, GcWorker},
        lock_manager::LockManager,
        resolve,
        service::{DebugService, DiagnosticsService},
        status_server::StatusServer,
        Node, RaftKv, Server, CPU_CORES_QUOTA_GAUGE, DEFAULT_CLUSTER_ID,
    },
    storage::{self, config::StorageConfigManger},
};
use tikv_util::config::VersionTrack;
use tikv_util::{
    check_environment_variables,
    config::ensure_dir_exist,
    sys::sys_quota::SysQuota,
    time::Monitor,
    worker::{FutureWorker, Worker},
};
use tokio::runtime::Builder;

/// Run a TiKV server. Returns when the server is shutdown by the user, in which
/// case the server will be properly stopped.
pub fn run_tikv(config: TiKvConfig) {
    // Sets the global logger ASAP.
    // It is okay to use the config w/o `validate()`,
    // because `initial_logger()` handles various conditions.
    initial_logger(&config);

    // Print version information.
    tikv::log_tikv_info();

    // Print resource quota.
    SysQuota::new().log_quota();
    CPU_CORES_QUOTA_GAUGE.set(SysQuota::new().cpu_cores_quota());

    // Do some prepare works before start.
    pre_start();

    let mut tikv = TiKVServer::init(config);

    let _m = Monitor::default();

    tikv.check_conflict_addr();
    tikv.init_fs();
    tikv.init_yatp();
    tikv.init_encryption();
    tikv.init_engines();
    let gc_worker = tikv.init_gc_worker();
    let server_config = tikv.init_servers(&gc_worker);
    tikv.register_services();
    tikv.init_metrics_flusher();
    tikv.run_server(server_config);
    tikv.run_status_server();

    signal_handler::wait_for_signal(Some(tikv.engines.take().unwrap().engines));

    tikv.stop();
}

const RESERVED_OPEN_FDS: u64 = 1000;

/// A complete TiKV server.
struct TiKVServer {
    config: TiKvConfig,
    cfg_controller: Option<ConfigController>,
    security_mgr: Arc<SecurityManager>,
    pd_client: Arc<RpcClient>,
    router: RaftRouter<RocksEngine, RocksEngine>,
    system: Option<RaftBatchSystem<RocksEngine, RocksEngine>>,
    resolver: resolve::PdStoreAddrResolver,
    state: Arc<Mutex<GlobalReplicationState>>,
    store_path: PathBuf,
    encryption_key_manager: Option<Arc<DataKeyManager>>,
    engines: Option<TiKVEngines>,
    servers: Option<Servers>,
    region_info_accessor: RegionInfoAccessor,
    coprocessor_host: Option<CoprocessorHost<RocksEngine>>,
    to_stop: Vec<Box<dyn Stop>>,
    lock_files: Vec<File>,
    concurrency_manager: ConcurrencyManager,
}

struct TiKVEngines {
    engines: Engines<RocksEngine, RocksEngine>,
    store_meta: Arc<Mutex<StoreMeta>>,
    engine: RaftKv<ServerRaftStoreRouter<RocksEngine, RocksEngine>>,
}

struct Servers {
    lock_mgr: LockManager,
    server: Server<RaftRouter<RocksEngine, RocksEngine>, resolve::PdStoreAddrResolver>,
    node: Node<RpcClient, RocksEngine>,
    importer: Arc<SSTImporter>,
    cdc_scheduler: tikv_util::worker::Scheduler<cdc::Task>,
}

impl TiKVServer {
    fn init(mut config: TiKvConfig) -> TiKVServer {
        // It is okay use pd config and security config before `init_config`,
        // because these configs must be provided by command line, and only
        // used during startup process.
        let security_mgr = Arc::new(
            SecurityManager::new(&config.security)
                .unwrap_or_else(|e| fatal!("failed to create security manager: {}", e)),
        );
        let pd_client = Self::connect_to_pd_cluster(&mut config, Arc::clone(&security_mgr));

        // Initialize and check config
        let cfg_controller = Self::init_config(config);
        let config = cfg_controller.get_current();

        let store_path = Path::new(&config.storage.data_dir).to_owned();

        // Initialize raftstore channels.
        let (router, system) = fsm::create_raft_batch_system(&config.raft_store);

        let (resolve_worker, resolver, state) =
            resolve::new_resolver(Arc::clone(&pd_client), router.clone())
                .unwrap_or_else(|e| fatal!("failed to start address resolver: {}", e));

        let mut coprocessor_host = Some(CoprocessorHost::new(router.clone()));
        match config.coprocessor.consistency_check_method {
            ConsistencyCheckMethod::Mvcc => {
                // TODO: use mvcc consistency checker.
                coprocessor_host
                    .as_mut()
                    .unwrap()
                    .registry
                    .register_consistency_check_observer(
                        100,
                        BoxConsistencyCheckObserver::new(RawConsistencyCheckObserver::default()),
                    );
            }
            ConsistencyCheckMethod::Raw => {
                coprocessor_host
                    .as_mut()
                    .unwrap()
                    .registry
                    .register_consistency_check_observer(
                        100,
                        BoxConsistencyCheckObserver::new(RawConsistencyCheckObserver::default()),
                    );
            }
        }
        let region_info_accessor = RegionInfoAccessor::new(coprocessor_host.as_mut().unwrap());
        region_info_accessor.start();

        // Initialize concurrency manager
        let latest_ts = block_on(pd_client.get_tso()).expect("failed to get timestamp from PD");
        let concurrency_manager = ConcurrencyManager::new(latest_ts.into());

        TiKVServer {
            config,
            cfg_controller: Some(cfg_controller),
            security_mgr,
            pd_client,
            router,
            system: Some(system),
            resolver,
            state,
            store_path,
            encryption_key_manager: None,
            engines: None,
            servers: None,
            region_info_accessor,
            coprocessor_host,
            to_stop: vec![Box::new(resolve_worker)],
            lock_files: vec![],
            concurrency_manager,
        }
    }

    /// Initialize and check the config
    ///
    /// Warnings are logged and fatal errors exist.
    ///
    /// #  Fatal errors
    ///
    /// - If `dynamic config` feature is enabled and failed to register config to PD
    /// - If some critical configs (like data dir) are differrent from last run
    /// - If the config can't pass `validate()`
    /// - If the max open file descriptor limit is not high enough to support
    ///   the main database and the raft database.
    fn init_config(mut config: TiKvConfig) -> ConfigController {
        ensure_dir_exist(&config.storage.data_dir).unwrap();
        ensure_dir_exist(&config.raft_store.raftdb_path).unwrap();

        validate_and_persist_config(&mut config, true);
        check_system_config(&config);

        tikv_util::set_panic_hook(false, &config.storage.data_dir);

        info!(
            "using config";
            "config" => serde_json::to_string(&config).unwrap(),
        );
        if config.panic_when_unexpected_key_or_data {
            info!("panic-when-unexpected-key-or-data is on");
            tikv_util::set_panic_when_unexpected_key_or_data(true);
        }

        config.write_into_metrics();

        ConfigController::new(config)
    }

    fn connect_to_pd_cluster(
        config: &mut TiKvConfig,
        security_mgr: Arc<SecurityManager>,
    ) -> Arc<RpcClient> {
        let pd_client = Arc::new(
            RpcClient::new(&config.pd, security_mgr)
                .unwrap_or_else(|e| fatal!("failed to create rpc client: {}", e)),
        );

        let cluster_id = pd_client
            .get_cluster_id()
            .unwrap_or_else(|e| fatal!("failed to get cluster id: {}", e));
        if cluster_id == DEFAULT_CLUSTER_ID {
            fatal!("cluster id can't be {}", DEFAULT_CLUSTER_ID);
        }
        config.server.cluster_id = cluster_id;
        info!(
            "connect to PD cluster";
            "cluster_id" => cluster_id
        );

        pd_client
    }

    fn check_conflict_addr(&mut self) {
        let cur_addr: SocketAddr = self
            .config
            .server
            .addr
            .parse()
            .expect("failed to parse into a socket address");
        let cur_ip = cur_addr.ip();
        let cur_port = cur_addr.port();
        let lock_dir = get_lock_dir();

        let search_base = env::temp_dir().join(&lock_dir);
        std::fs::create_dir_all(&search_base)
            .unwrap_or_else(|_| panic!("create {} failed", search_base.display()));

        for result in fs::read_dir(&search_base).unwrap() {
            if let Ok(entry) = result {
                if !entry.file_type().unwrap().is_file() {
                    continue;
                }
                let file_path = entry.path();
                let file_name = file_path.file_name().unwrap().to_str().unwrap();
                if let Ok(addr) = file_name.replace('_', ":").parse::<SocketAddr>() {
                    let ip = addr.ip();
                    let port = addr.port();
                    if cur_port == port
                        && (cur_ip == ip || cur_ip.is_unspecified() || ip.is_unspecified())
                    {
                        let _ = try_lock_conflict_addr(file_path);
                    }
                }
            }
        }

        let cur_path = search_base.join(cur_addr.to_string().replace(':', "_"));
        let cur_file = try_lock_conflict_addr(cur_path);
        self.lock_files.push(cur_file);
    }

    fn init_fs(&mut self) {
        let lock_path = self.store_path.join(Path::new("LOCK"));

        let f = File::create(lock_path.as_path())
            .unwrap_or_else(|e| fatal!("failed to create lock at {}: {}", lock_path.display(), e));
        if f.try_lock_exclusive().is_err() {
            fatal!(
                "lock {} failed, maybe another instance is using this directory.",
                self.store_path.display()
            );
        }
        self.lock_files.push(f);

        if tikv_util::panic_mark_file_exists(&self.config.storage.data_dir) {
            fatal!(
                "panic_mark_file {} exists, there must be something wrong with the db.",
                tikv_util::panic_mark_file_path(&self.config.storage.data_dir).display()
            );
        }

        // We truncate a big file to make sure that both raftdb and kvdb of TiKV have enough space to compaction when TiKV recover. This file is created in data_dir rather than db_path, because we must not increase store size of db_path.
        tikv_util::reserve_space_for_recover(
            &self.config.storage.data_dir,
            self.config.storage.reserve_space.0,
        )
        .unwrap();
    }

    fn init_yatp(&self) {
        yatp::metrics::set_namespace(Some("tikv"));
        prometheus::register(Box::new(yatp::metrics::MULTILEVEL_LEVEL0_CHANCE.clone())).unwrap();
        prometheus::register(Box::new(yatp::metrics::MULTILEVEL_LEVEL_ELAPSED.clone())).unwrap();
    }

    fn init_encryption(&mut self) {
        self.encryption_key_manager = DataKeyManager::from_config(
            &self.config.security.encryption,
            &self.config.storage.data_dir,
        )
        .unwrap()
        .map(|key_manager| Arc::new(key_manager));
    }

    fn create_raftstore_compaction_listener(&self) -> engine_rocks::CompactionListener {
        fn size_change_filter(info: &engine_rocks::RocksCompactionJobInfo) -> bool {
            // When calculating region size, we only consider write and default
            // column families.
            let cf = info.cf_name();
            if cf != CF_WRITE && cf != CF_DEFAULT {
                return false;
            }
            // Compactions in level 0 and level 1 are very frequently.
            if info.output_level() < 2 {
                return false;
            }

            true
        }

        let ch = Mutex::new(self.router.clone());
        let compacted_handler = Box::new(move |compacted_event: engine_rocks::CompactedEvent| {
            let ch = ch.lock().unwrap();
            let event = StoreMsg::CompactedEvent(compacted_event);
            if let Err(e) = ch.send_control(event) {
                error!(
                    "send compaction finished event to raftstore failed";
                    "err" => ?e,
                );
            }
        });
        engine_rocks::CompactionListener::new(compacted_handler, Some(size_change_filter))
    }

    fn init_engines(&mut self) {
        let env = get_env(self.encryption_key_manager.clone(), None /*base_env*/).unwrap();
        let block_cache = self.config.storage.block_cache.build_shared_cache();

        let raft_db_path = Path::new(&self.config.raft_store.raftdb_path);
        let mut raft_db_opts = self.config.raftdb.build_opt();
        raft_db_opts.set_env(env.clone());
        let raft_db_cf_opts = self.config.raftdb.build_cf_opts(&block_cache);
        let raft_engine = engine_rocks::raw_util::new_engine_opt(
            raft_db_path.to_str().unwrap(),
            raft_db_opts,
            raft_db_cf_opts,
        )
        .unwrap_or_else(|s| fatal!("failed to create raft engine: {}", s));

        // Create kv engine.
        let mut kv_db_opts = self.config.rocksdb.build_opt();
        kv_db_opts.set_env(env);
        kv_db_opts.add_event_listener(self.create_raftstore_compaction_listener());
        let kv_cfs_opts = self.config.rocksdb.build_cf_opts(&block_cache);
        let db_path = self
            .store_path
            .join(Path::new(storage::config::DEFAULT_ROCKSDB_SUB_DIR));
        let kv_engine = engine_rocks::raw_util::new_engine_opt(
            db_path.to_str().unwrap(),
            kv_db_opts,
            kv_cfs_opts,
        )
        .unwrap_or_else(|s| fatal!("failed to create kv engine: {}", s));

        let mut kv_engine = RocksEngine::from_db(Arc::new(kv_engine));
        let mut raft_engine = RocksEngine::from_db(Arc::new(raft_engine));
        let shared_block_cache = block_cache.is_some();
        kv_engine.set_shared_block_cache(shared_block_cache);
        raft_engine.set_shared_block_cache(shared_block_cache);
        let engines = Engines::new(kv_engine, raft_engine);

        let store_meta = Arc::new(Mutex::new(StoreMeta::new(PENDING_VOTES_CAP)));
        let local_reader =
            LocalReader::new(engines.kv.clone(), store_meta.clone(), self.router.clone());
        let raft_router = ServerRaftStoreRouter::new(self.router.clone(), local_reader);
        let engine = RaftKv::new(raft_router, engines.kv.clone());

        let cfg_controller = self.cfg_controller.as_mut().unwrap();
        cfg_controller.register(
            tikv::config::Module::Storage,
            Box::new(StorageConfigManger::new(
                engines.kv.clone(),
                self.config.storage.block_cache.shared,
            )),
        );
        cfg_controller.register(
            tikv::config::Module::Rocksdb,
            Box::new(DBConfigManger::new(
                engines.kv.clone(),
                DBType::Kv,
                self.config.storage.block_cache.shared,
            )),
        );
        cfg_controller.register(
            tikv::config::Module::Raftdb,
            Box::new(DBConfigManger::new(
                engines.raft.clone(),
                DBType::Raft,
                self.config.storage.block_cache.shared,
            )),
        );

        self.engines = Some(TiKVEngines {
            engines,
            store_meta,
            engine,
        });
    }

    fn init_gc_worker(
        &mut self,
    ) -> GcWorker<
        RaftKv<ServerRaftStoreRouter<RocksEngine, RocksEngine>>,
        RaftRouter<RocksEngine, RocksEngine>,
    > {
        let engines = self.engines.as_ref().unwrap();
        let mut gc_worker = GcWorker::new(
            engines.engine.clone(),
            self.router.clone(),
            self.config.gc.clone(),
            self.pd_client.cluster_version(),
        );
        gc_worker
            .start()
            .unwrap_or_else(|e| fatal!("failed to start gc worker: {}", e));
        gc_worker
            .start_observe_lock_apply(self.coprocessor_host.as_mut().unwrap())
            .unwrap_or_else(|e| fatal!("gc worker failed to observe lock apply: {}", e));

        gc_worker
    }

    fn init_servers(
        &mut self,
        gc_worker: &GcWorker<
            RaftKv<ServerRaftStoreRouter<RocksEngine, RocksEngine>>,
            RaftRouter<RocksEngine, RocksEngine>,
        >,
    ) -> Arc<ServerConfig> {
        let cfg_controller = self.cfg_controller.as_mut().unwrap();
        cfg_controller.register(
            tikv::config::Module::Gc,
            Box::new(gc_worker.get_config_manager()),
        );

        // Create cdc.
        let mut cdc_worker = Box::new(tikv_util::worker::Worker::new("cdc"));
        let cdc_scheduler = cdc_worker.scheduler();
        let txn_extra_scheduler = cdc::CdcTxnExtraScheduler::new(cdc_scheduler.clone());

        self.engines
            .as_mut()
            .unwrap()
            .engine
            .set_txn_extra_scheduler(Arc::new(txn_extra_scheduler));

        // Create CoprocessorHost.
        let mut coprocessor_host = self.coprocessor_host.take().unwrap();

        let lock_mgr = LockManager::new();
        cfg_controller.register(
            tikv::config::Module::PessimisticTxn,
            Box::new(lock_mgr.config_manager()),
        );
        lock_mgr.register_detector_role_change_observer(&mut coprocessor_host);

        let engines = self.engines.as_ref().unwrap();

        let pd_worker = FutureWorker::new("pd-worker");
        let pd_sender = pd_worker.scheduler();

        let unified_read_pool = if self.config.readpool.is_unified_pool_enabled() {
            Some(build_yatp_read_pool(
                &self.config.readpool.unified,
                pd_sender.clone(),
                engines.engine.clone(),
            ))
        } else {
            None
        };

        // The `DebugService` and `DiagnosticsService` will share the same thread pool
        let debug_thread_pool = Arc::new(
            Builder::new()
                .threaded_scheduler()
                .thread_name(thd_name!("debugger"))
                .core_threads(1)
                .on_thread_start(|| tikv_alloc::add_thread_memory_accessor())
                .on_thread_stop(|| tikv_alloc::remove_thread_memory_accessor())
                .build()
                .unwrap(),
        );

        let storage_read_pool_handle = if self.config.readpool.storage.use_unified_pool() {
            unified_read_pool.as_ref().unwrap().handle()
        } else {
            let storage_read_pools = ReadPool::from(storage::build_read_pool(
                &self.config.readpool.storage,
                pd_sender.clone(),
                engines.engine.clone(),
            ));
            storage_read_pools.handle()
        };

        let storage = create_raft_storage(
            engines.engine.clone(),
            &self.config.storage,
            storage_read_pool_handle,
            lock_mgr.clone(),
            self.concurrency_manager.clone(),
            self.config.pessimistic_txn.pipelined,
        )
        .unwrap_or_else(|e| fatal!("failed to create raft storage: {}", e));

        // Create snapshot manager, server.
        let snap_path = self
            .store_path
            .join(Path::new("snap"))
            .to_str()
            .unwrap()
            .to_owned();

        let bps = i64::try_from(self.config.server.snap_max_write_bytes_per_sec.0)
            .unwrap_or_else(|_| fatal!("snap_max_write_bytes_per_sec > i64::max_value"));

        let snap_mgr = SnapManagerBuilder::default()
            .max_write_bytes_per_sec(bps)
            .max_total_size(self.config.server.snap_max_total_size.0)
            .encryption_key_manager(self.encryption_key_manager.clone())
            .build(snap_path);

        // Create coprocessor endpoint.
        let cop_read_pool_handle = if self.config.readpool.coprocessor.use_unified_pool() {
            unified_read_pool.as_ref().unwrap().handle()
        } else {
            let cop_read_pools = ReadPool::from(coprocessor::readpool_impl::build_read_pool(
                &self.config.readpool.coprocessor,
                pd_sender,
                engines.engine.clone(),
            ));
            cop_read_pools.handle()
        };

        // Register cdc
        let cdc_ob = cdc::CdcObserver::new(cdc_scheduler.clone());
        cdc_ob.register_to(&mut coprocessor_host);

        let server_config = Arc::new(self.config.server.clone());

        // Create server
        let server = Server::new(
            &server_config,
            &self.security_mgr,
            storage,
            coprocessor::Endpoint::new(
                &server_config,
                cop_read_pool_handle,
                self.concurrency_manager.clone(),
            ),
            self.router.clone(),
            self.resolver.clone(),
            snap_mgr.clone(),
            gc_worker.clone(),
            unified_read_pool,
            debug_thread_pool,
        )
        .unwrap_or_else(|e| fatal!("failed to create server: {}", e));

        let import_path = self.store_path.join("import");
        let importer =
            Arc::new(SSTImporter::new(import_path, self.encryption_key_manager.clone()).unwrap());

        let mut split_check_worker = Worker::new("split-check");
        let split_check_runner = SplitCheckRunner::new(
            engines.engines.kv.clone(),
            self.router.clone(),
            coprocessor_host.clone(),
            self.config.coprocessor.clone(),
        );
        split_check_worker.start(split_check_runner).unwrap();
        cfg_controller.register(
            tikv::config::Module::Coprocessor,
            Box::new(SplitCheckConfigManager(split_check_worker.scheduler())),
        );

        self.config
            .raft_store
            .validate()
            .unwrap_or_else(|e| fatal!("failed to validate raftstore config {}", e));
        let raft_store = Arc::new(VersionTrack::new(self.config.raft_store.clone()));
        cfg_controller.register(
            tikv::config::Module::Raftstore,
            Box::new(RaftstoreConfigManager(raft_store.clone())),
        );

        let split_config_manager =
            SplitConfigManager(Arc::new(VersionTrack::new(self.config.split.clone())));
        cfg_controller.register(
            tikv::config::Module::Split,
            Box::new(split_config_manager.clone()),
        );

        let auto_split_controller = AutoSplitController::new(split_config_manager);

        let mut node = Node::new(
            self.system.take().unwrap(),
            &server_config,
            raft_store,
            self.pd_client.clone(),
            self.state.clone(),
        );

        node.start(
            engines.engines.clone(),
            server.transport(),
            snap_mgr,
            pd_worker,
            engines.store_meta.clone(),
            coprocessor_host,
            importer.clone(),
            split_check_worker,
            auto_split_controller,
            self.concurrency_manager.clone(),
        )
        .unwrap_or_else(|e| fatal!("failed to start node: {}", e));

        initial_metric(&self.config.metric, Some(node.id()));

        // Start auto gc
        let auto_gc_config = AutoGcConfig::new(
            self.pd_client.clone(),
            self.region_info_accessor.clone(),
            node.id(),
        );
        if let Err(e) = gc_worker.start_auto_gc(auto_gc_config) {
            fatal!("failed to start auto_gc on storage, error: {}", e);
        }

        // Start CDC.
        let cdc_endpoint = cdc::Endpoint::new(
            &self.config.cdc,
            self.pd_client.clone(),
            cdc_worker.scheduler(),
            self.router.clone(),
            cdc_ob,
            engines.store_meta.clone(),
            self.concurrency_manager.clone(),
        );
        let cdc_timer = cdc_endpoint.new_timer();
        cdc_worker
            .start_with_timer(cdc_endpoint, cdc_timer)
            .unwrap_or_else(|e| fatal!("failed to start cdc: {}", e));
        self.to_stop.push(cdc_worker);

        self.servers = Some(Servers {
            lock_mgr,
            server,
            node,
            importer,
            cdc_scheduler,
        });

        server_config
    }

    fn register_services(&mut self) {
        let servers = self.servers.as_mut().unwrap();
        let engines = self.engines.as_ref().unwrap();

        // Import SST service.
        let import_service = ImportSSTService::new(
            self.config.import.clone(),
            self.router.clone(),
            engines.engines.kv.clone(),
            servers.importer.clone(),
            self.security_mgr.clone(),
        );
        if servers
            .server
            .register_service(create_import_sst(import_service))
            .is_some()
        {
            fatal!("failed to register import service");
        }

        // Debug service.
        let debug_service = DebugService::new(
            engines.engines.clone(),
<<<<<<< HEAD
            servers.server.get_debug_thread_pool().clone(),
            engines.raft_router.clone(),
=======
            pool.clone(),
            self.router.clone(),
>>>>>>> 34d2a334
            self.cfg_controller.as_ref().unwrap().clone(),
            self.security_mgr.clone(),
        );
        if servers
            .server
            .register_service(create_debug(debug_service))
            .is_some()
        {
            fatal!("failed to register debug service");
        }

        // Create Diagnostics service
        let diag_service = DiagnosticsService::new(
            servers.server.get_debug_thread_pool().clone(),
            self.config.log_file.clone(),
            self.config.slow_log_file.clone(),
            self.security_mgr.clone(),
        );
        if servers
            .server
            .register_service(create_diagnostics(diag_service))
            .is_some()
        {
            fatal!("failed to register diagnostics service");
        }

        // Lock manager.
        if servers
            .server
            .register_service(create_deadlock(
                servers.lock_mgr.deadlock_service(self.security_mgr.clone()),
            ))
            .is_some()
        {
            fatal!("failed to register deadlock service");
        }

        servers
            .lock_mgr
            .start(
                servers.node.id(),
                self.pd_client.clone(),
                self.resolver.clone(),
                self.security_mgr.clone(),
                &self.config.pessimistic_txn,
            )
            .unwrap_or_else(|e| fatal!("failed to start lock manager: {}", e));

        // Backup service.
        let mut backup_worker = Box::new(tikv_util::worker::Worker::new("backup-endpoint"));
        let backup_scheduler = backup_worker.scheduler();
        let backup_service = backup::Service::new(backup_scheduler, self.security_mgr.clone());
        if servers
            .server
            .register_service(create_backup(backup_service))
            .is_some()
        {
            fatal!("failed to register backup service");
        }

        let backup_endpoint = backup::Endpoint::new(
            servers.node.id(),
            engines.engine.clone(),
            self.region_info_accessor.clone(),
            engines.engines.kv.as_inner().clone(),
            self.config.backup.clone(),
            self.concurrency_manager.clone(),
        );
        self.cfg_controller.as_mut().unwrap().register(
            tikv::config::Module::Backup,
            Box::new(backup_endpoint.get_config_manager()),
        );
        let backup_timer = backup_endpoint.new_timer();
        backup_worker
            .start_with_timer(backup_endpoint, backup_timer)
            .unwrap_or_else(|e| fatal!("failed to start backup endpoint: {}", e));

        let cdc_service =
            cdc::Service::new(servers.cdc_scheduler.clone(), self.security_mgr.clone());
        if servers
            .server
            .register_service(create_change_data(cdc_service))
            .is_some()
        {
            fatal!("failed to register cdc service");
        }

        self.to_stop.push(backup_worker);
    }

    fn init_metrics_flusher(&mut self) {
        let mut metrics_flusher = Box::new(MetricsFlusher::new(
            self.engines.as_ref().unwrap().engines.clone(),
        ));

        // Start metrics flusher
        if let Err(e) = metrics_flusher.start() {
            error!(
                "failed to start metrics flusher";
                "err" => %e
            );
        }

        self.to_stop.push(metrics_flusher);
    }

    fn run_server(&mut self, server_config: Arc<ServerConfig>) {
        let server = self.servers.as_mut().unwrap();
        server
            .server
            .build_and_bind()
            .unwrap_or_else(|e| fatal!("failed to build server: {}", e));
        server
            .server
            .start(server_config, self.security_mgr.clone())
            .unwrap_or_else(|e| fatal!("failed to start server: {}", e));
    }

    fn run_status_server(&mut self) {
        // Create a status server.
        let status_enabled =
            self.config.metric.address.is_empty() && !self.config.server.status_addr.is_empty();
        if status_enabled {
            let mut status_server = match StatusServer::new(
                self.config.server.status_thread_pool_size,
                Some(self.pd_client.clone()),
                self.cfg_controller.take().unwrap(),
                Arc::new(self.config.security.clone()),
                self.router.clone(),
            ) {
                Ok(status_server) => Box::new(status_server),
                Err(e) => {
                    error!(
                        "failed to start runtime for status service";
                        "err" => %e
                    );
                    return;
                }
            };
            // Start the status server.
            if let Err(e) = status_server.start(
                self.config.server.status_addr.clone(),
                self.config.server.advertise_status_addr.clone(),
            ) {
                error!(
                    "failed to bind addr for status service";
                    "err" => %e
                );
            } else {
                self.to_stop.push(status_server);
            }
        }
    }

    fn stop(self) {
        let mut servers = self.servers.unwrap();
        servers
            .server
            .stop()
            .unwrap_or_else(|e| fatal!("failed to stop server: {}", e));

        servers.node.stop();
        self.region_info_accessor.stop();

        servers.lock_mgr.stop();

        self.to_stop.into_iter().for_each(|s| s.stop());
    }
}

/// Various sanity-checks and logging before running a server.
///
/// Warnings are logged.
///
/// # Logs
///
/// The presence of these environment variables that affect the database
/// behavior is logged.
///
/// - `GRPC_POLL_STRATEGY`
/// - `http_proxy` and `https_proxy`
///
/// # Warnings
///
/// - if `net.core.somaxconn` < 32768
/// - if `net.ipv4.tcp_syncookies` is not 0
/// - if `vm.swappiness` is not 0
/// - if data directories are not on SSDs
/// - if the "TZ" environment variable is not set on unix
fn pre_start() {
    check_environment_variables();
    for e in tikv_util::config::check_kernel() {
        warn!(
            "check: kernel";
            "err" => %e
        );
    }
}

fn check_system_config(config: &TiKvConfig) {
    info!("beginning system configuration check");
    let mut rocksdb_max_open_files = config.rocksdb.max_open_files;
    if config.rocksdb.titan.enabled {
        // Titan engine maintains yet another pool of blob files and uses the same max
        // number of open files setup as rocksdb does. So we double the max required
        // open files here
        rocksdb_max_open_files *= 2;
    }
    if let Err(e) = tikv_util::config::check_max_open_fds(
        RESERVED_OPEN_FDS + (rocksdb_max_open_files + config.raftdb.max_open_files) as u64,
    ) {
        fatal!("{}", e);
    }

    // Check RocksDB data dir
    if let Err(e) = tikv_util::config::check_data_dir(&config.storage.data_dir) {
        warn!(
            "check: rocksdb-data-dir";
            "path" => &config.storage.data_dir,
            "err" => %e
        );
    }
    // Check raft data dir
    if let Err(e) = tikv_util::config::check_data_dir(&config.raft_store.raftdb_path) {
        warn!(
            "check: raftdb-path";
            "path" => &config.raft_store.raftdb_path,
            "err" => %e
        );
    }
}

fn try_lock_conflict_addr<P: AsRef<Path>>(path: P) -> File {
    let f = File::create(path.as_ref()).unwrap_or_else(|e| {
        fatal!(
            "failed to create lock at {}: {}",
            path.as_ref().display(),
            e
        )
    });

    if f.try_lock_exclusive().is_err() {
        fatal!(
            "{} already in use, maybe another instance is binding with this address.",
            path.as_ref().file_name().unwrap().to_str().unwrap()
        );
    }
    f
}

#[cfg(unix)]
fn get_lock_dir() -> String {
    format!("{}_TIKV_LOCK_FILES", unsafe { libc::getuid() })
}

#[cfg(not(unix))]
fn get_lock_dir() -> String {
    "TIKV_LOCK_FILES".to_owned()
}

/// A small trait for components which can be trivially stopped. Lets us keep
/// a list of these in `TiKV`, rather than storing each component individually.
trait Stop {
    fn stop(self: Box<Self>);
}

impl<E, R> Stop for StatusServer<E, R>
where
    E: 'static,
    R: 'static + Send,
{
    fn stop(self: Box<Self>) {
        (*self).stop()
    }
}

impl Stop for MetricsFlusher<RocksEngine, RocksEngine> {
    fn stop(mut self: Box<Self>) {
        (*self).stop()
    }
}

impl<T: fmt::Display + Send + 'static> Stop for Worker<T> {
    fn stop(mut self: Box<Self>) {
        if let Some(Err(e)) = Worker::stop(&mut *self).map(JoinHandle::join) {
            info!(
                "ignore failure when stopping worker";
                "err" => ?e
            );
        }
    }
}<|MERGE_RESOLUTION|>--- conflicted
+++ resolved
@@ -748,13 +748,8 @@
         // Debug service.
         let debug_service = DebugService::new(
             engines.engines.clone(),
-<<<<<<< HEAD
             servers.server.get_debug_thread_pool().clone(),
-            engines.raft_router.clone(),
-=======
-            pool.clone(),
             self.router.clone(),
->>>>>>> 34d2a334
             self.cfg_controller.as_ref().unwrap().clone(),
             self.security_mgr.clone(),
         );
