//! This module startups all the components of a TiKV server.
//!
//! It is responsible for reading from configs, starting up the various server components,
//! and handling errors (mostly by aborting and reporting to the user).
//!
//! The entry point is `run_tikv`.
//!
//! Components are often used to initialize other components, and/or must be explicitly stopped.
//! We keep these components in the `TiKVServer` struct.

use std::{
    convert::TryFrom,
    env, fmt,
    fs::{self, File},
    net::SocketAddr,
    path::{Path, PathBuf},
    sync::{Arc, Mutex},
};

use concurrency_manager::ConcurrencyManager;
use encryption::DataKeyManager;
use engine_rocks::{encryption::get_env, RocksEngine};
use engine_traits::{
    compaction_job::CompactionJobInfo, Engines, MetricsFlusher, RaftEngine, CF_DEFAULT, CF_WRITE,
};
use fs2::FileExt;
use futures::executor::block_on;
use kvproto::{
    backup::create_backup, cdcpb::create_change_data, deadlock::create_deadlock,
    debugpb::create_debug, diagnosticspb::create_diagnostics, import_sstpb::create_import_sst,
};
use pd_client::{PdClient, RpcClient};
use raft_log_engine::RaftLogEngine;
use raftstore::{
    coprocessor::{
        config::SplitCheckConfigManager, BoxConsistencyCheckObserver, ConsistencyCheckMethod,
        CoprocessorHost, RawConsistencyCheckObserver, RegionInfoAccessor,
    },
    router::ServerRaftStoreRouter,
    store::{
        config::RaftstoreConfigManager,
        fsm,
        fsm::store::{RaftBatchSystem, RaftRouter, StoreMeta, PENDING_MSG_CAP},
        AutoSplitController, GlobalReplicationState, LocalReader, SnapManagerBuilder,
        SplitCheckRunner, SplitConfigManager, StoreMsg,
    },
};
use grpcio::{EnvBuilder, Environment};
use security::SecurityManager;
use tikv::{
    config::{ConfigController, DBConfigManger, DBType, TiKvConfig, DEFAULT_ROCKSDB_SUB_DIR},
    coprocessor,
    import::{ImportSSTService, SSTImporter},
    read_pool::{build_yatp_read_pool, ReadPool},
    server::{
        config::Config as ServerConfig,
        create_raft_storage,
        gc_worker::{AutoGcConfig, GcWorker},
        lock_manager::LockManager,
        resolve,
        service::{DebugService, DiagnosticsService},
        status_server::StatusServer,
        Node, RaftKv, Server, CPU_CORES_QUOTA_GAUGE, DEFAULT_CLUSTER_ID,
        GRPC_THREAD_PREFIX,
    },
    storage::{self, config::StorageConfigManger, mvcc::MvccConsistencyCheckObserver},
};
use tikv_util::config::VersionTrack;
use tikv_util::{
    check_environment_variables,
    config::ensure_dir_exist,
    sys::sys_quota::SysQuota,
    time::Monitor,
    worker::{Builder as WorkerBuilder, FutureWorker, Worker},
};
use tokio::runtime::Builder;

use crate::{setup::*, signal_handler};
use tikv_util::worker::LazyWorker;

/// Run a TiKV server. Returns when the server is shutdown by the user, in which
/// case the server will be properly stopped.
pub fn run_tikv(config: TiKvConfig) {
    // Sets the global logger ASAP.
    // It is okay to use the config w/o `validate()`,
    // because `initial_logger()` handles various conditions.
    initial_logger(&config);

    // Print version information.
    let build_timestamp = option_env!("TIKV_BUILD_TIME");
    tikv::log_tikv_info(build_timestamp);

    // Print resource quota.
    SysQuota::new().log_quota();
    CPU_CORES_QUOTA_GAUGE.set(SysQuota::new().cpu_cores_quota());

    // Do some prepare works before start.
    pre_start();

    let _m = Monitor::default();

    macro_rules! run_impl {
        ($ER: ty) => {{
            let mut tikv = TiKVServer::<$ER>::init(config);
            tikv.check_conflict_addr();
            tikv.init_fs();
            tikv.init_yatp();
            tikv.init_encryption();
            let engines = tikv.init_raw_engines();
            tikv.init_engines(engines);
            let gc_worker = tikv.init_gc_worker();
            let server_config = tikv.init_servers(&gc_worker);
            tikv.register_services();
            tikv.init_metrics_flusher();
            tikv.run_server(server_config);
            tikv.run_status_server();

            signal_handler::wait_for_signal(Some(tikv.engines.take().unwrap().engines));
            tikv.stop();
        }};
    }

    if !config.raft_engine.enable {
        run_impl!(RocksEngine)
    } else {
        run_impl!(RaftLogEngine)
    }
}

const RESERVED_OPEN_FDS: u64 = 1000;

/// A complete TiKV server.
struct TiKVServer<ER: RaftEngine> {
    config: TiKvConfig,
    cfg_controller: Option<ConfigController>,
    security_mgr: Arc<SecurityManager>,
    pd_client: Arc<RpcClient>,
    router: RaftRouter<RocksEngine, ER>,
    system: Option<RaftBatchSystem<RocksEngine, ER>>,
    resolver: resolve::PdStoreAddrResolver,
    state: Arc<Mutex<GlobalReplicationState>>,
    store_path: PathBuf,
    encryption_key_manager: Option<Arc<DataKeyManager>>,
    engines: Option<TiKVEngines<ER>>,
    servers: Option<Servers<ER>>,
    region_info_accessor: RegionInfoAccessor,
    coprocessor_host: Option<CoprocessorHost<RocksEngine>>,
    to_stop: Vec<Box<dyn Stop>>,
    lock_files: Vec<File>,
    concurrency_manager: ConcurrencyManager,
<<<<<<< HEAD
    env: Arc<Environment>,
=======
    background_worker: Worker,
>>>>>>> 6289ee86
}

struct TiKVEngines<ER: RaftEngine> {
    engines: Engines<RocksEngine, ER>,
    store_meta: Arc<Mutex<StoreMeta>>,
    engine: RaftKv<ServerRaftStoreRouter<RocksEngine, ER>>,
}

struct Servers<ER: RaftEngine> {
    lock_mgr: LockManager,
    server: Server<RaftRouter<RocksEngine, ER>, resolve::PdStoreAddrResolver>,
    node: Node<RpcClient, ER>,
    importer: Arc<SSTImporter>,
    cdc_scheduler: tikv_util::worker::Scheduler<cdc::Task>,
}

impl<ER: RaftEngine> TiKVServer<ER> {
    fn init(mut config: TiKvConfig) -> TiKVServer<ER> {
        // It is okay use pd config and security config before `init_config`,
        // because these configs must be provided by command line, and only
        // used during startup process.
        let security_mgr = Arc::new(
            SecurityManager::new(&config.security)
                .unwrap_or_else(|e| fatal!("failed to create security manager: {}", e)),
        );
        let env = Arc::new(
            EnvBuilder::new()
                .cq_count(config.server.grpc_concurrency)
                .name_prefix(thd_name!(GRPC_THREAD_PREFIX))
                .build(),
        );
        let pd_client = Self::connect_to_pd_cluster(&mut config, env.clone(), Arc::clone(&security_mgr));

        // Initialize and check config
        let cfg_controller = Self::init_config(config);
        let config = cfg_controller.get_current();

        let store_path = Path::new(&config.storage.data_dir).to_owned();

        // Initialize raftstore channels.
        let (router, system) = fsm::create_raft_batch_system(&config.raft_store);

        let thread_count = config.server.background_thread_count;
        let background_worker = WorkerBuilder::new("background")
            .thread_count(thread_count)
            .create();
        let (resolver, state) =
            resolve::new_resolver(Arc::clone(&pd_client), &background_worker, router.clone());

        let mut coprocessor_host = Some(CoprocessorHost::new(router.clone()));
        let region_info_accessor =
            RegionInfoAccessor::new(coprocessor_host.as_mut().unwrap(), &background_worker);

        // Initialize concurrency manager
        let latest_ts = block_on(pd_client.get_tso()).expect("failed to get timestamp from PD");
        let concurrency_manager = ConcurrencyManager::new(latest_ts);

        TiKVServer {
            config,
            cfg_controller: Some(cfg_controller),
            security_mgr,
            pd_client,
            router,
            system: Some(system),
            resolver,
            state,
            store_path,
            encryption_key_manager: None,
            engines: None,
            servers: None,
            region_info_accessor,
            coprocessor_host,
            to_stop: vec![],
            lock_files: vec![],
            concurrency_manager,
<<<<<<< HEAD
            env,
=======
            background_worker,
>>>>>>> 6289ee86
        }
    }

    /// Initialize and check the config
    ///
    /// Warnings are logged and fatal errors exist.
    ///
    /// #  Fatal errors
    ///
    /// - If `dynamic config` feature is enabled and failed to register config to PD
    /// - If some critical configs (like data dir) are differrent from last run
    /// - If the config can't pass `validate()`
    /// - If the max open file descriptor limit is not high enough to support
    ///   the main database and the raft database.
    fn init_config(mut config: TiKvConfig) -> ConfigController {
        ensure_dir_exist(&config.storage.data_dir).unwrap();
        if config.raft_engine.enable {
            ensure_dir_exist(&config.raft_engine.config().dir).unwrap();
        } else {
            ensure_dir_exist(&config.raft_store.raftdb_path).unwrap();
        }
        validate_and_persist_config(&mut config, true);
        check_system_config(&config);

        tikv_util::set_panic_hook(false, &config.storage.data_dir);

        info!(
            "using config";
            "config" => serde_json::to_string(&config).unwrap(),
        );
        if config.panic_when_unexpected_key_or_data {
            info!("panic-when-unexpected-key-or-data is on");
            tikv_util::set_panic_when_unexpected_key_or_data(true);
        }

        config.write_into_metrics();

        ConfigController::new(config)
    }

    fn connect_to_pd_cluster(
        config: &mut TiKvConfig,
        env: Arc<Environment>,
        security_mgr: Arc<SecurityManager>,
    ) -> Arc<RpcClient> {
        let pd_client = Arc::new(
            RpcClient::new(&config.pd, Some(env), security_mgr)
                .unwrap_or_else(|e| fatal!("failed to create rpc client: {}", e)),
        );

        let cluster_id = pd_client
            .get_cluster_id()
            .unwrap_or_else(|e| fatal!("failed to get cluster id: {}", e));
        if cluster_id == DEFAULT_CLUSTER_ID {
            fatal!("cluster id can't be {}", DEFAULT_CLUSTER_ID);
        }
        config.server.cluster_id = cluster_id;
        info!(
            "connect to PD cluster";
            "cluster_id" => cluster_id
        );

        pd_client
    }

    fn check_conflict_addr(&mut self) {
        let cur_addr: SocketAddr = self
            .config
            .server
            .addr
            .parse()
            .expect("failed to parse into a socket address");
        let cur_ip = cur_addr.ip();
        let cur_port = cur_addr.port();
        let lock_dir = get_lock_dir();

        let search_base = env::temp_dir().join(&lock_dir);
        std::fs::create_dir_all(&search_base)
            .unwrap_or_else(|_| panic!("create {} failed", search_base.display()));

        for result in fs::read_dir(&search_base).unwrap() {
            if let Ok(entry) = result {
                if !entry.file_type().unwrap().is_file() {
                    continue;
                }
                let file_path = entry.path();
                let file_name = file_path.file_name().unwrap().to_str().unwrap();
                if let Ok(addr) = file_name.replace('_', ":").parse::<SocketAddr>() {
                    let ip = addr.ip();
                    let port = addr.port();
                    if cur_port == port
                        && (cur_ip == ip || cur_ip.is_unspecified() || ip.is_unspecified())
                    {
                        let _ = try_lock_conflict_addr(file_path);
                    }
                }
            }
        }

        let cur_path = search_base.join(cur_addr.to_string().replace(':', "_"));
        let cur_file = try_lock_conflict_addr(cur_path);
        self.lock_files.push(cur_file);
    }

    fn init_fs(&mut self) {
        let lock_path = self.store_path.join(Path::new("LOCK"));

        let f = File::create(lock_path.as_path())
            .unwrap_or_else(|e| fatal!("failed to create lock at {}: {}", lock_path.display(), e));
        if f.try_lock_exclusive().is_err() {
            fatal!(
                "lock {} failed, maybe another instance is using this directory.",
                self.store_path.display()
            );
        }
        self.lock_files.push(f);

        if tikv_util::panic_mark_file_exists(&self.config.storage.data_dir) {
            fatal!(
                "panic_mark_file {} exists, there must be something wrong with the db.",
                tikv_util::panic_mark_file_path(&self.config.storage.data_dir).display()
            );
        }

        // We truncate a big file to make sure that both raftdb and kvdb of TiKV have enough space
        // to compaction when TiKV recover. This file is created in data_dir rather than db_path,
        // because we must not increase store size of db_path.
        tikv_util::reserve_space_for_recover(
            &self.config.storage.data_dir,
            self.config.storage.reserve_space.0,
        )
        .unwrap();
    }

    fn init_yatp(&self) {
        yatp::metrics::set_namespace(Some("tikv"));
        prometheus::register(Box::new(yatp::metrics::MULTILEVEL_LEVEL0_CHANCE.clone())).unwrap();
        prometheus::register(Box::new(yatp::metrics::MULTILEVEL_LEVEL_ELAPSED.clone())).unwrap();
    }

    fn init_encryption(&mut self) {
        self.encryption_key_manager = DataKeyManager::from_config(
            &self.config.security.encryption,
            &self.config.storage.data_dir,
        )
        .unwrap()
        .map(Arc::new);
    }

    fn create_raftstore_compaction_listener(&self) -> engine_rocks::CompactionListener {
        fn size_change_filter(info: &engine_rocks::RocksCompactionJobInfo) -> bool {
            // When calculating region size, we only consider write and default
            // column families.
            let cf = info.cf_name();
            if cf != CF_WRITE && cf != CF_DEFAULT {
                return false;
            }
            // Compactions in level 0 and level 1 are very frequently.
            if info.output_level() < 2 {
                return false;
            }

            true
        }

        let ch = Mutex::new(self.router.clone());
        let compacted_handler =
            Box::new(move |compacted_event: engine_rocks::RocksCompactedEvent| {
                let ch = ch.lock().unwrap();
                let event = StoreMsg::CompactedEvent(compacted_event);
                if let Err(e) = ch.send_control(event) {
                    error!(?e; "send compaction finished event to raftstore failed");
                }
            });
        engine_rocks::CompactionListener::new(compacted_handler, Some(size_change_filter))
    }

    fn init_engines(&mut self, engines: Engines<RocksEngine, ER>) {
        let store_meta = Arc::new(Mutex::new(StoreMeta::new(PENDING_MSG_CAP)));
        let engine = RaftKv::new(
            ServerRaftStoreRouter::new(
                self.router.clone(),
                LocalReader::new(engines.kv.clone(), store_meta.clone(), self.router.clone()),
            ),
            engines.kv.clone(),
        );

        let cfg_controller = self.cfg_controller.as_mut().unwrap();
        cfg_controller.register(
            tikv::config::Module::Storage,
            Box::new(StorageConfigManger::new(
                engines.kv.clone(),
                self.config.storage.block_cache.shared,
            )),
        );

        self.engines = Some(TiKVEngines {
            engines,
            store_meta,
            engine,
        });
    }

    fn init_gc_worker(
        &mut self,
    ) -> GcWorker<RaftKv<ServerRaftStoreRouter<RocksEngine, ER>>, RaftRouter<RocksEngine, ER>> {
        let engines = self.engines.as_ref().unwrap();
        let mut gc_worker = GcWorker::new(
            engines.engine.clone(),
            self.router.clone(),
            self.config.gc.clone(),
            self.pd_client.cluster_version(),
        );
        gc_worker
            .start()
            .unwrap_or_else(|e| fatal!("failed to start gc worker: {}", e));
        gc_worker
            .start_observe_lock_apply(self.coprocessor_host.as_mut().unwrap())
            .unwrap_or_else(|e| fatal!("gc worker failed to observe lock apply: {}", e));

        gc_worker
    }

    fn init_servers(
        &mut self,
        gc_worker: &GcWorker<
            RaftKv<ServerRaftStoreRouter<RocksEngine, ER>>,
            RaftRouter<RocksEngine, ER>,
        >,
    ) -> Arc<ServerConfig> {
        let cfg_controller = self.cfg_controller.as_mut().unwrap();
        cfg_controller.register(
            tikv::config::Module::Gc,
            Box::new(gc_worker.get_config_manager()),
        );

        // Create cdc.
        let mut cdc_worker = Box::new(LazyWorker::new("cdc"));
        let cdc_scheduler = cdc_worker.scheduler();
        let txn_extra_scheduler = cdc::CdcTxnExtraScheduler::new(cdc_scheduler.clone());

        self.engines
            .as_mut()
            .unwrap()
            .engine
            .set_txn_extra_scheduler(Arc::new(txn_extra_scheduler));

        let lock_mgr = LockManager::new(self.config.pessimistic_txn.pipelined);
        cfg_controller.register(
            tikv::config::Module::PessimisticTxn,
            Box::new(lock_mgr.config_manager()),
        );
        lock_mgr.register_detector_role_change_observer(self.coprocessor_host.as_mut().unwrap());

        let engines = self.engines.as_ref().unwrap();

        let pd_worker = FutureWorker::new("pd-worker");
        let pd_sender = pd_worker.scheduler();

        let unified_read_pool = if self.config.readpool.is_unified_pool_enabled() {
            Some(build_yatp_read_pool(
                &self.config.readpool.unified,
                pd_sender.clone(),
                engines.engine.clone(),
            ))
        } else {
            None
        };

        // The `DebugService` and `DiagnosticsService` will share the same thread pool
        let debug_thread_pool = Arc::new(
            Builder::new()
                .threaded_scheduler()
                .thread_name(thd_name!("debugger"))
                .core_threads(1)
                .on_thread_start(tikv_alloc::add_thread_memory_accessor)
                .on_thread_stop(tikv_alloc::remove_thread_memory_accessor)
                .build()
                .unwrap(),
        );

        let storage_read_pool_handle = if self.config.readpool.storage.use_unified_pool() {
            unified_read_pool.as_ref().unwrap().handle()
        } else {
            let storage_read_pools = ReadPool::from(storage::build_read_pool(
                &self.config.readpool.storage,
                pd_sender.clone(),
                engines.engine.clone(),
            ));
            storage_read_pools.handle()
        };

        let storage = create_raft_storage(
            engines.engine.clone(),
            &self.config.storage,
            storage_read_pool_handle,
            lock_mgr.clone(),
            self.concurrency_manager.clone(),
            lock_mgr.get_pipelined(),
        )
        .unwrap_or_else(|e| fatal!("failed to create raft storage: {}", e));

        // Create snapshot manager, server.
        let snap_path = self
            .store_path
            .join(Path::new("snap"))
            .to_str()
            .unwrap()
            .to_owned();

        let bps = i64::try_from(self.config.server.snap_max_write_bytes_per_sec.0)
            .unwrap_or_else(|_| fatal!("snap_max_write_bytes_per_sec > i64::max_value"));

        let snap_mgr = SnapManagerBuilder::default()
            .max_write_bytes_per_sec(bps)
            .max_total_size(self.config.server.snap_max_total_size.0)
            .encryption_key_manager(self.encryption_key_manager.clone())
            .build(snap_path);

        // Create coprocessor endpoint.
        let cop_read_pool_handle = if self.config.readpool.coprocessor.use_unified_pool() {
            unified_read_pool.as_ref().unwrap().handle()
        } else {
            let cop_read_pools = ReadPool::from(coprocessor::readpool_impl::build_read_pool(
                &self.config.readpool.coprocessor,
                pd_sender,
                engines.engine.clone(),
            ));
            cop_read_pools.handle()
        };

        // Register cdc
        let cdc_ob = cdc::CdcObserver::new(cdc_scheduler.clone());
        cdc_ob.register_to(self.coprocessor_host.as_mut().unwrap());

        let server_config = Arc::new(self.config.server.clone());

        // Create server
        let server = Server::new(
            &server_config,
            &self.security_mgr,
            storage,
            coprocessor::Endpoint::new(
                &server_config,
                cop_read_pool_handle,
                self.concurrency_manager.clone(),
            ),
            self.router.clone(),
            self.resolver.clone(),
            snap_mgr.clone(),
            gc_worker.clone(),
            self.env.clone(),
            unified_read_pool,
            debug_thread_pool,
        )
        .unwrap_or_else(|e| fatal!("failed to create server: {}", e));

        let import_path = self.store_path.join("import");
        let importer =
            Arc::new(SSTImporter::new(import_path, self.encryption_key_manager.clone()).unwrap());

        let split_check_runner = SplitCheckRunner::new(
            engines.engines.kv.clone(),
            self.router.clone(),
            self.coprocessor_host.clone().unwrap(),
            self.config.coprocessor.clone(),
        );
        let split_check_scheduler = self
            .background_worker
            .start("split-check", split_check_runner);
        cfg_controller.register(
            tikv::config::Module::Coprocessor,
            Box::new(SplitCheckConfigManager(split_check_scheduler.clone())),
        );

        self.config
            .raft_store
            .validate()
            .unwrap_or_else(|e| fatal!("failed to validate raftstore config {}", e));
        let raft_store = Arc::new(VersionTrack::new(self.config.raft_store.clone()));
        cfg_controller.register(
            tikv::config::Module::Raftstore,
            Box::new(RaftstoreConfigManager(raft_store.clone())),
        );

        let split_config_manager =
            SplitConfigManager(Arc::new(VersionTrack::new(self.config.split.clone())));
        cfg_controller.register(
            tikv::config::Module::Split,
            Box::new(split_config_manager.clone()),
        );

        let auto_split_controller = AutoSplitController::new(split_config_manager);

        let mut node = Node::new(
            self.system.take().unwrap(),
            &server_config,
            raft_store,
            self.pd_client.clone(),
            self.state.clone(),
            Some(self.background_worker.clone()),
        );

        node.start(
            engines.engines.clone(),
            server.transport(),
            snap_mgr,
            pd_worker,
            engines.store_meta.clone(),
            self.coprocessor_host.clone().unwrap(),
            importer.clone(),
            split_check_scheduler,
            auto_split_controller,
            self.concurrency_manager.clone(),
        )
        .unwrap_or_else(|e| fatal!("failed to start node: {}", e));

        initial_metric(&self.config.metric);

        // Start auto gc
        let auto_gc_config = AutoGcConfig::new(
            self.pd_client.clone(),
            self.region_info_accessor.clone(),
            node.id(),
        );

        let safe_point = match gc_worker.start_auto_gc(auto_gc_config) {
            Err(e) => fatal!("failed to start auto_gc on storage, error: {}", e),
            Ok(safe_point) => safe_point,
        };
        let observer = match self.config.coprocessor.consistency_check_method {
            ConsistencyCheckMethod::Mvcc => {
                BoxConsistencyCheckObserver::new(MvccConsistencyCheckObserver::new(safe_point))
            }
            ConsistencyCheckMethod::Raw => {
                BoxConsistencyCheckObserver::new(RawConsistencyCheckObserver::default())
            }
        };
        self.coprocessor_host
            .as_mut()
            .unwrap()
            .registry
            .register_consistency_check_observer(100, observer);

        // Start CDC.
        let cdc_endpoint = cdc::Endpoint::new(
            &self.config.cdc,
            self.pd_client.clone(),
            cdc_scheduler.clone(),
            self.router.clone(),
            cdc_ob,
            engines.store_meta.clone(),
            self.concurrency_manager.clone(),
        );
        cdc_worker.start_with_timer(cdc_endpoint);
        self.to_stop.push(cdc_worker);

        self.servers = Some(Servers {
            lock_mgr,
            server,
            node,
            importer,
            cdc_scheduler,
        });

        server_config
    }

    fn register_services(&mut self) {
        let servers = self.servers.as_mut().unwrap();
        let engines = self.engines.as_ref().unwrap();

        // Import SST service.
        let import_service = ImportSSTService::new(
            self.config.import.clone(),
            self.router.clone(),
            engines.engines.kv.clone(),
            servers.importer.clone(),
            self.security_mgr.clone(),
        );
        if servers
            .server
            .register_service(create_import_sst(import_service))
            .is_some()
        {
            fatal!("failed to register import service");
        }

        // Debug service.
        let debug_service = DebugService::new(
            engines.engines.clone(),
            servers.server.get_debug_thread_pool().clone(),
            self.router.clone(),
            self.cfg_controller.as_ref().unwrap().clone(),
            self.security_mgr.clone(),
        );
        if servers
            .server
            .register_service(create_debug(debug_service))
            .is_some()
        {
            fatal!("failed to register debug service");
        }

        // Create Diagnostics service
        let diag_service = DiagnosticsService::new(
            servers.server.get_debug_thread_pool().clone(),
            self.config.log_file.clone(),
            self.config.slow_log_file.clone(),
            self.security_mgr.clone(),
        );
        if servers
            .server
            .register_service(create_diagnostics(diag_service))
            .is_some()
        {
            fatal!("failed to register diagnostics service");
        }

        // Lock manager.
        if servers
            .server
            .register_service(create_deadlock(
                servers.lock_mgr.deadlock_service(self.security_mgr.clone()),
            ))
            .is_some()
        {
            fatal!("failed to register deadlock service");
        }

        servers
            .lock_mgr
            .start(
                servers.node.id(),
                self.pd_client.clone(),
                self.resolver.clone(),
                self.security_mgr.clone(),
                &self.config.pessimistic_txn,
            )
            .unwrap_or_else(|e| fatal!("failed to start lock manager: {}", e));

        // Backup service.
        let mut backup_worker = Box::new(self.background_worker.lazy_build("backup-endpoint"));
        let backup_scheduler = backup_worker.scheduler();
        let backup_service = backup::Service::new(backup_scheduler, self.security_mgr.clone());
        if servers
            .server
            .register_service(create_backup(backup_service))
            .is_some()
        {
            fatal!("failed to register backup service");
        }

        let backup_endpoint = backup::Endpoint::new(
            servers.node.id(),
            engines.engine.clone(),
            self.region_info_accessor.clone(),
            engines.engines.kv.as_inner().clone(),
            self.config.backup.clone(),
            self.concurrency_manager.clone(),
        );
        self.cfg_controller.as_mut().unwrap().register(
            tikv::config::Module::Backup,
            Box::new(backup_endpoint.get_config_manager()),
        );
        backup_worker.start_with_timer(backup_endpoint);

        let cdc_service =
            cdc::Service::new(servers.cdc_scheduler.clone(), self.security_mgr.clone());
        if servers
            .server
            .register_service(create_change_data(cdc_service))
            .is_some()
        {
            fatal!("failed to register cdc service");
        }
    }

    fn init_metrics_flusher(&mut self) {
        let mut metrics_flusher = Box::new(MetricsFlusher::new(
            self.engines.as_ref().unwrap().engines.clone(),
        ));

        // Start metrics flusher
        if let Err(e) = metrics_flusher.start() {
            error!(%e; "failed to start metrics flusher");
        }

        self.to_stop.push(metrics_flusher);
    }

    fn run_server(&mut self, server_config: Arc<ServerConfig>) {
        let server = self.servers.as_mut().unwrap();
        server
            .server
            .build_and_bind()
            .unwrap_or_else(|e| fatal!("failed to build server: {}", e));
        server
            .server
            .start(server_config, self.security_mgr.clone())
            .unwrap_or_else(|e| fatal!("failed to start server: {}", e));
    }

    fn run_status_server(&mut self) {
        // Create a status server.
        let status_enabled = !self.config.server.status_addr.is_empty();
        if status_enabled {
            let mut status_server = match StatusServer::new(
                self.config.server.status_thread_pool_size,
                Some(self.pd_client.clone()),
                self.cfg_controller.take().unwrap(),
                Arc::new(self.config.security.clone()),
                self.router.clone(),
            ) {
                Ok(status_server) => Box::new(status_server),
                Err(e) => {
                    error!(%e; "failed to start runtime for status service");
                    return;
                }
            };
            // Start the status server.
            if let Err(e) = status_server.start(
                self.config.server.status_addr.clone(),
                self.config.server.advertise_status_addr.clone(),
            ) {
                error!(%e; "failed to bind addr for status service");
            } else {
                self.to_stop.push(status_server);
            }
        }
    }

    fn stop(self) {
        let mut servers = self.servers.unwrap();
        servers
            .server
            .stop()
            .unwrap_or_else(|e| fatal!("failed to stop server: {}", e));

        servers.node.stop();
        self.region_info_accessor.stop();

        servers.lock_mgr.stop();

        self.to_stop.into_iter().for_each(|s| s.stop());
    }
}

impl TiKVServer<RocksEngine> {
    fn init_raw_engines(&mut self) -> Engines<RocksEngine, RocksEngine> {
        let env = get_env(self.encryption_key_manager.clone(), None /*base_env*/).unwrap();
        let block_cache = self.config.storage.block_cache.build_shared_cache();

        // Create raft engine.
        let raft_db_path = Path::new(&self.config.raft_store.raftdb_path);
        let config_raftdb = &self.config.raftdb;
        let mut raft_db_opts = config_raftdb.build_opt();
        raft_db_opts.set_env(env.clone());
        let raft_db_cf_opts =
            config_raftdb.build_cf_opts(&block_cache, Some(&self.region_info_accessor));
        let raft_engine = engine_rocks::raw_util::new_engine_opt(
            raft_db_path.to_str().unwrap(),
            raft_db_opts,
            raft_db_cf_opts,
        )
        .unwrap_or_else(|s| fatal!("failed to create raft engine: {}", s));

        // Create kv engine.
        let mut kv_db_opts = self.config.rocksdb.build_opt();
        kv_db_opts.set_env(env);
        kv_db_opts.add_event_listener(self.create_raftstore_compaction_listener());
        let kv_cfs_opts = self
            .config
            .rocksdb
            .build_cf_opts(&block_cache, Some(&self.region_info_accessor));
        let db_path = self.store_path.join(Path::new(DEFAULT_ROCKSDB_SUB_DIR));
        let kv_engine = engine_rocks::raw_util::new_engine_opt(
            db_path.to_str().unwrap(),
            kv_db_opts,
            kv_cfs_opts,
        )
        .unwrap_or_else(|s| fatal!("failed to create kv engine: {}", s));

        let mut kv_engine = RocksEngine::from_db(Arc::new(kv_engine));
        let mut raft_engine = RocksEngine::from_db(Arc::new(raft_engine));
        let shared_block_cache = block_cache.is_some();
        kv_engine.set_shared_block_cache(shared_block_cache);
        raft_engine.set_shared_block_cache(shared_block_cache);
        let engines = Engines::new(kv_engine, raft_engine);

        let cfg_controller = self.cfg_controller.as_mut().unwrap();
        cfg_controller.register(
            tikv::config::Module::Rocksdb,
            Box::new(DBConfigManger::new(
                engines.kv.clone(),
                DBType::Kv,
                self.config.storage.block_cache.shared,
            )),
        );
        cfg_controller.register(
            tikv::config::Module::Raftdb,
            Box::new(DBConfigManger::new(
                engines.raft.clone(),
                DBType::Raft,
                self.config.storage.block_cache.shared,
            )),
        );

        engines
    }
}

impl TiKVServer<RaftLogEngine> {
    fn init_raw_engines(&mut self) -> Engines<RocksEngine, RaftLogEngine> {
        let env = get_env(self.encryption_key_manager.clone(), None /*base_env*/).unwrap();
        let block_cache = self.config.storage.block_cache.build_shared_cache();

        // Create raft engine.
        let raft_config = self.config.raft_engine.config();
        let raft_engine = RaftLogEngine::new(raft_config);

        // Try to dump and recover raft data.
        crate::dump::check_and_dump_raft_db(
            &self.config.raft_store.raftdb_path,
            &raft_engine,
            env.clone(),
            8,
        );

        // Create kv engine.
        let mut kv_db_opts = self.config.rocksdb.build_opt();
        kv_db_opts.set_env(env);
        kv_db_opts.add_event_listener(self.create_raftstore_compaction_listener());
        let kv_cfs_opts = self
            .config
            .rocksdb
            .build_cf_opts(&block_cache, Some(&self.region_info_accessor));
        let db_path = self.store_path.join(Path::new(DEFAULT_ROCKSDB_SUB_DIR));
        let kv_engine = engine_rocks::raw_util::new_engine_opt(
            db_path.to_str().unwrap(),
            kv_db_opts,
            kv_cfs_opts,
        )
        .unwrap_or_else(|s| fatal!("failed to create kv engine: {}", s));

        let mut kv_engine = RocksEngine::from_db(Arc::new(kv_engine));
        let shared_block_cache = block_cache.is_some();
        kv_engine.set_shared_block_cache(shared_block_cache);
        let engines = Engines::new(kv_engine, raft_engine);

        let cfg_controller = self.cfg_controller.as_mut().unwrap();
        cfg_controller.register(
            tikv::config::Module::Rocksdb,
            Box::new(DBConfigManger::new(
                engines.kv.clone(),
                DBType::Kv,
                self.config.storage.block_cache.shared,
            )),
        );

        engines
    }
}

/// Various sanity-checks and logging before running a server.
///
/// Warnings are logged.
///
/// # Logs
///
/// The presence of these environment variables that affect the database
/// behavior is logged.
///
/// - `GRPC_POLL_STRATEGY`
/// - `http_proxy` and `https_proxy`
///
/// # Warnings
///
/// - if `net.core.somaxconn` < 32768
/// - if `net.ipv4.tcp_syncookies` is not 0
/// - if `vm.swappiness` is not 0
/// - if data directories are not on SSDs
/// - if the "TZ" environment variable is not set on unix
fn pre_start() {
    check_environment_variables();
    for e in tikv_util::config::check_kernel() {
        warn!(
            "check: kernel";
            "err" => %e
        );
    }
}

fn check_system_config(config: &TiKvConfig) {
    info!("beginning system configuration check");
    let mut rocksdb_max_open_files = config.rocksdb.max_open_files;
    if config.rocksdb.titan.enabled {
        // Titan engine maintains yet another pool of blob files and uses the same max
        // number of open files setup as rocksdb does. So we double the max required
        // open files here
        rocksdb_max_open_files *= 2;
    }
    if let Err(e) = tikv_util::config::check_max_open_fds(
        RESERVED_OPEN_FDS + (rocksdb_max_open_files + config.raftdb.max_open_files) as u64,
    ) {
        fatal!("{}", e);
    }

    // Check RocksDB data dir
    if let Err(e) = tikv_util::config::check_data_dir(&config.storage.data_dir) {
        warn!(
            "check: rocksdb-data-dir";
            "path" => &config.storage.data_dir,
            "err" => %e
        );
    }
    // Check raft data dir
    if let Err(e) = tikv_util::config::check_data_dir(&config.raft_store.raftdb_path) {
        warn!(
            "check: raftdb-path";
            "path" => &config.raft_store.raftdb_path,
            "err" => %e
        );
    }
}

fn try_lock_conflict_addr<P: AsRef<Path>>(path: P) -> File {
    let f = File::create(path.as_ref()).unwrap_or_else(|e| {
        fatal!(
            "failed to create lock at {}: {}",
            path.as_ref().display(),
            e
        )
    });

    if f.try_lock_exclusive().is_err() {
        fatal!(
            "{} already in use, maybe another instance is binding with this address.",
            path.as_ref().file_name().unwrap().to_str().unwrap()
        );
    }
    f
}

#[cfg(unix)]
fn get_lock_dir() -> String {
    format!("{}_TIKV_LOCK_FILES", unsafe { libc::getuid() })
}

#[cfg(not(unix))]
fn get_lock_dir() -> String {
    "TIKV_LOCK_FILES".to_owned()
}

/// A small trait for components which can be trivially stopped. Lets us keep
/// a list of these in `TiKV`, rather than storing each component individually.
trait Stop {
    fn stop(self: Box<Self>);
}

impl<E, R> Stop for StatusServer<E, R>
where
    E: 'static,
    R: 'static + Send,
{
    fn stop(self: Box<Self>) {
        (*self).stop()
    }
}

impl<ER: RaftEngine> Stop for MetricsFlusher<RocksEngine, ER> {
    fn stop(mut self: Box<Self>) {
        (*self).stop()
    }
}

impl Stop for Worker {
    fn stop(self: Box<Self>) {
        Worker::stop(&self);
    }
}

impl<T: fmt::Display + Send + 'static> Stop for LazyWorker<T> {
    fn stop(self: Box<Self>) {
        self.stop_worker();
    }
}<|MERGE_RESOLUTION|>--- conflicted
+++ resolved
@@ -148,11 +148,8 @@
     to_stop: Vec<Box<dyn Stop>>,
     lock_files: Vec<File>,
     concurrency_manager: ConcurrencyManager,
-<<<<<<< HEAD
     env: Arc<Environment>,
-=======
     background_worker: Worker,
->>>>>>> 6289ee86
 }
 
 struct TiKVEngines<ER: RaftEngine> {
@@ -228,11 +225,8 @@
             to_stop: vec![],
             lock_files: vec![],
             concurrency_manager,
-<<<<<<< HEAD
             env,
-=======
             background_worker,
->>>>>>> 6289ee86
         }
     }
 
