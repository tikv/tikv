--- conflicted
+++ resolved
@@ -89,7 +89,6 @@
 };
 use tokio::runtime::Builder;
 
-<<<<<<< HEAD
 use crate::setup::*;
 
 use raftstore::engine_store_ffi::{
@@ -99,9 +98,6 @@
 use std::sync::atomic::{AtomicBool, AtomicU8};
 use std::time::Duration;
 use tikv_util::worker::LazyWorker;
-=======
-use crate::{setup::*, signal_handler};
->>>>>>> 47e03ae7
 
 /// Run a TiKV server. Returns when the server is shutdown by the user, in which
 /// case the server will be properly stopped.
@@ -544,15 +540,6 @@
         gc_worker
             .start()
             .unwrap_or_else(|e| fatal!("failed to start gc worker: {}", e));
-<<<<<<< HEAD
-=======
-        gc_worker
-            .start_observe_lock_apply(
-                self.coprocessor_host.as_mut().unwrap(),
-                self.concurrency_manager.clone(),
-            )
-            .unwrap_or_else(|e| fatal!("gc worker failed to observe lock apply: {}", e));
->>>>>>> 47e03ae7
 
         let cfg_controller = self.cfg_controller.as_mut().unwrap();
         cfg_controller.register(
