// Copyright 2018 TiKV Project Authors. Licensed under Apache-2.0.

use std::borrow::ToOwned;
use std::io;
use std::path::{Path, PathBuf};
use std::sync::atomic::{AtomicBool, Ordering};

use chrono::Local;
use clap::ArgMatches;
use tikv::config::{check_critical_config, persist_config, MetricConfig, TiKvConfig};
use tikv::storage::config::DEFAULT_ROCKSDB_SUB_DIR;
use tikv_util::collections::HashMap;
use tikv_util::{self, config, logger};

// A workaround for checking if log is initialized.
pub static LOG_INITIALIZED: AtomicBool = AtomicBool::new(false);

// The info log file names does not end with ".log" since it conflict with rocksdb WAL files.
pub const DEFAULT_ROCKSDB_LOG_FILE: &str = "rocksdb.info";
pub const DEFAULT_RAFTDB_LOG_FILE: &str = "raftdb.info";

#[macro_export]
macro_rules! fatal {
    ($lvl:expr $(, $arg:expr)*) => ({
        if $crate::setup::LOG_INITIALIZED.load(::std::sync::atomic::Ordering::SeqCst) {
            crit!($lvl $(, $arg)*);
        } else {
            eprintln!($lvl $(, $arg)*);
        }
        slog_global::clear_global();
        ::std::process::exit(1)
    })
}

// TODO: There is a very small chance that duplicate files will be generated if there are
// a lot of logs written in a very short time. Consider rename the rotated file with a version
// number while rotate by size.
fn rename_by_timestamp(path: &Path) -> io::Result<PathBuf> {
    let mut new_path = path.to_path_buf().into_os_string();
    new_path.push(format!(
        ".{}",
        Local::now().format(logger::DATETIME_ROTATE_SUFFIX)
    ));
    Ok(PathBuf::from(new_path))
}

fn make_engine_log_path(path: &str, sub_path: &str, filename: &str) -> String {
    let mut path = Path::new(path).to_path_buf();
    if !sub_path.is_empty() {
        path = path.join(Path::new(sub_path));
    }
    let path = path.to_str().unwrap_or_else(|| {
        fatal!(
            "failed to construct engine log dir {:?}, {:?}",
            path,
            sub_path
        );
    });
    config::ensure_dir_exist(path).unwrap_or_else(|e| {
        fatal!("failed to create engine log dir: {}", e);
    });
    config::canonicalize_log_dir(&path, filename).unwrap_or_else(|e| {
        fatal!("failed to canonicalize engine log dir {:?}: {}", path, e);
    })
}

#[allow(dead_code)]
pub fn initial_logger(config: &TiKvConfig) {
    fn build_logger<D>(drainer: D, config: &TiKvConfig)
    where
        D: slog::Drain + Send + 'static,
        <D as slog::Drain>::Err: std::fmt::Display,
    {
        // use async drainer and init std log.
        logger::init_log(
            drainer,
            config.log_level,
            true,
            true,
            vec![],
            config.slow_log_threshold.as_millis(),
        )
        .unwrap_or_else(|e| {
            fatal!("failed to initialize log: {}", e);
        });
    }

    if config.log_file.is_empty() {
        let writer = logger::term_writer();
        match config.log_format {
            config::LogFormat::Text => build_logger(logger::text_format(writer), config),
            config::LogFormat::Json => build_logger(logger::json_format(writer), config),
        };
    } else {
        let writer = logger::file_writer(
            &config.log_file,
            config.log_rotation_timespan,
            config.log_rotation_size,
            rename_by_timestamp,
        )
        .unwrap_or_else(|e| {
            fatal!(
                "failed to initialize log with file {}: {}",
                config.log_file,
                e
            );
        });

        let slow_log_writer = if config.slow_log_file.is_empty() {
            None
        } else {
            let slow_log_writer = logger::file_writer(
                &config.slow_log_file,
                config.log_rotation_timespan,
                config.log_rotation_size,
                rename_by_timestamp,
            )
            .unwrap_or_else(|e| {
                fatal!(
                    "failed to initialize slow-log with file {}: {}",
                    config.slow_log_file,
                    e
                );
            });
            Some(slow_log_writer)
        };

        let rocksdb_info_log_path = if !config.rocksdb.info_log_dir.is_empty() {
            make_engine_log_path(&config.rocksdb.info_log_dir, "", DEFAULT_ROCKSDB_LOG_FILE)
        } else {
            make_engine_log_path(
                &config.storage.data_dir,
                DEFAULT_ROCKSDB_SUB_DIR,
                DEFAULT_ROCKSDB_LOG_FILE,
            )
        };
        let raftdb_info_log_path = if !config.raftdb.info_log_dir.is_empty() {
            make_engine_log_path(&config.raftdb.info_log_dir, "", DEFAULT_RAFTDB_LOG_FILE)
        } else {
            if !config.raft_store.raftdb_path.is_empty() {
                make_engine_log_path(
                    &config.raft_store.raftdb_path.clone(),
                    "",
                    DEFAULT_RAFTDB_LOG_FILE,
                )
            } else {
                make_engine_log_path(&config.storage.data_dir, "raft", DEFAULT_RAFTDB_LOG_FILE)
            }
        };
<<<<<<< HEAD
        let rocksdb_log_writer = logger::file_writer(
=======
        let rocksdb_log_drainer = logger::rocks_file_drainer(
>>>>>>> 46607eed
            &rocksdb_info_log_path,
            config.log_rotation_timespan,
            config.log_rotation_size,
            rename_by_timestamp,
        )
        .unwrap_or_else(|e| {
            fatal!(
                "failed to initialize rocksdb log with file {}: {}",
                rocksdb_info_log_path,
                e
            );
        });

<<<<<<< HEAD
        let raftdb_log_writer = logger::file_writer(
=======
        let raftdb_log_drainer = logger::rocks_file_drainer(
>>>>>>> 46607eed
            &raftdb_info_log_path,
            config.log_rotation_timespan,
            config.log_rotation_size,
            rename_by_timestamp,
        )
        .unwrap_or_else(|e| {
            fatal!(
                "failed to initialize raftdb log with file {}: {}",
                raftdb_info_log_path,
                e
            );
        });

        match config.log_format {
            config::LogFormat::Text => build_logger_with_slow_log(
                logger::text_format(writer),
                logger::text_format(rocksdb_log_writer),
                logger::text_format(raftdb_log_writer),
                slow_log_writer.map(logger::text_format),
                config,
            ),
            config::LogFormat::Json => build_logger_with_slow_log(
                logger::json_format(writer),
                logger::json_format(rocksdb_log_writer),
                logger::json_format(raftdb_log_writer),
                slow_log_writer.map(logger::json_format),
                config,
            ),
        };

        fn build_logger_with_slow_log<N, R, S, T>(
            normal: N,
            rocksdb: R,
            raftdb: T,
            slow: Option<S>,
            config: &TiKvConfig,
        ) where
            N: slog::Drain<Ok = (), Err = io::Error> + Send + 'static,
            R: slog::Drain<Ok = (), Err = io::Error> + Send + 'static,
            S: slog::Drain<Ok = (), Err = io::Error> + Send + 'static,
            T: slog::Drain<Ok = (), Err = io::Error> + Send + 'static,
        {
            let drainer = logger::LogDispatcher::new(normal, rocksdb, raftdb, slow);

            // use async drainer and init std log.
            logger::init_log(
                drainer,
                config.log_level,
                true,
                true,
                vec![],
                config.slow_log_threshold.as_millis(),
            )
            .unwrap_or_else(|e| {
                fatal!("failed to initialize log: {}", e);
            });
        }
    };
    LOG_INITIALIZED.store(true, Ordering::SeqCst);
}

#[allow(dead_code)]
pub fn initial_metric(cfg: &MetricConfig, node_id: Option<u64>) {
    tikv_util::metrics::monitor_process()
        .unwrap_or_else(|e| fatal!("failed to start process monitor: {}", e));
    tikv_util::metrics::monitor_threads("tikv")
        .unwrap_or_else(|e| fatal!("failed to start thread monitor: {}", e));
    tikv_util::metrics::monitor_allocator_stats("tikv")
        .unwrap_or_else(|e| fatal!("failed to monitor allocator stats: {}", e));

    if cfg.interval.as_secs() == 0 || cfg.address.is_empty() {
        return;
    }

    let mut push_job = cfg.job.clone();
    if let Some(id) = node_id {
        push_job.push_str(&format!("_{}", id));
    }

    info!("start prometheus client");
    tikv_util::metrics::run_prometheus(cfg.interval.0, &cfg.address, &push_job);
}

#[allow(dead_code)]
pub fn overwrite_config_with_cmd_args(config: &mut TiKvConfig, matches: &ArgMatches<'_>) {
    if let Some(level) = matches.value_of("log-level") {
        config.log_level = logger::get_level_by_string(level).unwrap();
    }

    if let Some(file) = matches.value_of("log-file") {
        config.log_file = file.to_owned();
    }

    if let Some(addr) = matches.value_of("addr") {
        config.server.addr = addr.to_owned();
    }

    if let Some(advertise_addr) = matches.value_of("advertise-addr") {
        config.server.advertise_addr = advertise_addr.to_owned();
    }

    if let Some(status_addr) = matches.value_of("status-addr") {
        config.server.status_addr = status_addr.to_owned();
    }

    if let Some(advertise_status_addr) = matches.value_of("advertise-status-addr") {
        config.server.advertise_status_addr = advertise_status_addr.to_owned();
    }

    if let Some(data_dir) = matches.value_of("data-dir") {
        config.storage.data_dir = data_dir.to_owned();
    }

    if let Some(endpoints) = matches.values_of("pd-endpoints") {
        config.pd.endpoints = endpoints.map(ToOwned::to_owned).collect();
    }

    if let Some(labels_vec) = matches.values_of("labels") {
        let mut labels = HashMap::default();
        for label in labels_vec {
            let mut parts = label.split('=');
            let key = parts.next().unwrap().to_owned();
            let value = match parts.next() {
                None => fatal!("invalid label: {}", label),
                Some(v) => v.to_owned(),
            };
            if parts.next().is_some() {
                fatal!("invalid label: {}", label);
            }
            labels.insert(key, value);
        }
        config.server.labels = labels;
    }

    if let Some(capacity_str) = matches.value_of("capacity") {
        let capacity = capacity_str.parse().unwrap_or_else(|e| {
            fatal!("invalid capacity: {}", e);
        });
        config.raft_store.capacity = capacity;
    }

    if let Some(metrics_addr) = matches.value_of("metrics-addr") {
        config.metric.address = metrics_addr.to_owned()
    }
}

#[allow(dead_code)]
pub fn validate_and_persist_config(config: &mut TiKvConfig, persist: bool) {
    config.compatible_adjust();
    if let Err(e) = config.validate() {
        fatal!("invalid configuration: {}", e);
    }

    if let Err(e) = check_critical_config(config) {
        fatal!("critical config check failed: {}", e);
    }

    if persist {
        if let Err(e) = persist_config(&config) {
            fatal!("persist critical config failed: {}", e);
        }
    }
}<|MERGE_RESOLUTION|>--- conflicted
+++ resolved
@@ -147,11 +147,7 @@
                 make_engine_log_path(&config.storage.data_dir, "raft", DEFAULT_RAFTDB_LOG_FILE)
             }
         };
-<<<<<<< HEAD
         let rocksdb_log_writer = logger::file_writer(
-=======
-        let rocksdb_log_drainer = logger::rocks_file_drainer(
->>>>>>> 46607eed
             &rocksdb_info_log_path,
             config.log_rotation_timespan,
             config.log_rotation_size,
@@ -165,11 +161,7 @@
             );
         });
 
-<<<<<<< HEAD
         let raftdb_log_writer = logger::file_writer(
-=======
-        let raftdb_log_drainer = logger::rocks_file_drainer(
->>>>>>> 46607eed
             &raftdb_info_log_path,
             config.log_rotation_timespan,
             config.log_rotation_size,
@@ -186,7 +178,7 @@
         match config.log_format {
             config::LogFormat::Text => build_logger_with_slow_log(
                 logger::text_format(writer),
-                logger::text_format(rocksdb_log_writer),
+                logger::rocks_text_format(rocksdb_log_writer),
                 logger::text_format(raftdb_log_writer),
                 slow_log_writer.map(logger::text_format),
                 config,
