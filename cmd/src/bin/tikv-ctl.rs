// Copyright 2016 TiKV Project Authors. Licensed under Apache-2.0.

#[macro_use]
extern crate clap;
#[macro_use]
extern crate vlog;

use std::borrow::ToOwned;
use std::cmp::Ordering;
use std::error::Error;
use std::fs::{self, File, OpenOptions};
use std::io::{self, BufRead, BufReader};
use std::iter::FromIterator;
use std::path::{Path, PathBuf};
use std::string::ToString;
use std::sync::Arc;
use std::thread;
use std::time::Duration;
use std::{process, str, u64};

use clap::{crate_authors, App, AppSettings, Arg, ArgMatches, SubCommand};
use futures::{future, stream, Future, Stream};
use grpcio::{CallOption, ChannelBuilder, Environment};
use protobuf::Message;

<<<<<<< HEAD
use encryption::DataKeyManager;
=======
use encryption::{
    encryption_method_from_db_encryption_method, DataKeyManager, DecrypterReader, Iv,
};
use engine::rocks;
>>>>>>> 3c667df0
use engine::Engines;
use engine_rocks::encryption::get_env;
use engine_traits::{EncryptionKeyManager, ALL_CFS, CF_DEFAULT, CF_LOCK, CF_WRITE};
use kvproto::debugpb::{Db as DBType, *};
use kvproto::encryptionpb::EncryptionMethod;
use kvproto::kvrpcpb::{MvccInfo, SplitRegionRequest};
use kvproto::metapb::{Peer, Region};
use kvproto::raft_cmdpb::RaftCmdRequest;
use kvproto::raft_serverpb::{PeerState, SnapshotMeta};
use kvproto::tikvpb::TikvClient;
use pd_client::{Config as PdConfig, PdClient, RpcClient};
use raft::eraftpb::{ConfChange, Entry, EntryType};
use raftstore::store::INIT_EPOCH_CONF_VER;
use security::{SecurityConfig, SecurityManager};
use tikv::config::{ConfigController, TiKvConfig};
use tikv::server::debug::{BottommostLevelCompaction, Debugger, RegionInfo};
use tikv_util::{escape, file::calc_crc32, unescape};
use txn_types::Key;

const METRICS_PROMETHEUS: &str = "prometheus";
const METRICS_ROCKSDB_KV: &str = "rocksdb_kv";
const METRICS_ROCKSDB_RAFT: &str = "rocksdb_raft";
const METRICS_JEMALLOC: &str = "jemalloc";

fn perror_and_exit<E: Error>(prefix: &str, e: E) -> ! {
    ve1!("{}: {}", prefix, e);
    process::exit(-1);
}

fn new_debug_executor(
    db: Option<&str>,
    raft_db: Option<&str>,
    skip_paranoid_checks: bool,
    host: Option<&str>,
    cfg: &TiKvConfig,
    mgr: Arc<SecurityManager>,
) -> Box<dyn DebugExecutor> {
    match (host, db) {
        (None, Some(kv_path)) => {
            let key_manager =
                DataKeyManager::from_config(&cfg.security.encryption, &cfg.storage.data_dir)
                    .unwrap()
                    .map(|key_manager| Arc::new(key_manager));
            let env = get_env(key_manager, None).unwrap();
            let cache = cfg.storage.block_cache.build_shared_cache();
            let mut kv_db_opts = cfg.rocksdb.build_opt();
            kv_db_opts.set_env(env.clone());
            kv_db_opts.set_paranoid_checks(!skip_paranoid_checks);
            let kv_cfs_opts = cfg.rocksdb.build_cf_opts(&cache);
<<<<<<< HEAD
            let kv_db =
                engine_rocks::raw_util::new_engine_opt(kv_path, kv_db_opts, kv_cfs_opts).unwrap();
=======
            let kv_path = PathBuf::from(kv_path).canonicalize().unwrap();
            let kv_path = kv_path.to_str().unwrap();
            let kv_db = rocks::util::new_engine_opt(kv_path, kv_db_opts, kv_cfs_opts).unwrap();
>>>>>>> 3c667df0

            let mut raft_path = raft_db
                .map(ToString::to_string)
                .unwrap_or_else(|| format!("{}/../raft", kv_path));
            raft_path = PathBuf::from(raft_path)
                .canonicalize()
                .unwrap()
                .to_str()
                .map(ToString::to_string)
                .unwrap();
            let mut raft_db_opts = cfg.raftdb.build_opt();
            raft_db_opts.set_env(env);
            let raft_db_cf_opts = cfg.raftdb.build_cf_opts(&cache);
            let raft_db =
                engine_rocks::raw_util::new_engine_opt(&raft_path, raft_db_opts, raft_db_cf_opts)
                    .unwrap();

            Box::new(Debugger::new(
                Engines::new(Arc::new(kv_db), Arc::new(raft_db), cache.is_some()),
                ConfigController::default(),
            )) as Box<dyn DebugExecutor>
        }
        (Some(remote), None) => Box::new(new_debug_client(remote, mgr)) as Box<dyn DebugExecutor>,
        _ => unreachable!(),
    }
}

fn new_debug_client(host: &str, mgr: Arc<SecurityManager>) -> DebugClient {
    let env = Arc::new(Environment::new(1));
    let cb = ChannelBuilder::new(env)
        .max_receive_message_len(1 << 30) // 1G.
        .max_send_message_len(1 << 30)
        .keepalive_time(Duration::from_secs(10))
        .keepalive_timeout(Duration::from_secs(3));

    let channel = mgr.connect(cb, host);
    DebugClient::new(channel)
}

trait DebugExecutor {
    fn dump_value(&self, cf: &str, key: Vec<u8>) {
        let value = self.get_value_by_key(cf, key);
        v1!("value: {}", escape(&value));
    }

    fn dump_region_size(&self, region: u64, cfs: Vec<&str>) -> usize {
        let sizes = self.get_region_size(region, cfs);
        let mut total_size = 0;
        v1!("region id: {}", region);
        for (cf, size) in sizes {
            v1!("cf {} region size: {}", cf, convert_gbmb(size as u64));
            total_size += size;
        }
        total_size
    }

    fn dump_all_region_size(&self, cfs: Vec<&str>) {
        let regions = self.get_all_meta_regions();
        let regions_number = regions.len();
        let mut total_size = 0;
        for region in regions {
            total_size += self.dump_region_size(region, cfs.clone());
        }
        v1!("total region number: {}", regions_number);
        v1!("total region size: {}", convert_gbmb(total_size as u64));
    }

    fn dump_region_info(&self, region: u64, skip_tombstone: bool) {
        let r = self.get_region_info(region);
        if skip_tombstone {
            let region_state = r.region_local_state.as_ref();
            if region_state.map_or(false, |s| s.get_state() == PeerState::Tombstone) {
                return;
            }
        }
        let region_state_key = keys::region_state_key(region);
        let raft_state_key = keys::raft_state_key(region);
        let apply_state_key = keys::apply_state_key(region);
        v1!("region id: {}", region);
        v1!("region state key: {}", escape(&region_state_key));
        v1!("region state: {:?}", r.region_local_state);
        v1!("raft state key: {}", escape(&raft_state_key));
        v1!("raft state: {:?}", r.raft_local_state);
        v1!("apply state key: {}", escape(&apply_state_key));
        v1!("apply state: {:?}", r.raft_apply_state);
    }

    fn dump_all_region_info(&self, skip_tombstone: bool) {
        for region in self.get_all_meta_regions() {
            self.dump_region_info(region, skip_tombstone);
        }
    }

    fn dump_raft_log(&self, region: u64, index: u64) {
        let idx_key = keys::raft_log_key(region, index);
        v1!("idx_key: {}", escape(&idx_key));
        v1!("region: {}", region);
        v1!("log index: {}", index);

        let mut entry = self.get_raft_log(region, index);
        let data = entry.take_data();
        v1!("entry {:?}", entry);
        v1!("msg len: {}", data.len());

        if data.is_empty() {
            return;
        }

        match entry.get_entry_type() {
            EntryType::EntryNormal => {
                let mut msg = RaftCmdRequest::default();
                msg.merge_from_bytes(&data).unwrap();
                v1!("Normal: {:#?}", msg);
            }
            EntryType::EntryConfChange => {
                let mut msg = ConfChange::new();
                msg.merge_from_bytes(&data).unwrap();
                let ctx = msg.take_context();
                v1!("ConfChange: {:?}", msg);
                let mut cmd = RaftCmdRequest::default();
                cmd.merge_from_bytes(&ctx).unwrap();
                v1!("ConfChange.RaftCmdRequest: {:#?}", cmd);
            }
            EntryType::EntryConfChangeV2 => unimplemented!(),
        }
    }

    /// Dump mvcc infos for a given key range. The given `from` and `to` must
    /// be raw key with `z` prefix. Both `to` and `limit` are empty value means
    /// what we want is point query instead of range scan.
    fn dump_mvccs_infos(
        &self,
        from: Vec<u8>,
        to: Vec<u8>,
        mut limit: u64,
        cfs: Vec<&str>,
        start_ts: Option<u64>,
        commit_ts: Option<u64>,
    ) {
        if !from.starts_with(b"z") || (!to.is_empty() && !to.starts_with(b"z")) {
            ve1!("from and to should start with \"z\"");
            process::exit(-1);
        }
        if !to.is_empty() && to < from {
            ve1!("\"to\" must be greater than \"from\"");
            process::exit(-1);
        }

        let point_query = to.is_empty() && limit == 0;
        if point_query {
            limit = 1;
        }

        let scan_future =
            self.get_mvcc_infos(from.clone(), to, limit)
                .for_each(move |(key, mvcc)| {
                    if point_query && key != from {
                        v1!("no mvcc infos for {}", escape(&from));
                        return future::err::<(), String>("no mvcc infos".to_owned());
                    }

                    v1!("key: {}", escape(&key));
                    if cfs.contains(&CF_LOCK) && mvcc.has_lock() {
                        let lock_info = mvcc.get_lock();
                        if start_ts.map_or(true, |ts| lock_info.get_start_ts() == ts) {
                            v1!("\tlock cf value: {:?}", lock_info);
                        }
                    }
                    if cfs.contains(&CF_DEFAULT) {
                        for value_info in mvcc.get_values() {
                            if commit_ts.map_or(true, |ts| value_info.get_start_ts() == ts) {
                                v1!("\tdefault cf value: {:?}", value_info);
                            }
                        }
                    }
                    if cfs.contains(&CF_WRITE) {
                        for write_info in mvcc.get_writes() {
                            if start_ts.map_or(true, |ts| write_info.get_start_ts() == ts)
                                && commit_ts.map_or(true, |ts| write_info.get_commit_ts() == ts)
                            {
                                v1!("\t write cf value: {:?}", write_info);
                            }
                        }
                    }
                    v1!("");
                    future::ok::<(), String>(())
                });
        if let Err(e) = scan_future.wait() {
            ve1!("{}", e);
            process::exit(-1);
        }
    }

    fn raw_scan(&self, from_key: &[u8], to_key: &[u8], limit: usize, cf: &str) {
        if !ALL_CFS.contains(&cf) {
            eprintln!("CF \"{}\" doesn't exist.", cf);
            process::exit(-1);
        }
        if !to_key.is_empty() && from_key >= to_key {
            eprintln!(
                "to_key should be greater than from_key, but got from_key: \"{}\", to_key: \"{}\"",
                escape(from_key),
                escape(to_key)
            );
            process::exit(-1);
        }
        if limit == 0 {
            eprintln!("limit should be greater than 0");
            process::exit(-1);
        }

        self.raw_scan_impl(from_key, to_key, limit, cf);
    }

    fn diff_region(
        &self,
        region: u64,
        db: Option<&str>,
        raft_db: Option<&str>,
        host: Option<&str>,
        cfg: &TiKvConfig,
        mgr: Arc<SecurityManager>,
    ) {
        let rhs_debug_executor = new_debug_executor(db, raft_db, false, host, cfg, mgr);

        let r1 = self.get_region_info(region);
        let r2 = rhs_debug_executor.get_region_info(region);
        v1!("region id: {}", region);
        v1!("db1 region state: {:?}", r1.region_local_state);
        v1!("db2 region state: {:?}", r2.region_local_state);
        v1!("db1 apply state: {:?}", r1.raft_apply_state);
        v1!("db2 apply state: {:?}", r2.raft_apply_state);

        match (r1.region_local_state, r2.region_local_state) {
            (None, None) => {}
            (Some(_), None) | (None, Some(_)) => {
                v1!("db1 and db2 don't have same region local_state");
            }
            (Some(region_local_1), Some(region_local_2)) => {
                let region1 = region_local_1.get_region();
                let region2 = region_local_2.get_region();
                if region1 != region2 {
                    v1!("db1 and db2 have different region:");
                    v1!("db1 region: {:?}", region1);
                    v1!("db2 region: {:?}", region2);
                    return;
                }
                let start_key = keys::data_key(region1.get_start_key());
                let end_key = keys::data_key(region1.get_end_key());
                let mut mvcc_infos_1 = self.get_mvcc_infos(start_key.clone(), end_key.clone(), 0);
                let mut mvcc_infos_2 = rhs_debug_executor.get_mvcc_infos(start_key, end_key, 0);

                let mut has_diff = false;
                let mut key_counts = [0; 2];

                let mut take_item = |i: usize| -> Option<(Vec<u8>, MvccInfo)> {
                    let wait = match i {
                        1 => future::poll_fn(|| mvcc_infos_1.poll()).wait(),
                        _ => future::poll_fn(|| mvcc_infos_2.poll()).wait(),
                    };
                    match wait {
                        Ok(item1) => item1,
                        Err(e) => {
                            v1!("db{} scan data in region {} fail: {}", i, region, e);
                            process::exit(-1);
                        }
                    }
                };

                let show_only = |i: usize, k: &[u8]| {
                    v1!("only db{} has: {}", i, escape(k));
                };

                let (mut item1, mut item2) = (take_item(1), take_item(2));
                while item1.is_some() && item2.is_some() {
                    key_counts[0] += 1;
                    key_counts[1] += 1;
                    let t1 = item1.take().unwrap();
                    let t2 = item2.take().unwrap();
                    match t1.0.cmp(&t2.0) {
                        Ordering::Less => {
                            show_only(1, &t1.0);
                            has_diff = true;
                            item1 = take_item(1);
                            item2 = Some(t2);
                            key_counts[1] -= 1;
                        }
                        Ordering::Greater => {
                            show_only(2, &t2.0);
                            has_diff = true;
                            item1 = Some(t1);
                            item2 = take_item(2);
                            key_counts[0] -= 1;
                        }
                        _ => {
                            if t1.1 != t2.1 {
                                v1!("diff mvcc on key: {}", escape(&t1.0));
                                has_diff = true;
                            }
                            item1 = take_item(1);
                            item2 = take_item(2);
                        }
                    }
                }
                let mut item = item1.map(|t| (1, t)).or_else(|| item2.map(|t| (2, t)));
                while let Some((i, (key, _))) = item.take() {
                    key_counts[i - 1] += 1;
                    show_only(i, &key);
                    has_diff = true;
                    item = take_item(i).map(|t| (i, t));
                }
                if !has_diff {
                    v1!("db1 and db2 have same data in region: {}", region);
                }
                v1!(
                    "db1 has {} keys, db2 has {} keys",
                    key_counts[0],
                    key_counts[1]
                );
            }
        }
    }

    fn compact(
        &self,
        address: Option<&str>,
        db: DBType,
        cf: &str,
        from: Option<Vec<u8>>,
        to: Option<Vec<u8>>,
        threads: u32,
        bottommost: BottommostLevelCompaction,
    ) {
        let from = from.unwrap_or_default();
        let to = to.unwrap_or_default();
        self.do_compaction(db, cf, &from, &to, threads, bottommost);
        v1!(
            "store:{:?} compact db:{:?} cf:{} range:[{:?}, {:?}) success!",
            address.unwrap_or("local"),
            db,
            cf,
            from,
            to
        );
    }

    fn compact_region(
        &self,
        address: Option<&str>,
        db: DBType,
        cf: &str,
        region_id: u64,
        threads: u32,
        bottommost: BottommostLevelCompaction,
    ) {
        let region_local = self.get_region_info(region_id).region_local_state.unwrap();
        let r = region_local.get_region();
        let from = keys::data_key(r.get_start_key());
        let to = keys::data_end_key(r.get_end_key());
        self.do_compaction(db, cf, &from, &to, threads, bottommost);
        v1!(
            "store:{:?} compact_region db:{:?} cf:{} range:[{:?}, {:?}) success!",
            address.unwrap_or("local"),
            db,
            cf,
            from,
            to
        );
    }

    fn print_bad_regions(&self);

    fn set_region_tombstone_after_remove_peer(
        &self,
        mgr: Arc<SecurityManager>,
        cfg: &PdConfig,
        region_ids: Vec<u64>,
    ) {
        self.check_local_mode();
        let rpc_client =
            RpcClient::new(cfg, mgr).unwrap_or_else(|e| perror_and_exit("RpcClient::new", e));

        let regions = region_ids
            .into_iter()
            .map(|region_id| {
                if let Some(region) = rpc_client
                    .get_region_by_id(region_id)
                    .wait()
                    .unwrap_or_else(|e| perror_and_exit("Get region id from PD", e))
                {
                    return region;
                }
                ve1!("no such region in pd: {}", region_id);
                process::exit(-1);
            })
            .collect();
        self.set_region_tombstone(regions);
    }

    fn set_region_tombstone_force(&self, region_ids: Vec<u64>) {
        self.check_local_mode();
        self.set_region_tombstone_by_id(region_ids);
    }

    /// Recover the cluster when given `store_ids` are failed.
    fn remove_fail_stores(&self, store_ids: Vec<u64>, region_ids: Option<Vec<u64>>);

    /// Recreate the region with metadata from pd, but alloc new id for it.
    fn recreate_region(&self, sec_mgr: Arc<SecurityManager>, pd_cfg: &PdConfig, region_id: u64);

    fn check_region_consistency(&self, _: u64);

    fn check_local_mode(&self);

    fn recover_regions_mvcc(
        &self,
        mgr: Arc<SecurityManager>,
        cfg: &PdConfig,
        region_ids: Vec<u64>,
        read_only: bool,
    ) {
        self.check_local_mode();
        let rpc_client =
            RpcClient::new(cfg, mgr).unwrap_or_else(|e| perror_and_exit("RpcClient::new", e));

        let regions = region_ids
            .into_iter()
            .map(|region_id| {
                if let Some(region) = rpc_client
                    .get_region_by_id(region_id)
                    .wait()
                    .unwrap_or_else(|e| perror_and_exit("Get region id from PD", e))
                {
                    return region;
                }
                ve1!("no such region in pd: {}", region_id);
                process::exit(-1);
            })
            .collect();
        self.recover_regions(regions, read_only);
    }

    fn recover_mvcc_all(&self, threads: usize, read_only: bool) {
        self.check_local_mode();
        self.recover_all(threads, read_only);
    }

    fn get_all_meta_regions(&self) -> Vec<u64>;

    fn get_value_by_key(&self, cf: &str, key: Vec<u8>) -> Vec<u8>;

    fn get_region_size(&self, region: u64, cfs: Vec<&str>) -> Vec<(String, usize)>;

    fn get_region_info(&self, region: u64) -> RegionInfo;

    fn get_raft_log(&self, region: u64, index: u64) -> Entry;

    fn get_mvcc_infos(
        &self,
        from: Vec<u8>,
        to: Vec<u8>,
        limit: u64,
    ) -> Box<dyn Stream<Item = (Vec<u8>, MvccInfo), Error = String>>;

    fn raw_scan_impl(&self, from_key: &[u8], end_key: &[u8], limit: usize, cf: &str);

    fn do_compaction(
        &self,
        db: DBType,
        cf: &str,
        from: &[u8],
        to: &[u8],
        threads: u32,
        bottommost: BottommostLevelCompaction,
    );

    fn set_region_tombstone(&self, regions: Vec<Region>);

    fn set_region_tombstone_by_id(&self, regions: Vec<u64>);

    fn recover_regions(&self, regions: Vec<Region>, read_only: bool);

    fn recover_all(&self, threads: usize, read_only: bool);

    fn modify_tikv_config(&self, config_name: &str, config_value: &str);

    fn dump_metrics(&self, tags: Vec<&str>);

    fn dump_region_properties(&self, region_id: u64);

    fn dump_range_properties(&self, start: Vec<u8>, end: Vec<u8>);

    fn dump_store_info(&self);

    fn dump_cluster_info(&self);
}

impl DebugExecutor for DebugClient {
    fn check_local_mode(&self) {
        ve1!("This command is only for local mode");
        process::exit(-1);
    }

    fn get_all_meta_regions(&self) -> Vec<u64> {
        unimplemented!();
    }

    fn get_value_by_key(&self, cf: &str, key: Vec<u8>) -> Vec<u8> {
        let mut req = GetRequest::default();
        req.set_db(DBType::Kv);
        req.set_cf(cf.to_owned());
        req.set_key(key);
        self.get(&req)
            .unwrap_or_else(|e| perror_and_exit("DebugClient::get", e))
            .take_value()
    }

    fn get_region_size(&self, region: u64, cfs: Vec<&str>) -> Vec<(String, usize)> {
        let cfs = cfs.into_iter().map(ToOwned::to_owned).collect::<Vec<_>>();
        let mut req = RegionSizeRequest::default();
        req.set_cfs(cfs.into());
        req.set_region_id(region);
        self.region_size(&req)
            .unwrap_or_else(|e| perror_and_exit("DebugClient::region_size", e))
            .take_entries()
            .into_iter()
            .map(|mut entry| (entry.take_cf(), entry.get_size() as usize))
            .collect()
    }

    fn get_region_info(&self, region: u64) -> RegionInfo {
        let mut req = RegionInfoRequest::default();
        req.set_region_id(region);
        let mut resp = self
            .region_info(&req)
            .unwrap_or_else(|e| perror_and_exit("DebugClient::region_info", e));

        let mut region_info = RegionInfo::default();
        if resp.has_raft_local_state() {
            region_info.raft_local_state = Some(resp.take_raft_local_state());
        }
        if resp.has_raft_apply_state() {
            region_info.raft_apply_state = Some(resp.take_raft_apply_state());
        }
        if resp.has_region_local_state() {
            region_info.region_local_state = Some(resp.take_region_local_state());
        }
        region_info
    }

    fn get_raft_log(&self, region: u64, index: u64) -> Entry {
        let mut req = RaftLogRequest::default();
        req.set_region_id(region);
        req.set_log_index(index);
        self.raft_log(&req)
            .unwrap_or_else(|e| perror_and_exit("DebugClient::raft_log", e))
            .take_entry()
    }

    fn get_mvcc_infos(
        &self,
        from: Vec<u8>,
        to: Vec<u8>,
        limit: u64,
    ) -> Box<dyn Stream<Item = (Vec<u8>, MvccInfo), Error = String>> {
        let mut req = ScanMvccRequest::default();
        req.set_from_key(from);
        req.set_to_key(to);
        req.set_limit(limit);
        Box::new(
            self.scan_mvcc(&req)
                .unwrap()
                .map_err(|e| e.to_string())
                .map(|mut resp| (resp.take_key(), resp.take_info())),
        ) as Box<dyn Stream<Item = (Vec<u8>, MvccInfo), Error = String>>
    }

    fn raw_scan_impl(&self, _: &[u8], _: &[u8], _: usize, _: &str) {
        unimplemented!();
    }

    fn do_compaction(
        &self,
        db: DBType,
        cf: &str,
        from: &[u8],
        to: &[u8],
        threads: u32,
        bottommost: BottommostLevelCompaction,
    ) {
        let mut req = CompactRequest::default();
        req.set_db(db);
        req.set_cf(cf.to_owned());
        req.set_from_key(from.to_owned());
        req.set_to_key(to.to_owned());
        req.set_threads(threads);
        req.set_bottommost_level_compaction(bottommost.into());
        self.compact(&req)
            .unwrap_or_else(|e| perror_and_exit("DebugClient::compact", e));
    }

    fn dump_metrics(&self, tags: Vec<&str>) {
        let mut req = GetMetricsRequest::default();
        req.set_all(true);
        if tags.len() == 1 && tags[0] == METRICS_PROMETHEUS {
            req.set_all(false);
        }
        let mut resp = self
            .get_metrics(&req)
            .unwrap_or_else(|e| perror_and_exit("DebugClient::metrics", e));
        for tag in tags {
            v1!("tag:{}", tag);
            let metrics = match tag {
                METRICS_ROCKSDB_KV => resp.take_rocksdb_kv(),
                METRICS_ROCKSDB_RAFT => resp.take_rocksdb_raft(),
                METRICS_JEMALLOC => resp.take_jemalloc(),
                METRICS_PROMETHEUS => resp.take_prometheus(),
                _ => String::from(
                    "unsupported tag, should be one of prometheus/jemalloc/rocksdb_raft/rocksdb_kv",
                ),
            };
            v1!("{}", metrics);
        }
    }

    fn set_region_tombstone(&self, _: Vec<Region>) {
        unimplemented!("only available for local mode");
    }

    fn set_region_tombstone_by_id(&self, _: Vec<u64>) {
        unimplemented!("only available for local mode");
    }

    fn recover_regions(&self, _: Vec<Region>, _: bool) {
        unimplemented!("only available for local mode");
    }

    fn recover_all(&self, _: usize, _: bool) {
        unimplemented!("only available for local mode");
    }

    fn print_bad_regions(&self) {
        unimplemented!("only available for local mode");
    }

    fn remove_fail_stores(&self, _: Vec<u64>, _: Option<Vec<u64>>) {
        self.check_local_mode();
    }

    fn recreate_region(&self, _: Arc<SecurityManager>, _: &PdConfig, _: u64) {
        self.check_local_mode();
    }

    fn check_region_consistency(&self, region_id: u64) {
        let mut req = RegionConsistencyCheckRequest::default();
        req.set_region_id(region_id);
        self.check_region_consistency(&req)
            .unwrap_or_else(|e| perror_and_exit("DebugClient::check_region_consistency", e));
        v1!("success!");
    }

    fn modify_tikv_config(&self, config_name: &str, config_value: &str) {
        let mut req = ModifyTikvConfigRequest::default();
        req.set_config_name(config_name.to_owned());
        req.set_config_value(config_value.to_owned());
        self.modify_tikv_config(&req)
            .unwrap_or_else(|e| perror_and_exit("DebugClient::modify_tikv_config", e));
        v1!("success");
    }

    fn dump_region_properties(&self, region_id: u64) {
        let mut req = GetRegionPropertiesRequest::default();
        req.set_region_id(region_id);
        let resp = self
            .get_region_properties(&req)
            .unwrap_or_else(|e| perror_and_exit("DebugClient::get_region_properties", e));
        for prop in resp.get_props() {
            v1!("{}: {}", prop.get_name(), prop.get_value());
        }
    }

    fn dump_range_properties(&self, _: Vec<u8>, _: Vec<u8>) {
        unimplemented!("only available for local mode");
    }

    fn dump_store_info(&self) {
        let req = GetStoreInfoRequest::default();
        let resp = self
            .get_store_info(&req)
            .unwrap_or_else(|e| perror_and_exit("DebugClient::get_store_info", e));
        v1!("{}", resp.get_store_id())
    }

    fn dump_cluster_info(&self) {
        let req = GetClusterInfoRequest::default();
        let resp = self
            .get_cluster_info(&req)
            .unwrap_or_else(|e| perror_and_exit("DebugClient::get_cluster_info", e));
        v1!("{}", resp.get_cluster_id())
    }
}

impl DebugExecutor for Debugger {
    fn check_local_mode(&self) {}

    fn get_all_meta_regions(&self) -> Vec<u64> {
        self.get_all_meta_regions()
            .unwrap_or_else(|e| perror_and_exit("Debugger::get_all_meta_regions", e))
    }

    fn get_value_by_key(&self, cf: &str, key: Vec<u8>) -> Vec<u8> {
        self.get(DBType::Kv, cf, &key)
            .unwrap_or_else(|e| perror_and_exit("Debugger::get", e))
    }

    fn get_region_size(&self, region: u64, cfs: Vec<&str>) -> Vec<(String, usize)> {
        self.region_size(region, cfs)
            .unwrap_or_else(|e| perror_and_exit("Debugger::region_size", e))
            .into_iter()
            .map(|(cf, size)| (cf.to_owned(), size as usize))
            .collect()
    }

    fn get_region_info(&self, region: u64) -> RegionInfo {
        self.region_info(region)
            .unwrap_or_else(|e| perror_and_exit("Debugger::region_info", e))
    }

    fn get_raft_log(&self, region: u64, index: u64) -> Entry {
        self.raft_log(region, index)
            .unwrap_or_else(|e| perror_and_exit("Debugger::raft_log", e))
    }

    fn get_mvcc_infos(
        &self,
        from: Vec<u8>,
        to: Vec<u8>,
        limit: u64,
    ) -> Box<dyn Stream<Item = (Vec<u8>, MvccInfo), Error = String>> {
        let iter = self
            .scan_mvcc(&from, &to, limit)
            .unwrap_or_else(|e| perror_and_exit("Debugger::scan_mvcc", e));
        let stream = stream::iter_result(iter).map_err(|e| e.to_string());
        Box::new(stream) as Box<dyn Stream<Item = (Vec<u8>, MvccInfo), Error = String>>
    }

    fn raw_scan_impl(&self, from_key: &[u8], end_key: &[u8], limit: usize, cf: &str) {
        let res = self
            .raw_scan(from_key, end_key, limit, cf)
            .unwrap_or_else(|e| perror_and_exit("Debugger::raw_scan_impl", e));

        for (k, v) in &res {
            println!("key: \"{}\", value: \"{}\"", escape(k), escape(v));
        }
        println!();
        println!("Total scanned keys: {}", res.len());
    }

    fn do_compaction(
        &self,
        db: DBType,
        cf: &str,
        from: &[u8],
        to: &[u8],
        threads: u32,
        bottommost: BottommostLevelCompaction,
    ) {
        self.compact(db, cf, from, to, threads, bottommost)
            .unwrap_or_else(|e| perror_and_exit("Debugger::compact", e));
    }

    fn set_region_tombstone(&self, regions: Vec<Region>) {
        let ret = self
            .set_region_tombstone(regions)
            .unwrap_or_else(|e| perror_and_exit("Debugger::set_region_tombstone", e));
        if ret.is_empty() {
            v1!("success!");
            return;
        }
        for (region_id, error) in ret {
            ve1!("region: {}, error: {}", region_id, error);
        }
    }

    fn set_region_tombstone_by_id(&self, region_ids: Vec<u64>) {
        let ret = self
            .set_region_tombstone_by_id(region_ids)
            .unwrap_or_else(|e| perror_and_exit("Debugger::set_region_tombstone_by_id", e));
        if ret.is_empty() {
            v1!("success!");
            return;
        }
        for (region_id, error) in ret {
            ve1!("region: {}, error: {}", region_id, error);
        }
    }

    fn recover_regions(&self, regions: Vec<Region>, read_only: bool) {
        let ret = self
            .recover_regions(regions, read_only)
            .unwrap_or_else(|e| perror_and_exit("Debugger::recover regions", e));
        if ret.is_empty() {
            v1!("success!");
            return;
        }
        for (region_id, error) in ret {
            ve1!("region: {}, error: {}", region_id, error);
        }
    }

    fn recover_all(&self, threads: usize, read_only: bool) {
        Debugger::recover_all(self, threads, read_only)
            .unwrap_or_else(|e| perror_and_exit("Debugger::recover all", e));
    }

    fn print_bad_regions(&self) {
        let bad_regions = self
            .bad_regions()
            .unwrap_or_else(|e| perror_and_exit("Debugger::bad_regions", e));
        if !bad_regions.is_empty() {
            for (region_id, error) in bad_regions {
                v1!("{}: {}", region_id, error);
            }
            return;
        }
        v1!("all regions are healthy")
    }

    fn remove_fail_stores(&self, store_ids: Vec<u64>, region_ids: Option<Vec<u64>>) {
        v1!("removing stores {:?} from configurations...", store_ids);
        self.remove_failed_stores(store_ids, region_ids)
            .unwrap_or_else(|e| perror_and_exit("Debugger::remove_fail_stores", e));
        v1!("success");
    }

    fn recreate_region(&self, mgr: Arc<SecurityManager>, pd_cfg: &PdConfig, region_id: u64) {
        let rpc_client =
            RpcClient::new(pd_cfg, mgr).unwrap_or_else(|e| perror_and_exit("RpcClient::new", e));

        let mut region = match rpc_client.get_region_by_id(region_id).wait() {
            Ok(Some(region)) => region,
            Ok(None) => {
                ve1!("no such region {} on PD", region_id);
                process::exit(-1)
            }
            Err(e) => perror_and_exit("RpcClient::get_region_by_id", e),
        };

        let new_region_id = rpc_client
            .alloc_id()
            .unwrap_or_else(|e| perror_and_exit("RpcClient::alloc_id", e));
        let new_peer_id = rpc_client
            .alloc_id()
            .unwrap_or_else(|e| perror_and_exit("RpcClient::alloc_id", e));

        let store_id = self.get_store_id().expect("get store id");

        region.set_id(new_region_id);
        let old_version = region.get_region_epoch().get_version();
        region.mut_region_epoch().set_version(old_version + 1);
        region.mut_region_epoch().set_conf_ver(INIT_EPOCH_CONF_VER);

        region.peers.clear();
        let mut peer = Peer::default();
        peer.set_id(new_peer_id);
        peer.set_store_id(store_id);
        region.mut_peers().push(peer);

        v1!(
            "initing empty region {} with peer_id {}...",
            new_region_id,
            new_peer_id
        );
        self.recreate_region(region)
            .unwrap_or_else(|e| perror_and_exit("Debugger::recreate_region", e));
        v1!("success");
    }

    fn dump_metrics(&self, _tags: Vec<&str>) {
        unimplemented!("only available for online mode");
    }

    fn check_region_consistency(&self, _: u64) {
        ve1!("only support remote mode");
        process::exit(-1);
    }

    fn modify_tikv_config(&self, _: &str, _: &str) {
        ve1!("only support remote mode");
        process::exit(-1);
    }

    fn dump_region_properties(&self, region_id: u64) {
        let props = self
            .get_region_properties(region_id)
            .unwrap_or_else(|e| perror_and_exit("Debugger::get_region_properties", e));
        for (name, value) in props {
            v1!("{}: {}", name, value);
        }
    }

    fn dump_range_properties(&self, start: Vec<u8>, end: Vec<u8>) {
        let props = self
            .get_range_properties(&start, &end)
            .unwrap_or_else(|e| perror_and_exit("Debugger::get_range_properties", e));
        for (name, value) in props {
            v1!("{}: {}", name, value);
        }
    }

    fn dump_store_info(&self) {
        let store_id = self.get_store_id();
        if let Ok(id) = store_id {
            v1!("store id: {}", id);
        }
    }

    fn dump_cluster_info(&self) {
        let cluster_id = self.get_cluster_id();
        if let Ok(id) = cluster_id {
            v1!("cluster id: {}", id);
        }
    }
}

fn main() {
    vlog::set_verbosity_level(1);

    let raw_key_hint: &'static str = "Raw key (generally starts with \"z\") in escaped form";
    let version_info = tikv::tikv_version_info();

    let mut app = App::new("TiKV Control (tikv-ctl)")
        .about("A tool for interacting with TiKV deployments.")
        .author(crate_authors!())
        .version(version_info.as_ref())
        .long_version(version_info.as_ref())
        .setting(AppSettings::AllowExternalSubcommands)
        .arg(
            Arg::with_name("db")
                .long("db")
                .takes_value(true)
                .help("Set the rocksdb path"),
        )
        .arg(
            Arg::with_name("raftdb")
                .long("raftdb")
                .takes_value(true)
                .help("Set the raft rocksdb path"),
        )
        .arg(
            Arg::with_name("skip-paranoid-checks")
                .required(false)
                .long("skip-paranoid-checks")
                .takes_value(false)
                .help("Skip paranoid checks when open rocksdb"),
        )
        .arg(
            Arg::with_name("config")
                .long("config")
                .takes_value(true)
                .help("Set the config for rocksdb"),
        )
        .arg(
            Arg::with_name("host")
                .long("host")
                .takes_value(true)
                .help("Set the remote host"),
        )
        .arg(
            Arg::with_name("ca_path")
                .required(false)
                .long("ca-path")
                .takes_value(true)
                .help("Set the CA certificate path"),
        )
        .arg(
            Arg::with_name("cert_path")
                .required(false)
                .long("cert-path")
                .takes_value(true)
                .help("Set the certificate path"),
        )
        .arg(
            Arg::with_name("key_path")
                .required(false)
                .long("key-path")
                .takes_value(true)
                .help("Set the private key path"),
        )
        .arg(
            Arg::with_name("hex-to-escaped")
                .conflicts_with("escaped-to-hex")
                .long("to-escaped")
                .takes_value(true)
                .help("Convert a hex key to escaped key"),
        )
        .arg(
            Arg::with_name("escaped-to-hex")
                .conflicts_with("hex-to-escaped")
                .long("to-hex")
                .takes_value(true)
                .help("Convert an escaped key to hex key"),
        )
        .arg(
            Arg::with_name("decode")
                .conflicts_with_all(&["hex-to-escaped", "escaped-to-hex"])
                .long("decode")
                .takes_value(true)
                .help("Decode a key in escaped format"),
        )
        .arg(
            Arg::with_name("encode")
                .conflicts_with_all(&["hex-to-escaped", "escaped-to-hex"])
                .long("encode")
                .takes_value(true)
                .help("Encode a key in escaped format"),
            )
        .arg(
            Arg::with_name("pd")
                .long("pd")
                .takes_value(true)
                .help("Set the address of pd"),
        )
        .subcommand(
            SubCommand::with_name("raft")
                .about("Print a raft log entry")
                .subcommand(
                    SubCommand::with_name("log")
                        .about("Print the raft log entry info")
                        .arg(
                            Arg::with_name("region")
                                .required_unless("key")
                                .conflicts_with("key")
                                .short("r")
                                .takes_value(true)
                                .help("Set the region id"),
                        )
                        .arg(
                            Arg::with_name("index")
                                .required_unless("key")
                                .conflicts_with("key")
                                .short("i")
                                .takes_value(true)
                                .help("Set the raft log index"),
                        )
                        .arg(
                            Arg::with_name("key")
                                .required_unless_one(&["region", "index"])
                                .conflicts_with_all(&["region", "index"])
                                .short("k")
                                .takes_value(true)
                                .help(raw_key_hint)
                        ),
                )
                .subcommand(
                    SubCommand::with_name("region")
                        .about("print region info")
                        .arg(
                            Arg::with_name("region")
                                .short("r")
                                .takes_value(true)
                                .help("Set the region id, if not specified, print all regions"),
                        )
                        .arg(
                            Arg::with_name("skip-tombstone")
                                .long("skip-tombstone")
                                .takes_value(false)
                                .help("Skip tombstone regions"),
                        ),
                ),
        )
        .subcommand(
            SubCommand::with_name("size")
                .about("Print region size")
                .arg(
                    Arg::with_name("region")
                        .short("r")
                        .takes_value(true)
                        .help("Set the region id, if not specified, print all regions"),
                )
                .arg(
                    Arg::with_name("cf")
                        .short("c")
                        .takes_value(true)
                        .multiple(true)
                        .use_delimiter(true)
                        .require_delimiter(true)
                        .value_delimiter(",")
                        .default_value("default,write,lock")
                        .help("Set the cf name, if not specified, print all cf"),
                ),
        )
        .subcommand(
            SubCommand::with_name("scan")
                .about("Print the range db range")
                .arg(
                    Arg::with_name("from")
                        .required(true)
                        .short("f")
                        .long("from")
                        .takes_value(true)
                        .help(raw_key_hint)
                )
                .arg(
                    Arg::with_name("to")
                        .short("t")
                        .long("to")
                        .takes_value(true)
                        .help(raw_key_hint)
                )
                .arg(
                    Arg::with_name("limit")
                        .long("limit")
                        .takes_value(true)
                        .help("Set the scan limit"),
                )
                .arg(
                    Arg::with_name("start_ts")
                        .long("start-ts")
                        .takes_value(true)
                        .help("Set the scan start_ts as filter"),
                )
                .arg(
                    Arg::with_name("commit_ts")
                        .long("commit-ts")
                        .takes_value(true)
                        .help("Set the scan commit_ts as filter"),
                )
                .arg(
                    Arg::with_name("show-cf")
                        .long("show-cf")
                        .takes_value(true)
                        .multiple(true)
                        .use_delimiter(true)
                        .require_delimiter(true)
                        .value_delimiter(",")
                        .default_value(CF_DEFAULT)
                        .help("Column family names, combined from default/lock/write"),
                ),
        )
        .subcommand(
            SubCommand::with_name("raw-scan")
                .about("Print all raw keys in the range")
                .arg(
                    Arg::with_name("from")
                        .short("f")
                        .long("from")
                        .takes_value(true)
                        .default_value("")
                        .help(raw_key_hint)
                )
                .arg(
                    Arg::with_name("to")
                        .short("t")
                        .long("to")
                        .takes_value(true)
                        .default_value("")
                        .help(raw_key_hint)
                )
                .arg(
                    Arg::with_name("limit")
                        .long("limit")
                        .takes_value(true)
                        .default_value("30")
                        .help("Limit the number of keys to scan")
                )
                .arg(
                    Arg::with_name("cf")
                        .long("cf")
                        .takes_value(true)
                        .default_value("default")
                        .possible_values(&[
                            "default", "lock", "write"
                        ])
                        .help("The column family name.")
                )
        )
        .subcommand(
            SubCommand::with_name("print")
                .about("Print the raw value")
                .arg(
                    Arg::with_name("cf")
                        .short("c")
                        .takes_value(true)
                        .default_value(CF_DEFAULT)
                        .possible_values(&[
                            "default", "lock", "write"
                        ])
                        .help("The column family name.")
                )
                .arg(
                    Arg::with_name("key")
                        .required(true)
                        .short("k")
                        .takes_value(true)
                        .help(raw_key_hint)
                ),
        )
        .subcommand(
            SubCommand::with_name("mvcc")
                .about("Print the mvcc value")
                .arg(
                    Arg::with_name("key")
                        .required(true)
                        .short("k")
                        .takes_value(true)
                        .help(raw_key_hint)
                )
                .arg(
                    Arg::with_name("show-cf")
                        .long("show-cf")
                        .takes_value(true)
                        .multiple(true)
                        .use_delimiter(true)
                        .require_delimiter(true)
                        .value_delimiter(",")
                        .default_value(CF_DEFAULT)
                        .help("Column family names, combined from default/lock/write"),
                )
                .arg(
                    Arg::with_name("start_ts")
                        .long("start-ts")
                        .takes_value(true)
                        .help("Set start_ts as filter"),
                )
                .arg(
                    Arg::with_name("commit_ts")
                        .long("commit-ts")
                        .takes_value(true)
                        .help("Set commit_ts as filter"),
                ),
        )
        .subcommand(
            SubCommand::with_name("diff")
                .about("Calculate difference of region keys from different dbs")
                .arg(
                    Arg::with_name("region")
                        .required(true)
                        .short("r")
                        .takes_value(true)
                        .help("Specify region id"),
                )
                .arg(
                    Arg::with_name("to_db")
                        .required_unless("to_host")
                        .conflicts_with("to_host")
                        .long("to-db")
                        .takes_value(true)
                        .help("To which db path"),
                )
                .arg(
                    Arg::with_name("to_host")
                        .required_unless("to_db")
                        .conflicts_with("to_db")
                        .long("to-host")
                        .takes_value(true)
                        .conflicts_with("to_db")
                        .help("To which remote host"),
                ),
        )
        .subcommand(
            SubCommand::with_name("compact")
                .about("Compact a column family in a specified range")
                .arg(
                    Arg::with_name("db")
                        .short("d")
                        .takes_value(true)
                        .default_value("kv")
                        .possible_values(&[
                            "kv", "raft",
                        ])
                        .help("Which db to compact"),
                )
                .arg(
                    Arg::with_name("cf")
                        .short("c")
                        .takes_value(true)
                        .default_value(CF_DEFAULT)
                        .possible_values(&[
                            "default", "lock", "write"
                        ])
                        .help("The column family name"),
                )
                .arg(
                    Arg::with_name("from")
                        .short("f")
                        .long("from")
                        .takes_value(true)
                        .help(raw_key_hint)
                )
                .arg(
                    Arg::with_name("to")
                        .short("t")
                        .long("to")
                        .takes_value(true)
                        .help(raw_key_hint)
                )
                .arg(
                    Arg::with_name("threads")
                        .short("n")
                        .long("threads")
                        .takes_value(true)
                        .default_value("8")
                        .help("Number of threads in one compaction")
                )
                .arg(
                    Arg::with_name("region")
                    .short("r")
                    .long("region")
                    .takes_value(true)
                    .help("Set the region id"),
                )
                .arg(
                    Arg::with_name("bottommost")
                        .short("b")
                        .long("bottommost")
                        .takes_value(true)
                        .default_value("default")
                        .possible_values(&["skip", "force", "default"])
                        .help("Set how to compact the bottommost level"),
                ),
        )
        .subcommand(
            SubCommand::with_name("tombstone")
                .about("Set some regions on the node to tombstone by manual")
                .arg(
                    Arg::with_name("regions")
                        .required(true)
                        .short("r")
                        .takes_value(true)
                        .multiple(true)
                        .use_delimiter(true)
                        .require_delimiter(true)
                        .value_delimiter(",")
                        .help("The target regions, separated with commas if multiple"),
                )
                .arg(
                    Arg::with_name("pd")
                        .short("p")
                        .takes_value(true)
                        .multiple(true)
                        .use_delimiter(true)
                        .require_delimiter(true)
                        .value_delimiter(",")
                        .help("PD endpoints"),
                )
                .arg(
                    Arg::with_name("force")
                        .long("force")
                        .takes_value(false)
                        .help("force execute without pd"),
                ),
        )
        .subcommand(
            SubCommand::with_name("recover-mvcc")
                .about("Recover mvcc data on one node by deleting corrupted keys")
                .arg(
                    Arg::with_name("all")
                        .short("a")
                        .long("all")
                        .takes_value(false)
                        .help("Recover the whole db"),
                )
                .arg(
                    Arg::with_name("regions")
                        .required_unless("all")
                        .conflicts_with("all")
                        .short("r")
                        .takes_value(true)
                        .multiple(true)
                        .use_delimiter(true)
                        .require_delimiter(true)
                        .value_delimiter(",")
                        .help("The target regions, separated with commas if multiple"),
                )
                .arg(
                    Arg::with_name("pd")
                        .required_unless("all")
                        .short("p")
                        .takes_value(true)
                        .multiple(true)
                        .use_delimiter(true)
                        .require_delimiter(true)
                        .value_delimiter(",")
                        .help("PD endpoints"),
                )
                .arg(
                    Arg::with_name("threads")
                        .long("threads")
                        .takes_value(true)
                        .default_value_if("all", None, "4")
                        .requires("all")
                        .help("The number of threads to do recover, only for --all mode"),
                )
                .arg(
                    Arg::with_name("read-only")
                        .short("R")
                        .long("read-only")
                        .help("Skip write RocksDB"),
                ),
        )
        .subcommand(
            SubCommand::with_name("unsafe-recover")
                .about("Unsafely recover the cluster when the majority replicas are failed")
                .subcommand(
                    SubCommand::with_name("remove-fail-stores")
                        .arg(
                            Arg::with_name("stores")
                                .required(true)
                                .short("s")
                                .takes_value(true)
                                .multiple(true)
                                .use_delimiter(true)
                                .require_delimiter(true)
                                .value_delimiter(",")
                                .help("Stores to be removed"),
                        )
                        .arg(
                            Arg::with_name("regions")
                                .required_unless("all-regions")
                                .conflicts_with("all-regions")
                                .takes_value(true)
                                .short("r")
                                .multiple(true)
                                .use_delimiter(true)
                                .require_delimiter(true)
                                .value_delimiter(",")
                                .help("Only for these regions"),
                        )
                        .arg(
                            Arg::with_name("all-regions")
                                .required_unless("regions")
                                .conflicts_with("regions")
                                .long("all-regions")
                                .takes_value(false)
                                .help("Do the command for all regions"),
                        )
                ),
        )
        .subcommand(
            SubCommand::with_name("recreate-region")
                .about("Recreate a region with given metadata, but alloc new id for it")
                .arg(
                    Arg::with_name("pd")
                        .required(true)
                        .short("p")
                        .takes_value(true)
                        .multiple(true)
                        .use_delimiter(true)
                        .require_delimiter(true)
                        .value_delimiter(",")
                        .help("PD endpoints"),
                )
                .arg(
                    Arg::with_name("region")
                        .required(true)
                        .short("r")
                        .takes_value(true)
                        .help("The origin region id"),
                        ),
        )
        .subcommand(
            SubCommand::with_name("metrics")
                .about("Print the metrics")
                .arg(
                    Arg::with_name("tag")
                        .short("t")
                        .long("tag")
                        .takes_value(true)
                        .multiple(true)
                        .use_delimiter(true)
                        .require_delimiter(true)
                        .value_delimiter(",")
                        .default_value(METRICS_PROMETHEUS)
                        .possible_values(&[
                            "prometheus", "jemalloc", "rocksdb_raft", "rocksdb_kv",
                        ])
                        .help(
                            "Set the metrics tag, one of prometheus/jemalloc/rocksdb_raft/rocksdb_kv, if not specified, print prometheus",
                        ),
                ),
        )
        .subcommand(
            SubCommand::with_name("consistency-check")
                .about("Force a consistency-check for a specified region")
                .arg(
                    Arg::with_name("region")
                        .required(true)
                        .short("r")
                        .takes_value(true)
                        .help("The target region"),
                ),
        )
        .subcommand(SubCommand::with_name("bad-regions").about("Get all regions with corrupt raft"))
        .subcommand(
            SubCommand::with_name("modify-tikv-config")
                .about("Modify tikv config, eg. tikv-ctl --host ip:port modify-tikv-config -n rocksdb.defaultcf.disable-auto-compactions -v true")
                .arg(
                    Arg::with_name("config_name")
                        .required(true)
                        .short("n")
                        .takes_value(true)
                        .help("The config name are same as the name used on config file, eg. raftstore.messages-per-tick, raftdb.max-background-jobs"),
                )
                .arg(
                    Arg::with_name("config_value")
                        .required(true)
                        .short("v")
                        .takes_value(true)
                        .help("The config value, eg. 8, true, 1h, 8MB"),
                ),
        )
        .subcommand(
            SubCommand::with_name("dump-snap-meta")
                .about("Dump snapshot meta file")
                .arg(
                    Arg::with_name("file")
                        .required(true)
                        .short("f")
                        .long("file")
                        .takes_value(true)
                        .help("Output meta file path"),
                ),
        )
        .subcommand(
            SubCommand::with_name("compact-cluster")
                .about("Compact the whole cluster in a specified range in one or more column families")
                .arg(
                    Arg::with_name("db")
                        .short("d")
                        .takes_value(true)
                        .default_value("kv")
                        .possible_values(&["kv", "raft"])
                        .help("The db to use"),
                )
                .arg(
                    Arg::with_name("cf")
                        .short("c")
                        .takes_value(true)
                        .multiple(true)
                        .use_delimiter(true)
                        .require_delimiter(true)
                        .value_delimiter(",")
                        .default_value(CF_DEFAULT)
                        .possible_values(&["default", "lock", "write"])
                        .help("Column family names, for kv db, combine from default/lock/write; for raft db, can only be default"),
                )
                .arg(
                    Arg::with_name("from")
                        .short("f")
                        .long("from")
                        .takes_value(true)
                        .help(raw_key_hint)
                )
                .arg(
                    Arg::with_name("to")
                        .short("t")
                        .long("to")
                        .takes_value(true)
                        .help(raw_key_hint)
                )
                .arg(
                    Arg::with_name("threads")
                        .short("n")
                        .long("threads")
                        .takes_value(true)
                        .default_value("8")
                        .help("Number of threads in one compaction")
                )
                .arg(
                    Arg::with_name("bottommost")
                        .short("b")
                        .long("bottommost")
                        .takes_value(true)
                        .default_value("default")
                        .possible_values(&["skip", "force", "default"])
                        .help("How to compact the bottommost level"),
                ),
        )
        .subcommand(
            SubCommand::with_name("region-properties")
                .about("Show region properties")
                .arg(
                    Arg::with_name("region")
                        .short("r")
                        .required(true)
                        .takes_value(true)
                        .help("The target region id"),
                ),
        )
        .subcommand(
            SubCommand::with_name("range-properties")
                .about("Show range properties")
                .arg(
                    Arg::with_name("start")
                        .long("start")
                        .required(true)
                        .takes_value(true)
                        .default_value("")
                        .help("hex start key"),
                )
                .arg(
                    Arg::with_name("end")
                        .long("end")
                        .required(true)
                        .takes_value(true)
                        .default_value("")
                        .help("hex end key"),
                ),
        )
        .subcommand(
            SubCommand::with_name("split-region")
                .about("Split the region")
                .arg(
                    Arg::with_name("region")
                        .short("r")
                        .required(true)
                        .takes_value(true)
                        .help("The target region id")
                )
                .arg(
                    Arg::with_name("key")
                        .short("k")
                        .required(true)
                        .takes_value(true)
                        .help("The key to split it, in unencoded escaped format")
                ),
        )
        .subcommand(
            SubCommand::with_name("fail")
                .about("Inject failures to TiKV and recovery")
                .subcommand(
                    SubCommand::with_name("inject")
                    .about("Inject failures")
                    .arg(
                        Arg::with_name("args")
                            .multiple(true)
                            .takes_value(true)
                            .help(
                                "Inject fail point and actions pairs.\
                                E.g. tikv-ctl fail inject a=off b=panic",
                            ),
                    )
                    .arg(
                        Arg::with_name("file")
                            .short("f")
                            .takes_value(true)
                            .help("Read a file of fail points and actions to inject"),
                    ),
                )
                .subcommand(
                    SubCommand::with_name("recover")
                        .about("Recover failures")
                        .arg(
                            Arg::with_name("args")
                                .multiple(true)
                                .takes_value(true)
                                .help("Recover fail points. Eg. tikv-ctl fail recover a b"),
                        )
                        .arg(
                            Arg::with_name("file")
                                .short("f")
                                .takes_value(true)
                                .help("Recover from a file of fail points"),
                        ),
                )
                .subcommand(SubCommand::with_name("list").about("List all fail points"))
        )
        .subcommand(
            SubCommand::with_name("random-hex")
                .about("Generate random bytes with specified length and print as hex")
                .arg(
                    Arg::with_name("len")
                        .short("l")
                        .long("len")
                        .takes_value(true)
                        .required(true)
                        .default_value("1024")
                        .help("the length"),
                ),
        )
        .subcommand(
            SubCommand::with_name("store")
                .about("Print the store id"),
        )
        .subcommand(
            SubCommand::with_name("cluster")
                .about("Print the cluster id"),
        )
        .subcommand(
            SubCommand::with_name("decrypt-file")
                .about("Decrypt an encrypted file")
                .arg(
                    Arg::with_name("file")
                        .long("file")
                        .takes_value(true)
                        .required(true)
                        .help("input file path"),
                )
                .arg(
                    Arg::with_name("out-file")
                        .long("out-file")
                        .takes_value(true)
                        .required(true)
                        .help("output file path"),
                ),
        );

    let matches = app.clone().get_matches();

    // Initialize configuration and security manager.
    let cfg_path = matches.value_of("config");
    let cfg = cfg_path.map_or_else(TiKvConfig::default, |path| {
        let s = fs::read_to_string(&path).unwrap();
        toml::from_str(&s).unwrap()
    });
    let mgr = new_security_mgr(&matches);

    // Bypass the ldb command to RocksDB.
    if let Some(cmd) = matches.subcommand_matches("ldb") {
        run_ldb_command(&cmd, &cfg);
        return;
    }

    // Deal with subcommand dump-snap-meta. This subcommand doesn't require other args, so process
    // it before checking args.
    if let Some(matches) = matches.subcommand_matches("dump-snap-meta") {
        let path = matches.value_of("file").unwrap();
        return dump_snap_meta_file(path);
    } else if let Some(matches) = matches.subcommand_matches("random-hex") {
        let len = value_t_or_exit!(matches.value_of("len"), usize);
        let random_bytes = gen_random_bytes(len);
        v1!("{}", hex::encode_upper(&random_bytes));
        return;
    }

    if matches.args.is_empty() {
        let _ = app.print_help();
        v1!("");
        return;
    }

    // Deal with arguments about key utils.
    if let Some(hex) = matches.value_of("hex-to-escaped") {
        v1!("{}", escape(&from_hex(hex).unwrap()));
        return;
    } else if let Some(escaped) = matches.value_of("escaped-to-hex") {
        v1!("{}", hex::encode_upper(unescape(escaped)));
        return;
    } else if let Some(encoded) = matches.value_of("decode") {
        match Key::from_encoded(unescape(encoded)).into_raw() {
            Ok(k) => v1!("{}", escape(&k)),
            Err(e) => ve1!("decode meets error: {}", e),
        };
        return;
    } else if let Some(decoded) = matches.value_of("encode") {
        v1!("{}", Key::from_raw(&unescape(decoded)));
        return;
    }

    if let Some(matches) = matches.subcommand_matches("decrypt-file") {
        let infile = matches.value_of("file").unwrap();
        let outfile = matches.value_of("out-file").unwrap();
        v1!("infile: {}, outfile: {}", infile, outfile);

        let key_manager =
            match DataKeyManager::from_config(&cfg.security.encryption, &cfg.storage.data_dir)
                .expect("DataKeyManager::from_config should success")
            {
                Some(mgr) => mgr,
                None => {
                    v1!("Encryption is disabled");
                    v1!("crc32: {}", calc_crc32(infile).unwrap());
                    return;
                }
            };

        let infile1 = Path::new(infile).canonicalize().unwrap();
        let file_info = key_manager.get_file(infile1.to_str().unwrap()).unwrap();

        let mthd = encryption_method_from_db_encryption_method(file_info.method);
        if mthd == EncryptionMethod::Plaintext {
            v1!(
                "{} is not encrypted, skip to decrypt it into {}",
                infile,
                outfile
            );
            v1!("crc32: {}", calc_crc32(infile).unwrap());
            return;
        }

        let mut outf = OpenOptions::new()
            .create(true)
            .truncate(true)
            .write(true)
            .open(outfile)
            .unwrap();

        let iv = Iv::from_slice(&file_info.iv).unwrap();
        let f = File::open(&infile).unwrap();
        let mut reader = DecrypterReader::new(f, mthd, &file_info.key, iv).unwrap();

        io::copy(&mut reader, &mut outf).unwrap();
        v1!("crc32: {}", calc_crc32(outfile).unwrap());
        return;
    }

    // Deal with all subcommands needs PD.
    if let Some(pd) = matches.value_of("pd") {
        let pd_client = get_pd_rpc_client(pd, Arc::clone(&mgr));
        if let Some(matches) = matches.subcommand_matches("compact-cluster") {
            let db = matches.value_of("db").unwrap();
            let db_type = if db == "kv" { DBType::Kv } else { DBType::Raft };
            let cfs = Vec::from_iter(matches.values_of("cf").unwrap());
            let from_key = matches.value_of("from").map(|k| unescape(k));
            let to_key = matches.value_of("to").map(|k| unescape(k));
            let threads = value_t_or_exit!(matches.value_of("threads"), u32);
            let bottommost = BottommostLevelCompaction::from(matches.value_of("bottommost"));
            return compact_whole_cluster(
                &pd_client, &cfg, mgr, db_type, cfs, from_key, to_key, threads, bottommost,
            );
        }
        if let Some(matches) = matches.subcommand_matches("split-region") {
            let region_id = value_t_or_exit!(matches.value_of("region"), u64);
            let key = unescape(matches.value_of("key").unwrap());
            return split_region(&pd_client, mgr, region_id, key);
        }

        let _ = app.print_help();
        return;
    }

    // Deal with all subcommands about db or host.
    let db = matches.value_of("db");
    let skip_paranoid_checks = matches.is_present("skip-paranoid-checks");
    let raft_db = matches.value_of("raftdb");
    let host = matches.value_of("host");

    let debug_executor = new_debug_executor(
        db,
        raft_db,
        skip_paranoid_checks,
        host,
        &cfg,
        Arc::clone(&mgr),
    );

    if let Some(matches) = matches.subcommand_matches("print") {
        let cf = matches.value_of("cf").unwrap();
        let key = unescape(matches.value_of("key").unwrap());
        debug_executor.dump_value(cf, key);
    } else if let Some(matches) = matches.subcommand_matches("raft") {
        if let Some(matches) = matches.subcommand_matches("log") {
            let (id, index) = if let Some(key) = matches.value_of("key") {
                keys::decode_raft_log_key(&unescape(key)).unwrap()
            } else {
                let id = matches.value_of("region").unwrap().parse().unwrap();
                let index = matches.value_of("index").unwrap().parse().unwrap();
                (id, index)
            };
            debug_executor.dump_raft_log(id, index);
        } else if let Some(matches) = matches.subcommand_matches("region") {
            let skip_tombstone = matches.is_present("skip-tombstone");
            if let Some(id) = matches.value_of("region") {
                debug_executor.dump_region_info(id.parse().unwrap(), skip_tombstone);
            } else {
                debug_executor.dump_all_region_info(skip_tombstone);
            }
        } else {
            let _ = app.print_help();
        }
    } else if let Some(matches) = matches.subcommand_matches("size") {
        let cfs = Vec::from_iter(matches.values_of("cf").unwrap());
        if let Some(id) = matches.value_of("region") {
            debug_executor.dump_region_size(id.parse().unwrap(), cfs);
        } else {
            debug_executor.dump_all_region_size(cfs);
        }
    } else if let Some(matches) = matches.subcommand_matches("scan") {
        let from = unescape(matches.value_of("from").unwrap());
        let to = matches
            .value_of("to")
            .map_or_else(|| vec![], |to| unescape(to));
        let limit = matches
            .value_of("limit")
            .map_or(0, |s| s.parse().expect("parse u64"));
        if to.is_empty() && limit == 0 {
            ve1!(r#"please pass "to" or "limit""#);
            process::exit(-1);
        }
        let cfs = Vec::from_iter(matches.values_of("show-cf").unwrap());
        let start_ts = matches.value_of("start_ts").map(|s| s.parse().unwrap());
        let commit_ts = matches.value_of("commit_ts").map(|s| s.parse().unwrap());
        debug_executor.dump_mvccs_infos(from, to, limit, cfs, start_ts, commit_ts);
    } else if let Some(matches) = matches.subcommand_matches("raw-scan") {
        let from = unescape(matches.value_of("from").unwrap());
        let to = unescape(matches.value_of("to").unwrap());
        let limit: usize = matches.value_of("limit").unwrap().parse().unwrap();
        let cf = matches.value_of("cf").unwrap();
        debug_executor.raw_scan(&from, &to, limit, cf);
    } else if let Some(matches) = matches.subcommand_matches("mvcc") {
        let from = unescape(matches.value_of("key").unwrap());
        let cfs = Vec::from_iter(matches.values_of("show-cf").unwrap());
        let start_ts = matches.value_of("start_ts").map(|s| s.parse().unwrap());
        let commit_ts = matches.value_of("commit_ts").map(|s| s.parse().unwrap());
        debug_executor.dump_mvccs_infos(from, vec![], 0, cfs, start_ts, commit_ts);
    } else if let Some(matches) = matches.subcommand_matches("diff") {
        let region = matches.value_of("region").unwrap().parse().unwrap();
        let to_db = matches.value_of("to_db");
        let to_host = matches.value_of("to_host");
        debug_executor.diff_region(region, to_db, None, to_host, &cfg, mgr);
    } else if let Some(matches) = matches.subcommand_matches("compact") {
        let db = matches.value_of("db").unwrap();
        let db_type = if db == "kv" { DBType::Kv } else { DBType::Raft };
        let cf = matches.value_of("cf").unwrap();
        let from_key = matches.value_of("from").map(|k| unescape(k));
        let to_key = matches.value_of("to").map(|k| unescape(k));
        let threads = value_t_or_exit!(matches.value_of("threads"), u32);
        let bottommost = BottommostLevelCompaction::from(matches.value_of("bottommost"));
        if let Some(region) = matches.value_of("region") {
            debug_executor.compact_region(
                host,
                db_type,
                cf,
                region.parse().unwrap(),
                threads,
                bottommost,
            );
        } else {
            debug_executor.compact(host, db_type, cf, from_key, to_key, threads, bottommost);
        }
    } else if let Some(matches) = matches.subcommand_matches("tombstone") {
        let regions = matches
            .values_of("regions")
            .unwrap()
            .map(str::parse)
            .collect::<Result<Vec<_>, _>>()
            .expect("parse regions fail");
        if let Some(pd_urls) = matches.values_of("pd") {
            let pd_urls = Vec::from_iter(pd_urls.map(ToOwned::to_owned));
            let mut cfg = PdConfig::default();
            cfg.endpoints = pd_urls;
            if let Err(e) = cfg.validate() {
                panic!("invalid pd configuration: {:?}", e);
            }
            debug_executor.set_region_tombstone_after_remove_peer(mgr, &cfg, regions);
        } else {
            assert!(matches.is_present("force"));
            debug_executor.set_region_tombstone_force(regions);
        }
    } else if let Some(matches) = matches.subcommand_matches("recover-mvcc") {
        let read_only = matches.is_present("read-only");
        if matches.is_present("all") {
            let threads = matches
                .value_of("threads")
                .unwrap()
                .parse::<usize>()
                .unwrap();
            if threads == 0 {
                panic!("Number of threads can't be 0");
            }
            v1!(
                "Recover all, threads: {}, read_only: {}",
                threads,
                read_only
            );
            debug_executor.recover_mvcc_all(threads, read_only);
        } else {
            let regions = matches
                .values_of("regions")
                .unwrap()
                .map(str::parse)
                .collect::<Result<Vec<_>, _>>()
                .expect("parse regions fail");
            let pd_urls = Vec::from_iter(matches.values_of("pd").unwrap().map(ToOwned::to_owned));
            let mut cfg = PdConfig::default();
            v1!(
                "Recover regions: {:?}, pd: {:?}, read_only: {}",
                regions,
                pd_urls,
                read_only
            );
            cfg.endpoints = pd_urls;
            if let Err(e) = cfg.validate() {
                panic!("invalid pd configuration: {:?}", e);
            }
            debug_executor.recover_regions_mvcc(mgr, &cfg, regions, read_only);
        }
    } else if let Some(matches) = matches.subcommand_matches("unsafe-recover") {
        if let Some(matches) = matches.subcommand_matches("remove-fail-stores") {
            let store_ids = values_t!(matches, "stores", u64).expect("parse stores fail");
            let region_ids = matches.values_of("regions").map(|ids| {
                ids.map(str::parse)
                    .collect::<Result<Vec<_>, _>>()
                    .expect("parse regions fail")
            });
            debug_executor.remove_fail_stores(store_ids, region_ids);
        } else {
            ve1!("{}", matches.usage());
        }
    } else if let Some(matches) = matches.subcommand_matches("recreate-region") {
        let mut pd_cfg = PdConfig::default();
        pd_cfg.endpoints = Vec::from_iter(matches.values_of("pd").unwrap().map(ToOwned::to_owned));
        let region_id = matches.value_of("region").unwrap().parse().unwrap();
        debug_executor.recreate_region(mgr, &pd_cfg, region_id);
    } else if let Some(matches) = matches.subcommand_matches("consistency-check") {
        let region_id = matches.value_of("region").unwrap().parse().unwrap();
        debug_executor.check_region_consistency(region_id);
    } else if matches.subcommand_matches("bad-regions").is_some() {
        debug_executor.print_bad_regions();
    } else if let Some(matches) = matches.subcommand_matches("modify-tikv-config") {
        let config_name = matches.value_of("config_name").unwrap();
        let config_value = matches.value_of("config_value").unwrap();
        debug_executor.modify_tikv_config(config_name, config_value);
    } else if let Some(matches) = matches.subcommand_matches("metrics") {
        let tags = Vec::from_iter(matches.values_of("tag").unwrap());
        debug_executor.dump_metrics(tags)
    } else if let Some(matches) = matches.subcommand_matches("region-properties") {
        let region_id = value_t_or_exit!(matches.value_of("region"), u64);
        debug_executor.dump_region_properties(region_id)
    } else if let Some(matches) = matches.subcommand_matches("range-properties") {
        let start_key = from_hex(matches.value_of("start").unwrap()).unwrap();
        let end_key = from_hex(matches.value_of("end").unwrap()).unwrap();
        debug_executor.dump_range_properties(start_key, end_key);
    } else if let Some(matches) = matches.subcommand_matches("fail") {
        if host.is_none() {
            ve1!("command fail requires host");
            process::exit(-1);
        }
        let client = new_debug_client(host.unwrap(), mgr);
        if let Some(matches) = matches.subcommand_matches("inject") {
            let mut list = matches
                .value_of("file")
                .map_or_else(Vec::new, read_fail_file);
            if let Some(ps) = matches.values_of("args") {
                for pair in ps {
                    let mut parts = pair.split('=');
                    list.push((
                        parts.next().unwrap().to_owned(),
                        parts.next().unwrap_or("").to_owned(),
                    ))
                }
            }
            for (name, actions) in list {
                if actions.is_empty() {
                    v1!("No action for fail point {}", name);
                    continue;
                }
                let mut inject_req = InjectFailPointRequest::default();
                inject_req.set_name(name);
                inject_req.set_actions(actions);

                let option = CallOption::default().timeout(Duration::from_secs(10));
                client.inject_fail_point_opt(&inject_req, option).unwrap();
            }
        } else if let Some(matches) = matches.subcommand_matches("recover") {
            let mut list = matches
                .value_of("file")
                .map_or_else(Vec::new, read_fail_file);
            if let Some(fps) = matches.values_of("args") {
                for fp in fps {
                    list.push((fp.to_owned(), "".to_owned()))
                }
            }
            for (name, _) in list {
                let mut recover_req = RecoverFailPointRequest::default();
                recover_req.set_name(name);
                let option = CallOption::default().timeout(Duration::from_secs(10));
                client.recover_fail_point_opt(&recover_req, option).unwrap();
            }
        } else if matches.is_present("list") {
            let list_req = ListFailPointsRequest::default();
            let option = CallOption::default().timeout(Duration::from_secs(10));
            let resp = client.list_fail_points_opt(&list_req, option).unwrap();
            v1!("{:?}", resp.get_entries());
        }
    } else if matches.subcommand_matches("store").is_some() {
        debug_executor.dump_store_info();
    } else if matches.subcommand_matches("cluster").is_some() {
        debug_executor.dump_cluster_info();
    } else {
        let _ = app.print_help();
    }
}

fn gen_random_bytes(len: usize) -> Vec<u8> {
    (0..len).map(|_| rand::random::<u8>()).collect()
}

fn from_hex(key: &str) -> Result<Vec<u8>, hex::FromHexError> {
    if key.starts_with("0x") || key.starts_with("0X") {
        return hex::decode(&key[2..]);
    }
    hex::decode(key)
}

fn convert_gbmb(mut bytes: u64) -> String {
    const GB: u64 = 1024 * 1024 * 1024;
    const MB: u64 = 1024 * 1024;
    if bytes < MB {
        return format!("{} B", bytes);
    }
    let mb = if bytes % GB == 0 {
        String::from("")
    } else {
        format!("{:.3} MB", (bytes % GB) as f64 / MB as f64)
    };
    bytes /= GB;
    let gb = if bytes == 0 {
        String::from("")
    } else {
        format!("{} GB ", bytes)
    };
    format!("{}{}", gb, mb)
}

fn new_security_mgr(matches: &ArgMatches<'_>) -> Arc<SecurityManager> {
    let ca_path = matches.value_of("ca_path");
    let cert_path = matches.value_of("cert_path");
    let key_path = matches.value_of("key_path");

    let mut cfg = SecurityConfig::default();
    if ca_path.is_none() && cert_path.is_none() && key_path.is_none() {
        return Arc::new(SecurityManager::new(&cfg).unwrap());
    }

    if ca_path.is_some() || cert_path.is_some() || key_path.is_some() {
        if ca_path.is_none() || cert_path.is_none() || key_path.is_none() {
            panic!("CA certificate and private key should all be set.");
        }
        cfg.ca_path = ca_path.unwrap().to_owned();
        cfg.cert_path = cert_path.unwrap().to_owned();
        cfg.key_path = key_path.unwrap().to_owned();
    }

    Arc::new(SecurityManager::new(&cfg).expect("failed to initialize security manager"))
}

fn dump_snap_meta_file(path: &str) {
    let content =
        fs::read(path).unwrap_or_else(|e| panic!("read meta file {} failed, error {:?}", path, e));

    let mut meta = SnapshotMeta::default();
    meta.merge_from_bytes(&content)
        .unwrap_or_else(|e| panic!("parse from bytes error {:?}", e));
    for cf_file in meta.get_cf_files() {
        v1!(
            "cf {}, size {}, checksum: {}",
            cf_file.cf,
            cf_file.size,
            cf_file.checksum
        );
    }
}

fn get_pd_rpc_client(pd: &str, mgr: Arc<SecurityManager>) -> RpcClient {
    let mut cfg = PdConfig::default();
    cfg.endpoints.push(pd.to_owned());
    cfg.validate().unwrap();
    RpcClient::new(&cfg, mgr).unwrap_or_else(|e| perror_and_exit("RpcClient::new", e))
}

fn split_region(pd_client: &RpcClient, mgr: Arc<SecurityManager>, region_id: u64, key: Vec<u8>) {
    let region = pd_client
        .get_region_by_id(region_id)
        .wait()
        .expect("get_region_by_id should success")
        .expect("must have the region");

    let leader = pd_client
        .get_region_info(region.get_start_key())
        .expect("get_region_info should success")
        .leader
        .expect("region must have leader");

    let store = pd_client
        .get_store(leader.get_store_id())
        .expect("get_store should success");

    let tikv_client = {
        let cb = ChannelBuilder::new(Arc::new(Environment::new(1)));
        let channel = mgr.connect(cb, store.get_address());
        TikvClient::new(channel)
    };

    let mut req = SplitRegionRequest::default();
    req.mut_context().set_region_id(region_id);
    req.mut_context()
        .set_region_epoch(region.get_region_epoch().clone());
    req.set_split_key(key);

    let resp = tikv_client
        .split_region(&req)
        .expect("split_region should success");
    if resp.has_region_error() {
        ve1!("split_region internal error: {:?}", resp.get_region_error());
        return;
    }

    v1!(
        "split region {} success, left: {}, right: {}",
        region_id,
        resp.get_left().get_id(),
        resp.get_right().get_id(),
    );
}

fn compact_whole_cluster(
    pd_client: &RpcClient,
    cfg: &TiKvConfig,
    mgr: Arc<SecurityManager>,
    db_type: DBType,
    cfs: Vec<&str>,
    from: Option<Vec<u8>>,
    to: Option<Vec<u8>>,
    threads: u32,
    bottommost: BottommostLevelCompaction,
) {
    let stores = pd_client
        .get_all_stores(true) // Exclude tombstone stores.
        .unwrap_or_else(|e| perror_and_exit("Get all cluster stores from PD failed", e));

    let mut handles = Vec::new();
    for s in stores {
        let cfg = cfg.clone();
        let mgr = Arc::clone(&mgr);
        let addr = s.address.clone();
        let (from, to) = (from.clone(), to.clone());
        let cfs: Vec<String> = cfs.iter().map(|cf| (*cf).to_string()).collect();
        let h = thread::spawn(move || {
            let debug_executor = new_debug_executor(None, None, false, Some(&addr), &cfg, mgr);
            for cf in cfs {
                debug_executor.compact(
                    Some(&addr),
                    db_type,
                    cf.as_str(),
                    from.clone(),
                    to.clone(),
                    threads,
                    bottommost,
                );
            }
        });
        handles.push(h);
    }

    for h in handles {
        h.join().unwrap();
    }
}

fn read_fail_file(path: &str) -> Vec<(String, String)> {
    let f = File::open(path).unwrap();
    let f = BufReader::new(f);

    let mut list = vec![];
    for line in f.lines() {
        let line = line.unwrap();
        let mut parts = line.split('=');
        list.push((
            parts.next().unwrap().to_owned(),
            parts.next().unwrap_or("").to_owned(),
        ))
    }
    list
}

fn run_ldb_command(cmd: &ArgMatches<'_>, cfg: &TiKvConfig) {
    let mut args: Vec<String> = match cmd.values_of("") {
        Some(v) => v.map(ToOwned::to_owned).collect(),
        None => Vec::new(),
    };
    args.insert(0, "ldb".to_owned());
    let key_manager = DataKeyManager::from_config(&cfg.security.encryption, &cfg.storage.data_dir)
        .unwrap()
        .map(|key_manager| Arc::new(key_manager));
    let env = get_env(key_manager, None).unwrap();
    let mut opts = cfg.rocksdb.build_opt();
    opts.set_env(env);

    engine::rocks::run_ldb_tool(&args, &opts);
}

#[cfg(test)]
mod tests {
    use super::*;

    #[test]
    fn test_from_hex() {
        let result = vec![0x74];
        assert_eq!(from_hex("74").unwrap(), result);
        assert_eq!(from_hex("0x74").unwrap(), result);
        assert_eq!(from_hex("0X74").unwrap(), result);
    }

    #[test]
    fn test_gen_random_bytes() {
        assert_eq!(gen_random_bytes(8).len(), 8);
        assert_eq!(gen_random_bytes(0).len(), 0);
    }
}<|MERGE_RESOLUTION|>--- conflicted
+++ resolved
@@ -23,14 +23,9 @@
 use grpcio::{CallOption, ChannelBuilder, Environment};
 use protobuf::Message;
 
-<<<<<<< HEAD
-use encryption::DataKeyManager;
-=======
 use encryption::{
     encryption_method_from_db_encryption_method, DataKeyManager, DecrypterReader, Iv,
 };
-use engine::rocks;
->>>>>>> 3c667df0
 use engine::Engines;
 use engine_rocks::encryption::get_env;
 use engine_traits::{EncryptionKeyManager, ALL_CFS, CF_DEFAULT, CF_LOCK, CF_WRITE};
@@ -80,14 +75,10 @@
             kv_db_opts.set_env(env.clone());
             kv_db_opts.set_paranoid_checks(!skip_paranoid_checks);
             let kv_cfs_opts = cfg.rocksdb.build_cf_opts(&cache);
-<<<<<<< HEAD
+            let kv_path = PathBuf::from(kv_path).canonicalize().unwrap();
+            let kv_path = kv_path.to_str().unwrap();
             let kv_db =
                 engine_rocks::raw_util::new_engine_opt(kv_path, kv_db_opts, kv_cfs_opts).unwrap();
-=======
-            let kv_path = PathBuf::from(kv_path).canonicalize().unwrap();
-            let kv_path = kv_path.to_str().unwrap();
-            let kv_db = rocks::util::new_engine_opt(kv_path, kv_db_opts, kv_cfs_opts).unwrap();
->>>>>>> 3c667df0
 
             let mut raft_path = raft_db
                 .map(ToString::to_string)
