--- conflicted
+++ resolved
@@ -6,10 +6,9 @@
 extern crate tikv_util;
 
 #[macro_use]
-<<<<<<< HEAD
 mod setup;
+pub mod dump;
 mod server;
-
 mod proxy;
 
 fn proxy_version_info() -> String {
@@ -39,10 +38,4 @@
     }
 }
 
-pub use proxy::{print_proxy_version, run_proxy};
-=======
-pub mod setup;
-pub mod dump;
-pub mod server;
-pub mod signal_handler;
->>>>>>> afa7a80d
+pub use proxy::{print_proxy_version, run_proxy};