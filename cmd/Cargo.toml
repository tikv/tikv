[package]
name = "cmd"
version = "0.0.1"
license = "Apache-2.0"
edition = "2018"
publish = false
default-run = "tikv-server"

[features]
tcmalloc = ["tikv/tcmalloc"]
jemalloc = ["tikv/jemalloc"]
mimalloc = ["tikv/mimalloc"]
portable = ["tikv/portable"]
sse = ["tikv/sse"]
mem-profiling = ["tikv/mem-profiling"]
failpoints = ["tikv/failpoints"]
prost-codec = ["tikv/prost-codec", "backup/prost-codec"]
protobuf-codec = ["tikv/protobuf-codec", "backup/protobuf-codec"]

[lib]
name = "cmd"

[[bin]]
name = "tikv-server"

[[bin]]
name = "tikv-ctl"

[dependencies]
backup = { path = "../components/backup" }
chrono = "0.4"
clap = "2.32"
engine = { path = "../components/engine" }
fail = "0.3"
fs2 = "0.4"
futures = "0.1"
futures-cpupool = "0.1"
grpcio = { version = "0.5.0-alpha.5", features = [ "openssl-vendored" ], default-features = false }
hex = "0.3"
keys = { path = "../components/keys" }
txn_types = { path = "../components/txn_types" }
kvproto = { git = "https://github.com/pingcap/kvproto.git", default-features = false }
libc = "0.2"
log = { version = "0.4", features = ["max_level_trace", "release_max_level_debug"] }
nix = "0.11"
pd_client = { path = "../components/pd_client" }
protobuf = "2.8"
raft = { version = "0.6.0-alpha" , default-features = false }
rand = "0.7"
serde = "1.0"
serde_json = "1.0"
<<<<<<< HEAD
fail = "0.3"
grpcio = { version = "0.5.0-alpha.5", features = [ "openssl-vendored" ] }
raft = "0.6.0-alpha"
hex = "0.3"
vlog = "0.1.4"
kvproto = { git = "https://github.com/hicqu/kvproto.git", branch = "follower-read-with-applied" }
=======
slog = { version = "2.3", features = ["max_level_trace", "release_max_level_debug"] }
slog-global = { version = "0.1", git = "https://github.com/breeswish/slog-global.git", rev = "0e23a5baff302a9d7bccd85f8f31e43339c2f2c1" }
tikv = { path = "../", default-features = false }
>>>>>>> 7f17c967
tikv_util = { path = "../components/tikv_util" }
toml = "0.4"
url = "2"
vlog = "0.1.4"

[target.'cfg(unix)'.dependencies]
signal = "0.6"<|MERGE_RESOLUTION|>--- conflicted
+++ resolved
@@ -49,18 +49,9 @@
 rand = "0.7"
 serde = "1.0"
 serde_json = "1.0"
-<<<<<<< HEAD
-fail = "0.3"
-grpcio = { version = "0.5.0-alpha.5", features = [ "openssl-vendored" ] }
-raft = "0.6.0-alpha"
-hex = "0.3"
-vlog = "0.1.4"
-kvproto = { git = "https://github.com/hicqu/kvproto.git", branch = "follower-read-with-applied" }
-=======
 slog = { version = "2.3", features = ["max_level_trace", "release_max_level_debug"] }
 slog-global = { version = "0.1", git = "https://github.com/breeswish/slog-global.git", rev = "0e23a5baff302a9d7bccd85f8f31e43339c2f2c1" }
 tikv = { path = "../", default-features = false }
->>>>>>> 7f17c967
 tikv_util = { path = "../components/tikv_util" }
 toml = "0.4"
 url = "2"
