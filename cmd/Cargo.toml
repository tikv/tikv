[package]
name = "cmd"
version = "0.0.1"
license = "Apache-2.0"
edition = "2018"
publish = false
default-run = "tikv-server"

[features]
tcmalloc = ["tikv/tcmalloc"]
jemalloc = ["tikv/jemalloc"]
mimalloc = ["tikv/mimalloc"]
portable = ["tikv/portable"]
sse = ["tikv/sse"]
mem-profiling = ["tikv/mem-profiling"]
failpoints = ["tikv/failpoints"]
prost-codec = ["tikv/prost-codec", "backup/prost-codec"]
protobuf-codec = ["tikv/protobuf-codec", "backup/protobuf-codec"]

[lib]
name = "cmd"

[[bin]]
name = "tikv-server"

[[bin]]
name = "tikv-ctl"

[dependencies]
backup = { path = "../components/backup" }
chrono = "0.4"
clap = "2.32"
engine = { path = "../components/engine" }
fail = "0.3"
fs2 = "0.4"
futures = "0.1"
futures-cpupool = "0.1"
grpcio = { version = "0.5.0-alpha.5", features = [ "openssl-vendored" ], default-features = false }
hex = "0.3"
keys = { path = "../components/keys" }
<<<<<<< HEAD
kvproto = { git = "https://github.com/MyonKeminta/kvproto.git", default-features = false, branch = "misono/green-gc" }
=======
txn_types = { path = "../components/txn_types" }
kvproto = { git = "https://github.com/pingcap/kvproto.git", default-features = false }
>>>>>>> 4df619a9
libc = "0.2"
log = { version = "0.4", features = ["max_level_trace", "release_max_level_debug"] }
nix = "0.11"
pd_client = { path = "../components/pd_client" }
protobuf = "2.8"
raft = { version = "0.6.0-alpha" , default-features = false }
rand = "0.7"
serde = "1.0"
serde_json = "1.0"
slog = { version = "2.3", features = ["max_level_trace", "release_max_level_debug"] }
slog-global = { version = "0.1", git = "https://github.com/breeswish/slog-global.git", rev = "0e23a5baff302a9d7bccd85f8f31e43339c2f2c1" }
tikv = { path = "../", default-features = false }
tikv_util = { path = "../components/tikv_util" }
toml = "0.4"
url = "2"
vlog = "0.1.4"

[target.'cfg(unix)'.dependencies]
signal = "0.6"<|MERGE_RESOLUTION|>--- conflicted
+++ resolved
@@ -38,12 +38,8 @@
 grpcio = { version = "0.5.0-alpha.5", features = [ "openssl-vendored" ], default-features = false }
 hex = "0.3"
 keys = { path = "../components/keys" }
-<<<<<<< HEAD
+txn_types = { path = "../components/txn_types" }
 kvproto = { git = "https://github.com/MyonKeminta/kvproto.git", default-features = false, branch = "misono/green-gc" }
-=======
-txn_types = { path = "../components/txn_types" }
-kvproto = { git = "https://github.com/pingcap/kvproto.git", default-features = false }
->>>>>>> 4df619a9
 libc = "0.2"
 log = { version = "0.4", features = ["max_level_trace", "release_max_level_debug"] }
 nix = "0.11"
