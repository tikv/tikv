--- conflicted
+++ resolved
@@ -220,8 +220,6 @@
         process::exit(1)
     }
 
-<<<<<<< HEAD
-=======
     // Initialize the async-backtrace.
     #[cfg(feature = "trace-async-tasks")]
     {
@@ -242,7 +240,6 @@
     // Print OpenSSL FIPS mode status.
     fips::log_status();
 
->>>>>>> c40cdb76
     // Init memory related settings.
     config.memory.init();
 
