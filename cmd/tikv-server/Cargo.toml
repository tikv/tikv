[package]
name = "tikv-server"
version = "0.0.1"
license = "Apache-2.0"
edition = "2021"
publish = false

[features]
default = ["test-engine-kv-rocksdb", "test-engine-raft-raft-engine"]
trace-async-tasks = ["dep:tracing-active-tree", "dep:tracing-subscriber"]
trace-tablet-lifetime = ["tikv/trace-tablet-lifetime"]
tcmalloc = ["server/tcmalloc"]
jemalloc = ["server/jemalloc"]
mimalloc = ["server/mimalloc"]
portable = ["server/portable"]
sse = ["server/sse"]
mem-profiling = ["server/mem-profiling"]
memory-engine = ["server/memory-engine"]
failpoints = ["server/failpoints"]
openssl-vendored = ["tikv/openssl-vendored"]
test-engine-kv-rocksdb = [
  "server/test-engine-kv-rocksdb"
]
test-engine-raft-raft-engine = [
  "server/test-engine-raft-raft-engine"
]
test-engines-rocksdb = ["server/test-engines-rocksdb"]
test-engines-panic = ["server/test-engines-panic"]

nortcheck = ["server/nortcheck"]

pprof-fp = ["tikv/pprof-fp"]

[dependencies]
clap = { workspace = true }
crypto = { workspace = true }
serde_json = { version = "1.0", features = ["preserve_order"] }
server = { workspace = true }
tikv = { workspace = true }
tikv_util = { workspace = true }
toml = "0.5"
tracing-active-tree = { workspace = true, optional = true }
<<<<<<< HEAD
tracing-subscriber = { version = "0.3.19", default-features = false, features = [ "registry", "smallvec" ], optional = true }
=======
tracing-subscriber = { version = "0.3.20", default-features = false, features = [ "registry", "smallvec" ], optional = true }
>>>>>>> 3c52ecf3

[build-dependencies]
cc = "1.0"
time = { workspace = true }<|MERGE_RESOLUTION|>--- conflicted
+++ resolved
@@ -40,11 +40,7 @@
 tikv_util = { workspace = true }
 toml = "0.5"
 tracing-active-tree = { workspace = true, optional = true }
-<<<<<<< HEAD
-tracing-subscriber = { version = "0.3.19", default-features = false, features = [ "registry", "smallvec" ], optional = true }
-=======
 tracing-subscriber = { version = "0.3.20", default-features = false, features = [ "registry", "smallvec" ], optional = true }
->>>>>>> 3c52ecf3
 
 [build-dependencies]
 cc = "1.0"
