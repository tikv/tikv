--- conflicted
+++ resolved
@@ -2,6 +2,8 @@
 
 #[macro_use]
 extern crate clap;
+#[macro_use]
+extern crate log;
 
 use clap::{crate_authors, App, AppSettings, Arg, ArgMatches, SubCommand};
 use encryption_export::{
@@ -11,14 +13,10 @@
 use engine_rocks::encryption::get_env;
 use engine_rocks::raw_util::new_engine_opt;
 use engine_rocks::RocksEngine;
-<<<<<<< HEAD
 use engine_traits::{
-    EncryptionKeyManager, Engines, RaftEngine, ALL_CFS, CF_DEFAULT, CF_LOCK, CF_WRITE,
+    EncryptionKeyManager, Engines, Error as EngineError, RaftEngine, ALL_CFS, CF_DEFAULT, CF_LOCK,
+    CF_WRITE,
 };
-=======
-use engine_traits::{EncryptionKeyManager, Engines, Error as EngineError, RaftEngine};
-use engine_traits::{ALL_CFS, CF_DEFAULT, CF_LOCK, CF_WRITE};
->>>>>>> 363e92df
 use file_system::calc_crc32;
 use futures::{executor::block_on, future, stream, Stream, StreamExt, TryStreamExt};
 use grpcio::{CallOption, ChannelBuilder, Environment};
@@ -68,19 +66,19 @@
     process::exit(-1);
 }
 
-<<<<<<< HEAD
 fn init_ctl_logger(level: &str) {
     let mut cfg = TiKvConfig::default();
     cfg.log_level = slog::Level::from_str(level).unwrap();
     cfg.rocksdb.info_log_dir = "./ctl-engine-info-log".to_owned();
     cfg.raftdb.info_log_dir = "./ctl-engine-info-log".to_owned();
     initial_logger(&cfg);
-=======
+}
+
 fn handle_engine_error(err: EngineError) -> ! {
-    ve1!("error while open kvdb: {}", err);
+    error!("error while open kvdb: {}", err);
     if let EngineError::Engine(msg) = err {
         if msg.starts_with(LOCK_FILE_ERROR) {
-            ve1!(
+            error!(
                 "LOCK file conflict indicates TiKV process is running. \
                 Do NOT delete the LOCK file and force the command to run. \
                 Doing so could cause data corruption."
@@ -88,7 +86,6 @@
         }
     }
     process::exit(-1);
->>>>>>> 363e92df
 }
 
 fn new_debug_executor(
@@ -98,7 +95,6 @@
     host: Option<&str>,
     mgr: Arc<SecurityManager>,
 ) -> Box<dyn DebugExecutor> {
-<<<<<<< HEAD
     if let Some(remote) = host {
         return Box::new(new_debug_client(remote, mgr)) as Box<dyn DebugExecutor>;
     }
@@ -122,7 +118,10 @@
         .build_cf_opts(&cache, None, cfg.storage.enable_ttl);
     let kv_path = PathBuf::from(kv_path).canonicalize().unwrap();
     let kv_path = kv_path.to_str().unwrap();
-    let kv_db = new_engine_opt(kv_path, kv_db_opts, kv_cfs_opts).unwrap();
+    let kv_db = match new_engine_opt(kv_path, kv_db_opts, kv_cfs_opts) {
+        Ok(db) => db,
+        Err(e) => handle_engine_error(e),
+    };
     let mut kv_db = RocksEngine::from_db(Arc::new(kv_db));
     kv_db.set_shared_block_cache(shared_block_cache);
 
@@ -132,7 +131,10 @@
         raft_db_opts.set_env(env);
         let raft_db_cf_opts = cfg.raftdb.build_cf_opts(&cache);
         let raft_path = canonicalize_sub_path(data_dir, &cfg.raft_store.raftdb_path).unwrap();
-        let raft_db = new_engine_opt(&raft_path, raft_db_opts, raft_db_cf_opts).unwrap();
+        let raft_db = match new_engine_opt(&raft_path, raft_db_opts, raft_db_cf_opts) {
+            Ok(db) => db,
+            Err(e) => handle_engine_error(e),
+        };
         let mut raft_db = RocksEngine::from_db(Arc::new(raft_db));
         raft_db.set_shared_block_cache(shared_block_cache);
         let debugger = Debugger::new(Engines::new(kv_db, raft_db), cfg_controller);
@@ -143,70 +145,6 @@
         let raft_db = RaftLogEngine::new(config);
         let debugger = Debugger::new(Engines::new(kv_db, raft_db), cfg_controller);
         Box::new(debugger) as Box<dyn DebugExecutor>
-=======
-    match (host, db) {
-        (None, Some(kv_path)) => {
-            let key_manager =
-                data_key_manager_from_config(&cfg.security.encryption, &cfg.storage.data_dir)
-                    .unwrap()
-                    .map(Arc::new);
-            let cache = cfg.storage.block_cache.build_shared_cache();
-            let shared_block_cache = cache.is_some();
-            let env = get_env(key_manager, None).unwrap();
-
-            let mut kv_db_opts = cfg.rocksdb.build_opt();
-            kv_db_opts.set_env(env.clone());
-            kv_db_opts.set_paranoid_checks(!skip_paranoid_checks);
-            let kv_cfs_opts = cfg
-                .rocksdb
-                .build_cf_opts(&cache, None, cfg.storage.enable_ttl);
-            let kv_path = PathBuf::from(kv_path).canonicalize().unwrap();
-            let kv_path = kv_path.to_str().unwrap();
-            let kv_db =
-                match engine_rocks::raw_util::new_engine_opt(kv_path, kv_db_opts, kv_cfs_opts) {
-                    Ok(db) => db,
-                    Err(e) => handle_engine_error(e),
-                };
-            let mut kv_db = RocksEngine::from_db(Arc::new(kv_db));
-            kv_db.set_shared_block_cache(shared_block_cache);
-
-            let mut raft_path = raft_db
-                .map(ToString::to_string)
-                .unwrap_or_else(|| format!("{}/../raft", kv_path));
-            raft_path = PathBuf::from(raft_path)
-                .canonicalize()
-                .unwrap()
-                .to_str()
-                .map(ToString::to_string)
-                .unwrap();
-
-            let cfg_controller = ConfigController::default();
-            if !cfg.raft_engine.enable {
-                let mut raft_db_opts = cfg.raftdb.build_opt();
-                raft_db_opts.set_env(env);
-                let raft_db_cf_opts = cfg.raftdb.build_cf_opts(&cache);
-                let raft_db = match engine_rocks::raw_util::new_engine_opt(
-                    &raft_path,
-                    raft_db_opts,
-                    raft_db_cf_opts,
-                ) {
-                    Ok(db) => db,
-                    Err(e) => handle_engine_error(e),
-                };
-                let mut raft_db = RocksEngine::from_db(Arc::new(raft_db));
-                raft_db.set_shared_block_cache(shared_block_cache);
-                let debugger = Debugger::new(Engines::new(kv_db, raft_db), cfg_controller);
-                Box::new(debugger) as Box<dyn DebugExecutor>
-            } else {
-                let config = cfg.raft_engine.config();
-                let raft_db = RaftLogEngine::new(config);
-                let debugger = Debugger::new(Engines::new(kv_db, raft_db), cfg_controller);
-                Box::new(debugger) as Box<dyn DebugExecutor>
-            }
-        }
-        (Some(remote), None) => Box::new(new_debug_client(remote, mgr)) as Box<dyn DebugExecutor>,
-        _ => unreachable!(),
->>>>>>> 363e92df
     }
 }
 
