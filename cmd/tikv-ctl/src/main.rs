// Copyright 2016 TiKV Project Authors. Licensed under Apache-2.0.

#![feature(once_cell)]

#[macro_use]
extern crate log;

mod cmd;
mod executor;
mod fork_readonly_tikv;
mod util;

use std::{
    borrow::ToOwned,
    fs::{self, File, OpenOptions},
    io::{self, BufRead, BufReader, Read},
    path::Path,
    process, str,
    string::ToString,
    sync::Arc,
    thread,
    time::Duration,
    u64,
};

use collections::HashMap;
use encryption_export::{
    create_backend, data_key_manager_from_config, from_engine_encryption_method, DataKeyManager,
    DecrypterReader, Iv,
};
use engine_rocks::get_env;
use engine_traits::{EncryptionKeyManager, Peekable};
use file_system::calc_crc32;
use futures::{executor::block_on, future::try_join_all};
use gag::BufferRedirect;
use grpcio::{CallOption, ChannelBuilder, Environment};
use kvproto::{
    debugpb::{Db as DbType, *},
    encryptionpb::EncryptionMethod,
    kvrpcpb::SplitRegionRequest,
    raft_serverpb::{SnapshotMeta, StoreIdent},
    tikvpb::TikvClient,
};
use pd_client::{Config as PdConfig, PdClient, RpcClient};
use protobuf::Message;
use raft_engine::RecoveryMode;
use raft_log_engine::ManagedFileSystem;
use raftstore::store::util::build_key_range;
use regex::Regex;
use security::{SecurityConfig, SecurityManager};
use structopt::{clap::ErrorKind, StructOpt};
use tikv::{
    config::TikvConfig,
    server::{debug::BottommostLevelCompaction, KvEngineFactoryBuilder},
    storage::config::EngineType,
};
use tikv_util::{escape, run_and_wait_child_process, sys::thread::StdThreadBuildWrapper, unescape};
use txn_types::Key;

use crate::{cmd::*, executor::*, util::*};

fn main() {
    let opt = Opt::from_args();

    // Initialize logger.
    init_ctl_logger(&opt.log_level);

    // Initialize configuration and security manager.
    let cfg_path = opt.config.as_ref();
    let mut cfg = cfg_path.map_or_else(
        || {
            let mut cfg = TikvConfig::default();
            cfg.log.level = tikv_util::logger::get_level_by_string("warn")
                .unwrap()
                .into();
            cfg
        },
        |path| {
            let s = fs::read_to_string(path).unwrap();
            toml::from_str(&s).unwrap()
        },
    );
    let mgr = new_security_mgr(&opt);

    let cmd = match opt.cmd {
        Some(cmd) => cmd,
        None => {
            // Deal with arguments about key utils.
            if let Some(hex) = opt.hex_to_escaped.as_deref() {
                println!("{}", escape(&from_hex(hex).unwrap()));
            } else if let Some(escaped) = opt.escaped_to_hex.as_deref() {
                println!("{}", hex::encode_upper(unescape(escaped)));
            } else if let Some(encoded) = opt.decode.as_deref() {
                match Key::from_encoded(unescape(encoded)).into_raw() {
                    Ok(k) => println!("{}", escape(&k)),
                    Err(e) => println!("decode meets error: {}", e),
                };
            } else if let Some(decoded) = opt.encode.as_deref() {
                println!("{}", Key::from_raw(&unescape(decoded)));
            } else {
                Opt::clap().print_help().ok();
            }
            return;
        }
    };

    match cmd {
        Cmd::External(args) => {
            // Bypass the ldb and sst dump command to RocksDB.
            match args[0].as_str() {
                "ldb" => run_ldb_command(args, &cfg),
                "sst_dump" => run_sst_dump_command(args, &cfg),
                _ => Opt::clap().print_help().unwrap(),
            }
        }
        Cmd::RaftEngineCtl { args } => {
            let key_manager =
                data_key_manager_from_config(&cfg.security.encryption, &cfg.storage.data_dir)
                    .expect("data_key_manager_from_config should success");
            let file_system = Arc::new(ManagedFileSystem::new(
                key_manager.map(|m| Arc::new(m)),
                None,
            ));
            raft_engine_ctl::run_command(args, file_system);
        }
        Cmd::BadSsts { manifest, pd } => {
            let data_dir = opt.data_dir.as_deref();
            assert!(data_dir.is_some(), "--data-dir must be specified");
            let data_dir = data_dir.expect("--data-dir must be specified");
            let pd_client = get_pd_rpc_client(Some(pd), Arc::clone(&mgr));
            print_bad_ssts(data_dir, manifest.as_deref(), pd_client, &cfg);
        }
        Cmd::DumpSnapMeta { file } => {
            let path = file.as_ref();
            dump_snap_meta_file(path);
        }
        Cmd::DecryptFile { file, out_file } => {
            let message =
                "This action will expose sensitive data as plaintext on persistent storage";
            if !warning_prompt(message) {
                return;
            }
            let infile = &file;
            let outfile = &out_file;
            println!("infile: {}, outfile: {}", infile, outfile);

            let key_manager =
                match data_key_manager_from_config(&cfg.security.encryption, &cfg.storage.data_dir)
                    .expect("data_key_manager_from_config should success")
                {
                    Some(mgr) => mgr,
                    None => {
                        println!("Encryption is disabled");
                        println!("crc32: {}", calc_crc32(infile).unwrap());
                        return;
                    }
                };

            let infile1 = Path::new(infile).canonicalize().unwrap();
            let file_info = key_manager.get_file(infile1.to_str().unwrap()).unwrap();

            let mthd = from_engine_encryption_method(file_info.method);
            if mthd == EncryptionMethod::Plaintext {
                println!(
                    "{} is not encrypted, skip to decrypt it into {}",
                    infile, outfile
                );
                println!("crc32: {}", calc_crc32(infile).unwrap());
                return;
            }

            let mut outf = OpenOptions::new()
                .create(true)
                .truncate(true)
                .write(true)
                .open(outfile)
                .unwrap();

            let iv = Iv::from_slice(&file_info.iv).unwrap();
            let f = File::open(infile).unwrap();
            let mut reader = DecrypterReader::new(f, mthd, &file_info.key, iv).unwrap();

            io::copy(&mut reader, &mut outf).unwrap();
            println!("crc32: {}", calc_crc32(outfile).unwrap());
        }
        Cmd::EncryptionMeta { cmd: subcmd } => match subcmd {
            EncryptionMetaCmd::DumpKey { ids } => {
                let message = "This action will expose encryption key(s) as plaintext. Do not output the \
                    result in file on disk.";
                if !warning_prompt(message) {
                    return;
                }
                DataKeyManager::dump_key_dict(
                    create_backend(&cfg.security.encryption.master_key)
                        .expect("encryption-meta master key creation"),
                    &cfg.storage.data_dir,
                    ids,
                )
                .unwrap();
            }
            EncryptionMetaCmd::DumpFile { path } => {
                let path =
                    path.map(|path| fs::canonicalize(path).unwrap().to_str().unwrap().to_owned());
                DataKeyManager::dump_file_dict(&cfg.storage.data_dir, path.as_deref()).unwrap();
            }
        },
        Cmd::CleanupEncryptionMeta {} => {
            let key_manager =
                match data_key_manager_from_config(&cfg.security.encryption, &cfg.storage.data_dir)
                    .expect("data_key_manager_from_config should success")
                {
                    Some(mgr) => mgr,
                    None => {
                        println!("Encryption is disabled");
                        return;
                    }
                };
            key_manager.retain_encrypted_files(|fname| Path::new(fname).exists())
        }
        Cmd::CompactCluster {
            db,
            cf,
            from,
            to,
            threads,
            bottommost,
        } => {
            let pd_client = get_pd_rpc_client(opt.pd, Arc::clone(&mgr));
            let db_type = if db == "kv" { DbType::Kv } else { DbType::Raft };
            let cfs = cf.iter().map(|s| s.as_ref()).collect();
            let from_key = from.map(|k| unescape(&k));
            let to_key = to.map(|k| unescape(&k));
            let bottommost = BottommostLevelCompaction::from(Some(bottommost.as_ref()));
            compact_whole_cluster(
                &pd_client, &cfg, mgr, db_type, cfs, from_key, to_key, threads, bottommost,
            );
        }
        Cmd::SplitRegion {
            region: region_id,
            key,
        } => {
            let pd_client = get_pd_rpc_client(opt.pd, Arc::clone(&mgr));
            let key = unescape(&key);
            split_region(&pd_client, mgr, region_id, key);
        }
<<<<<<< HEAD
        Cmd::Flashback {
            version,
            regions,
            start,
            end,
        } => {
            let start_key = from_hex(&start).unwrap();
            let end_key = from_hex(&end).unwrap();
            let pd_client = get_pd_rpc_client(opt.pd, Arc::clone(&mgr));
            flashback_whole_cluster(
                &pd_client,
                &cfg,
                Arc::clone(&mgr),
                regions.unwrap_or_default(),
                version,
                start_key,
                end_key,
            );
=======
        Cmd::ShowClusterId { data_dir } => {
            if opt.config.is_none() {
                clap::Error {
                    message: String::from("(--config) must be specified"),
                    kind: ErrorKind::MissingRequiredArgument,
                    info: None,
                }
                .exit();
            }
            if data_dir.is_empty() {
                clap::Error {
                    message: String::from("(--data-dir) must be specified"),
                    kind: ErrorKind::MissingRequiredArgument,
                    info: None,
                }
                .exit();
            }
            cfg.storage.data_dir = data_dir;
            // Disable auto compactions and GCs to avoid modifications.
            cfg.rocksdb.defaultcf.disable_auto_compactions = true;
            cfg.rocksdb.writecf.disable_auto_compactions = true;
            cfg.rocksdb.lockcf.disable_auto_compactions = true;
            cfg.rocksdb.raftcf.disable_auto_compactions = true;
            cfg.raftdb.defaultcf.disable_auto_compactions = true;
            cfg.rocksdb.titan.disable_gc = true;
            match read_cluster_id(&cfg) {
                Ok(id) => {
                    println!("cluster-id: {}", id);
                    process::exit(0);
                }
                Err(e) => {
                    eprintln!("read cluster ID fail: {}", e);
                    process::exit(-1);
                }
            }
        }
        Cmd::ReuseReadonlyRemains {
            data_dir,
            agent_dir,
            snaps,
            rocksdb_files,
        } => {
            if opt.config.is_none() {
                clap::Error {
                    message: String::from("(--config) must be specified"),
                    kind: ErrorKind::MissingRequiredArgument,
                    info: None,
                }
                .exit();
            }
            if data_dir.is_empty() {
                clap::Error {
                    message: String::from("(--data-dir) must be specified"),
                    kind: ErrorKind::MissingRequiredArgument,
                    info: None,
                }
                .exit();
            }
            cfg.storage.data_dir = data_dir;
            if cfg.storage.engine == EngineType::RaftKv2 {
                clap::Error {
                    message: String::from("storage.engine can only be raftkv"),
                    kind: ErrorKind::InvalidValue,
                    info: None,
                }
                .exit();
            }
            if cfg.raft_engine.config().enable_log_recycle {
                clap::Error {
                    message: String::from("raft-engine.enable-log-recycle can only be false"),
                    kind: ErrorKind::InvalidValue,
                    info: None,
                }
                .exit();
            }
            if cfg.raft_engine.config().recovery_mode != RecoveryMode::TolerateTailCorruption {
                clap::Error {
                    message: String::from(
                        "raft-engine.recovery-mode can only be tolerate-tail-corruption",
                    ),
                    kind: ErrorKind::InvalidValue,
                    info: None,
                }
                .exit();
            }
            if snaps != fork_readonly_tikv::SYMLINK && snaps != fork_readonly_tikv::COPY {
                clap::Error {
                    message: String::from("(--snaps) can only be symlink or copy"),
                    kind: ErrorKind::InvalidValue,
                    info: None,
                }
                .exit();
            }
            if rocksdb_files != fork_readonly_tikv::SYMLINK
                && rocksdb_files != fork_readonly_tikv::COPY
            {
                clap::Error {
                    message: String::from("(--rocksdb_files) can only be symlink or copy"),
                    kind: ErrorKind::InvalidValue,
                    info: None,
                }
                .exit();
            }
            fork_readonly_tikv::run(&cfg, &agent_dir, &snaps, &rocksdb_files)
>>>>>>> e159200c
        }
        // Commands below requires either the data dir or the host.
        cmd => {
            let data_dir = opt.data_dir.as_deref();
            let host = opt.host.as_deref();

            if data_dir.is_none() && host.is_none() {
                clap::Error {
                    message: String::from("[host|data-dir] is not specified"),
                    kind: ErrorKind::MissingRequiredArgument,
                    info: None,
                }
                .exit();
            }

            cfg.rocksdb.paranoid_checks = Some(!opt.skip_paranoid_checks);
            let debug_executor = new_debug_executor(&cfg, data_dir, host, Arc::clone(&mgr));

            match cmd {
                Cmd::Print { cf, key } => {
                    let key = unescape(&key);
                    debug_executor.dump_value(&cf, key);
                }
                Cmd::Raft { cmd: subcmd } => match subcmd {
                    RaftCmd::Log {
                        region,
                        index,
                        key,
                        binary,
                    } => {
                        let (id, index) = if let Some(key) = key.as_deref() {
                            keys::decode_raft_log_key(&unescape(key)).unwrap()
                        } else {
                            let id = region.unwrap();
                            let index = index.unwrap();
                            (id, index)
                        };
                        debug_executor.dump_raft_log(id, index, binary);
                    }
                    RaftCmd::Region {
                        regions,
                        skip_tombstone,
                        start,
                        end,
                        limit,
                        ..
                    } => {
                        let start_key = from_hex(&start).unwrap();
                        let end_key = from_hex(&end).unwrap();
                        debug_executor.dump_region_info(
                            regions,
                            &start_key,
                            &end_key,
                            limit,
                            skip_tombstone,
                        );
                    }
                },
                Cmd::Size { region, cf } => {
                    let cfs = cf.iter().map(AsRef::as_ref).collect();
                    if let Some(id) = region {
                        debug_executor.dump_region_size(id, cfs);
                    } else {
                        debug_executor.dump_all_region_size(cfs);
                    }
                }
                Cmd::Scan {
                    from,
                    to,
                    limit,
                    show_cf,
                    start_ts,
                    commit_ts,
                } => {
                    let from = unescape(&from);
                    let to = to.map_or_else(Vec::new, |to| unescape(&to));
                    let limit = limit.unwrap_or(0);
                    if to.is_empty() && limit == 0 {
                        println!(r#"please pass "to" or "limit""#);
                        tikv_util::logger::exit_process_gracefully(-1);
                    }
                    let cfs = show_cf.iter().map(AsRef::as_ref).collect();
                    debug_executor.dump_mvccs_infos(from, to, limit, cfs, start_ts, commit_ts);
                }
                Cmd::RawScan {
                    from,
                    to,
                    limit,
                    cf,
                } => {
                    let from = unescape(&from);
                    let to = unescape(&to);
                    debug_executor.raw_scan(&from, &to, limit, &cf);
                }
                Cmd::Mvcc {
                    key,
                    show_cf,
                    start_ts,
                    commit_ts,
                } => {
                    let from = unescape(&key);
                    let cfs = show_cf.iter().map(AsRef::as_ref).collect();
                    debug_executor.dump_mvccs_infos(from, vec![], 0, cfs, start_ts, commit_ts);
                }
                Cmd::Diff {
                    region,
                    to_data_dir,
                    to_host,
                    to_config,
                    ..
                } => {
                    let to_data_dir = to_data_dir.as_deref();
                    let to_host = to_host.as_deref();
                    let to_config = to_config.map_or_else(TikvConfig::default, |path| {
                        let s = fs::read_to_string(path).unwrap();
                        toml::from_str(&s).unwrap()
                    });
                    debug_executor.diff_region(region, to_host, to_data_dir, &to_config, mgr);
                }
                Cmd::Compact {
                    region,
                    db,
                    cf,
                    from,
                    to,
                    threads,
                    bottommost,
                } => {
                    let db_type = if db == "kv" { DbType::Kv } else { DbType::Raft };
                    let from_key = from.map(|k| unescape(&k));
                    let to_key = to.map(|k| unescape(&k));
                    let bottommost = BottommostLevelCompaction::from(Some(bottommost.as_ref()));
                    if let Some(region) = region {
                        debug_executor
                            .compact_region(host, db_type, &cf, region, threads, bottommost);
                    } else {
                        debug_executor
                            .compact(host, db_type, &cf, from_key, to_key, threads, bottommost);
                    }
                }
                Cmd::Tombstone { regions, pd, force } => {
                    if let Some(pd_urls) = pd {
                        let cfg = PdConfig {
                            endpoints: pd_urls,
                            ..Default::default()
                        };
                        if let Err(e) = cfg.validate() {
                            panic!("invalid pd configuration: {:?}", e);
                        }
                        debug_executor.set_region_tombstone_after_remove_peer(mgr, &cfg, regions);
                    } else {
                        assert!(force);
                        debug_executor.set_region_tombstone_force(regions);
                    }
                }
                Cmd::RecoverMvcc {
                    read_only,
                    all,
                    threads,
                    regions,
                    pd: pd_urls,
                } => {
                    if all {
                        let threads = threads.unwrap();
                        if threads == 0 {
                            panic!("Number of threads can't be 0");
                        }
                        println!(
                            "Recover all, threads: {}, read_only: {}",
                            threads, read_only
                        );
                        debug_executor.recover_mvcc_all(threads, read_only);
                    } else {
                        let mut cfg = PdConfig::default();
                        println!(
                            "Recover regions: {:?}, pd: {:?}, read_only: {}",
                            regions, pd_urls, read_only
                        );
                        cfg.endpoints = pd_urls;
                        if let Err(e) = cfg.validate() {
                            panic!("invalid pd configuration: {:?}", e);
                        }
                        debug_executor.recover_regions_mvcc(mgr, &cfg, regions, read_only);
                    }
                }
                Cmd::UnsafeRecover { cmd: subcmd } => match subcmd {
                    UnsafeRecoverCmd::RemoveFailStores {
                        stores,
                        regions,
                        promote_learner,
                        ..
                    } => {
                        debug_executor.remove_fail_stores(stores, regions, promote_learner);
                    }
                    UnsafeRecoverCmd::DropUnappliedRaftlog { regions, .. } => {
                        debug_executor.drop_unapplied_raftlog(regions);
                    }
                },
                Cmd::RecreateRegion {
                    pd,
                    region: region_id,
                } => {
                    let pd_cfg = PdConfig {
                        endpoints: pd,
                        ..Default::default()
                    };
                    debug_executor.recreate_region(mgr, &pd_cfg, region_id);
                }
                Cmd::ConsistencyCheck { region } => {
                    debug_executor.check_region_consistency(region);
                }
                Cmd::BadRegions {} => {
                    debug_executor.print_bad_regions();
                }
                Cmd::ModifyTikvConfig {
                    config_name,
                    config_value,
                } => {
                    debug_executor.modify_tikv_config(&config_name, &config_value);
                }
                Cmd::Metrics { tag } => {
                    let tags = tag.iter().map(AsRef::as_ref).collect();
                    debug_executor.dump_metrics(tags)
                }
                Cmd::RegionProperties { region } => debug_executor.dump_region_properties(region),
                Cmd::RangeProperties { start, end } => {
                    let start_key = from_hex(&start).unwrap();
                    let end_key = from_hex(&end).unwrap();
                    debug_executor.dump_range_properties(start_key, end_key);
                }
                Cmd::Fail { cmd: subcmd } => {
                    if host.is_none() {
                        println!("command fail requires host");
                        tikv_util::logger::exit_process_gracefully(-1);
                    }
                    let client = new_debug_client(host.unwrap(), mgr);
                    match subcmd {
                        FailCmd::Inject { args, file } => {
                            let mut list = file.as_deref().map_or_else(Vec::new, read_fail_file);
                            for pair in args {
                                let mut parts = pair.split('=');
                                list.push((
                                    parts.next().unwrap().to_owned(),
                                    parts.next().unwrap_or("").to_owned(),
                                ))
                            }
                            for (name, actions) in list {
                                if actions.is_empty() {
                                    println!("No action for fail point {}", name);
                                    continue;
                                }
                                let mut inject_req = InjectFailPointRequest::default();
                                inject_req.set_name(name);
                                inject_req.set_actions(actions);

                                let option = CallOption::default().timeout(Duration::from_secs(10));
                                client.inject_fail_point_opt(&inject_req, option).unwrap();
                            }
                        }
                        FailCmd::Recover { args, file } => {
                            let mut list = file.as_deref().map_or_else(Vec::new, read_fail_file);
                            for fp in args {
                                list.push((fp.to_owned(), "".to_owned()))
                            }
                            for (name, _) in list {
                                let mut recover_req = RecoverFailPointRequest::default();
                                recover_req.set_name(name);
                                let option = CallOption::default().timeout(Duration::from_secs(10));
                                client.recover_fail_point_opt(&recover_req, option).unwrap();
                            }
                        }
                        FailCmd::List {} => {
                            let list_req = ListFailPointsRequest::default();
                            let option = CallOption::default().timeout(Duration::from_secs(10));
                            let resp = client.list_fail_points_opt(&list_req, option).unwrap();
                            println!("{:?}", resp.get_entries());
                        }
                    }
                }
                Cmd::Store {} => {
                    debug_executor.dump_store_info();
                }
                Cmd::Cluster {} => {
                    debug_executor.dump_cluster_info();
                }
                Cmd::ResetToVersion { version } => debug_executor.reset_to_version(version),
                _ => {
                    unreachable!()
                }
            }
        }
    }
}

fn new_security_mgr(opt: &Opt) -> Arc<SecurityManager> {
    let ca_path = opt.ca_path.as_ref();
    let cert_path = opt.cert_path.as_ref();
    let key_path = opt.key_path.as_ref();

    let mut cfg = SecurityConfig::default();
    if ca_path.is_some() || cert_path.is_some() || key_path.is_some() {
        cfg.ca_path = ca_path
            .expect("CA path should be set when cert path or key path is set.")
            .to_owned();
        cfg.cert_path = cert_path
            .expect("cert path should be set when CA path or key path is set.")
            .to_owned();
        cfg.key_path = key_path
            .expect("key path should be set when cert path or CA path is set.")
            .to_owned();
    }

    Arc::new(SecurityManager::new(&cfg).expect("failed to initialize security manager"))
}

fn dump_snap_meta_file(path: &str) {
    let content =
        fs::read(path).unwrap_or_else(|e| panic!("read meta file {} failed, error {:?}", path, e));

    let mut meta = SnapshotMeta::default();
    meta.merge_from_bytes(&content)
        .unwrap_or_else(|e| panic!("parse from bytes error {:?}", e));
    for cf_file in meta.get_cf_files() {
        println!(
            "cf {}, size {}, checksum: {}",
            cf_file.cf, cf_file.size, cf_file.checksum
        );
    }
}

fn get_pd_rpc_client(pd: Option<String>, mgr: Arc<SecurityManager>) -> RpcClient {
    let pd = pd.unwrap_or_else(|| {
        clap::Error {
            message: String::from("--pd is required for this command"),
            kind: ErrorKind::MissingRequiredArgument,
            info: None,
        }
        .exit();
    });
    let cfg = PdConfig::new(vec![pd]);
    cfg.validate().unwrap();
    RpcClient::new(&cfg, None, mgr).unwrap_or_else(|e| perror_and_exit("RpcClient::new", e))
}

fn split_region(pd_client: &RpcClient, mgr: Arc<SecurityManager>, region_id: u64, key: Vec<u8>) {
    let region = block_on(pd_client.get_region_by_id(region_id))
        .expect("get_region_by_id should success")
        .expect("must have the region");

    let leader = pd_client
        .get_region_info(region.get_start_key())
        .expect("get_region_info should success")
        .leader
        .expect("region must have leader");

    let store = pd_client
        .get_store(leader.get_store_id())
        .expect("get_store should success");

    let tikv_client = {
        let cb = ChannelBuilder::new(Arc::new(Environment::new(1)));
        let channel = mgr.connect(cb, store.get_address());
        TikvClient::new(channel)
    };

    let mut req = SplitRegionRequest::default();
    req.mut_context().set_region_id(region_id);
    req.mut_context()
        .set_region_epoch(region.get_region_epoch().clone());
    req.set_split_key(key);

    let resp = tikv_client
        .split_region(&req)
        .expect("split_region should success");
    if resp.has_region_error() {
        println!("split_region internal error: {:?}", resp.get_region_error());
        return;
    }

    println!(
        "split region {} success, left: {}, right: {}",
        region_id,
        resp.get_left().get_id(),
        resp.get_right().get_id(),
    );
}

fn compact_whole_cluster(
    pd_client: &RpcClient,
    cfg: &TikvConfig,
    mgr: Arc<SecurityManager>,
    db_type: DbType,
    cfs: Vec<&str>,
    from: Option<Vec<u8>>,
    to: Option<Vec<u8>>,
    threads: u32,
    bottommost: BottommostLevelCompaction,
) {
    let stores = pd_client
        .get_all_stores(true) // Exclude tombstone stores.
        .unwrap_or_else(|e| perror_and_exit("Get all cluster stores from PD failed", e));

    let mut handles = Vec::new();
    for s in stores {
        let cfg = cfg.clone();
        let mgr = Arc::clone(&mgr);
        let addr = s.address.clone();
        let (from, to) = (from.clone(), to.clone());
        let cfs: Vec<String> = cfs.iter().map(|cf| cf.to_string()).collect();
        let h = thread::Builder::new()
            .name(format!("compact-{}", addr))
            .spawn_wrapper(move || {
                tikv_alloc::add_thread_memory_accessor();
                let debug_executor = new_debug_executor(&cfg, None, Some(&addr), mgr);
                for cf in cfs {
                    debug_executor.compact(
                        Some(&addr),
                        db_type,
                        cf.as_str(),
                        from.clone(),
                        to.clone(),
                        threads,
                        bottommost,
                    );
                }
                tikv_alloc::remove_thread_memory_accessor();
            })
            .unwrap();
        handles.push(h);
    }

    handles.into_iter().for_each(|h| h.join().unwrap());
}

pub const FLASHBACK_TIMEOUT: u64 = 1800; // 1800s

fn flashback_whole_cluster(
    pd_client: &RpcClient,
    cfg: &TikvConfig,
    mgr: Arc<SecurityManager>,
    region_ids: Vec<u64>,
    version: u64,
    start_key: Vec<u8>,
    end_key: Vec<u8>,
) {
    // Prepare flashback for all regions.
    let pd_client = pd_client.clone();
    let cfg = cfg.clone();

    let runtime = tokio::runtime::Builder::new_multi_thread()
        .thread_name("flashback")
        .enable_time()
        .build()
        .unwrap();

    block_on(runtime.spawn(async move {
        // Prepare all regions for flashback.
        let start_ts = pd_client.get_tso().await.unwrap();
        let mut stores_leader = load_leaders_to_each_store(&pd_client, start_key, end_key);
        // Need to retry if all regions are not finish prepare.
        loop {
            let mut futures = Vec::default();
            stores_leader
                .clone()
                .into_iter()
                .for_each(|(store_id, leaders)| {
                    let addr = pd_client.get_store(store_id).unwrap().address;
                    leaders
                        .into_iter()
                        .filter(|(_, region_id)| {
                            region_ids.is_empty() || region_ids.contains(region_id)
                        })
                        .for_each(|(key_range, region_id)| {
                            // Get key range from region.
                            let key_range = build_key_range(&key_range.0, &key_range.1, false);

                            let addr = addr.clone();
                            let cfg_inner = cfg.clone();
                            let mgr = Arc::clone(&mgr);
                            let f = async move {
                                let debug_executor =
                                    new_debug_executor(&cfg_inner, None, Some(&addr), mgr);
                                debug_executor.flashback_to_version(
                                    version,
                                    region_id,
                                    key_range,
                                    start_ts.into_inner(),
                                    0,
                                )
                            };
                            futures.push(f);
                        })
                });

            // Wait for finishing prepare flashback.
            match tokio::time::timeout(
                Duration::from_secs(FLASHBACK_TIMEOUT),
                try_join_all(futures),
            )
            .await
            {
                Ok(res) => {
                    if let Err(key_range) = res {
                        // Retry specific key range to prepare flashback.
                        let retry_stores_region = load_leaders_to_each_store(
                            &pd_client,
                            key_range.get_start_key().to_vec(),
                            key_range.get_end_key().to_vec(),
                        );
                        // Need to update `stores_leader` to replace stale key range.
                        for (store_id, leaders) in retry_stores_region {
                            let regions = stores_leader
                                .entry(store_id)
                                .or_insert_with(HashMap::default);
                            regions.extend(leaders);
                        }
                        continue;
                    }
                    break;
                }
                Err(e) => {
                    println!("prepare flashback timeout. err: {:?}", e);
                    return;
                }
            }
        }

        // Start flashback for all regions.
        let commit_ts = pd_client.get_tso().await.unwrap();
        loop {
            let mut futures = Vec::default();
            stores_leader
                .clone()
                .into_iter()
                .for_each(|(store_id, leaders)| {
                    let addr = pd_client.get_store(store_id).unwrap().address;
                    leaders
                        .into_iter()
                        .filter(|(_, region_id)| {
                            region_ids.is_empty() || region_ids.contains(region_id)
                        })
                        .for_each(|(key_range, region_id)| {
                            // Get key range from region.
                            let key_range = build_key_range(&key_range.0, &key_range.1, false);

                            let addr = addr.clone();
                            let cfg_inner = cfg.clone();
                            let mgr = Arc::clone(&mgr);
                            let f = async move {
                                let debug_executor =
                                    new_debug_executor(&cfg_inner, None, Some(&addr), mgr);
                                debug_executor.flashback_to_version(
                                    version,
                                    region_id,
                                    key_range,
                                    start_ts.into_inner(),
                                    commit_ts.into_inner(),
                                )
                            };
                            futures.push(f);
                        })
                });

            // Wait for finishing flashback to version.
            match tokio::time::timeout(
                Duration::from_secs(FLASHBACK_TIMEOUT),
                try_join_all(futures),
            )
            .await
            {
                Ok(res) => {
                    match res {
                        Ok(_) => break,
                        Err(_) => continue,
                    }
                }
                Err(e) => {
                    println!("finish flashback timeout. err: {:?}", e);
                    return;
                }
            }
        }
    }))
    .unwrap();

    println!("flashback all stores success");
}

fn load_leaders_to_each_store(
    pd_client: &RpcClient,
    start_key: Vec<u8>,
    end_key: Vec<u8>,
) -> HashMap<u64, HashMap<(Vec<u8>, Vec<u8>), u64>> {
    // Get all regions in the cluster.
    let res = pd_client.batch_load_regions(start_key, end_key);
    // Put all regions in right stores.
    let mut store_regions = HashMap::default();
    res.into_iter().for_each(|batch| {
        batch.into_iter().for_each(|r| {
            let store_id = r.get_leader().get_store_id();
            let regions = store_regions
                .entry(store_id)
                .or_insert_with(HashMap::default);
            let mut cur_region = r.get_region().clone();
            regions.insert(
                (cur_region.take_start_key(), cur_region.take_end_key()),
                cur_region.get_id(),
            );
        });
    });
    store_regions
}

fn read_fail_file(path: &str) -> Vec<(String, String)> {
    let f = File::open(path).unwrap();
    let f = BufReader::new(f);

    let mut list = vec![];
    for line in f.lines() {
        let line = line.unwrap();
        let mut parts = line.split('=');
        list.push((
            parts.next().unwrap().to_owned(),
            parts.next().unwrap_or("").to_owned(),
        ))
    }
    list
}

fn build_rocks_opts(cfg: &TikvConfig) -> engine_rocks::RocksDbOptions {
    let key_manager = data_key_manager_from_config(&cfg.security.encryption, &cfg.storage.data_dir)
        .unwrap()
        .map(Arc::new);
    let env = get_env(key_manager, None /* io_rate_limiter */).unwrap();
    let resource = cfg.rocksdb.build_resources(env);
    cfg.rocksdb.build_opt(&resource, cfg.storage.engine)
}

fn run_ldb_command(args: Vec<String>, cfg: &TikvConfig) {
    engine_rocks::raw::run_ldb_tool(&args, &build_rocks_opts(cfg));
}

fn run_sst_dump_command(args: Vec<String>, cfg: &TikvConfig) {
    engine_rocks::raw::run_sst_dump_tool(&args, &build_rocks_opts(cfg));
}

fn print_bad_ssts(data_dir: &str, manifest: Option<&str>, pd_client: RpcClient, cfg: &TikvConfig) {
    let db = &cfg.infer_kv_engine_path(Some(data_dir)).unwrap();
    println!(
        "\nstart to print bad ssts; data_dir:{}; db:{}",
        data_dir, db
    );

    let mut args = vec![
        "sst_dump".to_string(),
        "--output_hex".to_string(),
        "--command=verify".to_string(),
    ];
    args.push(format!("--file={}", db));

    let stderr = BufferRedirect::stderr().unwrap();
    let stdout = BufferRedirect::stdout().unwrap();
    let opts = build_rocks_opts(cfg);

    match run_and_wait_child_process(|| engine_rocks::raw::run_sst_dump_tool(&args, &opts)) {
        Ok(code) => {
            if code != 0 {
                flush_std_buffer_to_log(
                    &format!("failed to run {}", args.join(" ")),
                    stderr,
                    stdout,
                );
                tikv_util::logger::exit_process_gracefully(code);
            }
        }
        Err(e) => {
            flush_std_buffer_to_log(
                &format!("failed to run {} and get error:{}", args.join(" "), e),
                stderr,
                stdout,
            );
            panic!();
        }
    }

    drop(stdout);
    let mut stderr_buf = stderr.into_inner();
    let mut buffer = Vec::new();
    stderr_buf.read_to_end(&mut buffer).unwrap();
    let corruptions = unsafe { String::from_utf8_unchecked(buffer) };

    for line in corruptions.lines() {
        println!("--------------------------------------------------------");
        // The corruption format may like this:
        // ```text
        // /path/to/db/057155.sst is corrupted: Corruption: block checksum mismatch: expected 3754995957, got 708533950  in /path/to/db/057155.sst offset 3126049 size 22724
        // ```
        println!("corruption info:\n{}", line);

        let r = Regex::new(r"/\w*\.sst").unwrap();
        let sst_file_number = match r.captures(line) {
            None => {
                println!("skip bad line format");
                continue;
            }
            Some(parts) => {
                if let Some(part) = parts.get(0) {
                    Path::new(&part.as_str()[1..])
                        .file_stem()
                        .unwrap()
                        .to_str()
                        .unwrap()
                } else {
                    println!("skip bad line format");
                    continue;
                }
            }
        };
        let mut args1 = vec![
            "ldb".to_string(),
            "--hex".to_string(),
            "manifest_dump".to_string(),
        ];
        args1.push(format!("--db={}", db));
        args1.push(format!("--sst_file_number={}", sst_file_number));
        if let Some(manifest_path) = manifest {
            args1.push(format!("--manifest={}", manifest_path));
        }

        let stdout = BufferRedirect::stdout().unwrap();
        let stderr = BufferRedirect::stderr().unwrap();
        match run_and_wait_child_process(|| engine_rocks::raw::run_ldb_tool(&args1, &opts)).unwrap()
        {
            0 => {}
            status => {
                let mut err = String::new();
                let mut stderr_buf = stderr.into_inner();
                drop(stdout);
                stderr_buf.read_to_string(&mut err).unwrap();
                println!(
                    "ldb process return status code {}, failed to run {}:\n{}",
                    status,
                    args1.join(" "),
                    err
                );
                continue;
            }
        };

        let mut stdout_buf = stdout.into_inner();
        drop(stderr);
        let mut output = String::new();
        stdout_buf.read_to_string(&mut output).unwrap();

        println!("\nsst meta:");
        // The output may like this:
        // ```text
        // --------------- Column family "write"  (ID 2) --------------
        // 63:132906243[3555338 .. 3555338]['7A311B40EFCC2CB4C5911ECF3937D728DED26AE53FA5E61BE04F23F2BE54EACC73' seq:3555338, type:1 .. '7A313030302E25CD5F57252E' seq:3555338, type:1] at level 0
        // ```
        let column_r = Regex::new(r"--------------- (.*) --------------\n(.*)").unwrap();
        if let Some(m) = column_r.captures(&output) {
            println!(
                "{} for {}",
                m.get(2).unwrap().as_str(),
                m.get(1).unwrap().as_str()
            );
            let r = Regex::new(r".*\n\d+:\d+\[\d+ .. \d+\]\['(\w*)' seq:\d+, type:\d+ .. '(\w*)' seq:\d+, type:\d+\] at level \d+").unwrap();
            let matches = match r.captures(&output) {
                None => {
                    println!("sst start key format is not correct: {}", output);
                    continue;
                }
                Some(v) => v,
            };
            let start = from_hex(matches.get(1).unwrap().as_str()).unwrap();
            let end = from_hex(matches.get(2).unwrap().as_str()).unwrap();

            println!("start key:{:?}; end key:{:?}", &start, &end);

            if start.starts_with(&[keys::DATA_PREFIX]) {
                print_overlap_region_and_suggestions(
                    &pd_client,
                    &start[1..],
                    &end[1..],
                    db,
                    data_dir,
                    sst_file_number,
                );
            } else if start.starts_with(&[keys::LOCAL_PREFIX]) {
                println!(
                    "it isn't easy to handle local data, start key:{}",
                    log_wrappers::Value(&start)
                );

                // consider the case that include both meta and user data
                if end.starts_with(&[keys::DATA_PREFIX]) {
                    println!("WARNING: the range includes both meta and user data.");
                    print_overlap_region_and_suggestions(
                        &pd_client,
                        &[],
                        &end[1..],
                        db,
                        data_dir,
                        sst_file_number,
                    );
                }
            } else {
                println!("unexpected key {}", log_wrappers::Value(&start));
            }
        } else {
            // it is expected when the sst is output of a compaction and the sst isn't added
            // to manifest yet.
            println!(
                "sst {} is not found in manifest: {}",
                sst_file_number, output
            );
        }
    }
    println!("--------------------------------------------------------");
    println!("corruption analysis has completed");
}

fn print_overlap_region_and_suggestions(
    pd_client: &RpcClient,
    start: &[u8],
    end: &[u8],
    db: &str,
    data_dir: &str,
    sst_file_number: &str,
) {
    let mut key = start.to_vec();
    let mut regions_to_print = vec![];
    println!("\noverlap region:");
    loop {
        let region = match pd_client.get_region_info(&key) {
            Err(e) => {
                println!(
                    "can not get the region of key {}: {}",
                    log_wrappers::Value(start),
                    e
                );
                return;
            }
            Ok(r) => r,
        };
        regions_to_print.push(region.clone());
        println!("{:?}", region);
        if region.get_end_key() > end || region.get_end_key().is_empty() {
            break;
        }
        key = region.get_end_key().to_vec();
    }

    println!("\nrefer operations:");
    println!(
        "tikv-ctl ldb --db={} unsafe_remove_sst_file {}",
        db, sst_file_number
    );
    for region in regions_to_print {
        println!(
            "tikv-ctl --data-dir={} tombstone -r {} -p <endpoint>",
            data_dir, region.id
        );
    }
}

fn flush_std_buffer_to_log(
    msg: &str,
    mut err_buffer: BufferRedirect,
    mut out_buffer: BufferRedirect,
) {
    let mut err = String::new();
    let mut out = String::new();
    err_buffer.read_to_string(&mut err).unwrap();
    out_buffer.read_to_string(&mut out).unwrap();
    println!("{}, err redirect:{}, out redirect:{}", msg, err, out);
}

fn read_cluster_id(config: &TikvConfig) -> Result<u64, String> {
    let env = config
        .build_shared_rocks_env(None, None)
        .map_err(|e| format!("build_shared_rocks_env fail: {}", e))?;
    let cache = config
        .storage
        .block_cache
        .build_shared_cache(config.storage.engine);
    let kv_engine = KvEngineFactoryBuilder::new(env, config, cache)
        .build()
        .create_shared_db(&config.storage.data_dir)
        .map_err(|e| format!("create_shared_db fail: {}", e))?;
    let ident = kv_engine
        .get_msg::<StoreIdent>(keys::STORE_IDENT_KEY)
        .unwrap()
        .unwrap();
    Ok(ident.cluster_id)
}<|MERGE_RESOLUTION|>--- conflicted
+++ resolved
@@ -243,7 +243,111 @@
             let key = unescape(&key);
             split_region(&pd_client, mgr, region_id, key);
         }
-<<<<<<< HEAD
+        Cmd::ShowClusterId { data_dir } => {
+            if opt.config.is_none() {
+                clap::Error {
+                    message: String::from("(--config) must be specified"),
+                    kind: ErrorKind::MissingRequiredArgument,
+                    info: None,
+                }
+                .exit();
+            }
+            if data_dir.is_empty() {
+                clap::Error {
+                    message: String::from("(--data-dir) must be specified"),
+                    kind: ErrorKind::MissingRequiredArgument,
+                    info: None,
+                }
+                .exit();
+            }
+            cfg.storage.data_dir = data_dir;
+            // Disable auto compactions and GCs to avoid modifications.
+            cfg.rocksdb.defaultcf.disable_auto_compactions = true;
+            cfg.rocksdb.writecf.disable_auto_compactions = true;
+            cfg.rocksdb.lockcf.disable_auto_compactions = true;
+            cfg.rocksdb.raftcf.disable_auto_compactions = true;
+            cfg.raftdb.defaultcf.disable_auto_compactions = true;
+            cfg.rocksdb.titan.disable_gc = true;
+            match read_cluster_id(&cfg) {
+                Ok(id) => {
+                    println!("cluster-id: {}", id);
+                    process::exit(0);
+                }
+                Err(e) => {
+                    eprintln!("read cluster ID fail: {}", e);
+                    process::exit(-1);
+                }
+            }
+        }
+        Cmd::ReuseReadonlyRemains {
+            data_dir,
+            agent_dir,
+            snaps,
+            rocksdb_files,
+        } => {
+            if opt.config.is_none() {
+                clap::Error {
+                    message: String::from("(--config) must be specified"),
+                    kind: ErrorKind::MissingRequiredArgument,
+                    info: None,
+                }
+                .exit();
+            }
+            if data_dir.is_empty() {
+                clap::Error {
+                    message: String::from("(--data-dir) must be specified"),
+                    kind: ErrorKind::MissingRequiredArgument,
+                    info: None,
+                }
+                .exit();
+            }
+            cfg.storage.data_dir = data_dir;
+            if cfg.storage.engine == EngineType::RaftKv2 {
+                clap::Error {
+                    message: String::from("storage.engine can only be raftkv"),
+                    kind: ErrorKind::InvalidValue,
+                    info: None,
+                }
+                .exit();
+            }
+            if cfg.raft_engine.config().enable_log_recycle {
+                clap::Error {
+                    message: String::from("raft-engine.enable-log-recycle can only be false"),
+                    kind: ErrorKind::InvalidValue,
+                    info: None,
+                }
+                .exit();
+            }
+            if cfg.raft_engine.config().recovery_mode != RecoveryMode::TolerateTailCorruption {
+                clap::Error {
+                    message: String::from(
+                        "raft-engine.recovery-mode can only be tolerate-tail-corruption",
+                    ),
+                    kind: ErrorKind::InvalidValue,
+                    info: None,
+                }
+                .exit();
+            }
+            if snaps != fork_readonly_tikv::SYMLINK && snaps != fork_readonly_tikv::COPY {
+                clap::Error {
+                    message: String::from("(--snaps) can only be symlink or copy"),
+                    kind: ErrorKind::InvalidValue,
+                    info: None,
+                }
+                .exit();
+            }
+            if rocksdb_files != fork_readonly_tikv::SYMLINK
+                && rocksdb_files != fork_readonly_tikv::COPY
+            {
+                clap::Error {
+                    message: String::from("(--rocksdb_files) can only be symlink or copy"),
+                    kind: ErrorKind::InvalidValue,
+                    info: None,
+                }
+                .exit();
+            }
+            fork_readonly_tikv::run(&cfg, &agent_dir, &snaps, &rocksdb_files)
+        }
         Cmd::Flashback {
             version,
             regions,
@@ -262,112 +366,6 @@
                 start_key,
                 end_key,
             );
-=======
-        Cmd::ShowClusterId { data_dir } => {
-            if opt.config.is_none() {
-                clap::Error {
-                    message: String::from("(--config) must be specified"),
-                    kind: ErrorKind::MissingRequiredArgument,
-                    info: None,
-                }
-                .exit();
-            }
-            if data_dir.is_empty() {
-                clap::Error {
-                    message: String::from("(--data-dir) must be specified"),
-                    kind: ErrorKind::MissingRequiredArgument,
-                    info: None,
-                }
-                .exit();
-            }
-            cfg.storage.data_dir = data_dir;
-            // Disable auto compactions and GCs to avoid modifications.
-            cfg.rocksdb.defaultcf.disable_auto_compactions = true;
-            cfg.rocksdb.writecf.disable_auto_compactions = true;
-            cfg.rocksdb.lockcf.disable_auto_compactions = true;
-            cfg.rocksdb.raftcf.disable_auto_compactions = true;
-            cfg.raftdb.defaultcf.disable_auto_compactions = true;
-            cfg.rocksdb.titan.disable_gc = true;
-            match read_cluster_id(&cfg) {
-                Ok(id) => {
-                    println!("cluster-id: {}", id);
-                    process::exit(0);
-                }
-                Err(e) => {
-                    eprintln!("read cluster ID fail: {}", e);
-                    process::exit(-1);
-                }
-            }
-        }
-        Cmd::ReuseReadonlyRemains {
-            data_dir,
-            agent_dir,
-            snaps,
-            rocksdb_files,
-        } => {
-            if opt.config.is_none() {
-                clap::Error {
-                    message: String::from("(--config) must be specified"),
-                    kind: ErrorKind::MissingRequiredArgument,
-                    info: None,
-                }
-                .exit();
-            }
-            if data_dir.is_empty() {
-                clap::Error {
-                    message: String::from("(--data-dir) must be specified"),
-                    kind: ErrorKind::MissingRequiredArgument,
-                    info: None,
-                }
-                .exit();
-            }
-            cfg.storage.data_dir = data_dir;
-            if cfg.storage.engine == EngineType::RaftKv2 {
-                clap::Error {
-                    message: String::from("storage.engine can only be raftkv"),
-                    kind: ErrorKind::InvalidValue,
-                    info: None,
-                }
-                .exit();
-            }
-            if cfg.raft_engine.config().enable_log_recycle {
-                clap::Error {
-                    message: String::from("raft-engine.enable-log-recycle can only be false"),
-                    kind: ErrorKind::InvalidValue,
-                    info: None,
-                }
-                .exit();
-            }
-            if cfg.raft_engine.config().recovery_mode != RecoveryMode::TolerateTailCorruption {
-                clap::Error {
-                    message: String::from(
-                        "raft-engine.recovery-mode can only be tolerate-tail-corruption",
-                    ),
-                    kind: ErrorKind::InvalidValue,
-                    info: None,
-                }
-                .exit();
-            }
-            if snaps != fork_readonly_tikv::SYMLINK && snaps != fork_readonly_tikv::COPY {
-                clap::Error {
-                    message: String::from("(--snaps) can only be symlink or copy"),
-                    kind: ErrorKind::InvalidValue,
-                    info: None,
-                }
-                .exit();
-            }
-            if rocksdb_files != fork_readonly_tikv::SYMLINK
-                && rocksdb_files != fork_readonly_tikv::COPY
-            {
-                clap::Error {
-                    message: String::from("(--rocksdb_files) can only be symlink or copy"),
-                    kind: ErrorKind::InvalidValue,
-                    info: None,
-                }
-                .exit();
-            }
-            fork_readonly_tikv::run(&cfg, &agent_dir, &snaps, &rocksdb_files)
->>>>>>> e159200c
         }
         // Commands below requires either the data dir or the host.
         cmd => {
