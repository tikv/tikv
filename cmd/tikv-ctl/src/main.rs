// Copyright 2016 TiKV Project Authors. Licensed under Apache-2.0.
<<<<<<< HEAD
#![feature(once_cell)]

#[macro_use]
extern crate log;

use clap::{crate_authors, AppSettings};
use encryption_export::{
    create_backend, data_key_manager_from_config, encryption_method_from_db_encryption_method,
    DataKeyManager, DecrypterReader, Iv,
};
use engine_rocks::get_env;
use engine_rocks::raw_util::{db_exist, new_engine_opt};
use engine_rocks::RocksEngine;
use engine_traits::{
    EncryptionKeyManager, Engines, Error as EngineError, RaftEngine, ALL_CFS, CF_DEFAULT, CF_LOCK,
    CF_WRITE,
};
use file_system::calc_crc32;
use futures::{executor::block_on, future, stream, Stream, StreamExt, TryStreamExt};
use gag::BufferRedirect;
use grpcio::{CallOption, ChannelBuilder, Environment};
use kvproto::debugpb::{Db as DBType, *};
use kvproto::encryptionpb::EncryptionMethod;
use kvproto::kvrpcpb::{MvccInfo, SplitRegionRequest};
use kvproto::metapb::{Peer, Region};
use kvproto::raft_cmdpb::RaftCmdRequest;
use kvproto::raft_serverpb::{PeerState, SnapshotMeta};
use kvproto::tikvpb::TikvClient;
use pd_client::{Config as PdConfig, PdClient, RpcClient};
use protobuf::Message;
use raft::eraftpb::{ConfChange, ConfChangeV2, Entry, EntryType};
use raft_log_engine::RaftLogEngine;
use raftstore::store::INIT_EPOCH_CONF_VER;
use regex::Regex;
use security::{SecurityConfig, SecurityManager};
use serde_json::json;
use server::setup::initial_logger;
use std::borrow::ToOwned;
use std::cmp::Ordering;
use std::error::Error;
use std::fs::{self, File, OpenOptions};
use std::io::{self, BufRead, BufReader, Read};
use std::lazy::SyncLazy;
use std::path::{Path, PathBuf};
use std::pin::Pin;
use std::str::FromStr;
use std::string::ToString;
use std::sync::Arc;
use std::time::Duration;
use std::{process, str, thread, u64};
use structopt::StructOpt;
use tikv::config::{ConfigController, TiKvConfig};
use tikv::server::debug::{BottommostLevelCompaction, Debugger, RegionInfo};
use tikv_util::{escape, run_and_wait_child_process, unescape};
use txn_types::Key;

const METRICS_PROMETHEUS: &str = "prometheus";
const METRICS_ROCKSDB_KV: &str = "rocksdb_kv";
const METRICS_ROCKSDB_RAFT: &str = "rocksdb_raft";
const METRICS_JEMALLOC: &str = "jemalloc";

const LOCK_FILE_ERROR: &str = "IO error: While lock file";

type MvccInfoStream = Pin<Box<dyn Stream<Item = Result<(Vec<u8>, MvccInfo), String>>>>;

fn perror_and_exit<E: Error>(prefix: &str, e: E) -> ! {
    println!("{}: {}", prefix, e);
    process::exit(-1);
}

fn init_ctl_logger(level: &str) {
    let mut cfg = TiKvConfig::default();
    cfg.log_level = slog::Level::from_str(level).unwrap();
    cfg.rocksdb.info_log_dir = "./ctl-engine-info-log".to_owned();
    cfg.raftdb.info_log_dir = "./ctl-engine-info-log".to_owned();
    initial_logger(&cfg);
}

fn handle_engine_error(err: EngineError) -> ! {
    error!("error while open kvdb: {}", err);
    if let EngineError::Engine(msg) = err {
        if msg.starts_with(LOCK_FILE_ERROR) {
            error!(
                "LOCK file conflict indicates TiKV process is running. \
                Do NOT delete the LOCK file and force the command to run. \
                Doing so could cause data corruption."
            );
        }
    }
    process::exit(-1);
}

fn new_debug_executor(
    cfg: &TiKvConfig,
    data_dir: Option<&str>,
    skip_paranoid_checks: bool,
    host: Option<&str>,
    mgr: Arc<SecurityManager>,
) -> Box<dyn DebugExecutor> {
    if let Some(remote) = host {
        return Box::new(new_debug_client(remote, mgr)) as Box<dyn DebugExecutor>;
    }

    // TODO: perhaps we should allow user skip specifying data path.
    let data_dir = data_dir.unwrap();
    let kv_path = cfg.infer_kv_engine_path(Some(data_dir)).unwrap();

    let key_manager = data_key_manager_from_config(&cfg.security.encryption, &cfg.storage.data_dir)
        .unwrap()
        .map(Arc::new);

    let cache = cfg.storage.block_cache.build_shared_cache();
    let shared_block_cache = cache.is_some();
    let env = get_env(key_manager.clone(), None /*io_rate_limiter*/).unwrap();

    let mut kv_db_opts = cfg.rocksdb.build_opt();
    kv_db_opts.set_env(env.clone());
    kv_db_opts.set_paranoid_checks(!skip_paranoid_checks);
    let kv_cfs_opts = cfg
        .rocksdb
        .build_cf_opts(&cache, None, cfg.storage.api_version());
    let kv_path = PathBuf::from(kv_path).canonicalize().unwrap();
    let kv_path = kv_path.to_str().unwrap();
    let kv_db = match new_engine_opt(kv_path, kv_db_opts, kv_cfs_opts) {
        Ok(db) => db,
        Err(e) => handle_engine_error(e),
    };
    let mut kv_db = RocksEngine::from_db(Arc::new(kv_db));
    kv_db.set_shared_block_cache(shared_block_cache);

    let cfg_controller = ConfigController::default();
    if !cfg.raft_engine.enable {
        let mut raft_db_opts = cfg.raftdb.build_opt();
        raft_db_opts.set_env(env);
        let raft_db_cf_opts = cfg.raftdb.build_cf_opts(&cache);
        let raft_path = cfg.infer_raft_db_path(Some(data_dir)).unwrap();
        if !db_exist(&raft_path) {
            error!("raft db not exists: {}", raft_path);
            process::exit(-1);
        }
        let raft_db = match new_engine_opt(&raft_path, raft_db_opts, raft_db_cf_opts) {
            Ok(db) => db,
            Err(e) => handle_engine_error(e),
        };
        let mut raft_db = RocksEngine::from_db(Arc::new(raft_db));
        raft_db.set_shared_block_cache(shared_block_cache);
        let debugger = Debugger::new(Engines::new(kv_db, raft_db), cfg_controller);
        Box::new(debugger) as Box<dyn DebugExecutor>
    } else {
        let mut config = cfg.raft_engine.config();
        config.dir = cfg.infer_raft_engine_path(Some(data_dir)).unwrap();
        if !RaftLogEngine::exists(&config.dir) {
            error!("raft engine not exists: {}", config.dir);
            process::exit(-1);
        }
        let raft_db = RaftLogEngine::new(config, key_manager, None /*io_rate_limiter*/).unwrap();
        let debugger = Debugger::new(Engines::new(kv_db, raft_db), cfg_controller);
        Box::new(debugger) as Box<dyn DebugExecutor>
    }
}

fn new_debug_client(host: &str, mgr: Arc<SecurityManager>) -> DebugClient {
    let env = Arc::new(Environment::new(1));
    let cb = ChannelBuilder::new(env)
        .max_receive_message_len(1 << 30) // 1G.
        .max_send_message_len(1 << 30)
        .keepalive_time(Duration::from_secs(10))
        .keepalive_timeout(Duration::from_secs(3));

    let channel = mgr.connect(cb, host);
    DebugClient::new(channel)
}

trait DebugExecutor {
    fn dump_value(&self, cf: &str, key: Vec<u8>) {
        let value = self.get_value_by_key(cf, key);
        println!("value: {}", escape(&value));
    }

    fn dump_region_size(&self, region: u64, cfs: Vec<&str>) -> usize {
        let sizes = self.get_region_size(region, cfs);
        let mut total_size = 0;
        println!("region id: {}", region);
        for (cf, size) in sizes {
            println!("cf {} region size: {}", cf, convert_gbmb(size as u64));
            total_size += size;
        }
        total_size
    }

    fn dump_all_region_size(&self, cfs: Vec<&str>) {
        let regions = self.get_all_regions_in_store();
        let regions_number = regions.len();
        let mut total_size = 0;
        for region in regions {
            total_size += self.dump_region_size(region, cfs.clone());
        }
        println!("total region number: {}", regions_number);
        println!("total region size: {}", convert_gbmb(total_size as u64));
    }

    fn dump_region_info(&self, region_ids: Option<Vec<u64>>, skip_tombstone: bool) {
        let region_ids = region_ids.unwrap_or_else(|| self.get_all_regions_in_store());
        let mut region_objects = serde_json::map::Map::new();
        for region_id in region_ids {
            let r = self.get_region_info(region_id);
            if skip_tombstone {
                let region_state = r.region_local_state.as_ref();
                if region_state.map_or(false, |s| s.get_state() == PeerState::Tombstone) {
                    return;
                }
            }
            let region_object = json!({
                "region_id": region_id,
                "region_local_state": r.region_local_state.map(|s| {
                    let r = s.get_region();
                    let region_epoch = r.get_region_epoch();
                    let peers = r.get_peers();
                    json!({
                        "region": json!({
                            "id": r.get_id(),
                            "start_key": hex::encode_upper(r.get_start_key()),
                            "end_key": hex::encode_upper(r.get_end_key()),
                            "region_epoch": json!({
                                "conf_ver": region_epoch.get_conf_ver(),
                                "version": region_epoch.get_version()
                            }),
                            "peers": peers.iter().map(|p| json!({
                                "id": p.get_id(),
                                "store_id": p.get_store_id(),
                                "role": format!("{:?}", p.get_role()),
                            })).collect::<Vec<_>>(),
                        }),
                    })
                }),
                "raft_local_state": r.raft_local_state.map(|s| {
                    let hard_state = s.get_hard_state();
                    json!({
                        "hard_state": json!({
                            "term": hard_state.get_term(),
                            "vote": hard_state.get_vote(),
                            "commit": hard_state.get_commit(),
                        }),
                        "last_index": s.get_last_index(),
                    })
                }),
                "raft_apply_state": r.raft_apply_state.map(|s| {
                    let truncated_state = s.get_truncated_state();
                    json!({
                        "applied_index": s.get_applied_index(),
                        "commit_index": s.get_commit_index(),
                        "commit_term": s.get_commit_term(),
                        "truncated_state": json!({
                            "index": truncated_state.get_index(),
                            "term": truncated_state.get_term(),
                        })
                    })
                })
            });
            region_objects.insert(region_id.to_string(), region_object);
        }

        println!(
            "{}",
            serde_json::to_string_pretty(&json!({ "region_infos": region_objects })).unwrap()
        );
    }

    fn dump_raft_log(&self, region: u64, index: u64) {
        let idx_key = keys::raft_log_key(region, index);
        println!("idx_key: {}", escape(&idx_key));
        println!("region: {}", region);
        println!("log index: {}", index);

        let mut entry = self.get_raft_log(region, index);
        let data = entry.take_data();
        println!("entry {:?}", entry);
        println!("msg len: {}", data.len());

        if data.is_empty() {
            return;
        }

        match entry.get_entry_type() {
            EntryType::EntryNormal => {
                let mut msg = RaftCmdRequest::default();
                msg.merge_from_bytes(&data).unwrap();
                println!("Normal: {:#?}", msg);
            }
            EntryType::EntryConfChange => {
                let mut msg = ConfChange::new();
                msg.merge_from_bytes(&data).unwrap();
                let ctx = msg.take_context();
                println!("ConfChange: {:?}", msg);
                let mut cmd = RaftCmdRequest::default();
                cmd.merge_from_bytes(&ctx).unwrap();
                println!("ConfChange.RaftCmdRequest: {:#?}", cmd);
            }
            EntryType::EntryConfChangeV2 => {
                let mut msg = ConfChangeV2::new();
                msg.merge_from_bytes(&data).unwrap();
                let ctx = msg.take_context();
                println!("ConfChangeV2: {:?}", msg);
                let mut cmd = RaftCmdRequest::default();
                cmd.merge_from_bytes(&ctx).unwrap();
                println!("ConfChangeV2.RaftCmdRequest: {:#?}", cmd);
            }
        }
    }

    /// Dump mvcc infos for a given key range. The given `from` and `to` must
    /// be raw key with `z` prefix. Both `to` and `limit` are empty value means
    /// what we want is point query instead of range scan.
    fn dump_mvccs_infos(
        &self,
        from: Vec<u8>,
        to: Vec<u8>,
        mut limit: u64,
        cfs: Vec<&str>,
        start_ts: Option<u64>,
        commit_ts: Option<u64>,
    ) {
        if !from.starts_with(b"z") || (!to.is_empty() && !to.starts_with(b"z")) {
            println!("from and to should start with \"z\"");
            process::exit(-1);
        }
        if !to.is_empty() && to < from {
            println!("\"to\" must be greater than \"from\"");
            process::exit(-1);
        }

        let point_query = to.is_empty() && limit == 0;
        if point_query {
            limit = 1;
        }

        let scan_future =
            self.get_mvcc_infos(from.clone(), to, limit)
                .try_for_each(move |(key, mvcc)| {
                    if point_query && key != from {
                        println!("no mvcc infos for {}", escape(&from));
                        return future::err::<(), String>("no mvcc infos".to_owned());
                    }

                    println!("key: {}", escape(&key));
                    if cfs.contains(&CF_LOCK) && mvcc.has_lock() {
                        let lock_info = mvcc.get_lock();
                        if start_ts.map_or(true, |ts| lock_info.get_start_ts() == ts) {
                            println!("\tlock cf value: {:?}", lock_info);
                        }
                    }
                    if cfs.contains(&CF_DEFAULT) {
                        for value_info in mvcc.get_values() {
                            if commit_ts.map_or(true, |ts| value_info.get_start_ts() == ts) {
                                println!("\tdefault cf value: {:?}", value_info);
                            }
                        }
                    }
                    if cfs.contains(&CF_WRITE) {
                        for write_info in mvcc.get_writes() {
                            if start_ts.map_or(true, |ts| write_info.get_start_ts() == ts)
                                && commit_ts.map_or(true, |ts| write_info.get_commit_ts() == ts)
                            {
                                println!("\t write cf value: {:?}", write_info);
                            }
                        }
                    }
                    println!();
                    future::ok::<(), String>(())
                });
        if let Err(e) = block_on(scan_future) {
            println!("{}", e);
            process::exit(-1);
        }
    }

    fn raw_scan(&self, from_key: &[u8], to_key: &[u8], limit: usize, cf: &str) {
        if !ALL_CFS.contains(&cf) {
            eprintln!("CF \"{}\" doesn't exist.", cf);
            process::exit(-1);
        }
        if !to_key.is_empty() && from_key >= to_key {
            eprintln!(
                "to_key should be greater than from_key, but got from_key: \"{}\", to_key: \"{}\"",
                escape(from_key),
                escape(to_key)
            );
            process::exit(-1);
        }
        if limit == 0 {
            eprintln!("limit should be greater than 0");
            process::exit(-1);
        }

        self.raw_scan_impl(from_key, to_key, limit, cf);
    }

    fn diff_region(
        &self,
        region: u64,
        to_host: Option<&str>,
        to_data_dir: Option<&str>,
        to_config: &TiKvConfig,
        mgr: Arc<SecurityManager>,
    ) {
        let rhs_debug_executor = new_debug_executor(to_config, to_data_dir, false, to_host, mgr);

        let r1 = self.get_region_info(region);
        let r2 = rhs_debug_executor.get_region_info(region);
        println!("region id: {}", region);
        println!("db1 region state: {:?}", r1.region_local_state);
        println!("db2 region state: {:?}", r2.region_local_state);
        println!("db1 apply state: {:?}", r1.raft_apply_state);
        println!("db2 apply state: {:?}", r2.raft_apply_state);

        match (r1.region_local_state, r2.region_local_state) {
            (None, None) => {}
            (Some(_), None) | (None, Some(_)) => {
                println!("db1 and db2 don't have same region local_state");
            }
            (Some(region_local_1), Some(region_local_2)) => {
                let region1 = region_local_1.get_region();
                let region2 = region_local_2.get_region();
                if region1 != region2 {
                    println!("db1 and db2 have different region:");
                    println!("db1 region: {:?}", region1);
                    println!("db2 region: {:?}", region2);
                    return;
                }
                let start_key = keys::data_key(region1.get_start_key());
                let end_key = keys::data_key(region1.get_end_key());
                let mut mvcc_infos_1 = self.get_mvcc_infos(start_key.clone(), end_key.clone(), 0);
                let mut mvcc_infos_2 = rhs_debug_executor.get_mvcc_infos(start_key, end_key, 0);

                let mut has_diff = false;
                let mut key_counts = [0; 2];

                let mut take_item = |i: usize| -> Option<(Vec<u8>, MvccInfo)> {
                    let wait = match i {
                        1 => block_on(future::poll_fn(|cx| mvcc_infos_1.poll_next_unpin(cx))),
                        _ => block_on(future::poll_fn(|cx| mvcc_infos_2.poll_next_unpin(cx))),
                    };
                    match wait? {
                        Err(e) => {
                            println!("db{} scan data in region {} fail: {}", i, region, e);
                            process::exit(-1);
                        }
                        Ok(s) => Some(s),
                    }
                };

                let show_only = |i: usize, k: &[u8]| {
                    println!("only db{} has: {}", i, escape(k));
                };

                let (mut item1, mut item2) = (take_item(1), take_item(2));
                while item1.is_some() && item2.is_some() {
                    key_counts[0] += 1;
                    key_counts[1] += 1;
                    let t1 = item1.take().unwrap();
                    let t2 = item2.take().unwrap();
                    match t1.0.cmp(&t2.0) {
                        Ordering::Less => {
                            show_only(1, &t1.0);
                            has_diff = true;
                            item1 = take_item(1);
                            item2 = Some(t2);
                            key_counts[1] -= 1;
                        }
                        Ordering::Greater => {
                            show_only(2, &t2.0);
                            has_diff = true;
                            item1 = Some(t1);
                            item2 = take_item(2);
                            key_counts[0] -= 1;
                        }
                        _ => {
                            if t1.1 != t2.1 {
                                println!("diff mvcc on key: {}", escape(&t1.0));
                                has_diff = true;
                            }
                            item1 = take_item(1);
                            item2 = take_item(2);
                        }
                    }
                }
                let mut item = item1.map(|t| (1, t)).or_else(|| item2.map(|t| (2, t)));
                while let Some((i, (key, _))) = item.take() {
                    key_counts[i - 1] += 1;
                    show_only(i, &key);
                    has_diff = true;
                    item = take_item(i).map(|t| (i, t));
                }
                if !has_diff {
                    println!("db1 and db2 have same data in region: {}", region);
                }
                println!(
                    "db1 has {} keys, db2 has {} keys",
                    key_counts[0], key_counts[1]
                );
            }
        }
    }

    fn compact(
        &self,
        address: Option<&str>,
        db: DBType,
        cf: &str,
        from: Option<Vec<u8>>,
        to: Option<Vec<u8>>,
        threads: u32,
        bottommost: BottommostLevelCompaction,
    ) {
        let from = from.unwrap_or_default();
        let to = to.unwrap_or_default();
        self.do_compaction(db, cf, &from, &to, threads, bottommost);
        println!(
            "store:{:?} compact db:{:?} cf:{} range:[{:?}, {:?}) success!",
            address.unwrap_or("local"),
            db,
            cf,
            from,
            to
        );
    }

    fn compact_region(
        &self,
        address: Option<&str>,
        db: DBType,
        cf: &str,
        region_id: u64,
        threads: u32,
        bottommost: BottommostLevelCompaction,
    ) {
        let region_local = self.get_region_info(region_id).region_local_state.unwrap();
        let r = region_local.get_region();
        let from = keys::data_key(r.get_start_key());
        let to = keys::data_end_key(r.get_end_key());
        self.do_compaction(db, cf, &from, &to, threads, bottommost);
        println!(
            "store:{:?} compact_region db:{:?} cf:{} range:[{:?}, {:?}) success!",
            address.unwrap_or("local"),
            db,
            cf,
            from,
            to
        );
    }

    fn print_bad_regions(&self);

    fn set_region_tombstone_after_remove_peer(
        &self,
        mgr: Arc<SecurityManager>,
        cfg: &PdConfig,
        region_ids: Vec<u64>,
    ) {
        self.check_local_mode();
        let rpc_client =
            RpcClient::new(cfg, None, mgr).unwrap_or_else(|e| perror_and_exit("RpcClient::new", e));

        let regions = region_ids
            .into_iter()
            .map(|region_id| {
                if let Some(region) = block_on(rpc_client.get_region_by_id(region_id))
                    .unwrap_or_else(|e| perror_and_exit("Get region id from PD", e))
                {
                    return region;
                }
                println!("no such region in pd: {}", region_id);
                process::exit(-1);
            })
            .collect();
        self.set_region_tombstone(regions);
    }

    fn set_region_tombstone_force(&self, region_ids: Vec<u64>) {
        self.check_local_mode();
        self.set_region_tombstone_by_id(region_ids);
    }

    /// Recover the cluster when given `store_ids` are failed.
    fn remove_fail_stores(
        &self,
        store_ids: Vec<u64>,
        region_ids: Option<Vec<u64>>,
        promote_learner: bool,
    );

    fn drop_unapplied_raftlog(&self, region_ids: Option<Vec<u64>>);

    /// Recreate the region with metadata from pd, but alloc new id for it.
    fn recreate_region(&self, sec_mgr: Arc<SecurityManager>, pd_cfg: &PdConfig, region_id: u64);

    fn check_region_consistency(&self, _: u64);

    fn check_local_mode(&self);

    fn recover_regions_mvcc(
        &self,
        mgr: Arc<SecurityManager>,
        cfg: &PdConfig,
        region_ids: Vec<u64>,
        read_only: bool,
    ) {
        self.check_local_mode();
        let rpc_client =
            RpcClient::new(cfg, None, mgr).unwrap_or_else(|e| perror_and_exit("RpcClient::new", e));

        let regions = region_ids
            .into_iter()
            .map(|region_id| {
                if let Some(region) = block_on(rpc_client.get_region_by_id(region_id))
                    .unwrap_or_else(|e| perror_and_exit("Get region id from PD", e))
                {
                    return region;
                }
                println!("no such region in pd: {}", region_id);
                process::exit(-1);
            })
            .collect();
        self.recover_regions(regions, read_only);
    }

    fn recover_mvcc_all(&self, threads: usize, read_only: bool) {
        self.check_local_mode();
        self.recover_all(threads, read_only);
    }

    fn get_all_regions_in_store(&self) -> Vec<u64>;

    fn get_value_by_key(&self, cf: &str, key: Vec<u8>) -> Vec<u8>;

    fn get_region_size(&self, region: u64, cfs: Vec<&str>) -> Vec<(String, usize)>;

    fn get_region_info(&self, region: u64) -> RegionInfo;

    fn get_raft_log(&self, region: u64, index: u64) -> Entry;

    fn get_mvcc_infos(&self, from: Vec<u8>, to: Vec<u8>, limit: u64) -> MvccInfoStream;

    fn raw_scan_impl(&self, from_key: &[u8], end_key: &[u8], limit: usize, cf: &str);

    fn do_compaction(
        &self,
        db: DBType,
        cf: &str,
        from: &[u8],
        to: &[u8],
        threads: u32,
        bottommost: BottommostLevelCompaction,
    );

    fn set_region_tombstone(&self, regions: Vec<Region>);

    fn set_region_tombstone_by_id(&self, regions: Vec<u64>);

    fn recover_regions(&self, regions: Vec<Region>, read_only: bool);

    fn recover_all(&self, threads: usize, read_only: bool);

    fn modify_tikv_config(&self, config_name: &str, config_value: &str);

    fn dump_metrics(&self, tags: Vec<&str>);

    fn dump_region_properties(&self, region_id: u64);

    fn dump_range_properties(&self, start: Vec<u8>, end: Vec<u8>);

    fn dump_store_info(&self);

    fn dump_cluster_info(&self);

    fn reset_to_version(&self, version: u64);
}

impl DebugExecutor for DebugClient {
    fn check_local_mode(&self) {
        println!("This command is only for local mode");
        process::exit(-1);
    }

    fn get_all_regions_in_store(&self) -> Vec<u64> {
        DebugClient::get_all_regions_in_store(self, &GetAllRegionsInStoreRequest::default())
            .unwrap_or_else(|e| perror_and_exit("DebugClient::get_all_regions_in_store", e))
            .take_regions()
    }

    fn get_value_by_key(&self, cf: &str, key: Vec<u8>) -> Vec<u8> {
        let mut req = GetRequest::default();
        req.set_db(DBType::Kv);
        req.set_cf(cf.to_owned());
        req.set_key(key);
        self.get(&req)
            .unwrap_or_else(|e| perror_and_exit("DebugClient::get", e))
            .take_value()
    }

    fn get_region_size(&self, region: u64, cfs: Vec<&str>) -> Vec<(String, usize)> {
        let cfs = cfs.into_iter().map(ToOwned::to_owned).collect::<Vec<_>>();
        let mut req = RegionSizeRequest::default();
        req.set_cfs(cfs.into());
        req.set_region_id(region);
        self.region_size(&req)
            .unwrap_or_else(|e| perror_and_exit("DebugClient::region_size", e))
            .take_entries()
            .into_iter()
            .map(|mut entry| (entry.take_cf(), entry.get_size() as usize))
            .collect()
    }

    fn get_region_info(&self, region: u64) -> RegionInfo {
        let mut req = RegionInfoRequest::default();
        req.set_region_id(region);
        let mut resp = self
            .region_info(&req)
            .unwrap_or_else(|e| perror_and_exit("DebugClient::region_info", e));

        let mut region_info = RegionInfo::default();
        if resp.has_raft_local_state() {
            region_info.raft_local_state = Some(resp.take_raft_local_state());
        }
        if resp.has_raft_apply_state() {
            region_info.raft_apply_state = Some(resp.take_raft_apply_state());
        }
        if resp.has_region_local_state() {
            region_info.region_local_state = Some(resp.take_region_local_state());
        }
        region_info
    }

    fn get_raft_log(&self, region: u64, index: u64) -> Entry {
        let mut req = RaftLogRequest::default();
        req.set_region_id(region);
        req.set_log_index(index);
        self.raft_log(&req)
            .unwrap_or_else(|e| perror_and_exit("DebugClient::raft_log", e))
            .take_entry()
    }

    fn get_mvcc_infos(&self, from: Vec<u8>, to: Vec<u8>, limit: u64) -> MvccInfoStream {
        let mut req = ScanMvccRequest::default();
        req.set_from_key(from);
        req.set_to_key(to);
        req.set_limit(limit);
        Box::pin(
            self.scan_mvcc(&req)
                .unwrap()
                .map_err(|e| e.to_string())
                .map_ok(|mut resp| (resp.take_key(), resp.take_info())),
        )
    }

    fn raw_scan_impl(&self, _: &[u8], _: &[u8], _: usize, _: &str) {
        unimplemented!();
    }

    fn do_compaction(
        &self,
        db: DBType,
        cf: &str,
        from: &[u8],
        to: &[u8],
        threads: u32,
        bottommost: BottommostLevelCompaction,
    ) {
        let mut req = CompactRequest::default();
        req.set_db(db);
        req.set_cf(cf.to_owned());
        req.set_from_key(from.to_owned());
        req.set_to_key(to.to_owned());
        req.set_threads(threads);
        req.set_bottommost_level_compaction(bottommost.into());
        self.compact(&req)
            .unwrap_or_else(|e| perror_and_exit("DebugClient::compact", e));
    }

    fn dump_metrics(&self, tags: Vec<&str>) {
        let mut req = GetMetricsRequest::default();
        req.set_all(true);
        if tags.len() == 1 && tags[0] == METRICS_PROMETHEUS {
            req.set_all(false);
        }
        let mut resp = self
            .get_metrics(&req)
            .unwrap_or_else(|e| perror_and_exit("DebugClient::metrics", e));
        for tag in tags {
            println!("tag:{}", tag);
            let metrics = match tag {
                METRICS_ROCKSDB_KV => resp.take_rocksdb_kv(),
                METRICS_ROCKSDB_RAFT => resp.take_rocksdb_raft(),
                METRICS_JEMALLOC => resp.take_jemalloc(),
                METRICS_PROMETHEUS => resp.take_prometheus(),
                _ => String::from(
                    "unsupported tag, should be one of prometheus/jemalloc/rocksdb_raft/rocksdb_kv",
                ),
            };
            println!("{}", metrics);
        }
    }

    fn set_region_tombstone(&self, _: Vec<Region>) {
        unimplemented!("only available for local mode");
    }

    fn set_region_tombstone_by_id(&self, _: Vec<u64>) {
        unimplemented!("only available for local mode");
    }

    fn recover_regions(&self, _: Vec<Region>, _: bool) {
        unimplemented!("only available for local mode");
    }

    fn recover_all(&self, _: usize, _: bool) {
        unimplemented!("only available for local mode");
    }

    fn print_bad_regions(&self) {
        unimplemented!("only available for local mode");
    }

    fn remove_fail_stores(&self, _: Vec<u64>, _: Option<Vec<u64>>, _: bool) {
        unimplemented!("only available for local mode");
    }

    fn drop_unapplied_raftlog(&self, _: Option<Vec<u64>>) {
        unimplemented!("only available for local mode");
    }

    fn recreate_region(&self, _: Arc<SecurityManager>, _: &PdConfig, _: u64) {
        unimplemented!("only available for local mode");
    }

    fn check_region_consistency(&self, region_id: u64) {
        let mut req = RegionConsistencyCheckRequest::default();
        req.set_region_id(region_id);
        self.check_region_consistency(&req)
            .unwrap_or_else(|e| perror_and_exit("DebugClient::check_region_consistency", e));
        println!("success!");
    }

    fn modify_tikv_config(&self, config_name: &str, config_value: &str) {
        let mut req = ModifyTikvConfigRequest::default();
        req.set_config_name(config_name.to_owned());
        req.set_config_value(config_value.to_owned());
        self.modify_tikv_config(&req)
            .unwrap_or_else(|e| perror_and_exit("DebugClient::modify_tikv_config", e));
        println!("success");
    }

    fn dump_region_properties(&self, region_id: u64) {
        let mut req = GetRegionPropertiesRequest::default();
        req.set_region_id(region_id);
        let resp = self
            .get_region_properties(&req)
            .unwrap_or_else(|e| perror_and_exit("DebugClient::get_region_properties", e));
        for prop in resp.get_props() {
            println!("{}: {}", prop.get_name(), prop.get_value());
        }
    }

    fn dump_range_properties(&self, _: Vec<u8>, _: Vec<u8>) {
        unimplemented!("only available for local mode");
    }

    fn dump_store_info(&self) {
        let req = GetStoreInfoRequest::default();
        let resp = self
            .get_store_info(&req)
            .unwrap_or_else(|e| perror_and_exit("DebugClient::get_store_info", e));
        println!("store id: {}", resp.get_store_id());
        println!("api version: {:?}", resp.get_api_version())
    }

    fn dump_cluster_info(&self) {
        let req = GetClusterInfoRequest::default();
        let resp = self
            .get_cluster_info(&req)
            .unwrap_or_else(|e| perror_and_exit("DebugClient::get_cluster_info", e));
        println!("{}", resp.get_cluster_id())
    }

    fn reset_to_version(&self, version: u64) {
        let mut req = ResetToVersionRequest::default();
        req.set_ts(version);
        self.reset_to_version(&ResetToVersionRequest::default())
            .unwrap_or_else(|e| perror_and_exit("DebugClient::reset_to_version", e));
    }
}

impl<ER: RaftEngine> DebugExecutor for Debugger<ER> {
    fn check_local_mode(&self) {}

    fn get_all_regions_in_store(&self) -> Vec<u64> {
        self.get_all_regions_in_store()
            .unwrap_or_else(|e| perror_and_exit("Debugger::get_all_regions_in_store", e))
    }

    fn get_value_by_key(&self, cf: &str, key: Vec<u8>) -> Vec<u8> {
        self.get(DBType::Kv, cf, &key)
            .unwrap_or_else(|e| perror_and_exit("Debugger::get", e))
    }

    fn get_region_size(&self, region: u64, cfs: Vec<&str>) -> Vec<(String, usize)> {
        self.region_size(region, cfs)
            .unwrap_or_else(|e| perror_and_exit("Debugger::region_size", e))
            .into_iter()
            .map(|(cf, size)| (cf.to_owned(), size as usize))
            .collect()
    }

    fn get_region_info(&self, region: u64) -> RegionInfo {
        self.region_info(region)
            .unwrap_or_else(|e| perror_and_exit("Debugger::region_info", e))
    }

    fn get_raft_log(&self, region: u64, index: u64) -> Entry {
        self.raft_log(region, index)
            .unwrap_or_else(|e| perror_and_exit("Debugger::raft_log", e))
    }

    fn get_mvcc_infos(&self, from: Vec<u8>, to: Vec<u8>, limit: u64) -> MvccInfoStream {
        let iter = self
            .scan_mvcc(&from, &to, limit)
            .unwrap_or_else(|e| perror_and_exit("Debugger::scan_mvcc", e));
        let stream = stream::iter(iter).map_err(|e| e.to_string());
        Box::pin(stream)
    }

    fn raw_scan_impl(&self, from_key: &[u8], end_key: &[u8], limit: usize, cf: &str) {
        let res = self
            .raw_scan(from_key, end_key, limit, cf)
            .unwrap_or_else(|e| perror_and_exit("Debugger::raw_scan_impl", e));

        for (k, v) in &res {
            println!("key: \"{}\", value: \"{}\"", escape(k), escape(v));
        }
        println!();
        println!("Total scanned keys: {}", res.len());
    }

    fn do_compaction(
        &self,
        db: DBType,
        cf: &str,
        from: &[u8],
        to: &[u8],
        threads: u32,
        bottommost: BottommostLevelCompaction,
    ) {
        self.compact(db, cf, from, to, threads, bottommost)
            .unwrap_or_else(|e| perror_and_exit("Debugger::compact", e));
    }

    fn set_region_tombstone(&self, regions: Vec<Region>) {
        let ret = self
            .set_region_tombstone(regions)
            .unwrap_or_else(|e| perror_and_exit("Debugger::set_region_tombstone", e));
        if ret.is_empty() {
            println!("success!");
            return;
        }
        for (region_id, error) in ret {
            println!("region: {}, error: {}", region_id, error);
        }
    }

    fn set_region_tombstone_by_id(&self, region_ids: Vec<u64>) {
        let ret = self
            .set_region_tombstone_by_id(region_ids)
            .unwrap_or_else(|e| perror_and_exit("Debugger::set_region_tombstone_by_id", e));
        if ret.is_empty() {
            println!("success!");
            return;
        }
        for (region_id, error) in ret {
            println!("region: {}, error: {}", region_id, error);
        }
    }

    fn recover_regions(&self, regions: Vec<Region>, read_only: bool) {
        let ret = self
            .recover_regions(regions, read_only)
            .unwrap_or_else(|e| perror_and_exit("Debugger::recover regions", e));
        if ret.is_empty() {
            println!("success!");
            return;
        }
        for (region_id, error) in ret {
            println!("region: {}, error: {}", region_id, error);
        }
    }

    fn recover_all(&self, threads: usize, read_only: bool) {
        Debugger::recover_all(self, threads, read_only)
            .unwrap_or_else(|e| perror_and_exit("Debugger::recover all", e));
    }

    fn print_bad_regions(&self) {
        let bad_regions = self
            .bad_regions()
            .unwrap_or_else(|e| perror_and_exit("Debugger::bad_regions", e));
        if !bad_regions.is_empty() {
            for (region_id, error) in bad_regions {
                println!("{}: {}", region_id, error);
            }
            return;
        }
        println!("all regions are healthy")
    }

    fn remove_fail_stores(
        &self,
        store_ids: Vec<u64>,
        region_ids: Option<Vec<u64>>,
        promote_learner: bool,
    ) {
        println!("removing stores {:?} from configurations...", store_ids);
        self.remove_failed_stores(store_ids, region_ids, promote_learner)
            .unwrap_or_else(|e| perror_and_exit("Debugger::remove_fail_stores", e));
        println!("success");
    }

    fn drop_unapplied_raftlog(&self, region_ids: Option<Vec<u64>>) {
        println!("removing unapplied raftlog on region {:?} ...", region_ids);
        self.drop_unapplied_raftlog(region_ids)
            .unwrap_or_else(|e| perror_and_exit("Debugger::remove_fail_stores", e));
        println!("success");
    }

    fn recreate_region(&self, mgr: Arc<SecurityManager>, pd_cfg: &PdConfig, region_id: u64) {
        let rpc_client = RpcClient::new(pd_cfg, None, mgr)
            .unwrap_or_else(|e| perror_and_exit("RpcClient::new", e));

        let mut region = match block_on(rpc_client.get_region_by_id(region_id)) {
            Ok(Some(region)) => region,
            Ok(None) => {
                println!("no such region {} on PD", region_id);
                process::exit(-1)
            }
            Err(e) => perror_and_exit("RpcClient::get_region_by_id", e),
        };

        let new_region_id = rpc_client
            .alloc_id()
            .unwrap_or_else(|e| perror_and_exit("RpcClient::alloc_id", e));
        let new_peer_id = rpc_client
            .alloc_id()
            .unwrap_or_else(|e| perror_and_exit("RpcClient::alloc_id", e));

        let store_id = self.get_store_ident().expect("get store id").store_id;

        region.set_id(new_region_id);
        let old_version = region.get_region_epoch().get_version();
        region.mut_region_epoch().set_version(old_version + 1);
        region.mut_region_epoch().set_conf_ver(INIT_EPOCH_CONF_VER);

        region.peers.clear();
        let mut peer = Peer::default();
        peer.set_id(new_peer_id);
        peer.set_store_id(store_id);
        region.mut_peers().push(peer);

        println!(
            "initing empty region {} with peer_id {}...",
            new_region_id, new_peer_id
        );
        self.recreate_region(region)
            .unwrap_or_else(|e| perror_and_exit("Debugger::recreate_region", e));
        println!("success");
    }

    fn dump_metrics(&self, _tags: Vec<&str>) {
        unimplemented!("only available for online mode");
    }

    fn check_region_consistency(&self, _: u64) {
        println!("only support remote mode");
        process::exit(-1);
    }

    fn modify_tikv_config(&self, _: &str, _: &str) {
        println!("only support remote mode");
        process::exit(-1);
    }

    fn dump_region_properties(&self, region_id: u64) {
        let props = self
            .get_region_properties(region_id)
            .unwrap_or_else(|e| perror_and_exit("Debugger::get_region_properties", e));
        for (name, value) in props {
            println!("{}: {}", name, value);
        }
    }

    fn dump_range_properties(&self, start: Vec<u8>, end: Vec<u8>) {
        let props = self
            .get_range_properties(&start, &end)
            .unwrap_or_else(|e| perror_and_exit("Debugger::get_range_properties", e));
        for (name, value) in props {
            println!("{}: {}", name, value);
        }
    }

    fn dump_store_info(&self) {
        let store_ident_info = self.get_store_ident();
        if let Ok(ident) = store_ident_info {
            println!("store id: {}", ident.get_store_id());
            println!("api version: {:?}", ident.get_api_version());
        }
    }

    fn dump_cluster_info(&self) {
        let store_ident_info = self.get_store_ident();
        if let Ok(ident) = store_ident_info {
            println!("cluster id: {}", ident.get_cluster_id());
        }
    }

    fn reset_to_version(&self, version: u64) {
        Debugger::reset_to_version(self, version);
    }
}

fn warning_prompt(message: &str) -> bool {
    const EXPECTED: &str = "I consent";
    println!("{}", message);
    let input: String = promptly::prompt(format!(
        "Type \"{}\" to continue, anything else to exit",
        EXPECTED
    ))
    .unwrap();
    if input == EXPECTED {
        true
    } else {
        println!("exit.");
        false
    }
}

static VERSION_INFO: SyncLazy<String> = SyncLazy::new(|| {
    let build_timestamp = option_env!("TIKV_BUILD_TIME");
    tikv::tikv_version_info(build_timestamp)
});

const RAW_KEY_HINT: &str = "Raw key (generally starts with \"z\") in escaped form";

#[derive(StructOpt)]
#[structopt(
    name = "TiKV Control (tikv-ctl)",
    about = "A tool for interacting with TiKV deployments.",
    author = crate_authors!(),
    version = &**VERSION_INFO,
    long_version = &**VERSION_INFO,
    setting = AppSettings::DontCollapseArgsInUsage,
)]
struct Opt {
    #[structopt(long)]
    /// Set the address of pd
    pd: Option<String>,

    #[structopt(long, default_value = "info")]
    /// Set the log level
    log_level: String,

    #[structopt(long)]
    /// Set the remote host
    host: Option<String>,

    #[structopt(long)]
    /// Set the CA certificate path
    ca_path: Option<String>,

    #[structopt(long)]
    /// Set the certificate path
    cert_path: Option<String>,

    #[structopt(long)]
    /// Set the private key path
    key_path: Option<String>,

    #[structopt(long)]
    /// TiKV config path, by default it's <deploy-dir>/conf/tikv.toml
    config: Option<String>,

    #[structopt(long)]
    /// TiKV data-dir, check <deploy-dir>/scripts/run.sh to get it
    data_dir: Option<String>,

    #[structopt(long)]
    /// Skip paranoid checks when open rocksdb
    skip_paranoid_checks: bool,

    #[allow(dead_code)]
    #[structopt(
        long,
        validator = |_| Err("DEPRECATED!!! Use --data-dir and --config instead".to_owned()),
    )]
    /// Set the rocksdb path
    db: Option<String>,

    #[allow(dead_code)]
    #[structopt(
        long,
        validator = |_| Err("DEPRECATED!!! Use --data-dir and --config instead".to_owned()),
    )]
    /// Set the raft rocksdb path
    raftdb: Option<String>,

    #[structopt(conflicts_with = "escaped-to-hex", long = "to-escaped")]
    /// Convert a hex key to escaped key
    hex_to_escaped: Option<String>,

    #[structopt(conflicts_with = "hex-to-escaped", long = "to-hex")]
    /// Convert an escaped key to hex key
    escaped_to_hex: Option<String>,

    #[structopt(
        conflicts_with_all = &["hex-to-escaped", "escaped-to-hex"],
        long,
    )]
    /// Decode a key in escaped format
    decode: Option<String>,

    #[structopt(
        conflicts_with_all = &["hex-to-escaped", "escaped-to-hex"],
        long,
    )]
    /// Encode a key in escaped format
    encode: Option<String>,

    #[structopt(subcommand)]
    cmd: Option<Cmd>,
}

#[derive(StructOpt)]
enum Cmd {
    /// Print a raft log entry
    Raft {
        #[structopt(subcommand)]
        cmd: RaftCmd,
    },
    /// Print region size
    Size {
        #[structopt(short = "r")]
        /// Set the region id, if not specified, print all regions
        region: Option<u64>,

        #[structopt(
            short = "c",
            use_delimiter = true,
            require_delimiter = true,
            value_delimiter = ",",
            default_value = "default,write,lock"
        )]
        /// Set the cf name, if not specified, print all cf
        cf: Vec<String>,
    },
    /// Print the range db range
    Scan {
        #[structopt(
            short = "f",
            long,
            help = RAW_KEY_HINT,
        )]
        from: String,

        #[structopt(
            short = "t",
            long,
            help = RAW_KEY_HINT,
        )]
        to: Option<String>,

        #[structopt(long)]
        /// Set the scan limit
        limit: Option<u64>,

        #[structopt(long)]
        /// Set the scan start_ts as filter
        start_ts: Option<u64>,

        #[structopt(long)]
        /// Set the scan commit_ts as filter
        commit_ts: Option<u64>,

        #[structopt(
            long,
            use_delimiter = true,
            require_delimiter = true,
            value_delimiter = ",",
            default_value = CF_DEFAULT,
        )]
        /// Column family names, combined from default/lock/write
        show_cf: Vec<String>,
    },
    /// Print all raw keys in the range
    RawScan {
        #[structopt(
            short = "f",
            long,
            default_value = "",
            help = RAW_KEY_HINT,
        )]
        from: String,

        #[structopt(
            short = "t",
            long,
            default_value = "",
            help = RAW_KEY_HINT,
        )]
        to: String,

        #[structopt(long, default_value = "30")]
        /// Limit the number of keys to scan
        limit: usize,

        #[structopt(
            long,
            default_value = "default",
            possible_values = &["default", "lock", "write"],
        )]
        /// The column family name.
        cf: String,
    },
    /// Print the raw value
    Print {
        #[structopt(
            short = "c",
            default_value = CF_DEFAULT,
            possible_values = &["default", "lock", "write"],
        )]
        /// The column family name.
        cf: String,

        #[structopt(
            short = "k",
            help = RAW_KEY_HINT,
        )]
        key: String,
    },
    /// Print the mvcc value
    Mvcc {
        #[structopt(
            short = "k",
            help = RAW_KEY_HINT,
        )]
        key: String,

        #[structopt(
            long,
            use_delimiter = true,
            require_delimiter = true,
            value_delimiter = ",",
            default_value = CF_DEFAULT,
        )]
        /// Column family names, combined from default/lock/write
        show_cf: Vec<String>,

        #[structopt(long)]
        /// Set start_ts as filter
        start_ts: Option<u64>,

        #[structopt(long)]
        /// Set commit_ts as filter
        commit_ts: Option<u64>,
    },
    /// Calculate difference of region keys from different dbs
    Diff {
        #[structopt(short = "r")]
        /// Specify region id
        region: u64,

        #[allow(dead_code)]
        #[structopt(
            conflicts_with = "to_host",
            long,
            validator = |_| Err("DEPRECATED!!! Use --to-data-dir and --to-config instead".to_owned()),
        )]
        /// To which db path
        to_db: Option<String>,

        #[structopt(conflicts_with = "to_host", long)]
        /// data-dir of the target TiKV
        to_data_dir: Option<String>,

        #[structopt(conflicts_with = "to_host", long)]
        /// config of the target TiKV
        to_config: Option<String>,

        #[structopt(
            required_unless = "to_data_dir",
            conflicts_with = "to_db",
            long,
            conflicts_with = "to_db"
        )]
        /// To which remote host
        to_host: Option<String>,
    },
    /// Compact a column family in a specified range
    Compact {
        #[structopt(
            short = "d",
            default_value = "kv",
            possible_values = &["kv", "raft"],
        )]
        /// Which db to compact
        db: String,

        #[structopt(
            short = "c",
            default_value = CF_DEFAULT,
            possible_values = &["default", "lock", "write"],
        )]
        /// The column family name.
        cf: String,

        #[structopt(
            short = "f",
            long,
            help = RAW_KEY_HINT,
        )]
        from: Option<String>,

        #[structopt(
            short = "t",
            long,
            help = RAW_KEY_HINT,
        )]
        to: Option<String>,

        #[structopt(short = "n", long, default_value = "8")]
        /// Number of threads in one compaction
        threads: u32,

        #[structopt(short = "r", long)]
        /// Set the region id
        region: Option<u64>,

        #[structopt(
            short = "b",
            long,
            default_value = "default",
            possible_values = &["skip", "force", "default"],
        )]
        /// Set how to compact the bottommost level
        bottommost: String,
    },
    /// Set some regions on the node to tombstone by manual
    Tombstone {
        #[structopt(
            short = "r",
            use_delimiter = true,
            require_delimiter = true,
            value_delimiter = ","
        )]
        /// The target regions, separated with commas if multiple
        regions: Vec<u64>,

        #[structopt(
            short = "p",
            use_delimiter = true,
            require_delimiter = true,
            value_delimiter = ","
        )]
        /// PD endpoints
        pd: Option<Vec<String>>,

        #[structopt(long)]
        /// force execute without pd
        force: bool,
    },
    /// Recover mvcc data on one node by deleting corrupted keys
    RecoverMvcc {
        #[structopt(short = "a", long)]
        /// Recover the whole db
        all: bool,

        #[structopt(
            required_unless = "all",
            conflicts_with = "all",
            short = "r",
            use_delimiter = true,
            require_delimiter = true,
            value_delimiter = ","
        )]
        /// The target regions, separated with commas if multiple
        regions: Vec<u64>,

        #[structopt(
            required_unless = "all",
            short = "p",
            use_delimiter = true,
            require_delimiter = true,
            value_delimiter = ","
        )]
        /// PD endpoints
        pd: Vec<String>,
=======
>>>>>>> 2a6bd805

#![feature(once_cell)]

#[macro_use]
extern crate log;

mod cmd;
mod executor;
mod util;

use encryption_export::{
    create_backend, data_key_manager_from_config, encryption_method_from_db_encryption_method,
    DataKeyManager, DecrypterReader, Iv,
};
use engine_rocks::get_env;
use engine_traits::EncryptionKeyManager;
use file_system::calc_crc32;
use futures::executor::block_on;
use gag::BufferRedirect;
use grpcio::{CallOption, ChannelBuilder, Environment};
use kvproto::debugpb::{Db as DBType, *};
use kvproto::encryptionpb::EncryptionMethod;
use kvproto::kvrpcpb::SplitRegionRequest;
use kvproto::raft_serverpb::SnapshotMeta;
use kvproto::tikvpb::TikvClient;
use pd_client::{Config as PdConfig, PdClient, RpcClient};
use protobuf::Message;
use regex::Regex;
use security::{SecurityConfig, SecurityManager};
use std::borrow::ToOwned;
use std::fs::{self, File, OpenOptions};
use std::io::{self, BufRead, BufReader, Read};
use std::path::Path;
use std::string::ToString;
use std::sync::Arc;
use std::time::Duration;
use std::{process, str, thread, u64};
use structopt::clap::ErrorKind;
use structopt::StructOpt;
use tikv::config::TiKvConfig;
use tikv::server::debug::BottommostLevelCompaction;
use tikv_util::{escape, run_and_wait_child_process, unescape};
use txn_types::Key;

use crate::cmd::*;
use crate::executor::*;
use crate::util::*;

fn main() {
    let opt = Opt::from_args();

    // Initialize logger.
    init_ctl_logger(&opt.log_level);

    // Initialize configuration and security manager.
    let cfg_path = opt.config.as_ref();
    let cfg = cfg_path.map_or_else(
        || {
            let mut cfg = TiKvConfig::default();
            cfg.log_level = tikv_util::logger::get_level_by_string("warn").unwrap();
            cfg
        },
        |path| {
            let s = fs::read_to_string(&path).unwrap();
            toml::from_str(&s).unwrap()
        },
    );
    let mgr = new_security_mgr(&opt);

    let cmd = match opt.cmd {
        Some(cmd) => cmd,
        None => {
            // Deal with arguments about key utils.
            if let Some(hex) = opt.hex_to_escaped.as_deref() {
                println!("{}", escape(&from_hex(hex).unwrap()));
            } else if let Some(escaped) = opt.escaped_to_hex.as_deref() {
                println!("{}", hex::encode_upper(unescape(escaped)));
            } else if let Some(encoded) = opt.decode.as_deref() {
                match Key::from_encoded(unescape(encoded)).into_raw() {
                    Ok(k) => println!("{}", escape(&k)),
                    Err(e) => println!("decode meets error: {}", e),
                };
            } else if let Some(decoded) = opt.encode.as_deref() {
                println!("{}", Key::from_raw(&unescape(decoded)));
            } else {
                Opt::clap().print_help().ok();
            }
            return;
        }
    };

    match cmd {
        Cmd::External(args) => {
            // Bypass the ldb and sst dump command to RocksDB.
            match args[0].as_str() {
                "ldb" => run_ldb_command(args, &cfg),
                "sst_dump" => run_sst_dump_command(args, &cfg),
                _ => Opt::clap().print_help().unwrap(),
            }
        }
        Cmd::BadSsts { db, manifest, pd } => {
            let pd_client = get_pd_rpc_client(Some(pd), Arc::clone(&mgr));
            print_bad_ssts(&db, manifest.as_deref(), pd_client, &cfg);
        }
        Cmd::DumpSnapMeta { file } => {
            let path = file.as_ref();
            dump_snap_meta_file(path);
        }
        Cmd::DecryptFile { file, out_file } => {
            let message =
                "This action will expose sensitive data as plaintext on persistent storage";
            if !warning_prompt(message) {
                return;
            }
            let infile = &file;
            let outfile = &out_file;
            println!("infile: {}, outfile: {}", infile, outfile);

            let key_manager =
                match data_key_manager_from_config(&cfg.security.encryption, &cfg.storage.data_dir)
                    .expect("data_key_manager_from_config should success")
                {
                    Some(mgr) => mgr,
                    None => {
                        println!("Encryption is disabled");
                        println!("crc32: {}", calc_crc32(infile).unwrap());
                        return;
                    }
                };

            let infile1 = Path::new(infile).canonicalize().unwrap();
            let file_info = key_manager.get_file(infile1.to_str().unwrap()).unwrap();

            let mthd = encryption_method_from_db_encryption_method(file_info.method);
            if mthd == EncryptionMethod::Plaintext {
                println!(
                    "{} is not encrypted, skip to decrypt it into {}",
                    infile, outfile
                );
                println!("crc32: {}", calc_crc32(infile).unwrap());
                return;
            }

            let mut outf = OpenOptions::new()
                .create(true)
                .truncate(true)
                .write(true)
                .open(outfile)
                .unwrap();

            let iv = Iv::from_slice(&file_info.iv).unwrap();
            let f = File::open(&infile).unwrap();
            let mut reader = DecrypterReader::new(f, mthd, &file_info.key, iv).unwrap();

            io::copy(&mut reader, &mut outf).unwrap();
            println!("crc32: {}", calc_crc32(outfile).unwrap());
        }
        Cmd::EncryptionMeta { cmd: subcmd } => match subcmd {
            EncryptionMetaCmd::DumpKey { ids } => {
                let message = "This action will expose encryption key(s) as plaintext. Do not output the \
                    result in file on disk.";
                if !warning_prompt(message) {
                    return;
                }
                DataKeyManager::dump_key_dict(
                    create_backend(&cfg.security.encryption.master_key)
                        .expect("encryption-meta master key creation"),
                    &cfg.storage.data_dir,
                    ids,
                )
                .unwrap();
            }
            EncryptionMetaCmd::DumpFile { path } => {
                let path =
                    path.map(|path| fs::canonicalize(path).unwrap().to_str().unwrap().to_owned());
                DataKeyManager::dump_file_dict(&cfg.storage.data_dir, path.as_deref()).unwrap();
            }
        },
        Cmd::CompactCluster {
            db,
            cf,
            from,
            to,
            threads,
            bottommost,
        } => {
            let pd_client = get_pd_rpc_client(opt.pd, Arc::clone(&mgr));
            let db_type = if db == "kv" { DBType::Kv } else { DBType::Raft };
            let cfs = cf.iter().map(|s| s.as_ref()).collect();
            let from_key = from.map(|k| unescape(&k));
            let to_key = to.map(|k| unescape(&k));
            let bottommost = BottommostLevelCompaction::from(Some(bottommost.as_ref()));
            compact_whole_cluster(
                &pd_client, &cfg, mgr, db_type, cfs, from_key, to_key, threads, bottommost,
            );
        }
        Cmd::SplitRegion {
            region: region_id,
            key,
        } => {
            let pd_client = get_pd_rpc_client(opt.pd, Arc::clone(&mgr));
            let key = unescape(&key);
            split_region(&pd_client, mgr, region_id, key);
        }
        // Commands below requires either the data dir or the host.
        cmd => {
            let data_dir = opt.data_dir.as_deref();
            let host = opt.host.as_deref();

            if data_dir.is_none() && host.is_none() {
                clap::Error {
                    message: String::from("[host|data-dir] is not specified"),
                    kind: ErrorKind::MissingRequiredArgument,
                    info: None,
                }
                .exit();
            }

            let skip_paranoid_checks = opt.skip_paranoid_checks;
            let debug_executor =
                new_debug_executor(&cfg, data_dir, skip_paranoid_checks, host, Arc::clone(&mgr));

            match cmd {
                Cmd::Print { cf, key } => {
                    let key = unescape(&key);
                    debug_executor.dump_value(&cf, key);
                }
                Cmd::Raft { cmd: subcmd } => match subcmd {
                    RaftCmd::Log { region, index, key } => {
                        let (id, index) = if let Some(key) = key.as_deref() {
                            keys::decode_raft_log_key(&unescape(key)).unwrap()
                        } else {
                            let id = region.unwrap();
                            let index = index.unwrap();
                            (id, index)
                        };
                        debug_executor.dump_raft_log(id, index);
                    }
                    RaftCmd::Region {
                        regions,
                        skip_tombstone,
                        ..
                    } => {
                        debug_executor.dump_region_info(regions, skip_tombstone);
                    }
                },
                Cmd::Size { region, cf } => {
                    let cfs = cf.iter().map(AsRef::as_ref).collect();
                    if let Some(id) = region {
                        debug_executor.dump_region_size(id, cfs);
                    } else {
                        debug_executor.dump_all_region_size(cfs);
                    }
                }
                Cmd::Scan {
                    from,
                    to,
                    limit,
                    show_cf,
                    start_ts,
                    commit_ts,
                } => {
                    let from = unescape(&from);
                    let to = to.map_or_else(Vec::new, |to| unescape(&to));
                    let limit = limit.unwrap_or(0);
                    if to.is_empty() && limit == 0 {
                        println!(r#"please pass "to" or "limit""#);
                        process::exit(-1);
                    }
                    let cfs = show_cf.iter().map(AsRef::as_ref).collect();
                    debug_executor.dump_mvccs_infos(from, to, limit, cfs, start_ts, commit_ts);
                }
                Cmd::RawScan {
                    from,
                    to,
                    limit,
                    cf,
                } => {
                    let from = unescape(&from);
                    let to = unescape(&to);
                    debug_executor.raw_scan(&from, &to, limit, &cf);
                }
                Cmd::Mvcc {
                    key,
                    show_cf,
                    start_ts,
                    commit_ts,
                } => {
                    let from = unescape(&key);
                    let cfs = show_cf.iter().map(AsRef::as_ref).collect();
                    debug_executor.dump_mvccs_infos(from, vec![], 0, cfs, start_ts, commit_ts);
                }
                Cmd::Diff {
                    region,
                    to_data_dir,
                    to_host,
                    to_config,
                    ..
                } => {
                    let to_data_dir = to_data_dir.as_deref();
                    let to_host = to_host.as_deref();
                    let to_config = to_config.map_or_else(TiKvConfig::default, |path| {
                        let s = fs::read_to_string(&path).unwrap();
                        toml::from_str(&s).unwrap()
                    });
                    debug_executor.diff_region(region, to_host, to_data_dir, &to_config, mgr);
                }
                Cmd::Compact {
                    region,
                    db,
                    cf,
                    from,
                    to,
                    threads,
                    bottommost,
                } => {
                    let db_type = if db == "kv" { DBType::Kv } else { DBType::Raft };
                    let from_key = from.map(|k| unescape(&k));
                    let to_key = to.map(|k| unescape(&k));
                    let bottommost = BottommostLevelCompaction::from(Some(bottommost.as_ref()));
                    if let Some(region) = region {
                        debug_executor
                            .compact_region(host, db_type, &cf, region, threads, bottommost);
                    } else {
                        debug_executor
                            .compact(host, db_type, &cf, from_key, to_key, threads, bottommost);
                    }
                }
                Cmd::Tombstone { regions, pd, force } => {
                    if let Some(pd_urls) = pd {
                        let cfg = PdConfig {
                            endpoints: pd_urls,
                            ..Default::default()
                        };
                        if let Err(e) = cfg.validate() {
                            panic!("invalid pd configuration: {:?}", e);
                        }
                        debug_executor.set_region_tombstone_after_remove_peer(mgr, &cfg, regions);
                    } else {
                        assert!(force);
                        debug_executor.set_region_tombstone_force(regions);
                    }
                }
                Cmd::RecoverMvcc {
                    read_only,
                    all,
                    threads,
                    regions,
                    pd: pd_urls,
                } => {
                    if all {
                        let threads = threads.unwrap();
                        if threads == 0 {
                            panic!("Number of threads can't be 0");
                        }
                        println!(
                            "Recover all, threads: {}, read_only: {}",
                            threads, read_only
                        );
                        debug_executor.recover_mvcc_all(threads, read_only);
                    } else {
                        let mut cfg = PdConfig::default();
                        println!(
                            "Recover regions: {:?}, pd: {:?}, read_only: {}",
                            regions, pd_urls, read_only
                        );
                        cfg.endpoints = pd_urls;
                        if let Err(e) = cfg.validate() {
                            panic!("invalid pd configuration: {:?}", e);
                        }
                        debug_executor.recover_regions_mvcc(mgr, &cfg, regions, read_only);
                    }
                }
                Cmd::UnsafeRecover { cmd: subcmd } => match subcmd {
                    UnsafeRecoverCmd::RemoveFailStores {
                        stores,
                        regions,
                        promote_learner,
                        ..
                    } => {
                        debug_executor.remove_fail_stores(stores, regions, promote_learner);
                    }
                    UnsafeRecoverCmd::DropUnappliedRaftlog { regions, .. } => {
                        debug_executor.drop_unapplied_raftlog(regions);
                    }
                },
                Cmd::RecreateRegion {
                    pd,
                    region: region_id,
                } => {
                    let pd_cfg = PdConfig {
                        endpoints: pd,
                        ..Default::default()
                    };
                    debug_executor.recreate_region(mgr, &pd_cfg, region_id);
                }
                Cmd::ConsistencyCheck { region } => {
                    debug_executor.check_region_consistency(region);
                }
                Cmd::BadRegions {} => {
                    debug_executor.print_bad_regions();
                }
                Cmd::ModifyTikvConfig {
                    config_name,
                    config_value,
                } => {
                    debug_executor.modify_tikv_config(&config_name, &config_value);
                }
                Cmd::Metrics { tag } => {
                    let tags = tag.iter().map(AsRef::as_ref).collect();
                    debug_executor.dump_metrics(tags)
                }
                Cmd::RegionProperties { region } => debug_executor.dump_region_properties(region),
                Cmd::RangeProperties { start, end } => {
                    let start_key = from_hex(&start).unwrap();
                    let end_key = from_hex(&end).unwrap();
                    debug_executor.dump_range_properties(start_key, end_key);
                }
                Cmd::Fail { cmd: subcmd } => {
                    if host.is_none() {
                        println!("command fail requires host");
                        process::exit(-1);
                    }
                    let client = new_debug_client(host.unwrap(), mgr);
                    match subcmd {
                        FailCmd::Inject { args, file } => {
                            let mut list = file.as_deref().map_or_else(Vec::new, read_fail_file);
                            for pair in args {
                                let mut parts = pair.split('=');
                                list.push((
                                    parts.next().unwrap().to_owned(),
                                    parts.next().unwrap_or("").to_owned(),
                                ))
                            }
                            for (name, actions) in list {
                                if actions.is_empty() {
                                    println!("No action for fail point {}", name);
                                    continue;
                                }
                                let mut inject_req = InjectFailPointRequest::default();
                                inject_req.set_name(name);
                                inject_req.set_actions(actions);

                                let option = CallOption::default().timeout(Duration::from_secs(10));
                                client.inject_fail_point_opt(&inject_req, option).unwrap();
                            }
                        }
                        FailCmd::Recover { args, file } => {
                            let mut list = file.as_deref().map_or_else(Vec::new, read_fail_file);
                            for fp in args {
                                list.push((fp.to_owned(), "".to_owned()))
                            }
                            for (name, _) in list {
                                let mut recover_req = RecoverFailPointRequest::default();
                                recover_req.set_name(name);
                                let option = CallOption::default().timeout(Duration::from_secs(10));
                                client.recover_fail_point_opt(&recover_req, option).unwrap();
                            }
                        }
                        FailCmd::List {} => {
                            let list_req = ListFailPointsRequest::default();
                            let option = CallOption::default().timeout(Duration::from_secs(10));
                            let resp = client.list_fail_points_opt(&list_req, option).unwrap();
                            println!("{:?}", resp.get_entries());
                        }
                    }
                }
                Cmd::Store {} => {
                    debug_executor.dump_store_info();
                }
                Cmd::Cluster {} => {
                    debug_executor.dump_cluster_info();
                }
                _ => {
                    unreachable!()
                }
            }
        }
    }
}

fn new_security_mgr(opt: &Opt) -> Arc<SecurityManager> {
    let ca_path = opt.ca_path.as_ref();
    let cert_path = opt.cert_path.as_ref();
    let key_path = opt.key_path.as_ref();

    let mut cfg = SecurityConfig::default();
    if ca_path.is_some() || cert_path.is_some() || key_path.is_some() {
        cfg.ca_path = ca_path
            .expect("CA path should be set when cert path or key path is set.")
            .to_owned();
        cfg.cert_path = cert_path
            .expect("cert path should be set when CA path or key path is set.")
            .to_owned();
        cfg.key_path = key_path
            .expect("key path should be set when cert path or CA path is set.")
            .to_owned();
    }

    Arc::new(SecurityManager::new(&cfg).expect("failed to initialize security manager"))
}

fn dump_snap_meta_file(path: &str) {
    let content =
        fs::read(path).unwrap_or_else(|e| panic!("read meta file {} failed, error {:?}", path, e));

    let mut meta = SnapshotMeta::default();
    meta.merge_from_bytes(&content)
        .unwrap_or_else(|e| panic!("parse from bytes error {:?}", e));
    for cf_file in meta.get_cf_files() {
        println!(
            "cf {}, size {}, checksum: {}",
            cf_file.cf, cf_file.size, cf_file.checksum
        );
    }
}

fn get_pd_rpc_client(pd: Option<String>, mgr: Arc<SecurityManager>) -> RpcClient {
    let pd = pd.unwrap_or_else(|| {
        clap::Error {
            message: String::from("--pd is required for this command"),
            kind: ErrorKind::MissingRequiredArgument,
            info: None,
        }
        .exit();
    });
    let cfg = PdConfig::new(vec![pd]);
    cfg.validate().unwrap();
    RpcClient::new(&cfg, None, mgr).unwrap_or_else(|e| perror_and_exit("RpcClient::new", e))
}

fn split_region(pd_client: &RpcClient, mgr: Arc<SecurityManager>, region_id: u64, key: Vec<u8>) {
    let region = block_on(pd_client.get_region_by_id(region_id))
        .expect("get_region_by_id should success")
        .expect("must have the region");

    let leader = pd_client
        .get_region_info(region.get_start_key())
        .expect("get_region_info should success")
        .leader
        .expect("region must have leader");

    let store = pd_client
        .get_store(leader.get_store_id())
        .expect("get_store should success");

    let tikv_client = {
        let cb = ChannelBuilder::new(Arc::new(Environment::new(1)));
        let channel = mgr.connect(cb, store.get_address());
        TikvClient::new(channel)
    };

    let mut req = SplitRegionRequest::default();
    req.mut_context().set_region_id(region_id);
    req.mut_context()
        .set_region_epoch(region.get_region_epoch().clone());
    req.set_split_key(key);

    let resp = tikv_client
        .split_region(&req)
        .expect("split_region should success");
    if resp.has_region_error() {
        println!("split_region internal error: {:?}", resp.get_region_error());
        return;
    }

    println!(
        "split region {} success, left: {}, right: {}",
        region_id,
        resp.get_left().get_id(),
        resp.get_right().get_id(),
    );
}

fn compact_whole_cluster(
    pd_client: &RpcClient,
    cfg: &TiKvConfig,
    mgr: Arc<SecurityManager>,
    db_type: DBType,
    cfs: Vec<&str>,
    from: Option<Vec<u8>>,
    to: Option<Vec<u8>>,
    threads: u32,
    bottommost: BottommostLevelCompaction,
) {
    let stores = pd_client
        .get_all_stores(true) // Exclude tombstone stores.
        .unwrap_or_else(|e| perror_and_exit("Get all cluster stores from PD failed", e));

    let mut handles = Vec::new();
    for s in stores {
        let cfg = cfg.clone();
        let mgr = Arc::clone(&mgr);
        let addr = s.address.clone();
        let (from, to) = (from.clone(), to.clone());
        let cfs: Vec<String> = cfs.iter().map(|cf| cf.to_string()).collect();
        let h = thread::Builder::new()
            .name(format!("compact-{}", addr))
            .spawn(move || {
                tikv_alloc::add_thread_memory_accessor();
                let debug_executor = new_debug_executor(&cfg, None, false, Some(&addr), mgr);
                for cf in cfs {
                    debug_executor.compact(
                        Some(&addr),
                        db_type,
                        cf.as_str(),
                        from.clone(),
                        to.clone(),
                        threads,
                        bottommost,
                    );
                }
                tikv_alloc::remove_thread_memory_accessor();
            })
            .unwrap();
        handles.push(h);
    }

    for h in handles {
        h.join().unwrap();
    }
}

fn read_fail_file(path: &str) -> Vec<(String, String)> {
    let f = File::open(path).unwrap();
    let f = BufReader::new(f);

    let mut list = vec![];
    for line in f.lines() {
        let line = line.unwrap();
        let mut parts = line.split('=');
        list.push((
            parts.next().unwrap().to_owned(),
            parts.next().unwrap_or("").to_owned(),
        ))
    }
    list
}

fn run_ldb_command(args: Vec<String>, cfg: &TiKvConfig) {
    let key_manager = data_key_manager_from_config(&cfg.security.encryption, &cfg.storage.data_dir)
        .unwrap()
        .map(Arc::new);
    let env = get_env(key_manager, None /*io_rate_limiter*/).unwrap();
    let mut opts = cfg.rocksdb.build_opt();
    opts.set_env(env);

    engine_rocks::raw::run_ldb_tool(&args, &opts);
}

fn run_sst_dump_command(args: Vec<String>, cfg: &TiKvConfig) {
    let opts = cfg.rocksdb.build_opt();
    engine_rocks::raw::run_sst_dump_tool(&args, &opts);
}

fn print_bad_ssts(db: &str, manifest: Option<&str>, pd_client: RpcClient, cfg: &TiKvConfig) {
    let mut args = vec![
        "sst_dump".to_string(),
        "--output_hex".to_string(),
        "--command=verify".to_string(),
    ];
    args.push(format!("--file={}", db));

    let mut stderr = BufferRedirect::stderr().unwrap();
    let stdout = BufferRedirect::stdout().unwrap();
    let opts = cfg.rocksdb.build_opt();
    match run_and_wait_child_process(|| engine_rocks::raw::run_sst_dump_tool(&args, &opts)).unwrap()
    {
        0 => {}
        status => {
            let mut err = String::new();
            stderr.read_to_string(&mut err).unwrap();
            println!("failed to run {}:\n{}", args.join(" "), err);
            std::process::exit(status);
        }
    };

    let mut stderr_buf = stderr.into_inner();
    drop(stdout);
    let mut buffer = Vec::new();
    stderr_buf.read_to_end(&mut buffer).unwrap();
    let corruptions = unsafe { String::from_utf8_unchecked(buffer) };

    for line in corruptions.lines() {
        println!("--------------------------------------------------------");
        // The corruption format may like this:
        // /path/to/db/057155.sst is corrupted: Corruption: block checksum mismatch: expected 3754995957, got 708533950  in /path/to/db/057155.sst offset 3126049 size 22724
        println!("corruption info:\n{}", line);
        let parts = line.splitn(2, ':').collect::<Vec<_>>();
        let path = Path::new(parts[0]);
        match path.extension() {
            Some(ext) if ext.to_str().unwrap() == "sst" => {}
            _ => {
                println!("skip bad line format: {}", line);
                continue;
            }
        }
        let sst_file_number = path.file_stem().unwrap().to_str().unwrap();
        let mut args1 = vec![
            "ldb".to_string(),
            "--hex".to_string(),
            "manifest_dump".to_string(),
        ];
        args1.push(format!("--db={}", db));
        args1.push(format!("--sst_file_number={}", sst_file_number));
        if let Some(manifest_path) = manifest {
            args1.push(format!("--manifest={}", manifest_path));
        }

        let stdout = BufferRedirect::stdout().unwrap();
        let stderr = BufferRedirect::stderr().unwrap();
        match run_and_wait_child_process(|| engine_rocks::raw::run_ldb_tool(&args1, &opts)).unwrap()
        {
            0 => {}
            status => {
                let mut err = String::new();
                let mut stderr_buf = stderr.into_inner();
                drop(stdout);
                stderr_buf.read_to_string(&mut err).unwrap();
                println!(
                    "ldb process return status code {}, failed to run {}:\n{}",
                    status,
                    args1.join(" "),
                    err
                );
                continue;
            }
        };

        let mut stdout_buf = stdout.into_inner();
        drop(stderr);
        let mut output = String::new();
        stdout_buf.read_to_string(&mut output).unwrap();

        println!("\nsst meta:");
        // The output may like this:
        // --------------- Column family "write"  (ID 2) --------------
        // 63:132906243[3555338 .. 3555338]['7A311B40EFCC2CB4C5911ECF3937D728DED26AE53FA5E61BE04F23F2BE54EACC73' seq:3555338, type:1 .. '7A313030302E25CD5F57252E' seq:3555338, type:1] at level 0
        let column_r = Regex::new(r"--------------- (.*) --------------\n(.*)").unwrap();
        if let Some(m) = column_r.captures(&output) {
            println!(
                "{} for {}",
                m.get(2).unwrap().as_str(),
                m.get(1).unwrap().as_str()
            );
            let r = Regex::new(r".*\n\d+:\d+\[\d+ .. \d+\]\['(\w*)' seq:\d+, type:\d+ .. '(\w*)' seq:\d+, type:\d+\] at level \d+").unwrap();
            let matches = match r.captures(&output) {
                None => {
                    println!("sst start key format is not correct: {}", output);
                    continue;
                }
                Some(v) => v,
            };
            let start = from_hex(matches.get(1).unwrap().as_str()).unwrap();
            let end = from_hex(matches.get(2).unwrap().as_str()).unwrap();

            if start.starts_with(&[keys::DATA_PREFIX]) {
                print_overlap_region_and_suggestions(&pd_client, &start[1..], &end[1..], db, path);
            } else if start.starts_with(&[keys::LOCAL_PREFIX]) {
                println!(
                    "it isn't easy to handle local data, start key:{}",
                    log_wrappers::Value(&start)
                );

                // consider the case that include both meta and user data
                if end.starts_with(&[keys::DATA_PREFIX]) {
                    print_overlap_region_and_suggestions(&pd_client, &[], &end[1..], db, path);
                }
            } else {
                println!("unexpected key {}", log_wrappers::Value(&start));
            }
        } else {
            // it is expected when the sst is output of a compaction and the sst isn't added to manifest yet.
            println!(
                "sst {} is not found in manifest: {}",
                sst_file_number, output
            );
        }
    }
    println!("--------------------------------------------------------");
    println!("corruption analysis has completed");
}

fn print_overlap_region_and_suggestions(
    pd_client: &RpcClient,
    start: &[u8],
    end: &[u8],
    db: &str,
    sst_path: &Path,
) {
    let mut key = start.to_vec();
    let mut regions_to_print = vec![];
    println!("\noverlap region:");
    loop {
        let region = match pd_client.get_region_info(&key) {
            Err(e) => {
                println!(
                    "can not get the region of key {}: {}",
                    log_wrappers::Value(start),
                    e
                );
                return;
            }
            Ok(r) => r,
        };
        regions_to_print.push(region.clone());
        println!("{:?}", region);
        if region.get_end_key() > end || region.get_end_key().is_empty() {
            break;
        }
        key = region.get_end_key().to_vec();
    }

    println!("\nsuggested operations:");
    println!(
        "tikv-ctl ldb --db={} unsafe_remove_sst_file {:?}",
        db, sst_path
    );
    for region in regions_to_print {
        println!(
            "tikv-ctl --db={} tombstone -r {} --pd <endpoint>",
            db, region.id
        );
    }
}<|MERGE_RESOLUTION|>--- conflicted
+++ resolved
@@ -1,1508 +1,4 @@
 // Copyright 2016 TiKV Project Authors. Licensed under Apache-2.0.
-<<<<<<< HEAD
-#![feature(once_cell)]
-
-#[macro_use]
-extern crate log;
-
-use clap::{crate_authors, AppSettings};
-use encryption_export::{
-    create_backend, data_key_manager_from_config, encryption_method_from_db_encryption_method,
-    DataKeyManager, DecrypterReader, Iv,
-};
-use engine_rocks::get_env;
-use engine_rocks::raw_util::{db_exist, new_engine_opt};
-use engine_rocks::RocksEngine;
-use engine_traits::{
-    EncryptionKeyManager, Engines, Error as EngineError, RaftEngine, ALL_CFS, CF_DEFAULT, CF_LOCK,
-    CF_WRITE,
-};
-use file_system::calc_crc32;
-use futures::{executor::block_on, future, stream, Stream, StreamExt, TryStreamExt};
-use gag::BufferRedirect;
-use grpcio::{CallOption, ChannelBuilder, Environment};
-use kvproto::debugpb::{Db as DBType, *};
-use kvproto::encryptionpb::EncryptionMethod;
-use kvproto::kvrpcpb::{MvccInfo, SplitRegionRequest};
-use kvproto::metapb::{Peer, Region};
-use kvproto::raft_cmdpb::RaftCmdRequest;
-use kvproto::raft_serverpb::{PeerState, SnapshotMeta};
-use kvproto::tikvpb::TikvClient;
-use pd_client::{Config as PdConfig, PdClient, RpcClient};
-use protobuf::Message;
-use raft::eraftpb::{ConfChange, ConfChangeV2, Entry, EntryType};
-use raft_log_engine::RaftLogEngine;
-use raftstore::store::INIT_EPOCH_CONF_VER;
-use regex::Regex;
-use security::{SecurityConfig, SecurityManager};
-use serde_json::json;
-use server::setup::initial_logger;
-use std::borrow::ToOwned;
-use std::cmp::Ordering;
-use std::error::Error;
-use std::fs::{self, File, OpenOptions};
-use std::io::{self, BufRead, BufReader, Read};
-use std::lazy::SyncLazy;
-use std::path::{Path, PathBuf};
-use std::pin::Pin;
-use std::str::FromStr;
-use std::string::ToString;
-use std::sync::Arc;
-use std::time::Duration;
-use std::{process, str, thread, u64};
-use structopt::StructOpt;
-use tikv::config::{ConfigController, TiKvConfig};
-use tikv::server::debug::{BottommostLevelCompaction, Debugger, RegionInfo};
-use tikv_util::{escape, run_and_wait_child_process, unescape};
-use txn_types::Key;
-
-const METRICS_PROMETHEUS: &str = "prometheus";
-const METRICS_ROCKSDB_KV: &str = "rocksdb_kv";
-const METRICS_ROCKSDB_RAFT: &str = "rocksdb_raft";
-const METRICS_JEMALLOC: &str = "jemalloc";
-
-const LOCK_FILE_ERROR: &str = "IO error: While lock file";
-
-type MvccInfoStream = Pin<Box<dyn Stream<Item = Result<(Vec<u8>, MvccInfo), String>>>>;
-
-fn perror_and_exit<E: Error>(prefix: &str, e: E) -> ! {
-    println!("{}: {}", prefix, e);
-    process::exit(-1);
-}
-
-fn init_ctl_logger(level: &str) {
-    let mut cfg = TiKvConfig::default();
-    cfg.log_level = slog::Level::from_str(level).unwrap();
-    cfg.rocksdb.info_log_dir = "./ctl-engine-info-log".to_owned();
-    cfg.raftdb.info_log_dir = "./ctl-engine-info-log".to_owned();
-    initial_logger(&cfg);
-}
-
-fn handle_engine_error(err: EngineError) -> ! {
-    error!("error while open kvdb: {}", err);
-    if let EngineError::Engine(msg) = err {
-        if msg.starts_with(LOCK_FILE_ERROR) {
-            error!(
-                "LOCK file conflict indicates TiKV process is running. \
-                Do NOT delete the LOCK file and force the command to run. \
-                Doing so could cause data corruption."
-            );
-        }
-    }
-    process::exit(-1);
-}
-
-fn new_debug_executor(
-    cfg: &TiKvConfig,
-    data_dir: Option<&str>,
-    skip_paranoid_checks: bool,
-    host: Option<&str>,
-    mgr: Arc<SecurityManager>,
-) -> Box<dyn DebugExecutor> {
-    if let Some(remote) = host {
-        return Box::new(new_debug_client(remote, mgr)) as Box<dyn DebugExecutor>;
-    }
-
-    // TODO: perhaps we should allow user skip specifying data path.
-    let data_dir = data_dir.unwrap();
-    let kv_path = cfg.infer_kv_engine_path(Some(data_dir)).unwrap();
-
-    let key_manager = data_key_manager_from_config(&cfg.security.encryption, &cfg.storage.data_dir)
-        .unwrap()
-        .map(Arc::new);
-
-    let cache = cfg.storage.block_cache.build_shared_cache();
-    let shared_block_cache = cache.is_some();
-    let env = get_env(key_manager.clone(), None /*io_rate_limiter*/).unwrap();
-
-    let mut kv_db_opts = cfg.rocksdb.build_opt();
-    kv_db_opts.set_env(env.clone());
-    kv_db_opts.set_paranoid_checks(!skip_paranoid_checks);
-    let kv_cfs_opts = cfg
-        .rocksdb
-        .build_cf_opts(&cache, None, cfg.storage.api_version());
-    let kv_path = PathBuf::from(kv_path).canonicalize().unwrap();
-    let kv_path = kv_path.to_str().unwrap();
-    let kv_db = match new_engine_opt(kv_path, kv_db_opts, kv_cfs_opts) {
-        Ok(db) => db,
-        Err(e) => handle_engine_error(e),
-    };
-    let mut kv_db = RocksEngine::from_db(Arc::new(kv_db));
-    kv_db.set_shared_block_cache(shared_block_cache);
-
-    let cfg_controller = ConfigController::default();
-    if !cfg.raft_engine.enable {
-        let mut raft_db_opts = cfg.raftdb.build_opt();
-        raft_db_opts.set_env(env);
-        let raft_db_cf_opts = cfg.raftdb.build_cf_opts(&cache);
-        let raft_path = cfg.infer_raft_db_path(Some(data_dir)).unwrap();
-        if !db_exist(&raft_path) {
-            error!("raft db not exists: {}", raft_path);
-            process::exit(-1);
-        }
-        let raft_db = match new_engine_opt(&raft_path, raft_db_opts, raft_db_cf_opts) {
-            Ok(db) => db,
-            Err(e) => handle_engine_error(e),
-        };
-        let mut raft_db = RocksEngine::from_db(Arc::new(raft_db));
-        raft_db.set_shared_block_cache(shared_block_cache);
-        let debugger = Debugger::new(Engines::new(kv_db, raft_db), cfg_controller);
-        Box::new(debugger) as Box<dyn DebugExecutor>
-    } else {
-        let mut config = cfg.raft_engine.config();
-        config.dir = cfg.infer_raft_engine_path(Some(data_dir)).unwrap();
-        if !RaftLogEngine::exists(&config.dir) {
-            error!("raft engine not exists: {}", config.dir);
-            process::exit(-1);
-        }
-        let raft_db = RaftLogEngine::new(config, key_manager, None /*io_rate_limiter*/).unwrap();
-        let debugger = Debugger::new(Engines::new(kv_db, raft_db), cfg_controller);
-        Box::new(debugger) as Box<dyn DebugExecutor>
-    }
-}
-
-fn new_debug_client(host: &str, mgr: Arc<SecurityManager>) -> DebugClient {
-    let env = Arc::new(Environment::new(1));
-    let cb = ChannelBuilder::new(env)
-        .max_receive_message_len(1 << 30) // 1G.
-        .max_send_message_len(1 << 30)
-        .keepalive_time(Duration::from_secs(10))
-        .keepalive_timeout(Duration::from_secs(3));
-
-    let channel = mgr.connect(cb, host);
-    DebugClient::new(channel)
-}
-
-trait DebugExecutor {
-    fn dump_value(&self, cf: &str, key: Vec<u8>) {
-        let value = self.get_value_by_key(cf, key);
-        println!("value: {}", escape(&value));
-    }
-
-    fn dump_region_size(&self, region: u64, cfs: Vec<&str>) -> usize {
-        let sizes = self.get_region_size(region, cfs);
-        let mut total_size = 0;
-        println!("region id: {}", region);
-        for (cf, size) in sizes {
-            println!("cf {} region size: {}", cf, convert_gbmb(size as u64));
-            total_size += size;
-        }
-        total_size
-    }
-
-    fn dump_all_region_size(&self, cfs: Vec<&str>) {
-        let regions = self.get_all_regions_in_store();
-        let regions_number = regions.len();
-        let mut total_size = 0;
-        for region in regions {
-            total_size += self.dump_region_size(region, cfs.clone());
-        }
-        println!("total region number: {}", regions_number);
-        println!("total region size: {}", convert_gbmb(total_size as u64));
-    }
-
-    fn dump_region_info(&self, region_ids: Option<Vec<u64>>, skip_tombstone: bool) {
-        let region_ids = region_ids.unwrap_or_else(|| self.get_all_regions_in_store());
-        let mut region_objects = serde_json::map::Map::new();
-        for region_id in region_ids {
-            let r = self.get_region_info(region_id);
-            if skip_tombstone {
-                let region_state = r.region_local_state.as_ref();
-                if region_state.map_or(false, |s| s.get_state() == PeerState::Tombstone) {
-                    return;
-                }
-            }
-            let region_object = json!({
-                "region_id": region_id,
-                "region_local_state": r.region_local_state.map(|s| {
-                    let r = s.get_region();
-                    let region_epoch = r.get_region_epoch();
-                    let peers = r.get_peers();
-                    json!({
-                        "region": json!({
-                            "id": r.get_id(),
-                            "start_key": hex::encode_upper(r.get_start_key()),
-                            "end_key": hex::encode_upper(r.get_end_key()),
-                            "region_epoch": json!({
-                                "conf_ver": region_epoch.get_conf_ver(),
-                                "version": region_epoch.get_version()
-                            }),
-                            "peers": peers.iter().map(|p| json!({
-                                "id": p.get_id(),
-                                "store_id": p.get_store_id(),
-                                "role": format!("{:?}", p.get_role()),
-                            })).collect::<Vec<_>>(),
-                        }),
-                    })
-                }),
-                "raft_local_state": r.raft_local_state.map(|s| {
-                    let hard_state = s.get_hard_state();
-                    json!({
-                        "hard_state": json!({
-                            "term": hard_state.get_term(),
-                            "vote": hard_state.get_vote(),
-                            "commit": hard_state.get_commit(),
-                        }),
-                        "last_index": s.get_last_index(),
-                    })
-                }),
-                "raft_apply_state": r.raft_apply_state.map(|s| {
-                    let truncated_state = s.get_truncated_state();
-                    json!({
-                        "applied_index": s.get_applied_index(),
-                        "commit_index": s.get_commit_index(),
-                        "commit_term": s.get_commit_term(),
-                        "truncated_state": json!({
-                            "index": truncated_state.get_index(),
-                            "term": truncated_state.get_term(),
-                        })
-                    })
-                })
-            });
-            region_objects.insert(region_id.to_string(), region_object);
-        }
-
-        println!(
-            "{}",
-            serde_json::to_string_pretty(&json!({ "region_infos": region_objects })).unwrap()
-        );
-    }
-
-    fn dump_raft_log(&self, region: u64, index: u64) {
-        let idx_key = keys::raft_log_key(region, index);
-        println!("idx_key: {}", escape(&idx_key));
-        println!("region: {}", region);
-        println!("log index: {}", index);
-
-        let mut entry = self.get_raft_log(region, index);
-        let data = entry.take_data();
-        println!("entry {:?}", entry);
-        println!("msg len: {}", data.len());
-
-        if data.is_empty() {
-            return;
-        }
-
-        match entry.get_entry_type() {
-            EntryType::EntryNormal => {
-                let mut msg = RaftCmdRequest::default();
-                msg.merge_from_bytes(&data).unwrap();
-                println!("Normal: {:#?}", msg);
-            }
-            EntryType::EntryConfChange => {
-                let mut msg = ConfChange::new();
-                msg.merge_from_bytes(&data).unwrap();
-                let ctx = msg.take_context();
-                println!("ConfChange: {:?}", msg);
-                let mut cmd = RaftCmdRequest::default();
-                cmd.merge_from_bytes(&ctx).unwrap();
-                println!("ConfChange.RaftCmdRequest: {:#?}", cmd);
-            }
-            EntryType::EntryConfChangeV2 => {
-                let mut msg = ConfChangeV2::new();
-                msg.merge_from_bytes(&data).unwrap();
-                let ctx = msg.take_context();
-                println!("ConfChangeV2: {:?}", msg);
-                let mut cmd = RaftCmdRequest::default();
-                cmd.merge_from_bytes(&ctx).unwrap();
-                println!("ConfChangeV2.RaftCmdRequest: {:#?}", cmd);
-            }
-        }
-    }
-
-    /// Dump mvcc infos for a given key range. The given `from` and `to` must
-    /// be raw key with `z` prefix. Both `to` and `limit` are empty value means
-    /// what we want is point query instead of range scan.
-    fn dump_mvccs_infos(
-        &self,
-        from: Vec<u8>,
-        to: Vec<u8>,
-        mut limit: u64,
-        cfs: Vec<&str>,
-        start_ts: Option<u64>,
-        commit_ts: Option<u64>,
-    ) {
-        if !from.starts_with(b"z") || (!to.is_empty() && !to.starts_with(b"z")) {
-            println!("from and to should start with \"z\"");
-            process::exit(-1);
-        }
-        if !to.is_empty() && to < from {
-            println!("\"to\" must be greater than \"from\"");
-            process::exit(-1);
-        }
-
-        let point_query = to.is_empty() && limit == 0;
-        if point_query {
-            limit = 1;
-        }
-
-        let scan_future =
-            self.get_mvcc_infos(from.clone(), to, limit)
-                .try_for_each(move |(key, mvcc)| {
-                    if point_query && key != from {
-                        println!("no mvcc infos for {}", escape(&from));
-                        return future::err::<(), String>("no mvcc infos".to_owned());
-                    }
-
-                    println!("key: {}", escape(&key));
-                    if cfs.contains(&CF_LOCK) && mvcc.has_lock() {
-                        let lock_info = mvcc.get_lock();
-                        if start_ts.map_or(true, |ts| lock_info.get_start_ts() == ts) {
-                            println!("\tlock cf value: {:?}", lock_info);
-                        }
-                    }
-                    if cfs.contains(&CF_DEFAULT) {
-                        for value_info in mvcc.get_values() {
-                            if commit_ts.map_or(true, |ts| value_info.get_start_ts() == ts) {
-                                println!("\tdefault cf value: {:?}", value_info);
-                            }
-                        }
-                    }
-                    if cfs.contains(&CF_WRITE) {
-                        for write_info in mvcc.get_writes() {
-                            if start_ts.map_or(true, |ts| write_info.get_start_ts() == ts)
-                                && commit_ts.map_or(true, |ts| write_info.get_commit_ts() == ts)
-                            {
-                                println!("\t write cf value: {:?}", write_info);
-                            }
-                        }
-                    }
-                    println!();
-                    future::ok::<(), String>(())
-                });
-        if let Err(e) = block_on(scan_future) {
-            println!("{}", e);
-            process::exit(-1);
-        }
-    }
-
-    fn raw_scan(&self, from_key: &[u8], to_key: &[u8], limit: usize, cf: &str) {
-        if !ALL_CFS.contains(&cf) {
-            eprintln!("CF \"{}\" doesn't exist.", cf);
-            process::exit(-1);
-        }
-        if !to_key.is_empty() && from_key >= to_key {
-            eprintln!(
-                "to_key should be greater than from_key, but got from_key: \"{}\", to_key: \"{}\"",
-                escape(from_key),
-                escape(to_key)
-            );
-            process::exit(-1);
-        }
-        if limit == 0 {
-            eprintln!("limit should be greater than 0");
-            process::exit(-1);
-        }
-
-        self.raw_scan_impl(from_key, to_key, limit, cf);
-    }
-
-    fn diff_region(
-        &self,
-        region: u64,
-        to_host: Option<&str>,
-        to_data_dir: Option<&str>,
-        to_config: &TiKvConfig,
-        mgr: Arc<SecurityManager>,
-    ) {
-        let rhs_debug_executor = new_debug_executor(to_config, to_data_dir, false, to_host, mgr);
-
-        let r1 = self.get_region_info(region);
-        let r2 = rhs_debug_executor.get_region_info(region);
-        println!("region id: {}", region);
-        println!("db1 region state: {:?}", r1.region_local_state);
-        println!("db2 region state: {:?}", r2.region_local_state);
-        println!("db1 apply state: {:?}", r1.raft_apply_state);
-        println!("db2 apply state: {:?}", r2.raft_apply_state);
-
-        match (r1.region_local_state, r2.region_local_state) {
-            (None, None) => {}
-            (Some(_), None) | (None, Some(_)) => {
-                println!("db1 and db2 don't have same region local_state");
-            }
-            (Some(region_local_1), Some(region_local_2)) => {
-                let region1 = region_local_1.get_region();
-                let region2 = region_local_2.get_region();
-                if region1 != region2 {
-                    println!("db1 and db2 have different region:");
-                    println!("db1 region: {:?}", region1);
-                    println!("db2 region: {:?}", region2);
-                    return;
-                }
-                let start_key = keys::data_key(region1.get_start_key());
-                let end_key = keys::data_key(region1.get_end_key());
-                let mut mvcc_infos_1 = self.get_mvcc_infos(start_key.clone(), end_key.clone(), 0);
-                let mut mvcc_infos_2 = rhs_debug_executor.get_mvcc_infos(start_key, end_key, 0);
-
-                let mut has_diff = false;
-                let mut key_counts = [0; 2];
-
-                let mut take_item = |i: usize| -> Option<(Vec<u8>, MvccInfo)> {
-                    let wait = match i {
-                        1 => block_on(future::poll_fn(|cx| mvcc_infos_1.poll_next_unpin(cx))),
-                        _ => block_on(future::poll_fn(|cx| mvcc_infos_2.poll_next_unpin(cx))),
-                    };
-                    match wait? {
-                        Err(e) => {
-                            println!("db{} scan data in region {} fail: {}", i, region, e);
-                            process::exit(-1);
-                        }
-                        Ok(s) => Some(s),
-                    }
-                };
-
-                let show_only = |i: usize, k: &[u8]| {
-                    println!("only db{} has: {}", i, escape(k));
-                };
-
-                let (mut item1, mut item2) = (take_item(1), take_item(2));
-                while item1.is_some() && item2.is_some() {
-                    key_counts[0] += 1;
-                    key_counts[1] += 1;
-                    let t1 = item1.take().unwrap();
-                    let t2 = item2.take().unwrap();
-                    match t1.0.cmp(&t2.0) {
-                        Ordering::Less => {
-                            show_only(1, &t1.0);
-                            has_diff = true;
-                            item1 = take_item(1);
-                            item2 = Some(t2);
-                            key_counts[1] -= 1;
-                        }
-                        Ordering::Greater => {
-                            show_only(2, &t2.0);
-                            has_diff = true;
-                            item1 = Some(t1);
-                            item2 = take_item(2);
-                            key_counts[0] -= 1;
-                        }
-                        _ => {
-                            if t1.1 != t2.1 {
-                                println!("diff mvcc on key: {}", escape(&t1.0));
-                                has_diff = true;
-                            }
-                            item1 = take_item(1);
-                            item2 = take_item(2);
-                        }
-                    }
-                }
-                let mut item = item1.map(|t| (1, t)).or_else(|| item2.map(|t| (2, t)));
-                while let Some((i, (key, _))) = item.take() {
-                    key_counts[i - 1] += 1;
-                    show_only(i, &key);
-                    has_diff = true;
-                    item = take_item(i).map(|t| (i, t));
-                }
-                if !has_diff {
-                    println!("db1 and db2 have same data in region: {}", region);
-                }
-                println!(
-                    "db1 has {} keys, db2 has {} keys",
-                    key_counts[0], key_counts[1]
-                );
-            }
-        }
-    }
-
-    fn compact(
-        &self,
-        address: Option<&str>,
-        db: DBType,
-        cf: &str,
-        from: Option<Vec<u8>>,
-        to: Option<Vec<u8>>,
-        threads: u32,
-        bottommost: BottommostLevelCompaction,
-    ) {
-        let from = from.unwrap_or_default();
-        let to = to.unwrap_or_default();
-        self.do_compaction(db, cf, &from, &to, threads, bottommost);
-        println!(
-            "store:{:?} compact db:{:?} cf:{} range:[{:?}, {:?}) success!",
-            address.unwrap_or("local"),
-            db,
-            cf,
-            from,
-            to
-        );
-    }
-
-    fn compact_region(
-        &self,
-        address: Option<&str>,
-        db: DBType,
-        cf: &str,
-        region_id: u64,
-        threads: u32,
-        bottommost: BottommostLevelCompaction,
-    ) {
-        let region_local = self.get_region_info(region_id).region_local_state.unwrap();
-        let r = region_local.get_region();
-        let from = keys::data_key(r.get_start_key());
-        let to = keys::data_end_key(r.get_end_key());
-        self.do_compaction(db, cf, &from, &to, threads, bottommost);
-        println!(
-            "store:{:?} compact_region db:{:?} cf:{} range:[{:?}, {:?}) success!",
-            address.unwrap_or("local"),
-            db,
-            cf,
-            from,
-            to
-        );
-    }
-
-    fn print_bad_regions(&self);
-
-    fn set_region_tombstone_after_remove_peer(
-        &self,
-        mgr: Arc<SecurityManager>,
-        cfg: &PdConfig,
-        region_ids: Vec<u64>,
-    ) {
-        self.check_local_mode();
-        let rpc_client =
-            RpcClient::new(cfg, None, mgr).unwrap_or_else(|e| perror_and_exit("RpcClient::new", e));
-
-        let regions = region_ids
-            .into_iter()
-            .map(|region_id| {
-                if let Some(region) = block_on(rpc_client.get_region_by_id(region_id))
-                    .unwrap_or_else(|e| perror_and_exit("Get region id from PD", e))
-                {
-                    return region;
-                }
-                println!("no such region in pd: {}", region_id);
-                process::exit(-1);
-            })
-            .collect();
-        self.set_region_tombstone(regions);
-    }
-
-    fn set_region_tombstone_force(&self, region_ids: Vec<u64>) {
-        self.check_local_mode();
-        self.set_region_tombstone_by_id(region_ids);
-    }
-
-    /// Recover the cluster when given `store_ids` are failed.
-    fn remove_fail_stores(
-        &self,
-        store_ids: Vec<u64>,
-        region_ids: Option<Vec<u64>>,
-        promote_learner: bool,
-    );
-
-    fn drop_unapplied_raftlog(&self, region_ids: Option<Vec<u64>>);
-
-    /// Recreate the region with metadata from pd, but alloc new id for it.
-    fn recreate_region(&self, sec_mgr: Arc<SecurityManager>, pd_cfg: &PdConfig, region_id: u64);
-
-    fn check_region_consistency(&self, _: u64);
-
-    fn check_local_mode(&self);
-
-    fn recover_regions_mvcc(
-        &self,
-        mgr: Arc<SecurityManager>,
-        cfg: &PdConfig,
-        region_ids: Vec<u64>,
-        read_only: bool,
-    ) {
-        self.check_local_mode();
-        let rpc_client =
-            RpcClient::new(cfg, None, mgr).unwrap_or_else(|e| perror_and_exit("RpcClient::new", e));
-
-        let regions = region_ids
-            .into_iter()
-            .map(|region_id| {
-                if let Some(region) = block_on(rpc_client.get_region_by_id(region_id))
-                    .unwrap_or_else(|e| perror_and_exit("Get region id from PD", e))
-                {
-                    return region;
-                }
-                println!("no such region in pd: {}", region_id);
-                process::exit(-1);
-            })
-            .collect();
-        self.recover_regions(regions, read_only);
-    }
-
-    fn recover_mvcc_all(&self, threads: usize, read_only: bool) {
-        self.check_local_mode();
-        self.recover_all(threads, read_only);
-    }
-
-    fn get_all_regions_in_store(&self) -> Vec<u64>;
-
-    fn get_value_by_key(&self, cf: &str, key: Vec<u8>) -> Vec<u8>;
-
-    fn get_region_size(&self, region: u64, cfs: Vec<&str>) -> Vec<(String, usize)>;
-
-    fn get_region_info(&self, region: u64) -> RegionInfo;
-
-    fn get_raft_log(&self, region: u64, index: u64) -> Entry;
-
-    fn get_mvcc_infos(&self, from: Vec<u8>, to: Vec<u8>, limit: u64) -> MvccInfoStream;
-
-    fn raw_scan_impl(&self, from_key: &[u8], end_key: &[u8], limit: usize, cf: &str);
-
-    fn do_compaction(
-        &self,
-        db: DBType,
-        cf: &str,
-        from: &[u8],
-        to: &[u8],
-        threads: u32,
-        bottommost: BottommostLevelCompaction,
-    );
-
-    fn set_region_tombstone(&self, regions: Vec<Region>);
-
-    fn set_region_tombstone_by_id(&self, regions: Vec<u64>);
-
-    fn recover_regions(&self, regions: Vec<Region>, read_only: bool);
-
-    fn recover_all(&self, threads: usize, read_only: bool);
-
-    fn modify_tikv_config(&self, config_name: &str, config_value: &str);
-
-    fn dump_metrics(&self, tags: Vec<&str>);
-
-    fn dump_region_properties(&self, region_id: u64);
-
-    fn dump_range_properties(&self, start: Vec<u8>, end: Vec<u8>);
-
-    fn dump_store_info(&self);
-
-    fn dump_cluster_info(&self);
-
-    fn reset_to_version(&self, version: u64);
-}
-
-impl DebugExecutor for DebugClient {
-    fn check_local_mode(&self) {
-        println!("This command is only for local mode");
-        process::exit(-1);
-    }
-
-    fn get_all_regions_in_store(&self) -> Vec<u64> {
-        DebugClient::get_all_regions_in_store(self, &GetAllRegionsInStoreRequest::default())
-            .unwrap_or_else(|e| perror_and_exit("DebugClient::get_all_regions_in_store", e))
-            .take_regions()
-    }
-
-    fn get_value_by_key(&self, cf: &str, key: Vec<u8>) -> Vec<u8> {
-        let mut req = GetRequest::default();
-        req.set_db(DBType::Kv);
-        req.set_cf(cf.to_owned());
-        req.set_key(key);
-        self.get(&req)
-            .unwrap_or_else(|e| perror_and_exit("DebugClient::get", e))
-            .take_value()
-    }
-
-    fn get_region_size(&self, region: u64, cfs: Vec<&str>) -> Vec<(String, usize)> {
-        let cfs = cfs.into_iter().map(ToOwned::to_owned).collect::<Vec<_>>();
-        let mut req = RegionSizeRequest::default();
-        req.set_cfs(cfs.into());
-        req.set_region_id(region);
-        self.region_size(&req)
-            .unwrap_or_else(|e| perror_and_exit("DebugClient::region_size", e))
-            .take_entries()
-            .into_iter()
-            .map(|mut entry| (entry.take_cf(), entry.get_size() as usize))
-            .collect()
-    }
-
-    fn get_region_info(&self, region: u64) -> RegionInfo {
-        let mut req = RegionInfoRequest::default();
-        req.set_region_id(region);
-        let mut resp = self
-            .region_info(&req)
-            .unwrap_or_else(|e| perror_and_exit("DebugClient::region_info", e));
-
-        let mut region_info = RegionInfo::default();
-        if resp.has_raft_local_state() {
-            region_info.raft_local_state = Some(resp.take_raft_local_state());
-        }
-        if resp.has_raft_apply_state() {
-            region_info.raft_apply_state = Some(resp.take_raft_apply_state());
-        }
-        if resp.has_region_local_state() {
-            region_info.region_local_state = Some(resp.take_region_local_state());
-        }
-        region_info
-    }
-
-    fn get_raft_log(&self, region: u64, index: u64) -> Entry {
-        let mut req = RaftLogRequest::default();
-        req.set_region_id(region);
-        req.set_log_index(index);
-        self.raft_log(&req)
-            .unwrap_or_else(|e| perror_and_exit("DebugClient::raft_log", e))
-            .take_entry()
-    }
-
-    fn get_mvcc_infos(&self, from: Vec<u8>, to: Vec<u8>, limit: u64) -> MvccInfoStream {
-        let mut req = ScanMvccRequest::default();
-        req.set_from_key(from);
-        req.set_to_key(to);
-        req.set_limit(limit);
-        Box::pin(
-            self.scan_mvcc(&req)
-                .unwrap()
-                .map_err(|e| e.to_string())
-                .map_ok(|mut resp| (resp.take_key(), resp.take_info())),
-        )
-    }
-
-    fn raw_scan_impl(&self, _: &[u8], _: &[u8], _: usize, _: &str) {
-        unimplemented!();
-    }
-
-    fn do_compaction(
-        &self,
-        db: DBType,
-        cf: &str,
-        from: &[u8],
-        to: &[u8],
-        threads: u32,
-        bottommost: BottommostLevelCompaction,
-    ) {
-        let mut req = CompactRequest::default();
-        req.set_db(db);
-        req.set_cf(cf.to_owned());
-        req.set_from_key(from.to_owned());
-        req.set_to_key(to.to_owned());
-        req.set_threads(threads);
-        req.set_bottommost_level_compaction(bottommost.into());
-        self.compact(&req)
-            .unwrap_or_else(|e| perror_and_exit("DebugClient::compact", e));
-    }
-
-    fn dump_metrics(&self, tags: Vec<&str>) {
-        let mut req = GetMetricsRequest::default();
-        req.set_all(true);
-        if tags.len() == 1 && tags[0] == METRICS_PROMETHEUS {
-            req.set_all(false);
-        }
-        let mut resp = self
-            .get_metrics(&req)
-            .unwrap_or_else(|e| perror_and_exit("DebugClient::metrics", e));
-        for tag in tags {
-            println!("tag:{}", tag);
-            let metrics = match tag {
-                METRICS_ROCKSDB_KV => resp.take_rocksdb_kv(),
-                METRICS_ROCKSDB_RAFT => resp.take_rocksdb_raft(),
-                METRICS_JEMALLOC => resp.take_jemalloc(),
-                METRICS_PROMETHEUS => resp.take_prometheus(),
-                _ => String::from(
-                    "unsupported tag, should be one of prometheus/jemalloc/rocksdb_raft/rocksdb_kv",
-                ),
-            };
-            println!("{}", metrics);
-        }
-    }
-
-    fn set_region_tombstone(&self, _: Vec<Region>) {
-        unimplemented!("only available for local mode");
-    }
-
-    fn set_region_tombstone_by_id(&self, _: Vec<u64>) {
-        unimplemented!("only available for local mode");
-    }
-
-    fn recover_regions(&self, _: Vec<Region>, _: bool) {
-        unimplemented!("only available for local mode");
-    }
-
-    fn recover_all(&self, _: usize, _: bool) {
-        unimplemented!("only available for local mode");
-    }
-
-    fn print_bad_regions(&self) {
-        unimplemented!("only available for local mode");
-    }
-
-    fn remove_fail_stores(&self, _: Vec<u64>, _: Option<Vec<u64>>, _: bool) {
-        unimplemented!("only available for local mode");
-    }
-
-    fn drop_unapplied_raftlog(&self, _: Option<Vec<u64>>) {
-        unimplemented!("only available for local mode");
-    }
-
-    fn recreate_region(&self, _: Arc<SecurityManager>, _: &PdConfig, _: u64) {
-        unimplemented!("only available for local mode");
-    }
-
-    fn check_region_consistency(&self, region_id: u64) {
-        let mut req = RegionConsistencyCheckRequest::default();
-        req.set_region_id(region_id);
-        self.check_region_consistency(&req)
-            .unwrap_or_else(|e| perror_and_exit("DebugClient::check_region_consistency", e));
-        println!("success!");
-    }
-
-    fn modify_tikv_config(&self, config_name: &str, config_value: &str) {
-        let mut req = ModifyTikvConfigRequest::default();
-        req.set_config_name(config_name.to_owned());
-        req.set_config_value(config_value.to_owned());
-        self.modify_tikv_config(&req)
-            .unwrap_or_else(|e| perror_and_exit("DebugClient::modify_tikv_config", e));
-        println!("success");
-    }
-
-    fn dump_region_properties(&self, region_id: u64) {
-        let mut req = GetRegionPropertiesRequest::default();
-        req.set_region_id(region_id);
-        let resp = self
-            .get_region_properties(&req)
-            .unwrap_or_else(|e| perror_and_exit("DebugClient::get_region_properties", e));
-        for prop in resp.get_props() {
-            println!("{}: {}", prop.get_name(), prop.get_value());
-        }
-    }
-
-    fn dump_range_properties(&self, _: Vec<u8>, _: Vec<u8>) {
-        unimplemented!("only available for local mode");
-    }
-
-    fn dump_store_info(&self) {
-        let req = GetStoreInfoRequest::default();
-        let resp = self
-            .get_store_info(&req)
-            .unwrap_or_else(|e| perror_and_exit("DebugClient::get_store_info", e));
-        println!("store id: {}", resp.get_store_id());
-        println!("api version: {:?}", resp.get_api_version())
-    }
-
-    fn dump_cluster_info(&self) {
-        let req = GetClusterInfoRequest::default();
-        let resp = self
-            .get_cluster_info(&req)
-            .unwrap_or_else(|e| perror_and_exit("DebugClient::get_cluster_info", e));
-        println!("{}", resp.get_cluster_id())
-    }
-
-    fn reset_to_version(&self, version: u64) {
-        let mut req = ResetToVersionRequest::default();
-        req.set_ts(version);
-        self.reset_to_version(&ResetToVersionRequest::default())
-            .unwrap_or_else(|e| perror_and_exit("DebugClient::reset_to_version", e));
-    }
-}
-
-impl<ER: RaftEngine> DebugExecutor for Debugger<ER> {
-    fn check_local_mode(&self) {}
-
-    fn get_all_regions_in_store(&self) -> Vec<u64> {
-        self.get_all_regions_in_store()
-            .unwrap_or_else(|e| perror_and_exit("Debugger::get_all_regions_in_store", e))
-    }
-
-    fn get_value_by_key(&self, cf: &str, key: Vec<u8>) -> Vec<u8> {
-        self.get(DBType::Kv, cf, &key)
-            .unwrap_or_else(|e| perror_and_exit("Debugger::get", e))
-    }
-
-    fn get_region_size(&self, region: u64, cfs: Vec<&str>) -> Vec<(String, usize)> {
-        self.region_size(region, cfs)
-            .unwrap_or_else(|e| perror_and_exit("Debugger::region_size", e))
-            .into_iter()
-            .map(|(cf, size)| (cf.to_owned(), size as usize))
-            .collect()
-    }
-
-    fn get_region_info(&self, region: u64) -> RegionInfo {
-        self.region_info(region)
-            .unwrap_or_else(|e| perror_and_exit("Debugger::region_info", e))
-    }
-
-    fn get_raft_log(&self, region: u64, index: u64) -> Entry {
-        self.raft_log(region, index)
-            .unwrap_or_else(|e| perror_and_exit("Debugger::raft_log", e))
-    }
-
-    fn get_mvcc_infos(&self, from: Vec<u8>, to: Vec<u8>, limit: u64) -> MvccInfoStream {
-        let iter = self
-            .scan_mvcc(&from, &to, limit)
-            .unwrap_or_else(|e| perror_and_exit("Debugger::scan_mvcc", e));
-        let stream = stream::iter(iter).map_err(|e| e.to_string());
-        Box::pin(stream)
-    }
-
-    fn raw_scan_impl(&self, from_key: &[u8], end_key: &[u8], limit: usize, cf: &str) {
-        let res = self
-            .raw_scan(from_key, end_key, limit, cf)
-            .unwrap_or_else(|e| perror_and_exit("Debugger::raw_scan_impl", e));
-
-        for (k, v) in &res {
-            println!("key: \"{}\", value: \"{}\"", escape(k), escape(v));
-        }
-        println!();
-        println!("Total scanned keys: {}", res.len());
-    }
-
-    fn do_compaction(
-        &self,
-        db: DBType,
-        cf: &str,
-        from: &[u8],
-        to: &[u8],
-        threads: u32,
-        bottommost: BottommostLevelCompaction,
-    ) {
-        self.compact(db, cf, from, to, threads, bottommost)
-            .unwrap_or_else(|e| perror_and_exit("Debugger::compact", e));
-    }
-
-    fn set_region_tombstone(&self, regions: Vec<Region>) {
-        let ret = self
-            .set_region_tombstone(regions)
-            .unwrap_or_else(|e| perror_and_exit("Debugger::set_region_tombstone", e));
-        if ret.is_empty() {
-            println!("success!");
-            return;
-        }
-        for (region_id, error) in ret {
-            println!("region: {}, error: {}", region_id, error);
-        }
-    }
-
-    fn set_region_tombstone_by_id(&self, region_ids: Vec<u64>) {
-        let ret = self
-            .set_region_tombstone_by_id(region_ids)
-            .unwrap_or_else(|e| perror_and_exit("Debugger::set_region_tombstone_by_id", e));
-        if ret.is_empty() {
-            println!("success!");
-            return;
-        }
-        for (region_id, error) in ret {
-            println!("region: {}, error: {}", region_id, error);
-        }
-    }
-
-    fn recover_regions(&self, regions: Vec<Region>, read_only: bool) {
-        let ret = self
-            .recover_regions(regions, read_only)
-            .unwrap_or_else(|e| perror_and_exit("Debugger::recover regions", e));
-        if ret.is_empty() {
-            println!("success!");
-            return;
-        }
-        for (region_id, error) in ret {
-            println!("region: {}, error: {}", region_id, error);
-        }
-    }
-
-    fn recover_all(&self, threads: usize, read_only: bool) {
-        Debugger::recover_all(self, threads, read_only)
-            .unwrap_or_else(|e| perror_and_exit("Debugger::recover all", e));
-    }
-
-    fn print_bad_regions(&self) {
-        let bad_regions = self
-            .bad_regions()
-            .unwrap_or_else(|e| perror_and_exit("Debugger::bad_regions", e));
-        if !bad_regions.is_empty() {
-            for (region_id, error) in bad_regions {
-                println!("{}: {}", region_id, error);
-            }
-            return;
-        }
-        println!("all regions are healthy")
-    }
-
-    fn remove_fail_stores(
-        &self,
-        store_ids: Vec<u64>,
-        region_ids: Option<Vec<u64>>,
-        promote_learner: bool,
-    ) {
-        println!("removing stores {:?} from configurations...", store_ids);
-        self.remove_failed_stores(store_ids, region_ids, promote_learner)
-            .unwrap_or_else(|e| perror_and_exit("Debugger::remove_fail_stores", e));
-        println!("success");
-    }
-
-    fn drop_unapplied_raftlog(&self, region_ids: Option<Vec<u64>>) {
-        println!("removing unapplied raftlog on region {:?} ...", region_ids);
-        self.drop_unapplied_raftlog(region_ids)
-            .unwrap_or_else(|e| perror_and_exit("Debugger::remove_fail_stores", e));
-        println!("success");
-    }
-
-    fn recreate_region(&self, mgr: Arc<SecurityManager>, pd_cfg: &PdConfig, region_id: u64) {
-        let rpc_client = RpcClient::new(pd_cfg, None, mgr)
-            .unwrap_or_else(|e| perror_and_exit("RpcClient::new", e));
-
-        let mut region = match block_on(rpc_client.get_region_by_id(region_id)) {
-            Ok(Some(region)) => region,
-            Ok(None) => {
-                println!("no such region {} on PD", region_id);
-                process::exit(-1)
-            }
-            Err(e) => perror_and_exit("RpcClient::get_region_by_id", e),
-        };
-
-        let new_region_id = rpc_client
-            .alloc_id()
-            .unwrap_or_else(|e| perror_and_exit("RpcClient::alloc_id", e));
-        let new_peer_id = rpc_client
-            .alloc_id()
-            .unwrap_or_else(|e| perror_and_exit("RpcClient::alloc_id", e));
-
-        let store_id = self.get_store_ident().expect("get store id").store_id;
-
-        region.set_id(new_region_id);
-        let old_version = region.get_region_epoch().get_version();
-        region.mut_region_epoch().set_version(old_version + 1);
-        region.mut_region_epoch().set_conf_ver(INIT_EPOCH_CONF_VER);
-
-        region.peers.clear();
-        let mut peer = Peer::default();
-        peer.set_id(new_peer_id);
-        peer.set_store_id(store_id);
-        region.mut_peers().push(peer);
-
-        println!(
-            "initing empty region {} with peer_id {}...",
-            new_region_id, new_peer_id
-        );
-        self.recreate_region(region)
-            .unwrap_or_else(|e| perror_and_exit("Debugger::recreate_region", e));
-        println!("success");
-    }
-
-    fn dump_metrics(&self, _tags: Vec<&str>) {
-        unimplemented!("only available for online mode");
-    }
-
-    fn check_region_consistency(&self, _: u64) {
-        println!("only support remote mode");
-        process::exit(-1);
-    }
-
-    fn modify_tikv_config(&self, _: &str, _: &str) {
-        println!("only support remote mode");
-        process::exit(-1);
-    }
-
-    fn dump_region_properties(&self, region_id: u64) {
-        let props = self
-            .get_region_properties(region_id)
-            .unwrap_or_else(|e| perror_and_exit("Debugger::get_region_properties", e));
-        for (name, value) in props {
-            println!("{}: {}", name, value);
-        }
-    }
-
-    fn dump_range_properties(&self, start: Vec<u8>, end: Vec<u8>) {
-        let props = self
-            .get_range_properties(&start, &end)
-            .unwrap_or_else(|e| perror_and_exit("Debugger::get_range_properties", e));
-        for (name, value) in props {
-            println!("{}: {}", name, value);
-        }
-    }
-
-    fn dump_store_info(&self) {
-        let store_ident_info = self.get_store_ident();
-        if let Ok(ident) = store_ident_info {
-            println!("store id: {}", ident.get_store_id());
-            println!("api version: {:?}", ident.get_api_version());
-        }
-    }
-
-    fn dump_cluster_info(&self) {
-        let store_ident_info = self.get_store_ident();
-        if let Ok(ident) = store_ident_info {
-            println!("cluster id: {}", ident.get_cluster_id());
-        }
-    }
-
-    fn reset_to_version(&self, version: u64) {
-        Debugger::reset_to_version(self, version);
-    }
-}
-
-fn warning_prompt(message: &str) -> bool {
-    const EXPECTED: &str = "I consent";
-    println!("{}", message);
-    let input: String = promptly::prompt(format!(
-        "Type \"{}\" to continue, anything else to exit",
-        EXPECTED
-    ))
-    .unwrap();
-    if input == EXPECTED {
-        true
-    } else {
-        println!("exit.");
-        false
-    }
-}
-
-static VERSION_INFO: SyncLazy<String> = SyncLazy::new(|| {
-    let build_timestamp = option_env!("TIKV_BUILD_TIME");
-    tikv::tikv_version_info(build_timestamp)
-});
-
-const RAW_KEY_HINT: &str = "Raw key (generally starts with \"z\") in escaped form";
-
-#[derive(StructOpt)]
-#[structopt(
-    name = "TiKV Control (tikv-ctl)",
-    about = "A tool for interacting with TiKV deployments.",
-    author = crate_authors!(),
-    version = &**VERSION_INFO,
-    long_version = &**VERSION_INFO,
-    setting = AppSettings::DontCollapseArgsInUsage,
-)]
-struct Opt {
-    #[structopt(long)]
-    /// Set the address of pd
-    pd: Option<String>,
-
-    #[structopt(long, default_value = "info")]
-    /// Set the log level
-    log_level: String,
-
-    #[structopt(long)]
-    /// Set the remote host
-    host: Option<String>,
-
-    #[structopt(long)]
-    /// Set the CA certificate path
-    ca_path: Option<String>,
-
-    #[structopt(long)]
-    /// Set the certificate path
-    cert_path: Option<String>,
-
-    #[structopt(long)]
-    /// Set the private key path
-    key_path: Option<String>,
-
-    #[structopt(long)]
-    /// TiKV config path, by default it's <deploy-dir>/conf/tikv.toml
-    config: Option<String>,
-
-    #[structopt(long)]
-    /// TiKV data-dir, check <deploy-dir>/scripts/run.sh to get it
-    data_dir: Option<String>,
-
-    #[structopt(long)]
-    /// Skip paranoid checks when open rocksdb
-    skip_paranoid_checks: bool,
-
-    #[allow(dead_code)]
-    #[structopt(
-        long,
-        validator = |_| Err("DEPRECATED!!! Use --data-dir and --config instead".to_owned()),
-    )]
-    /// Set the rocksdb path
-    db: Option<String>,
-
-    #[allow(dead_code)]
-    #[structopt(
-        long,
-        validator = |_| Err("DEPRECATED!!! Use --data-dir and --config instead".to_owned()),
-    )]
-    /// Set the raft rocksdb path
-    raftdb: Option<String>,
-
-    #[structopt(conflicts_with = "escaped-to-hex", long = "to-escaped")]
-    /// Convert a hex key to escaped key
-    hex_to_escaped: Option<String>,
-
-    #[structopt(conflicts_with = "hex-to-escaped", long = "to-hex")]
-    /// Convert an escaped key to hex key
-    escaped_to_hex: Option<String>,
-
-    #[structopt(
-        conflicts_with_all = &["hex-to-escaped", "escaped-to-hex"],
-        long,
-    )]
-    /// Decode a key in escaped format
-    decode: Option<String>,
-
-    #[structopt(
-        conflicts_with_all = &["hex-to-escaped", "escaped-to-hex"],
-        long,
-    )]
-    /// Encode a key in escaped format
-    encode: Option<String>,
-
-    #[structopt(subcommand)]
-    cmd: Option<Cmd>,
-}
-
-#[derive(StructOpt)]
-enum Cmd {
-    /// Print a raft log entry
-    Raft {
-        #[structopt(subcommand)]
-        cmd: RaftCmd,
-    },
-    /// Print region size
-    Size {
-        #[structopt(short = "r")]
-        /// Set the region id, if not specified, print all regions
-        region: Option<u64>,
-
-        #[structopt(
-            short = "c",
-            use_delimiter = true,
-            require_delimiter = true,
-            value_delimiter = ",",
-            default_value = "default,write,lock"
-        )]
-        /// Set the cf name, if not specified, print all cf
-        cf: Vec<String>,
-    },
-    /// Print the range db range
-    Scan {
-        #[structopt(
-            short = "f",
-            long,
-            help = RAW_KEY_HINT,
-        )]
-        from: String,
-
-        #[structopt(
-            short = "t",
-            long,
-            help = RAW_KEY_HINT,
-        )]
-        to: Option<String>,
-
-        #[structopt(long)]
-        /// Set the scan limit
-        limit: Option<u64>,
-
-        #[structopt(long)]
-        /// Set the scan start_ts as filter
-        start_ts: Option<u64>,
-
-        #[structopt(long)]
-        /// Set the scan commit_ts as filter
-        commit_ts: Option<u64>,
-
-        #[structopt(
-            long,
-            use_delimiter = true,
-            require_delimiter = true,
-            value_delimiter = ",",
-            default_value = CF_DEFAULT,
-        )]
-        /// Column family names, combined from default/lock/write
-        show_cf: Vec<String>,
-    },
-    /// Print all raw keys in the range
-    RawScan {
-        #[structopt(
-            short = "f",
-            long,
-            default_value = "",
-            help = RAW_KEY_HINT,
-        )]
-        from: String,
-
-        #[structopt(
-            short = "t",
-            long,
-            default_value = "",
-            help = RAW_KEY_HINT,
-        )]
-        to: String,
-
-        #[structopt(long, default_value = "30")]
-        /// Limit the number of keys to scan
-        limit: usize,
-
-        #[structopt(
-            long,
-            default_value = "default",
-            possible_values = &["default", "lock", "write"],
-        )]
-        /// The column family name.
-        cf: String,
-    },
-    /// Print the raw value
-    Print {
-        #[structopt(
-            short = "c",
-            default_value = CF_DEFAULT,
-            possible_values = &["default", "lock", "write"],
-        )]
-        /// The column family name.
-        cf: String,
-
-        #[structopt(
-            short = "k",
-            help = RAW_KEY_HINT,
-        )]
-        key: String,
-    },
-    /// Print the mvcc value
-    Mvcc {
-        #[structopt(
-            short = "k",
-            help = RAW_KEY_HINT,
-        )]
-        key: String,
-
-        #[structopt(
-            long,
-            use_delimiter = true,
-            require_delimiter = true,
-            value_delimiter = ",",
-            default_value = CF_DEFAULT,
-        )]
-        /// Column family names, combined from default/lock/write
-        show_cf: Vec<String>,
-
-        #[structopt(long)]
-        /// Set start_ts as filter
-        start_ts: Option<u64>,
-
-        #[structopt(long)]
-        /// Set commit_ts as filter
-        commit_ts: Option<u64>,
-    },
-    /// Calculate difference of region keys from different dbs
-    Diff {
-        #[structopt(short = "r")]
-        /// Specify region id
-        region: u64,
-
-        #[allow(dead_code)]
-        #[structopt(
-            conflicts_with = "to_host",
-            long,
-            validator = |_| Err("DEPRECATED!!! Use --to-data-dir and --to-config instead".to_owned()),
-        )]
-        /// To which db path
-        to_db: Option<String>,
-
-        #[structopt(conflicts_with = "to_host", long)]
-        /// data-dir of the target TiKV
-        to_data_dir: Option<String>,
-
-        #[structopt(conflicts_with = "to_host", long)]
-        /// config of the target TiKV
-        to_config: Option<String>,
-
-        #[structopt(
-            required_unless = "to_data_dir",
-            conflicts_with = "to_db",
-            long,
-            conflicts_with = "to_db"
-        )]
-        /// To which remote host
-        to_host: Option<String>,
-    },
-    /// Compact a column family in a specified range
-    Compact {
-        #[structopt(
-            short = "d",
-            default_value = "kv",
-            possible_values = &["kv", "raft"],
-        )]
-        /// Which db to compact
-        db: String,
-
-        #[structopt(
-            short = "c",
-            default_value = CF_DEFAULT,
-            possible_values = &["default", "lock", "write"],
-        )]
-        /// The column family name.
-        cf: String,
-
-        #[structopt(
-            short = "f",
-            long,
-            help = RAW_KEY_HINT,
-        )]
-        from: Option<String>,
-
-        #[structopt(
-            short = "t",
-            long,
-            help = RAW_KEY_HINT,
-        )]
-        to: Option<String>,
-
-        #[structopt(short = "n", long, default_value = "8")]
-        /// Number of threads in one compaction
-        threads: u32,
-
-        #[structopt(short = "r", long)]
-        /// Set the region id
-        region: Option<u64>,
-
-        #[structopt(
-            short = "b",
-            long,
-            default_value = "default",
-            possible_values = &["skip", "force", "default"],
-        )]
-        /// Set how to compact the bottommost level
-        bottommost: String,
-    },
-    /// Set some regions on the node to tombstone by manual
-    Tombstone {
-        #[structopt(
-            short = "r",
-            use_delimiter = true,
-            require_delimiter = true,
-            value_delimiter = ","
-        )]
-        /// The target regions, separated with commas if multiple
-        regions: Vec<u64>,
-
-        #[structopt(
-            short = "p",
-            use_delimiter = true,
-            require_delimiter = true,
-            value_delimiter = ","
-        )]
-        /// PD endpoints
-        pd: Option<Vec<String>>,
-
-        #[structopt(long)]
-        /// force execute without pd
-        force: bool,
-    },
-    /// Recover mvcc data on one node by deleting corrupted keys
-    RecoverMvcc {
-        #[structopt(short = "a", long)]
-        /// Recover the whole db
-        all: bool,
-
-        #[structopt(
-            required_unless = "all",
-            conflicts_with = "all",
-            short = "r",
-            use_delimiter = true,
-            require_delimiter = true,
-            value_delimiter = ","
-        )]
-        /// The target regions, separated with commas if multiple
-        regions: Vec<u64>,
-
-        #[structopt(
-            required_unless = "all",
-            short = "p",
-            use_delimiter = true,
-            require_delimiter = true,
-            value_delimiter = ","
-        )]
-        /// PD endpoints
-        pd: Vec<String>,
-=======
->>>>>>> 2a6bd805
 
 #![feature(once_cell)]
 
