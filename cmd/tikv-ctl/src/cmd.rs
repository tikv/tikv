// Copyright 2021 TiKV Project Authors. Licensed under Apache-2.0.

use std::{borrow::ToOwned, lazy::SyncLazy, str, string::ToString, u64};

use clap::{crate_authors, AppSettings};
use engine_traits::CF_DEFAULT;
use structopt::StructOpt;

const RAW_KEY_HINT: &str = "Raw key (generally starts with \"z\") in escaped form";
static VERSION_INFO: SyncLazy<String> = SyncLazy::new(|| {
    let build_timestamp = option_env!("TIKV_BUILD_TIME");
    tikv::tikv_version_info(build_timestamp)
});

#[derive(StructOpt)]
#[structopt(
    name = "TiKV Control (tikv-ctl)",
    about = "A tool for interacting with TiKV deployments.",
    author = crate_authors!(),
    version = &**VERSION_INFO,
    long_version = &**VERSION_INFO,
    setting = AppSettings::DontCollapseArgsInUsage,
)]
pub struct Opt {
    #[structopt(long)]
    /// Set the address of pd
    pub pd: Option<String>,

    #[structopt(long, default_value = "warn")]
    /// Set the log level
    pub log_level: String,

    #[structopt(long)]
    /// Set the remote host
    pub host: Option<String>,

    #[structopt(long)]
    /// Set the CA certificate path
    pub ca_path: Option<String>,

    #[structopt(long)]
    /// Set the certificate path
    pub cert_path: Option<String>,

    #[structopt(long)]
    /// Set the private key path
    pub key_path: Option<String>,

    #[structopt(long)]
    /// TiKV config path, by default it's <deploy-dir>/conf/tikv.toml
    pub config: Option<String>,

    #[structopt(long)]
    /// TiKV data-dir, check <deploy-dir>/scripts/run.sh to get it
    pub data_dir: Option<String>,

    #[structopt(long)]
    /// Skip paranoid checks when open rocksdb
    pub skip_paranoid_checks: bool,

    #[allow(dead_code)]
    #[structopt(
        long,
        validator = |_| Err("DEPRECATED!!! Use --data-dir and --config instead".to_owned()),
    )]
    /// Set the rocksdb path
    pub db: Option<String>,

    #[allow(dead_code)]
    #[structopt(
        long,
        validator = |_| Err("DEPRECATED!!! Use --data-dir and --config instead".to_owned()),
    )]
    /// Set the raft rocksdb path
    pub raftdb: Option<String>,

    #[structopt(conflicts_with = "escaped-to-hex", long = "to-escaped")]
    /// Convert a hex key to escaped key
    pub hex_to_escaped: Option<String>,

    #[structopt(conflicts_with = "hex-to-escaped", long = "to-hex")]
    /// Convert an escaped key to hex key
    pub escaped_to_hex: Option<String>,

    #[structopt(
        conflicts_with_all = &["hex-to-escaped", "escaped-to-hex"],
        long,
    )]
    /// Decode a key in escaped format
    pub decode: Option<String>,

    #[structopt(
        conflicts_with_all = &["hex-to-escaped", "escaped-to-hex"],
        long,
    )]
    /// Encode a key in escaped format
    pub encode: Option<String>,

    #[structopt(subcommand)]
    pub cmd: Option<Cmd>,
}

#[derive(StructOpt)]
pub enum Cmd {
    /// Print a raft log entry
    Raft {
        #[structopt(subcommand)]
        cmd: RaftCmd,
    },
    /// Print region size
    Size {
        #[structopt(short = "r")]
        /// Set the region id, if not specified, print all regions
        region: Option<u64>,

        #[structopt(
            short = "c",
            use_delimiter = true,
            require_delimiter = true,
            value_delimiter = ",",
            default_value = "default,write,lock"
        )]
        /// Set the cf name, if not specified, print all cf
        cf: Vec<String>,
    },
    /// Print the range db range
    Scan {
        #[structopt(
            short = "f",
            long,
            help = RAW_KEY_HINT,
        )]
        from: String,

        #[structopt(
            short = "t",
            long,
            help = RAW_KEY_HINT,
        )]
        to: Option<String>,

        #[structopt(long)]
        /// Set the scan limit
        limit: Option<u64>,

        #[structopt(long)]
        /// Set the scan start_ts as filter
        start_ts: Option<u64>,

        #[structopt(long)]
        /// Set the scan commit_ts as filter
        commit_ts: Option<u64>,

        #[structopt(
            long,
            use_delimiter = true,
            require_delimiter = true,
            value_delimiter = ",",
            default_value = CF_DEFAULT,
        )]
        /// Column family names, combined from default/lock/write
        show_cf: Vec<String>,
    },
    /// Print all raw keys in the range
    RawScan {
        #[structopt(
            short = "f",
            long,
            default_value = "",
            help = RAW_KEY_HINT,
        )]
        from: String,

        #[structopt(
            short = "t",
            long,
            default_value = "",
            help = RAW_KEY_HINT,
        )]
        to: String,

        #[structopt(long, default_value = "30")]
        /// Limit the number of keys to scan
        limit: usize,

        #[structopt(
            long,
            default_value = "default",
            possible_values = &["default", "lock", "write"],
        )]
        /// The column family name.
        cf: String,
    },
    /// Print the raw value
    Print {
        #[structopt(
            short = "c",
            default_value = CF_DEFAULT,
            possible_values = &["default", "lock", "write"],
        )]
        /// The column family name.
        cf: String,

        #[structopt(
            short = "k",
            help = RAW_KEY_HINT,
        )]
        key: String,
    },
    /// Print the mvcc value
    Mvcc {
        #[structopt(
            short = "k",
            help = RAW_KEY_HINT,
        )]
        key: String,

        #[structopt(
            long,
            use_delimiter = true,
            require_delimiter = true,
            value_delimiter = ",",
            default_value = CF_DEFAULT,
        )]
        /// Column family names, combined from default/lock/write
        show_cf: Vec<String>,

        #[structopt(long)]
        /// Set start_ts as filter
        start_ts: Option<u64>,

        #[structopt(long)]
        /// Set commit_ts as filter
        commit_ts: Option<u64>,
    },
    /// Calculate difference of region keys from different dbs
    Diff {
        #[structopt(short = "r")]
        /// Specify region id
        region: u64,

        #[allow(dead_code)]
        #[structopt(
            conflicts_with = "to_host",
            long,
            validator = |_| Err("DEPRECATED!!! Use --to-data-dir and --to-config instead".to_owned()),
        )]
        /// To which db path
        to_db: Option<String>,

        #[structopt(conflicts_with = "to_host", long)]
        /// data-dir of the target TiKV
        to_data_dir: Option<String>,

        #[structopt(conflicts_with = "to_host", long)]
        /// config of the target TiKV
        to_config: Option<String>,

        #[structopt(
            required_unless = "to_data_dir",
            conflicts_with = "to_db",
            long,
            conflicts_with = "to_db"
        )]
        /// To which remote host
        to_host: Option<String>,
    },
    /// Compact a column family in a specified range
    Compact {
        #[structopt(
            short = "d",
            default_value = "kv",
            possible_values = &["kv", "raft"],
        )]
        /// Which db to compact
        db: String,

        #[structopt(
            short = "c",
            default_value = CF_DEFAULT,
            possible_values = &["default", "lock", "write"],
        )]
        /// The column family name.
        cf: String,

        #[structopt(
            short = "f",
            long,
            help = RAW_KEY_HINT,
        )]
        from: Option<String>,

        #[structopt(
            short = "t",
            long,
            help = RAW_KEY_HINT,
        )]
        to: Option<String>,

        #[structopt(short = "n", long, default_value = "8")]
        /// Number of threads in one compaction
        threads: u32,

        #[structopt(short = "r", long)]
        /// Set the region id
        region: Option<u64>,

        #[structopt(
            short = "b",
            long,
            default_value = "default",
            possible_values = &["skip", "force", "default"],
        )]
        /// Set how to compact the bottommost level
        bottommost: String,
    },
    /// Set some regions on the node to tombstone by manual
    Tombstone {
        #[structopt(
            short = "r",
            use_delimiter = true,
            require_delimiter = true,
            value_delimiter = ","
        )]
        /// The target regions, separated with commas if multiple
        regions: Vec<u64>,

        #[structopt(
            short = "p",
            use_delimiter = true,
            require_delimiter = true,
            value_delimiter = ","
        )]
        /// PD endpoints
        pd: Option<Vec<String>>,

        #[structopt(long)]
        /// force execute without pd
        force: bool,
    },
    /// Recover mvcc data on one node by deleting corrupted keys
    RecoverMvcc {
        #[structopt(short = "a", long)]
        /// Recover the whole db
        all: bool,

        #[structopt(
            required_unless = "all",
            conflicts_with = "all",
            short = "r",
            use_delimiter = true,
            require_delimiter = true,
            value_delimiter = ","
        )]
        /// The target regions, separated with commas if multiple
        regions: Vec<u64>,

        #[structopt(
            required_unless = "all",
            short = "p",
            use_delimiter = true,
            require_delimiter = true,
            value_delimiter = ","
        )]
        /// PD endpoints
        pd: Vec<String>,

        #[structopt(long, default_value_if("all", None, "4"), requires = "all")]
        /// The number of threads to do recover, only for --all mode
        threads: Option<usize>,

        #[structopt(short = "R", long)]
        /// Skip write RocksDB
        read_only: bool,
    },
    /// Unsafely recover when the store can not start normally, this recover may lose data
    UnsafeRecover {
        #[structopt(subcommand)]
        cmd: UnsafeRecoverCmd,
    },
    /// Recreate a region with given metadata, but alloc new id for it
    RecreateRegion {
        #[structopt(
            short = "p",
            use_delimiter = true,
            require_delimiter = true,
            value_delimiter = ","
        )]
        /// PD endpoints
        pd: Vec<String>,

        #[structopt(short = "r")]
        /// The origin region id
        region: u64,
    },
    /// Print the metrics
    Metrics {
        #[structopt(
            short = "t",
            long,
            use_delimiter = true,
            require_delimiter = true,
            value_delimiter = ",",
            default_value = crate::executor::METRICS_PROMETHEUS,
            possible_values = &["prometheus", "jemalloc", "rocksdb_raft", "rocksdb_kv"],
        )]
        /// Set the metrics tag, one of prometheus/jemalloc/rocksdb_raft/rocksdb_kv, if not specified, print prometheus
        tag: Vec<String>,
    },
    /// Force a consistency-check for a specified region
    ConsistencyCheck {
        #[structopt(short = "r")]
        /// The target region
        region: u64,
    },
    /// Get all regions with corrupt raft
    BadRegions {},
    /// Modify tikv config, eg. tikv-ctl --host ip:port modify-tikv-config -n rocksdb.defaultcf.disable-auto-compactions -v true
    ModifyTikvConfig {
        #[structopt(short = "n")]
        /// The config name are same as the name used on config file, eg. raftstore.messages-per-tick, raftdb.max-background-jobs
        config_name: String,

        #[structopt(short = "v")]
        /// The config value, eg. 8, true, 1h, 8MB
        config_value: String,
    },
    /// Dump snapshot meta file
    DumpSnapMeta {
        #[structopt(short = "f", long)]
        /// Output meta file path
        file: String,
    },
    /// Compact the whole cluster in a specified range in one or more column families
    CompactCluster {
        #[structopt(
            short = "d",
            default_value = "kv",
            possible_values = &["kv", "raft"],
        )]
        /// The db to use
        db: String,

        #[structopt(
            short = "c",
            use_delimiter = true,
            require_delimiter = true,
            value_delimiter = ",",
            default_value = CF_DEFAULT,
            possible_values = &["default", "lock", "write"],
        )]
        /// Column family names, for kv db, combine from default/lock/write; for raft db, can only be default
        cf: Vec<String>,

        #[structopt(
            short = "f",
            long,
            help = RAW_KEY_HINT,
        )]
        from: Option<String>,

        #[structopt(
            short = "t",
            long,
            help = RAW_KEY_HINT,
        )]
        to: Option<String>,

        #[structopt(short = "n", long, default_value = "8")]
        /// Number of threads in one compaction
        threads: u32,

        #[structopt(
            short = "b",
            long,
            default_value = "default",
            possible_values = &["skip", "force", "default"],
        )]
        /// How to compact the bottommost level
        bottommost: String,
    },
    /// Show region properties
    RegionProperties {
        #[structopt(short = "r")]
        /// The target region id
        region: u64,
    },
    /// Show range properties
    RangeProperties {
        #[structopt(long, default_value = "")]
        /// hex start key
        start: String,

        #[structopt(long, default_value = "")]
        /// hex end key
        end: String,
    },
    /// Split the region
    SplitRegion {
        #[structopt(short = "r")]
        /// The target region id
        region: u64,

        #[structopt(short = "k")]
        /// The key to split it, in unencoded escaped format
        key: String,
    },
    /// Inject failures to TiKV and recovery
    Fail {
        #[structopt(subcommand)]
        cmd: FailCmd,
    },
    /// Print the store id and api version
    Store {},
    /// Print the cluster id
    Cluster {},
    /// Decrypt an encrypted file
    DecryptFile {
        #[structopt(long)]
        /// input file path
        file: String,

        #[structopt(long)]
        /// output file path
        out_file: String,
    },
    /// Dump encryption metadata
    EncryptionMeta {
        #[structopt(subcommand)]
        cmd: EncryptionMetaCmd,
    },
    /// Delete encryption keys that are no longer associated with physical files.
    CleanupEncryptionMeta {},
    /// Print bad ssts related infos
    BadSsts {
        #[structopt(long)]
        /// specify manifest, if not set, it will look up manifest file in db path
        manifest: Option<String>,

        #[structopt(long, value_delimiter = ",")]
        /// PD endpoints
        pd: String,
    },
<<<<<<< HEAD
    /// Raft Engine Control.
    RaftEngineCtl {
        args: Vec<String>,
=======
    /// Reset data in a TiKV to a certain version
    ResetToVersion {
        #[structopt(short = "v")]
        /// The version to reset TiKV to
        version: u64,
>>>>>>> 43ebcba1
    },
    #[structopt(external_subcommand)]
    External(Vec<String>),
}

#[derive(StructOpt)]
pub enum RaftCmd {
    /// Print the raft log entry info
    Log {
        #[structopt(required_unless = "key", conflicts_with = "key", short = "r")]
        /// Set the region id
        region: Option<u64>,

        #[structopt(required_unless = "key", conflicts_with = "key", short = "i")]
        /// Set the raft log index
        index: Option<u64>,

        #[structopt(
            required_unless_one = &["region", "index"],
            conflicts_with_all = &["region", "index"],
            short = "k",
            help = RAW_KEY_HINT,
        )]
        key: Option<String>,
    },
    /// print region info
    Region {
        #[structopt(
            short = "r",
            aliases = &["region"],
            required_unless = "all-regions",
            conflicts_with = "all-regions",
            use_delimiter = true,
            require_delimiter = true,
            value_delimiter = ","
        )]
        /// Print info for these regions
        regions: Option<Vec<u64>>,

        // `regions` must be None when `all_regions` is present,
        // so we left `all_regions` unused.
        #[allow(dead_code)]
        #[structopt(long, required_unless = "regions", conflicts_with = "regions")]
        /// Print info for all regions
        all_regions: bool,

        #[structopt(long)]
        /// Skip tombstone regions
        skip_tombstone: bool,
    },
}

#[derive(StructOpt)]
pub enum FailCmd {
    /// Inject failures
    Inject {
        /// Inject fail point and actions pairs. E.g. tikv-ctl fail inject a=off b=panic
        args: Vec<String>,

        #[structopt(short = "f")]
        /// Read a file of fail points and actions to inject
        file: Option<String>,
    },
    /// Recover failures
    Recover {
        /// Recover fail points. Eg. tikv-ctl fail recover a b
        args: Vec<String>,

        #[structopt(short = "f")]
        /// Recover from a file of fail points
        file: Option<String>,
    },
    /// List all fail points
    List {},
}

#[derive(StructOpt)]
pub enum EncryptionMetaCmd {
    /// Dump data keys
    DumpKey {
        #[structopt(long, use_delimiter = true)]
        /// List of data key ids. Dump all keys if not provided.
        ids: Option<Vec<u64>>,
    },
    /// Dump file encryption info
    DumpFile {
        #[structopt(long)]
        /// Path to the file. Dump for all files if not provided.
        path: Option<String>,
    },
}

#[derive(StructOpt)]
pub enum UnsafeRecoverCmd {
    /// Remove the failed machines from the peer list for the regions
    RemoveFailStores {
        #[structopt(
            short = "s",
            use_delimiter = true,
            require_delimiter = true,
            value_delimiter = ","
        )]
        /// Stores to be removed
        stores: Vec<u64>,

        #[structopt(
            required_unless = "all-regions",
            conflicts_with = "all-regions",
            short = "r",
            use_delimiter = true,
            require_delimiter = true,
            value_delimiter = ","
        )]
        /// Only for these regions
        regions: Option<Vec<u64>>,

        #[structopt(long)]
        /// Promote learner to voter
        promote_learner: bool,

        // `regions` must be None when `all_regions` is present,
        // so we left `all_regions` unused.
        #[allow(dead_code)]
        #[structopt(required_unless = "regions", conflicts_with = "regions", long)]
        /// Do the command for all regions
        all_regions: bool,
    },
    /// Remove unapplied raftlogs on the regions
    DropUnappliedRaftlog {
        #[structopt(
            required_unless = "all-regions",
            conflicts_with = "all-regions",
            short = "r",
            use_delimiter = true,
            require_delimiter = true,
            value_delimiter = ","
        )]
        /// Only for these regions
        regions: Option<Vec<u64>>,

        // `regions` must be None when `all_regions` is present,
        // so we left `all_regions` unused.
        #[allow(dead_code)]
        #[structopt(required_unless = "regions", conflicts_with = "regions", long)]
        /// Do the command for all regions
        all_regions: bool,
    },
}<|MERGE_RESOLUTION|>--- conflicted
+++ resolved
@@ -541,17 +541,15 @@
         /// PD endpoints
         pd: String,
     },
-<<<<<<< HEAD
-    /// Raft Engine Control.
-    RaftEngineCtl {
-        args: Vec<String>,
-=======
     /// Reset data in a TiKV to a certain version
     ResetToVersion {
         #[structopt(short = "v")]
         /// The version to reset TiKV to
         version: u64,
->>>>>>> 43ebcba1
+    },
+    /// Control for Raft Engine
+    RaftEngineCtl {
+        args: Vec<String>,
     },
     #[structopt(external_subcommand)]
     External(Vec<String>),
