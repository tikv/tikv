--- conflicted
+++ resolved
@@ -27,14 +27,10 @@
 use serde_json::json;
 use tikv::{
     config::{ConfigController, TikvConfig},
-<<<<<<< HEAD
-    server::debug::{BottommostLevelCompaction, Debugger, RegionInfo},
-=======
     server::{
         debug::{BottommostLevelCompaction, Debugger, RegionInfo},
         KvEngineFactoryBuilder,
     },
->>>>>>> 25261c8a
 };
 use tikv_util::escape;
 
@@ -70,21 +66,6 @@
         .build_shared_rocks_env(key_manager.clone(), None /* io_rate_limiter */)
         .unwrap();
 
-<<<<<<< HEAD
-    let mut kv_db_opts = cfg.rocksdb.build_opt();
-    kv_db_opts.set_env(env.clone());
-    kv_db_opts.set_paranoid_checks(!skip_paranoid_checks);
-    let kv_cfs_opts = cfg
-        .rocksdb
-        .build_cf_opts(&cache, None, cfg.storage.api_version());
-    let kv_path = PathBuf::from(kv_path).canonicalize().unwrap();
-    let kv_path = kv_path.to_str().unwrap();
-    let mut kv_db = match new_engine_opt(kv_path, kv_db_opts, kv_cfs_opts) {
-        Ok(db) => db,
-        Err(e) => handle_engine_error(e),
-    };
-    kv_db.set_shared_block_cache(shared_block_cache);
-=======
     let factory = KvEngineFactoryBuilder::new(env.clone(), cfg, cache)
         .lite(true)
         .build();
@@ -92,7 +73,6 @@
         Ok(db) => db,
         Err(e) => handle_engine_error(e),
     };
->>>>>>> 25261c8a
 
     let cfg_controller = ConfigController::default();
     if !cfg.raft_engine.enable {
@@ -103,14 +83,10 @@
             error!("raft db not exists: {}", raft_path);
             tikv_util::logger::exit_process_gracefully(-1);
         }
-        let mut raft_db = match new_engine_opt(&raft_path, raft_db_opts, raft_db_cf_opts) {
+        let raft_db = match new_engine_opt(&raft_path, raft_db_opts, raft_db_cf_opts) {
             Ok(db) => db,
             Err(e) => handle_engine_error(e),
         };
-<<<<<<< HEAD
-        raft_db.set_shared_block_cache(shared_block_cache);
-=======
->>>>>>> 25261c8a
         let debugger = Debugger::new(Engines::new(kv_db, raft_db), cfg_controller);
         Box::new(debugger) as Box<dyn DebugExecutor>
     } else {
