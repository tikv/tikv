--- conflicted
+++ resolved
@@ -119,11 +119,6 @@
 collections = { path = "../../components/collections" }
 toml = "0.5"
 txn_types = { path = "../../components/txn_types", default-features = false }
-<<<<<<< HEAD
-vlog = "0.1.4"
-=======
-yatp = { git = "https://github.com/tikv/yatp.git", branch = "master" }
->>>>>>> 5f6781e8
 
 [build-dependencies]
 time = "0.1"
