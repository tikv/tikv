// Copyright 2016 PingCAP, Inc.
//
// Licensed under the Apache License, Version 2.0 (the "License");
// you may not use this file except in compliance with the License.
// You may obtain a copy of the License at
//
//     http://www.apache.org/licenses/LICENSE-2.0
//
// Unless required by applicable law or agreed to in writing, software
// distributed under the License is distributed on an "AS IS" BASIS,
// See the License for the specific language governing permissions and
// limitations under the License.

#![allow(stable_features)]
#![feature(mpsc_recv_timeout)]
#![feature(plugin)]
#![feature(test)]
#![feature(box_syntax)]
#![cfg_attr(feature = "dev", plugin(clippy))]
#![cfg_attr(not(feature = "dev"), allow(unknown_lints))]
#![feature(btree_range, collections_bound)]
#![allow(new_without_default)]
#![allow(needless_pass_by_value)]
#![allow(unreadable_literal)]

extern crate futures;
extern crate grpcio as grpc;
extern crate kvproto;
#[macro_use]
extern crate log;
extern crate protobuf;
extern crate rand;
extern crate rocksdb;
extern crate tempdir;
extern crate test;
<<<<<<< HEAD
extern crate kvproto;
extern crate futures;
extern crate grpcio as grpc;
extern crate clap;
=======
#[macro_use]
extern crate tikv;
>>>>>>> a36b3694

#[allow(dead_code)]
#[path = "../../tests/util/mod.rs"]
mod test_util;
#[allow(dead_code)]
#[path = "../../tests/raftstore/util.rs"]
mod util;
#[allow(dead_code)]
#[path = "../../tests/raftstore/cluster.rs"]
mod cluster;
#[path = "../../tests/raftstore/node.rs"]
mod node;
#[path = "../../tests/raftstore/server.rs"]
mod server;
#[allow(dead_code)]
#[path = "../../tests/raftstore/pd.rs"]
mod pd;
#[allow(dead_code)]
#[path = "../../tests/raftstore/transport_simulate.rs"]
mod transport_simulate;

use test::BenchSamples;
use clap::{App, Arg, ArgGroup};

/// shortcut to bench a function.
macro_rules! bench {
    ($($stmt:stmt);+) => ({
        use test::bench;
        bench::benchmark(|b| {
            b.iter(|| {
                $($stmt);+
            })
        }
    )});
}

/// Same as print, but will flush automatically.
macro_rules! printf {
    ($($arg:tt)*) => ({
        use std::io::{self, Write};
        print!($($arg)*);
        io::stdout().flush().unwrap();
    });
}

mod raftstore;
mod mvcc;

fn print_result(smp: BenchSamples) {
    println!("{}", test::fmt_bench_samples(&smp));
}

fn main() {
    if let Err(e) = tikv::util::config::check_max_open_fds(4096) {
        panic!(
            "To run bench, please make sure the maximum number of open file descriptors not \
             less than 4096: {:?}",
            e
        );
    }

    let available_benches = ["raftstore", "mvcc"];

    let matches = App::new("TiKV Benchmark")
        .args(&available_benches
            .iter()
            .map(|name| Arg::with_name(name))
            .collect::<Vec<_>>())
        .group(ArgGroup::with_name("benches").args(&available_benches))
        .get_matches();

    let benches: Vec<_> = if let Some(args) = matches.values_of("benches") {
        args.collect()
    } else {
        available_benches.to_vec()
    };

    println!("{:?}", benches);

    for item in benches {
        match item.as_ref() {
            "raftstore" => raftstore::bench_raftstore(),
            "mvcc" => mvcc::bench_engine(),
            _ => eprintln!("error: Unknown bench item {}", item),
        }
    }

}<|MERGE_RESOLUTION|>--- conflicted
+++ resolved
@@ -23,6 +23,7 @@
 #![allow(needless_pass_by_value)]
 #![allow(unreadable_literal)]
 
+extern crate clap;
 extern crate futures;
 extern crate grpcio as grpc;
 extern crate kvproto;
@@ -33,15 +34,8 @@
 extern crate rocksdb;
 extern crate tempdir;
 extern crate test;
-<<<<<<< HEAD
-extern crate kvproto;
-extern crate futures;
-extern crate grpcio as grpc;
-extern crate clap;
-=======
 #[macro_use]
 extern crate tikv;
->>>>>>> a36b3694
 
 #[allow(dead_code)]
 #[path = "../../tests/util/mod.rs"]
@@ -128,5 +122,4 @@
             _ => eprintln!("error: Unknown bench item {}", item),
         }
     }
-
 }