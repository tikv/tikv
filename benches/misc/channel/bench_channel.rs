--- conflicted
+++ resolved
@@ -15,12 +15,8 @@
 use std::{thread, usize};
 use test::Bencher;
 
-<<<<<<< HEAD
-use crossbeam_channel;
+use crossbeam::channel;
 use futures::{Future, Stream};
-=======
-use crossbeam::channel;
->>>>>>> ccba025c
 use mio::{EventLoop, Handler, Sender};
 use tikv::util::mpsc;
 
@@ -219,7 +215,7 @@
 
 #[bench]
 fn bench_receiver_stream(b: &mut Bencher) {
-    let (tx, rx) = mpsc::bounded::<i32>(128);
+    let (tx, rx) = mpsc::batch::bounded::<i32>(128, 1);
     for _ in 0..1 {
         let tx1 = tx.clone();
         thread::spawn(move || {
