// Copyright 2016 PingCAP, Inc.
//
// Licensed under the Apache License, Version 2.0 (the "License");
// you may not use this file except in compliance with the License.
// You may obtain a copy of the License at
//
//     http://www.apache.org/licenses/LICENSE-2.0
//
// Unless required by applicable law or agreed to in writing, software
// distributed under the License is distributed on an "AS IS" BASIS,
// See the License for the specific language governing permissions and
// limitations under the License.

#![feature(test)]

extern crate arrow;
extern crate byteorder;
<<<<<<< HEAD
extern crate crossbeam_channel;
extern crate futures;
=======
extern crate crossbeam;
>>>>>>> ccba025c
extern crate kvproto;
extern crate log;
extern crate mio;
extern crate num_traits;
extern crate protobuf;
extern crate raft;
extern crate rand;
extern crate rocksdb;
extern crate tempdir;
extern crate test;
extern crate tipb;

extern crate cop_datatype;
extern crate test_coprocessor;
extern crate test_storage;
extern crate test_util;
extern crate tikv;

mod channel;
mod coprocessor;
mod raftkv;
mod serialization;
mod storage;
mod writebatch;

#[bench]
fn _bench_check_requirement(_: &mut test::Bencher) {
    tikv::util::config::check_max_open_fds(4096).unwrap();
}<|MERGE_RESOLUTION|>--- conflicted
+++ resolved
@@ -15,12 +15,8 @@
 
 extern crate arrow;
 extern crate byteorder;
-<<<<<<< HEAD
-extern crate crossbeam_channel;
+extern crate crossbeam;
 extern crate futures;
-=======
-extern crate crossbeam;
->>>>>>> ccba025c
 extern crate kvproto;
 extern crate log;
 extern crate mio;
