// Copyright 2018 TiKV Project Authors. Licensed under Apache-2.0.

use criterion::{black_box, BatchSize, Bencher, Criterion};
use kvproto::kvrpcpb::Context;
use test_util::KvGenerator;
use tikv::storage::kv::Engine;
use tikv::storage::mvcc::{MvccReader, MvccTxn};
use tikv::storage::{Key, Mutation, Options};

use super::{BenchConfig, EngineFactory, DEFAULT_ITERATIONS, DEFAULT_KV_GENERATOR_SEED};

fn setup_prewrite<E, F>(engine: &E, config: &BenchConfig<F>, start_ts: u64) -> (E::Snap, Vec<Key>)
where
    E: Engine,
    F: EngineFactory<E>,
{
    let ctx = Context::new();
    let snapshot = engine.snapshot(&ctx).unwrap();
    let mut txn = MvccTxn::new(snapshot, start_ts, true).unwrap();

    let kvs = KvGenerator::with_seed(
        config.key_length,
        config.value_length,
        DEFAULT_KV_GENERATOR_SEED,
    )
    .generate(DEFAULT_ITERATIONS);
    for (k, v) in &kvs {
        txn.prewrite(
            Mutation::Put((Key::from_raw(&k), v.clone())),
            &k.clone(),
            &Options::default(),
        )
        .unwrap();
    }
    let modifies = txn.into_modifies();
    let _ = engine.async_write(&ctx, modifies, Box::new(move |(_, _)| {}));
    let keys: Vec<Key> = kvs.iter().map(|(k, _)| Key::from_raw(&k)).collect();
    let snapshot = engine.snapshot(&ctx).unwrap();
    (snapshot, keys)
}

fn mvcc_prewrite<E: Engine, F: EngineFactory<E>>(b: &mut Bencher, config: &BenchConfig<F>) {
    let engine = config.engine_factory.build();
    let ctx = Context::new();
    let option = Options::default();
    b.iter_batched(
        || {
            let mutations: Vec<(Mutation, Vec<u8>)> = KvGenerator::with_seed(
                config.key_length,
                config.value_length,
                DEFAULT_KV_GENERATOR_SEED,
            )
            .generate(DEFAULT_ITERATIONS)
            .iter()
            .map(|(k, v)| (Mutation::Put((Key::from_raw(&k), v.clone())), k.clone()))
            .collect();
            let snapshot = engine.snapshot(&ctx).unwrap();
            (mutations, snapshot, &option)
        },
        |(mutations, snapshot, option)| {
            for (mutation, primary) in mutations {
                let mut txn = MvccTxn::new(snapshot.clone(), 1, true).unwrap();
                txn.prewrite(mutation, &primary, option).unwrap();
            }
        },
        BatchSize::SmallInput,
    )
}

fn mvcc_commit<E: Engine, F: EngineFactory<E>>(b: &mut Bencher, config: &BenchConfig<F>) {
    let engine = config.engine_factory.build();
    b.iter_with_setup(
        || setup_prewrite(&engine, &config, 1),
        |(snapshot, keys)| {
            for key in keys {
                let mut txn = MvccTxn::new(snapshot.clone(), 1, true).unwrap();
                black_box(txn.commit(key, 2)).unwrap();
            }
        },
    );
}

fn mvcc_rollback_prewrote<E: Engine, F: EngineFactory<E>>(
    b: &mut Bencher,
    config: &BenchConfig<F>,
) {
    let engine = config.engine_factory.build();
    b.iter_with_setup(
        || setup_prewrite(&engine, &config, 1),
        |(snapshot, keys)| {
            for key in keys {
                let mut txn = MvccTxn::new(snapshot.clone(), 1, true).unwrap();
                black_box(txn.rollback(key)).unwrap();
            }
        },
    )
}

fn mvcc_rollback_conflict<E: Engine, F: EngineFactory<E>>(
    b: &mut Bencher,
    config: &BenchConfig<F>,
) {
    let engine = config.engine_factory.build();
    b.iter_with_setup(
        || setup_prewrite(&engine, &config, 2),
        |(snapshot, keys)| {
            for key in keys {
                let mut txn = MvccTxn::new(snapshot.clone(), 1, true).unwrap();
                black_box(txn.rollback(key)).unwrap();
            }
        },
    )
}

fn mvcc_rollback_non_prewrote<E: Engine, F: EngineFactory<E>>(
    b: &mut Bencher,
    config: &BenchConfig<F>,
) {
    let engine = config.engine_factory.build();
    let ctx = Context::new();
<<<<<<< HEAD
    b.iter_with_setup(
=======
    let snapshot = engine.snapshot(&ctx).unwrap();
    let option = Options::default();
    b.iter_batched(
>>>>>>> d98bc743
        || {
            let kvs = KvGenerator::with_seed(
                config.key_length,
                config.value_length,
                DEFAULT_KV_GENERATOR_SEED,
            )
            .generate(DEFAULT_ITERATIONS);
            let keys: Vec<Key> = kvs.iter().map(|(k, _)| Key::from_raw(&k)).collect();
            let snapshot = engine.snapshot(&ctx).unwrap();
            (snapshot, keys)
        },
        |(snapshot, keys)| {
            for key in keys {
                let mut txn = MvccTxn::new(snapshot.clone(), 1, true).unwrap();
                black_box(txn.rollback(key)).unwrap();
            }
        },
<<<<<<< HEAD
    )
=======
        BatchSize::SmallInput,
    );
>>>>>>> d98bc743
}

fn mvcc_reader_load_lock<E: Engine, F: EngineFactory<E>>(b: &mut Bencher, config: &BenchConfig<F>) {
    let engine = config.engine_factory.build();
    let ctx = Context::default();
    let test_keys: Vec<Key> = KvGenerator::with_seed(
        config.key_length,
        config.value_length,
        DEFAULT_KV_GENERATOR_SEED,
    )
    .generate(DEFAULT_ITERATIONS)
    .iter()
    .map(|(k, _)| Key::from_raw(&k))
    .collect();

    b.iter_batched(
        || {
            let snapshot = engine.snapshot(&ctx).unwrap();
            (snapshot, &test_keys)
        },
        |(snapshot, test_kvs)| {
            for key in test_kvs {
                let mut reader = MvccReader::new(
                    snapshot.clone(),
                    None,
                    true,
                    None,
                    None,
                    ctx.isolation_level,
                );
                black_box(reader.load_lock(&key).unwrap());
            }
        },
        BatchSize::SmallInput,
    );
}

fn mvcc_reader_seek_write<E: Engine, F: EngineFactory<E>>(
    b: &mut Bencher,
    config: &BenchConfig<F>,
) {
    let engine = config.engine_factory.build();
    let ctx = Context::default();
    b.iter_batched(
        || {
            let snapshot = engine.snapshot(&ctx).unwrap();
            let test_keys: Vec<Key> = KvGenerator::with_seed(
                config.key_length,
                config.value_length,
                DEFAULT_KV_GENERATOR_SEED,
            )
            .generate(DEFAULT_ITERATIONS)
            .iter()
            .map(|(k, _)| Key::from_raw(&k))
            .collect();
            (snapshot, test_keys)
        },
        |(snapshot, test_keys)| {
            for key in &test_keys {
                let mut reader = MvccReader::new(
                    snapshot.clone(),
                    None,
                    true,
                    None,
                    None,
                    ctx.isolation_level,
                );
                black_box(reader.seek_write(&key, u64::max_value()).unwrap());
            }
        },
        BatchSize::SmallInput,
    );
}

pub fn bench_mvcc<E: Engine, F: EngineFactory<E>>(c: &mut Criterion, configs: &[BenchConfig<F>]) {
    c.bench_function_over_inputs("mvcc_prewrite", mvcc_prewrite, configs.to_owned());
    c.bench_function_over_inputs("mvcc_commit", mvcc_commit, configs.to_owned());
    c.bench_function_over_inputs(
        "mvcc_rollback_prewrote",
        mvcc_rollback_prewrote,
        configs.to_owned(),
    );
    c.bench_function_over_inputs(
        "mvcc_rollback_conflict",
        mvcc_rollback_conflict,
        configs.to_owned(),
    );
    c.bench_function_over_inputs(
        "mvcc_rollback_non_prewrote",
        mvcc_rollback_non_prewrote,
        configs.to_owned(),
    );
    c.bench_function_over_inputs("mvcc_load_lock", mvcc_reader_load_lock, configs.to_owned());
    c.bench_function_over_inputs(
        "mvcc_seek_write",
        mvcc_reader_seek_write,
        configs.to_owned(),
    );
}<|MERGE_RESOLUTION|>--- conflicted
+++ resolved
@@ -69,14 +69,15 @@
 
 fn mvcc_commit<E: Engine, F: EngineFactory<E>>(b: &mut Bencher, config: &BenchConfig<F>) {
     let engine = config.engine_factory.build();
-    b.iter_with_setup(
+    b.iter_batched(
         || setup_prewrite(&engine, &config, 1),
         |(snapshot, keys)| {
             for key in keys {
                 let mut txn = MvccTxn::new(snapshot.clone(), 1, true).unwrap();
-                black_box(txn.commit(key, 2)).unwrap();
-            }
-        },
+                black_box(txn.commit(key, 1)).unwrap();
+            }
+        },
+        BatchSize::SmallInput,
     );
 }
 
@@ -85,7 +86,7 @@
     config: &BenchConfig<F>,
 ) {
     let engine = config.engine_factory.build();
-    b.iter_with_setup(
+    b.iter_batched(
         || setup_prewrite(&engine, &config, 1),
         |(snapshot, keys)| {
             for key in keys {
@@ -93,6 +94,7 @@
                 black_box(txn.rollback(key)).unwrap();
             }
         },
+        BatchSize::SmallInput,
     )
 }
 
@@ -101,7 +103,7 @@
     config: &BenchConfig<F>,
 ) {
     let engine = config.engine_factory.build();
-    b.iter_with_setup(
+    b.iter_batched(
         || setup_prewrite(&engine, &config, 2),
         |(snapshot, keys)| {
             for key in keys {
@@ -109,6 +111,7 @@
                 black_box(txn.rollback(key)).unwrap();
             }
         },
+        BatchSize::SmallInput,
     )
 }
 
@@ -118,13 +121,7 @@
 ) {
     let engine = config.engine_factory.build();
     let ctx = Context::new();
-<<<<<<< HEAD
-    b.iter_with_setup(
-=======
-    let snapshot = engine.snapshot(&ctx).unwrap();
-    let option = Options::default();
-    b.iter_batched(
->>>>>>> d98bc743
+    b.iter_batched(
         || {
             let kvs = KvGenerator::with_seed(
                 config.key_length,
@@ -142,12 +139,8 @@
                 black_box(txn.rollback(key)).unwrap();
             }
         },
-<<<<<<< HEAD
-    )
-=======
-        BatchSize::SmallInput,
-    );
->>>>>>> d98bc743
+        BatchSize::SmallInput,
+    )
 }
 
 fn mvcc_reader_load_lock<E: Engine, F: EngineFactory<E>>(b: &mut Bencher, config: &BenchConfig<F>) {
