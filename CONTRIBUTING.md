--- conflicted
+++ resolved
@@ -2,11 +2,7 @@
 
 Thanks for your interest in contributing to TiKV! This document outlines some of the conventions on building, running, and testing TiKV, the development workflow, commit message formatting, contact points and other resources.
 
-<<<<<<< HEAD
-If you need any help or mentoring getting started, understanding the codebase, or making a PR (or anything else really), please ask on [Slack](https:/tikv.org/chat), or [WeChat](./README.md#WeChat).
-=======
-TiKV has many dependent repositories. If you don't know where to start, please click on the contributor icon below to get you on the right contributing path.
->>>>>>> 3499c72c
+TiKV has many dependent repositories. If you need any help or mentoring getting started, understanding the codebase, or making a PR (or anything else really), please ask on [Slack](https:/tikv.org/chat), or [WeChat](./README.md#WeChat). If you don't know where to start, please click on the contributor icon below to get you on the right contributing path.
 
 [<img src="images/contribution-map.png" alt="contribution-map" width="180">](https://github.com/pingcap/tidb-map/blob/master/maps/contribution-map.md#tikv-distributed-transactional-key-value-database)
 
