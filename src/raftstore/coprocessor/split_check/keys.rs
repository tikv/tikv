// Copyright 2018 TiKV Project Authors. Licensed under Apache-2.0.

use crate::raftstore::store::{keys, CasualMessage, CasualRouter};
use engine::rocks::DB;
use engine::rocks::{self, Range};
use engine::util;
use engine::{CfName, CF_DEFAULT, CF_WRITE};
use kvproto::{metapb::Region, pdpb::CheckPolicy};
use std::mem;
use std::sync::Mutex;

use super::super::error::Result;
use super::super::metrics::*;
use super::super::properties::{get_range_entries_and_versions, RangeProperties};
use super::super::{Coprocessor, KeyEntry, ObserverContext, SplitCheckObserver, SplitChecker};
use super::Host;

pub struct Checker {
    max_keys_count: u64,
    split_threshold: u64,
    current_count: u64,
    split_keys: Vec<Vec<u8>>,
    batch_split_limit: u64,
    policy: CheckPolicy,
    cf: CfName,
}

impl Checker {
    pub fn new(
        max_keys_count: u64,
        split_threshold: u64,
        batch_split_limit: u64,
        policy: CheckPolicy,
        cf: CfName,
    ) -> Checker {
        Checker {
            max_keys_count,
            split_threshold,
            current_count: 0,
            split_keys: Vec::with_capacity(1),
            batch_split_limit,
            policy,
            cf,
        }
    }
}

impl SplitChecker for Checker {
    fn on_kv(&mut self, _: &mut ObserverContext<'_>, key: &KeyEntry) -> bool {
        // For txn, only check keys difference in write cf.
        // For rawkv, write cf should be empty so only default cf will be checked.
        if self.cf == CF_WRITE && !key.is_commit_version() {
            return false;
        }
        self.current_count += 1;

        let mut over_limit = self.split_keys.len() as u64 >= self.batch_split_limit;
        if self.current_count > self.split_threshold && !over_limit {
            self.split_keys.push(keys::origin_key(key.key()).to_vec());
            // if for previous on_kv() self.current_count == self.split_threshold,
            // the split key would be pushed this time, but the entry for this time should not be ignored.
            self.current_count = 1;
            over_limit = self.split_keys.len() as u64 >= self.batch_split_limit;
        }

        // For a large region, scan over the range maybe cost too much time,
        // so limit the number of produced split_key for one batch.
        // Also need to scan over self.max_keys_count for last part.
        over_limit && self.current_count + self.split_threshold >= self.max_keys_count
    }

    fn split_keys(&mut self) -> Vec<Vec<u8>> {
        // make sure not to split when less than max_keys_count for last part
        if self.current_count + self.split_threshold < self.max_keys_count {
            self.split_keys.pop();
        }
        if !self.split_keys.is_empty() {
            mem::replace(&mut self.split_keys, vec![])
        } else {
            vec![]
        }
    }

    fn policy(&self) -> CheckPolicy {
        self.policy
    }
}

pub struct KeysCheckObserver<C> {
    region_max_keys: u64,
    split_keys: u64,
    batch_split_limit: u64,
    router: Mutex<C>,
}

impl<C: CasualRouter> KeysCheckObserver<C> {
    pub fn new(
        region_max_keys: u64,
        split_keys: u64,
        batch_split_limit: u64,
        router: C,
    ) -> KeysCheckObserver<C> {
        KeysCheckObserver {
            region_max_keys,
            split_keys,
            batch_split_limit,
            router: Mutex::new(router),
        }
    }
}

impl<C> Coprocessor for KeysCheckObserver<C> {}

impl<C: CasualRouter + Send> SplitCheckObserver for KeysCheckObserver<C> {
    fn add_checker(
        &self,
        ctx: &mut ObserverContext<'_>,
        host: &mut Host,
        engine: &DB,
        policy: CheckPolicy,
    ) {
        let region = ctx.region();
        let region_id = region.get_id();
        let (cf, region_keys) = match get_region_approximate_keys(engine, region) {
            Ok((cf, keys)) => (cf, keys),
            Err(e) => {
                warn!(
                    "failed to get approximate keys";
                    "region_id" => region_id,
                    "err" => %e,
                );
                // Need to check keys.
                host.add_checker(Box::new(Checker::new(
                    self.region_max_keys,
                    self.split_keys,
                    self.batch_split_limit,
                    policy,
                    CF_DEFAULT,
                )));
                return;
            }
        };

        let res = CasualMessage::RegionApproximateKeys { keys: region_keys };
        if let Err(e) = self.router.lock().unwrap().send(region_id, res) {
            warn!(
                "failed to send approximate region keys";
                "region_id" => region_id,
                "err" => %e,
            );
        }

        REGION_KEYS_HISTOGRAM.observe(region_keys as f64);
        if region_keys >= self.region_max_keys {
            info!(
                "approximate keys over threshold, need to do split check";
                "region_id" => region.get_id(),
                "keys" => region_keys,
                "threshold" => self.region_max_keys,
            );
            // Need to check keys.
            host.add_checker(Box::new(Checker::new(
                self.region_max_keys,
                self.split_keys,
                self.batch_split_limit,
                policy,
                cf,
            )));
        } else {
            // Does not need to check keys.
            debug!(
                "approximate keys less than threshold, does not need to do split check";
                "region_id" => region.get_id(),
                "keys" => region_keys,
                "threshold" => self.region_max_keys,
            );
        }
    }
}

/// Get approximate number of keys in the range. Return result of CF_WRITE derectly if it's not empty.
/// For RawKV, return result of CF_DEFAULT.
pub fn get_region_approximate_keys(db: &DB, region: &Region) -> Result<(CfName, u64)> {
    // try to get from RangeProperties first.
<<<<<<< HEAD
    let cfs = vec![CF_WRITE, CF_DEFAULT];
    for cf in cfs {
        let mut num_keys_cf = match get_region_approximate_keys_cf(db, cf, region) {
            Ok(v) => v,
            Err(e) => {
                debug!(
                    "failed to get keys from RangeProperties";
                    "err" => ?e,
                );
                0
            }
        };
        if num_keys_cf == 0 {
            let start = keys::enc_start_key(region);
            let end = keys::enc_end_key(region);
            let cf_handle = box_try!(rocks::util::get_cf_handle(db, cf));
            num_keys_cf = get_range_entries_and_versions(db, cf_handle, &start, &end)
                .unwrap_or_default()
                .1;
        }
        if num_keys_cf > 0 {
            return Ok((cf, num_keys_cf));
=======
    match get_region_approximate_keys_cf(db, CF_WRITE, region) {
        Ok(v) => {
            return Ok(v);
>>>>>>> 46a610b3
        }
    }
    Ok((CF_DEFAULT, 0))
}

pub fn get_region_approximate_keys_cf(db: &DB, cfname: &str, region: &Region) -> Result<u64> {
    let start_key = keys::enc_start_key(region);
    let end_key = keys::enc_end_key(region);
    let cf = box_try!(rocks::util::get_cf_handle(db, cfname));
    let range = Range::new(&start_key, &end_key);
    let (mut keys, _) = db.get_approximate_memtable_stats_cf(cf, &range);

    let collection = box_try!(util::get_range_properties_cf(
        db, cfname, &start_key, &end_key
    ));
    for (_, v) in &*collection {
        let props = box_try!(RangeProperties::decode(v.user_collected_properties()));
        keys += props.get_approximate_keys_in_range(&start_key, &end_key);
    }
    Ok(keys)
}

#[cfg(test)]
mod tests {
    use super::super::size::tests::must_split_at;
    use crate::raftstore::coprocessor::properties::{
        MvccPropertiesCollectorFactory, RangePropertiesCollectorFactory,
    };
    use crate::raftstore::coprocessor::{Config, CoprocessorHost};
    use crate::raftstore::store::{keys, CasualMessage, SplitCheckRunner, SplitCheckTask};
    use crate::storage::mvcc::{Write, WriteType};
    use crate::storage::Key;
    use engine::rocks;
    use engine::rocks::util::{new_engine_opt, CFOptions};
    use engine::rocks::{ColumnFamilyOptions, DBOptions, Writable};
    use engine::DB;
    use engine::{ALL_CFS, CF_DEFAULT, CF_WRITE, LARGE_CFS};
    use kvproto::metapb::{Peer, Region};
    use kvproto::pdpb::CheckPolicy;
    use std::cmp;
    use std::sync::{mpsc, Arc};
    use std::u64;
    use tempfile::Builder;
    use tikv_util::worker::Runnable;

    use super::*;

    fn put_data(engine: &DB, mut start_idx: u64, end_idx: u64, fill_short_value: bool) {
        let write_cf = engine.cf_handle(CF_WRITE).unwrap();
        let default_cf = engine.cf_handle(CF_DEFAULT).unwrap();
        let write_value = if fill_short_value {
            Write::new(WriteType::Put, 0, Some(b"shortvalue".to_vec()))
        } else {
            Write::new(WriteType::Put, 0, None)
        }
        .to_bytes();

        while start_idx < end_idx {
            let batch_idx = cmp::min(start_idx + 20, end_idx);
            for i in start_idx..batch_idx {
                let key = keys::data_key(
                    Key::from_raw(format!("{:04}", i).as_bytes())
                        .append_ts(2)
                        .as_encoded(),
                );
                engine.put_cf(write_cf, &key, &write_value).unwrap();
                engine.put_cf(default_cf, &key, &[0; 1024]).unwrap();
            }
            // Flush to generate SST files, so that properties can be utilized.
            engine.flush_cf(write_cf, true).unwrap();
            engine.flush_cf(default_cf, true).unwrap();
            start_idx = batch_idx;
        }
    }

    #[test]
    fn test_split_check() {
        let path = Builder::new().prefix("test-raftstore").tempdir().unwrap();
        let path_str = path.path().to_str().unwrap();
        let db_opts = DBOptions::new();
        let mut cf_opts = ColumnFamilyOptions::new();
        let f = Box::new(RangePropertiesCollectorFactory::default());
        cf_opts.add_table_properties_collector_factory("tikv.range-properties-collector", f);

        let cfs_opts = ALL_CFS
            .iter()
            .map(|cf| CFOptions::new(cf, cf_opts.clone()))
            .collect();
        let engine = Arc::new(new_engine_opt(path_str, db_opts, cfs_opts).unwrap());

        let mut region = Region::default();
        region.set_id(1);
        region.set_start_key(vec![]);
        region.set_end_key(vec![]);
        region.mut_peers().push(Peer::default());
        region.mut_region_epoch().set_version(2);
        region.mut_region_epoch().set_conf_ver(5);

        let (tx, rx) = mpsc::sync_channel(100);
        let mut cfg = Config::default();
        cfg.region_max_keys = 100;
        cfg.region_split_keys = 80;
        cfg.batch_split_limit = 5;

        let mut runnable = SplitCheckRunner::new(
            Arc::clone(&engine),
            tx.clone(),
            Arc::new(CoprocessorHost::new(cfg, tx.clone())),
        );

        // so split key will be z0080
        put_data(&engine, 0, 90, false);
        runnable.run(SplitCheckTask::new(region.clone(), true, CheckPolicy::Scan));
        // keys has not reached the max_keys 100 yet.
        match rx.try_recv() {
            Ok((region_id, CasualMessage::RegionApproximateSize { .. }))
            | Ok((region_id, CasualMessage::RegionApproximateKeys { .. })) => {
                assert_eq!(region_id, region.get_id());
            }
            others => panic!("expect recv empty, but got {:?}", others),
        }

        put_data(&engine, 90, 160, true);
        runnable.run(SplitCheckTask::new(region.clone(), true, CheckPolicy::Scan));
        must_split_at(
            &rx,
            &region,
            vec![Key::from_raw(b"0080").append_ts(2).into_encoded()],
        );

        put_data(&engine, 160, 300, false);
        runnable.run(SplitCheckTask::new(region.clone(), true, CheckPolicy::Scan));
        must_split_at(
            &rx,
            &region,
            vec![
                Key::from_raw(b"0080").append_ts(2).into_encoded(),
                Key::from_raw(b"0160").append_ts(2).into_encoded(),
                Key::from_raw(b"0240").append_ts(2).into_encoded(),
            ],
        );

        put_data(&engine, 300, 500, false);
        runnable.run(SplitCheckTask::new(region.clone(), true, CheckPolicy::Scan));
        must_split_at(
            &rx,
            &region,
            vec![
                Key::from_raw(b"0080").append_ts(2).into_encoded(),
                Key::from_raw(b"0160").append_ts(2).into_encoded(),
                Key::from_raw(b"0240").append_ts(2).into_encoded(),
                Key::from_raw(b"0320").append_ts(2).into_encoded(),
                Key::from_raw(b"0400").append_ts(2).into_encoded(),
            ],
        );

        drop(rx);
        // It should be safe even the result can't be sent back.
        runnable.run(SplitCheckTask::new(region, true, CheckPolicy::Scan));
    }

    #[test]
    fn test_region_approximate_keys() {
        test_region_approximate_keys_impl(true /*txn*/);
        test_region_approximate_keys_impl(false /*raw*/);
    }

    fn test_region_approximate_keys_impl(is_txn: bool) {
        let path = Builder::new()
            .prefix("_test_region_approximate_keys")
            .tempdir()
            .unwrap();
        let path_str = path.path().to_str().unwrap();
        let db_opts = DBOptions::new();
        let mut cf_opts = ColumnFamilyOptions::new();
        cf_opts.set_level_zero_file_num_compaction_trigger(10);
        let f = Box::new(RangePropertiesCollectorFactory::default());
        cf_opts.add_table_properties_collector_factory("tikv.range-properties-collector", f);
        let cfs_opts = LARGE_CFS
            .iter()
            .map(|cf| CFOptions::new(cf, cf_opts.clone()))
            .collect();
        let db = rocks::util::new_engine_opt(path_str, db_opts, cfs_opts).unwrap();

        let cases = [("a", 1024), ("b", 2048), ("c", 4096)];
        for &(key, vlen) in &cases {
            let key = keys::data_key(Key::from_raw(key.as_bytes()).append_ts(2).as_encoded());
            if is_txn {
                let write_v = Write::new(WriteType::Put, 0, None).to_bytes();
                let write_cf = db.cf_handle(CF_WRITE).unwrap();
                db.put_cf(write_cf, &key, &write_v).unwrap();
                db.flush_cf(write_cf, true).unwrap();
            }

            let default_v = vec![0; vlen as usize];
            let default_cf = db.cf_handle(CF_DEFAULT).unwrap();
            db.put_cf(default_cf, &key, &default_v).unwrap();
            db.flush_cf(default_cf, true).unwrap();
        }

        let mut region = Region::default();
        region.mut_peers().push(Peer::default());
        let (cf, range_keys) = get_region_approximate_keys(&db, &region).unwrap();
        assert_eq!(range_keys, cases.len() as u64);
        assert_eq!(cf, if is_txn { CF_WRITE } else { CF_DEFAULT });
    }

    #[test]
    fn test_region_approximate_keys_sub_region() {
        let path = Builder::new()
            .prefix("_test_region_approximate_keys_sub_region")
            .tempdir()
            .unwrap();
        let path_str = path.path().to_str().unwrap();
        let db_opts = DBOptions::new();
        let mut cf_opts = ColumnFamilyOptions::new();
        cf_opts.set_level_zero_file_num_compaction_trigger(10);
        let f = Box::new(MvccPropertiesCollectorFactory::default());
        cf_opts.add_table_properties_collector_factory("tikv.mvcc-properties-collector", f);
        let f = Box::new(RangePropertiesCollectorFactory::default());
        cf_opts.add_table_properties_collector_factory("tikv.range-properties-collector", f);
        let cfs_opts = LARGE_CFS
            .iter()
            .map(|cf| CFOptions::new(cf, cf_opts.clone()))
            .collect();
        let db = rocks::util::new_engine_opt(path_str, db_opts, cfs_opts).unwrap();

        let write_cf = db.cf_handle(CF_WRITE).unwrap();
        let default_cf = db.cf_handle(CF_DEFAULT).unwrap();
        // size >= 4194304 will insert a new point in range properties
        // 3 points will be inserted into range properties
        let cases = [("a", 4194304), ("b", 4194304), ("c", 4194304)];
        for &(key, vlen) in &cases {
            let key = keys::data_key(Key::from_raw(key.as_bytes()).append_ts(2).as_encoded());
            let write_v = Write::new(WriteType::Put, 0, None).to_bytes();
            db.put_cf(write_cf, &key, &write_v).unwrap();

            let default_v = vec![0; vlen as usize];
            db.put_cf(default_cf, &key, &default_v).unwrap();
        }
        // only flush once, so that mvcc properties will insert one point only
        db.flush_cf(write_cf, true).unwrap();
        db.flush_cf(default_cf, true).unwrap();

        // range properties get 0, mvcc properties get 3
        let mut region = Region::default();
        region.set_id(1);
        region.set_start_key(b"b1".to_vec());
        region.set_end_key(b"b2".to_vec());
        region.mut_peers().push(Peer::default());
        let range_keys = get_region_approximate_keys(&db, &region).unwrap();
        assert_eq!(range_keys, 0);

        // range properties get 1, mvcc properties get 3
        region.set_start_key(b"a".to_vec());
        region.set_end_key(b"c".to_vec());
        let range_keys = get_region_approximate_keys(&db, &region).unwrap();
        assert_eq!(range_keys, 1);
    }
}<|MERGE_RESOLUTION|>--- conflicted
+++ resolved
@@ -182,7 +182,6 @@
 /// For RawKV, return result of CF_DEFAULT.
 pub fn get_region_approximate_keys(db: &DB, region: &Region) -> Result<(CfName, u64)> {
     // try to get from RangeProperties first.
-<<<<<<< HEAD
     let cfs = vec![CF_WRITE, CF_DEFAULT];
     for cf in cfs {
         let mut num_keys_cf = match get_region_approximate_keys_cf(db, cf, region) {
@@ -205,11 +204,6 @@
         }
         if num_keys_cf > 0 {
             return Ok((cf, num_keys_cf));
-=======
-    match get_region_approximate_keys_cf(db, CF_WRITE, region) {
-        Ok(v) => {
-            return Ok(v);
->>>>>>> 46a610b3
         }
     }
     Ok((CF_DEFAULT, 0))
