--- conflicted
+++ resolved
@@ -226,32 +226,15 @@
         }
     }
 
-<<<<<<< HEAD
-    pub fn pre_apply_plain_keys_from_snapshot(
-        &self,
-        region: &Region,
-        cf: CfName,
-        key: &[(Vec<u8>, Vec<u8>)],
-=======
     pub fn pre_apply_plain_kvs_from_snapshot(
         &self,
         region: &Region,
         cf: CfName,
         kv_pairs: &[(Vec<u8>, Vec<u8>)],
->>>>>>> 29bf2ac8
     ) {
         loop_ob!(
             region,
             &self.registry.apply_snapshot_observers,
-<<<<<<< HEAD
-            pre_apply_plain_keys,
-            cf,
-            key
-        );
-    }
-
-    pub fn pre_apply_sst_from_snapshot(&self, region: &Region, cf: CfName) {
-=======
             pre_apply_plain_kvs,
             cf,
             kv_pairs
@@ -259,17 +242,12 @@
     }
 
     pub fn pre_apply_sst_from_snapshot(&self, region: &Region, cf: CfName, path: &str) {
->>>>>>> 29bf2ac8
         loop_ob!(
             region,
             &self.registry.apply_snapshot_observers,
             pre_apply_sst,
-<<<<<<< HEAD
-            cf
-=======
             cf,
             path
->>>>>>> 29bf2ac8
         );
     }
 
@@ -409,11 +387,7 @@
     }
 
     impl ApplySnapshotObserver for TestCoprocessor {
-<<<<<<< HEAD
-        fn pre_apply_plain_keys(
-=======
         fn pre_apply_plain_kvs(
->>>>>>> 29bf2ac8
             &self,
             ctx: &mut ObserverContext<'_>,
             _: CfName,
@@ -423,11 +397,7 @@
             ctx.bypass = self.bypass.load(Ordering::SeqCst);
         }
 
-<<<<<<< HEAD
-        fn pre_apply_sst(&self, ctx: &mut ObserverContext<'_>, _: CfName) {
-=======
         fn pre_apply_sst(&self, ctx: &mut ObserverContext<'_>, _: CfName, _: &str) {
->>>>>>> 29bf2ac8
             self.called.fetch_add(10, Ordering::SeqCst);
             ctx.bypass = self.bypass.load(Ordering::SeqCst);
         }
@@ -490,15 +460,9 @@
         host.on_region_changed(&region, RegionChangeEvent::Create, StateRole::Follower);
         assert_all!(&[&ob.called], &[36]);
 
-<<<<<<< HEAD
-        host.pre_apply_plain_keys_from_snapshot(&region, "default", &[]);
-        assert_all!(&[&ob.called], &[45]);
-        host.pre_apply_sst_from_snapshot(&region, "default");
-=======
         host.pre_apply_plain_kvs_from_snapshot(&region, "default", &[]);
         assert_all!(&[&ob.called], &[45]);
         host.pre_apply_sst_from_snapshot(&region, "default", "");
->>>>>>> 29bf2ac8
         assert_all!(&[&ob.called], &[55]);
     }
 
