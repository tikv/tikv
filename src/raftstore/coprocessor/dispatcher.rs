--- conflicted
+++ resolved
@@ -32,11 +32,7 @@
 pub type BoxQueryObserver = Box<QueryObserver + Send + Sync>;
 pub type BoxSplitCheckObserver = Box<SplitCheckObserver + Send + Sync>;
 pub type BoxRoleObserver = Box<RoleObserver + Send + Sync>;
-<<<<<<< HEAD
-pub type BoxRegionLoadObserver = Box<RegionLoadObserver + Send + Sync>;
-=======
 pub type BoxRegionChangeObserver = Box<RegionChangeObserver + Send + Sync>;
->>>>>>> 23175111
 
 /// Registry contains all registered coprocessors.
 #[derive(Default)]
@@ -45,11 +41,7 @@
     query_observers: Vec<Entry<BoxQueryObserver>>,
     split_check_observers: Vec<Entry<BoxSplitCheckObserver>>,
     role_observers: Vec<Entry<BoxRoleObserver>>,
-<<<<<<< HEAD
-    region_load_observers: Vec<Entry<BoxRegionLoadObserver>>,
-=======
     region_change_observers: Vec<Entry<BoxRegionChangeObserver>>,
->>>>>>> 23175111
     // TODO: add endpoint
 }
 
@@ -83,13 +75,8 @@
         push!(priority, ro, self.role_observers);
     }
 
-<<<<<<< HEAD
-    pub fn register_region_load_observer(&mut self, priority: u32, rlo: BoxRegionLoadObserver) {
-        push!(priority, rlo, self.region_load_observers);
-=======
     pub fn register_region_change_observer(&mut self, priority: u32, rlo: BoxRegionChangeObserver) {
         push!(priority, rlo, self.region_change_observers);
->>>>>>> 23175111
     }
 }
 
@@ -261,21 +248,13 @@
         loop_ob!(region, &self.registry.role_observers, on_role_change, role);
     }
 
-<<<<<<< HEAD
-    pub fn on_region_loaded(&self, region: &Region, _: ()) {
-        loop_ob!(
-            region,
-            &self.registry.region_load_observers,
-            on_region_loaded,
-            ()
-=======
+
     pub fn on_region_changed(&self, region: &Region, event: RegionChangeEvent) {
         loop_ob!(
             region,
             &self.registry.region_change_observers,
             on_region_changed,
             event
->>>>>>> 23175111
         );
     }
 
