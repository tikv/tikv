--- conflicted
+++ resolved
@@ -745,11 +745,7 @@
             let ts = ts.into();
             let k = Key::from_raw(key.as_bytes()).append_ts(ts);
             let k = keys::data_key(k.as_encoded());
-<<<<<<< HEAD
-            let v = Write::new(write_type, ts, ts, None).to_bytes();
-=======
-            let v = Write::new(write_type, ts, None).as_ref().to_bytes();
->>>>>>> 1aae7209
+            let v = Write::new(write_type, ts, ts, None).as_ref().to_bytes();
             collector.add(&k, &v, entry_type, 0, 0);
         }
         let result = UserProperties(collector.finish());
@@ -772,13 +768,8 @@
             let s = format!("{:032}", i);
             let k = Key::from_raw(s.as_bytes()).append_ts(ts);
             let k = keys::data_key(k.as_encoded());
-<<<<<<< HEAD
             let w = Write::new(WriteType::Put, ts, ts, Some(s.as_bytes().to_owned()));
-            entries.push((k, w.to_bytes()));
-=======
-            let w = Write::new(WriteType::Put, ts, Some(s.as_bytes().to_owned()));
             entries.push((k, w.as_ref().to_bytes()));
->>>>>>> 1aae7209
         }
 
         let mut collector = MvccPropertiesCollector::new();
@@ -790,147 +781,6 @@
     }
 
     #[test]
-<<<<<<< HEAD
-    fn test_rows_properties() {
-        let mut collector = MvccPropertiesCollector::new();
-        let num_rows = PROP_ROWS_INDEX_DISTANCE * 3 + 2;
-        for i in 0..num_rows {
-            let key = format!("k-{}", i);
-            let k1 = Key::from_raw(key.as_bytes()).append_ts(2);
-            let k1 = keys::data_key(k1.as_encoded());
-            let k2 = Key::from_raw(key.as_bytes()).append_ts(1);
-            let k2 = keys::data_key(k2.as_encoded());
-            let v1 = Write::new(WriteType::Put, 0, 2, None).to_bytes();
-            let v2 = Write::new(WriteType::Put, 0, 1, None).to_bytes();
-            collector.add(&k1, &v1, DBEntryType::Put, 0, 0);
-            collector.add(&k2, &v2, DBEntryType::Put, 0, 0);
-        }
-        let result = UserProperties(collector.finish());
-
-        let props = RowsProperties::decode(&result).unwrap();
-        assert_eq!(props.total_rows, num_rows);
-        assert_eq!(props.index_handles.len(), 5);
-        let cases = [
-            ("k-0", 1, 1),
-            (
-                "k-10000",
-                PROP_ROWS_INDEX_DISTANCE,
-                PROP_ROWS_INDEX_DISTANCE + 1,
-            ),
-            (
-                "k-20000",
-                PROP_ROWS_INDEX_DISTANCE,
-                PROP_ROWS_INDEX_DISTANCE * 2 + 1,
-            ),
-            (
-                "k-30000",
-                PROP_ROWS_INDEX_DISTANCE,
-                PROP_ROWS_INDEX_DISTANCE * 3 + 1,
-            ),
-            ("k-30001", 1, PROP_ROWS_INDEX_DISTANCE * 3 + 2),
-        ];
-        for &(key, size, offset) in &cases {
-            let k = Key::from_raw(key.as_bytes());
-            let k = keys::data_key(k.as_encoded());
-            let h = &props.index_handles[&k];
-            assert_eq!(h.size, size);
-            assert_eq!(h.offset, offset);
-        }
-
-        let h: Vec<_> = props.index_handles.values().collect();
-        let cases = [
-            ("a", "z", h[4].offset),
-            ("a", "a", 0),
-            ("z", "z", 0),
-            ("k-1", "k-10000", h[1].offset - h[0].offset),
-            ("k-1", "k-20000", h[2].offset - h[0].offset),
-            ("k-16666", "k-18888", h[2].offset - h[1].offset),
-            ("k-16666", "k-26666", h[3].offset - h[1].offset),
-        ];
-        for &(start, end, rows) in &cases {
-            let start = keys::data_key(start.as_bytes());
-            let end = keys::data_key(end.as_bytes());
-            assert_eq!(props.get_approximate_rows_in_range(&start, &end), rows);
-        }
-    }
-
-    #[test]
-    fn test_size_properties() {
-        let cases = [
-            ("a", 0),
-            // handle "a": size = 1, offset = 1,
-            ("b", DEFAULT_PROP_SIZE_INDEX_DISTANCE / 8),
-            ("c", DEFAULT_PROP_SIZE_INDEX_DISTANCE / 4),
-            ("d", DEFAULT_PROP_SIZE_INDEX_DISTANCE / 2),
-            ("e", DEFAULT_PROP_SIZE_INDEX_DISTANCE / 8),
-            // handle "e": size = DISTANCE + 4, offset = DISTANCE + 5
-            ("f", DEFAULT_PROP_SIZE_INDEX_DISTANCE / 4),
-            ("g", DEFAULT_PROP_SIZE_INDEX_DISTANCE / 2),
-            ("h", DEFAULT_PROP_SIZE_INDEX_DISTANCE / 8),
-            ("i", DEFAULT_PROP_SIZE_INDEX_DISTANCE / 4),
-            // handle "i": size = DISTANCE / 8 * 9 + 4, offset = DISTANCE / 8 * 17 + 9
-            ("j", DEFAULT_PROP_SIZE_INDEX_DISTANCE / 2),
-            ("k", DEFAULT_PROP_SIZE_INDEX_DISTANCE),
-        ];
-        // handle "k": size = DISTANCE / 8 * 12 + 2, offset = DISTANCE / 8 * 29 + 11
-
-        let mut collector = SizePropertiesCollector::new();
-        for &(k, vlen) in &cases {
-            let v = vec![0; vlen as usize];
-            collector.add(k.as_bytes(), &v, DBEntryType::Put, 0, 0);
-        }
-        for &(k, vlen) in &cases {
-            let v = vec![0; vlen as usize];
-            collector.add(k.as_bytes(), &v, DBEntryType::Other, 0, 0);
-        }
-        let result = UserProperties(collector.finish());
-
-        let props = SizeProperties::decode(&result).unwrap();
-        assert_eq!(props.smallest_key().unwrap(), cases[0].0.as_bytes());
-        assert_eq!(
-            props.largest_key().unwrap(),
-            cases[cases.len() - 1].0.as_bytes()
-        );
-        assert_eq!(
-            props.total_size,
-            DEFAULT_PROP_SIZE_INDEX_DISTANCE / 8 * 29 + 11
-        );
-        let handles = &props.index_handles;
-        assert_eq!(handles.len(), 4);
-        let a = &handles[b"a".as_ref()];
-        assert_eq!(a.size, 1);
-        assert_eq!(a.offset, 1);
-        let e = &handles[b"e".as_ref()];
-        assert_eq!(e.size, DEFAULT_PROP_SIZE_INDEX_DISTANCE + 4);
-        assert_eq!(e.offset, DEFAULT_PROP_SIZE_INDEX_DISTANCE + 5);
-        let i = &handles[b"i".as_ref()];
-        assert_eq!(i.size, DEFAULT_PROP_SIZE_INDEX_DISTANCE / 8 * 9 + 4);
-        assert_eq!(i.offset, DEFAULT_PROP_SIZE_INDEX_DISTANCE / 8 * 17 + 9);
-        let k = &handles[b"k".as_ref()];
-        assert_eq!(k.size, DEFAULT_PROP_SIZE_INDEX_DISTANCE / 8 * 12 + 2);
-        assert_eq!(k.offset, DEFAULT_PROP_SIZE_INDEX_DISTANCE / 8 * 29 + 11);
-
-        let cases = [
-            (" ", "z", k.offset),
-            (" ", " ", 0),
-            ("z", "z", 0),
-            ("a", "k", k.offset - a.offset),
-            ("a", "i", i.offset - a.offset),
-            ("e", "h", i.offset - e.offset),
-            ("g", "h", i.offset - e.offset),
-            ("g", "g", 0),
-        ];
-        for &(start, end, size) in &cases {
-            assert_eq!(
-                props.get_approximate_size_in_range(start.as_bytes(), end.as_bytes()),
-                size
-            );
-        }
-    }
-
-    #[test]
-=======
->>>>>>> 1aae7209
     fn test_range_properties() {
         let cases = [
             ("a", 0, 1),
