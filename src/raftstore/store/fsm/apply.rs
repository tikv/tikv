--- conflicted
+++ resolved
@@ -1293,8 +1293,8 @@
                     panic!(
                         "{} failed to delete files in range [{}, {}): {:?}",
                         self.tag,
-                        escape(&start_key),
-                        escape(&end_key),
+                        hex::encode_upper(&start_key),
+                        hex::encode_upper(&end_key),
                         e
                     )
                 });
@@ -1311,42 +1311,15 @@
                 panic!(
                     "{} failed to delete all in range [{}, {}), cf: {}, err: {:?}",
                     self.tag,
-<<<<<<< HEAD
                     hex::encode_upper(&start_key),
                     hex::encode_upper(&end_key),
-=======
-                    escape(&start_key),
-                    escape(&end_key),
                     cf,
->>>>>>> c69229e7
                     e
                 );
             });
         }
 
-<<<<<<< HEAD
-        // Delete all remaining keys.
-        engine_util::delete_all_in_range_cf(
-            &ctx.engines.kv,
-            cf,
-            &start_key,
-            &end_key,
-            use_delete_range,
-        )
-        .unwrap_or_else(|e| {
-            panic!(
-                "{} failed to delete all in range [{}, {}), cf: {}, err: {:?}",
-                self.tag,
-                hex::encode_upper(&start_key),
-                hex::encode_upper(&end_key),
-                cf,
-                e
-            );
-        });
-
-=======
         // TODO: Should this be executed when `notify_only` is set?
->>>>>>> c69229e7
         ranges.push(Range::new(cf.to_owned(), start_key, end_key));
 
         Ok(resp)
