--- conflicted
+++ resolved
@@ -2286,7 +2286,7 @@
             // This snapshot may be held for a long time, which may cause too many
             // open files in rocksdb.
             // TODO: figure out another way to do raft snapshot with short life rocksdb snapshots.
-            raft_snap: Snapshot::new(engines.raft.clone()),
+            // raft_snap: Snapshot::new(engines.raft.clone()),
             kv_snap: Snapshot::new(engines.kv.clone()),
         };
         box_try!(region_sched.schedule(snapshot));
@@ -2954,7 +2954,6 @@
     use std::sync::*;
     use std::time::*;
 
-    use crate::raftengine::{Config as RaftEngineCfg, RaftEngine};
     use crate::raftstore::coprocessor::*;
     use crate::raftstore::store::msg::WriteResponse;
     use crate::raftstore::store::peer_storage::RAFT_INIT_LOG_INDEX;
@@ -2964,6 +2963,7 @@
     use kvproto::metapb::{self, RegionEpoch};
     use kvproto::raft_cmdpb::*;
     use protobuf::Message;
+    use raftengine::{Config as RaftEngineCfg, RaftEngine};
     use tempfile::{Builder, TempDir};
 
     use crate::import::test_helpers::*;
@@ -2983,19 +2983,10 @@
             )
             .unwrap(),
         );
-<<<<<<< HEAD
         let mut raft_cfg = RaftEngineCfg::new();
         raft_cfg.dir = String::from(path.path().join("raft").to_str().unwrap());
         let raft_engine = Arc::new(RaftEngine::new(raft_cfg));
         (path, Engines::new(db, raft_engine))
-=======
-        let raft_db = Arc::new(
-            rocks::util::new_engine(path.path().join("raft").to_str().unwrap(), None, &[], None)
-                .unwrap(),
-        );
-        let shared_block_cache = false;
-        (path, Engines::new(db, raft_db, shared_block_cache))
->>>>>>> eff99489
     }
 
     pub fn create_tmp_importer(path: &str) -> (TempDir, Arc<SSTImporter>) {
