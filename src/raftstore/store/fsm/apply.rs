--- conflicted
+++ resolved
@@ -2572,20 +2572,8 @@
         if self.delegate.pending_remove || self.delegate.stopped {
             return;
         }
-<<<<<<< HEAD
         if apply_ctx.timer.is_none() {
             apply_ctx.timer = Some(SlowTimer::new());
-=======
-
-        // Persists any pending changes of this region.
-        let region_id = self.delegate.region_id();
-        if apply_ctx
-            .apply_res
-            .iter()
-            .any(|res| res.region_id == region_id)
-        {
-            apply_ctx.flush();
->>>>>>> b780a80c
         }
         if apply_ctx.kv_wb.is_none() {
             apply_ctx.kv_wb = Some(WriteBatch::with_capacity(DEFAULT_APPLY_WB_SIZE));
