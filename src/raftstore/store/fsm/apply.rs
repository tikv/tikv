// Copyright 2017 TiKV Project Authors. Licensed under Apache-2.0.

use std::borrow::Cow;
#[cfg(test)]
use std::boxed::FnBox;
use std::collections::VecDeque;
use std::fmt::{self, Debug, Formatter};
use std::sync::atomic::{AtomicU64, Ordering};
#[cfg(test)]
use std::sync::mpsc::Sender;
use std::sync::mpsc::SyncSender;
use std::sync::Arc;
use std::{cmp, usize};

use crossbeam::channel::{TryRecvError, TrySendError};
use engine::rocks;
use engine::rocks::Writable;
use engine::rocks::{Snapshot, WriteBatch, WriteOptions};
use engine::Engines;
use engine::{util as engine_util, Mutable, Peekable};
use engine::{ALL_CFS, CF_DEFAULT, CF_LOCK, CF_RAFT, CF_WRITE};
use kvproto::import_sstpb::SSTMeta;
use kvproto::metapb::{Peer as PeerMeta, Region};
use kvproto::raft_cmdpb::{
    AdminCmdType, AdminRequest, AdminResponse, ChangePeerRequest, CmdType, CommitMergeRequest,
    RaftCmdRequest, RaftCmdResponse, Request, Response,
};
use kvproto::raft_serverpb::{
    MergeState, PeerState, RaftApplyState, RaftTruncatedState, RegionLocalState,
};
use protobuf::RepeatedField;
use raft::eraftpb::{ConfChange, ConfChangeType, Entry, EntryType, Snapshot as RaftSnapshot};
use raft::NO_LIMIT;
use uuid::Uuid;

use crate::import::SSTImporter;
use crate::raftstore::coprocessor::CoprocessorHost;
use crate::raftstore::store::fsm::{RaftPollerBuilder, RaftRouter};
use crate::raftstore::store::metrics::*;
use crate::raftstore::store::msg::{Callback, PeerMsg};
use crate::raftstore::store::peer::Peer;
use crate::raftstore::store::peer_storage::{self, write_initial_apply_state, write_peer_state};
use crate::raftstore::store::util::check_region_epoch;
use crate::raftstore::store::{cmd_resp, keys, util, Config};
use crate::raftstore::{Error, Result};
<<<<<<< HEAD
use crate::storage::engine::{Writable, WriteBatch, WriteOptions};
use crate::storage::{ALL_CFS, CF_DEFAULT, CF_LOCK, CF_WRITE};
use crate::util::mpsc::{loose_bounded, LooseBoundedSender, Receiver};
use crate::util::time::{duration_to_sec, Instant, SlowTimer};
use crate::util::worker::Scheduler;
use crate::util::Either;
use crate::util::{escape, rocksdb_util, MustConsumeVec};
use crossbeam::channel::{TryRecvError, TrySendError};
use raft::NO_LIMIT;
=======
use tikv_util::mpsc::{loose_bounded, LooseBoundedSender, Receiver};
use tikv_util::time::{duration_to_sec, Instant, SlowTimer};
use tikv_util::worker::Scheduler;
use tikv_util::Either;
use tikv_util::{escape, MustConsumeVec};
>>>>>>> 7865df19

use super::metrics::*;
use super::{
    BasicMailbox, BatchRouter, BatchSystem, Fsm, HandlerBuilder, Mailbox, NormalScheduler,
    PollHandler,
};

use super::super::RegionTask;

const WRITE_BATCH_MAX_KEYS: usize = 128;
const DEFAULT_KV_WB_SIZE: usize = 4 * 1024;
const DEFAULT_RAFT_WB_SIZE: usize = 1024;
const DEFAULT_APPLY_WB_SIZE: usize = 4 * 1024;
const APPLY_WB_SHRINK_SIZE: usize = 1024 * 1024;
const SHRINK_PENDING_CMD_QUEUE_CAP: usize = 64;

pub struct PendingCmd {
    pub index: u64,
    pub term: u64,
    pub cb: Option<Callback>,
}

impl PendingCmd {
    fn new(index: u64, term: u64, cb: Callback) -> PendingCmd {
        PendingCmd {
            index,
            term,
            cb: Some(cb),
        }
    }
}

impl Drop for PendingCmd {
    fn drop(&mut self) {
        if self.cb.is_some() {
            panic!(
                "callback of pending command at [index: {}, term: {}] is leak",
                self.index, self.term
            );
        }
    }
}

impl Debug for PendingCmd {
    fn fmt(&self, f: &mut Formatter<'_>) -> fmt::Result {
        write!(
            f,
            "PendingCmd [index: {}, term: {}, has_cb: {}]",
            self.index,
            self.term,
            self.cb.is_some()
        )
    }
}

/// Commands waiting to be committed and applied.
#[derive(Default, Debug)]
pub struct PendingCmdQueue {
    normals: VecDeque<PendingCmd>,
    conf_change: Option<PendingCmd>,
}

impl PendingCmdQueue {
    fn pop_normal(&mut self, term: u64) -> Option<PendingCmd> {
        self.normals.pop_front().and_then(|cmd| {
            if self.normals.capacity() > SHRINK_PENDING_CMD_QUEUE_CAP
                && self.normals.len() < SHRINK_PENDING_CMD_QUEUE_CAP
            {
                self.normals.shrink_to_fit();
            }
            if cmd.term > term {
                self.normals.push_front(cmd);
                return None;
            }
            Some(cmd)
        })
    }

    fn append_normal(&mut self, cmd: PendingCmd) {
        self.normals.push_back(cmd);
    }

    fn take_conf_change(&mut self) -> Option<PendingCmd> {
        // conf change will not be affected when changing between follower and leader,
        // so there is no need to check term.
        self.conf_change.take()
    }

    // TODO: seems we don't need to separate conf change from normal entries.
    fn set_conf_change(&mut self, cmd: PendingCmd) {
        self.conf_change = Some(cmd);
    }
}

#[derive(Default, Debug)]
pub struct ChangePeer {
    pub conf_change: ConfChange,
    pub peer: PeerMeta,
    pub region: Region,
}

#[derive(Debug)]
pub struct Range {
    pub cf: String,
    pub start_key: Vec<u8>,
    pub end_key: Vec<u8>,
}

impl Range {
    fn new(cf: String, start_key: Vec<u8>, end_key: Vec<u8>) -> Range {
        Range {
            cf,
            start_key,
            end_key,
        }
    }
}

#[derive(Debug)]
pub enum ExecResult {
    ChangePeer(ChangePeer),
    CompactLog {
        state: RaftTruncatedState,
        first_index: u64,
    },
    SplitRegion {
        regions: Vec<Region>,
        derived: Region,
    },
    PrepareMerge {
        region: Region,
        state: MergeState,
    },
    CommitMerge {
        region: Region,
        source: Region,
    },
    RollbackMerge {
        region: Region,
        commit: u64,
    },
    ComputeHash {
        region: Region,
        index: u64,
        raft_snap: Snapshot,
        kv_snap: Snapshot,
    },
    VerifyHash {
        index: u64,
        hash: Vec<u8>,
    },
    DeleteRange {
        ranges: Vec<Range>,
    },
    IngestSST {
        ssts: Vec<SSTMeta>,
    },
}

/// The possible returned value when applying logs.
pub enum ApplyResult {
    None,
    /// Additional result that needs to be sent back to raftstore.
    Res(ExecResult),
    /// It is unable to apply the `CommitMerge` until the source peer
    /// has applied to the required position and sets the atomic boolean
    /// to true.
    WaitMergeSource(Arc<AtomicU64>),
}

struct ExecContext {
    apply_state: RaftApplyState,
    index: u64,
    term: u64,
}

impl ExecContext {
    pub fn new(apply_state: RaftApplyState, index: u64, term: u64) -> ExecContext {
        ExecContext {
            apply_state,
            index,
            term,
        }
    }
}

struct ApplyCallback {
    region: Region,
    cbs: Vec<(Option<Callback>, RaftCmdResponse)>,
}

impl ApplyCallback {
    fn new(region: Region) -> ApplyCallback {
        let cbs = vec![];
        ApplyCallback { region, cbs }
    }

    fn invoke_all(self, host: &CoprocessorHost) {
        for (cb, mut resp) in self.cbs {
            host.post_apply(&self.region, &mut resp);
            if let Some(cb) = cb {
                cb.invoke_with_response(resp)
            };
        }
    }

    fn push(&mut self, cb: Option<Callback>, resp: RaftCmdResponse) {
        self.cbs.push((cb, resp));
    }
}

#[derive(Clone)]
pub enum Notifier {
    Router(RaftRouter),
    #[cfg(test)]
    Sender(Sender<PeerMsg>),
}

impl Notifier {
    fn notify(&self, region_id: u64, msg: PeerMsg) {
        match *self {
            Notifier::Router(ref r) => {
                r.force_send(region_id, msg).unwrap();
            }
            #[cfg(test)]
            Notifier::Sender(ref s) => s.send(msg).unwrap(),
        }
    }
}

struct ApplyContext {
    tag: String,
    timer: Option<SlowTimer>,
    host: Arc<CoprocessorHost>,
    importer: Arc<SSTImporter>,
    region_scheduler: Scheduler<RegionTask>,
    router: ApplyRouter,
    notifier: Notifier,
    engines: Engines,
    cbs: MustConsumeVec<ApplyCallback>,
    apply_res: Vec<ApplyRes>,
    exec_ctx: Option<ExecContext>,

    kv_wb: Option<WriteBatch>,
    kv_wb_last_bytes: u64,
    kv_wb_last_keys: u64,

    raft_wb: Option<WriteBatch>,
    last_applied_index: u64,
    committed_count: usize,

    // Whether synchronize WAL is preferred.
    sync_log_hint: bool,
    // Whether to use the delete range API instead of deleting one by one.
    use_delete_range: bool,
}

impl ApplyContext {
    pub fn new(
        tag: String,
        host: Arc<CoprocessorHost>,
        importer: Arc<SSTImporter>,
        region_scheduler: Scheduler<RegionTask>,
        engines: Engines,
        router: BatchRouter<ApplyFsm, ControlFsm>,
        notifier: Notifier,
        cfg: &Config,
    ) -> ApplyContext {
        ApplyContext {
            tag,
            timer: None,
            host,
            importer,
            region_scheduler,
            engines,
            router,
            notifier,
            cbs: MustConsumeVec::new("callback of apply context"),
            apply_res: vec![],
            kv_wb: None,
            kv_wb_last_bytes: 0,
            kv_wb_last_keys: 0,
            raft_wb: None,
            last_applied_index: 0,
            committed_count: 0,
            sync_log_hint: false,
            exec_ctx: None,
            use_delete_range: cfg.use_delete_range,
        }
    }

    /// Prepares for applying entries for `delegate`.
    ///
    /// A general apply progress for a delegate is:
    /// `prepare_for` -> `commit` [-> `commit` ...] -> `finish_for`.
    /// After all delegates are handled, `write_to_db` method should be called.
    pub fn prepare_for(&mut self, delegate: &ApplyDelegate) {
        if self.kv_wb.is_none() {
            self.kv_wb = Some(WriteBatch::with_capacity(DEFAULT_KV_WB_SIZE));
            self.kv_wb_last_bytes = 0;
            self.kv_wb_last_keys = 0;
        }
        if self.raft_wb.is_none() {
            self.raft_wb = Some(WriteBatch::with_capacity(DEFAULT_RAFT_WB_SIZE));
        }
        self.cbs.push(ApplyCallback::new(delegate.region.clone()));
        self.last_applied_index = delegate.apply_state.get_applied_index();
    }

    /// Commits all changes have done for delegate. `persistent` indicates whether
    /// write the changes into rocksdb.
    ///
    /// This call is valid only when it's between a `prepare_for` and `finish_for`.
    pub fn commit(&mut self, delegate: &mut ApplyDelegate) {
        if self.last_applied_index < delegate.apply_state.get_applied_index() {
            delegate.write_apply_state(self.raft_wb.as_mut().unwrap());
        }
        // last_applied_index doesn't need to be updated, set persistent to true will
        // force it call `prepare_for` automatically.
        self.commit_opt(delegate, true);
    }

    fn commit_opt(&mut self, delegate: &mut ApplyDelegate, persistent: bool) {
        delegate.update_metrics(self);
        if persistent {
            self.write_to_db();
            self.prepare_for(delegate);
        }
        self.kv_wb_last_bytes = self.kv_wb().data_size() as u64;
        self.kv_wb_last_keys = self.kv_wb().count() as u64;
    }

    /// Writes all the changes into RocksDB.
    #[allow(clippy::useless_let_if_seq)]
    pub fn write_to_db(&mut self) {
        if self.kv_wb.as_ref().map_or(false, |wb| !wb.is_empty()) {
            let mut write_opts = WriteOptions::new();
            write_opts.set_sync(self.sync_log_hint);
            self.engines
                .kv
                .write_opt(self.kv_wb(), &write_opts)
                .unwrap_or_else(|e| {
                    panic!("failed to write to engine: {:?}", e);
                });
            let data_size = self.kv_wb().data_size();
            if data_size > APPLY_WB_SHRINK_SIZE {
                // Control the memory usage for the WriteBatch.
                self.kv_wb = Some(WriteBatch::with_capacity(DEFAULT_APPLY_WB_SIZE));
            } else {
                // Clear data, reuse the WriteBatch, this can reduce memory allocations and deallocations.
                self.kv_wb().clear();
            }
            self.kv_wb_last_bytes = 0;
            self.kv_wb_last_keys = 0;
        }
        if self.raft_wb.as_ref().map_or(false, |wb| !wb.is_empty()) {
            if self.sync_log_hint {
                let mut write_opts = WriteOptions::new();
                write_opts.set_sync(true);
                self.engines
                    .raft
                    .write_opt(self.raft_wb(), &write_opts)
                    .unwrap_or_else(|e| {
                        panic!("failed to write to engine: {:?}", e);
                    });
            }
            // Delegates always write apply state when they apply raft cmds,
            // so if there is no sync cmd for a long time, this may cause a
            // large raft write batch which causes high write duration.
            // To keep raft write batch small we can clear it if there is no
            // sync cmd in the current cmd batch.
            self.raft_wb_mut().clear();
        }
        if self.sync_log_hint {
            self.sync_log_hint = false;
        }
        for cbs in self.cbs.drain(..) {
            cbs.invoke_all(&self.host);
        }
    }

    /// Finishes `Apply`s for the delegate.
    pub fn finish_for(&mut self, delegate: &mut ApplyDelegate, results: VecDeque<ExecResult>) {
        if !delegate.pending_remove {
            delegate.write_apply_state(self.raft_wb.as_mut().unwrap());
        }
        self.commit_opt(delegate, false);
        self.apply_res.push(ApplyRes {
            region_id: delegate.region_id(),
            apply_state: delegate.apply_state.clone(),
            exec_res: results,
            metrics: delegate.metrics.clone(),
            applied_index_term: delegate.applied_index_term,
            merged: false,
        });
    }

    pub fn delta_bytes(&self) -> u64 {
        self.kv_wb().data_size() as u64 - self.kv_wb_last_bytes
    }

    pub fn delta_keys(&self) -> u64 {
        self.kv_wb().count() as u64 - self.kv_wb_last_keys
    }

    #[inline]
    pub fn kv_wb(&self) -> &WriteBatch {
        self.kv_wb.as_ref().unwrap()
    }

    #[inline]
    pub fn kv_wb_mut(&mut self) -> &mut WriteBatch {
        self.kv_wb.as_mut().unwrap()
    }

    #[inline]
    pub fn raft_wb(&self) -> &WriteBatch {
        self.raft_wb.as_ref().unwrap()
    }

    #[inline]
    pub fn raft_wb_mut(&mut self) -> &mut WriteBatch {
        self.raft_wb.as_mut().unwrap()
    }

    pub fn flush(&mut self) {
        // TODO: this check is too hacky, need to be more verbose and less buggy.
        let t = match self.timer.take() {
            Some(t) => Some(t),
            None => {
                if self.sync_log_hint {
                    None
                } else {
                    return;
                }
            }
        };

        // Write to engine
        // raftsotre.sync-log = true means we need prevent data loss when power failure.
        // take raft log gc for example, we write kv WAL first, then write raft WAL,
        // if power failure happen, raft WAL may synced to disk, but kv WAL may not.
        // so we use sync-log flag here.
        self.write_to_db();

        if !self.apply_res.is_empty() {
            for res in self.apply_res.drain(..) {
                self.notifier.notify(
                    res.region_id,
                    PeerMsg::ApplyRes {
                        res: TaskRes::Apply(res),
                    },
                );
            }
        }

        if let Some(t) = t {
            STORE_APPLY_LOG_HISTOGRAM.observe(duration_to_sec(t.elapsed()) as f64);
            slow_log!(
                t,
                "{} handle ready {} committed entries",
                self.tag,
                self.committed_count
            );
        }
        self.committed_count = 0;
    }
}

/// Calls the callback of `cmd` when the Region is removed.
fn notify_region_removed(region_id: u64, peer_id: u64, mut cmd: PendingCmd) {
    debug!(
        "region is removed, notify commands";
        "region_id" => region_id,
        "peer_id" => peer_id,
        "index" => cmd.index,
        "term" => cmd.term
    );
    notify_req_region_removed(region_id, cmd.cb.take().unwrap());
}

pub fn notify_req_region_removed(region_id: u64, cb: Callback) {
    let region_not_found = Error::RegionNotFound(region_id);
    let resp = cmd_resp::new_error(region_not_found);
    cb.invoke_with_response(resp);
}

/// Calls the callback of `cmd` when it can not be processed further.
fn notify_stale_command(region_id: u64, peer_id: u64, term: u64, mut cmd: PendingCmd) {
    info!(
        "command is stale, skip";
        "region_id" => region_id,
        "peer_id" => peer_id,
        "index" => cmd.index,
        "term" => cmd.term
    );
    notify_stale_req(term, cmd.cb.take().unwrap());
}

pub fn notify_stale_req(term: u64, cb: Callback) {
    let resp = cmd_resp::err_resp(Error::StaleCommand, term);
    cb.invoke_with_response(resp);
}

/// Checks if a write is needed to be issued before handling the command.
fn should_write_to_engine(cmd: &RaftCmdRequest, wb_keys: usize) -> bool {
    if cmd.has_admin_request() {
        match cmd.get_admin_request().get_cmd_type() {
            // ComputeHash require an up to date snapshot.
            AdminCmdType::ComputeHash |
            // Merge needs to get the latest apply index.
            AdminCmdType::CommitMerge |
            AdminCmdType::RollbackMerge => return true,
            _ => {}
        }
    }

    // When write batch contains more than `recommended` keys, write the batch
    // to engine.
    if wb_keys >= WRITE_BATCH_MAX_KEYS {
        return true;
    }

    // Some commands may modify keys covered by the current write batch, so we
    // must write the current write batch to the engine first.
    for req in cmd.get_requests() {
        if req.has_delete_range() {
            return true;
        }
        if req.has_ingest_sst() {
            return true;
        }
    }

    false
}

/// A struct that stores the state related to Merge.
///
/// When executing a `CommitMerge`, the source peer may have not applied
/// to the required index, so the target peer has to abort current execution
/// and wait for it asynchronously.
///
/// When rolling the stack, all states required to recover are stored in
/// this struct.
/// TODO: check whether generator/coroutine is a good choice in this case.
struct WaitSourceMergeState {
    /// All of the entries that need to continue to be applied after
    /// the source peer has applied its logs.
    pending_entries: Vec<Entry>,
    /// All of messages that need to continue to be handled after
    /// the source peer has applied its logs and pending entries
    /// are all handled.
    pending_msgs: Vec<Msg>,
    /// A flag that indicates whether the source peer has applied to the required
    /// index. If the source peer is ready, this flag should be set to the region id
    /// of source peer.
    ready_to_merge: Arc<AtomicU64>,
    /// When handling `CatchUpLogs` message, maybe there is a merge cascade, namely,
    /// a source peer to catch up logs whereas the logs contain a `CommitMerge`.
    /// In this case, the source peer needs to merge another source peer first, so storing the
    /// `CatchUpLogs` message in this field, and once the cascaded merge and all other pending
    /// msgs are handled, the source peer will check this field and then send `LogsUpToDate`
    /// message to its target peer.
    catch_up_logs: Option<CatchUpLogs>,
}

impl Debug for WaitSourceMergeState {
    fn fmt(&self, f: &mut fmt::Formatter<'_>) -> fmt::Result {
        f.debug_struct("WaitSourceMergeState")
            .field("pending_entries", &self.pending_entries.len())
            .field("pending_msgs", &self.pending_msgs.len())
            .field("ready_to_merge", &self.ready_to_merge)
            .field("catch_up_logs", &self.catch_up_logs.is_some())
            .finish()
    }
}

/// The apply delegate of a Region which is responsible for handling committed
/// raft log entries of a Region.
///
/// `Apply` is a term of Raft, which means executing the actual commands.
/// In Raft, once some log entries are committed, for every peer of the Raft
/// group will apply the logs one by one. For write commands, it does write or
/// delete to local engine; for admin commands, it does some meta change of the
/// Raft group.
///
/// `Delegate` is just a structure to congregate all apply related fields of a
/// Region. The apply worker receives all the apply tasks of different Regions
/// located at this store, and it will get the corresponding apply delegate to
/// handle the apply task to make the code logic more clear.
#[derive(Debug)]
pub struct ApplyDelegate {
    /// The ID of the peer.
    id: u64,
    /// The term of the Region.
    term: u64,
    /// The Region information of the peer.
    region: Region,
    /// Peer_tag, "[region region_id] peer_id".
    tag: String,

    /// If the delegate should be stopped from polling.
    /// A delegate can be stopped in conf change, merge or requested by destroy message.
    stopped: bool,
    /// Set to true when removing itself because of `ConfChangeType::RemoveNode`, and then
    /// any following committed logs in same Ready should be applied failed.
    pending_remove: bool,

    /// The commands waiting to be committed and applied
    pending_cmds: PendingCmdQueue,

    /// Marks the delegate as merged by CommitMerge.
    merged: bool,
    /// Indicates the peer is in merging, if that compact log won't be performed.
    is_merging: bool,
    /// Records the epoch version after the last merge.
    last_merge_version: u64,
    /// A temporary state that keeps track of the progress of the source peer state when
    /// CommitMerge is unable to be executed.
    wait_merge_state: Option<WaitSourceMergeState>,
    // ID of last region that reports ready.
    ready_source_region_id: u64,

    /// TiKV writes apply_state to KV RocksDB, in one write batch together with kv data.
    ///
    /// If we write it to Raft RocksDB, apply_state and kv data (Put, Delete) are in
    /// separate WAL file. When power failure, for current raft log, apply_index may synced
    /// to file, but KV data may not synced to file, so we will lose data.
    apply_state: RaftApplyState,
    /// The term of the raft log at applied index.
    applied_index_term: u64,

    /// The local metrics, and it will be flushed periodically.
    metrics: ApplyMetrics,
}

impl ApplyDelegate {
    fn from_registration(reg: Registration) -> ApplyDelegate {
        ApplyDelegate {
            id: reg.id,
            tag: format!("[region {}] {}", reg.region.get_id(), reg.id),
            region: reg.region,
            pending_remove: false,
            apply_state: reg.apply_state,
            applied_index_term: reg.applied_index_term,
            term: reg.term,
            stopped: false,
            merged: false,
            ready_source_region_id: 0,
            wait_merge_state: None,
            is_merging: false,
            pending_cmds: Default::default(),
            metrics: Default::default(),
            last_merge_version: 0,
        }
    }

    pub fn region_id(&self) -> u64 {
        self.region.get_id()
    }

    pub fn id(&self) -> u64 {
        self.id
    }

    /// Handles all the committed_entries, namely, applies the committed entries.
    fn handle_raft_committed_entries(
        &mut self,
        apply_ctx: &mut ApplyContext,
        mut committed_entries: Vec<Entry>,
    ) {
        if committed_entries.is_empty() {
            return;
        }
        apply_ctx.prepare_for(self);
        apply_ctx.committed_count += committed_entries.len();
        // If we send multiple ConfChange commands, only first one will be proposed correctly,
        // others will be saved as a normal entry with no data, so we must re-propose these
        // commands again.
        apply_ctx.committed_count += committed_entries.len();
        let mut drainer = committed_entries.drain(..);
        let mut results = VecDeque::new();
        while let Some(entry) = drainer.next() {
            if self.pending_remove {
                // This peer is about to be destroyed, skip everything.
                break;
            }

            let expect_index = self.apply_state.get_applied_index() + 1;
            if expect_index != entry.get_index() {
                // Msg::CatchUpLogs may have arrived before Msg::Apply.
                if expect_index > entry.get_index() && self.is_merging {
                    info!(
                        "skip log as it's already applied";
                        "region_id" => self.region_id(),
                        "peer_id" => self.id(),
                        "index" => entry.get_index()
                    );
                    continue;
                }
                panic!(
                    "{} expect index {}, but got {}",
                    self.tag,
                    expect_index,
                    entry.get_index()
                );
            }

            let res = match entry.get_entry_type() {
                EntryType::EntryNormal => self.handle_raft_entry_normal(apply_ctx, &entry),
                EntryType::EntryConfChange => self.handle_raft_entry_conf_change(apply_ctx, &entry),
            };

            match res {
                ApplyResult::None => {}
                ApplyResult::Res(res) => results.push_back(res),
                ApplyResult::WaitMergeSource(ready_to_merge) => {
                    apply_ctx.committed_count -= drainer.len() + 1;
                    let mut pending_entries = Vec::with_capacity(drainer.len() + 1);
                    // Note that CommitMerge is skipped when `WaitMergeSource` is returned.
                    // So we need to enqueue it again and execute it again when resuming.
                    pending_entries.push(entry);
                    pending_entries.extend(drainer);
                    apply_ctx.finish_for(self, results);
                    self.wait_merge_state = Some(WaitSourceMergeState {
                        pending_entries,
                        pending_msgs: Vec::default(),
                        ready_to_merge,
                        catch_up_logs: None,
                    });
                    return;
                }
            }
        }

        apply_ctx.finish_for(self, results);
    }

    fn update_metrics(&mut self, apply_ctx: &ApplyContext) {
        self.metrics.written_bytes += apply_ctx.delta_bytes();
        self.metrics.written_keys += apply_ctx.delta_keys();
    }

<<<<<<< HEAD
    fn write_apply_state(&self, raft_wb: &WriteBatch) {
        raft_wb
            .put_msg(
                &keys::apply_state_key(self.region.get_id()),
                &self.apply_state,
            )
=======
    fn write_apply_state(&self, engines: &Engines, wb: &WriteBatch) {
        rocks::util::get_cf_handle(&engines.kv, CF_RAFT)
            .map_err(From::from)
            .and_then(|handle| {
                wb.put_msg_cf(
                    handle,
                    &keys::apply_state_key(self.region.get_id()),
                    &self.apply_state,
                )
            })
>>>>>>> 7865df19
            .unwrap_or_else(|e| {
                panic!(
                    "{} failed to save apply state to write batch, error: {:?}",
                    self.tag, e
                );
            });
    }

    fn handle_raft_entry_normal(
        &mut self,
        apply_ctx: &mut ApplyContext,
        entry: &Entry,
    ) -> ApplyResult {
        let index = entry.get_index();
        let term = entry.get_term();
        let data = entry.get_data();

        if !data.is_empty() {
            let cmd = util::parse_data_at(data, index, &self.tag);

            if should_write_to_engine(&cmd, apply_ctx.kv_wb().count()) {
                apply_ctx.commit(self);
            }

            return self.process_raft_cmd(apply_ctx, index, term, cmd);
        }

        // When a peer become leader, it will send an empty entry.
        // In order to enable read index as soon as possible, we should persist
        // this log immediately.
        apply_ctx.sync_log_hint = true;
        let mut state = self.apply_state.clone();
        state.set_applied_index(index);
        self.apply_state = state;
        self.applied_index_term = term;
        assert!(term > 0);
        while let Some(mut cmd) = self.pending_cmds.pop_normal(term - 1) {
            // apprently, all the callbacks whose term is less than entry's term are stale.
            apply_ctx
                .cbs
                .last_mut()
                .unwrap()
                .push(cmd.cb.take(), cmd_resp::err_resp(Error::StaleCommand, term));
        }
        ApplyResult::None
    }

    fn handle_raft_entry_conf_change(
        &mut self,
        apply_ctx: &mut ApplyContext,
        entry: &Entry,
    ) -> ApplyResult {
        let index = entry.get_index();
        let term = entry.get_term();
        let conf_change: ConfChange = util::parse_data_at(entry.get_data(), index, &self.tag);
        let cmd = util::parse_data_at(conf_change.get_context(), index, &self.tag);
        match self.process_raft_cmd(apply_ctx, index, term, cmd) {
            ApplyResult::None => {
                // If failed, tell Raft that the `ConfChange` was aborted.
                ApplyResult::Res(ExecResult::ChangePeer(Default::default()))
            }
            ApplyResult::Res(mut res) => {
                if let ExecResult::ChangePeer(ref mut cp) = res {
                    cp.conf_change = conf_change;
                } else {
                    panic!(
                        "{} unexpected result {:?} for conf change {:?} at {}",
                        self.tag, res, conf_change, index
                    );
                }
                ApplyResult::Res(res)
            }
            ApplyResult::WaitMergeSource(_) => unreachable!(),
        }
    }

    fn find_cb(&mut self, index: u64, term: u64, is_conf_change: bool) -> Option<Callback> {
        let (region_id, peer_id) = (self.region_id(), self.id());
        if is_conf_change {
            if let Some(mut cmd) = self.pending_cmds.take_conf_change() {
                if cmd.index == index && cmd.term == term {
                    return Some(cmd.cb.take().unwrap());
                } else {
                    notify_stale_command(region_id, peer_id, self.term, cmd);
                }
            }
            return None;
        }
        while let Some(mut head) = self.pending_cmds.pop_normal(term) {
            if head.index == index && head.term == term {
                return Some(head.cb.take().unwrap());
            }
            // Because of the lack of original RaftCmdRequest, we skip calling
            // coprocessor here.
            notify_stale_command(region_id, peer_id, self.term, head);
        }
        None
    }

    fn process_raft_cmd(
        &mut self,
        apply_ctx: &mut ApplyContext,
        index: u64,
        term: u64,
        cmd: RaftCmdRequest,
    ) -> ApplyResult {
        if index == 0 {
            panic!(
                "{} processing raft command needs a none zero index",
                self.tag
            );
        }

        if cmd.has_admin_request() {
            apply_ctx.sync_log_hint = true;
        }

        let is_conf_change = get_change_peer_cmd(&cmd).is_some();
        apply_ctx.host.pre_apply(&self.region, &cmd);
        let (mut resp, exec_result) = self.apply_raft_cmd(apply_ctx, index, term, cmd);
        if let ApplyResult::WaitMergeSource(_) = exec_result {
            return exec_result;
        }

        debug!(
            "applied command";
            "region_id" => self.region_id(),
            "peer_id" => self.id(),
            "index" => index
        );

        // TODO: if we have exec_result, maybe we should return this callback too. Outer
        // store will call it after handing exec result.
        cmd_resp::bind_term(&mut resp, self.term);
        let cmd_cb = self.find_cb(index, term, is_conf_change);
        apply_ctx.cbs.last_mut().unwrap().push(cmd_cb, resp);

        exec_result
    }

    /// Applies raft command.
    ///
    /// An apply operation can fail in the following situations:
    ///   1. it encounters an error that will occur on all stores, it can continue
    /// applying next entry safely, like epoch not match for example;
    ///   2. it encounters an error that may not occur on all stores, in this case
    /// we should try to apply the entry again or panic. Considering that this
    /// usually due to disk operation fail, which is rare, so just panic is ok.
    fn apply_raft_cmd(
        &mut self,
        ctx: &mut ApplyContext,
        index: u64,
        term: u64,
        req: RaftCmdRequest,
    ) -> (RaftCmdResponse, ApplyResult) {
        // if pending remove, apply should be aborted already.
        assert!(!self.pending_remove);

        ctx.exec_ctx = Some(self.new_ctx(index, term));
        ctx.kv_wb_mut().set_save_point();
        ctx.raft_wb_mut().set_save_point();
        let (resp, exec_result) = match self.exec_raft_cmd(ctx, req) {
            Ok(a) => {
                ctx.kv_wb_mut().pop_save_point().unwrap();
                ctx.raft_wb_mut().pop_save_point().unwrap();
                a
            }
            Err(e) => {
                // clear dirty values.
                ctx.kv_wb_mut().rollback_to_save_point().unwrap();
                ctx.raft_wb_mut().rollback_to_save_point().unwrap();
                match e {
                    Error::EpochNotMatch(..) => debug!(
                        "epoch not match";
                        "region_id" => self.region_id(),
                        "peer_id" => self.id(),
                        "err" => ?e
                    ),
                    _ => error!(
                        "execute raft command";
                        "region_id" => self.region_id(),
                        "peer_id" => self.id(),
                        "err" => ?e
                    ),
                }
                (cmd_resp::new_error(e), ApplyResult::None)
            }
        };
        if let ApplyResult::WaitMergeSource(_) = exec_result {
            return (resp, exec_result);
        }

        let mut exec_ctx = ctx.exec_ctx.take().unwrap();
        exec_ctx.apply_state.set_applied_index(index);

        self.apply_state = exec_ctx.apply_state;
        self.applied_index_term = term;

        if let ApplyResult::Res(ref exec_result) = exec_result {
            match *exec_result {
                ExecResult::ChangePeer(ref cp) => {
                    self.region = cp.region.clone();
                }
                ExecResult::ComputeHash { .. }
                | ExecResult::VerifyHash { .. }
                | ExecResult::CompactLog { .. }
                | ExecResult::DeleteRange { .. }
                | ExecResult::IngestSST { .. } => {}
                ExecResult::SplitRegion { ref derived, .. } => {
                    self.region = derived.clone();
                    self.metrics.size_diff_hint = 0;
                    self.metrics.delete_keys_hint = 0;
                }
                ExecResult::PrepareMerge { ref region, .. } => {
                    self.region = region.clone();
                    self.is_merging = true;
                }
                ExecResult::CommitMerge { ref region, .. } => {
                    self.region = region.clone();
                    self.last_merge_version = region.get_region_epoch().get_version();
                }
                ExecResult::RollbackMerge { ref region, .. } => {
                    self.region = region.clone();
                    self.is_merging = false;
                }
            }
        }

        (resp, exec_result)
    }

    fn destroy(&mut self, apply_ctx: &mut ApplyContext) {
        self.stopped = true;
        apply_ctx.router.close(self.region_id());
        for cmd in self.pending_cmds.normals.drain(..) {
            notify_region_removed(self.region.get_id(), self.id, cmd);
        }
        if let Some(cmd) = self.pending_cmds.conf_change.take() {
            notify_region_removed(self.region.get_id(), self.id, cmd);
        }
    }

    fn clear_all_commands_as_stale(&mut self) {
        let (region_id, peer_id) = (self.region_id(), self.id());
        for cmd in self.pending_cmds.normals.drain(..) {
            notify_stale_command(region_id, peer_id, self.term, cmd);
        }
        if let Some(cmd) = self.pending_cmds.conf_change.take() {
            notify_stale_command(region_id, peer_id, self.term, cmd);
        }
    }

    fn new_ctx(&self, index: u64, term: u64) -> ExecContext {
        ExecContext::new(self.apply_state.clone(), index, term)
    }
}

impl ApplyDelegate {
    // Only errors that will also occur on all other stores should be returned.
    fn exec_raft_cmd(
        &mut self,
        ctx: &mut ApplyContext,
        req: RaftCmdRequest,
    ) -> Result<(RaftCmdResponse, ApplyResult)> {
        // Include region for epoch not match after merge may cause key not in range.
        let include_region =
            req.get_header().get_region_epoch().get_version() >= self.last_merge_version;
        check_region_epoch(&req, &self.region, include_region)?;
        if req.has_admin_request() {
            self.exec_admin_cmd(ctx, &req)
        } else {
            self.exec_write_cmd(ctx, &req)
        }
    }

    fn exec_admin_cmd(
        &mut self,
        ctx: &mut ApplyContext,
        req: &RaftCmdRequest,
    ) -> Result<(RaftCmdResponse, ApplyResult)> {
        let request = req.get_admin_request();
        let cmd_type = request.get_cmd_type();
        if cmd_type != AdminCmdType::CompactLog && cmd_type != AdminCmdType::CommitMerge {
            info!(
                "execute admin command";
                "region_id" => self.region_id(),
                "peer_id" => self.id(),
                "term" => ctx.exec_ctx.as_ref().unwrap().term,
                "index" => ctx.exec_ctx.as_ref().unwrap().index,
                "command" => ?request
            );
        }

        let (mut response, exec_result) = match cmd_type {
            AdminCmdType::ChangePeer => self.exec_change_peer(ctx, request),
            AdminCmdType::Split => self.exec_split(ctx, request),
            AdminCmdType::BatchSplit => self.exec_batch_split(ctx, request),
            AdminCmdType::CompactLog => self.exec_compact_log(ctx, request),
            AdminCmdType::TransferLeader => Err(box_err!("transfer leader won't exec")),
            AdminCmdType::ComputeHash => self.exec_compute_hash(ctx, request),
            AdminCmdType::VerifyHash => self.exec_verify_hash(ctx, request),
            // TODO: is it backward compatible to add new cmd_type?
            AdminCmdType::PrepareMerge => self.exec_prepare_merge(ctx, request),
            AdminCmdType::CommitMerge => self.exec_commit_merge(ctx, request),
            AdminCmdType::RollbackMerge => self.exec_rollback_merge(ctx, request),
            AdminCmdType::InvalidAdmin => Err(box_err!("unsupported admin command type")),
        }?;
        response.set_cmd_type(cmd_type);

        let mut resp = RaftCmdResponse::new();
        if !req.get_header().get_uuid().is_empty() {
            let uuid = req.get_header().get_uuid().to_vec();
            resp.mut_header().set_uuid(uuid);
        }
        resp.set_admin_response(response);
        Ok((resp, exec_result))
    }

    fn exec_write_cmd(
        &mut self,
        ctx: &ApplyContext,
        req: &RaftCmdRequest,
    ) -> Result<(RaftCmdResponse, ApplyResult)> {
        let requests = req.get_requests();
        let mut responses = Vec::with_capacity(requests.len());

        let mut ranges = vec![];
        let mut ssts = vec![];
        for req in requests {
            let cmd_type = req.get_cmd_type();
            let mut resp = match cmd_type {
                CmdType::Put => self.handle_put(ctx, req),
                CmdType::Delete => self.handle_delete(ctx, req),
                CmdType::DeleteRange => {
                    self.handle_delete_range(ctx, req, &mut ranges, ctx.use_delete_range)
                }
                CmdType::IngestSST => self.handle_ingest_sst(ctx, req, &mut ssts),
                // Readonly commands are handled in raftstore directly.
                // Don't panic here in case there are old entries need to be applied.
                // It's also safe to skip them here, because a restart must have happened,
                // hence there is no callback to be called.
                CmdType::Snap | CmdType::Get => {
                    warn!(
                        "skip readonly command";
                        "region_id" => self.region_id(),
                        "peer_id" => self.id(),
                        "command" => ?req
                    );
                    continue;
                }
                CmdType::Prewrite | CmdType::Invalid => {
                    Err(box_err!("invalid cmd type, message maybe currupted"))
                }
            }?;

            resp.set_cmd_type(cmd_type);

            responses.push(resp);
        }

        let mut resp = RaftCmdResponse::new();
        if !req.get_header().get_uuid().is_empty() {
            let uuid = req.get_header().get_uuid().to_vec();
            resp.mut_header().set_uuid(uuid);
        }
        resp.set_responses(RepeatedField::from_vec(responses));

        assert!(ranges.is_empty() || ssts.is_empty());
        let exec_res = if !ranges.is_empty() {
            ApplyResult::Res(ExecResult::DeleteRange { ranges })
        } else if !ssts.is_empty() {
            ApplyResult::Res(ExecResult::IngestSST { ssts })
        } else {
            ApplyResult::None
        };

        Ok((resp, exec_res))
    }
}

// Write commands related.
impl ApplyDelegate {
    fn handle_put(&mut self, ctx: &ApplyContext, req: &Request) -> Result<Response> {
        let (key, value) = (req.get_put().get_key(), req.get_put().get_value());
        // region key range has no data prefix, so we must use origin key to check.
        util::check_key_in_region(key, &self.region)?;

        let resp = Response::new();
        let key = keys::data_key(key);
        self.metrics.size_diff_hint += key.len() as i64;
        self.metrics.size_diff_hint += value.len() as i64;
        if !req.get_put().get_cf().is_empty() {
            let cf = req.get_put().get_cf();
            // TODO: don't allow write preseved cfs.
            if cf == CF_LOCK {
                self.metrics.lock_cf_written_bytes += key.len() as u64;
                self.metrics.lock_cf_written_bytes += value.len() as u64;
            }
            // TODO: check whether cf exists or not.
<<<<<<< HEAD
            rocksdb_util::get_cf_handle(&ctx.engines.kv, cf)
                .and_then(|handle| ctx.kv_wb().put_cf(handle, &key, value))
=======
            rocks::util::get_cf_handle(&ctx.engines.kv, cf)
                .and_then(|handle| ctx.wb().put_cf(handle, &key, value).map_err(Into::into))
>>>>>>> 7865df19
                .unwrap_or_else(|e| {
                    panic!(
                        "{} failed to write ({}, {}) to cf {}: {:?}",
                        self.tag,
                        escape(&key),
                        escape(value),
                        cf,
                        e
                    )
                });
        } else {
            ctx.kv_wb().put(&key, value).unwrap_or_else(|e| {
                panic!(
                    "{} failed to write ({}, {}): {:?}",
                    self.tag,
                    escape(&key),
                    escape(value),
                    e
                );
            });
        }
        Ok(resp)
    }

    fn handle_delete(&mut self, ctx: &ApplyContext, req: &Request) -> Result<Response> {
        let key = req.get_delete().get_key();
        // region key range has no data prefix, so we must use origin key to check.
        util::check_key_in_region(key, &self.region)?;

        let key = keys::data_key(key);
        // since size_diff_hint is not accurate, so we just skip calculate the value size.
        self.metrics.size_diff_hint -= key.len() as i64;
        let resp = Response::new();
        if !req.get_delete().get_cf().is_empty() {
            let cf = req.get_delete().get_cf();
            // TODO: check whether cf exists or not.
<<<<<<< HEAD
            rocksdb_util::get_cf_handle(&ctx.engines.kv, cf)
                .and_then(|handle| ctx.kv_wb().delete_cf(handle, &key))
=======
            rocks::util::get_cf_handle(&ctx.engines.kv, cf)
                .and_then(|handle| ctx.wb().delete_cf(handle, &key).map_err(Into::into))
>>>>>>> 7865df19
                .unwrap_or_else(|e| {
                    panic!("{} failed to delete {}: {:?}", self.tag, escape(&key), e)
                });

            if cf == CF_LOCK {
                // delete is a kind of write for RocksDB.
                self.metrics.lock_cf_written_bytes += key.len() as u64;
            } else {
                self.metrics.delete_keys_hint += 1;
            }
        } else {
            ctx.kv_wb().delete(&key).unwrap_or_else(|e| {
                panic!("{} failed to delete {}: {:?}", self.tag, escape(&key), e)
            });
            self.metrics.delete_keys_hint += 1;
        }

        Ok(resp)
    }

    fn handle_delete_range(
        &mut self,
        ctx: &ApplyContext,
        req: &Request,
        ranges: &mut Vec<Range>,
        use_delete_range: bool,
    ) -> Result<Response> {
        let s_key = req.get_delete_range().get_start_key();
        let e_key = req.get_delete_range().get_end_key();
        if !e_key.is_empty() && s_key >= e_key {
            return Err(box_err!(
                "invalid delete range command, start_key: {:?}, end_key: {:?}",
                s_key,
                e_key
            ));
        }
        // region key range has no data prefix, so we must use origin key to check.
        util::check_key_in_region(s_key, &self.region)?;
        let end_key = keys::data_end_key(e_key);
        let region_end_key = keys::data_end_key(self.region.get_end_key());
        if end_key > region_end_key {
            return Err(Error::KeyNotInRegion(e_key.to_vec(), self.region.clone()));
        }

        let resp = Response::new();
        let mut cf = req.get_delete_range().get_cf();
        if cf.is_empty() {
            cf = CF_DEFAULT;
        }
        if ALL_CFS.iter().find(|x| **x == cf).is_none() {
            return Err(box_err!("invalid delete range command, cf: {:?}", cf));
        }
        let handle = rocks::util::get_cf_handle(&ctx.engines.kv, cf).unwrap();

        let start_key = keys::data_key(s_key);
        // Use delete_files_in_range to drop as many sst files as possible, this
        // is a way to reclaim disk space quickly after drop a table/index.
        ctx.engines
            .kv
            .delete_files_in_range_cf(handle, &start_key, &end_key, /* include_end */ false)
            .unwrap_or_else(|e| {
                panic!(
                    "{} failed to delete files in range [{}, {}): {:?}",
                    self.tag,
                    escape(&start_key),
                    escape(&end_key),
                    e
                )
            });

        // Delete all remaining keys.
        engine_util::delete_all_in_range_cf(
            &ctx.engines.kv,
            cf,
            &start_key,
            &end_key,
            use_delete_range,
        )
        .unwrap_or_else(|e| {
            panic!(
                "{} failed to delete all in range [{}, {}), cf: {}, err: {:?}",
                self.tag,
                escape(&start_key),
                escape(&end_key),
                cf,
                e
            );
        });

        ranges.push(Range::new(cf.to_owned(), start_key, end_key));

        Ok(resp)
    }

    fn handle_ingest_sst(
        &mut self,
        ctx: &ApplyContext,
        req: &Request,
        ssts: &mut Vec<SSTMeta>,
    ) -> Result<Response> {
        let sst = req.get_ingest_sst().get_sst();

        if let Err(e) = check_sst_for_ingestion(sst, &self.region) {
            error!(
                 "ingest fail";
                 "region_id" => self.region_id(),
                 "peer_id" => self.id(),
                 "sst" => ?sst,
                 "region" => ?&self.region,
                 "err" => ?e
            );
            // This file is not valid, we can delete it here.
            let _ = ctx.importer.delete(sst);
            return Err(e);
        }

        ctx.importer
            .ingest(sst, &ctx.engines.kv)
            .unwrap_or_else(|e| {
                // If this failed, it means that the file is corrupted or something
                // is wrong with the engine, but we can do nothing about that.
                panic!("{} ingest {:?}: {:?}", self.tag, sst, e);
            });

        ssts.push(sst.clone());
        Ok(Response::new())
    }
}

// Admin commands related.
impl ApplyDelegate {
    fn exec_change_peer(
        &mut self,
        ctx: &mut ApplyContext,
        request: &AdminRequest,
    ) -> Result<(AdminResponse, ApplyResult)> {
        let request = request.get_change_peer();
        let peer = request.get_peer();
        let store_id = peer.get_store_id();
        let change_type = request.get_change_type();
        let mut region = self.region.clone();

        fail_point!(
            "apply_on_conf_change_1_3_1",
            (self.id == 1 || self.id == 3) && self.region_id() == 1,
            |_| panic!("should not use return")
        );
        fail_point!(
            "apply_on_conf_change_all_1",
            self.region_id() == 1,
            |_| panic!("should not use return")
        );
        info!(
            "exec ConfChange";
            "region_id" => self.region_id(),
            "peer_id" => self.id(),
            "type" => util::conf_change_type_str(change_type),
            "epoch" => ?region.get_region_epoch(),
        );

        // TODO: we should need more check, like peer validation, duplicated id, etc.
        let conf_ver = region.get_region_epoch().get_conf_ver() + 1;
        region.mut_region_epoch().set_conf_ver(conf_ver);

        match change_type {
            ConfChangeType::AddNode => {
                let add_ndoe_fp = || {
                    fail_point!(
                        "apply_on_add_node_1_2",
                        { self.id == 2 && self.region_id() == 1 },
                        |_| {}
                    )
                };
                add_ndoe_fp();

                PEER_ADMIN_CMD_COUNTER_VEC
                    .with_label_values(&["add_peer", "all"])
                    .inc();

                let mut exists = false;
                if let Some(p) = util::find_peer_mut(&mut region, store_id) {
                    exists = true;
                    if !p.get_is_learner() || p.get_id() != peer.get_id() {
                        error!(
                            "can't add duplicated peer";
                            "region_id" => self.region_id(),
                            "peer_id" => self.id(),
                            "peer" => ?peer,
                            "region" => ?&self.region
                        );
                        return Err(box_err!(
                            "can't add duplicated peer {:?} to region {:?}",
                            peer,
                            self.region
                        ));
                    } else {
                        p.set_is_learner(false);
                    }
                }
                if !exists {
                    // TODO: Do we allow adding peer in same node?
                    region.mut_peers().push(peer.clone());
                }

                PEER_ADMIN_CMD_COUNTER_VEC
                    .with_label_values(&["add_peer", "success"])
                    .inc();
                info!(
                    "add peer successfully";
                    "region_id" => self.region_id(),
                    "peer_id" => self.id(),
                    "peer" => ?peer,
                    "region" => ?&self.region
                );
            }
            ConfChangeType::RemoveNode => {
                PEER_ADMIN_CMD_COUNTER_VEC
                    .with_label_values(&["remove_peer", "all"])
                    .inc();

                if let Some(p) = util::remove_peer(&mut region, store_id) {
                    // Considering `is_learner` flag in `Peer` here is by design.
                    if &p != peer {
                        error!(
                            "ignore remove unmatched peer";
                            "region_id" => self.region_id(),
                            "peer_id" => self.id(),
                            "expect_peer" => ?peer,
                            "get_peeer" => ?p
                        );
                        return Err(box_err!(
                            "remove unmatched peer: expect: {:?}, get {:?}, ignore",
                            peer,
                            p
                        ));
                    }
                    if self.id == peer.get_id() {
                        // Remove ourself, we will destroy all region data later.
                        // So we need not to apply following logs.
                        self.stopped = true;
                        self.pending_remove = true;
                    }
                } else {
                    error!(
                        "remove missing peer";
                        "region_id" => self.region_id(),
                        "peer_id" => self.id(),
                        "peer" => ?peer,
                        "region" => ?&self.region,
                    );
                    return Err(box_err!(
                        "remove missing peer {:?} from region {:?}",
                        peer,
                        self.region
                    ));
                }

                PEER_ADMIN_CMD_COUNTER_VEC
                    .with_label_values(&["remove_peer", "success"])
                    .inc();
                info!(
                    "remove peer successfully";
                    "region_id" => self.region_id(),
                    "peer_id" => self.id(),
                    "peer" => ?peer,
                    "region" => ?&self.region
                );
            }
            ConfChangeType::AddLearnerNode => {
                PEER_ADMIN_CMD_COUNTER_VEC
                    .with_label_values(&["add_learner", "all"])
                    .inc();

                if util::find_peer(&region, store_id).is_some() {
                    error!(
                        "can't add duplicated learner";
                        "region_id" => self.region_id(),
                        "peer_id" => self.id(),
                        "peer" => ?peer,
                        "region" => ?&self.region
                    );
                    return Err(box_err!(
                        "can't add duplicated learner {:?} to region {:?}",
                        peer,
                        self.region
                    ));
                }
                region.mut_peers().push(peer.clone());

                PEER_ADMIN_CMD_COUNTER_VEC
                    .with_label_values(&["add_learner", "success"])
                    .inc();
                info!(
                    "add learner successfully";
                    "region_id" => self.region_id(),
                    "peer_id" => self.id(),
                    "peer" => ?peer,
                    "region" => ?&self.region,
                );
            }
        }

        let state = if self.pending_remove {
            PeerState::Tombstone
        } else {
            PeerState::Normal
        };
        if let Err(e) = write_peer_state(ctx.raft_wb.as_mut().unwrap(), &region, state, None) {
            panic!("{} failed to update region state: {:?}", self.tag, e);
        }

        let mut resp = AdminResponse::new();
        resp.mut_change_peer().set_region(region.clone());

        Ok((
            resp,
            ApplyResult::Res(ExecResult::ChangePeer(ChangePeer {
                conf_change: Default::default(),
                peer: peer.clone(),
                region,
            })),
        ))
    }

    fn exec_split(
        &mut self,
        ctx: &mut ApplyContext,
        req: &AdminRequest,
    ) -> Result<(AdminResponse, ApplyResult)> {
        info!(
            "split is deprecated, redirect to use batch split";
            "region_id" => self.region_id(),
            "peer_id" => self.id(),
        );
        let split = req.get_split().to_owned();
        let mut admin_req = AdminRequest::new();
        admin_req
            .mut_splits()
            .set_right_derive(split.get_right_derive());
        admin_req.mut_splits().mut_requests().push(split);
        // This method is executed only when there are unapplied entries after being restarted.
        // So there will be no callback, it's OK to return a response that does not matched
        // with its request.
        self.exec_batch_split(ctx, &admin_req)
    }

    fn exec_batch_split(
        &mut self,
        ctx: &mut ApplyContext,
        req: &AdminRequest,
    ) -> Result<(AdminResponse, ApplyResult)> {
        let apply_before_split = || {
            fail_point!(
                "apply_before_split_1_3",
                { self.id == 3 && self.region_id() == 1 },
                |_| {}
            );
        };
        apply_before_split();

        PEER_ADMIN_CMD_COUNTER_VEC
            .with_label_values(&["batch-split", "all"])
            .inc();

        let split_reqs = req.get_splits();
        let right_derive = split_reqs.get_right_derive();
        if split_reqs.get_requests().is_empty() {
            return Err(box_err!("missing split requests"));
        }
        let mut derived = self.region.clone();
        let new_region_cnt = split_reqs.get_requests().len();
        let mut regions = Vec::with_capacity(new_region_cnt + 1);
        let mut keys: VecDeque<Vec<u8>> = VecDeque::with_capacity(new_region_cnt + 1);
        for req in split_reqs.get_requests() {
            let split_key = req.get_split_key();
            if split_key.is_empty() {
                return Err(box_err!("missing split key"));
            }
            if split_key
                <= keys
                    .back()
                    .map_or_else(|| derived.get_start_key(), Vec::as_slice)
            {
                return Err(box_err!("invalid split request: {:?}", split_reqs));
            }
            if req.get_new_peer_ids().len() != derived.get_peers().len() {
                return Err(box_err!(
                    "invalid new peer id count, need {:?}, but got {:?}",
                    derived.get_peers(),
                    req.get_new_peer_ids()
                ));
            }
            keys.push_back(split_key.to_vec());
        }

        util::check_key_in_region(keys.back().unwrap(), &self.region)?;

        info!(
            "split region";
            "region_id" => self.region_id(),
            "peer_id" => self.id(),
            "region" => ?derived,
            "keys" => ?keys
        );
        let new_version = derived.get_region_epoch().get_version() + new_region_cnt as u64;
        derived.mut_region_epoch().set_version(new_version);
        // Note that the split requests only contain ids for new regions, so we need
        // to handle new regions and old region separately.
        if right_derive {
            // So the range of new regions is [old_start_key, split_key1, ..., last_split_key].
            keys.push_front(derived.get_start_key().to_vec());
        } else {
            // So the range of new regions is [split_key1, ..., last_split_key, old_end_key].
            keys.push_back(derived.get_end_key().to_vec());
            derived.set_end_key(keys.front().unwrap().to_vec());
            regions.push(derived.clone());
        }
        let raf_wb_mut = ctx.raft_wb.as_mut().unwrap();
        for req in split_reqs.get_requests() {
            let mut new_region = Region::new();
            // TODO: check new region id validation.
            new_region.set_id(req.get_new_region_id());
            new_region.set_region_epoch(derived.get_region_epoch().to_owned());
            new_region.set_start_key(keys.pop_front().unwrap());
            new_region.set_end_key(keys.front().unwrap().to_vec());
            new_region.set_peers(RepeatedField::from_slice(derived.get_peers()));
            for (peer, peer_id) in new_region
                .mut_peers()
                .iter_mut()
                .zip(req.get_new_peer_ids())
            {
                peer.set_id(*peer_id);
            }
            write_peer_state(raf_wb_mut, &new_region, PeerState::Normal, None)
                .and_then(|_| write_initial_apply_state(raf_wb_mut, new_region.get_id()))
                .unwrap_or_else(|e| {
                    panic!(
                        "{} fails to save split region {:?}: {:?}",
                        self.tag, new_region, e
                    )
                });
            regions.push(new_region);
        }
        if right_derive {
            derived.set_start_key(keys.pop_front().unwrap());
            regions.push(derived.clone());
        }
        write_peer_state(raf_wb_mut, &derived, PeerState::Normal, None).unwrap_or_else(|e| {
            panic!("{} fails to update region {:?}: {:?}", self.tag, derived, e)
        });
        let mut resp = AdminResponse::new();
        resp.mut_splits()
            .set_regions(RepeatedField::from_slice(&regions));
        PEER_ADMIN_CMD_COUNTER_VEC
            .with_label_values(&["batch-split", "success"])
            .inc();

        Ok((
            resp,
            ApplyResult::Res(ExecResult::SplitRegion { regions, derived }),
        ))
    }

    fn exec_prepare_merge(
        &mut self,
        ctx: &mut ApplyContext,
        req: &AdminRequest,
    ) -> Result<(AdminResponse, ApplyResult)> {
        PEER_ADMIN_CMD_COUNTER_VEC
            .with_label_values(&["prepare_merge", "all"])
            .inc();

        let prepare_merge = req.get_prepare_merge();
        let index = prepare_merge.get_min_index();
        let exec_ctx = ctx.exec_ctx.as_ref().unwrap();
        let first_index = peer_storage::first_index(&exec_ctx.apply_state);
        if index < first_index {
            // We filter `CompactLog` command before.
            panic!(
                "{} first index {} > min_index {}, skip pre merge",
                self.tag, first_index, index
            );
        }
        let mut region = self.region.clone();
        let region_version = region.get_region_epoch().get_version() + 1;
        region.mut_region_epoch().set_version(region_version);
        // In theory conf version should not be increased when executing prepare_merge.
        // However, we don't want to do conf change after prepare_merge is committed.
        // This can also be done by iterating all proposal to find if prepare_merge is
        // proposed before proposing conf change, but it make things complicated.
        // Another way is make conf change also check region version, but this is not
        // backward compatible.
        let conf_version = region.get_region_epoch().get_conf_ver() + 1;
        region.mut_region_epoch().set_conf_ver(conf_version);
        let mut merging_state = MergeState::new();
        merging_state.set_min_index(index);
        merging_state.set_target(prepare_merge.get_target().to_owned());
        merging_state.set_commit(exec_ctx.index);
        write_peer_state(
            ctx.raft_wb.as_mut().unwrap(),
            &region,
            PeerState::Merging,
            Some(merging_state.clone()),
        )
        .unwrap_or_else(|e| {
            panic!(
                "{} failed to save merging state {:?} for region {:?}: {:?}",
                self.tag, merging_state, region, e
            )
        });

        PEER_ADMIN_CMD_COUNTER_VEC
            .with_label_values(&["prepare_merge", "success"])
            .inc();

        Ok((
            AdminResponse::new(),
            ApplyResult::Res(ExecResult::PrepareMerge {
                region,
                state: merging_state,
            }),
        ))
    }

    fn load_entries_for_merge(
        &self,
        ctx: &ApplyContext,
        merge: &CommitMergeRequest,
        apply_index: u64,
    ) -> Vec<Entry> {
        // Entries from [first_index, last_index) need to be loaded.
        let first_index = apply_index + 1;
        let last_index = merge.get_commit() + 1;
        if first_index >= last_index {
            return vec![];
        }
        let exist_first_index = merge
            .get_entries()
            .get(0)
            .map_or(last_index, |e| e.get_index());
        if first_index >= exist_first_index {
            return merge.get_entries()[(first_index - exist_first_index) as usize..].to_vec();
        }
        let source_region = merge.get_source();
        let mut entries = Vec::with_capacity((last_index - first_index) as usize);
        peer_storage::fetch_entries_to(
            &ctx.engines.raft,
            source_region.get_id(),
            first_index,
            exist_first_index,
            NO_LIMIT,
            &mut entries,
        )
        .unwrap_or_else(|e| {
            panic!(
                "{} failed to load entries [{}:{}) from region {}: {:?}",
                self.tag,
                first_index,
                exist_first_index,
                source_region.get_id(),
                e
            );
        });
        entries.extend_from_slice(merge.get_entries());
        entries
    }

    fn exec_commit_merge(
        &mut self,
        ctx: &mut ApplyContext,
        req: &AdminRequest,
    ) -> Result<(AdminResponse, ApplyResult)> {
        {
            let apply_before_commit_merge = || {
                fail_point!(
                    "apply_before_commit_merge_except_1_4",
                    { self.region_id() == 1 && self.id != 4 },
                    |_| {}
                );
            };
            apply_before_commit_merge();
        }

        PEER_ADMIN_CMD_COUNTER_VEC
            .with_label_values(&["commit_merge", "all"])
            .inc();

        let merge = req.get_commit_merge();
        let source_region = merge.get_source();
        let source_region_id = source_region.get_id();

        // No matter whether the source peer has applied to the required index,
        // it's a race to write apply state in both source delegate and target
        // delegate. So asking the source delegate to stop first.
        if self.ready_source_region_id != source_region_id {
            if self.ready_source_region_id != 0 {
                panic!(
                    "{} unexpected ready source region {}, expecting {}",
                    self.tag, self.ready_source_region_id, source_region_id
                );
            }
            info!(
                "asking delegate to stop";
                "region_id" => self.region_id(),
                "peer_id" => self.id(),
                "source_region_id" => source_region_id
            );

            let mailbox = ctx.router.mailbox(self.region_id()).unwrap();
            let ready_to_merge = Arc::new(AtomicU64::new(0));
            let msg = Msg::CatchUpLogs(CatchUpLogs {
                target_mailbox: mailbox,
                merge: merge.to_owned(),
                ready_to_merge: ready_to_merge.clone(),
            });
            ctx.router.schedule_task(source_region_id, msg);
            return Ok((
                AdminResponse::default(),
                ApplyResult::WaitMergeSource(ready_to_merge),
            ));
        }

        info!(
            "execute CommitMerge";
            "region_id" => self.region_id(),
            "peer_id" => self.id(),
            "commit" => merge.get_commit(),
            "entries" => merge.get_entries().len(),
            "term" => ctx.exec_ctx.as_ref().unwrap().term,
            "index" => ctx.exec_ctx.as_ref().unwrap().index,
            "source_region" => ?source_region
        );

        self.ready_source_region_id = 0;

        let region_state_key = keys::region_state_key(source_region_id);
        let state: RegionLocalState = match ctx.engines.raft.get_msg(&region_state_key) {
            Ok(Some(s)) => s,
            e => panic!(
                "{} failed to get regions state of {:?}: {:?}",
                self.tag, source_region, e
            ),
        };
        match state.get_state() {
            PeerState::Normal | PeerState::Merging => {}
            _ => panic!(
                "{} unexpected state of merging region {:?}",
                self.tag, state
            ),
        }
        let exist_region = state.get_region().to_owned();
        if *source_region != exist_region {
            panic!(
                "{} source_region {:?} not match exist region {:?}",
                self.tag, source_region, exist_region
            );
        }
        let mut region = self.region.clone();
        // Use a max value so that pd can ensure overlapped region has a priority.
        let version = cmp::max(
            source_region.get_region_epoch().get_version(),
            region.get_region_epoch().get_version(),
        ) + 1;
        region.mut_region_epoch().set_version(version);
        if keys::enc_end_key(&region) == keys::enc_start_key(source_region) {
            region.set_end_key(source_region.get_end_key().to_vec());
        } else {
            region.set_start_key(source_region.get_start_key().to_vec());
        }
        let raft_wb_mut = ctx.raft_wb.as_mut().unwrap();
        write_peer_state(raft_wb_mut, &region, PeerState::Normal, None)
            .and_then(|_| {
                // TODO: maybe all information needs to be filled?
                let mut merging_state = MergeState::new();
                merging_state.set_target(self.region.clone());
                write_peer_state(
                    raft_wb_mut,
                    source_region,
                    PeerState::Tombstone,
                    Some(merging_state),
                )
            })
            .unwrap_or_else(|e| {
                panic!(
                    "{} failed to save merge region {:?}: {:?}",
                    self.tag, region, e
                )
            });

        PEER_ADMIN_CMD_COUNTER_VEC
            .with_label_values(&["commit_merge", "success"])
            .inc();

        let resp = AdminResponse::new();
        Ok((
            resp,
            ApplyResult::Res(ExecResult::CommitMerge {
                region,
                source: source_region.to_owned(),
            }),
        ))
    }

    fn exec_rollback_merge(
        &mut self,
        ctx: &mut ApplyContext,
        req: &AdminRequest,
    ) -> Result<(AdminResponse, ApplyResult)> {
        PEER_ADMIN_CMD_COUNTER_VEC
            .with_label_values(&["rollback_merge", "all"])
            .inc();
        let region_state_key = keys::region_state_key(self.region_id());
        let state: RegionLocalState = match ctx.engines.raft.get_msg(&region_state_key) {
            Ok(Some(s)) => s,
            e => panic!("{} failed to get regions state: {:?}", self.tag, e),
        };
        assert_eq!(state.get_state(), PeerState::Merging, "{}", self.tag);
        let rollback = req.get_rollback_merge();
        assert_eq!(
            state.get_merge_state().get_commit(),
            rollback.get_commit(),
            "{}",
            self.tag
        );
        let mut region = self.region.clone();
        let version = region.get_region_epoch().get_version();
        // Update version to avoid duplicated rollback requests.
        region.mut_region_epoch().set_version(version + 1);
        let raft_wb_mut = ctx.raft_wb.as_mut().unwrap();
        write_peer_state(raft_wb_mut, &region, PeerState::Normal, None).unwrap_or_else(|e| {
            panic!(
                "{} failed to rollback merge {:?}: {:?}",
                self.tag, rollback, e
            )
        });

        PEER_ADMIN_CMD_COUNTER_VEC
            .with_label_values(&["rollback_merge", "success"])
            .inc();
        let resp = AdminResponse::new();
        Ok((
            resp,
            ApplyResult::Res(ExecResult::RollbackMerge {
                region,
                commit: rollback.get_commit(),
            }),
        ))
    }

    fn exec_compact_log(
        &mut self,
        ctx: &mut ApplyContext,
        req: &AdminRequest,
    ) -> Result<(AdminResponse, ApplyResult)> {
        PEER_ADMIN_CMD_COUNTER_VEC
            .with_label_values(&["compact", "all"])
            .inc();

        let compact_index = req.get_compact_log().get_compact_index();
        let resp = AdminResponse::new();
        let apply_state = &mut ctx.exec_ctx.as_mut().unwrap().apply_state;
        let first_index = peer_storage::first_index(apply_state);
        if compact_index <= first_index {
            debug!(
                "compact index <= first index, no need to compact";
                "region_id" => self.region_id(),
                "peer_id" => self.id(),
                "compact_index" => compact_index,
                "first_index" => first_index,
            );
            return Ok((resp, ApplyResult::None));
        }
        if self.is_merging {
            info!(
                "in merging mode, skip compact";
                "region_id" => self.region_id(),
                "peer_id" => self.id(),
                "compact_index" => compact_index
            );
            return Ok((resp, ApplyResult::None));
        }

        let compact_term = req.get_compact_log().get_compact_term();
        // TODO: add unit tests to cover all the message integrity checks.
        if compact_term == 0 {
            info!(
                "compact term missing, skip";
                "region_id" => self.region_id(),
                "peer_id" => self.id(),
                "command" => ?req.get_compact_log()
            );
            // old format compact log command, safe to ignore.
            return Err(box_err!(
                "command format is outdated, please upgrade leader"
            ));
        }

        // compact failure is safe to be omitted, no need to assert.
        compact_raft_log(&self.tag, apply_state, compact_index, compact_term)?;

        PEER_ADMIN_CMD_COUNTER_VEC
            .with_label_values(&["compact", "success"])
            .inc();

        Ok((
            resp,
            ApplyResult::Res(ExecResult::CompactLog {
                state: apply_state.get_truncated_state().clone(),
                first_index,
            }),
        ))
    }

    fn exec_compute_hash(
        &self,
        ctx: &ApplyContext,
        _: &AdminRequest,
    ) -> Result<(AdminResponse, ApplyResult)> {
        let resp = AdminResponse::new();
        Ok((
            resp,
            ApplyResult::Res(ExecResult::ComputeHash {
                region: self.region.clone(),
                index: ctx.exec_ctx.as_ref().unwrap().index,
                // This snapshot may be held for a long time, which may cause too many
                // open files in rocksdb.
                // TODO: figure out another way to do consistency check without snapshot
                // or short life snapshot.
                raft_snap: Snapshot::new(Arc::clone(&ctx.engines.raft)),
                kv_snap: Snapshot::new(Arc::clone(&ctx.engines.kv)),
            }),
        ))
    }

    fn exec_verify_hash(
        &self,
        _: &ApplyContext,
        req: &AdminRequest,
    ) -> Result<(AdminResponse, ApplyResult)> {
        let verify_req = req.get_verify_hash();
        let index = verify_req.get_index();
        let hash = verify_req.get_hash().to_vec();
        let resp = AdminResponse::new();
        Ok((
            resp,
            ApplyResult::Res(ExecResult::VerifyHash { index, hash }),
        ))
    }
}

pub fn get_change_peer_cmd(msg: &RaftCmdRequest) -> Option<&ChangePeerRequest> {
    if !msg.has_admin_request() {
        return None;
    }
    let req = msg.get_admin_request();
    if !req.has_change_peer() {
        return None;
    }

    Some(req.get_change_peer())
}

fn check_sst_for_ingestion(sst: &SSTMeta, region: &Region) -> Result<()> {
    let uuid = sst.get_uuid();
    if let Err(e) = Uuid::from_bytes(uuid) {
        return Err(box_err!("invalid uuid {:?}: {:?}", uuid, e));
    }

    let cf_name = sst.get_cf_name();
    if cf_name != CF_DEFAULT && cf_name != CF_WRITE {
        return Err(box_err!("invalid cf name {}", cf_name));
    }

    let region_id = sst.get_region_id();
    if region_id != region.get_id() {
        return Err(Error::RegionNotFound(region_id));
    }

    let epoch = sst.get_region_epoch();
    let region_epoch = region.get_region_epoch();
    if epoch.get_conf_ver() != region_epoch.get_conf_ver()
        || epoch.get_version() != region_epoch.get_version()
    {
        let error = format!("{:?} != {:?}", epoch, region_epoch);
        return Err(Error::EpochNotMatch(error, vec![region.clone()]));
    }

    let range = sst.get_range();
    util::check_key_in_region(range.get_start(), region)?;
    util::check_key_in_region(range.get_end(), region)?;

    Ok(())
}

/// Updates the `state` with given `compact_index` and `compact_term`.
///
/// Remember the Raft log is not deleted here.
pub fn compact_raft_log(
    tag: &str,
    state: &mut RaftApplyState,
    compact_index: u64,
    compact_term: u64,
) -> Result<()> {
    debug!("{} compact log entries to prior to {}", tag, compact_index);

    if compact_index <= state.get_truncated_state().get_index() {
        return Err(box_err!("try to truncate compacted entries"));
    } else if compact_index > state.get_applied_index() {
        return Err(box_err!(
            "compact index {} > applied index {}",
            compact_index,
            state.get_applied_index()
        ));
    }

    // we don't actually delete the logs now, we add an async task to do it.

    state.mut_truncated_state().set_index(compact_index);
    state.mut_truncated_state().set_term(compact_term);

    Ok(())
}

pub struct Apply {
    pub region_id: u64,
    pub term: u64,
    pub entries: Vec<Entry>,
}

impl Apply {
    pub fn new(region_id: u64, term: u64, entries: Vec<Entry>) -> Apply {
        Apply {
            region_id,
            term,
            entries,
        }
    }
}

#[derive(Default, Clone)]
pub struct Registration {
    pub id: u64,
    pub term: u64,
    pub apply_state: RaftApplyState,
    pub applied_index_term: u64,
    pub region: Region,
}

impl Registration {
    pub fn new(peer: &Peer) -> Registration {
        Registration {
            id: peer.peer_id(),
            term: peer.term(),
            apply_state: peer.get_store().apply_state().clone(),
            applied_index_term: peer.get_store().applied_index_term(),
            region: peer.region().clone(),
        }
    }
}

pub struct Proposal {
    is_conf_change: bool,
    index: u64,
    term: u64,
    pub cb: Callback,
}

impl Proposal {
    pub fn new(is_conf_change: bool, index: u64, term: u64, cb: Callback) -> Proposal {
        Proposal {
            is_conf_change,
            index,
            term,
            cb,
        }
    }
}

pub struct RegionProposal {
    pub id: u64,
    pub region_id: u64,
    pub props: Vec<Proposal>,
}

impl RegionProposal {
    pub fn new(id: u64, region_id: u64, props: Vec<Proposal>) -> RegionProposal {
        RegionProposal {
            id,
            region_id,
            props,
        }
    }
}

pub struct Destroy {
    region_id: u64,
}

/// A message that asks the delegate to apply to the given logs and then reply to
/// target mailbox.
pub struct CatchUpLogs {
    /// Mailbox to notify when given logs are applied.
    target_mailbox: DelegateMailbox,
    /// Merge request that contains logs to be applied.
    merge: CommitMergeRequest,
    /// A flag indicate that all logs are applied.
    ///
    /// This is still necessary although we have a mailbox field already.
    /// Mailbox is used to notify target region, and trigger a round of polling.
    /// But due to the FIFO natural of channel, we need a flag to check if it's
    /// ready when polling.
    ready_to_merge: Arc<AtomicU64>,
}

type DelegateMailbox = Mailbox<ApplyFsm, NormalScheduler<ApplyFsm, ControlFsm>>;

pub struct GenSnapTask {
    region_id: u64,
    snap_notifier: SyncSender<RaftSnapshot>,
}

impl GenSnapTask {
    pub fn new(region_id: u64, snap_notifier: SyncSender<RaftSnapshot>) -> GenSnapTask {
        GenSnapTask {
            region_id,
            snap_notifier,
        }
    }

    pub fn generate_and_schedule_snapshot(
        self,
        engines: &Engines,
        region_sched: &Scheduler<RegionTask>,
    ) -> Result<()> {
        let snapshot = RegionTask::Gen {
            region_id: self.region_id,
            notifier: self.snap_notifier,
            // This snapshot may be held for a long time, which may cause too many
            // open files in rocksdb.
            // TODO: figure out another way to do raft snapshot with short life rocksdb snapshots.
            raft_snap: Snapshot::new(engines.raft.clone()),
            kv_snap: Snapshot::new(engines.kv.clone()),
        };
        box_try!(region_sched.schedule(snapshot));
        Ok(())
    }
}

pub enum Msg {
    Apply {
        start: Instant,
        apply: Apply,
    },
    Registration(Registration),
    Proposal(RegionProposal),
    CatchUpLogs(CatchUpLogs),
    LogsUpToDate(u64),
    Destroy(Destroy),
    Snapshot(GenSnapTask),
    #[cfg(test)]
    Validate(u64, Box<dyn FnBox(&ApplyDelegate) + Send>),
}

impl Msg {
    pub fn apply(apply: Apply) -> Msg {
        Msg::Apply {
            start: Instant::now(),
            apply,
        }
    }

    pub fn register(peer: &Peer) -> Msg {
        Msg::Registration(Registration::new(peer))
    }

    pub fn destroy(region_id: u64) -> Msg {
        Msg::Destroy(Destroy { region_id })
    }
}

impl Debug for Msg {
    fn fmt(&self, f: &mut Formatter<'_>) -> fmt::Result {
        match self {
            Msg::Apply { apply, .. } => write!(f, "[region {}] async apply", apply.region_id),
            Msg::Proposal(ref p) => write!(f, "[region {}] {} region proposal", p.region_id, p.id),
            Msg::Registration(ref r) => {
                write!(f, "[region {}] Reg {:?}", r.region.get_id(), r.apply_state)
            }
            Msg::CatchUpLogs(cul) => write!(f, "{:?}", cul.merge),
            Msg::LogsUpToDate(region_id) => write!(f, "[region {}] logs are updated", region_id),
            Msg::Destroy(ref d) => write!(f, "[region {}] destroy", d.region_id),
            Msg::Snapshot(GenSnapTask { region_id, .. }) => {
                write!(f, "[region {}] requests a snapshot", region_id)
            }
            #[cfg(test)]
            Msg::Validate(region_id, _) => write!(f, "[region {}] validate", region_id),
        }
    }
}

#[derive(Default, Clone, Debug, PartialEq)]
pub struct ApplyMetrics {
    /// an inaccurate difference in region size since last reset.
    pub size_diff_hint: i64,
    /// delete keys' count since last reset.
    pub delete_keys_hint: u64,

    pub written_bytes: u64,
    pub written_keys: u64,
    pub lock_cf_written_bytes: u64,
}

#[derive(Debug)]
pub struct ApplyRes {
    pub region_id: u64,
    pub apply_state: RaftApplyState,
    pub applied_index_term: u64,
    pub exec_res: VecDeque<ExecResult>,
    pub metrics: ApplyMetrics,
    pub merged: bool,
}

#[derive(Debug)]
pub enum TaskRes {
    Apply(ApplyRes),
    Destroy {
        // ID of region that has been destroyed.
        region_id: u64,
        // ID of peer that has been destroyed.
        peer_id: u64,
    },
}

pub struct ApplyFsm {
    delegate: ApplyDelegate,
    receiver: Receiver<Msg>,
    mailbox: Option<BasicMailbox<ApplyFsm>>,
}

impl ApplyFsm {
    fn from_peer(peer: &Peer) -> (LooseBoundedSender<Msg>, Box<ApplyFsm>) {
        let reg = Registration::new(peer);
        ApplyFsm::from_registration(reg)
    }

    fn from_registration(reg: Registration) -> (LooseBoundedSender<Msg>, Box<ApplyFsm>) {
        let (tx, rx) = loose_bounded(usize::MAX);
        let delegate = ApplyDelegate::from_registration(reg);
        (
            tx,
            Box::new(ApplyFsm {
                delegate,
                receiver: rx,
                mailbox: None,
            }),
        )
    }

    /// Handles peer registration. When a peer is created, it will register an apply delegate.
    fn handle_registration(&mut self, reg: Registration) {
        info!(
            "re-register to apply delegates";
            "region_id" => self.delegate.region_id(),
            "peer_id" => self.delegate.id(),
            "term" => reg.term
        );
        assert_eq!(self.delegate.id, reg.id);
        self.delegate.term = reg.term;
        self.delegate.clear_all_commands_as_stale();
        self.delegate = ApplyDelegate::from_registration(reg);
    }

    /// Handles apply tasks, and uses the apply delegate to handle the committed entries.
    fn handle_apply(&mut self, apply_ctx: &mut ApplyContext, apply: Apply) {
        if apply_ctx.timer.is_none() {
            apply_ctx.timer = Some(SlowTimer::new());
        }

        if apply.entries.is_empty() || self.delegate.pending_remove || self.delegate.stopped {
            return;
        }

        self.delegate.metrics = ApplyMetrics::default();
        self.delegate.term = apply.term;

        self.delegate
            .handle_raft_committed_entries(apply_ctx, apply.entries);
        if self.delegate.wait_merge_state.is_some() {
            return;
        }

        if self.delegate.pending_remove {
            self.delegate.destroy(apply_ctx);
        }
    }

    /// Handles proposals, and appends the commands to the apply delegate.
    fn handle_proposal(&mut self, region_proposal: RegionProposal) {
        let (region_id, peer_id) = (self.delegate.region_id(), self.delegate.id());
        let propose_num = region_proposal.props.len();
        assert_eq!(self.delegate.id, region_proposal.id);
        if self.delegate.stopped {
            for p in region_proposal.props {
                let cmd = PendingCmd::new(p.index, p.term, p.cb);
                notify_stale_command(region_id, peer_id, self.delegate.term, cmd);
            }
            return;
        }
        for p in region_proposal.props {
            let cmd = PendingCmd::new(p.index, p.term, p.cb);
            if p.is_conf_change {
                if let Some(cmd) = self.delegate.pending_cmds.take_conf_change() {
                    // if it loses leadership before conf change is replicated, there may be
                    // a stale pending conf change before next conf change is applied. If it
                    // becomes leader again with the stale pending conf change, will enter
                    // this block, so we notify leadership may have been changed.
                    notify_stale_command(region_id, peer_id, self.delegate.term, cmd);
                }
                self.delegate.pending_cmds.set_conf_change(cmd);
            } else {
                self.delegate.pending_cmds.append_normal(cmd);
            }
        }
        // TODO: observe it in batch.
        APPLY_PROPOSAL.observe(propose_num as f64);
    }

    fn destroy(&mut self, ctx: &mut ApplyContext) {
        let region_id = self.delegate.region_id();
        if ctx.apply_res.iter().any(|res| res.region_id == region_id) {
            // Flush before destroying to avoid reordering messages.
            ctx.flush();
        }
        info!(
            "remove delegate from apply delegates";
            "region_id" => self.delegate.region_id(),
            "peer_id" => self.delegate.id(),
        );
        self.delegate.destroy(ctx);
    }

    /// Handles peer destroy. When a peer is destroyed, the corresponding apply delegate should be removed too.
    fn handle_destroy(&mut self, ctx: &mut ApplyContext, d: Destroy) {
        assert_eq!(d.region_id, self.delegate.region_id());
        if !self.delegate.stopped {
            self.destroy(ctx);
            ctx.notifier.notify(
                self.delegate.region_id(),
                PeerMsg::ApplyRes {
                    res: TaskRes::Destroy {
                        region_id: self.delegate.region_id(),
                        peer_id: self.delegate.id,
                    },
                },
            );
        }
    }

    fn resume_pending_merge(&mut self, ctx: &mut ApplyContext) -> bool {
        match self.delegate.wait_merge_state {
            Some(ref state) => {
                let source_region_id = state.ready_to_merge.load(Ordering::SeqCst);
                if source_region_id == 0 {
                    return false;
                }
                self.delegate.ready_source_region_id = source_region_id;
            }
            None => panic!(
                "{} is not in waiting state, can't be resume",
                self.delegate.tag
            ),
        }
        let mut state = self.delegate.wait_merge_state.take().unwrap();

        if ctx.timer.is_none() {
            ctx.timer = Some(SlowTimer::new());
        }
        if !state.pending_entries.is_empty() {
            self.delegate
                .handle_raft_committed_entries(ctx, state.pending_entries);
            if let Some(ref mut s) = self.delegate.wait_merge_state {
                // So the delegate is executing another `CommitMerge`.
                s.pending_msgs = state.pending_msgs;
                s.catch_up_logs = state.catch_up_logs;
                return false;
            }
        }

        if !state.pending_msgs.is_empty() {
            self.handle_tasks(ctx, &mut state.pending_msgs);
        }

        match self.delegate.wait_merge_state {
            Some(ref mut s) => {
                // So the delegate is executing another `CommitMerge` when handling
                // `pending_msgs`.
                s.catch_up_logs = state.catch_up_logs;
                false
            }
            None => {
                info!(
                    "all pending logs are applied";
                    "region_id" => self.delegate.region_id(),
                    "peer_id" => self.delegate.id(),
                );
                if let Some(catch_up_logs) = state.catch_up_logs {
                    // There is a merge cascade, need to notify the source peer.
                    ctx.write_to_db();
                    let region_id = self.delegate.region_id();
                    catch_up_logs
                        .ready_to_merge
                        .store(region_id, Ordering::SeqCst);
                    let _ = catch_up_logs
                        .target_mailbox
                        .force_send(Msg::LogsUpToDate(region_id));
                }
                true
            }
        }
    }

    fn catch_up_logs_for_merge(&mut self, ctx: &mut ApplyContext, mut catch_up_logs: CatchUpLogs) {
        if ctx.timer.is_none() {
            ctx.timer = Some(SlowTimer::new());
        }
        let apply_index = self.delegate.apply_state.get_applied_index();
        if apply_index < catch_up_logs.merge.get_commit() {
            let entries =
                self.delegate
                    .load_entries_for_merge(ctx, &catch_up_logs.merge, apply_index);
            if entries.is_empty() {
                panic!(
                    "{} failed to load entries for {:?}",
                    self.delegate.tag, catch_up_logs.merge
                );
            }
            self.delegate.handle_raft_committed_entries(ctx, entries);
            match self.delegate.wait_merge_state {
                None => {
                    ctx.apply_res.last_mut().unwrap().merged = true;
                }
                Some(ref mut state) => {
                    // So the peer is executing a CommitMerge while catching up
                    // logs, we need to store the catch up logs command to notify
                    // the target peer when all pending entries are handled. Note that
                    // all pending entries are stored in `wait_merge_state` now,
                    // the command field can be cleared.
                    catch_up_logs.merge.entries.clear();
                    state.catch_up_logs = Some(catch_up_logs);
                    return;
                }
            }
        }

        let region_id = self.delegate.region_id();
        self.destroy(ctx);
        catch_up_logs
            .ready_to_merge
            .store(region_id, Ordering::SeqCst);
        info!(
            "logs are all applied now";
            "region_id" => self.delegate.region_id(),
            "peer_id" => self.delegate.id(),
        );
        let _ = catch_up_logs
            .target_mailbox
            .force_send(Msg::LogsUpToDate(region_id));
    }

    fn handle_snapshot(&mut self, apply_ctx: &mut ApplyContext, snap_task: GenSnapTask) {
        if self.delegate.pending_remove || self.delegate.stopped {
            return;
        }

        let region_id = self.delegate.id();
        if apply_ctx.raft_wb.is_none() {
            apply_ctx.raft_wb = Some(WriteBatch::with_capacity(DEFAULT_RAFT_WB_SIZE));
        }
        self.delegate.write_apply_state(apply_ctx.raft_wb_mut());

        // Because apply states are wrote to raft engine, so we have to
        // force sync to make sure there is no lost update after restart.
        apply_ctx.sync_log_hint = true;
        apply_ctx.flush();
        if let Err(e) = snap_task
            .generate_and_schedule_snapshot(&apply_ctx.engines, &apply_ctx.region_scheduler)
        {
            error!(
                "schedule snapshot failed";
                "error" => ?e,
                "region_id" => region_id,
                "peer_id" => self.delegate.id()
            );
        }
    }

    fn handle_tasks(&mut self, apply_ctx: &mut ApplyContext, msgs: &mut Vec<Msg>) {
        let mut channel_timer = None;
        let mut drainer = msgs.drain(..);
        loop {
            match drainer.next() {
                Some(Msg::Apply { start, apply }) => {
                    if channel_timer.is_none() {
                        channel_timer = Some(start);
                    }
                    self.handle_apply(apply_ctx, apply);
                    if let Some(ref mut state) = self.delegate.wait_merge_state {
                        state.pending_msgs = drainer.collect();
                        break;
                    }
                }
                Some(Msg::Proposal(prop)) => self.handle_proposal(prop),
                Some(Msg::Registration(reg)) => self.handle_registration(reg),
                Some(Msg::Destroy(d)) => self.handle_destroy(apply_ctx, d),
                Some(Msg::CatchUpLogs(cul)) => self.catch_up_logs_for_merge(apply_ctx, cul),
                Some(Msg::LogsUpToDate(_)) => {}
                Some(Msg::Snapshot(snap_task)) => self.handle_snapshot(apply_ctx, snap_task),
                #[cfg(test)]
                Some(Msg::Validate(_, f)) => f.call_box((&self.delegate,)),
                None => break,
            }
        }
        if let Some(timer) = channel_timer {
            let elapsed = duration_to_sec(timer.elapsed());
            APPLY_TASK_WAIT_TIME_HISTOGRAM.observe(elapsed);
        }
    }
}

impl Fsm for ApplyFsm {
    type Message = Msg;

    #[inline]
    fn is_stopped(&self) -> bool {
        self.delegate.stopped
    }

    #[inline]
    fn set_mailbox(&mut self, mailbox: Cow<'_, BasicMailbox<Self>>)
    where
        Self: Sized,
    {
        self.mailbox = Some(mailbox.into_owned());
    }

    #[inline]
    fn take_mailbox(&mut self) -> Option<BasicMailbox<Self>>
    where
        Self: Sized,
    {
        self.mailbox.take()
    }
}

impl Drop for ApplyFsm {
    fn drop(&mut self) {
        self.delegate.clear_all_commands_as_stale();
    }
}

pub struct ControlMsg;

pub struct ControlFsm;

impl Fsm for ControlFsm {
    type Message = ControlMsg;

    #[inline]
    fn is_stopped(&self) -> bool {
        true
    }
}

pub struct ApplyPoller {
    msg_buf: Vec<Msg>,
    apply_ctx: ApplyContext,
    messages_per_tick: usize,
}

impl PollHandler<ApplyFsm, ControlFsm> for ApplyPoller {
    fn begin(&mut self, _batch_size: usize) {}

    /// There is no control fsm in apply poller.
    fn handle_control(&mut self, _: &mut ControlFsm) -> Option<usize> {
        unimplemented!()
    }

    fn handle_normal(&mut self, normal: &mut ApplyFsm) -> Option<usize> {
        let mut expected_msg_count = None;
        if normal.delegate.wait_merge_state.is_some() {
            // We need to query the length first, otherwise there is a race
            // condition that new messages are queued after resuming and before
            // query the length.
            expected_msg_count = Some(normal.receiver.len());
            if !normal.resume_pending_merge(&mut self.apply_ctx) {
                return expected_msg_count;
            }
            expected_msg_count = None;
        }
        while self.msg_buf.len() < self.messages_per_tick {
            match normal.receiver.try_recv() {
                Ok(msg) => self.msg_buf.push(msg),
                Err(TryRecvError::Empty) => {
                    expected_msg_count = Some(0);
                    break;
                }
                Err(TryRecvError::Disconnected) => {
                    normal.delegate.stopped = true;
                    expected_msg_count = Some(0);
                    break;
                }
            }
        }
        normal.handle_tasks(&mut self.apply_ctx, &mut self.msg_buf);
        if normal.delegate.merged {
            normal.delegate.destroy(&mut self.apply_ctx);
            // Set it to 0 to clear all messages remained in queue.
            expected_msg_count = Some(0);
        } else if normal.delegate.wait_merge_state.is_some() {
            // Check it again immediately as catching up logs can be very fast.
            expected_msg_count = Some(0);
        }
        expected_msg_count
    }

    fn end(&mut self, _: &mut [Box<ApplyFsm>]) {
        self.apply_ctx.flush();
    }
}

pub struct Builder {
    tag: String,
    cfg: Arc<Config>,
    coprocessor_host: Arc<CoprocessorHost>,
    importer: Arc<SSTImporter>,
    region_scheduler: Scheduler<RegionTask>,
    engines: Engines,
    sender: Notifier,
    router: ApplyRouter,
}

impl Builder {
    pub fn new<T, C>(
        builder: &RaftPollerBuilder<T, C>,
        sender: Notifier,
        router: ApplyRouter,
    ) -> Builder {
        Builder {
            tag: format!("[store {}]", builder.store.get_id()),
            cfg: builder.cfg.clone(),
            coprocessor_host: builder.coprocessor_host.clone(),
            importer: builder.importer.clone(),
            region_scheduler: builder.region_scheduler.clone(),
            engines: builder.engines.clone(),
            sender,
            router,
        }
    }
}

impl HandlerBuilder<ApplyFsm, ControlFsm> for Builder {
    type Handler = ApplyPoller;

    fn build(&mut self) -> ApplyPoller {
        ApplyPoller {
            msg_buf: Vec::with_capacity(self.cfg.messages_per_tick),
            apply_ctx: ApplyContext::new(
                self.tag.clone(),
                self.coprocessor_host.clone(),
                self.importer.clone(),
                self.region_scheduler.clone(),
                self.engines.clone(),
                self.router.clone(),
                self.sender.clone(),
                &self.cfg,
            ),
            messages_per_tick: self.cfg.messages_per_tick,
        }
    }
}

pub type ApplyRouter = BatchRouter<ApplyFsm, ControlFsm>;

impl ApplyRouter {
    pub fn schedule_task(&self, region_id: u64, msg: Msg) {
        let reg = match self.try_send(region_id, msg) {
            Either::Left(Ok(())) => return,
            Either::Left(Err(TrySendError::Disconnected(msg))) | Either::Right(msg) => match msg {
                Msg::Registration(reg) => reg,
                Msg::Proposal(props) => {
                    info!(
                        "target region is not found, drop proposals";
                        "region_id" => region_id
                    );
                    for p in props.props {
                        let cmd = PendingCmd::new(p.index, p.term, p.cb);
                        notify_region_removed(props.region_id, props.id, cmd);
                    }
                    return;
                }
                Msg::Apply { .. } | Msg::Destroy(_) | Msg::LogsUpToDate(_) => {
                    info!(
                        "target region is not found, drop messages";
                        "region_id" => region_id
                    );
                    return;
                }
                Msg::Snapshot(_) => {
                    warn!(
                        "region is removed before taking snapshot, are we shutting down?";
                        "region_id" => region_id
                    );
                    return;
                }
                Msg::CatchUpLogs(cul) => panic!(
                    "[region {}] is removed before merged, failed to schedule {:?}",
                    region_id, cul.merge
                ),
                #[cfg(test)]
                Msg::Validate(_, _) => return,
            },
            Either::Left(Err(TrySendError::Full(_))) => unreachable!(),
        };

        // Messages in one region are sent in sequence, so there is no race here.
        // However, this can't be handled inside control fsm, as messages can be
        // queued inside both queue of control fsm and normal fsm, which can reorder
        // messages.
        let (sender, apply_fsm) = ApplyFsm::from_registration(reg);
        let mailbox = BasicMailbox::new(sender, apply_fsm);
        self.register(region_id, mailbox);
    }
}

pub type ApplyBatchSystem = BatchSystem<ApplyFsm, ControlFsm>;

impl ApplyBatchSystem {
    pub fn schedule_all<'a>(&self, peers: impl Iterator<Item = &'a Peer>) {
        let mut mailboxes = Vec::with_capacity(peers.size_hint().0);
        for peer in peers {
            let (tx, fsm) = ApplyFsm::from_peer(peer);
            mailboxes.push((peer.region().get_id(), BasicMailbox::new(tx, fsm)));
        }
        self.router().register_all(mailboxes);
    }
}

pub fn create_apply_batch_system(cfg: &Config) -> (ApplyRouter, ApplyBatchSystem) {
    let (tx, _) = loose_bounded(usize::MAX);
    super::batch::create_system(
        cfg.apply_pool_size,
        cfg.apply_max_batch_size,
        tx,
        Box::new(ControlFsm),
    )
}

#[cfg(test)]
mod tests {
    use std::cell::RefCell;
    use std::rc::Rc;
    use std::sync::atomic::*;
    use std::sync::*;
    use std::time::*;

    use crate::raftstore::coprocessor::*;
    use crate::raftstore::store::msg::WriteResponse;
    use crate::raftstore::store::peer_storage::RAFT_INIT_LOG_INDEX;
    use crate::raftstore::store::util::{new_learner_peer, new_peer};
    use engine::rocks::Writable;
    use engine::{WriteBatch, DB};
    use kvproto::metapb::{self, RegionEpoch};
    use kvproto::raft_cmdpb::*;
    use protobuf::Message;
    use tempdir::TempDir;

    use crate::import::test_helpers::*;
    use crate::raftstore::store::{Config, RegionTask};
    use tikv_util::worker::dummy_scheduler;

    use super::*;

    pub fn create_tmp_engine(path: &str) -> (TempDir, Engines) {
        let path = TempDir::new(path).unwrap();
        let db = Arc::new(
            rocks::util::new_engine(
                path.path().join("db").to_str().unwrap(),
                None,
                ALL_CFS,
                None,
            )
            .unwrap(),
        );
        let raft_db = Arc::new(
            rocks::util::new_engine(path.path().join("raft").to_str().unwrap(), None, &[], None)
                .unwrap(),
        );
        (path, Engines::new(db, raft_db))
    }

    pub fn create_tmp_importer(path: &str) -> (TempDir, Arc<SSTImporter>) {
        let dir = TempDir::new(path).unwrap();
        let importer = Arc::new(SSTImporter::new(dir.path()).unwrap());
        (dir, importer)
    }

    pub fn new_entry(term: u64, index: u64, req: Option<RaftCmdRequest>) -> Entry {
        let mut e = Entry::new();
        e.set_index(index);
        e.set_term(term);
        if let Some(r) = req {
            e.set_data(r.write_to_bytes().unwrap())
        }
        e
    }

    #[test]
    fn test_should_write_to_engine() {
        // ComputeHash command
        let mut req = RaftCmdRequest::new();
        req.mut_admin_request()
            .set_cmd_type(AdminCmdType::ComputeHash);
        let wb = WriteBatch::new();
        assert_eq!(should_write_to_engine(&req, wb.count()), true);

        // IngestSST command
        let mut req = Request::new();
        req.set_cmd_type(CmdType::IngestSST);
        req.set_ingest_sst(IngestSSTRequest::new());
        let mut cmd = RaftCmdRequest::new();
        cmd.mut_requests().push(req);
        let wb = WriteBatch::new();
        assert_eq!(should_write_to_engine(&cmd, wb.count()), true);

        // Write batch keys reach WRITE_BATCH_MAX_KEYS
        let req = RaftCmdRequest::new();
        let wb = WriteBatch::new();
        for i in 0..WRITE_BATCH_MAX_KEYS {
            let key = format!("key_{}", i);
            wb.put(key.as_bytes(), b"value").unwrap();
        }
        assert_eq!(should_write_to_engine(&req, wb.count()), true);

        // Write batch keys not reach WRITE_BATCH_MAX_KEYS
        let req = RaftCmdRequest::new();
        let wb = WriteBatch::new();
        for i in 0..WRITE_BATCH_MAX_KEYS - 1 {
            let key = format!("key_{}", i);
            wb.put(key.as_bytes(), b"value").unwrap();
        }
        assert_eq!(should_write_to_engine(&req, wb.count()), false);
    }

    fn validate<F>(router: &ApplyRouter, region_id: u64, validate: F)
    where
        F: FnOnce(&ApplyDelegate) + Send + 'static,
    {
        let (validate_tx, validate_rx) = mpsc::channel();
        router.schedule_task(
            region_id,
            Msg::Validate(
                region_id,
                Box::new(move |delegate: &ApplyDelegate| {
                    validate(delegate);
                    validate_tx.send(()).unwrap();
                }),
            ),
        );
        validate_rx.recv_timeout(Duration::from_secs(3)).unwrap();
    }

    fn fetch_apply_res(receiver: &::std::sync::mpsc::Receiver<PeerMsg>) -> ApplyRes {
        match receiver.recv_timeout(Duration::from_secs(3)) {
            Ok(PeerMsg::ApplyRes { res, .. }) => match res {
                TaskRes::Apply(res) => res,
                e => panic!("unexpected res {:?}", e),
            },
            e => panic!("unexpected res {:?}", e),
        }
    }

    #[test]
    fn test_basic_flow() {
        let (tx, rx) = mpsc::channel();
        let sender = Notifier::Sender(tx);
        let (_tmp, engines) = create_tmp_engine("apply-basic");
        let host = Arc::new(CoprocessorHost::default());
        let (_dir, importer) = create_tmp_importer("apply-basic");
        let (region_scheduler, snapshot_rx) = dummy_scheduler();
        let cfg = Arc::new(Config::default());
        let (router, mut system) = create_apply_batch_system(&cfg);
        let builder = super::Builder {
            tag: "test-store".to_owned(),
            cfg,
            coprocessor_host: host,
            importer,
            region_scheduler,
            sender,
            engines: engines.clone(),
            router: router.clone(),
        };
        system.spawn("test-basic".to_owned(), builder);

        let mut reg = Registration::default();
        reg.id = 1;
        reg.region.set_id(2);
        reg.apply_state.set_applied_index(3);
        reg.term = 4;
        reg.applied_index_term = 5;
        router.schedule_task(2, Msg::Registration(reg.clone()));
        let reg_ = reg.clone();
        validate(&router, 2, move |delegate| {
            assert_eq!(delegate.id, 1);
            assert_eq!(delegate.tag, "[region 2] 1");
            assert_eq!(delegate.region, reg_.region);
            assert!(!delegate.pending_remove);
            assert_eq!(delegate.apply_state, reg_.apply_state);
            assert_eq!(delegate.term, reg_.term);
            assert_eq!(delegate.applied_index_term, reg_.applied_index_term);
        });

        let (resp_tx, resp_rx) = mpsc::channel();
        let p = Proposal::new(
            false,
            1,
            0,
            Callback::Write(Box::new(move |resp: WriteResponse| {
                resp_tx.send(resp.response).unwrap();
            })),
        );
        let region_proposal = RegionProposal::new(1, 1, vec![p]);
        router.schedule_task(1, Msg::Proposal(region_proposal));
        // unregistered region should be ignored and notify failed.
        let resp = resp_rx.recv_timeout(Duration::from_secs(3)).unwrap();
        assert!(resp.get_header().get_error().has_region_not_found());
        assert!(rx.try_recv().is_err());

        let (cc_tx, cc_rx) = mpsc::channel();
        let pops = vec![
            Proposal::new(false, 2, 0, Callback::None),
            Proposal::new(
                true,
                3,
                0,
                Callback::Write(Box::new(move |write: WriteResponse| {
                    cc_tx.send(write.response).unwrap();
                })),
            ),
        ];
        let region_proposal = RegionProposal::new(1, 2, pops);
        router.schedule_task(2, Msg::Proposal(region_proposal));
        validate(&router, 2, move |delegate| {
            assert_eq!(
                delegate.pending_cmds.normals.back().map(|c| c.index),
                Some(2)
            );
            assert_eq!(
                delegate.pending_cmds.conf_change.as_ref().map(|c| c.index),
                Some(3)
            );
        });
        assert!(rx.try_recv().is_err());

        let p = Proposal::new(true, 4, 0, Callback::None);
        let region_proposal = RegionProposal::new(1, 2, vec![p]);
        router.schedule_task(2, Msg::Proposal(region_proposal));
        validate(&router, 2, |delegate| {
            assert_eq!(
                delegate.pending_cmds.conf_change.as_ref().map(|c| c.index),
                Some(4)
            );
        });
        assert!(rx.try_recv().is_err());
        // propose another conf change should mark previous stale.
        let cc_resp = cc_rx.try_recv().unwrap();
        assert!(cc_resp.get_header().get_error().has_stale_command());

        router.schedule_task(1, Msg::apply(Apply::new(1, 1, vec![new_entry(2, 3, None)])));
        // non registered region should be ignored.
        assert!(rx.recv_timeout(Duration::from_millis(100)).is_err());

        router.schedule_task(2, Msg::apply(Apply::new(2, 11, vec![])));
        // empty entries should be ignored.
        let reg_term = reg.term;
        validate(&router, 2, move |delegate| {
            assert_eq!(delegate.term, reg_term);
        });
        assert!(rx.try_recv().is_err());

        let apply_state_key = keys::apply_state_key(2);
        assert!(engines
            .raft
            .get_msg::<RaftApplyState>(&apply_state_key)
            .unwrap()
            .is_none());
        router.schedule_task(
            2,
            Msg::apply(Apply::new(2, 11, vec![new_entry(5, 4, None)])),
        );
        let apply_res = match rx.recv_timeout(Duration::from_secs(3)) {
            Ok(PeerMsg::ApplyRes { res, .. }) => match res {
                TaskRes::Apply(res) => res,
                e => panic!("unexpected apply result: {:?}", e),
            },
            e => panic!("unexpected apply result: {:?}", e),
        };
        assert_eq!(apply_res.region_id, 2);

        let (tx, _) = mpsc::sync_channel(0);
        router.schedule_task(2, Msg::Snapshot(GenSnapTask::new(2, tx)));
        let apply_state = match snapshot_rx.recv_timeout(Duration::from_secs(3)) {
            Ok(Some(RegionTask::Gen { raft_snap, .. })) => {
                raft_snap.get_msg(&apply_state_key).unwrap().unwrap()
            }
            e => panic!("unexpected apply result: {:?}", e),
        };
        assert_eq!(apply_res.apply_state, apply_state);
        assert_eq!(apply_res.apply_state.get_applied_index(), 4);
        assert!(apply_res.exec_res.is_empty());
        // empty entry will make applied_index step forward and should write apply state to engine.
        // The applied_index is written to raft engine which is not included in the written_keys.
        assert_eq!(apply_res.metrics.written_keys, 0);
        assert_eq!(apply_res.applied_index_term, 5);
        validate(&router, 2, |delegate| {
            assert_eq!(delegate.term, 11);
            assert_eq!(delegate.applied_index_term, 5);
            assert_eq!(delegate.apply_state.get_applied_index(), 4);
        });

        router.schedule_task(2, Msg::destroy(2));
        let (region_id, peer_id) = match rx.recv_timeout(Duration::from_secs(3)) {
            Ok(PeerMsg::ApplyRes { res, .. }) => match res {
                TaskRes::Destroy { region_id, peer_id } => (region_id, peer_id),
                e => panic!("expected destroy result, but got {:?}", e),
            },
            e => panic!("expected destroy result, but got {:?}", e),
        };
        assert_eq!(peer_id, 1);
        assert_eq!(region_id, 2);

        // Stopped peer should be removed.
        let (resp_tx, resp_rx) = mpsc::channel();
        let p = Proposal::new(
            false,
            1,
            0,
            Callback::Write(Box::new(move |resp: WriteResponse| {
                resp_tx.send(resp.response).unwrap();
            })),
        );
        let region_proposal = RegionProposal::new(1, 2, vec![p]);
        router.schedule_task(2, Msg::Proposal(region_proposal));
        // unregistered region should be ignored and notify failed.
        let resp = resp_rx.recv_timeout(Duration::from_secs(3)).unwrap();
        assert!(
            resp.get_header().get_error().has_region_not_found(),
            "{:?}",
            resp
        );
        assert!(rx.try_recv().is_err());

        system.shutdown();
    }

    struct EntryBuilder {
        entry: Entry,
        req: RaftCmdRequest,
    }

    impl EntryBuilder {
        fn new(index: u64, term: u64) -> EntryBuilder {
            let req = RaftCmdRequest::new();
            let mut entry = Entry::new();
            entry.set_index(index);
            entry.set_term(term);
            EntryBuilder { entry, req }
        }

        fn capture_resp(
            self,
            router: &ApplyRouter,
            id: u64,
            region_id: u64,
            tx: Sender<RaftCmdResponse>,
        ) -> EntryBuilder {
            // TODO: may need to support conf change.
            let prop = Proposal::new(
                false,
                self.entry.get_index(),
                self.entry.get_term(),
                Callback::Write(Box::new(move |resp: WriteResponse| {
                    tx.send(resp.response).unwrap();
                })),
            );
            router.schedule_task(
                region_id,
                Msg::Proposal(RegionProposal::new(id, region_id, vec![prop])),
            );
            self
        }

        fn epoch(mut self, conf_ver: u64, version: u64) -> EntryBuilder {
            let mut epoch = RegionEpoch::new();
            epoch.set_version(version);
            epoch.set_conf_ver(conf_ver);
            self.req.mut_header().set_region_epoch(epoch);
            self
        }

        fn put(self, key: &[u8], value: &[u8]) -> EntryBuilder {
            self.add_put_req(None, key, value)
        }

        fn put_cf(self, cf: &str, key: &[u8], value: &[u8]) -> EntryBuilder {
            self.add_put_req(Some(cf), key, value)
        }

        fn add_put_req(mut self, cf: Option<&str>, key: &[u8], value: &[u8]) -> EntryBuilder {
            let mut cmd = Request::new();
            cmd.set_cmd_type(CmdType::Put);
            if let Some(cf) = cf {
                cmd.mut_put().set_cf(cf.to_owned());
            }
            cmd.mut_put().set_key(key.to_vec());
            cmd.mut_put().set_value(value.to_vec());
            self.req.mut_requests().push(cmd);
            self
        }

        fn delete(self, key: &[u8]) -> EntryBuilder {
            self.add_delete_req(None, key)
        }

        fn delete_cf(self, cf: &str, key: &[u8]) -> EntryBuilder {
            self.add_delete_req(Some(cf), key)
        }

        fn delete_range(self, start_key: &[u8], end_key: &[u8]) -> EntryBuilder {
            self.add_delete_range_req(None, start_key, end_key)
        }

        fn delete_range_cf(self, cf: &str, start_key: &[u8], end_key: &[u8]) -> EntryBuilder {
            self.add_delete_range_req(Some(cf), start_key, end_key)
        }

        fn add_delete_req(mut self, cf: Option<&str>, key: &[u8]) -> EntryBuilder {
            let mut cmd = Request::new();
            cmd.set_cmd_type(CmdType::Delete);
            if let Some(cf) = cf {
                cmd.mut_delete().set_cf(cf.to_owned());
            }
            cmd.mut_delete().set_key(key.to_vec());
            self.req.mut_requests().push(cmd);
            self
        }

        fn add_delete_range_req(
            mut self,
            cf: Option<&str>,
            start_key: &[u8],
            end_key: &[u8],
        ) -> EntryBuilder {
            let mut cmd = Request::new();
            cmd.set_cmd_type(CmdType::DeleteRange);
            if let Some(cf) = cf {
                cmd.mut_delete_range().set_cf(cf.to_owned());
            }
            cmd.mut_delete_range().set_start_key(start_key.to_vec());
            cmd.mut_delete_range().set_end_key(end_key.to_vec());
            self.req.mut_requests().push(cmd);
            self
        }

        fn ingest_sst(mut self, meta: &SSTMeta) -> EntryBuilder {
            let mut cmd = Request::new();
            cmd.set_cmd_type(CmdType::IngestSST);
            cmd.mut_ingest_sst().set_sst(meta.clone());
            self.req.mut_requests().push(cmd);
            self
        }

        fn split(mut self, splits: BatchSplitRequest) -> EntryBuilder {
            let mut req = AdminRequest::new();
            req.set_cmd_type(AdminCmdType::BatchSplit);
            req.set_splits(splits);
            self.req.set_admin_request(req);
            self
        }

        fn build(mut self) -> Entry {
            self.entry.set_data(self.req.write_to_bytes().unwrap());
            self.entry
        }
    }

    #[derive(Clone, Default)]
    struct ApplyObserver {
        pre_admin_count: Arc<AtomicUsize>,
        pre_query_count: Arc<AtomicUsize>,
        post_admin_count: Arc<AtomicUsize>,
        post_query_count: Arc<AtomicUsize>,
    }

    impl Coprocessor for ApplyObserver {}

    impl QueryObserver for ApplyObserver {
        fn pre_apply_query(&self, _: &mut ObserverContext<'_>, _: &[Request]) {
            self.pre_query_count.fetch_add(1, Ordering::SeqCst);
        }

        fn post_apply_query(&self, _: &mut ObserverContext<'_>, _: &mut RepeatedField<Response>) {
            self.post_query_count.fetch_add(1, Ordering::SeqCst);
        }
    }

    #[test]
    fn test_handle_raft_committed_entries() {
        let (_path, engines) = create_tmp_engine("test-delegate");
        let (import_dir, importer) = create_tmp_importer("test-delegate");
        let mut host = CoprocessorHost::default();
        let obs = ApplyObserver::default();
        host.registry
            .register_query_observer(1, Box::new(obs.clone()));

        let (tx, rx) = mpsc::channel();
        let (region_scheduler, _) = dummy_scheduler();
        let sender = Notifier::Sender(tx);
        let cfg = Arc::new(Config::default());
        let (router, mut system) = create_apply_batch_system(&cfg);
        let builder = super::Builder {
            tag: "test-store".to_owned(),
            cfg,
            sender,
            region_scheduler,
            coprocessor_host: Arc::new(host),
            importer: importer.clone(),
            engines: engines.clone(),
            router: router.clone(),
        };
        system.spawn("test-handle-raft".to_owned(), builder);

        let mut reg = Registration::default();
        reg.id = 3;
        reg.region.set_id(1);
        reg.region.mut_peers().push(new_peer(2, 3));
        reg.region.set_end_key(b"k5".to_vec());
        reg.region.mut_region_epoch().set_conf_ver(1);
        reg.region.mut_region_epoch().set_version(3);
        router.schedule_task(1, Msg::Registration(reg));

        let (capture_tx, capture_rx) = mpsc::channel();
        let put_entry = EntryBuilder::new(1, 1)
            .put(b"k1", b"v1")
            .put(b"k2", b"v1")
            .put(b"k3", b"v1")
            .epoch(1, 3)
            .capture_resp(&router, 3, 1, capture_tx.clone())
            .build();
        router.schedule_task(1, Msg::apply(Apply::new(1, 1, vec![put_entry])));
        let resp = capture_rx.recv_timeout(Duration::from_secs(3)).unwrap();
        assert!(!resp.get_header().has_error(), "{:?}", resp);
        assert_eq!(resp.get_responses().len(), 3);
        let dk_k1 = keys::data_key(b"k1");
        let dk_k2 = keys::data_key(b"k2");
        let dk_k3 = keys::data_key(b"k3");
        assert_eq!(engines.kv.get(&dk_k1).unwrap().unwrap(), b"v1");
        assert_eq!(engines.kv.get(&dk_k2).unwrap().unwrap(), b"v1");
        assert_eq!(engines.kv.get(&dk_k3).unwrap().unwrap(), b"v1");
        validate(&router, 1, |delegate| {
            assert_eq!(delegate.applied_index_term, 1);
            assert_eq!(delegate.apply_state.get_applied_index(), 1);
        });
        fetch_apply_res(&rx);

        let put_entry = EntryBuilder::new(2, 2)
            .put_cf(CF_LOCK, b"k1", b"v1")
            .epoch(1, 3)
            .build();
        router.schedule_task(1, Msg::apply(Apply::new(1, 2, vec![put_entry])));
        let apply_res = fetch_apply_res(&rx);
        assert_eq!(apply_res.region_id, 1);
        assert_eq!(apply_res.apply_state.get_applied_index(), 2);
        assert_eq!(apply_res.applied_index_term, 2);
        assert!(apply_res.exec_res.is_empty());
        assert!(apply_res.metrics.written_bytes >= 5);
        assert_eq!(apply_res.metrics.written_keys, 1);
        assert_eq!(apply_res.metrics.size_diff_hint, 5);
        assert_eq!(apply_res.metrics.lock_cf_written_bytes, 5);
        let lock_handle = engines.kv.cf_handle(CF_LOCK).unwrap();
        assert_eq!(
            engines.kv.get_cf(lock_handle, &dk_k1).unwrap().unwrap(),
            b"v1"
        );

        let put_entry = EntryBuilder::new(3, 2)
            .put(b"k2", b"v2")
            .epoch(1, 1)
            .capture_resp(&router, 3, 1, capture_tx.clone())
            .build();
        router.schedule_task(1, Msg::apply(Apply::new(1, 2, vec![put_entry])));
        let resp = capture_rx.recv_timeout(Duration::from_secs(3)).unwrap();
        assert!(resp.get_header().get_error().has_epoch_not_match());
        let apply_res = fetch_apply_res(&rx);
        assert_eq!(apply_res.applied_index_term, 2);
        assert_eq!(apply_res.apply_state.get_applied_index(), 3);

        let put_entry = EntryBuilder::new(4, 2)
            .put(b"k3", b"v3")
            .put(b"k5", b"v5")
            .epoch(1, 3)
            .capture_resp(&router, 3, 1, capture_tx.clone())
            .build();
        router.schedule_task(1, Msg::apply(Apply::new(1, 2, vec![put_entry])));
        let resp = capture_rx.recv_timeout(Duration::from_secs(3)).unwrap();
        assert!(resp.get_header().get_error().has_key_not_in_region());
        let apply_res = fetch_apply_res(&rx);
        assert_eq!(apply_res.applied_index_term, 2);
        assert_eq!(apply_res.apply_state.get_applied_index(), 4);
        // a writebatch should be atomic.
        assert_eq!(engines.kv.get(&dk_k3).unwrap().unwrap(), b"v1");

        EntryBuilder::new(5, 2)
            .capture_resp(&router, 3, 1, capture_tx.clone())
            .build();
        let put_entry = EntryBuilder::new(5, 3)
            .delete(b"k1")
            .delete_cf(CF_LOCK, b"k1")
            .delete_cf(CF_WRITE, b"k1")
            .epoch(1, 3)
            .capture_resp(&router, 3, 1, capture_tx.clone())
            .build();
        router.schedule_task(1, Msg::apply(Apply::new(1, 3, vec![put_entry])));
        let resp = capture_rx.recv_timeout(Duration::from_secs(3)).unwrap();
        // stale command should be cleared.
        assert!(resp.get_header().get_error().has_stale_command());
        let resp = capture_rx.recv_timeout(Duration::from_secs(3)).unwrap();
        assert!(!resp.get_header().has_error(), "{:?}", resp);
        assert!(engines.kv.get(&dk_k1).unwrap().is_none());
        let apply_res = fetch_apply_res(&rx);
        assert_eq!(apply_res.metrics.lock_cf_written_bytes, 3);
        assert_eq!(apply_res.metrics.delete_keys_hint, 2);
        assert_eq!(apply_res.metrics.size_diff_hint, -9);

        let delete_entry = EntryBuilder::new(6, 3)
            .delete(b"k5")
            .epoch(1, 3)
            .capture_resp(&router, 3, 1, capture_tx.clone())
            .build();
        router.schedule_task(1, Msg::apply(Apply::new(1, 3, vec![delete_entry])));
        let resp = capture_rx.recv_timeout(Duration::from_secs(3)).unwrap();
        assert!(resp.get_header().get_error().has_key_not_in_region());
        fetch_apply_res(&rx);

        let delete_range_entry = EntryBuilder::new(7, 3)
            .delete_range(b"", b"")
            .epoch(1, 3)
            .capture_resp(&router, 3, 1, capture_tx.clone())
            .build();
        router.schedule_task(1, Msg::apply(Apply::new(1, 3, vec![delete_range_entry])));
        let resp = capture_rx.recv_timeout(Duration::from_secs(3)).unwrap();
        assert!(resp.get_header().get_error().has_key_not_in_region());
        assert_eq!(engines.kv.get(&dk_k3).unwrap().unwrap(), b"v1");
        fetch_apply_res(&rx);

        let delete_range_entry = EntryBuilder::new(8, 3)
            .delete_range_cf(CF_DEFAULT, b"", b"k5")
            .delete_range_cf(CF_LOCK, b"", b"k5")
            .delete_range_cf(CF_WRITE, b"", b"k5")
            .epoch(1, 3)
            .capture_resp(&router, 3, 1, capture_tx.clone())
            .build();
        router.schedule_task(1, Msg::apply(Apply::new(1, 3, vec![delete_range_entry])));
        let resp = capture_rx.recv_timeout(Duration::from_secs(3)).unwrap();
        assert!(!resp.get_header().has_error(), "{:?}", resp);
        assert!(engines.kv.get(&dk_k1).unwrap().is_none());
        assert!(engines.kv.get(&dk_k2).unwrap().is_none());
        assert!(engines.kv.get(&dk_k3).unwrap().is_none());
        fetch_apply_res(&rx);

        // UploadSST
        let sst_path = import_dir.path().join("test.sst");
        let mut sst_epoch = RegionEpoch::new();
        sst_epoch.set_conf_ver(1);
        sst_epoch.set_version(3);
        let sst_range = (0, 100);
        let (mut meta1, data1) = gen_sst_file(&sst_path, sst_range);
        meta1.set_region_id(1);
        meta1.set_region_epoch(sst_epoch);
        let mut file1 = importer.create(&meta1).unwrap();
        file1.append(&data1).unwrap();
        file1.finish().unwrap();
        let (mut meta2, data2) = gen_sst_file(&sst_path, sst_range);
        meta2.set_region_id(1);
        meta2.mut_region_epoch().set_conf_ver(1);
        meta2.mut_region_epoch().set_version(1234);
        let mut file2 = importer.create(&meta2).unwrap();
        file2.append(&data2).unwrap();
        file2.finish().unwrap();

        // IngestSST
        let put_ok = EntryBuilder::new(9, 3)
            .capture_resp(&router, 3, 1, capture_tx.clone())
            .put(&[sst_range.0], &[sst_range.1])
            .epoch(0, 3)
            .build();
        // Add a put above to test flush before ingestion.
        let ingest_ok = EntryBuilder::new(10, 3)
            .capture_resp(&router, 3, 1, capture_tx.clone())
            .ingest_sst(&meta1)
            .epoch(0, 3)
            .build();
        let ingest_epoch_not_match = EntryBuilder::new(11, 3)
            .capture_resp(&router, 3, 1, capture_tx.clone())
            .ingest_sst(&meta2)
            .epoch(0, 3)
            .build();
        let entries = vec![put_ok, ingest_ok, ingest_epoch_not_match];
        router.schedule_task(1, Msg::apply(Apply::new(1, 3, entries)));
        let resp = capture_rx.recv_timeout(Duration::from_secs(3)).unwrap();
        assert!(!resp.get_header().has_error(), "{:?}", resp);
        let resp = capture_rx.recv_timeout(Duration::from_secs(3)).unwrap();
        assert!(!resp.get_header().has_error(), "{:?}", resp);
        check_db_range(&engines.kv, sst_range);
        let resp = capture_rx.recv_timeout(Duration::from_secs(3)).unwrap();
        assert!(resp.get_header().has_error());
        let apply_res = fetch_apply_res(&rx);
        assert_eq!(apply_res.applied_index_term, 3);
        assert_eq!(apply_res.apply_state.get_applied_index(), 11);

        let mut entries = vec![];
        for i in 0..WRITE_BATCH_MAX_KEYS {
            let put_entry = EntryBuilder::new(i as u64 + 12, 3)
                .put(b"k", b"v")
                .epoch(1, 3)
                .capture_resp(&router, 3, 1, capture_tx.clone())
                .build();
            entries.push(put_entry);
        }
        router.schedule_task(1, Msg::apply(Apply::new(1, 3, entries)));
        for _ in 0..WRITE_BATCH_MAX_KEYS {
            capture_rx.recv_timeout(Duration::from_secs(3)).unwrap();
        }
        let index = WRITE_BATCH_MAX_KEYS + 11;
        let apply_res = fetch_apply_res(&rx);
        assert_eq!(apply_res.apply_state.get_applied_index(), index as u64);
        assert_eq!(obs.pre_query_count.load(Ordering::SeqCst), index);
        assert_eq!(obs.post_query_count.load(Ordering::SeqCst), index);

        system.shutdown();
    }

    #[test]
    fn test_check_sst_for_ingestion() {
        let mut sst = SSTMeta::new();
        let mut region = Region::new();

        // Check uuid and cf name
        assert!(check_sst_for_ingestion(&sst, &region).is_err());
        sst.set_uuid(Uuid::new_v4().as_bytes().to_vec());
        sst.set_cf_name(CF_DEFAULT.to_owned());
        check_sst_for_ingestion(&sst, &region).unwrap();
        sst.set_cf_name("test".to_owned());
        assert!(check_sst_for_ingestion(&sst, &region).is_err());
        sst.set_cf_name(CF_WRITE.to_owned());
        check_sst_for_ingestion(&sst, &region).unwrap();

        // Check region id
        region.set_id(1);
        sst.set_region_id(2);
        assert!(check_sst_for_ingestion(&sst, &region).is_err());
        sst.set_region_id(1);
        check_sst_for_ingestion(&sst, &region).unwrap();

        // Check region epoch
        region.mut_region_epoch().set_conf_ver(1);
        assert!(check_sst_for_ingestion(&sst, &region).is_err());
        sst.mut_region_epoch().set_conf_ver(1);
        check_sst_for_ingestion(&sst, &region).unwrap();
        region.mut_region_epoch().set_version(1);
        assert!(check_sst_for_ingestion(&sst, &region).is_err());
        sst.mut_region_epoch().set_version(1);
        check_sst_for_ingestion(&sst, &region).unwrap();

        // Check region range
        region.set_start_key(vec![2]);
        region.set_end_key(vec![8]);
        sst.mut_range().set_start(vec![1]);
        sst.mut_range().set_end(vec![8]);
        assert!(check_sst_for_ingestion(&sst, &region).is_err());
        sst.mut_range().set_start(vec![2]);
        assert!(check_sst_for_ingestion(&sst, &region).is_err());
        sst.mut_range().set_end(vec![7]);
        check_sst_for_ingestion(&sst, &region).unwrap();
    }

    fn new_split_req(key: &[u8], id: u64, children: Vec<u64>) -> SplitRequest {
        let mut req = SplitRequest::new();
        req.set_split_key(key.to_vec());
        req.set_new_region_id(id);
        req.set_new_peer_ids(children);
        req
    }

    struct SplitResultChecker<'a> {
        raft_engine: &'a DB,
        origin_peers: &'a [metapb::Peer],
        epoch: Rc<RefCell<RegionEpoch>>,
    }

    impl<'a> SplitResultChecker<'a> {
        fn check(&self, start: &[u8], end: &[u8], id: u64, children: &[u64], check_initial: bool) {
            let key = keys::region_state_key(id);
            let state: RegionLocalState = self.raft_engine.get_msg(&key).unwrap().unwrap();
            assert_eq!(state.get_state(), PeerState::Normal);
            assert_eq!(state.get_region().get_id(), id);
            assert_eq!(state.get_region().get_start_key(), start);
            assert_eq!(state.get_region().get_end_key(), end);
            let expect_peers: Vec<_> = self
                .origin_peers
                .iter()
                .zip(children)
                .map(|(p, new_id)| {
                    let mut new_peer = metapb::Peer::clone(p);
                    new_peer.set_id(*new_id);
                    new_peer
                })
                .collect();
            assert_eq!(state.get_region().get_peers(), expect_peers.as_slice());
            assert!(!state.has_merge_state(), "{:?}", state);
            let epoch = self.epoch.borrow();
            assert_eq!(*state.get_region().get_region_epoch(), *epoch);
            if !check_initial {
                return;
            }
            let key = keys::apply_state_key(id);
            let initial_state: RaftApplyState = self.raft_engine.get_msg(&key).unwrap().unwrap();
            assert_eq!(initial_state.get_applied_index(), RAFT_INIT_LOG_INDEX);
            assert_eq!(
                initial_state.get_truncated_state().get_index(),
                RAFT_INIT_LOG_INDEX
            );
            assert_eq!(
                initial_state.get_truncated_state().get_term(),
                RAFT_INIT_LOG_INDEX
            );
        }
    }

    fn error_msg(resp: &RaftCmdResponse) -> &str {
        resp.get_header().get_error().get_message()
    }

    #[test]
    fn test_split() {
        let (_path, engines) = create_tmp_engine("test-delegate");
        let (_import_dir, importer) = create_tmp_importer("test-delegate");
        let mut reg = Registration::default();
        reg.id = 3;
        reg.term = 1;
        reg.region.set_id(1);
        reg.region.set_end_key(b"k5".to_vec());
        reg.region.mut_region_epoch().set_version(3);
        let peers = vec![new_peer(2, 3), new_peer(4, 5), new_learner_peer(6, 7)];
        reg.region.set_peers(RepeatedField::from_vec(peers.clone()));
        let (tx, _rx) = mpsc::channel();
        let sender = Notifier::Sender(tx);
        let host = Arc::new(CoprocessorHost::default());
        let (region_scheduler, _) = dummy_scheduler();
        let cfg = Arc::new(Config::default());
        let (router, mut system) = create_apply_batch_system(&cfg);
        let builder = super::Builder {
            tag: "test-store".to_owned(),
            cfg,
            sender,
            importer,
            region_scheduler,
            coprocessor_host: host,
            engines: engines.clone(),
            router: router.clone(),
        };
        system.spawn("test-split".to_owned(), builder);

        router.schedule_task(1, Msg::Registration(reg.clone()));

        let mut index_id = 1;
        let (capture_tx, capture_rx) = mpsc::channel();
        let epoch = Rc::new(RefCell::new(reg.region.get_region_epoch().to_owned()));
        let epoch_ = epoch.clone();
        let mut exec_split = |router: &ApplyRouter, reqs| {
            let epoch = epoch_.borrow();
            let split = EntryBuilder::new(index_id, 1)
                .split(reqs)
                .epoch(epoch.get_conf_ver(), epoch.get_version())
                .capture_resp(router, 3, 1, capture_tx.clone())
                .build();
            router.schedule_task(1, Msg::apply(Apply::new(1, 1, vec![split])));
            index_id += 1;
            capture_rx.recv_timeout(Duration::from_secs(3)).unwrap()
        };

        let mut splits = BatchSplitRequest::new();
        splits.set_right_derive(true);
        splits.mut_requests().push(new_split_req(b"k1", 8, vec![]));
        let resp = exec_split(&router, splits.clone());
        // 3 followers are required.
        assert!(error_msg(&resp).contains("id count"), "{:?}", resp);

        splits.mut_requests().clear();
        let resp = exec_split(&router, splits.clone());
        // Empty requests should be rejected.
        assert!(error_msg(&resp).contains("missing"), "{:?}", resp);

        splits
            .mut_requests()
            .push(new_split_req(b"k6", 8, vec![9, 10, 11]));
        let resp = exec_split(&router, splits.clone());
        // Out of range keys should be rejected.
        assert!(
            resp.get_header().get_error().has_key_not_in_region(),
            "{:?}",
            resp
        );

        splits
            .mut_requests()
            .push(new_split_req(b"", 8, vec![9, 10, 11]));
        let resp = exec_split(&router, splits.clone());
        // Empty key should be rejected.
        assert!(error_msg(&resp).contains("missing"), "{:?}", resp);

        splits.mut_requests().clear();
        splits
            .mut_requests()
            .push(new_split_req(b"k2", 8, vec![9, 10, 11]));
        splits
            .mut_requests()
            .push(new_split_req(b"k1", 8, vec![9, 10, 11]));
        let resp = exec_split(&router, splits.clone());
        // keys should be in ascend order.
        assert!(error_msg(&resp).contains("invalid"), "{:?}", resp);

        splits.mut_requests().clear();
        splits
            .mut_requests()
            .push(new_split_req(b"k1", 8, vec![9, 10, 11]));
        splits
            .mut_requests()
            .push(new_split_req(b"k2", 8, vec![9, 10]));
        let resp = exec_split(&router, splits.clone());
        // All requests should be checked.
        assert!(error_msg(&resp).contains("id count"), "{:?}", resp);
        let checker = SplitResultChecker {
            raft_engine: &engines.raft,
            origin_peers: &peers,
            epoch: epoch.clone(),
        };

        splits.mut_requests().clear();
        splits
            .mut_requests()
            .push(new_split_req(b"k1", 8, vec![9, 10, 11]));
        let resp = exec_split(&router, splits.clone());
        // Split should succeed.
        assert!(!resp.get_header().has_error(), "{:?}", resp);
        let mut new_version = epoch.borrow().get_version() + 1;
        epoch.borrow_mut().set_version(new_version);
        checker.check(b"", b"k1", 8, &[9, 10, 11], true);
        checker.check(b"k1", b"k5", 1, &[3, 5, 7], false);

        splits.mut_requests().clear();
        splits
            .mut_requests()
            .push(new_split_req(b"k4", 12, vec![13, 14, 15]));
        splits.set_right_derive(false);
        let resp = exec_split(&router, splits.clone());
        // Right derive should be respected.
        assert!(!resp.get_header().has_error(), "{:?}", resp);
        new_version = epoch.borrow().get_version() + 1;
        epoch.borrow_mut().set_version(new_version);
        checker.check(b"k4", b"k5", 12, &[13, 14, 15], true);
        checker.check(b"k1", b"k4", 1, &[3, 5, 7], false);

        splits.mut_requests().clear();
        splits
            .mut_requests()
            .push(new_split_req(b"k2", 16, vec![17, 18, 19]));
        splits
            .mut_requests()
            .push(new_split_req(b"k3", 20, vec![21, 22, 23]));
        splits.set_right_derive(true);
        let resp = exec_split(&router, splits.clone());
        // Right derive should be respected.
        assert!(!resp.get_header().has_error(), "{:?}", resp);
        new_version = epoch.borrow().get_version() + 2;
        epoch.borrow_mut().set_version(new_version);
        checker.check(b"k1", b"k2", 16, &[17, 18, 19], true);
        checker.check(b"k2", b"k3", 20, &[21, 22, 23], true);
        checker.check(b"k3", b"k4", 1, &[3, 5, 7], false);

        splits.mut_requests().clear();
        splits
            .mut_requests()
            .push(new_split_req(b"k31", 24, vec![25, 26, 27]));
        splits
            .mut_requests()
            .push(new_split_req(b"k32", 28, vec![29, 30, 31]));
        splits.set_right_derive(false);
        let resp = exec_split(&router, splits.clone());
        // Right derive should be respected.
        assert!(!resp.get_header().has_error(), "{:?}", resp);
        new_version = epoch.borrow().get_version() + 2;
        epoch.borrow_mut().set_version(new_version);
        checker.check(b"k3", b"k31", 1, &[3, 5, 7], false);
        checker.check(b"k31", b"k32", 24, &[25, 26, 27], true);
        checker.check(b"k32", b"k4", 28, &[29, 30, 31], true);
    }
}<|MERGE_RESOLUTION|>--- conflicted
+++ resolved
@@ -18,7 +18,7 @@
 use engine::rocks::{Snapshot, WriteBatch, WriteOptions};
 use engine::Engines;
 use engine::{util as engine_util, Mutable, Peekable};
-use engine::{ALL_CFS, CF_DEFAULT, CF_LOCK, CF_RAFT, CF_WRITE};
+use engine::{ALL_CFS, CF_DEFAULT, CF_LOCK, CF_WRITE};
 use kvproto::import_sstpb::SSTMeta;
 use kvproto::metapb::{Peer as PeerMeta, Region};
 use kvproto::raft_cmdpb::{
@@ -43,23 +43,11 @@
 use crate::raftstore::store::util::check_region_epoch;
 use crate::raftstore::store::{cmd_resp, keys, util, Config};
 use crate::raftstore::{Error, Result};
-<<<<<<< HEAD
-use crate::storage::engine::{Writable, WriteBatch, WriteOptions};
-use crate::storage::{ALL_CFS, CF_DEFAULT, CF_LOCK, CF_WRITE};
-use crate::util::mpsc::{loose_bounded, LooseBoundedSender, Receiver};
-use crate::util::time::{duration_to_sec, Instant, SlowTimer};
-use crate::util::worker::Scheduler;
-use crate::util::Either;
-use crate::util::{escape, rocksdb_util, MustConsumeVec};
-use crossbeam::channel::{TryRecvError, TrySendError};
-use raft::NO_LIMIT;
-=======
 use tikv_util::mpsc::{loose_bounded, LooseBoundedSender, Receiver};
 use tikv_util::time::{duration_to_sec, Instant, SlowTimer};
 use tikv_util::worker::Scheduler;
 use tikv_util::Either;
 use tikv_util::{escape, MustConsumeVec};
->>>>>>> 7865df19
 
 use super::metrics::*;
 use super::{
@@ -804,25 +792,12 @@
         self.metrics.written_keys += apply_ctx.delta_keys();
     }
 
-<<<<<<< HEAD
     fn write_apply_state(&self, raft_wb: &WriteBatch) {
         raft_wb
             .put_msg(
                 &keys::apply_state_key(self.region.get_id()),
                 &self.apply_state,
             )
-=======
-    fn write_apply_state(&self, engines: &Engines, wb: &WriteBatch) {
-        rocks::util::get_cf_handle(&engines.kv, CF_RAFT)
-            .map_err(From::from)
-            .and_then(|handle| {
-                wb.put_msg_cf(
-                    handle,
-                    &keys::apply_state_key(self.region.get_id()),
-                    &self.apply_state,
-                )
-            })
->>>>>>> 7865df19
             .unwrap_or_else(|e| {
                 panic!(
                     "{} failed to save apply state to write batch, error: {:?}",
@@ -1222,13 +1197,8 @@
                 self.metrics.lock_cf_written_bytes += value.len() as u64;
             }
             // TODO: check whether cf exists or not.
-<<<<<<< HEAD
-            rocksdb_util::get_cf_handle(&ctx.engines.kv, cf)
-                .and_then(|handle| ctx.kv_wb().put_cf(handle, &key, value))
-=======
             rocks::util::get_cf_handle(&ctx.engines.kv, cf)
-                .and_then(|handle| ctx.wb().put_cf(handle, &key, value).map_err(Into::into))
->>>>>>> 7865df19
+                .and_then(|handle| ctx.kv_wb().put_cf(handle, &key, value).map_err(Into::into))
                 .unwrap_or_else(|e| {
                     panic!(
                         "{} failed to write ({}, {}) to cf {}: {:?}",
@@ -1265,13 +1235,8 @@
         if !req.get_delete().get_cf().is_empty() {
             let cf = req.get_delete().get_cf();
             // TODO: check whether cf exists or not.
-<<<<<<< HEAD
-            rocksdb_util::get_cf_handle(&ctx.engines.kv, cf)
-                .and_then(|handle| ctx.kv_wb().delete_cf(handle, &key))
-=======
             rocks::util::get_cf_handle(&ctx.engines.kv, cf)
-                .and_then(|handle| ctx.wb().delete_cf(handle, &key).map_err(Into::into))
->>>>>>> 7865df19
+                .and_then(|handle| ctx.kv_wb().delete_cf(handle, &key).map_err(Into::into))
                 .unwrap_or_else(|e| {
                     panic!("{} failed to delete {}: {:?}", self.tag, escape(&key), e)
                 });
