--- conflicted
+++ resolved
@@ -548,29 +548,21 @@
                 self.report_snapshot_status(to_peer_id, status);
             }
             SignificantMsg::Unreachable { to_peer_id, .. } => {
-<<<<<<< HEAD
-                self.fsm.peer.raft_group.report_unreachable(to_peer_id);
-                if to_peer_id == self.fsm.peer.leader_id() {
+                if self.fsm.peer.is_leader() {
+                    self.fsm.peer.raft_group.report_unreachable(to_peer_id);
+                } else if to_peer_id == self.fsm.peer.leader_id() {
                     self.fsm.group_state = GroupState::Chaos;
                     self.register_raft_base_tick();
-=======
-                if self.fsm.peer.is_leader() {
-                    self.fsm.peer.raft_group.report_unreachable(to_peer_id);
->>>>>>> fa77ffe3
                 }
             }
             SignificantMsg::StoreUnreachable { store_id } => {
                 if let Some(peer_id) = util::find_peer(self.region(), store_id).map(|p| p.get_id())
                 {
-<<<<<<< HEAD
-                    self.fsm.peer.raft_group.report_unreachable(peer_id);
-                    if peer_id == self.fsm.peer.leader_id() {
+                    if self.fsm.peer.is_leader() {
+                        self.fsm.peer.raft_group.report_unreachable(peer_id);
+                    } else if peer_id == self.fsm.peer.leader_id() {
                         self.fsm.group_state = GroupState::Chaos;
                         self.register_raft_base_tick();
-=======
-                    if self.fsm.peer.is_leader() {
-                        self.fsm.peer.raft_group.report_unreachable(peer_id);
->>>>>>> fa77ffe3
                     }
                 }
             }
@@ -651,10 +643,6 @@
         if self.fsm.peer.leader_unreachable {
             self.fsm.group_state = GroupState::Chaos;
             self.register_raft_base_tick();
-            self.fsm.peer.leader_unreachable = false;
-        }
-        if self.fsm.peer.leader_unreachable {
-            // TODO: handle unreachable.
             self.fsm.peer.leader_unreachable = false;
         }
         if is_merging && has_snapshot {
@@ -2366,14 +2354,10 @@
 
     #[allow(clippy::if_same_then_else)]
     fn on_raft_gc_log_tick(&mut self) {
-<<<<<<< HEAD
         if !self.fsm.peer.get_store().is_cache_empty() {
             self.register_raft_gc_log_tick();
         }
-=======
-        self.register_raft_gc_log_tick();
         debug_assert!(!self.fsm.stopped);
->>>>>>> fa77ffe3
 
         // As leader, we would not keep caches for the peers that didn't response heartbeat in the
         // last few seconds. That happens probably because another TiKV is down. In this case if we
