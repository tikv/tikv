// Copyright 2018 PingCAP, Inc.
//
// Licensed under the Apache License, Version 2.0 (the "License");
// you may not use this file except in compliance with the License.
// You may obtain a copy of the License at
//
//     http://www.apache.org/licenses/LICENSE-2.0
//
// Unless required by applicable law or agreed to in writing, software
// distributed under the License is distributed on an "AS IS" BASIS,
// See the License for the specific language governing permissions and
// limitations under the License.

use std::borrow::Cow;
use std::collections::Bound::{Excluded, Included, Unbounded};
use std::collections::VecDeque;
use std::sync::atomic::{AtomicBool, Ordering};
use std::sync::Arc;
use std::time::{Duration, Instant};
use std::{cmp, u64};

use futures::Future;
use kvproto::errorpb;
use kvproto::import_sstpb::SSTMeta;
use kvproto::metapb::{self, Region, RegionEpoch};
use kvproto::pdpb::CheckPolicy;
use kvproto::raft_cmdpb::{
    AdminCmdType, AdminRequest, RaftCmdRequest, RaftCmdResponse, StatusCmdType, StatusResponse,
};
use kvproto::raft_serverpb::{
    MergeState, PeerState, RaftMessage, RaftSnapshotData, RaftTruncatedState, RegionLocalState,
};
use protobuf::{Message, RepeatedField};
use raft::eraftpb::ConfChangeType;
use raft::Ready;
use raft::{self, SnapshotStatus, INVALID_INDEX, NO_LIMIT};

use crate::pd::{PdClient, PdTask};
use crate::raftstore::{Error, Result};
use crate::storage::CF_RAFT;
use crate::util::mpsc::{self, LooseBoundedSender, Receiver};
use crate::util::time::duration_to_sec;
use crate::util::worker::{Scheduler, Stopped};
use crate::util::{escape, is_zero_duration};

use crate::raftstore::coprocessor::RegionChangeEvent;
use crate::raftstore::store::cmd_resp::{bind_term, new_error};
use crate::raftstore::store::engine::{Peekable, Snapshot as EngineSnapshot};
use crate::raftstore::store::fsm::store::{PollContext, StoreMeta};
use crate::raftstore::store::fsm::{
    apply, ApplyMetrics, ApplyTask, ApplyTaskRes, BasicMailbox, ChangePeer, ExecResult, Fsm,
    RegionProposal,
};
use crate::raftstore::store::keys::{self, enc_end_key, enc_start_key};
use crate::raftstore::store::metrics::*;
use crate::raftstore::store::msg::Callback;
use crate::raftstore::store::peer::{ConsistencyState, Peer, StaleState, WaitApplyResultState};
use crate::raftstore::store::peer_storage::{ApplySnapResult, InvokeContext};
use crate::raftstore::store::transport::Transport;
use crate::raftstore::store::util::KeysInfoFormatter;
use crate::raftstore::store::worker::{
    CleanupSSTTask, ConsistencyCheckTask, RaftlogGcTask, ReadTask, RegionTask, SplitCheckTask,
};
use crate::raftstore::store::Engines;
use crate::raftstore::store::{
    util, Config, PeerMsg, PeerTick, SignificantMsg, SnapKey, SnapshotDeleter, StoreMsg,
};

pub struct DestroyPeerJob {
    pub initialized: bool,
    pub async_remove: bool,
    pub region_id: u64,
    pub peer: metapb::Peer,
}

pub struct PeerFsm {
    peer: Peer,
    stopped: bool,
    has_ready: bool,
    mailbox: Option<BasicMailbox<PeerFsm>>,
    pub receiver: Receiver<PeerMsg>,
}

impl Drop for PeerFsm {
    fn drop(&mut self) {
        self.peer.stop();
        while let Ok(msg) = self.receiver.try_recv() {
            let callback = match msg {
                PeerMsg::RaftCmd { callback, .. } | PeerMsg::SplitRegion { callback, .. } => {
                    callback
                }
                _ => continue,
            };

            let mut err = errorpb::Error::new();
            err.set_message("region is not found".to_owned());
            err.mut_region_not_found().set_region_id(self.region_id());
            let mut resp = RaftCmdResponse::new();
            resp.mut_header().set_error(err);
            callback.invoke_with_response(resp);
        }
    }
}

impl PeerFsm {
    // If we create the peer actively, like bootstrap/split/merge region, we should
    // use this function to create the peer. The region must contain the peer info
    // for this store.
    pub fn create(
        store_id: u64,
        cfg: &Config,
        sched: Scheduler<RegionTask>,
        engines: Engines,
        region: &metapb::Region,
    ) -> Result<(LooseBoundedSender<PeerMsg>, Box<PeerFsm>)> {
        let meta_peer = match util::find_peer(region, store_id) {
            None => {
                return Err(box_err!(
                    "find no peer for store {} in region {:?}",
                    store_id,
                    region
                ));
            }
            Some(peer) => peer.clone(),
        };

        info!(
            "create peer";
            "region_id" => region.get_id(),
            "peer_id" => meta_peer.get_id(),
        );
        let (tx, rx) = mpsc::loose_bounded(cfg.notify_capacity);
        Ok((
            tx,
            Box::new(PeerFsm {
                peer: Peer::new(store_id, cfg, sched, engines, region, meta_peer)?,
                stopped: false,
                has_ready: false,
                mailbox: None,
                receiver: rx,
            }),
        ))
    }

    // The peer can be created from another node with raft membership changes, and we only
    // know the region_id and peer_id when creating this replicated peer, the region info
    // will be retrieved later after applying snapshot.
    pub fn replicate(
        store_id: u64,
        cfg: &Config,
        sched: Scheduler<RegionTask>,
        engines: Engines,
        region_id: u64,
        peer: metapb::Peer,
    ) -> Result<(LooseBoundedSender<PeerMsg>, Box<PeerFsm>)> {
        // We will remove tombstone key when apply snapshot
        info!(
            "replicate peer";
            "region_id" => region_id,
            "peer_id" => peer.get_id(),
        );

        let mut region = metapb::Region::new();
        region.set_id(region_id);

        let (tx, rx) = mpsc::loose_bounded(cfg.notify_capacity);
        Ok((
            tx,
            Box::new(PeerFsm {
                peer: Peer::new(store_id, cfg, sched, engines, &region, peer)?,
                stopped: false,
                has_ready: false,
                mailbox: None,
                receiver: rx,
            }),
        ))
    }

    #[inline]
    pub fn region_id(&self) -> u64 {
        self.peer.region().get_id()
    }

    #[inline]
    pub fn get_peer(&self) -> &Peer {
        &self.peer
    }

    #[inline]
    pub fn peer_id(&self) -> u64 {
        self.peer.peer_id()
    }

    #[inline]
    pub fn stop(&mut self) {
        self.stopped = true;
    }

    pub fn set_pending_merge_state(&mut self, state: MergeState) {
        self.peer.pending_merge_state = Some(state);
    }

    pub fn schedule_applying_snapshot(&mut self) {
        self.peer.mut_store().schedule_applying_snapshot();
    }

    pub fn have_pending_merge_apply_result(&self) -> bool {
        self.peer.pending_merge_apply_result.is_some()
    }
}

impl Fsm for PeerFsm {
    type Message = PeerMsg;

    #[inline]
    fn is_stopped(&self) -> bool {
        self.stopped
    }

    /// Set a mailbox to Fsm, which should be used to send message to itself.
    #[inline]
    fn set_mailbox(&mut self, mailbox: Cow<BasicMailbox<Self>>)
    where
        Self: Sized,
    {
        self.mailbox = Some(mailbox.into_owned());
    }

    /// Take the mailbox from Fsm. Implementation should ensure there will be
    /// no reference to mailbox after calling this method.
    #[inline]
    fn take_mailbox(&mut self) -> Option<BasicMailbox<Self>>
    where
        Self: Sized,
    {
        self.mailbox.take()
    }
}

pub struct PeerFsmDelegate<'a, T: 'static, C: 'static> {
    fsm: &'a mut PeerFsm,
    ctx: &'a mut PollContext<T, C>,
}

impl<'a, T: Transport, C: PdClient> PeerFsmDelegate<'a, T, C> {
    pub fn new(fsm: &'a mut PeerFsm, ctx: &'a mut PollContext<T, C>) -> PeerFsmDelegate<'a, T, C> {
        PeerFsmDelegate { fsm, ctx }
    }

    pub fn handle_msgs(&mut self, msgs: &mut Vec<PeerMsg>) {
        for m in msgs.drain(..) {
            match m {
                PeerMsg::RaftMessage(msg) => {
                    if let Err(e) = self.on_raft_message(msg) {
                        error!(
                            "handle raft message err";
                            "region_id" => self.fsm.region_id(),
                            "peer_id" => self.fsm.peer_id(),
                            "err" => %e,
                        );
                    }
                }
                PeerMsg::RaftCmd {
                    send_time,
                    request,
                    callback,
                } => {
                    self.ctx
                        .raft_metrics
                        .propose
                        .request_wait_time
                        .observe(duration_to_sec(send_time.elapsed()) as f64);
                    self.propose_raft_command(request, callback)
                }
                PeerMsg::Tick(_, tick) => self.on_tick(tick),
                PeerMsg::ApplyRes { res, .. } => {
                    if let Some(state) = self.fsm.peer.pending_merge_apply_result.as_mut() {
                        state.results.push(res);
                        continue;
                    }
                    self.on_apply_res(res);
                }
                PeerMsg::SignificantMsg(msg) => self.on_significant_msg(msg),
                PeerMsg::SplitRegion {
                    region_epoch,
                    split_keys,
                    callback,
                    ..
                } => {
                    info!(
                        "on split";
                        "region_id" => self.fsm.region_id(),
                        "peer_id" => self.fsm.peer_id(),
                        "split_keys" => %KeysInfoFormatter(&split_keys),
                    );
                    self.on_prepare_split_region(region_epoch, split_keys, callback);
                }
                PeerMsg::ComputeHashResult { index, hash, .. } => {
                    self.on_hash_computed(index, hash);
                }
                PeerMsg::RegionApproximateSize { size, .. } => {
                    self.on_approximate_region_size(size);
                }
                PeerMsg::RegionApproximateKeys { keys, .. } => {
                    self.on_approximate_region_keys(keys);
                }
                PeerMsg::CompactionDeclinedBytes { bytes, .. } => {
                    self.on_compaction_declined_bytes(bytes);
                }
                PeerMsg::HalfSplitRegion {
                    region_epoch,
                    policy,
                    ..
                } => {
                    self.on_schedule_half_split_region(&region_epoch, policy);
                }
                PeerMsg::MergeResult { target, stale, .. } => {
                    self.on_merge_result(target, stale);
                }
                PeerMsg::GcSnap { snaps, .. } => {
                    self.on_gc_snap(snaps);
                }
                PeerMsg::ClearRegionSize(_) => {
                    self.on_clear_region_size();
                }
                PeerMsg::Start(_) => self.start(),
                PeerMsg::Noop(_) => {}
            }
        }
    }

    fn on_tick(&mut self, tick: PeerTick) {
        if self.fsm.stopped {
            return;
        }
        match tick {
            PeerTick::Raft => self.on_raft_base_tick(),
            PeerTick::RaftLogGc => self.on_raft_gc_log_tick(),
            PeerTick::PdHeartbeat => self.on_pd_heartbeat_tick(),
            PeerTick::SplitRegionCheck => self.on_split_region_check_tick(),
            PeerTick::CheckMerge => self.on_check_merge(),
            PeerTick::CheckPeerStaleState => self.on_check_peer_stale_state_tick(),
        }
    }

    fn start(&mut self) {
        if self.fsm.peer.pending_merge_state.is_some() {
            self.notify_prepare_merge();
        }
        self.register_raft_base_tick();
        self.register_raft_gc_log_tick();
        self.register_pd_heartbeat_tick();
        self.register_split_region_check_tick();
        self.register_check_peer_stale_state_tick();
        self.on_check_merge();
    }

    fn notify_prepare_merge(&self) {
        let region_id = self.region_id();
        let version = self.region().get_region_epoch().get_version();
        // If there is no merge lock for that key, insert one to let target peer know `PrepareMerge`
        // is already executed.
        let mut meta = self.ctx.store_meta.lock().unwrap();
        let (exist_version, ready_to_merge) =
            match meta.merge_locks.insert(region_id, (version, None)) {
                None => return,
                Some((v, r)) => (v, r),
            };
        if exist_version == version {
            let ready_to_merge = ready_to_merge.unwrap();
            // Set `ready_to_merge` to true to indicate `PrepareMerge` is finished.
            ready_to_merge.store(true, Ordering::SeqCst);
            let state = self.fsm.peer.pending_merge_state.as_ref().unwrap();
            let target_region_id = state.get_target().get_id();
            // Send an empty message to target peer to make sure it will check `ready_to_merge`
            self.ctx
                .router
                .force_send(target_region_id, PeerMsg::Noop(target_region_id))
                .unwrap();
        } else if exist_version > version {
            meta.merge_locks
                .insert(region_id, (exist_version, ready_to_merge));
        } else {
            panic!(
                "{} expects version {} but got {}",
                self.fsm.peer.tag, version, exist_version
            );
        }
    }

    pub fn resume_handling_pending_apply_result(&mut self) -> bool {
        match self.fsm.peer.pending_merge_apply_result {
            Some(ref state) => {
                if !state.ready_to_merge.load(Ordering::SeqCst) {
                    return false;
                }
            }
            None => panic!(
                "{} doesn't have pending apply result, can't be resume.",
                self.fsm.peer.tag
            ),
        }

        let mut pending_apply = self.fsm.peer.pending_merge_apply_result.take().unwrap();
        let mut drainer = pending_apply.results.drain(..);
        while let Some(res) = drainer.next() {
            debug!(
                "resume handling apply result";
                "region_id" => self.region_id(),
                "peer_id" => self.fsm.peer_id(),
                "res" => ?res,
            );
            self.on_apply_res(res);
            // So meet another `CommitMerge` apply result needed to wait.
            if let Some(state) = self.fsm.peer.pending_merge_apply_result.as_mut() {
                state.results.extend(drainer);
                return false;
            }
        }
        true
    }

    fn on_gc_snap(&mut self, snaps: Vec<(SnapKey, bool)>) {
        let s = self.fsm.peer.get_store();
        let compacted_idx = s.truncated_index();
        let compacted_term = s.truncated_term();
        let is_applying_snap = s.is_applying_snapshot();
        for (key, is_sending) in snaps {
            if is_sending {
                let s = match self.ctx.snap_mgr.get_snapshot_for_sending(&key) {
                    Ok(s) => s,
                    Err(e) => {
                        error!(
                            "failed to load snapshot";
                            "region_id" => self.fsm.region_id(),
                            "peer_id" => self.fsm.peer_id(),
                            "snapshot" => ?key,
                            "err" => %e,
                        );
                        continue;
                    }
                };
                if key.term < compacted_term || key.idx < compacted_idx {
                    info!(
                        "deleting compacted snap file";
                        "region_id" => self.fsm.region_id(),
                        "peer_id" => self.fsm.peer_id(),
                        "snap_file" => %key,
                    );
                    self.ctx.snap_mgr.delete_snapshot(&key, s.as_ref(), false);
                } else if let Ok(meta) = s.meta() {
                    let modified = match meta.modified() {
                        Ok(m) => m,
                        Err(e) => {
                            error!(
                                "failed to load snapshot";
                                "region_id" => self.fsm.region_id(),
                                "peer_id" => self.fsm.peer_id(),
                                "snapshot" => ?key,
                                "err" => %e,
                            );
                            continue;
                        }
                    };
                    if let Ok(elapsed) = modified.elapsed() {
                        if elapsed > self.ctx.cfg.snap_gc_timeout.0 {
                            info!(
                                "deleting expired snap file";
                                "region_id" => self.fsm.region_id(),
                                "peer_id" => self.fsm.peer_id(),
                                "snap_file" => %key,
                            );
                            self.ctx.snap_mgr.delete_snapshot(&key, s.as_ref(), false);
                        }
                    }
                }
            } else if key.term <= compacted_term
                && (key.idx < compacted_idx || key.idx == compacted_idx && !is_applying_snap)
            {
                info!(
                    "deleting applied snap file";
                    "region_id" => self.fsm.region_id(),
                    "peer_id" => self.fsm.peer_id(),
                    "snap_file" => %key,
                );
                let a = match self.ctx.snap_mgr.get_snapshot_for_applying(&key) {
                    Ok(a) => a,
                    Err(e) => {
                        error!(
                            "failed to load snapshot";
                            "region_id" => self.fsm.region_id(),
                            "peer_id" => self.fsm.peer_id(),
                            "snap_file" => %key,
                            "err" => %e,
                        );
                        continue;
                    }
                };
                self.ctx.snap_mgr.delete_snapshot(&key, a.as_ref(), false);
            }
        }
    }

    fn on_clear_region_size(&mut self) {
        self.fsm.peer.approximate_size = None;
        self.fsm.peer.approximate_keys = None;
    }

    fn on_significant_msg(&mut self, msg: SignificantMsg) {
        match msg {
            SignificantMsg::SnapshotStatus {
                to_peer_id, status, ..
            } => {
                // Report snapshot status to the corresponding peer.
                self.report_snapshot_status(to_peer_id, status);
            }
            SignificantMsg::Unreachable { to_peer_id, .. } => {
                self.fsm.peer.raft_group.report_unreachable(to_peer_id);
            }
        }
    }

    fn report_snapshot_status(&mut self, to_peer_id: u64, status: SnapshotStatus) {
        let to_peer = match self.fsm.peer.get_peer_from_cache(to_peer_id) {
            Some(peer) => peer,
            None => {
                // If to_peer is gone, ignore this snapshot status
                warn!(
                    "peer not found, ignore snapshot status";
                    "region_id" => self.region_id(),
                    "peer_id" => self.fsm.peer_id(),
                    "to_peer_id" => to_peer_id,
                    "status" => ?status,
                );
                return;
            }
        };
        info!(
            "report snapshot status";
            "region_id" => self.fsm.region_id(),
            "peer_id" => self.fsm.peer_id(),
            "to" => ?to_peer,
            "status" => ?status,
        );
        self.fsm.peer.raft_group.report_snapshot(to_peer_id, status)
    }

    pub fn collect_ready(&mut self, proposals: &mut Vec<RegionProposal>) {
        let has_ready = self.fsm.has_ready;
        self.fsm.has_ready = false;
        if !has_ready || self.fsm.stopped {
            return;
        }
        self.ctx.pending_count += 1;
        self.ctx.has_ready = true;
        if let Some(p) = self.fsm.peer.take_apply_proposals() {
            proposals.push(p);
        }
        self.fsm.peer.handle_raft_ready_append(self.ctx);
    }

    pub fn post_raft_ready_append(&mut self, mut ready: Ready, invoke_ctx: InvokeContext) {
        let is_merging = self.fsm.peer.pending_merge_state.is_some();
        let res = self
            .fsm
            .peer
            .post_raft_ready_append(self.ctx, &mut ready, invoke_ctx);
        self.fsm.peer.handle_raft_ready_apply(self.ctx, ready);
        let mut has_snapshot = false;
        if let Some(apply_res) = res {
            self.on_ready_apply_snapshot(apply_res);
            has_snapshot = true;
        }
        if is_merging && has_snapshot {
            // After applying a snapshot, merge is rollbacked implicitly.
            self.on_ready_rollback_merge(0, None);
        }
    }

    #[inline]
    fn region_id(&self) -> u64 {
        self.fsm.peer.region().get_id()
    }

    #[inline]
    fn region(&self) -> &Region {
        self.fsm.peer.region()
    }

    #[inline]
    fn store_id(&self) -> u64 {
        self.fsm.peer.peer.get_store_id()
    }

    #[inline]
    fn schedule_tick(&self, tick: PeerTick, timeout: Duration) {
        if is_zero_duration(&timeout) {
            return;
        }

        let region_id = self.region_id();
        let mb = match self.ctx.router.mailbox(region_id) {
            Some(mb) => mb,
            None => {
                error!(
                    "failed to get mailbox";
                    "region_id" => self.fsm.region_id(),
                    "peer_id" => self.fsm.peer_id(),
                    "tick" => ?tick,
                );
                return;
            }
        };
        let peer_id = self.fsm.peer.peer_id();
        let f = self
            .ctx
            .timer
            .delay(timeout)
            .map(move |_| {
                fail_point!(
                    "on_raft_log_gc_tick_1",
                    peer_id == 1 && tick == PeerTick::RaftLogGc,
                    |_| unreachable!()
                );
                if let Err(e) = mb.force_send(PeerMsg::Tick(region_id, tick)) {
                    info!(
                        "failed to schedule peer tick";
                        "region_id" => region_id,
                        "peer_id" => peer_id,
                        "tick" => ?tick,
                        "err" => %e,
                    );
                }
            })
            .map_err(move |e| {
                panic!(
                    "[region {}] {} tick {:?} is lost due to timeout error: {:?}",
                    region_id, peer_id, tick, e
                );
            });
        self.ctx.future_poller.spawn(f).unwrap();
    }

    fn register_raft_base_tick(&self) {
        // If we register raft base tick failed, the whole raft can't run correctly,
        // TODO: shutdown the store?
        self.schedule_tick(PeerTick::Raft, self.ctx.cfg.raft_base_tick_interval.0)
    }

    fn on_raft_base_tick(&mut self) {
        if self.fsm.peer.pending_remove {
            self.fsm.peer.mut_store().flush_cache_metrics();
            return;
        }
        // When having pending snapshot, if election timeout is met, it can't pass
        // the pending conf change check because first index has been updated to
        // a value that is larger than last index.
        if self.fsm.peer.is_applying_snapshot() || self.fsm.peer.has_pending_snapshot() {
            // need to check if snapshot is applied.
            self.fsm.has_ready = true;
            self.register_raft_base_tick();
            return;
        }
        if self.fsm.peer.raft_group.tick() {
            self.fsm.has_ready = true;
        }

        self.fsm.peer.mut_store().flush_cache_metrics();
        self.register_raft_base_tick();
    }

    fn on_apply_res(&mut self, res: ApplyTaskRes) {
        match res {
            ApplyTaskRes::Apply(mut res) => {
                debug!(
                    "async apply finish";
                    "region_id" => self.region_id(),
                    "peer_id" => self.fsm.peer_id(),
                    "res" => ?res,
                );
                if let Some(ready_to_merge) =
                    self.on_ready_result(res.merged, &mut res.exec_res, &res.metrics)
                {
                    // There is a `CommitMerge` needed to wait
                    self.fsm.peer.pending_merge_apply_result = Some(WaitApplyResultState {
                        results: vec![ApplyTaskRes::Apply(res)],
                        ready_to_merge,
                    });
                    return;
                }
                if self.fsm.stopped {
                    return;
                }
                self.fsm.has_ready |= self.fsm.peer.post_apply(
                    self.ctx,
                    res.apply_state,
                    res.applied_index_term,
                    res.merged,
                    &res.metrics,
                );
            }
            ApplyTaskRes::Destroy { peer_id, .. } => {
                assert_eq!(peer_id, self.fsm.peer.peer_id());
                self.destroy_peer(false);
            }
        }
    }

    fn on_raft_message(&mut self, mut msg: RaftMessage) -> Result<()> {
        debug!(
            "handle raft message";
            "region_id" => self.region_id(),
            "peer_id" => self.fsm.peer_id(),
            "message_type" => ?msg.get_message().get_msg_type(),
            "from_peer_id" => msg.get_from_peer().get_id(),
            "to_peer_id" => msg.get_to_peer().get_id(),
        );

        if !self.validate_raft_msg(&msg) {
            return Ok(());
        }
        if self.fsm.peer.pending_remove || self.fsm.stopped {
            return Ok(());
        }

        if msg.get_is_tombstone() {
            // we receive a message tells us to remove ourself.
            self.handle_gc_peer_msg(&msg);
            return Ok(());
        }

        if msg.has_merge_target() {
            if self.need_gc_merge(&msg)? {
                self.on_stale_merge();
            }
            return Ok(());
        }

        if self.check_msg(&msg) {
            return Ok(());
        }

        if let Some(key) = self.check_snapshot(&msg)? {
            // If the snapshot file is not used again, then it's OK to
            // delete them here. If the snapshot file will be reused when
            // receiving, then it will fail to pass the check again, so
            // missing snapshot files should not be noticed.
            let s = self.ctx.snap_mgr.get_snapshot_for_applying(&key)?;
            self.ctx.snap_mgr.delete_snapshot(&key, s.as_ref(), false);
            return Ok(());
        }

        let from_peer_id = msg.get_from_peer().get_id();
        self.fsm.peer.insert_peer_cache(msg.take_from_peer());
        self.fsm.peer.step(msg.take_message())?;

        if self.fsm.peer.any_new_peer_catch_up(from_peer_id) {
            self.fsm.peer.heartbeat_pd(self.ctx);
        }

        self.fsm.has_ready = true;
        Ok(())
    }

    // return false means the message is invalid, and can be ignored.
    fn validate_raft_msg(&mut self, msg: &RaftMessage) -> bool {
        let region_id = msg.get_region_id();
        let to = msg.get_to_peer();

        if to.get_store_id() != self.store_id() {
            warn!(
                "store not match, ignore it";
                "region_id" => region_id,
                "to_store_id" => to.get_store_id(),
                "my_store_id" => self.store_id(),
            );
            self.ctx.raft_metrics.message_dropped.mismatch_store_id += 1;
            return false;
        }

        if !msg.has_region_epoch() {
            error!(
                "missing epoch in raft message, ignore it";
                "region_id" => region_id,
            );
            self.ctx.raft_metrics.message_dropped.mismatch_region_epoch += 1;
            return false;
        }

        true
    }

    /// Checks if the message is sent to the correct peer.
    ///
    /// Returns true means that the message can be dropped silently.
    fn check_msg(&mut self, msg: &RaftMessage) -> bool {
        let from_epoch = msg.get_region_epoch();
        let is_vote_msg = util::is_vote_msg(msg.get_message());
        let from_store_id = msg.get_from_peer().get_store_id();

        // Let's consider following cases with three nodes [1, 2, 3] and 1 is leader:
        // a. 1 removes 2, 2 may still send MsgAppendResponse to 1.
        //  We should ignore this stale message and let 2 remove itself after
        //  applying the ConfChange log.
        // b. 2 is isolated, 1 removes 2. When 2 rejoins the cluster, 2 will
        //  send stale MsgRequestVote to 1 and 3, at this time, we should tell 2 to gc itself.
        // c. 2 is isolated but can communicate with 3. 1 removes 3.
        //  2 will send stale MsgRequestVote to 3, 3 should ignore this message.
        // d. 2 is isolated but can communicate with 3. 1 removes 2, then adds 4, remove 3.
        //  2 will send stale MsgRequestVote to 3, 3 should tell 2 to gc itself.
        // e. 2 is isolated. 1 adds 4, 5, 6, removes 3, 1. Now assume 4 is leader.
        //  After 2 rejoins the cluster, 2 may send stale MsgRequestVote to 1 and 3,
        //  1 and 3 will ignore this message. Later 4 will send messages to 2 and 2 will
        //  rejoin the raft group again.
        // f. 2 is isolated. 1 adds 4, 5, 6, removes 3, 1. Now assume 4 is leader, and 4 removes 2.
        //  unlike case e, 2 will be stale forever.
        // TODO: for case f, if 2 is stale for a long time, 2 will communicate with pd and pd will
        // tell 2 is stale, so 2 can remove itself.
        if util::is_epoch_stale(from_epoch, self.fsm.peer.region().get_region_epoch())
            && util::find_peer(self.fsm.peer.region(), from_store_id).is_none()
        {
            // The message is stale and not in current region.
            self.ctx.handle_stale_msg(
                msg,
                self.fsm.peer.region().get_region_epoch().clone(),
                is_vote_msg,
                None,
            );
            return true;
        }

        let target = msg.get_to_peer();
        if target.get_id() < self.fsm.peer.peer_id() {
            info!(
                "target peer id is smaller, msg maybe stale";
                "region_id" => self.fsm.region_id(),
                "peer_id" => self.fsm.peer_id(),
                "target_peer" => ?target,
            );
            self.ctx.raft_metrics.message_dropped.stale_msg += 1;
            true
        } else if target.get_id() > self.fsm.peer.peer_id() {
            match self.fsm.peer.maybe_destroy() {
                Some(job) => {
                    info!(
                        "target peer id is larger, destroying self";
                        "region_id" => self.fsm.region_id(),
                        "peer_id" => self.fsm.peer_id(),
                        "target_peer" => ?target,
                    );
                    if self.handle_destroy_peer(job) {
                        if let Err(e) = self
                            .ctx
                            .router
                            .send_control(StoreMsg::RaftMessage(msg.clone()))
                        {
                            info!(
                                "failed to send back store message, are we shutting down?";
                                "region_id" => self.fsm.region_id(),
                                "peer_id" => self.fsm.peer_id(),
                                "err" => %e,
                            );
                        }
                    }
                }
                None => self.ctx.raft_metrics.message_dropped.applying_snap += 1,
            }
            true
        } else {
            false
        }
    }

    /// Check if it's necessary to gc the source merge peer.
    ///
    /// If the target merge peer won't be created on this store,
    /// then it's appropriate to destroy it immediately.
    fn need_gc_merge(&mut self, msg: &RaftMessage) -> Result<bool> {
        let merge_target = msg.get_merge_target();
        let target_region_id = merge_target.get_id();
        debug!(
            "{} receive merge targets {:?}",
            self.fsm.peer.tag, merge_target
        );

<<<<<<< HEAD
        // When receiving message that has a merge target, it indicates that the source peer on this
        // store is stale, the peers on other stores are already merged. The epoch in merge target
        // is the state of target peer at the time when source peer is merged. So here we record the
        // merge target epoch version to let the target peer on this store to decide whether to
        // destroy the source peer.
        let mut meta = self.ctx.store_meta.lock().unwrap();
        meta.targets_map.insert(self.region_id(), target_region_id);
        let v = meta
            .pending_merge_targets
            .entry(target_region_id)
            .or_default();
        if let Some(epoch) = (*v).insert(self.region_id(), merge_target.get_region_epoch().clone())
        {
            // Merge target epoch records the version of target region when source region is merged.
            // So it must be same no matter when receiving merge target.
            if epoch.get_version() != merge_target.get_region_epoch().get_version() {
                panic!(
                    "conflict merge target epoch version {:?} {:?}",
                    epoch,
                    merge_target.get_region_epoch()
                );
            }
        }
        if let Some(epoch) = meta
            .regions
            .get(&target_region_id)
            .map(|r| r.get_region_epoch())
        {
            // In the case that the source peer's range isn't overlapped with target's anymore:
            //     | region 1 | region 2 | region 3 |
            //                   || merge 2 into 1
            //                   \/
            //     |       region 1      | region 3 |
            //                   || merge 3 into 1
            //                   \/
            //     |            region 1            |
            //                   || split 1 into 4
            //                   \/
            //     |        region 4       |region 1|
            // so the new target peer can't find the source peer.
            // e.g. new region 1 is overlapped with region 2
            //
            // If that, source peer still need to decide whether to destroy itself. When the target
            // peer has already moved on, source peer can destroy itself.
=======
        // When receiving message that has a merge target, it indicates that the source peer
        // on this store is stale, the peers on other stores are already merged. The epoch
        // in merge target is the state of target peer at the time when source peer is merged.
        // So here we need to check the target peer on this store to decide whether the source
        // to destory or wait target peer to catch up logs.
        let meta = self.ctx.store_meta.lock().unwrap();
        if let Some(epoch) = meta.pending_cross_snap.get(&target_region_id).or_else(|| {
            meta.regions
                .get(&target_region_id)
                .map(|r| r.get_region_epoch())
        }) {
            info!(
                "checking merge epoch";
                "region_id" => self.fsm.region_id(),
                "peer_id" => self.fsm.peer_id(),
                "target_region_id" => target_region_id,
                "epoch" => ?epoch,
                "target_epoch" => ?merge_target.get_region_epoch(),
            );
            // The target peer will move on, namely, it will apply a snapshot generated after merge,
            // so destroy source peer.
>>>>>>> 86c89852
            if epoch.get_version() > merge_target.get_region_epoch().get_version() {
                return Ok(true);
            }
            return Ok(false);
        }

        // Check whether target peer is set to tombstone already.
        let state_key = keys::region_state_key(target_region_id);
        if let Some(state) = self
            .ctx
            .engines
            .kv
            .get_msg_cf::<RegionLocalState>(CF_RAFT, &state_key)?
        {
            debug!(
                "check target region local state";
                "region_id" => self.region_id(),
                "peer_id" => self.fsm.peer_id(),
                "target_region_id" => target_region_id,
                "state" => ?state,
            );
            if state.get_state() == PeerState::Tombstone
                && state.get_region().get_region_epoch().get_conf_ver()
                    >= merge_target.get_region_epoch().get_conf_ver()
            {
                // Replica was destroyed.
                return Ok(true);
            }
        }

        info!(
            "no replica of target region exist, check pd.";
            "region_id" => self.fsm.region_id(),
            "peer_id" => self.fsm.peer_id(),
            "target_region_id" => target_region_id,
        );
        // We can't know whether the peer is destroyed or not for sure locally, ask
        // pd for help.
        let target_peer = merge_target
            .get_peers()
            .iter()
            .find(|p| p.get_store_id() == self.store_id())
            .unwrap();
        let task = PdTask::ValidatePeer {
            peer: target_peer.to_owned(),
            region: merge_target.to_owned(),
            merge_source: Some(self.region_id()),
        };
        if let Err(e) = self.ctx.pd_scheduler.schedule(task) {
            error!(
                "failed to validate target peer";
                "region_id" => self.fsm.region_id(),
                "peer_id" => self.fsm.peer_id(),
                "target_peer" => ?target_peer,
                "err" => %e,
            );
        }
        Ok(false)
    }

    fn handle_gc_peer_msg(&mut self, msg: &RaftMessage) {
        let from_epoch = msg.get_region_epoch();
        if !util::is_epoch_stale(self.fsm.peer.region().get_region_epoch(), from_epoch) {
            return;
        }

        if self.fsm.peer.peer != *msg.get_to_peer() {
            info!(
                "receive stale gc message, ignore.";
                "region_id" => self.fsm.region_id(),
                "peer_id" => self.fsm.peer_id(),
            );
            self.ctx.raft_metrics.message_dropped.stale_msg += 1;
            return;
        }
        // TODO: ask pd to guarantee we are stale now.
        info!(
            "receives gc message, trying to remove";
            "region_id" => self.fsm.region_id(),
            "peer_id" => self.fsm.peer_id(),
            "to_peer" => ?msg.get_to_peer(),
        );
        match self.fsm.peer.maybe_destroy() {
            None => self.ctx.raft_metrics.message_dropped.applying_snap += 1,
            Some(job) => {
                self.handle_destroy_peer(job);
            }
        }
    }

    // Returns `None` if the `msg` doesn't contain a snapshot or it contains a snapshot which
    // doesn't conflict with any other snapshots or regions. Otherwise a `SnapKey` is returned.
    fn check_snapshot(&mut self, msg: &RaftMessage) -> Result<Option<SnapKey>> {
        if !msg.get_message().has_snapshot() {
            return Ok(None);
        }

        let region_id = msg.get_region_id();
        let snap = msg.get_message().get_snapshot();
        let key = SnapKey::from_region_snap(region_id, snap);
        let mut snap_data = RaftSnapshotData::new();
        snap_data.merge_from_bytes(snap.get_data())?;
        let snap_region = snap_data.take_region();
        let peer_id = msg.get_to_peer().get_id();
        let start_key = enc_start_key(&snap_region);
        let end_key = enc_end_key(&snap_region);

        if snap_region
            .get_peers()
            .iter()
            .all(|p| p.get_id() != peer_id)
        {
            info!(
                "snapshot doesn't contain to peer, skip";
                "region_id" => self.fsm.region_id(),
                "peer_id" => self.fsm.peer_id(),
                "snap" => ?snap_region,
                "to_peer" => ?msg.get_to_peer(),
            );
            self.ctx.raft_metrics.message_dropped.region_no_peer += 1;
            return Ok(Some(key));
        }

        let mut meta = self.ctx.store_meta.lock().unwrap();
        if meta.regions[&self.region_id()] != *self.region() {
            if !self.fsm.peer.is_initialized() {
<<<<<<< HEAD
                info!("{} stale delegate detected, skip.", self.fsm.peer.tag);
                self.ctx.raft_metrics.message_dropped.stale_msg += 1;
=======
                info!(
                    "stale delegate detected, skip.";
                    "region_id" => self.fsm.region_id(),
                    "peer_id" => self.fsm.peer_id(),
                );
>>>>>>> 86c89852
                return Ok(Some(key));
            } else {
                panic!(
                    "{} meta corrupted: {:?} != {:?}",
                    self.fsm.peer.tag,
                    meta.regions[&self.region_id()],
                    self.region()
                );
            }
        }
<<<<<<< HEAD
=======
        let r = meta
            .region_ranges
            .range((Excluded(enc_start_key(&snap_region)), Unbounded::<Vec<u8>>))
            .map(|(_, &region_id)| &meta.regions[&region_id])
            .take_while(|r| enc_start_key(r) < enc_end_key(&snap_region))
            .skip_while(|r| r.get_id() == region_id)
            .next()
            .map(|r| r.to_owned());
        if let Some(exist_region) = r {
            info!(
                "region overlapped";
                "region_id" => self.fsm.region_id(),
                "peer_id" => self.fsm.peer_id(),
                "exist" => ?exist_region,
                "snap" => ?snap_region,
            );
            // In some extreme case, it may happen that a new snapshot is received whereas a snapshot is still in applying
            // if the snapshot under applying is generated before merge and the new snapshot is generated after merge,
            // update `pending_cross_snap` here may cause source peer destroys itself improperly. So don't update
            // `pending_cross_snap` here if peer is applying snapshot.
            if !self.fsm.peer.is_applying_snapshot() && !self.fsm.peer.has_pending_snapshot() {
                meta.pending_cross_snap
                    .insert(region_id, snap_region.get_region_epoch().to_owned());
            }
            self.ctx.raft_metrics.message_dropped.region_overlap += 1;
            return Ok(Some(key));
        }
>>>>>>> 86c89852
        for region in &meta.pending_snapshot_regions {
            if enc_start_key(region) < end_key &&
               enc_end_key(region) > start_key &&
               // Same region can overlap, we will apply the latest version of snapshot.
               region.get_id() != snap_region.get_id()
            {
                info!(
                    "pending region overlapped";
                    "region_id" => self.fsm.region_id(),
                    "peer_id" => self.fsm.peer_id(),
                    "region" => ?region,
                    "snap" => ?snap_region,
                );
                self.ctx.raft_metrics.message_dropped.region_overlap += 1;
                return Ok(Some(key));
            }
        }
<<<<<<< HEAD

        let mut regions_to_destroy = vec![];
        // In some extreme cases, it may cause source peer destroyed improperly so that a later
        // CommitMerge may panic because source is already destroyed, so just drop the message:
        // 1. A new snapshot is received whereas a snapshot is still in applying, and the snapshot
        // under applying is generated before merge and the new snapshot is generated after merge.
        // After the applying snapshot is finished, the log may able to catch up and so a
        // CommitMerge will be applied.
        // 2. There is a CommitMerge pending in apply thread.
        let ready = !self.fsm.peer.is_applying_snapshot()
            && !self.fsm.peer.has_pending_snapshot()
            && self.fsm.peer.ready_to_handle_pending_snap();
        for exist_region in meta
            .region_ranges
            .range((Excluded(start_key), Unbounded::<Vec<u8>>))
            .map(|(_, &region_id)| &meta.regions[&region_id])
            .take_while(|r| enc_start_key(r) < end_key)
            .filter(|r| r.get_id() != region_id)
        {
            info!(
                "{} region overlapped {:?}, {:?}",
                self.fsm.peer.tag, exist_region, snap_region
            );
            if ready
                && maybe_destroy_source(
                    &meta,
                    self.region_id(),
                    exist_region.get_id(),
                    snap_region.get_region_epoch().to_owned(),
                )
            {
                regions_to_destroy.push(exist_region.get_id());
                continue;
=======
        if let Some(r) = meta.pending_cross_snap.get(&region_id) {
            // Check it to avoid epoch moves backward.
            if util::is_epoch_stale(snap_region.get_region_epoch(), r) {
                info!(
                    "snapshot epoch is stale, drop";
                    "region_id" => self.fsm.region_id(),
                    "peer_id" => self.fsm.peer_id(),
                    "snap" => ?snap_region.get_region_epoch(),
                    "region" => ?r,
                );
                self.ctx.raft_metrics.message_dropped.stale_msg += 1;
                return Ok(Some(key));
>>>>>>> 86c89852
            }
            self.ctx.raft_metrics.message_dropped.region_overlap += 1;
            return Ok(Some(key));
        }

        // Check if snapshot file exists.
        self.ctx.snap_mgr.get_snapshot_for_applying(&key)?;

        meta.pending_snapshot_regions.push(snap_region);
        self.ctx.queued_snapshot.insert(region_id);
        for region_id in regions_to_destroy {
            self.ctx
                .router
                .force_send(
                    region_id,
                    PeerMsg::MergeResult {
                        region_id,
                        target: self.fsm.peer.peer.clone(),
                        stale: true,
                    },
                )
                .unwrap();
        }

        Ok(None)
    }

    fn handle_destroy_peer(&mut self, job: DestroyPeerJob) -> bool {
        if job.initialized {
            self.ctx
                .apply_router
                .schedule_task(job.region_id, ApplyTask::destroy(job.region_id));
        }
        if job.async_remove {
            info!(
                "peer is destroyed asynchronously";
                "region_id" => job.region_id,
                "peer_id" => job.peer.get_id(),
            );
            false
        } else {
            self.destroy_peer(false);
            true
        }
    }

    fn destroy_peer(&mut self, merged_by_target: bool) {
        info!(
            "starts destroy";
            "region_id" => self.fsm.region_id(),
            "peer_id" => self.fsm.peer_id(),
            "merged_by_target" => merged_by_target,
        );
        let region_id = self.region_id();
        // We can't destroy a peer which is applying snapshot.
        assert!(!self.fsm.peer.is_applying_snapshot());

        // Clear merge related structures.
        let mut meta = self.ctx.store_meta.lock().unwrap();
        meta.pending_merge_targets.remove(&region_id);
        if let Some(target) = meta.targets_map.remove(&region_id) {
            if meta.pending_merge_targets.contains_key(&target) {
                meta.pending_merge_targets
                    .get_mut(&target)
                    .unwrap()
                    .remove(&region_id);
                // When the target doesn't exist(add peer but the store is isolated), source peer decide to destroy by itself.
                // Without target, the `pending_merge_targets` for target won't be removed, so here source peer help target to clear.
                if meta.regions.get(&target).is_none()
                    && meta.pending_merge_targets.get(&target).unwrap().is_empty()
                {
                    meta.pending_merge_targets.remove(&target);
                }
            }
        }
        meta.merge_locks.remove(&region_id);

        // Destroy read delegates.
        if self
            .ctx
            .local_reader
            .schedule(ReadTask::destroy(region_id))
            .is_err()
        {
            info!(
                "unable to destroy read delegate, are we shutting down?";
                "region_id" => self.fsm.region_id(),
                "peer_id" => self.fsm.peer_id(),
            );
        }
        self.ctx
            .apply_router
            .schedule_task(region_id, ApplyTask::destroy(region_id));

        // Trigger region change observer
        self.ctx.coprocessor_host.on_region_changed(
            self.fsm.peer.region(),
            RegionChangeEvent::Destroy,
            self.fsm.peer.get_role(),
        );
        let task = PdTask::DestroyPeer { region_id };
        if let Err(e) = self.ctx.pd_scheduler.schedule(task) {
            error!(
                "failed to notify pd";
                "region_id" => self.fsm.region_id(),
                "peer_id" => self.fsm.peer_id(),
                "err" => %e,
            );
        }
        let is_initialized = self.fsm.peer.is_initialized();
        if let Err(e) = self.fsm.peer.destroy(self.ctx, merged_by_target) {
            // If not panic here, the peer will be recreated in the next restart,
            // then it will be gc again. But if some overlap region is created
            // before restarting, the gc action will delete the overlap region's
            // data too.
            panic!("{} destroy err {:?}", self.fsm.peer.tag, e);
        }
        self.ctx.router.close(region_id);
        self.fsm.stop();

        if is_initialized
            && !merged_by_target
            && meta
                .region_ranges
                .remove(&enc_end_key(self.fsm.peer.region()))
                .is_none()
        {
            panic!("{} meta corruption detected", self.fsm.peer.tag,);
        }
        if meta.regions.remove(&region_id).is_none() && !merged_by_target {
            panic!("{} meta corruption detected", self.fsm.peer.tag,)
        }
    }

    fn on_ready_change_peer(&mut self, cp: ChangePeer) {
        let change_type = cp.conf_change.get_change_type();
        self.fsm.peer.raft_group.apply_conf_change(&cp.conf_change);
        if cp.conf_change.get_node_id() == raft::INVALID_ID {
            // Apply failed, skip.
            return;
        }
        {
            let mut meta = self.ctx.store_meta.lock().unwrap();
            meta.set_region(
                &self.ctx.coprocessor_host,
                &self.ctx.local_reader,
                cp.region,
                &mut self.fsm.peer,
            );
        }

        let peer_id = cp.peer.get_id();
        match change_type {
            ConfChangeType::AddNode | ConfChangeType::AddLearnerNode => {
                let peer = cp.peer.clone();
                if self.fsm.peer.peer_id() == peer_id && self.fsm.peer.peer.get_is_learner() {
                    self.fsm.peer.peer = peer.clone();
                }

                // Add this peer to cache and heartbeats.
                let now = Instant::now();
                let id = peer.get_id();
                self.fsm.peer.peer_heartbeats.insert(id, now);
                if self.fsm.peer.is_leader() {
                    self.fsm.peer.peers_start_pending_time.push((id, now));
                }
                self.fsm.peer.recent_added_peer.update(id, now);
                self.fsm.peer.insert_peer_cache(peer);
            }
            ConfChangeType::RemoveNode => {
                // Remove this peer from cache.
                self.fsm.peer.peer_heartbeats.remove(&peer_id);
                if self.fsm.peer.is_leader() {
                    self.fsm
                        .peer
                        .peers_start_pending_time
                        .retain(|&(p, _)| p != peer_id);
                }
                self.fsm.peer.remove_peer_from_cache(peer_id);
            }
        }

        // In pattern matching above, if the peer is the leader,
        // it will push the change peer into `peers_start_pending_time`
        // without checking if it is duplicated. We move `heartbeat_pd` here
        // to utilize `collect_pending_peers` in `heartbeat_pd` to avoid
        // adding the redundant peer.
        if self.fsm.peer.is_leader() {
            // Notify pd immediately.
            info!(
                "notify pd with change peer region";
                "region_id" => self.fsm.region_id(),
                "peer_id" => self.fsm.peer_id(),
                "region" => ?self.fsm.peer.region(),
            );
            self.fsm.peer.heartbeat_pd(self.ctx);
        }
        let my_peer_id = self.fsm.peer.peer_id();

        let peer = cp.peer;

        // We only care remove itself now.
        if change_type == ConfChangeType::RemoveNode && peer.get_store_id() == self.store_id() {
            if my_peer_id == peer.get_id() {
                self.destroy_peer(false)
            } else {
                panic!(
                    "{} trying to remove unknown peer {:?}",
                    self.fsm.peer.tag, peer
                );
            }
        }
    }

    fn on_ready_compact_log(&mut self, first_index: u64, state: RaftTruncatedState) {
        let total_cnt = self.fsm.peer.last_applying_idx - first_index;
        // the size of current CompactLog command can be ignored.
        let remain_cnt = self.fsm.peer.last_applying_idx - state.get_index() - 1;
        self.fsm.peer.raft_log_size_hint =
            self.fsm.peer.raft_log_size_hint * remain_cnt / total_cnt;
        let task = RaftlogGcTask {
            raft_engine: Arc::clone(&self.fsm.peer.get_store().get_raft_engine()),
            region_id: self.fsm.peer.get_store().get_region_id(),
            start_idx: self.fsm.peer.last_compacted_idx,
            end_idx: state.get_index() + 1,
        };
        self.fsm.peer.last_compacted_idx = task.end_idx;
        self.fsm.peer.mut_store().compact_to(task.end_idx);
        if let Err(e) = self.ctx.raftlog_gc_scheduler.schedule(task) {
            error!(
                "failed to schedule compact task";
                "region_id" => self.fsm.region_id(),
                "peer_id" => self.fsm.peer_id(),
                "err" => %e,
            );
        }
    }

    fn on_ready_split_region(&mut self, derived: metapb::Region, regions: Vec<metapb::Region>) {
        let mut guard = self.ctx.store_meta.lock().unwrap();
        let meta: &mut StoreMeta = &mut *guard;
        let region_id = derived.get_id();
        meta.set_region(
            &self.ctx.coprocessor_host,
            &self.ctx.local_reader,
            derived,
            &mut self.fsm.peer,
        );
        self.fsm.peer.post_split();
        let is_leader = self.fsm.peer.is_leader();
        if is_leader {
            self.fsm.peer.heartbeat_pd(self.ctx);
            // Notify pd immediately to let it update the region meta.
            info!(
                "notify pd with split";
                "region_id" => self.fsm.region_id(),
                "peer_id" => self.fsm.peer_id(),
                "split_count" => regions.len(),
            );
            // Now pd only uses ReportBatchSplit for history operation show,
            // so we send it independently here.
            let task = PdTask::ReportBatchSplit {
                regions: regions.to_vec(),
            };
            if let Err(e) = self.ctx.pd_scheduler.schedule(task) {
                error!(
                    "failed to notify pd";
                    "region_id" => self.fsm.region_id(),
                    "peer_id" => self.fsm.peer_id(),
                    "err" => %e,
                );
            }
        }

        let last_key = enc_end_key(regions.last().unwrap());
        if meta.region_ranges.remove(&last_key).is_none() {
            panic!("{} original region should exists", self.fsm.peer.tag);
        }
        // It's not correct anymore, so set it to None to let split checker update it.
        self.fsm.peer.approximate_size.take();
        let last_region_id = regions.last().unwrap().get_id();
        for new_region in regions {
            let new_region_id = new_region.get_id();

            let not_exist = meta
                .region_ranges
                .insert(enc_end_key(&new_region), new_region_id)
                .is_none();
            assert!(not_exist, "[region {}] should not exists", new_region_id);

            if new_region_id == region_id {
                continue;
            }

            // Insert new regions and validation
            info!(
                "insert new region";
                "region_id" => new_region_id,
                "region" => ?new_region,
            );
            if let Some(r) = meta.regions.get(&new_region_id) {
                // Suppose a new node is added by conf change and the snapshot comes slowly.
                // Then, the region splits and the first vote message comes to the new node
                // before the old snapshot, which will create an uninitialized peer on the
                // store. After that, the old snapshot comes, followed with the last split
                // proposal. After it's applied, the uninitialized peer will be met.
                // We can remove this uninitialized peer directly.
                if !r.get_peers().is_empty() {
                    panic!(
                        "[region {}] duplicated region {:?} for split region {:?}",
                        new_region_id, r, new_region
                    );
                }
                self.ctx.router.close(new_region_id);
            }

            let (sender, mut new_peer) = match PeerFsm::create(
                self.ctx.store_id(),
                &self.ctx.cfg,
                self.ctx.region_scheduler.clone(),
                self.ctx.engines.clone(),
                &new_region,
            ) {
                Ok((sender, new_peer)) => (sender, new_peer),
                Err(e) => {
                    // peer information is already written into db, can't recover.
                    // there is probably a bug.
                    panic!("create new split region {:?} err {:?}", new_region, e);
                }
            };
            let meta_peer = new_peer.peer.peer.clone();

            for p in new_region.get_peers() {
                // Add this peer to cache.
                new_peer.peer.insert_peer_cache(p.clone());
            }

            // New peer derive write flow from parent region,
            // this will be used by balance write flow.
            new_peer.peer.peer_stat = self.fsm.peer.peer_stat.clone();
            let campaigned = new_peer.peer.maybe_campaign(is_leader);
            new_peer.has_ready |= campaigned;

            if is_leader {
                // The new peer is likely to become leader, send a heartbeat immediately to reduce
                // client query miss.
                new_peer.peer.heartbeat_pd(self.ctx);
            }

            new_peer.peer.activate(self.ctx);
            meta.regions.insert(new_region_id, new_region);
            if last_region_id == new_region_id {
                // To prevent from big region, the right region needs run split
                // check again after split.
                new_peer.peer.size_diff_hint = self.ctx.cfg.region_split_check_diff.0;
            }
            let mailbox = BasicMailbox::new(sender, new_peer);
            self.ctx.router.register(new_region_id, mailbox);
            self.ctx
                .router
                .force_send(new_region_id, PeerMsg::Start(new_region_id))
                .unwrap();

            if !campaigned {
                if let Some(msg) = meta
                    .pending_votes
                    .swap_remove_front(|m| m.get_to_peer() == &meta_peer)
                {
                    let _ = self
                        .ctx
                        .router
                        .send(new_region_id, PeerMsg::RaftMessage(msg));
                }
            }
        }
    }

    fn register_merge_check_tick(&self) {
        self.schedule_tick(
            PeerTick::CheckMerge,
            self.ctx.cfg.merge_check_tick_interval.0,
        )
    }

    fn validate_merge_peer(&self, target_region: &metapb::Region) -> Result<bool> {
        let region_id = target_region.get_id();
        let exist_region = {
            let meta = self.ctx.store_meta.lock().unwrap();
            meta.regions.get(&region_id).cloned()
        };
        if let Some(r) = exist_region {
            let exist_epoch = r.get_region_epoch();
            let expect_epoch = target_region.get_region_epoch();
            // exist_epoch > expect_epoch
            if util::is_epoch_stale(expect_epoch, exist_epoch) {
                return Err(box_err!(
                    "target region changed {:?} -> {:?}",
                    target_region,
                    r
                ));
            }
            // exist_epoch < expect_epoch
            if util::is_epoch_stale(exist_epoch, expect_epoch) {
                info!(
                    "target region still not catch up, skip.";
                    "region_id" => self.fsm.region_id(),
                    "peer_id" => self.fsm.peer_id(),
                    "target_region" => ?target_region,
                    "exist_region" => ?r,
                );
                return Ok(false);
            }
            return Ok(true);
        }

        let state_key = keys::region_state_key(region_id);
        let state: RegionLocalState = match self.ctx.engines.kv.get_msg_cf(CF_RAFT, &state_key) {
            Err(e) => {
                error!(
                    "failed to load region state, ignore";
                    "region_id" => self.fsm.region_id(),
                    "peer_id" => self.fsm.peer_id(),
                    "err" => %e,
                    "target_region_id" => region_id,
                );
                return Ok(false);
            }
            Ok(None) => {
                info!(
                    "seems to merge into a new replica of region, let's wait.";
                    "region_id" => self.fsm.region_id(),
                    "peer_id" => self.fsm.peer_id(),
                    "target_region_id" => region_id,
                );
                return Ok(false);
            }
            Ok(Some(state)) => state,
        };
        if state.get_state() != PeerState::Tombstone {
            info!(
                "wait for region split";
                "region_id" => self.fsm.region_id(),
                "peer_id" => self.fsm.peer_id(),
                "target_region_id" => region_id,
            );
            return Ok(false);
        }

        let tombstone_region = state.get_region();
        if tombstone_region.get_region_epoch().get_conf_ver()
            < target_region.get_region_epoch().get_conf_ver()
        {
            info!(
                "seems to merge into a new replica of region, let's wait.";
                "region_id" => self.fsm.region_id(),
                "peer_id" => self.fsm.peer_id(),
                "target_region_id" => region_id,
            );
            return Ok(false);
        }

        Err(box_err!("region {} is destroyed", region_id))
    }

    fn schedule_merge(&mut self) -> Result<()> {
        fail_point!("on_schedule_merge", |_| Ok(()));
        let (request, target_id) = {
            let state = self.fsm.peer.pending_merge_state.as_ref().unwrap();
            let expect_region = state.get_target();
            if !self.validate_merge_peer(expect_region)? {
                // Wait till next round.
                return Ok(());
            }
            let target_id = expect_region.get_id();
            let sibling_region = expect_region;

            let min_index = self.fsm.peer.get_min_progress() + 1;
            let low = cmp::max(min_index, state.get_min_index());
            // TODO: move this into raft module.
            // > over >= to include the PrepareMerge proposal.
            let entries = if low > state.get_commit() {
                vec![]
            } else {
                self.fsm
                    .peer
                    .get_store()
                    .entries(low, state.get_commit() + 1, NO_LIMIT)
                    .unwrap()
            };

            let sibling_peer = util::find_peer(&sibling_region, self.store_id()).unwrap();
            let mut request = new_admin_request(sibling_region.get_id(), sibling_peer.clone());
            request
                .mut_header()
                .set_region_epoch(sibling_region.get_region_epoch().clone());
            let mut admin = AdminRequest::new();
            admin.set_cmd_type(AdminCmdType::CommitMerge);
            admin
                .mut_commit_merge()
                .set_source(self.fsm.peer.region().clone());
            admin.mut_commit_merge().set_commit(state.get_commit());
            admin
                .mut_commit_merge()
                .set_entries(RepeatedField::from_vec(entries));
            request.set_admin_request(admin);
            (request, target_id)
        };
        // Please note that, here assumes that the unit of network isolation is store rather than
        // peer. So a quorum stores of source region should also be the quorum stores of target
        // region. Otherwise we need to enable proposal forwarding.
        self.ctx
            .router
            .force_send(
                target_id,
                PeerMsg::RaftCmd {
                    send_time: Instant::now(),
                    request,
                    callback: Callback::None,
                },
            )
            .map_err(|e| Error::Transport(e.into()))
    }

    fn rollback_merge(&mut self) {
        let req = {
            let state = self.fsm.peer.pending_merge_state.as_ref().unwrap();
            let mut request =
                new_admin_request(self.fsm.peer.region().get_id(), self.fsm.peer.peer.clone());
            request
                .mut_header()
                .set_region_epoch(self.fsm.peer.region().get_region_epoch().clone());
            let mut admin = AdminRequest::new();
            admin.set_cmd_type(AdminCmdType::RollbackMerge);
            admin.mut_rollback_merge().set_commit(state.get_commit());
            request.set_admin_request(admin);
            request
        };
        self.propose_raft_command(req, Callback::None);
    }

    fn on_check_merge(&mut self) {
        if self.fsm.stopped || self.fsm.peer.pending_merge_state.is_none() {
            return;
        }
        self.register_merge_check_tick();
        if let Err(e) = self.schedule_merge() {
            info!(
                "failed to schedule merge, rollback";
                "region_id" => self.fsm.region_id(),
                "peer_id" => self.fsm.peer_id(),
                "err" => %e,
            );
            self.rollback_merge();
        }
    }

    fn on_ready_prepare_merge(&mut self, region: metapb::Region, state: MergeState, merged: bool) {
        {
            let mut meta = self.ctx.store_meta.lock().unwrap();
            meta.set_region(
                &self.ctx.coprocessor_host,
                &self.ctx.local_reader,
                region.clone(),
                &mut self.fsm.peer,
            );
        }
        self.fsm.peer.pending_merge_state = Some(state);
        self.notify_prepare_merge();

        if merged {
            // CommitMerge will try to catch up log for source region. If PrepareMerge is executed
            // in the progress of catching up, there is no need to schedule merge again.
            return;
        }

        self.on_check_merge();
    }

    fn on_ready_commit_merge(
        &mut self,
        region: metapb::Region,
        source: metapb::Region,
    ) -> Option<Arc<AtomicBool>> {
        let mut meta = self.ctx.store_meta.lock().unwrap();
        let source_region_id = source.get_id();
        let source_version = source.get_region_epoch().get_version();
        'check_locks: {
            // The `PrepareMerge` and `CommitMerge` is executed sequentially, but we can not
            // ensure the order to handle the apply results between different peers. So check
            // the merge locks to ensure `on_ready_prepare_merge` is called.
            if let Some((exist_version, ready_to_merge)) =
                meta.merge_locks.remove(&source_region_id)
            {
                if exist_version == source_version {
                    assert!(ready_to_merge.is_none());
                    // So `on_ready_prepare_merge` is executed.
                    break 'check_locks;
                } else if exist_version < source_version {
                    assert!(
                        ready_to_merge.is_none(),
                        "{} source region {} meets a commit merge before {} < {}",
                        self.fsm.peer.tag,
                        source_region_id,
                        exist_version,
                        source_version
                    );
                } else {
                    panic!(
                        "{} source region {} can't finished current merge: {} > {}",
                        self.fsm.peer.tag, source_region_id, exist_version, source_region_id
                    );
                }
            }

            // The corresponding `on_ready_prepare_merge` is not executed yet.
            // Insert the lock, and `on_ready_prepare_merge` will check and use `ready_to_merge`
            // to notify.
            let ready_to_merge = Arc::new(AtomicBool::new(false));
            meta.merge_locks.insert(
                source_region_id,
                (source_version, Some(ready_to_merge.clone())),
            );
            return Some(ready_to_merge);
        }

        let prev = meta.region_ranges.remove(&enc_end_key(&source));
        assert_eq!(prev, Some(source.get_id()));
        let prev = if region.get_end_key() == source.get_end_key() {
            meta.region_ranges.remove(&enc_start_key(&source))
        } else {
            meta.region_ranges.remove(&enc_end_key(&region))
        };
        if prev != Some(region.get_id()) {
            panic!(
                "{} meta corrupted: prev: {:?}, ranges: {:?}",
                self.fsm.peer.tag, prev, meta.region_ranges
            );
        }
        meta.region_ranges
            .insert(enc_end_key(&region), region.get_id());
        assert!(meta.regions.remove(&source.get_id()).is_some());
        meta.set_region(
            &self.ctx.coprocessor_host,
            &self.ctx.local_reader,
            region,
            &mut self.fsm.peer,
        );
        // make approximate size and keys updated in time.
        // the reason why follower need to update is that there is a issue that after merge
        // and then transfer leader, the new leader may have stale size and keys.
        self.fsm.peer.size_diff_hint = self.ctx.cfg.region_split_check_diff.0;
        if self.fsm.peer.is_leader() {
            info!(
                "notify pd with merge";
                "region_id" => self.fsm.region_id(),
                "peer_id" => self.fsm.peer_id(),
                "source_region" => ?source,
                "target_region" => ?self.fsm.peer.region(),
            );
            self.fsm.peer.heartbeat_pd(self.ctx);
        }
        self.ctx
            .router
            .send(
                source.get_id(),
                PeerMsg::MergeResult {
                    region_id: source.get_id(),
                    target: self.fsm.peer.peer.clone(),
                    stale: false,
                },
            )
            .unwrap();
        None
    }

    /// Handle rollbacking Merge result.
    ///
    /// If commit is 0, it means that Merge is rollbacked by a snapshot; otherwise
    /// it's rollbacked by a proposal, and its value should be equal to the commit
    /// index of previous PrepareMerge.
    fn on_ready_rollback_merge(&mut self, commit: u64, region: Option<metapb::Region>) {
        let pending_commit = self
            .fsm
            .peer
            .pending_merge_state
            .as_ref()
            .unwrap()
            .get_commit();
        if commit != 0 && pending_commit != commit {
            panic!(
                "{} rollbacks a wrong merge: {} != {}",
                self.fsm.peer.tag, pending_commit, commit
            );
        }
        self.fsm.peer.pending_merge_state = None;
        {
            let mut meta = self.ctx.store_meta.lock().unwrap();
            if let Some(r) = region {
                meta.set_region(
                    &self.ctx.coprocessor_host,
                    &self.ctx.local_reader,
                    r,
                    &mut self.fsm.peer,
                );
            }
            let region = self.fsm.peer.region();
            let region_id = region.get_id();
            let source_version = region.get_region_epoch().get_version();
            if let Some((exist_version, ready_to_merge)) = meta.merge_locks.remove(&region_id) {
                if exist_version > source_version {
                    assert!(
                        ready_to_merge.is_some(),
                        "{} unexpected empty merge state at {}",
                        self.fsm.peer.tag,
                        exist_version
                    );
                    meta.merge_locks
                        .insert(region_id, (exist_version, ready_to_merge));
                } else {
                    assert!(
                        ready_to_merge.is_none(),
                        "{} rollback a commit merge state at {}",
                        self.fsm.peer.tag,
                        exist_version
                    );
                }
            }
        }
        if self.fsm.peer.is_leader() {
            info!(
                "notify pd with rollback merge";
                "region_id" => self.fsm.region_id(),
                "peer_id" => self.fsm.peer_id(),
                "commit_index" => commit,
            );
            self.fsm.peer.heartbeat_pd(self.ctx);
        }
    }

    fn on_merge_result(&mut self, target: metapb::Peer, stale: bool) {
        let exists = self
            .fsm
            .peer
            .pending_merge_state
            .as_ref()
            .map_or(true, |s| s.get_target().get_peers().contains(&target));
        if !exists {
            panic!(
                "{} unexpected merge result: {:?} {:?} {}",
                self.fsm.peer.tag, self.fsm.peer.pending_merge_state, target, stale
            );
        }
        if !stale {
            info!(
                "merge finished.";
                "region_id" => self.fsm.region_id(),
                "peer_id" => self.fsm.peer_id(),
                "target_region" => ?self.fsm.peer.pending_merge_state.as_ref().unwrap().target,
            );
            self.destroy_peer(true);
        } else {
            self.on_stale_merge();
        }
    }

    fn on_stale_merge(&mut self) {
        info!(
            "successful merge can't be continued, try to gc stale peer.";
            "region_id" => self.fsm.region_id(),
            "peer_id" => self.fsm.peer_id(),
            "merge_state" => ?self.fsm.peer.pending_merge_state,
        );
        if let Some(job) = self.fsm.peer.maybe_destroy() {
            self.handle_destroy_peer(job);
        }
    }

    fn on_ready_apply_snapshot(&mut self, apply_result: ApplySnapResult) {
        let prev_region = apply_result.prev_region;
        let region = apply_result.region;

        info!(
            "snapshot is applied";
            "region_id" => self.fsm.region_id(),
            "peer_id" => self.fsm.peer_id(),
            "region" => ?region,
        );

        let mut meta = self.ctx.store_meta.lock().unwrap();
        debug!(
            "check snapshot range";
            "region_id" => self.region_id(),
            "peer_id" => self.fsm.peer_id(),
            "ranges" => ?meta.region_ranges,
            "prev_region" => ?prev_region,
        );
        let initialized = !prev_region.get_peers().is_empty();
        if initialized {
            info!(
                "region changed after applying snapshot";
                "region_id" => self.fsm.region_id(),
                "peer_id" => self.fsm.peer_id(),
                "prev_region" => ?prev_region,
                "region" => ?region,
            );
            let prev = meta.region_ranges.remove(&enc_end_key(&prev_region));
            if prev != Some(region.get_id()) {
                panic!(
                    "{} meta corrupted, expect {:?} got {:?}",
                    self.fsm.peer.tag, prev_region, prev
                );
            }
        }
        if let Some(r) = meta
            .region_ranges
            .insert(enc_end_key(&region), region.get_id())
        {
            panic!("{} unexpected region {:?}", self.fsm.peer.tag, r);
        }
        let prev = meta.regions.insert(region.get_id(), region);
        assert_eq!(prev, Some(prev_region));
    }

    fn on_ready_result(
        &mut self,
        merged: bool,
        exec_results: &mut VecDeque<ExecResult>,
        metrics: &ApplyMetrics,
    ) -> Option<Arc<AtomicBool>> {
        if exec_results.is_empty() {
            return None;
        }

        self.ctx.store_stat.lock_cf_bytes_written += metrics.lock_cf_written_bytes;
        self.ctx.store_stat.engine_total_bytes_written += metrics.written_bytes;
        self.ctx.store_stat.engine_total_keys_written += metrics.written_keys;

        // handle executing committed log results
        while let Some(result) = exec_results.pop_front() {
            match result {
                ExecResult::ChangePeer(cp) => self.on_ready_change_peer(cp),
                ExecResult::CompactLog { first_index, state } => {
                    if !merged {
                        self.on_ready_compact_log(first_index, state)
                    }
                }
                ExecResult::SplitRegion { derived, regions } => {
                    self.on_ready_split_region(derived, regions)
                }
                ExecResult::PrepareMerge { region, state } => {
                    self.on_ready_prepare_merge(region, state, merged);
                }
                ExecResult::CommitMerge { region, source } => {
                    if let Some(ready_to_merge) =
                        self.on_ready_commit_merge(region.clone(), source.clone())
                    {
                        exec_results.push_front(ExecResult::CommitMerge { region, source });
                        return Some(ready_to_merge);
                    }
                }
                ExecResult::RollbackMerge { region, commit } => {
                    self.on_ready_rollback_merge(commit, Some(region))
                }
                ExecResult::ComputeHash {
                    region,
                    index,
                    snap,
                } => self.on_ready_compute_hash(region, index, snap),
                ExecResult::VerifyHash { index, hash } => self.on_ready_verify_hash(index, hash),
                ExecResult::DeleteRange { .. } => {
                    // TODO: clean user properties?
                }
                ExecResult::IngestSST { ssts } => self.on_ingest_sst_result(ssts),
            }
        }
        None
    }

    /// Check if a request is valid if it has valid prepare_merge/commit_merge proposal.
    fn check_merge_proposal(&self, msg: &mut RaftCmdRequest) -> Result<()> {
        if !msg.get_admin_request().has_prepare_merge()
            && !msg.get_admin_request().has_commit_merge()
        {
            return Ok(());
        }

        let region = self.fsm.peer.region();
        if msg.get_admin_request().has_prepare_merge() {
            let target_region = msg.get_admin_request().get_prepare_merge().get_target();
            {
                let meta = self.ctx.store_meta.lock().unwrap();
                match meta.regions.get(&target_region.get_id()) {
                    Some(r) => {
                        if r != target_region {
                            return Err(box_err!(
                                "target region not matched, skip proposing: {:?} != {:?}",
                                r,
                                target_region
                            ));
                        }
                    }
                    None => {
                        return Err(box_err!(
                            "target region {} doesn't exist.",
                            target_region.get_id()
                        ));
                    }
                }
            }
            if !util::is_sibling_regions(target_region, region) {
                return Err(box_err!(
                    "{:?} and {:?} are not sibling, skip proposing.",
                    target_region,
                    region
                ));
            }
            if !util::region_on_same_stores(target_region, region) {
                return Err(box_err!(
                    "peers doesn't match {:?} != {:?}, reject merge",
                    region.get_peers(),
                    target_region.get_peers()
                ));
            }
        } else {
            let source_region = msg.get_admin_request().get_commit_merge().get_source();
            if !util::is_sibling_regions(source_region, region) {
                return Err(box_err!(
                    "{:?} and {:?} should be sibling",
                    source_region,
                    region
                ));
            }
            if !util::region_on_same_stores(source_region, region) {
                return Err(box_err!(
                    "peers not matched: {:?} {:?}",
                    source_region,
                    region
                ));
            }
        }

        Ok(())
    }

    fn pre_propose_raft_command(
        &mut self,
        msg: &RaftCmdRequest,
    ) -> Result<Option<RaftCmdResponse>> {
        // Check store_id, make sure that the msg is dispatched to the right place.
        if let Err(e) = util::check_store_id(msg, self.store_id()) {
            self.ctx.raft_metrics.invalid_proposal.mismatch_store_id += 1;
            return Err(e);
        }
        if msg.has_status_request() {
            // For status commands, we handle it here directly.
            let resp = self.execute_status_command(msg)?;
            return Ok(Some(resp));
        }

        // Check whether the store has the right peer to handle the request.
        let region_id = self.region_id();
        let leader_id = self.fsm.peer.leader_id();
        if !self.fsm.peer.is_leader() {
            self.ctx.raft_metrics.invalid_proposal.not_leader += 1;
            let leader = self.fsm.peer.get_peer_from_cache(leader_id);
            return Err(Error::NotLeader(region_id, leader));
        }
        // peer_id must be the same as peer's.
        if let Err(e) = util::check_peer_id(msg, self.fsm.peer.peer_id()) {
            self.ctx.raft_metrics.invalid_proposal.mismatch_peer_id += 1;
            return Err(e);
        }
        // Check whether the term is stale.
        if let Err(e) = util::check_term(msg, self.fsm.peer.term()) {
            self.ctx.raft_metrics.invalid_proposal.stale_command += 1;
            return Err(e);
        }

        match util::check_region_epoch(msg, self.fsm.peer.region(), true) {
            Err(Error::EpochNotMatch(msg, mut new_regions)) => {
                // Attach the region which might be split from the current region. But it doesn't
                // matter if the region is not split from the current region. If the region meta
                // received by the TiKV driver is newer than the meta cached in the driver, the meta is
                // updated.
                let sibling_region = self.find_sibling_region();
                if let Some(sibling_region) = sibling_region {
                    new_regions.push(sibling_region);
                }
                self.ctx.raft_metrics.invalid_proposal.epoch_not_match += 1;
                Err(Error::EpochNotMatch(msg, new_regions))
            }
            Err(e) => Err(e),
            Ok(()) => Ok(None),
        }
    }

    fn propose_raft_command(&mut self, mut msg: RaftCmdRequest, cb: Callback) {
        match self.pre_propose_raft_command(&msg) {
            Ok(Some(resp)) => {
                cb.invoke_with_response(resp);
                return;
            }
            Err(e) => {
                debug!(
                    "failed to propose";
                    "region_id" => self.region_id(),
                    "peer_id" => self.fsm.peer_id(),
                    "message" => ?msg,
                    "err" => %e,
                );
                cb.invoke_with_response(new_error(e));
                return;
            }
            _ => (),
        }

        if self.fsm.peer.pending_remove {
            apply::notify_req_region_removed(self.region_id(), cb);
            return;
        }

        if let Err(e) = self.check_merge_proposal(&mut msg) {
            warn!(
                "failed to propose merge";
                "region_id" => self.region_id(),
                "peer_id" => self.fsm.peer_id(),
                "message" => ?msg,
                "err" => %e,
            );
            cb.invoke_with_response(new_error(e));
            return;
        }

        // Note:
        // The peer that is being checked is a leader. It might step down to be a follower later. It
        // doesn't matter whether the peer is a leader or not. If it's not a leader, the proposing
        // command log entry can't be committed.

        let mut resp = RaftCmdResponse::new();
        let term = self.fsm.peer.term();
        bind_term(&mut resp, term);
        if self.fsm.peer.propose(self.ctx, cb, msg, resp) {
            self.fsm.has_ready = true;
        }

        // TODO: add timeout, if the command is not applied after timeout,
        // we will call the callback with timeout error.
    }

    fn find_sibling_region(&self) -> Option<Region> {
        let start = if self.ctx.cfg.right_derive_when_split {
            Included(enc_start_key(self.fsm.peer.region()))
        } else {
            Excluded(enc_end_key(self.fsm.peer.region()))
        };
        let meta = self.ctx.store_meta.lock().unwrap();
        meta.region_ranges
            .range((start, Unbounded::<Vec<u8>>))
            .next()
            .map(|(_, region_id)| meta.regions[region_id].to_owned())
    }

    fn register_raft_gc_log_tick(&self) {
        self.schedule_tick(
            PeerTick::RaftLogGc,
            self.ctx.cfg.raft_log_gc_tick_interval.0,
        )
    }

    #[allow(clippy::if_same_then_else)]
    fn on_raft_gc_log_tick(&mut self) {
        self.register_raft_gc_log_tick();

        // As leader, we would not keep caches for the peers that didn't response heartbeat in the
        // last few seconds. That happens probably because another TiKV is down. In this case if we
        // do not clean up the cache, it may keep growing.
        let drop_cache_duration =
            self.ctx.cfg.raft_heartbeat_interval() + self.ctx.cfg.raft_entry_cache_life_time.0;
        let cache_alive_limit = Instant::now() - drop_cache_duration;

        let mut total_gc_logs = 0;

        let applied_idx = self.fsm.peer.get_store().applied_index();
        if !self.fsm.peer.is_leader() {
            self.fsm.peer.mut_store().compact_to(applied_idx + 1);
            return;
        }

        // Leader will replicate the compact log command to followers,
        // If we use current replicated_index (like 10) as the compact index,
        // when we replicate this log, the newest replicated_index will be 11,
        // but we only compact the log to 10, not 11, at that time,
        // the first index is 10, and replicated_index is 11, with an extra log,
        // and we will do compact again with compact index 11, in cycles...
        // So we introduce a threshold, if replicated index - first index > threshold,
        // we will try to compact log.
        // raft log entries[..............................................]
        //                  ^                                       ^
        //                  |-----------------threshold------------ |
        //              first_index                         replicated_index
        // `alive_cache_idx` is the smallest `replicated_index` of healthy up nodes.
        // `alive_cache_idx` is only used to gc cache.
        let truncated_idx = self.fsm.peer.get_store().truncated_index();
        let last_idx = self.fsm.peer.get_store().last_index();
        let (mut replicated_idx, mut alive_cache_idx) = (last_idx, last_idx);
        for (peer_id, p) in self.fsm.peer.raft_group.raft.prs().iter() {
            if replicated_idx > p.matched {
                replicated_idx = p.matched;
            }
            if let Some(last_heartbeat) = self.fsm.peer.peer_heartbeats.get(peer_id) {
                if alive_cache_idx > p.matched
                    && p.matched >= truncated_idx
                    && *last_heartbeat > cache_alive_limit
                {
                    alive_cache_idx = p.matched;
                }
            }
        }
        // When an election happened or a new peer is added, replicated_idx can be 0.
        if replicated_idx > 0 {
            assert!(
                last_idx >= replicated_idx,
                "expect last index {} >= replicated index {}",
                last_idx,
                replicated_idx
            );
            REGION_MAX_LOG_LAG.observe((last_idx - replicated_idx) as f64);
        }
        self.fsm
            .peer
            .mut_store()
            .maybe_gc_cache(alive_cache_idx, applied_idx);
        let first_idx = self.fsm.peer.get_store().first_index();
        let mut compact_idx;
        if applied_idx > first_idx
            && applied_idx - first_idx >= self.ctx.cfg.raft_log_gc_count_limit
        {
            compact_idx = applied_idx;
        } else if self.fsm.peer.raft_log_size_hint >= self.ctx.cfg.raft_log_gc_size_limit.0 {
            compact_idx = applied_idx;
        } else if replicated_idx < first_idx
            || replicated_idx - first_idx <= self.ctx.cfg.raft_log_gc_threshold
        {
            return;
        } else {
            compact_idx = replicated_idx;
        }

        // Have no idea why subtract 1 here, but original code did this by magic.
        assert!(compact_idx > 0);
        compact_idx -= 1;
        if compact_idx < first_idx {
            // In case compact_idx == first_idx before subtraction.
            return;
        }

        total_gc_logs += compact_idx - first_idx;

        let res = self.fsm.peer.raft_group.raft.raft_log.term(compact_idx);
        let term = match res {
            Ok(t) => t,
            Err(e) => panic!(
                "{} fail to load term for {}: {:?}",
                self.fsm.peer.tag, compact_idx, e
            ),
        };

        // Create a compact log request and notify directly.
        let region_id = self.fsm.peer.region().get_id();
        let request =
            new_compact_log_request(region_id, self.fsm.peer.peer.clone(), compact_idx, term);
        self.propose_raft_command(request, Callback::None);

        PEER_GC_RAFT_LOG_COUNTER.inc_by(total_gc_logs as i64);
    }

    fn register_split_region_check_tick(&self) {
        self.schedule_tick(
            PeerTick::SplitRegionCheck,
            self.ctx.cfg.split_region_check_tick_interval.0,
        )
    }

    fn on_split_region_check_tick(&mut self) {
        self.register_split_region_check_tick();
        // To avoid frequent scan, we only add new scan tasks if all previous tasks
        // have finished.
        // TODO: check whether a gc progress has been started.
        if self.ctx.split_check_scheduler.is_busy() {
            return;
        }

        if !self.fsm.peer.is_leader() {
            return;
        }

        // When restart, the approximate size will be None. The
        // split check will first check the region size, and then
        // check whether the region should split.  This should
        // work even if we change the region max size.
        // If peer says should update approximate size, update region
        // size and check whether the region should split.
        if self.fsm.peer.approximate_size.is_some()
            && self.fsm.peer.compaction_declined_bytes < self.ctx.cfg.region_split_check_diff.0
            && self.fsm.peer.size_diff_hint < self.ctx.cfg.region_split_check_diff.0
        {
            return;
        }
        let task = SplitCheckTask::new(self.fsm.peer.region().clone(), true, CheckPolicy::SCAN);
        if let Err(e) = self.ctx.split_check_scheduler.schedule(task) {
            error!(
                "failed to schedule split check";
                "region_id" => self.fsm.region_id(),
                "peer_id" => self.fsm.peer_id(),
                "err" => %e,
            );
        }
        self.fsm.peer.size_diff_hint = 0;
        self.fsm.peer.compaction_declined_bytes = 0;
    }

    fn on_prepare_split_region(
        &mut self,
        region_epoch: metapb::RegionEpoch,
        split_keys: Vec<Vec<u8>>,
        cb: Callback,
    ) {
        if let Err(e) = self.validate_split_region(&region_epoch, &split_keys) {
            cb.invoke_with_response(new_error(e));
            return;
        }
        let region = self.fsm.peer.region();
        let task = PdTask::AskBatchSplit {
            region: region.clone(),
            split_keys,
            peer: self.fsm.peer.peer.clone(),
            right_derive: self.ctx.cfg.right_derive_when_split,
            callback: cb,
        };
        if let Err(Stopped(t)) = self.ctx.pd_scheduler.schedule(task) {
            error!(
                "failed to notify pd to split: Stopped";
                "region_id" => self.fsm.region_id(),
                "peer_id" => self.fsm.peer_id(),
            );
            match t {
                PdTask::AskBatchSplit { callback, .. } => {
                    callback.invoke_with_response(new_error(box_err!("failed to split: Stopped")));
                }
                _ => unreachable!(),
            }
        }
    }

    fn validate_split_region(
        &mut self,
        epoch: &metapb::RegionEpoch,
        split_keys: &[Vec<u8>],
    ) -> Result<()> {
        if split_keys.is_empty() {
            error!(
                "no split key is specified.";
                "region_id" => self.fsm.region_id(),
                "peer_id" => self.fsm.peer_id(),
            );
            return Err(box_err!("{} no split key is specified.", self.fsm.peer.tag));
        }
        for key in split_keys {
            if key.is_empty() {
                error!(
                    "split key should not be empty!!!";
                    "region_id" => self.fsm.region_id(),
                    "peer_id" => self.fsm.peer_id(),
                );
                return Err(box_err!(
                    "{} split key should not be empty",
                    self.fsm.peer.tag
                ));
            }
        }
        if !self.fsm.peer.is_leader() {
            // region on this store is no longer leader, skipped.
            info!(
                "not leader, skip.";
                "region_id" => self.fsm.region_id(),
                "peer_id" => self.fsm.peer_id(),
            );
            return Err(Error::NotLeader(
                self.region_id(),
                self.fsm.peer.get_peer_from_cache(self.fsm.peer.leader_id()),
            ));
        }

        let region = self.fsm.peer.region();
        let latest_epoch = region.get_region_epoch();

        // This is a little difference for `check_region_epoch` in region split case.
        // Here we just need to check `version` because `conf_ver` will be update
        // to the latest value of the peer, and then send to PD.
        if latest_epoch.get_version() != epoch.get_version() {
            info!(
                "epoch changed, retry later";
                "region_id" => self.fsm.region_id(),
                "peer_id" => self.fsm.peer_id(),
                "prev_epoch" => ?region.get_region_epoch(),
                "epoch" => ?epoch,
            );
            return Err(Error::EpochNotMatch(
                format!(
                    "{} epoch changed {:?} != {:?}, retry later",
                    self.fsm.peer.tag, latest_epoch, epoch
                ),
                vec![region.to_owned()],
            ));
        }
        Ok(())
    }

    fn on_approximate_region_size(&mut self, size: u64) {
        self.fsm.peer.approximate_size = Some(size);
    }

    fn on_approximate_region_keys(&mut self, keys: u64) {
        self.fsm.peer.approximate_keys = Some(keys);
    }

    fn on_compaction_declined_bytes(&mut self, declined_bytes: u64) {
        self.fsm.peer.compaction_declined_bytes += declined_bytes;
        if self.fsm.peer.compaction_declined_bytes >= self.ctx.cfg.region_split_check_diff.0 {
            UPDATE_REGION_SIZE_BY_COMPACTION_COUNTER.inc();
        }
    }

    fn on_schedule_half_split_region(
        &mut self,
        region_epoch: &metapb::RegionEpoch,
        policy: CheckPolicy,
    ) {
        if !self.fsm.peer.is_leader() {
            // region on this store is no longer leader, skipped.
            warn!(
                "not leader, skip";
                "region_id" => self.fsm.region_id(),
                "peer_id" => self.fsm.peer_id(),
            );
            return;
        }

        let region = self.fsm.peer.region();
        if util::is_epoch_stale(region_epoch, region.get_region_epoch()) {
            warn!(
                "receive a stale halfsplit message";
                "region_id" => self.fsm.region_id(),
                "peer_id" => self.fsm.peer_id(),
            );
            return;
        }

        let task = SplitCheckTask::new(region.clone(), false, policy);
        if let Err(e) = self.ctx.split_check_scheduler.schedule(task) {
            error!(
                "failed to schedule split check";
                "region_id" => self.fsm.region_id(),
                "peer_id" => self.fsm.peer_id(),
                "err" => %e,
            );
        }
    }

    fn on_pd_heartbeat_tick(&mut self) {
        self.register_pd_heartbeat_tick();
        self.fsm.peer.check_peers();

        if !self.fsm.peer.is_leader() {
            return;
        }
        self.fsm.peer.heartbeat_pd(self.ctx);
    }

    fn register_pd_heartbeat_tick(&self) {
        self.schedule_tick(
            PeerTick::PdHeartbeat,
            self.ctx.cfg.pd_heartbeat_tick_interval.0,
        )
    }

    fn on_check_peer_stale_state_tick(&mut self) {
        if self.fsm.peer.pending_remove {
            return;
        }

        self.register_check_peer_stale_state_tick();

        if self.fsm.peer.is_applying_snapshot() || self.fsm.peer.has_pending_snapshot() {
            return;
        }

        // If this peer detects the leader is missing for a long long time,
        // it should consider itself as a stale peer which is removed from
        // the original cluster.
        // This most likely happens in the following scenario:
        // At first, there are three peer A, B, C in the cluster, and A is leader.
        // Peer B gets down. And then A adds D, E, F into the cluster.
        // Peer D becomes leader of the new cluster, and then removes peer A, B, C.
        // After all these peer in and out, now the cluster has peer D, E, F.
        // If peer B goes up at this moment, it still thinks it is one of the cluster
        // and has peers A, C. However, it could not reach A, C since they are removed
        // from the cluster or probably destroyed.
        // Meantime, D, E, F would not reach B, since it's not in the cluster anymore.
        // In this case, peer B would notice that the leader is missing for a long time,
        // and it would check with pd to confirm whether it's still a member of the cluster.
        // If not, it destroys itself as a stale peer which is removed out already.
        let state = self.fsm.peer.check_stale_state(self.ctx);
        fail_point!("peer_check_stale_state", state != StaleState::Valid, |_| {});
        match state {
            StaleState::Valid => (),
            StaleState::LeaderMissing => {
                warn!(
                    "leader missing longer than abnormal_leader_missing_duration";
                    "region_id" => self.fsm.region_id(),
                    "peer_id" => self.fsm.peer_id(),
                    "expect" => %self.ctx.cfg.abnormal_leader_missing_duration,
                );
                self.ctx
                    .raft_metrics
                    .leader_missing
                    .lock()
                    .unwrap()
                    .insert(self.region_id());
            }
            StaleState::ToValidate => {
                // for peer B in case 1 above
                warn!(
                    "leader missing longer than max_leader_missing_duration. \
                     To check with pd whether it's still valid";
                    "region_id" => self.fsm.region_id(),
                    "peer_id" => self.fsm.peer_id(),
                    "expect" => %self.ctx.cfg.max_leader_missing_duration,
                );
                let task = PdTask::ValidatePeer {
                    peer: self.fsm.peer.peer.clone(),
                    region: self.fsm.peer.region().clone(),
                    merge_source: None,
                };
                if let Err(e) = self.ctx.pd_scheduler.schedule(task) {
                    error!(
                        "failed to notify pd";
                        "region_id" => self.fsm.region_id(),
                        "peer_id" => self.fsm.peer_id(),
                        "err" => %e,
                    )
                }
            }
        }
    }

    fn register_check_peer_stale_state_tick(&self) {
        self.schedule_tick(
            PeerTick::CheckPeerStaleState,
            self.ctx.cfg.peer_stale_state_check_interval.0,
        )
    }
}

impl<'a, T: Transport, C: PdClient> PeerFsmDelegate<'a, T, C> {
    fn on_ready_compute_hash(&mut self, region: metapb::Region, index: u64, snap: EngineSnapshot) {
        self.fsm.peer.consistency_state.last_check_time = Instant::now();
        let task = ConsistencyCheckTask::compute_hash(region, index, snap);
        info!(
            "schedule compute hash task";
            "region_id" => self.fsm.region_id(),
            "peer_id" => self.fsm.peer_id(),
            "task" => %task,
        );
        if let Err(e) = self.ctx.consistency_check_scheduler.schedule(task) {
            error!(
                "schedule failed";
                "region_id" => self.fsm.region_id(),
                "peer_id" => self.fsm.peer_id(),
                "err" => %e,
            );
        }
    }

    fn on_ready_verify_hash(&mut self, expected_index: u64, expected_hash: Vec<u8>) {
        self.verify_and_store_hash(expected_index, expected_hash);
    }

    fn on_hash_computed(&mut self, index: u64, hash: Vec<u8>) {
        if !self.verify_and_store_hash(index, hash) {
            return;
        }

        let req = new_verify_hash_request(
            self.region_id(),
            self.fsm.peer.peer.clone(),
            &self.fsm.peer.consistency_state,
        );
        self.propose_raft_command(req, Callback::None);
    }

    fn on_ingest_sst_result(&mut self, ssts: Vec<SSTMeta>) {
        for sst in &ssts {
            self.fsm.peer.size_diff_hint += sst.get_length();
        }

        let task = CleanupSSTTask::DeleteSST { ssts };
        if let Err(e) = self.ctx.cleanup_sst_scheduler.schedule(task) {
            error!(
                "schedule to delete ssts";
                "region_id" => self.fsm.region_id(),
                "peer_id" => self.fsm.peer_id(),
                "err" => %e,
            );
        }
    }

    /// Verify and store the hash to state. return true means the hash has been stored successfully.
    fn verify_and_store_hash(&mut self, expected_index: u64, expected_hash: Vec<u8>) -> bool {
        if expected_index < self.fsm.peer.consistency_state.index {
            REGION_HASH_COUNTER_VEC
                .with_label_values(&["verify", "miss"])
                .inc();
            warn!(
                "has scheduled a new hash, skip.";
                "region_id" => self.fsm.region_id(),
                "peer_id" => self.fsm.peer_id(),
                "index" => self.fsm.peer.consistency_state.index,
                "expected_index" => expected_index,
            );
            return false;
        }
        if self.fsm.peer.consistency_state.index == expected_index {
            if self.fsm.peer.consistency_state.hash.is_empty() {
                warn!(
                    "duplicated consistency check detected, skip.";
                    "region_id" => self.fsm.region_id(),
                    "peer_id" => self.fsm.peer_id(),
                );
                return false;
            }
            if self.fsm.peer.consistency_state.hash != expected_hash {
                panic!(
                    "{} hash at {} not correct, want \"{}\", got \"{}\"!!!",
                    self.fsm.peer.tag,
                    self.fsm.peer.consistency_state.index,
                    escape(&expected_hash),
                    escape(&self.fsm.peer.consistency_state.hash)
                );
            }
            info!(
                "consistency check pass.";
                "region_id" => self.fsm.region_id(),
                "peer_id" => self.fsm.peer_id(),
                "index" => self.fsm.peer.consistency_state.index
            );
            REGION_HASH_COUNTER_VEC
                .with_label_values(&["verify", "matched"])
                .inc();
            self.fsm.peer.consistency_state.hash = vec![];
            return false;
        }
        if self.fsm.peer.consistency_state.index != INVALID_INDEX
            && !self.fsm.peer.consistency_state.hash.is_empty()
        {
            // Maybe computing is too slow or computed result is dropped due to channel full.
            // If computing is too slow, miss count will be increased twice.
            REGION_HASH_COUNTER_VEC
                .with_label_values(&["verify", "miss"])
                .inc();
            warn!(
                "hash belongs to wrong index, skip.";
                "region_id" => self.fsm.region_id(),
                "peer_id" => self.fsm.peer_id(),
                "index" => self.fsm.peer.consistency_state.index,
                "expected_index" => expected_index,
            );
        }

        info!(
            "save hash for consistency check later.";
            "region_id" => self.fsm.region_id(),
            "peer_id" => self.fsm.peer_id(),
            "index" => expected_index,
        );
        self.fsm.peer.consistency_state.index = expected_index;
        self.fsm.peer.consistency_state.hash = expected_hash;
        true
    }
}

/// Checks merge target, returns whether the source peer should be destroyed.
/// It returns true when there is a network isolation which leads to a follower of a merge target
/// Region's log falls behind and then receive a snapshot with epoch version after merge.
pub fn maybe_destroy_source(
    meta: &StoreMeta,
    target_region_id: u64,
    source_region_id: u64,
    region_epoch: RegionEpoch,
) -> bool {
    if let Some(merge_targets) = meta.pending_merge_targets.get(&target_region_id) {
        if let Some(target_epoch) = merge_targets.get(&source_region_id) {
            info!(
                "[region {}] checking source {} epoch: {:?}, merge target epoch: {:?}",
                target_region_id, source_region_id, region_epoch, target_epoch,
            );
            // The target peer will move on, namely, it will apply a snapshot generated after merge,
            // so destroy source peer.
            if region_epoch.get_version() > target_epoch.get_version() {
                return true;
            }
            // Wait till the target peer has caught up logs and source peer will be destroyed at that time.
            return false;
        }
    }
    false
}

pub fn new_admin_request(region_id: u64, peer: metapb::Peer) -> RaftCmdRequest {
    let mut request = RaftCmdRequest::new();
    request.mut_header().set_region_id(region_id);
    request.mut_header().set_peer(peer);
    request
}

fn new_verify_hash_request(
    region_id: u64,
    peer: metapb::Peer,
    state: &ConsistencyState,
) -> RaftCmdRequest {
    let mut request = new_admin_request(region_id, peer);

    let mut admin = AdminRequest::new();
    admin.set_cmd_type(AdminCmdType::VerifyHash);
    admin.mut_verify_hash().set_index(state.index);
    admin.mut_verify_hash().set_hash(state.hash.clone());
    request.set_admin_request(admin);
    request
}

fn new_compact_log_request(
    region_id: u64,
    peer: metapb::Peer,
    compact_index: u64,
    compact_term: u64,
) -> RaftCmdRequest {
    let mut request = new_admin_request(region_id, peer);

    let mut admin = AdminRequest::new();
    admin.set_cmd_type(AdminCmdType::CompactLog);
    admin.mut_compact_log().set_compact_index(compact_index);
    admin.mut_compact_log().set_compact_term(compact_term);
    request.set_admin_request(admin);
    request
}

impl<'a, T: Transport, C: PdClient> PeerFsmDelegate<'a, T, C> {
    // Handle status commands here, separate the logic, maybe we can move it
    // to another file later.
    // Unlike other commands (write or admin), status commands only show current
    // store status, so no need to handle it in raft group.
    fn execute_status_command(&mut self, request: &RaftCmdRequest) -> Result<RaftCmdResponse> {
        let cmd_type = request.get_status_request().get_cmd_type();

        let mut response = match cmd_type {
            StatusCmdType::RegionLeader => self.execute_region_leader(),
            StatusCmdType::RegionDetail => self.execute_region_detail(request),
            StatusCmdType::InvalidStatus => Err(box_err!("invalid status command!")),
        }?;
        response.set_cmd_type(cmd_type);

        let mut resp = RaftCmdResponse::new();
        resp.set_status_response(response);
        // Bind peer current term here.
        bind_term(&mut resp, self.fsm.peer.term());
        Ok(resp)
    }

    fn execute_region_leader(&mut self) -> Result<StatusResponse> {
        let mut resp = StatusResponse::new();
        if let Some(leader) = self.fsm.peer.get_peer_from_cache(self.fsm.peer.leader_id()) {
            resp.mut_region_leader().set_leader(leader);
        }

        Ok(resp)
    }

    fn execute_region_detail(&mut self, request: &RaftCmdRequest) -> Result<StatusResponse> {
        if !self.fsm.peer.get_store().is_initialized() {
            let region_id = request.get_header().get_region_id();
            return Err(Error::RegionNotInitialized(region_id));
        }
        let mut resp = StatusResponse::new();
        resp.mut_region_detail()
            .set_region(self.fsm.peer.region().clone());
        if let Some(leader) = self.fsm.peer.get_peer_from_cache(self.fsm.peer.leader_id()) {
            resp.mut_region_detail().set_leader(leader);
        }

        Ok(resp)
    }
}<|MERGE_RESOLUTION|>--- conflicted
+++ resolved
@@ -879,11 +879,11 @@
         let merge_target = msg.get_merge_target();
         let target_region_id = merge_target.get_id();
         debug!(
-            "{} receive merge targets {:?}",
-            self.fsm.peer.tag, merge_target
+            "receive merge target";
+            "region_id" => self.fsm.region_id(),
+            "merge_target" => ?merge_target,
         );
 
-<<<<<<< HEAD
         // When receiving message that has a merge target, it indicates that the source peer on this
         // store is stale, the peers on other stores are already merged. The epoch in merge target
         // is the state of target peer at the time when source peer is merged. So here we record the
@@ -928,29 +928,6 @@
             //
             // If that, source peer still need to decide whether to destroy itself. When the target
             // peer has already moved on, source peer can destroy itself.
-=======
-        // When receiving message that has a merge target, it indicates that the source peer
-        // on this store is stale, the peers on other stores are already merged. The epoch
-        // in merge target is the state of target peer at the time when source peer is merged.
-        // So here we need to check the target peer on this store to decide whether the source
-        // to destory or wait target peer to catch up logs.
-        let meta = self.ctx.store_meta.lock().unwrap();
-        if let Some(epoch) = meta.pending_cross_snap.get(&target_region_id).or_else(|| {
-            meta.regions
-                .get(&target_region_id)
-                .map(|r| r.get_region_epoch())
-        }) {
-            info!(
-                "checking merge epoch";
-                "region_id" => self.fsm.region_id(),
-                "peer_id" => self.fsm.peer_id(),
-                "target_region_id" => target_region_id,
-                "epoch" => ?epoch,
-                "target_epoch" => ?merge_target.get_region_epoch(),
-            );
-            // The target peer will move on, namely, it will apply a snapshot generated after merge,
-            // so destroy source peer.
->>>>>>> 86c89852
             if epoch.get_version() > merge_target.get_region_epoch().get_version() {
                 return Ok(true);
             }
@@ -1077,16 +1054,12 @@
         let mut meta = self.ctx.store_meta.lock().unwrap();
         if meta.regions[&self.region_id()] != *self.region() {
             if !self.fsm.peer.is_initialized() {
-<<<<<<< HEAD
-                info!("{} stale delegate detected, skip.", self.fsm.peer.tag);
-                self.ctx.raft_metrics.message_dropped.stale_msg += 1;
-=======
                 info!(
                     "stale delegate detected, skip.";
                     "region_id" => self.fsm.region_id(),
                     "peer_id" => self.fsm.peer_id(),
                 );
->>>>>>> 86c89852
+                self.ctx.raft_metrics.message_dropped.stale_msg += 1;
                 return Ok(Some(key));
             } else {
                 panic!(
@@ -1097,36 +1070,6 @@
                 );
             }
         }
-<<<<<<< HEAD
-=======
-        let r = meta
-            .region_ranges
-            .range((Excluded(enc_start_key(&snap_region)), Unbounded::<Vec<u8>>))
-            .map(|(_, &region_id)| &meta.regions[&region_id])
-            .take_while(|r| enc_start_key(r) < enc_end_key(&snap_region))
-            .skip_while(|r| r.get_id() == region_id)
-            .next()
-            .map(|r| r.to_owned());
-        if let Some(exist_region) = r {
-            info!(
-                "region overlapped";
-                "region_id" => self.fsm.region_id(),
-                "peer_id" => self.fsm.peer_id(),
-                "exist" => ?exist_region,
-                "snap" => ?snap_region,
-            );
-            // In some extreme case, it may happen that a new snapshot is received whereas a snapshot is still in applying
-            // if the snapshot under applying is generated before merge and the new snapshot is generated after merge,
-            // update `pending_cross_snap` here may cause source peer destroys itself improperly. So don't update
-            // `pending_cross_snap` here if peer is applying snapshot.
-            if !self.fsm.peer.is_applying_snapshot() && !self.fsm.peer.has_pending_snapshot() {
-                meta.pending_cross_snap
-                    .insert(region_id, snap_region.get_region_epoch().to_owned());
-            }
-            self.ctx.raft_metrics.message_dropped.region_overlap += 1;
-            return Ok(Some(key));
-        }
->>>>>>> 86c89852
         for region in &meta.pending_snapshot_regions {
             if enc_start_key(region) < end_key &&
                enc_end_key(region) > start_key &&
@@ -1144,7 +1087,6 @@
                 return Ok(Some(key));
             }
         }
-<<<<<<< HEAD
 
         let mut regions_to_destroy = vec![];
         // In some extreme cases, it may cause source peer destroyed improperly so that a later
@@ -1165,8 +1107,11 @@
             .filter(|r| r.get_id() != region_id)
         {
             info!(
-                "{} region overlapped {:?}, {:?}",
-                self.fsm.peer.tag, exist_region, snap_region
+                "region overlapped";
+                "region_id" => self.fsm.region_id(),
+                "peer_id" => self.fsm.peer_id(),
+                "exist" => ?exist_region,
+                "snap" => ?snap_region,
             );
             if ready
                 && maybe_destroy_source(
@@ -1178,20 +1123,6 @@
             {
                 regions_to_destroy.push(exist_region.get_id());
                 continue;
-=======
-        if let Some(r) = meta.pending_cross_snap.get(&region_id) {
-            // Check it to avoid epoch moves backward.
-            if util::is_epoch_stale(snap_region.get_region_epoch(), r) {
-                info!(
-                    "snapshot epoch is stale, drop";
-                    "region_id" => self.fsm.region_id(),
-                    "peer_id" => self.fsm.peer_id(),
-                    "snap" => ?snap_region.get_region_epoch(),
-                    "region" => ?r,
-                );
-                self.ctx.raft_metrics.message_dropped.stale_msg += 1;
-                return Ok(Some(key));
->>>>>>> 86c89852
             }
             self.ctx.raft_metrics.message_dropped.region_overlap += 1;
             return Ok(Some(key));
