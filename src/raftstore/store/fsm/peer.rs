// Copyright 2018 PingCAP, Inc.
//
// Licensed under the Apache License, Version 2.0 (the "License");
// you may not use this file except in compliance with the License.
// You may obtain a copy of the License at
//
//     http://www.apache.org/licenses/LICENSE-2.0
//
// Unless required by applicable law or agreed to in writing, software
// distributed under the License is distributed on an "AS IS" BASIS,
// See the License for the specific language governing permissions and
// limitations under the License.

use protobuf::{Message, RepeatedField};
use std::collections::Bound::{Excluded, Included, Unbounded};
use std::sync::mpsc::TryRecvError;
use std::sync::Arc;
use std::time::{Duration, Instant};
use std::{cmp, u64};

use mio::EventLoop;
use rocksdb::rocksdb_options::WriteOptions;

use kvproto::import_sstpb::SSTMeta;
use kvproto::metapb;
use kvproto::pdpb::CheckPolicy;
use kvproto::raft_cmdpb::{
    AdminCmdType, AdminRequest, RaftCmdRequest, RaftCmdResponse, StatusCmdType, StatusResponse,
};
use kvproto::raft_serverpb::{
    MergeState, PeerState, RaftMessage, RaftSnapshotData, RaftTruncatedState, RegionLocalState,
};
use raft::eraftpb::ConfChangeType;
use raft::{self, SnapshotStatus, INVALID_INDEX, NO_LIMIT};

use pd::{PdClient, PdTask};
use raftstore::{Error, Result};
use storage::CF_RAFT;
use util::escape;
use util::time::{duration_to_sec, SlowTimer};
use util::worker::{FutureWorker, Stopped};

use super::{store::register_timer, Key};
use raftstore::coprocessor::RegionChangeEvent;
use raftstore::store::cmd_resp::{bind_term, new_error};
use raftstore::store::engine::{Peekable, Snapshot as EngineSnapshot};
use raftstore::store::keys::{self, enc_end_key, enc_start_key};
use raftstore::store::local_metrics::RaftMetrics;
use raftstore::store::metrics::*;
use raftstore::store::msg::Callback;
use raftstore::store::peer::{ConsistencyState, Peer, ReadyContext, StaleState};
use raftstore::store::peer_storage::ApplySnapResult;
use raftstore::store::transport::Transport;
use raftstore::store::worker::apply::{ApplyMetrics, ApplyRes, ChangePeer, ExecResult};
use raftstore::store::worker::{
    ApplyTask, ApplyTaskRes, CleanupSSTTask, ConsistencyCheckTask, RaftlogGcTask, ReadTask,
    SplitCheckTask,
};
use raftstore::store::{util, Msg, SignificantMsg, SnapKey, SnapshotDeleter, Store, Tick};

pub struct DestroyPeerJob {
    pub initialized: bool,
    pub async_remove: bool,
    pub region_id: u64,
    pub peer: metapb::Peer,
}

impl<T, C> Store<T, C> {
    pub fn poll_significant_msg(&mut self) {
        // Poll all snapshot messages and handle them.
        loop {
            match self.significant_msg_receiver.try_recv() {
                Ok(SignificantMsg::SnapshotStatus {
                    region_id,
                    to_peer_id,
                    status,
                }) => {
                    // Report snapshot status to the corresponding peer.
                    self.report_snapshot_status(region_id, to_peer_id, status);
                }
                Ok(SignificantMsg::Unreachable {
                    region_id,
                    to_peer_id,
                }) => if let Some(peer) = self.region_peers.get_mut(&region_id) {
                    peer.raft_group.report_unreachable(to_peer_id);
                },
                Err(TryRecvError::Empty) => {
                    // The snapshot status receiver channel is empty
                    return;
                }
                Err(e) => {
                    error!(
                        "{} unexpected error {:?} when receive from snapshot channel",
                        self.tag, e
                    );
                    return;
                }
            }
        }
    }

    fn report_snapshot_status(&mut self, region_id: u64, to_peer_id: u64, status: SnapshotStatus) {
        if let Some(peer) = self.region_peers.get_mut(&region_id) {
            let to_peer = match peer.get_peer_from_cache(to_peer_id) {
                Some(peer) => peer,
                None => {
                    // If to_peer is gone, ignore this snapshot status
                    warn!(
                        "[region {}] peer {} not found, ignore snapshot status {:?}",
                        region_id, to_peer_id, status
                    );
                    return;
                }
            };
            info!(
                "[region {}] report snapshot status {:?} {:?}",
                region_id, to_peer, status
            );
            peer.raft_group.report_snapshot(to_peer_id, status)
        }
    }
}

impl<T: Transport, C: PdClient> Store<T, C> {
    pub fn register_raft_base_tick(&self, event_loop: &mut EventLoop<Self>) {
        // If we register raft base tick failed, the whole raft can't run correctly,
        // TODO: shutdown the store?
        if let Err(e) = register_timer(
            event_loop,
            Tick::Raft,
            self.cfg.raft_base_tick_interval.as_millis(),
        ) {
            error!("{} register raft base tick err: {:?}", self.tag, e);
        };
    }

    pub fn on_raft_base_tick(&mut self, event_loop: &mut EventLoop<Self>) {
        let timer = self.raft_metrics.process_tick.start_coarse_timer();
        for peer in &mut self.region_peers.values_mut() {
            if peer.pending_remove {
                continue;
            }
            // When having pending snapshot, if election timeout is met, it can't pass
            // the pending conf change check because first index has been updated to
            // a value that is larger than last index.
            if peer.is_applying_snapshot() || peer.has_pending_snapshot() {
                // need to check if snapshot is applied.
                peer.mark_to_be_checked(&mut self.pending_raft_groups);
                continue;
            }
            if peer.raft_group.tick() {
                peer.mark_to_be_checked(&mut self.pending_raft_groups);
            }
        }
        timer.observe_duration();

        self.raft_metrics.flush();
        self.entry_cache_metries.borrow_mut().flush();

        self.register_raft_base_tick(event_loop);
    }

    pub fn poll_apply(&mut self) {
        loop {
            match self.apply_res_receiver.as_ref().unwrap().try_recv() {
                Ok(ApplyTaskRes::Applys(multi_res)) => for res in multi_res {
                    debug!(
                        "{} async apply finish: {:?}",
                        self.region_peers
                            .get(&res.region_id)
                            .map_or(&self.tag, |p| &p.tag),
                        res
                    );
                    let ApplyRes {
                        region_id,
                        apply_state,
                        applied_index_term,
                        exec_res,
                        metrics,
                        merged,
                    } = res;
                    self.on_ready_result(region_id, merged, exec_res, &metrics);
                    if let Some(p) = self.region_peers.get_mut(&region_id) {
                        p.post_apply(
                            &mut self.pending_raft_groups,
                            apply_state,
                            applied_index_term,
                            merged,
                            &metrics,
                        );
                    }
                },
                Ok(ApplyTaskRes::Destroy(p)) => {
                    let store_id = self.store_id();
                    self.destroy_peer(p.region_id(), util::new_peer(store_id, p.id()), false);
                }
                Err(TryRecvError::Empty) => break,
                Err(e) => panic!("unexpected error {:?}", e),
            }
        }
    }

    pub fn on_raft_message(&mut self, mut msg: RaftMessage) -> Result<()> {
        if !self.validate_raft_msg(&msg) {
            return Ok(());
        }

        if msg.get_is_tombstone() {
            // we receive a message tells us to remove ourself.
            self.handle_gc_peer_msg(&msg);
            return Ok(());
        }

        let region_id = msg.get_region_id();
        if msg.has_merge_target() {
            if self.need_gc_merge(&msg)? {
                self.on_merge_fail(region_id);
            }
            return Ok(());
        }

        if self.check_msg(&msg)? {
            return Ok(());
        }

        if !self.maybe_create_peer(region_id, &msg)? {
            return Ok(());
        }

        if let Some(key) = self.check_snapshot(&msg)? {
            // If the snapshot file is not used again, then it's OK to
            // delete them here. If the snapshot file will be reused when
            // receiving, then it will fail to pass the check again, so
            // missing snapshot files should not be noticed.
            let s = self.snap_mgr.get_snapshot_for_applying(&key)?;
            self.snap_mgr.delete_snapshot(&key, s.as_ref(), false);
            return Ok(());
        }

        let peer = self.region_peers.get_mut(&region_id).unwrap();
        let from_peer_id = msg.get_from_peer().get_id();
        peer.insert_peer_cache(msg.take_from_peer());
        peer.step(msg.take_message())?;

        if peer.any_new_peer_catch_up(from_peer_id) {
            peer.heartbeat_pd(&self.pd_worker);
        }

        // Add into pending raft groups for later handling ready.
        peer.mark_to_be_checked(&mut self.pending_raft_groups);

        Ok(())
    }

    // return false means the message is invalid, and can be ignored.
    fn validate_raft_msg(&mut self, msg: &RaftMessage) -> bool {
        let region_id = msg.get_region_id();
        let from = msg.get_from_peer();
        let to = msg.get_to_peer();

        debug!(
            "[region {}] handle raft message {:?}, from {} to {}",
            region_id,
            msg.get_message().get_msg_type(),
            from.get_id(),
            to.get_id()
        );

        if to.get_store_id() != self.store_id() {
            warn!(
                "[region {}] store not match, to store id {}, mine {}, ignore it",
                region_id,
                to.get_store_id(),
                self.store_id()
            );
            self.raft_metrics.message_dropped.mismatch_store_id += 1;
            return false;
        }

        if !msg.has_region_epoch() {
            error!(
                "[region {}] missing epoch in raft message, ignore it",
                region_id
            );
            self.raft_metrics.message_dropped.mismatch_region_epoch += 1;
            return false;
        }

        true
    }

    fn check_msg(&mut self, msg: &RaftMessage) -> Result<bool> {
        let region_id = msg.get_region_id();
        let from_epoch = msg.get_region_epoch();
        let msg_type = msg.get_message().get_msg_type();
        let is_vote_msg = util::is_vote_msg(msg.get_message());
        let from_store_id = msg.get_from_peer().get_store_id();

        // Let's consider following cases with three nodes [1, 2, 3] and 1 is leader:
        // a. 1 removes 2, 2 may still send MsgAppendResponse to 1.
        //  We should ignore this stale message and let 2 remove itself after
        //  applying the ConfChange log.
        // b. 2 is isolated, 1 removes 2. When 2 rejoins the cluster, 2 will
        //  send stale MsgRequestVote to 1 and 3, at this time, we should tell 2 to gc itself.
        // c. 2 is isolated but can communicate with 3. 1 removes 3.
        //  2 will send stale MsgRequestVote to 3, 3 should ignore this message.
        // d. 2 is isolated but can communicate with 3. 1 removes 2, then adds 4, remove 3.
        //  2 will send stale MsgRequestVote to 3, 3 should tell 2 to gc itself.
        // e. 2 is isolated. 1 adds 4, 5, 6, removes 3, 1. Now assume 4 is leader.
        //  After 2 rejoins the cluster, 2 may send stale MsgRequestVote to 1 and 3,
        //  1 and 3 will ignore this message. Later 4 will send messages to 2 and 2 will
        //  rejoin the raft group again.
        // f. 2 is isolated. 1 adds 4, 5, 6, removes 3, 1. Now assume 4 is leader, and 4 removes 2.
        //  unlike case e, 2 will be stale forever.
        // TODO: for case f, if 2 is stale for a long time, 2 will communicate with pd and pd will
        // tell 2 is stale, so 2 can remove itself.
        let trans = &self.trans;
        let raft_metrics = &mut self.raft_metrics;
        if let Some(peer) = self.region_peers.get(&region_id) {
            let region = peer.region();
            let epoch = region.get_region_epoch();

            if util::is_epoch_stale(from_epoch, epoch)
                && util::find_peer(region, from_store_id).is_none()
            {
                // The message is stale and not in current region.
                Self::handle_stale_msg(trans, msg, epoch, is_vote_msg, None, raft_metrics);
                return Ok(true);
            }

            return Ok(false);
        }

        // no exist, check with tombstone key.
        let state_key = keys::region_state_key(region_id);
        if let Some(local_state) = self
            .engines
            .kv
            .get_msg_cf::<RegionLocalState>(CF_RAFT, &state_key)?
        {
            if local_state.get_state() != PeerState::Tombstone {
                // Maybe split, but not registered yet.
                raft_metrics.message_dropped.region_nonexistent += 1;
                if util::is_first_vote_msg(msg.get_message()) {
                    self.pending_votes.push(msg.to_owned());
                    info!(
                        "[region {}] doesn't exist yet, wait for it to be split",
                        region_id
                    );
                    return Ok(true);
                }
                return Err(box_err!(
                    "[region {}] region not exist but not tombstone: {:?}",
                    region_id,
                    local_state
                ));
            }
            debug!("[region {}] tombstone state: {:?}", region_id, local_state);
            let region = local_state.get_region();
            let region_epoch = region.get_region_epoch();
            if local_state.has_merge_state() {
                info!(
                    "[region {}] merged peer [epoch: {:?}] receive a stale message {:?}",
                    region_id, region_epoch, msg_type
                );

                let merge_target = if let Some(peer) = util::find_peer(region, from_store_id) {
                    // Maybe the target is promoted from learner to voter, but the follower
                    // doesn't know it. So we only compare peer id.
                    assert_eq!(peer.get_id(), msg.get_from_peer().get_id());
                    // Let stale peer decides whether it should wait for merging or just remove
                    // itself.
                    Some(local_state.get_merge_state().get_target().to_owned())
                } else {
                    // If a peer is isolated before prepare_merge and conf remove, it should just
                    // remove itself.
                    None
                };
                Self::handle_stale_msg(trans, msg, region_epoch, true, merge_target, raft_metrics);
                return Ok(true);
            }
            // The region in this peer is already destroyed
            if util::is_epoch_stale(from_epoch, region_epoch) {
                info!(
                    "[region {}] tombstone peer [epoch: {:?}] \
                     receive a stale message {:?}",
                    region_id, region_epoch, msg_type,
                );

                let not_exist = util::find_peer(region, from_store_id).is_none();
                Self::handle_stale_msg(
                    trans,
                    msg,
                    region_epoch,
                    is_vote_msg && not_exist,
                    None,
                    raft_metrics,
                );

                return Ok(true);
            }

            if from_epoch.get_conf_ver() == region_epoch.get_conf_ver() {
                raft_metrics.message_dropped.region_tombstone_peer += 1;
                return Err(box_err!(
                    "tombstone peer [epoch: {:?}] receive an invalid \
                     message {:?}, ignore it",
                    region_epoch,
                    msg_type
                ));
            }
        }

        Ok(false)
    }

    fn handle_stale_msg(
        trans: &T,
        msg: &RaftMessage,
        cur_epoch: &metapb::RegionEpoch,
        need_gc: bool,
        target_region: Option<metapb::Region>,
        raft_metrics: &mut RaftMetrics,
    ) {
        let region_id = msg.get_region_id();
        let from_peer = msg.get_from_peer();
        let to_peer = msg.get_to_peer();
        let msg_type = msg.get_message().get_msg_type();

        if !need_gc {
            info!(
                "[region {}] raft message {:?} is stale, current {:?}, ignore it",
                region_id, msg_type, cur_epoch
            );
            raft_metrics.message_dropped.stale_msg += 1;
            return;
        }

        info!(
            "[region {}] raft message {:?} is stale, current {:?}, tell to gc",
            region_id, msg_type, cur_epoch
        );

        let mut gc_msg = RaftMessage::new();
        gc_msg.set_region_id(region_id);
        gc_msg.set_from_peer(to_peer.clone());
        gc_msg.set_to_peer(from_peer.clone());
        gc_msg.set_region_epoch(cur_epoch.clone());
        if let Some(r) = target_region {
            gc_msg.set_merge_target(r);
        } else {
            gc_msg.set_is_tombstone(true);
        }
        if let Err(e) = trans.send(gc_msg) {
            error!("[region {}] send gc message failed {:?}", region_id, e);
        }
    }

    /// Check if it's necessary to gc the source merge peer.
    ///
    /// If the target merge peer won't be created on this store,
    /// then it's appropriate to destroy it immediately.
    fn need_gc_merge(&mut self, msg: &RaftMessage) -> Result<bool> {
        let merge_target = msg.get_merge_target();
        let target_region_id = merge_target.get_id();

        if let Some(epoch) = self.pending_cross_snap.get(&target_region_id).or_else(|| {
            self.region_peers
                .get(&target_region_id)
                .map(|p| p.region().get_region_epoch())
        }) {
            info!(
                "[region {}] checking target {} epoch: {:?}",
                msg.get_region_id(),
                target_region_id,
                epoch
            );
            // So the target peer has moved on, we should let it go.
            if epoch.get_version() > merge_target.get_region_epoch().get_version() {
                return Ok(true);
            }
            // Wait till it catching up logs.
            return Ok(false);
        }

        let state_key = keys::region_state_key(target_region_id);
        if let Some(state) = self
            .kv_engine()
            .get_msg_cf::<RegionLocalState>(CF_RAFT, &state_key)?
        {
            debug!(
                "[region {}] check local state {:?}",
                target_region_id, state
            );
            if state.get_state() == PeerState::Tombstone
                && state.get_region().get_region_epoch().get_conf_ver()
                    >= merge_target.get_region_epoch().get_conf_ver()
            {
                // Replica was destroyed.
                return Ok(true);
            }
        }

        info!(
            "[region {}] no replica of region {} exist, check pd.",
            msg.get_region_id(),
            target_region_id
        );
        // We can't know whether the peer is destroyed or not for sure locally, ask
        // pd for help.
        let merge_source = match self.region_peers.get(&msg.get_region_id()) {
            // It has been gc.
            None => return Ok(false),
            Some(p) => p,
        };
        let target_peer = merge_target
            .get_peers()
            .iter()
            .find(|p| p.get_store_id() == self.store_id())
            .unwrap();
        let task = PdTask::ValidatePeer {
            peer: target_peer.to_owned(),
            region: merge_target.to_owned(),
            merge_source: Some(merge_source.region().get_id()),
        };
        if let Err(e) = self.pd_worker.schedule(task) {
            error!(
                "[region {}] failed to validate target peer {:?}: {}",
                msg.get_region_id(),
                target_peer,
                e
            );
        }
        Ok(false)
    }

    fn handle_gc_peer_msg(&mut self, msg: &RaftMessage) {
        let region_id = msg.get_region_id();

        let mut job = None;
        if let Some(peer) = self.region_peers.get_mut(&region_id) {
            let from_epoch = msg.get_region_epoch();
            if util::is_epoch_stale(peer.region().get_region_epoch(), from_epoch) {
                if peer.peer != *msg.get_to_peer() {
                    info!("[region {}] receive stale gc message, ignore.", region_id);
                    self.raft_metrics.message_dropped.stale_msg += 1;
                    return;
                }
                // TODO: ask pd to guarantee we are stale now.
                info!(
                    "[region {}] peer {:?} receives gc message, trying to remove",
                    region_id,
                    msg.get_to_peer()
                );
                job = peer.maybe_destroy();
                if job.is_none() {
                    self.raft_metrics.message_dropped.applying_snap += 1;
                    return;
                }
            }
        }

        if let Some(job) = job {
            self.handle_destroy_peer(job);
        }
    }

    fn check_snapshot(&mut self, msg: &RaftMessage) -> Result<Option<SnapKey>> {
        if !msg.get_message().has_snapshot() {
            return Ok(None);
        }

        let region_id = msg.get_region_id();
        let snap = msg.get_message().get_snapshot();
        let key = SnapKey::from_region_snap(region_id, snap);
        let mut snap_data = RaftSnapshotData::new();
        snap_data.merge_from_bytes(snap.get_data())?;
        let snap_region = snap_data.take_region();
        let peer_id = msg.get_to_peer().get_id();

        if snap_region
            .get_peers()
            .iter()
            .all(|p| p.get_id() != peer_id)
        {
            info!(
                "[region {}] {:?} doesn't contain peer {:?}, skip.",
                snap_region.get_id(),
                snap_region,
                msg.get_to_peer()
            );
            self.raft_metrics.message_dropped.region_no_peer += 1;
            return Ok(Some(key));
        }

        let r = self
            .region_ranges
            .range((Excluded(enc_start_key(&snap_region)), Unbounded::<Key>))
            .map(|(_, &region_id)| self.region_peers[&region_id].region())
            .take_while(|r| enc_start_key(r) < enc_end_key(&snap_region))
            .skip_while(|r| r.get_id() == region_id)
            .next()
            .map(|r| r.to_owned());
        if let Some(exist_region) = r {
            info!("region overlapped {:?}, {:?}", exist_region, snap_region);
            self.pending_cross_snap
                .insert(region_id, snap_region.get_region_epoch().to_owned());
            self.raft_metrics.message_dropped.region_overlap += 1;
            return Ok(Some(key));
        }
        for region in &self.pending_snapshot_regions {
            if enc_start_key(region) < enc_end_key(&snap_region) &&
               enc_end_key(region) > enc_start_key(&snap_region) &&
               // Same region can overlap, we will apply the latest version of snapshot.
               region.get_id() != snap_region.get_id()
            {
                info!("pending region overlapped {:?}, {:?}", region, snap_region);
                self.raft_metrics.message_dropped.region_overlap += 1;
                return Ok(Some(key));
            }
        }
        if let Some(r) = self.pending_cross_snap.get(&region_id) {
            // Check it to avoid epoch moves backward.
            if util::is_epoch_stale(snap_region.get_region_epoch(), r) {
                info!(
                    "[region {}] snapshot epoch is stale, drop: {:?} < {:?}",
                    snap_region.get_id(),
                    snap_region.get_region_epoch(),
                    r
                );
                self.raft_metrics.message_dropped.stale_msg += 1;
                return Ok(Some(key));
            }
        }
        // check if snapshot file exists.
        self.snap_mgr.get_snapshot_for_applying(&key)?;

        self.pending_snapshot_regions.push(snap_region);
        self.pending_cross_snap.remove(&region_id);

        Ok(None)
    }

    pub fn on_raft_ready(&mut self) {
        let t = SlowTimer::new();
        let pending_count = self.pending_raft_groups.len();
        let previous_ready_metrics = self.raft_metrics.ready.clone();

        self.raft_metrics.ready.pending_region += pending_count as u64;

        let mut region_proposals = Vec::with_capacity(pending_count);
        let (kv_wb, raft_wb, append_res, sync_log) = {
            let mut ctx = ReadyContext::new(&mut self.raft_metrics, &self.trans, pending_count);
            for region_id in self.pending_raft_groups.drain() {
                if let Some(peer) = self.region_peers.get_mut(&region_id) {
                    if let Some(region_proposal) = peer.take_apply_proposals() {
                        region_proposals.push(region_proposal);
                    }
                    peer.handle_raft_ready_append(&mut ctx, &self.pd_worker);
                }
            }
            (ctx.kv_wb, ctx.raft_wb, ctx.ready_res, ctx.sync_log)
        };

        if !region_proposals.is_empty() {
            self.apply_worker
                .schedule(ApplyTask::Proposals(region_proposals))
                .unwrap();

            // In most cases, if the leader proposes a message, it will also
            // broadcast the message to other followers, so we should flush the
            // messages ASAP.
            self.trans.flush();
        }

        self.raft_metrics.ready.has_ready_region += append_res.len() as u64;

        // apply_snapshot, peer_destroy will clear_meta, so we need write region state first.
        // otherwise, if program restart between two write, raft log will be removed,
        // but region state may not changed in disk.
        fail_point!("raft_before_save");
        if !kv_wb.is_empty() {
            // RegionLocalState, ApplyState
            let mut write_opts = WriteOptions::new();
            write_opts.set_sync(true);
            self.engines
                .kv
                .write_opt(kv_wb, &write_opts)
                .unwrap_or_else(|e| {
                    panic!("{} failed to save append state result: {:?}", self.tag, e);
                });
        }
        fail_point!("raft_between_save");

        if !raft_wb.is_empty() {
            // RaftLocalState, Raft Log Entry
            let mut write_opts = WriteOptions::new();
            write_opts.set_sync(self.cfg.sync_log || sync_log);
            self.engines
                .raft
                .write_opt(raft_wb, &write_opts)
                .unwrap_or_else(|e| {
                    panic!("{} failed to save raft append result: {:?}", self.tag, e);
                });
        }
        fail_point!("raft_after_save");

        let mut ready_results = Vec::with_capacity(append_res.len());
        for (mut ready, invoke_ctx) in append_res {
            let region_id = invoke_ctx.region_id;
            let mut is_merging;
            let res = {
                let peer = self.region_peers.get_mut(&region_id).unwrap();
                is_merging = peer.pending_merge_state.is_some();
                peer.post_raft_ready_append(
                    &mut self.raft_metrics,
                    &self.trans,
                    &mut ready,
                    invoke_ctx,
                )
            };
            if is_merging && res.is_some() {
                // After applying a snapshot, merge is rollbacked implicitly.
                self.on_ready_rollback_merge(region_id, 0, None);
            }
            ready_results.push((region_id, ready, res));
        }

        self.raft_metrics
            .append_log
            .observe(duration_to_sec(t.elapsed()) as f64);

        slow_log!(
            t,
            "{} handle {} pending peers include {} ready, {} entries, {} messages and {} \
             snapshots",
            self.tag,
            pending_count,
            ready_results.capacity(),
            self.raft_metrics.ready.append - previous_ready_metrics.append,
            self.raft_metrics.ready.message - previous_ready_metrics.message,
            self.raft_metrics.ready.snapshot - previous_ready_metrics.snapshot
        );

        if !ready_results.is_empty() {
            let mut apply_tasks = Vec::with_capacity(ready_results.len());
            for (region_id, ready, res) in ready_results {
                self.region_peers
                    .get_mut(&region_id)
                    .unwrap()
                    .handle_raft_ready_apply(ready, &mut apply_tasks);
                if let Some(apply_result) = res {
                    self.on_ready_apply_snapshot(apply_result);
                }
            }
            self.apply_worker
                .schedule(ApplyTask::applies(apply_tasks))
                .unwrap();
        }

        let dur = t.elapsed();
        if !self.is_busy {
            let election_timeout = Duration::from_millis(
                self.cfg.raft_base_tick_interval.as_millis()
                    * self.cfg.raft_election_timeout_ticks as u64,
            );
            if dur >= election_timeout {
                self.is_busy = true;
            }
        }

        self.raft_metrics
            .process_ready
            .observe(duration_to_sec(dur) as f64);

        self.trans.flush();

        slow_log!(t, "{} on {} regions raft ready", self.tag, pending_count);
    }

    pub fn handle_destroy_peer(&mut self, job: DestroyPeerJob) -> bool {
        if job.initialized {
            self.apply_worker
                .schedule(ApplyTask::destroy(job.region_id))
                .unwrap();
        }
        if job.async_remove {
            info!(
                "[region {}] {} is destroyed asynchronously",
                job.region_id,
                job.peer.get_id()
            );
            false
        } else {
            self.destroy_peer(job.region_id, job.peer, false);
            true
        }
    }

    pub fn destroy_peer(&mut self, region_id: u64, peer: metapb::Peer, keep_data: bool) {
        // Can we destroy it in another thread later?

        // Suppose cluster removes peer a from store and then add a new
        // peer b to the same store again, if peer a is applying snapshot,
        // then it will be considered stale and removed immediately, and the
        // apply meta will be removed asynchronously. So the `destroy_peer` will
        // be called again when `poll_apply`. We need to check if the peer exists
        // and is the very target.
        let mut p = match self.region_peers.remove(&region_id) {
            None => return,
            Some(p) => if p.peer_id() == peer.get_id() {
                p
            } else {
                assert!(p.peer_id() > peer.get_id());
                // It has been destroyed.
                self.region_peers.insert(region_id, p);
                return;
            },
        };

        info!("[region {}] destroy peer {:?}", region_id, peer);
        // We can't destroy a peer which is applying snapshot.
        assert!(!p.is_applying_snapshot());
        self.pending_cross_snap.remove(&region_id);
        // Destroy read delegates.
        self.local_reader
            .schedule(ReadTask::destroy(region_id))
            .unwrap();
        // Trigger region change observer
        self.coprocessor_host
            .on_region_changed(p.region(), RegionChangeEvent::Destroy);
        let task = PdTask::DestroyPeer { region_id };
        if let Err(e) = self.pd_worker.schedule(task) {
            error!("{} failed to notify pd: {}", self.tag, e);
        }
        let is_initialized = p.is_initialized();
        if let Err(e) = p.destroy(keep_data) {
            // If not panic here, the peer will be recreated in the next restart,
            // then it will be gc again. But if some overlap region is created
            // before restarting, the gc action will delete the overlap region's
            // data too.
            panic!(
                "[region {}] destroy peer {:?} in store {} err {:?}",
                region_id,
                peer,
                self.store_id(),
                e
            );
        }

        if is_initialized
            && self
                .region_ranges
                .remove(&enc_end_key(p.region()))
                .is_none()
        {
            panic!(
                "[region {}] remove peer {:?} in store {}",
                region_id,
                peer,
                self.store_id()
            );
        }
        self.merging_regions
            .as_mut()
            .unwrap()
            .retain(|r| r.get_id() != p.region().get_id());
    }

    fn on_ready_change_peer(&mut self, region_id: u64, cp: ChangePeer) {
        let my_peer_id;
        let change_type = cp.conf_change.get_change_type();
        if let Some(p) = self.region_peers.get_mut(&region_id) {
            p.raft_group.apply_conf_change(&cp.conf_change);
            if cp.conf_change.get_node_id() == raft::INVALID_ID {
                // Apply failed, skip.
                return;
            }
            p.set_region(cp.region);
            if p.is_leader() {
                // Notify pd immediately.
                info!(
                    "{} notify pd with change peer region {:?}",
                    p.tag,
                    p.region()
                );
                p.heartbeat_pd(&self.pd_worker);
            }

            let peer_id = cp.peer.get_id();
            match change_type {
                ConfChangeType::AddNode | ConfChangeType::AddLearnerNode => {
                    let peer = cp.peer.clone();
                    if p.peer_id() == peer_id && p.peer.get_is_learner() {
                        p.peer = peer.clone();
                    }

                    // Add this peer to cache and heartbeats.
                    let now = Instant::now();
                    p.peer_heartbeats.insert(peer.get_id(), now);
                    if p.is_leader() {
                        p.peers_start_pending_time.push((peer.get_id(), now));
                    }
                    p.insert_peer_cache(peer);
                }
                ConfChangeType::RemoveNode => {
                    // Remove this peer from cache.
                    p.peer_heartbeats.remove(&peer_id);
                    if p.is_leader() {
                        p.peers_start_pending_time.retain(|&(p, _)| p != peer_id);
                    }
                    p.remove_peer_from_cache(peer_id);
                }
            }
            my_peer_id = p.peer_id();
        } else {
            panic!("{} missing region {}", self.tag, region_id);
        }

        let peer = cp.peer;

        // We only care remove itself now.
        if change_type == ConfChangeType::RemoveNode && peer.get_store_id() == self.store_id() {
            if my_peer_id == peer.get_id() {
                self.destroy_peer(region_id, peer, false)
            } else {
                panic!("{} trying to remove unknown peer {:?}", self.tag, peer);
            }
        }
    }

    fn on_ready_compact_log(
        &mut self,
        region_id: u64,
        first_index: u64,
        state: RaftTruncatedState,
    ) {
        let peer = self.region_peers.get_mut(&region_id).unwrap();
        let total_cnt = peer.last_applying_idx - first_index;
        // the size of current CompactLog command can be ignored.
        let remain_cnt = peer.last_applying_idx - state.get_index() - 1;
        peer.raft_log_size_hint = peer.raft_log_size_hint * remain_cnt / total_cnt;
        let task = RaftlogGcTask {
            raft_engine: Arc::clone(&peer.get_store().get_raft_engine()),
            region_id: peer.get_store().get_region_id(),
            start_idx: peer.last_compacted_idx,
            end_idx: state.get_index() + 1,
        };
        peer.last_compacted_idx = task.end_idx;
        peer.mut_store().compact_to(task.end_idx);
        if let Err(e) = self.raftlog_gc_worker.schedule(task) {
            error!(
                "[region {}] failed to schedule compact task: {}",
                region_id, e
            );
        }
    }

    fn on_ready_split_region(
        &mut self,
        region_id: u64,
        derived: metapb::Region,
        regions: Vec<metapb::Region>,
    ) {
        let (peer_stat, is_leader) = match self.region_peers.get_mut(&region_id) {
            None => panic!("[region {}] region is missing", region_id),
            Some(peer) => {
                peer.set_region(derived.clone());
                peer.post_split();
                if peer.is_leader() {
                    peer.heartbeat_pd(&self.pd_worker);
                }
                (peer.peer_stat.clone(), peer.is_leader())
            }
        };

        if is_leader {
            // Notify pd immediately to let it update the region meta.
            if let Err(e) = report_split_pd(&regions, &self.pd_worker) {
                error!("{} failed to notify pd: {}", self.tag, e);
            }
        }

        let last_key = enc_end_key(regions.last().unwrap());
        self.region_ranges
            .remove(&last_key)
            .expect("original region should exists");
        let last_region_id = regions.last().unwrap().get_id();
        for new_region in regions {
            let new_region_id = new_region.get_id();

            let not_exist = self
                .region_ranges
                .insert(enc_end_key(&new_region), new_region_id)
                .is_none();
            assert!(not_exist, "[region {}] should not exists", new_region_id);

            if new_region_id == region_id {
                continue;
            }

            // Insert new regions and validation
            info!(
                "[region {}] insert new region {:?}",
                new_region_id, new_region
            );
            if let Some(peer) = self.region_peers.get(&new_region_id) {
                // Suppose a new node is added by conf change and the snapshot comes slowly.
                // Then, the region splits and the first vote message comes to the new node
                // before the old snapshot, which will create an uninitialized peer on the
                // store. After that, the old snapshot comes, followed with the last split
                // proposal. After it's applied, the uninitialized peer will be met.
                // We can remove this uninitialized peer directly.
                if peer.get_store().is_initialized() {
                    panic!(
                        "[region {}] duplicated region for split region",
                        new_region_id
                    );
                }
            }

            let mut new_peer = match Peer::create(self, &new_region) {
                Ok(new_peer) => new_peer,
                Err(e) => {
                    // peer information is already written into db, can't recover.
                    // there is probably a bug.
                    panic!("create new split region {:?} err {:?}", new_region, e);
                }
            };
            let peer = new_peer.peer.clone();

            for peer in new_region.get_peers() {
                // Add this peer to cache.
                new_peer.insert_peer_cache(peer.clone());
            }

            // New peer derive write flow from parent region,
            // this will be used by balance write flow.
            new_peer.peer_stat = peer_stat.clone();

            let campaigned = new_peer.maybe_campaign(is_leader, &mut self.pending_raft_groups);

            if is_leader {
                // The new peer is likely to become leader, send a heartbeat immediately to reduce
                // client query miss.
                new_peer.heartbeat_pd(&self.pd_worker);
            }

            new_peer.activate();
            self.region_peers.insert(new_region_id, new_peer);

            if !campaigned {
                if let Some(msg) = self
                    .pending_votes
                    .swap_remove_front(|m| m.get_to_peer() == &peer)
                {
                    let _ = self.on_raft_message(msg);
                }
            }
        }

        // To prevent from big region, the right region needs run split
        // check again after split.
        self.region_peers
            .get_mut(&last_region_id)
            .unwrap()
            .size_diff_hint = self.cfg.region_split_check_diff.0;
    }

    pub fn register_merge_check_tick(&self, event_loop: &mut EventLoop<Self>) {
        if let Err(e) = register_timer(
            event_loop,
            Tick::CheckMerge,
            self.cfg.merge_check_tick_interval.as_millis(),
        ) {
            error!("{} register split region check tick err: {:?}", self.tag, e);
        };
    }

    fn get_merge_peer(&self, tag: &str, target_region: &metapb::Region) -> Result<Option<&Peer>> {
        let region_id = target_region.get_id();
        if let Some(p) = self.region_peers.get(&region_id) {
            let exist_epoch = p.region().get_region_epoch();
            let expect_epoch = target_region.get_region_epoch();
            // exist_epoch > expect_epoch
            if util::is_epoch_stale(expect_epoch, exist_epoch) {
                return Err(box_err!(
                    "target region changed {:?} -> {:?}",
                    target_region,
                    p.region()
                ));
            }
            // exist_epoch < expect_epoch
            if util::is_epoch_stale(exist_epoch, expect_epoch) {
                info!(
                    "{} target region still not catch up: {:?} vs {:?}, skip.",
                    tag,
                    target_region,
                    p.region()
                );
                return Ok(None);
            }
            return Ok(Some(p));
        }

        let state_key = keys::region_state_key(region_id);
        let state: RegionLocalState = match self.engines.kv.get_msg_cf(CF_RAFT, &state_key) {
            Err(e) => {
                error!(
                    "{} failed to load region state of {}, ignore: {}",
                    tag, region_id, e
                );
                return Ok(None);
            }
            Ok(None) => {
                info!(
                    "{} seems to merge into a new replica of region {}, let's wait.",
                    tag, region_id
                );
                return Ok(None);
            }
            Ok(Some(state)) => state,
        };
        if state.get_state() != PeerState::Tombstone {
            info!("{} wait for region {} split.", tag, region_id);
            return Ok(None);
        }

        let tombstone_region = state.get_region();
        if tombstone_region.get_region_epoch().get_conf_ver()
            < target_region.get_region_epoch().get_conf_ver()
        {
            info!(
                "{} seems to merge into a new replica of region {}, let's wait.",
                tag, region_id
            );
            return Ok(None);
        }

        Err(box_err!("region {} is destroyed", region_id))
    }

    fn schedule_merge(&mut self, region: &metapb::Region) -> Result<()> {
        fail_point!("on_schedule_merge", |_| Ok(()));
        let req = {
            let peer = &self.region_peers[&region.get_id()];
            let state = peer.pending_merge_state.as_ref().unwrap();
            let expect_region = state.get_target();
            let sibling_peer = match self.get_merge_peer(&peer.tag, expect_region)? {
                // Wait till next round.
                None => return Ok(()),
                Some(p) => p,
            };
            if !sibling_peer.is_leader() {
                info!("{} merge target peer is not leader, skip.", self.tag);
                // skip early.
                return Ok(());
            }
            let sibling_region = sibling_peer.region();

            let min_index = peer.get_min_progress() + 1;
            let low = cmp::max(min_index, state.get_min_index());
            // TODO: move this into raft module.
            // > over >= to include the PrepareMerge proposal.
            let entries = if low > state.get_commit() {
                vec![]
            } else {
                self.region_peers[&region.get_id()]
                    .get_store()
                    .entries(low, state.get_commit() + 1, NO_LIMIT)
                    .unwrap()
            };

            let mut request = new_admin_request(sibling_region.get_id(), sibling_peer.peer.clone());
            request
                .mut_header()
                .set_region_epoch(sibling_region.get_region_epoch().clone());
            let mut admin = AdminRequest::new();
            admin.set_cmd_type(AdminCmdType::CommitMerge);
            admin.mut_commit_merge().set_source(region.clone());
            admin.mut_commit_merge().set_commit(state.get_commit());
            admin
                .mut_commit_merge()
                .set_entries(RepeatedField::from_vec(entries));
            request.set_admin_request(admin);
            request
        };
        // Please note that, here assumes that the unit of network isolation is store rather than
        // peer. So a quorum stores of souce region should also be the quorum stores of target
        // region. Otherwise we need to enable proposal forwarding.
        self.propose_raft_command(req, Callback::None);
        Ok(())
    }

    fn rollback_merge(&mut self, region: &metapb::Region) {
        let req = {
            let peer = &self.region_peers[&region.get_id()];
            let state = peer.pending_merge_state.as_ref().unwrap();
            let mut request = new_admin_request(region.get_id(), peer.peer.clone());
            request
                .mut_header()
                .set_region_epoch(peer.region().get_region_epoch().clone());
            let mut admin = AdminRequest::new();
            admin.set_cmd_type(AdminCmdType::RollbackMerge);
            admin.mut_rollback_merge().set_commit(state.get_commit());
            request.set_admin_request(admin);
            request
        };
        self.propose_raft_command(req, Callback::None);
    }

    pub fn on_check_merge(&mut self, event_loop: &mut EventLoop<Self>) {
        let merging_regions = self.merging_regions.take().unwrap();
        for region in &merging_regions {
            if let Err(e) = self.schedule_merge(region) {
                info!(
                    "[region {}] failed to schedule merge, rollback: {:?}",
                    region.get_id(),
                    e
                );
                self.rollback_merge(region);
            }
        }
        self.merging_regions = Some(merging_regions);
        self.register_merge_check_tick(event_loop);
    }

    pub fn on_ready_prepare_merge(
        &mut self,
        region: metapb::Region,
        state: MergeState,
        merged: bool,
    ) {
        {
            let peer = self.region_peers.get_mut(&region.get_id()).unwrap();
            peer.pending_merge_state = Some(state);
            peer.set_region(region.clone());
        }

        if merged {
            // CommitMerge will try to catch up log for source region. If PrepareMerge is executed
            // in the progress of catching up, there is no need to schedule merge again.
            return;
        }

        if let Err(e) = self.schedule_merge(&region) {
            info!(
                "[region {}] failed to schedule merge, rollback: {:?}",
                region.get_id(),
                e
            );
            self.rollback_merge(&region);
        }
        self.merging_regions.as_mut().unwrap().push(region);
    }

    fn on_ready_commit_merge(&mut self, region: metapb::Region, source: metapb::Region) {
        let source_peer = {
            let peer = self.region_peers.get_mut(&source.get_id()).unwrap();
            assert!(peer.pending_merge_state.is_some());
            peer.peer.clone()
        };
        self.destroy_peer(source.get_id(), source_peer, true);
        // If merge backward, then stale meta is clear when source region is destroyed.
        // So only forward needs to be considered.
        if region.get_end_key() == source.get_end_key() {
            self.region_ranges.remove(&keys::enc_start_key(&source));
            self.region_ranges
                .insert(keys::enc_end_key(&region), region.get_id());
        }
        let region_id = region.get_id();
        let peer = self.region_peers.get_mut(&region_id).unwrap();
        peer.set_region(region);
        // make approximate size and keys updated in time.
        // the reason why follower need to update is that there is a issue that after merge
        // and then transfer leader, the new leader may have stale size and keys.
        peer.size_diff_hint = self.cfg.region_split_check_diff.0;
        if peer.is_leader() {
            info!("notify pd with merge {:?} into {:?}", source, peer.region());
            peer.heartbeat_pd(&self.pd_worker);
        }
    }

    /// Handle rollbacking Merge result.
    ///
    /// If commit is 0, it means that Merge is rollbacked by a snapshot; otherwise
    /// it's rollbacked by a proposal, and its value should be equal to the commit
    /// index of previous PrepareMerge.
    fn on_ready_rollback_merge(
        &mut self,
        region_id: u64,
        commit: u64,
        region: Option<metapb::Region>,
    ) {
        let peer = self.region_peers.get_mut(&region_id).unwrap();
        let pending_commit = peer.pending_merge_state.as_ref().unwrap().get_commit();
        self.merging_regions.as_mut().unwrap().retain(|r| {
            if r.get_id() != region_id {
                return true;
            }
            if commit != 0 && pending_commit != commit {
                panic!(
                    "{} rollbacks a wrong merge: {} != {}",
                    peer.tag, pending_commit, commit
                );
            }
            false
        });
        peer.pending_merge_state = None;
        if let Some(r) = region {
            peer.set_region(r);
        }
        if peer.is_leader() {
            info!("{} notify pd with rollback merge {}", peer.tag, commit);
            peer.heartbeat_pd(&self.pd_worker);
        }
    }

    pub fn on_merge_fail(&mut self, region_id: u64) {
        info!("[region {}] merge fail, try gc stale peer.", region_id);
        if let Some(job) = self
            .region_peers
            .get_mut(&region_id)
            .and_then(|p| p.maybe_destroy())
        {
            self.handle_destroy_peer(job);
        }
    }

    fn on_ready_apply_snapshot(&mut self, apply_result: ApplySnapResult) {
        let prev_region = apply_result.prev_region;
        let region = apply_result.region;
        let region_id = region.get_id();

        info!(
            "[region {}] snapshot for region {:?} is applied",
            region_id, region
        );

        if !prev_region.get_peers().is_empty() {
            info!(
                "[region {}] region changed from {:?} -> {:?} after applying snapshot",
                region_id, prev_region, region
            );
            // we have already initialized the peer, so it must exist in region_ranges.
            if self
                .region_ranges
                .remove(&enc_end_key(&prev_region))
                .is_none()
            {
                panic!(
                    "[region {}] region should exist {:?}",
                    region_id, prev_region
                );
            }
        }

        self.region_ranges
            .insert(enc_end_key(&region), region.get_id());
    }

    fn on_ready_result(
        &mut self,
        region_id: u64,
        merged: bool,
        exec_results: Vec<ExecResult>,
        metrics: &ApplyMetrics,
    ) {
        self.store_stat.lock_cf_bytes_written += metrics.lock_cf_written_bytes;
        self.store_stat.engine_total_bytes_written += metrics.written_bytes;
        self.store_stat.engine_total_keys_written += metrics.written_keys;

        // handle executing committed log results
        for result in exec_results {
            match result {
                ExecResult::ChangePeer(cp) => self.on_ready_change_peer(region_id, cp),
                ExecResult::CompactLog { first_index, state } => if !merged {
                    self.on_ready_compact_log(region_id, first_index, state)
                },
                ExecResult::SplitRegion { derived, regions } => {
                    self.on_ready_split_region(region_id, derived, regions)
                }
                ExecResult::PrepareMerge { region, state } => {
                    self.on_ready_prepare_merge(region, state, merged);
                }
                ExecResult::CommitMerge { region, source } => {
                    self.on_ready_commit_merge(region, source);
                }
                ExecResult::RollbackMerge { region, commit } => {
                    self.on_ready_rollback_merge(region.get_id(), commit, Some(region))
                }
                ExecResult::ComputeHash {
                    region,
                    index,
                    snap,
                } => self.on_ready_compute_hash(region, index, snap),
                ExecResult::VerifyHash { index, hash } => {
                    self.on_ready_verify_hash(region_id, index, hash)
                }
                ExecResult::DeleteRange { .. } => {
                    // TODO: clean user properties?
                }
                ExecResult::IngestSST { ssts } => self.on_ingest_sst_result(ssts),
            }
        }
    }

    /// Check if a request is valid if it has valid prepare_merge/commit_merge proposal.
    fn check_merge_proposal(&self, msg: &mut RaftCmdRequest) -> Result<()> {
        if !msg.get_admin_request().has_prepare_merge()
            && !msg.get_admin_request().has_commit_merge()
        {
            return Ok(());
        }

        let region_id = msg.get_header().get_region_id();
        let peer = &self.region_peers[&region_id];
        let region = peer.region();

        if msg.get_admin_request().has_prepare_merge() {
            let target_region = msg.get_admin_request().get_prepare_merge().get_target();
            let peer = match self.region_peers.get(&target_region.get_id()) {
                None => return Err(box_err!("target region doesn't exist.")),
                Some(p) => p,
            };
            if peer.region() != target_region {
                return Err(box_err!("target region not matched, skip proposing."));
            }
            if !util::is_sibling_regions(target_region, region) {
                return Err(box_err!("regions are not sibling, skip proposing."));
            }
            if !util::region_on_same_stores(target_region, region) {
                return Err(box_err!(
                    "peers doesn't match {:?} != {:?}, reject merge",
                    region.get_peers(),
                    target_region.get_peers()
                ));
            }
        } else {
            let source_region = msg.get_admin_request().get_commit_merge().get_source();
            let source_peer = &self.region_peers[&source_region.get_id()];
            // only merging peer can propose merge request.
            assert!(
                source_peer.pending_merge_state.is_some(),
                "{} {} should be in merging state",
                peer.tag,
                source_peer.tag
            );
            assert_eq!(source_region, source_peer.region());
            assert!(
                util::is_sibling_regions(source_region, region),
                "{:?} {:?} should be sibling",
                source_region,
                region
            );
            assert!(
                util::region_on_same_stores(source_region, region),
                "peers not matched: {:?} {:?}",
                source_region,
                region
            );
        };

        Ok(())
    }

    fn pre_propose_raft_command(
        &mut self,
        msg: &RaftCmdRequest,
    ) -> Result<Option<RaftCmdResponse>> {
        // Check store_id, make sure that the msg is dispatched to the right place.
        if let Err(e) = util::check_store_id(msg, self.store_id()) {
            self.raft_metrics.invalid_proposal.mismatch_store_id += 1;
            return Err(e);
        }
        if msg.has_status_request() {
            // For status commands, we handle it here directly.
            let resp = self.execute_status_command(msg)?;
            return Ok(Some(resp));
        }

        // Check whether the store has the right peer to handle the request.

        let region_id = msg.get_header().get_region_id();
        let peer = match self.region_peers.get(&region_id) {
            Some(peer) => peer,
            None => {
                self.raft_metrics.invalid_proposal.region_not_found += 1;
                return Err(Error::RegionNotFound(region_id));
            }
        };

        if !peer.is_leader() {
            self.raft_metrics.invalid_proposal.not_leader += 1;
            return Err(Error::NotLeader(
                region_id,
                peer.get_peer_from_cache(peer.leader_id()),
            ));
        }
        // peer_id must be the same as peer's.
        if let Err(e) = util::check_peer_id(msg, peer.peer_id()) {
            self.raft_metrics.invalid_proposal.mismatch_peer_id += 1;
            return Err(e);
        }
        // Check whether the term is stale.
        if let Err(e) = util::check_term(msg, peer.term()) {
            self.raft_metrics.invalid_proposal.stale_command += 1;
            return Err(e);
        }

        match util::check_region_epoch(msg, peer.region(), true) {
            Err(Error::StaleEpoch(msg, mut new_regions)) => {
                // Attach the region which might be split from the current region. But it doesn't
                // matter if the region is not split from the current region. If the region meta
                // received by the TiKV driver is newer than the meta cached in the driver, the meta is
                // updated.
                let sibling_region_id = self.find_sibling_region(peer.region());
                if let Some(sibling_region_id) = sibling_region_id {
                    let sibling_region = self.region_peers[&sibling_region_id].region();
                    new_regions.push(sibling_region.to_owned());
                }
                self.raft_metrics.invalid_proposal.stale_epoch += 1;
                Err(Error::StaleEpoch(msg, new_regions))
            }
            Err(e) => Err(e),
            Ok(()) => Ok(None),
        }
    }

    pub fn propose_raft_command(&mut self, mut msg: RaftCmdRequest, cb: Callback) {
        match self.pre_propose_raft_command(&msg) {
            Ok(Some(resp)) => {
                cb.invoke_with_response(resp);
                return;
            }
            Err(e) => {
                debug!("{} failed to propose {:?}: {:?}", self.tag, msg, e);
                cb.invoke_with_response(new_error(e));
                return;
            }
            _ => (),
        }

        if let Err(e) = self.check_merge_proposal(&mut msg) {
            warn!("{} failed to propose merge: {:?}: {}", self.tag, msg, e);
            cb.invoke_with_response(new_error(e));
            return;
        }

        // Note:
        // The peer that is being checked is a leader. It might step down to be a follower later. It
        // doesn't matter whether the peer is a leader or not. If it's not a leader, the proposing
        // command log entry can't be committed.

        let mut resp = RaftCmdResponse::new();
        let region_id = msg.get_header().get_region_id();
        let peer = self.region_peers.get_mut(&region_id).unwrap();
        let term = peer.term();
        bind_term(&mut resp, term);
        if peer.propose(cb, msg, resp, &mut self.raft_metrics.propose) {
            peer.mark_to_be_checked(&mut self.pending_raft_groups);
        }

        // TODO: add timeout, if the command is not applied after timeout,
        // we will call the callback with timeout error.
    }

    pub fn find_sibling_region(&self, region: &metapb::Region) -> Option<u64> {
        let start = if self.cfg.right_derive_when_split {
            Included(enc_start_key(region))
        } else {
            Excluded(enc_end_key(region))
        };
        self.region_ranges
            .range((start, Unbounded::<Key>))
            .next()
            .map(|(_, &region_id)| region_id)
    }

    pub fn register_raft_gc_log_tick(&self, event_loop: &mut EventLoop<Self>) {
        if let Err(e) = register_timer(
            event_loop,
            Tick::RaftLogGc,
            self.cfg.raft_log_gc_tick_interval.as_millis(),
        ) {
            // If failed, we can't cleanup the raft log regularly.
            // Although the log size will grow larger and larger, it doesn't affect
            // whole raft logic, and we can send truncate log command to compact it.
            error!("{} register raft gc log tick err: {:?}", self.tag, e);
        };
    }

    #[cfg_attr(feature = "cargo-clippy", allow(if_same_then_else))]
    pub fn on_raft_gc_log_tick(&mut self, event_loop: &mut EventLoop<Self>) {
        // As leader, we would not keep caches for the peers that didn't response heartbeat in the
        // last few seconds. That happens probably because another TiKV is down. In this case if we
        // do not clean up the cache, it may keep growing.
        let drop_cache_duration =
            self.cfg.raft_heartbeat_interval() + self.cfg.raft_entry_cache_life_time.0;
        let cache_alive_limit = Instant::now() - drop_cache_duration;

        let mut total_gc_logs = 0;

        for (&region_id, peer) in &mut self.region_peers {
            let applied_idx = peer.get_store().applied_index();
            if !peer.is_leader() {
                peer.mut_store().compact_to(applied_idx + 1);
                continue;
            }

            // Leader will replicate the compact log command to followers,
            // If we use current replicated_index (like 10) as the compact index,
            // when we replicate this log, the newest replicated_index will be 11,
            // but we only compact the log to 10, not 11, at that time,
            // the first index is 10, and replicated_index is 11, with an extra log,
            // and we will do compact again with compact index 11, in cycles...
            // So we introduce a threshold, if replicated index - first index > threshold,
            // we will try to compact log.
            // raft log entries[..............................................]
            //                  ^                                       ^
            //                  |-----------------threshold------------ |
            //              first_index                         replicated_index
            // `alive_cache_idx` is the smallest `replicated_index` of healthy up nodes.
            // `alive_cache_idx` is only used to gc cache.
            let truncated_idx = peer.get_store().truncated_index();
            let last_idx = peer.get_store().last_index();
            let (mut replicated_idx, mut alive_cache_idx) = (last_idx, last_idx);
            for (peer_id, p) in peer.raft_group.raft.prs().iter() {
                if replicated_idx > p.matched {
                    replicated_idx = p.matched;
                }
                if let Some(last_heartbeat) = peer.peer_heartbeats.get(peer_id) {
                    if alive_cache_idx > p.matched
                        && p.matched >= truncated_idx
                        && *last_heartbeat > cache_alive_limit
                    {
                        alive_cache_idx = p.matched;
                    }
                }
            }
            // When an election happened or a new peer is added, replicated_idx can be 0.
            if replicated_idx > 0 {
                assert!(
                    last_idx >= replicated_idx,
                    "expect last index {} >= replicated index {}",
                    last_idx,
                    replicated_idx
                );
                REGION_MAX_LOG_LAG.observe((last_idx - replicated_idx) as f64);
            }
            peer.mut_store()
                .maybe_gc_cache(alive_cache_idx, applied_idx);
            let first_idx = peer.get_store().first_index();
            let mut compact_idx;
            if applied_idx > first_idx
                && applied_idx - first_idx >= self.cfg.raft_log_gc_count_limit
            {
                compact_idx = applied_idx;
            } else if peer.raft_log_size_hint >= self.cfg.raft_log_gc_size_limit.0 {
                compact_idx = applied_idx;
            } else if replicated_idx < first_idx
                || replicated_idx - first_idx <= self.cfg.raft_log_gc_threshold
            {
                continue;
            } else {
                compact_idx = replicated_idx;
            }

            // Have no idea why subtract 1 here, but original code did this by magic.
            assert!(compact_idx > 0);
            compact_idx -= 1;
            if compact_idx < first_idx {
                // In case compact_idx == first_idx before subtraction.
                continue;
            }

            total_gc_logs += compact_idx - first_idx;

            let term = peer.raft_group.raft.raft_log.term(compact_idx).unwrap();

            // Create a compact log request and notify directly.
            let request = new_compact_log_request(region_id, peer.peer.clone(), compact_idx, term);

            if let Err(e) = self
                .sendch
                .try_send(Msg::new_raft_cmd(request, Callback::None))
            {
                error!("{} send compact log {} err {:?}", peer.tag, compact_idx, e);
            }
        }

        PEER_GC_RAFT_LOG_COUNTER.inc_by(total_gc_logs as i64);
        self.register_raft_gc_log_tick(event_loop);
    }

    pub fn register_split_region_check_tick(&self, event_loop: &mut EventLoop<Self>) {
        if let Err(e) = register_timer(
            event_loop,
            Tick::SplitRegionCheck,
            self.cfg.split_region_check_tick_interval.as_millis(),
        ) {
            error!("{} register split region check tick err: {:?}", self.tag, e);
        };
    }

    pub fn on_split_region_check_tick(&mut self, event_loop: &mut EventLoop<Self>) {
        // To avoid frequent scan, we only add new scan tasks if all previous tasks
        // have finished.
        // TODO: check whether a gc progress has been started.
        if self.split_check_worker.is_busy() {
            self.register_split_region_check_tick(event_loop);
            return;
        }
        for peer in self.region_peers.values_mut() {
            if !peer.is_leader() {
                continue;
            }
            // When restart, the approximate size will be None. The
            // split check will first check the region size, and then
            // check whether the region should split.  This should
            // work even if we change the region max size.
            // If peer says should update approximate size, update region
            // size and check whether the region should split.
            if peer.approximate_size.is_some()
                && peer.compaction_declined_bytes < self.cfg.region_split_check_diff.0
                && peer.size_diff_hint < self.cfg.region_split_check_diff.0
            {
                continue;
            }
            let task = SplitCheckTask::new(peer.region().clone(), true, CheckPolicy::SCAN);
            if let Err(e) = self.split_check_worker.schedule(task) {
                error!("{} failed to schedule split check: {}", self.tag, e);
            }
            peer.size_diff_hint = 0;
            peer.compaction_declined_bytes = 0;
        }

        self.register_split_region_check_tick(event_loop);
    }

    pub fn on_prepare_split_region(
        &mut self,
        region_id: u64,
        region_epoch: metapb::RegionEpoch,
        split_keys: Vec<Vec<u8>>,
        cb: Callback,
    ) {
        if let Err(e) = self.validate_split_region(region_id, &region_epoch, &split_keys) {
            cb.invoke_with_response(new_error(e));
            return;
        }
        let peer = &self.region_peers[&region_id];
        let region = peer.region();
        let task = PdTask::AskBatchSplit {
            region: region.clone(),
            split_keys,
            peer: peer.peer.clone(),
            right_derive: self.cfg.right_derive_when_split,
            callback: cb,
        };
        if let Err(Stopped(t)) = self.pd_worker.schedule(task) {
            error!("{} failed to notify pd to split: Stopped", peer.tag);
            match t {
                PdTask::AskBatchSplit { callback, .. } => {
                    callback.invoke_with_response(new_error(box_err!("failed to split: Stopped")));
                }
                _ => unreachable!(),
            }
        }
    }

    fn validate_split_region(
        &mut self,
        region_id: u64,
        epoch: &metapb::RegionEpoch,
        split_keys: &[Vec<u8>],
    ) -> Result<()> {
        if split_keys.is_empty() {
            error!("[region {} no split key is specified.", region_id);
            return Err(box_err!(
                "[region {}] no split key is specified.",
                region_id
            ));
        }
        for key in split_keys {
            if key.is_empty() {
                error!("[region {}] split key should not be empty!!!", region_id);
                return Err(box_err!(
                    "[region {}] split key should not be empty",
                    region_id
                ));
            }
        }
        let peer = match self.region_peers.get(&region_id) {
            None => {
                info!(
                    "[region {}] region on {} doesn't exist, skip.",
                    region_id,
                    self.store_id()
                );
                return Err(Error::RegionNotFound(region_id));
            }
            Some(peer) => {
                if !peer.is_leader() {
                    // region on this store is no longer leader, skipped.
                    info!(
                        "[region {}] region on {} is not leader, skip.",
                        region_id,
                        self.store_id()
                    );
                    return Err(Error::NotLeader(
                        region_id,
                        peer.get_peer_from_cache(peer.leader_id()),
                    ));
                }
                peer
            }
        };

        let region = peer.region();
        let latest_epoch = region.get_region_epoch();

<<<<<<< HEAD
        // There is a little different from `check_region_epoch` for region split.
=======
        // This is a little difference for `check_region_epoch` in region split case.
>>>>>>> edee5af3
        // Here we just need to check `version` because `conf_ver` will be update
        // to the latest value of the peer, and then send to PD.
        if latest_epoch.get_version() != epoch.get_version() {
            info!(
                "{} epoch changed {:?} != {:?}, retry later",
                peer.tag,
                region.get_region_epoch(),
                epoch
            );
            return Err(Error::StaleEpoch(
                format!(
                    "{} epoch changed {:?} != {:?}, retry later",
                    peer.tag, latest_epoch, epoch
                ),
                vec![region.to_owned()],
            ));
        }
        Ok(())
    }

    pub fn on_approximate_region_size(&mut self, region_id: u64, size: u64) {
        let peer = match self.region_peers.get_mut(&region_id) {
            Some(peer) => peer,
            None => {
                warn!(
                    "[region {}] receive stale approximate size {:?}",
                    region_id, size,
                );
                return;
            }
        };
        peer.approximate_size = Some(size);
    }

    pub fn on_approximate_region_keys(&mut self, region_id: u64, keys: u64) {
        let peer = match self.region_peers.get_mut(&region_id) {
            Some(peer) => peer,
            None => {
                warn!(
                    "[region {}] receive stale approximate keys {:?}",
                    region_id, keys,
                );
                return;
            }
        };
        peer.approximate_keys = Some(keys);
    }

    pub fn on_schedule_half_split_region(
        &mut self,
        region_id: u64,
        region_epoch: &metapb::RegionEpoch,
        policy: CheckPolicy,
    ) {
        let peer = match self.region_peers.get(&region_id) {
            Some(peer) => peer,
            None => {
                error!("{:?}", Error::RegionNotFound(region_id));
                return;
            }
        };

        if !peer.is_leader() {
            // region on this store is no longer leader, skipped.
            warn!(
                "[region {}] region on {} is not leader, skip.",
                region_id,
                self.store_id()
            );
            return;
        }

        let region = peer.region();
        if util::is_epoch_stale(region_epoch, region.get_region_epoch()) {
            warn!("[region {}] receive a stale halfsplit message", region_id);
            return;
        }

        let task = SplitCheckTask::new(region.clone(), false, policy);
        if let Err(e) = self.split_check_worker.schedule(task) {
            error!("{} failed to schedule split check: {}", self.tag, e);
        }
    }

    pub fn on_pd_heartbeat_tick(&mut self, event_loop: &mut EventLoop<Self>) {
        for peer in self.region_peers.values_mut() {
            peer.check_peers();
        }
        let mut leader_count = 0;
        for peer in self.region_peers.values_mut() {
            if peer.is_leader() {
                leader_count += 1;
                peer.heartbeat_pd(&self.pd_worker);
            }
        }
        STORE_PD_HEARTBEAT_GAUGE_VEC
            .with_label_values(&["leader"])
            .set(leader_count);
        STORE_PD_HEARTBEAT_GAUGE_VEC
            .with_label_values(&["region"])
            .set(self.region_peers.len() as i64);

        self.register_pd_heartbeat_tick(event_loop);
    }

    pub fn register_pd_heartbeat_tick(&self, event_loop: &mut EventLoop<Self>) {
        if let Err(e) = register_timer(
            event_loop,
            Tick::PdHeartbeat,
            self.cfg.pd_heartbeat_tick_interval.as_millis(),
        ) {
            error!("{} register pd heartbeat tick err: {:?}", self.tag, e);
        };
    }

    pub fn on_check_peer_stale_state_tick(&mut self, event_loop: &mut EventLoop<Self>) {
        let mut leader_missing = 0;
        for peer in &mut self.region_peers.values_mut() {
            if peer.pending_remove {
                continue;
            }

            if peer.is_applying_snapshot() || peer.has_pending_snapshot() {
                continue;
            }

            // If this peer detects the leader is missing for a long long time,
            // it should consider itself as a stale peer which is removed from
            // the original cluster.
            // This most likely happens in the following scenario:
            // At first, there are three peer A, B, C in the cluster, and A is leader.
            // Peer B gets down. And then A adds D, E, F into the cluster.
            // Peer D becomes leader of the new cluster, and then removes peer A, B, C.
            // After all these peer in and out, now the cluster has peer D, E, F.
            // If peer B goes up at this moment, it still thinks it is one of the cluster
            // and has peers A, C. However, it could not reach A, C since they are removed
            // from the cluster or probably destroyed.
            // Meantime, D, E, F would not reach B, since it's not in the cluster anymore.
            // In this case, peer B would notice that the leader is missing for a long time,
            // and it would check with pd to confirm whether it's still a member of the cluster.
            // If not, it destroys itself as a stale peer which is removed out already.
            let state = peer.check_stale_state();
            fail_point!("peer_check_stale_state", state != StaleState::Valid, |_| {});
            match state {
                StaleState::Valid => (),
                StaleState::LeaderMissing => {
                    warn!(
                        "{} leader missing longer than abnormal_leader_missing_duration {:?}",
                        peer.tag, self.cfg.abnormal_leader_missing_duration.0,
                    );
                    leader_missing += 1;
                }
                StaleState::ToValidate => {
                    // for peer B in case 1 above
                    warn!(
                        "{} leader missing longer than max_leader_missing_duration {:?}. \
                         To check with pd whether it's still valid",
                        peer.tag, self.cfg.max_leader_missing_duration.0,
                    );
                    let task = PdTask::ValidatePeer {
                        peer: peer.peer.clone(),
                        region: peer.region().clone(),
                        merge_source: None,
                    };
                    if let Err(e) = self.pd_worker.schedule(task) {
                        error!("{} failed to notify pd: {}", peer.tag, e)
                    }
                }
            }
        }
        self.raft_metrics.leader_missing = leader_missing;

        self.register_check_peer_stale_state_tick(event_loop);
    }

    pub fn register_check_peer_stale_state_tick(&self, event_loop: &mut EventLoop<Self>) {
        if let Err(e) = register_timer(
            event_loop,
            Tick::CheckPeerStaleState,
            self.cfg.peer_stale_state_check_interval.as_millis(),
        ) {
            error!("{} register check peer state tick err: {:?}", self.tag, e);
        }
    }
}

fn report_split_pd(
    regions: &[metapb::Region],
    pd_worker: &FutureWorker<PdTask>,
) -> ::std::result::Result<(), Stopped<PdTask>> {
    info!("notify pd with split count {}", regions.len());

    // Now pd only uses ReportBatchSplit for history operation show,
    // so we send it independently here.
    let task = PdTask::ReportBatchSplit {
        regions: regions.to_vec(),
    };

    pd_worker.schedule(task)
}

// Consistency Check implementation.

/// Verify and store the hash to state. return true means the hash has been stored successfully.
fn verify_and_store_hash(
    region_id: u64,
    state: &mut ConsistencyState,
    expected_index: u64,
    expected_hash: Vec<u8>,
) -> bool {
    if expected_index < state.index {
        REGION_HASH_COUNTER_VEC
            .with_label_values(&["verify", "miss"])
            .inc();
        warn!(
            "[region {}] has scheduled a new hash: {} > {}, skip.",
            region_id, state.index, expected_index
        );
        return false;
    }

    if state.index == expected_index {
        if state.hash.is_empty() {
            warn!(
                "[region {}] duplicated consistency check detected, skip.",
                region_id
            );
            return false;
        }
        if state.hash != expected_hash {
            panic!(
                "[region {}] hash at {} not correct, want \"{}\", got \"{}\"!!!",
                region_id,
                state.index,
                escape(&expected_hash),
                escape(&state.hash)
            );
        }
        info!(
            "[region {}] consistency check at {} pass.",
            region_id, state.index
        );
        REGION_HASH_COUNTER_VEC
            .with_label_values(&["verify", "matched"])
            .inc();
        state.hash = vec![];
        return false;
    }

    if state.index != INVALID_INDEX && !state.hash.is_empty() {
        // Maybe computing is too slow or computed result is dropped due to channel full.
        // If computing is too slow, miss count will be increased twice.
        REGION_HASH_COUNTER_VEC
            .with_label_values(&["verify", "miss"])
            .inc();
        warn!(
            "[region {}] hash belongs to index {}, but we want {}, skip.",
            region_id, state.index, expected_index
        );
    }

    info!(
        "[region {}] save hash of {} for consistency check later.",
        region_id, expected_index
    );
    state.index = expected_index;
    state.hash = expected_hash;
    true
}

impl<T: Transport, C: PdClient> Store<T, C> {
    pub fn register_consistency_check_tick(&self, event_loop: &mut EventLoop<Self>) {
        if let Err(e) = register_timer(
            event_loop,
            Tick::ConsistencyCheck,
            self.cfg.consistency_check_interval.as_millis(),
        ) {
            error!("{} register consistency check tick err: {:?}", self.tag, e);
        };
    }

    pub fn on_consistency_check_tick(&mut self, event_loop: &mut EventLoop<Self>) {
        if self.consistency_check_worker.is_busy() {
            // To avoid frequent scan, schedule new check only when all the
            // scheduled check is done.
            self.register_consistency_check_tick(event_loop);
            return;
        }
        let (mut candidate_id, mut candidate_check_time) = (0, Instant::now());
        for (&region_id, peer) in &mut self.region_peers {
            if !peer.is_leader() {
                continue;
            }
            if peer.consistency_state.last_check_time < candidate_check_time {
                candidate_id = region_id;
                candidate_check_time = peer.consistency_state.last_check_time;
            }
        }

        if candidate_id != 0 {
            let peer = &self.region_peers[&candidate_id];

            info!("{} scheduling consistent check", peer.tag);
            let msg = Msg::new_raft_cmd(
                new_compute_hash_request(candidate_id, peer.peer.clone()),
                Callback::None,
            );

            if let Err(e) = self.sendch.send(msg) {
                error!("{} failed to schedule consistent check: {:?}", peer.tag, e);
            }
        }

        self.register_consistency_check_tick(event_loop);
    }

    fn on_ready_compute_hash(&mut self, region: metapb::Region, index: u64, snap: EngineSnapshot) {
        let region_id = region.get_id();
        self.region_peers
            .get_mut(&region_id)
            .unwrap()
            .consistency_state
            .last_check_time = Instant::now();
        let task = ConsistencyCheckTask::compute_hash(region, index, snap);
        info!("[region {}] schedule {}", region_id, task);
        if let Err(e) = self.consistency_check_worker.schedule(task) {
            error!("[region {}] schedule failed: {:?}", region_id, e);
        }
    }

    fn on_ready_verify_hash(
        &mut self,
        region_id: u64,
        expected_index: u64,
        expected_hash: Vec<u8>,
    ) {
        let state = match self.region_peers.get_mut(&region_id) {
            None => {
                warn!(
                    "[region {}] receive stale hash at index {}",
                    region_id, expected_index
                );
                return;
            }
            Some(p) => &mut p.consistency_state,
        };

        verify_and_store_hash(region_id, state, expected_index, expected_hash);
    }

    pub fn on_hash_computed(&mut self, region_id: u64, index: u64, hash: Vec<u8>) {
        let (state, peer) = match self.region_peers.get_mut(&region_id) {
            None => {
                warn!(
                    "[region {}] receive stale hash at index {}",
                    region_id, index
                );
                return;
            }
            Some(p) => (&mut p.consistency_state, &p.peer),
        };

        if !verify_and_store_hash(region_id, state, index, hash) {
            return;
        }

        let msg = Msg::new_raft_cmd(
            new_verify_hash_request(region_id, peer.clone(), state),
            Callback::None,
        );
        if let Err(e) = self.sendch.send(msg) {
            error!(
                "[region {}] failed to schedule verify command for index {}: {:?}",
                region_id, index, e
            );
        }
    }

    fn on_ingest_sst_result(&mut self, ssts: Vec<SSTMeta>) {
        for sst in &ssts {
            let region_id = sst.get_region_id();
            if let Some(region) = self.region_peers.get_mut(&region_id) {
                region.size_diff_hint += sst.get_length();
            }
        }

        let task = CleanupSSTTask::DeleteSST { ssts };
        if let Err(e) = self.cleanup_sst_worker.schedule(task) {
            error!("schedule to delete ssts: {:?}", e);
        }
    }
}

fn new_admin_request(region_id: u64, peer: metapb::Peer) -> RaftCmdRequest {
    let mut request = RaftCmdRequest::new();
    request.mut_header().set_region_id(region_id);
    request.mut_header().set_peer(peer);
    request
}

fn new_verify_hash_request(
    region_id: u64,
    peer: metapb::Peer,
    state: &ConsistencyState,
) -> RaftCmdRequest {
    let mut request = new_admin_request(region_id, peer);

    let mut admin = AdminRequest::new();
    admin.set_cmd_type(AdminCmdType::VerifyHash);
    admin.mut_verify_hash().set_index(state.index);
    admin.mut_verify_hash().set_hash(state.hash.clone());
    request.set_admin_request(admin);
    request
}

fn new_compute_hash_request(region_id: u64, peer: metapb::Peer) -> RaftCmdRequest {
    let mut request = new_admin_request(region_id, peer);

    let mut admin = AdminRequest::new();
    admin.set_cmd_type(AdminCmdType::ComputeHash);
    request.set_admin_request(admin);
    request
}

fn new_compact_log_request(
    region_id: u64,
    peer: metapb::Peer,
    compact_index: u64,
    compact_term: u64,
) -> RaftCmdRequest {
    let mut request = new_admin_request(region_id, peer);

    let mut admin = AdminRequest::new();
    admin.set_cmd_type(AdminCmdType::CompactLog);
    admin.mut_compact_log().set_compact_index(compact_index);
    admin.mut_compact_log().set_compact_term(compact_term);
    request.set_admin_request(admin);
    request
}

impl<T: Transport, C: PdClient> Store<T, C> {
    /// load the target peer of request as mutable borrow.
    fn mut_target_peer(&mut self, request: &RaftCmdRequest) -> Result<&mut Peer> {
        let region_id = request.get_header().get_region_id();
        match self.region_peers.get_mut(&region_id) {
            None => Err(Error::RegionNotFound(region_id)),
            Some(peer) => Ok(peer),
        }
    }

    // Handle status commands here, separate the logic, maybe we can move it
    // to another file later.
    // Unlike other commands (write or admin), status commands only show current
    // store status, so no need to handle it in raft group.
    fn execute_status_command(&mut self, request: &RaftCmdRequest) -> Result<RaftCmdResponse> {
        let cmd_type = request.get_status_request().get_cmd_type();
        let region_id = request.get_header().get_region_id();

        let mut response = match cmd_type {
            StatusCmdType::RegionLeader => self.execute_region_leader(request),
            StatusCmdType::RegionDetail => self.execute_region_detail(request),
            StatusCmdType::InvalidStatus => Err(box_err!("invalid status command!")),
        }?;
        response.set_cmd_type(cmd_type);

        let mut resp = RaftCmdResponse::new();
        resp.set_status_response(response);
        // Bind peer current term here.
        if let Some(peer) = self.region_peers.get(&region_id) {
            bind_term(&mut resp, peer.term());
        }
        Ok(resp)
    }

    fn execute_region_leader(&mut self, request: &RaftCmdRequest) -> Result<StatusResponse> {
        let peer = self.mut_target_peer(request)?;

        let mut resp = StatusResponse::new();
        if let Some(leader) = peer.get_peer_from_cache(peer.leader_id()) {
            resp.mut_region_leader().set_leader(leader);
        }

        Ok(resp)
    }

    fn execute_region_detail(&mut self, request: &RaftCmdRequest) -> Result<StatusResponse> {
        let peer = self.mut_target_peer(request)?;
        if !peer.get_store().is_initialized() {
            let region_id = request.get_header().get_region_id();
            return Err(Error::RegionNotInitialized(region_id));
        }
        let mut resp = StatusResponse::new();
        resp.mut_region_detail().set_region(peer.region().clone());
        if let Some(leader) = peer.get_peer_from_cache(peer.leader_id()) {
            resp.mut_region_detail().set_leader(leader);
        }

        Ok(resp)
    }
}<|MERGE_RESOLUTION|>--- conflicted
+++ resolved
@@ -1820,11 +1820,7 @@
         let region = peer.region();
         let latest_epoch = region.get_region_epoch();
 
-<<<<<<< HEAD
-        // There is a little different from `check_region_epoch` for region split.
-=======
         // This is a little difference for `check_region_epoch` in region split case.
->>>>>>> edee5af3
         // Here we just need to check `version` because `conf_ver` will be update
         // to the latest value of the peer, and then send to PD.
         if latest_epoch.get_version() != epoch.get_version() {
