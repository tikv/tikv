--- conflicted
+++ resolved
@@ -37,14 +37,8 @@
 pub use self::engine::{Iterable, Mutable, Peekable};
 pub use self::fsm::{new_compaction_listener, DestroyPeerJob, RaftRouter, StoreInfo};
 pub use self::msg::{
-<<<<<<< HEAD
     Callback, CasualMessage, PeerMsg, PeerTicks, RaftCommand, ReadCallback, ReadResponse,
-    SeekRegionCallback, SeekRegionFilter, SeekRegionResult, SignificantMsg, StoreMsg, StoreTick,
-    WriteCallback, WriteResponse,
-=======
-    Callback, CasualMessage, PeerMsg, PeerTick, RaftCommand, ReadCallback, ReadResponse,
     SignificantMsg, StoreMsg, StoreTick, WriteCallback, WriteResponse,
->>>>>>> 4732c06c
 };
 pub use self::peer::{
     Peer, PeerStat, ProposalContext, ReadExecutor, RequestInspector, RequestPolicy,
