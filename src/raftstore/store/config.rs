--- conflicted
+++ resolved
@@ -58,15 +58,9 @@
     /// When size change of region exceed the diff since last check, it
     /// will be checked again whether it should be split.
     pub region_split_check_diff: ReadableSize,
-<<<<<<< HEAD
-    /// Set it to true will check regions if they need to spilt right after
-    /// initialization. It is useful when we adjust the region size.
-    pub region_split_check_after_initialization: bool,
     /// When it is true, it will try to split a region with table prefix if
     // that region crosses tables.
     pub region_split_table: bool,
-=======
->>>>>>> 1b3f0a8c
     /// Interval (ms) to check whether start compaction for a region.
     pub region_compact_check_interval: ReadableDuration,
     /// When delete keys of a region exceeds the size, a compaction will
@@ -128,13 +122,8 @@
             split_region_check_tick_interval: ReadableDuration::secs(10),
             region_max_size: split_size / 2 * 3,
             region_split_size: split_size,
-<<<<<<< HEAD
-            region_split_check_diff: split_size / 8,
-            region_split_check_after_initialization: false,
+            region_split_check_diff: split_size / 16,
             region_split_table: false,
-=======
-            region_split_check_diff: split_size / 16,
->>>>>>> 1b3f0a8c
             // Disable manual compaction by default.
             region_compact_check_interval: ReadableDuration::secs(0),
             region_compact_delete_keys_count: 1_000_000,
