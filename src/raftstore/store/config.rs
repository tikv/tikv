--- conflicted
+++ resolved
@@ -56,11 +56,9 @@
 
 const DEFAULT_RAFT_STORE_LEASE_SEC: i64 = 9; // 9 seconds
 
-<<<<<<< HEAD
+const DEFAULT_ACCELERATE_CAMPAIGN_RESERVED_TICKS: usize = 1;
+
 const DEFAULT_USE_SST_FILE_SNAPSHOT: bool = false;
-=======
-const DEFAULT_ACCELERATE_CAMPAIGN_RESERVED_TICKS: usize = 1;
->>>>>>> e4e84b6c
 
 #[derive(Debug, Clone)]
 pub struct Config {
@@ -131,9 +129,6 @@
     // The lease provided by a successfully proposed and applied entry.
     pub raft_store_max_leader_lease: TimeDuration,
 
-<<<<<<< HEAD
-    pub use_sst_file_snapshot: bool,
-=======
     // For the peer which is the leader of the region before split,
     // it would accelerate ticks for the peer of new region after split, so that
     // the peer of new region could start campaign faster. And then this peer may take
@@ -142,7 +137,8 @@
     // The time interval specified by `accelerate_campaign_reserved_ticks * raft_base_tick_interval`
     // would be reserved before the peer of new region starts to campaign.
     pub accelerate_campaign_reserved_ticks: usize,
->>>>>>> e4e84b6c
+
+    pub use_sst_file_snapshot: bool,
 }
 
 impl Default for Config {
@@ -178,11 +174,8 @@
             consistency_check_tick_interval: DEFAULT_CONSISTENCY_CHECK_INTERVAL,
             report_region_flow_interval: DEFAULT_REPORT_REGION_FLOW_INTERVAL,
             raft_store_max_leader_lease: TimeDuration::seconds(DEFAULT_RAFT_STORE_LEASE_SEC),
-<<<<<<< HEAD
+            accelerate_campaign_reserved_ticks: DEFAULT_ACCELERATE_CAMPAIGN_RESERVED_TICKS,
             use_sst_file_snapshot: DEFAULT_USE_SST_FILE_SNAPSHOT,
-=======
-            accelerate_campaign_reserved_ticks: DEFAULT_ACCELERATE_CAMPAIGN_RESERVED_TICKS,
->>>>>>> e4e84b6c
         }
     }
 }
