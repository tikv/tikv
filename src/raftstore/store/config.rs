--- conflicted
+++ resolved
@@ -45,12 +45,8 @@
 
     // Interval to gc unnecessary raft log (ms).
     pub raft_log_gc_tick_interval: ReadableDuration,
-    // Interval to gc expired raft log files (ms).
-    pub raft_log_gc_expired_files_tick_interval: ReadableDuration,
     // A threshold to gc stale raft log, must >= 1.
     pub raft_log_gc_threshold: u64,
-<<<<<<< HEAD
-=======
     // When entry count exceed this value, gc will be forced trigger.
     pub raft_log_gc_count_limit: u64,
     // When the approximate size of raft log entries exceed this value,
@@ -60,7 +56,6 @@
     pub raft_entry_cache_life_time: ReadableDuration,
     // When a peer is newly added, reject transferring leader to the peer for a while.
     pub raft_reject_transfer_leader_duration: ReadableDuration,
->>>>>>> fe0943c6
 
     // Interval (ms) to check region whether need to be split or not.
     pub split_region_check_tick_interval: ReadableDuration,
@@ -164,16 +159,12 @@
             raft_max_inflight_msgs: 256,
             raft_entry_max_size: ReadableSize::mb(8),
             raft_log_gc_tick_interval: ReadableDuration::secs(10),
-            raft_log_gc_expired_files_tick_interval: ReadableDuration::secs(60),
             raft_log_gc_threshold: 50,
-<<<<<<< HEAD
-=======
             // Assume the average size of entries is 1k.
             raft_log_gc_count_limit: split_size * 3 / 4 / ReadableSize::kb(1),
             raft_log_gc_size_limit: split_size * 3 / 4,
             raft_entry_cache_life_time: ReadableDuration::secs(30),
             raft_reject_transfer_leader_duration: ReadableDuration::secs(3),
->>>>>>> fe0943c6
             split_region_check_tick_interval: ReadableDuration::secs(10),
             region_split_check_diff: split_size / 16,
             clean_stale_peer_delay: ReadableDuration::minutes(10),
@@ -277,6 +268,10 @@
             ));
         }
 
+        if self.raft_log_gc_size_limit.0 == 0 {
+            return Err(box_err!("raft log gc size limit should large than 0."));
+        }
+
         let election_timeout =
             self.raft_base_tick_interval.as_millis() * self.raft_election_timeout_ticks as u64;
         let lease = self.raft_store_max_leader_lease.as_millis() as u64;
@@ -585,6 +580,10 @@
         assert!(cfg.validate().is_err());
 
         cfg = Config::new();
+        cfg.raft_log_gc_size_limit = ReadableSize(0);
+        assert!(cfg.validate().is_err());
+
+        cfg = Config::new();
         cfg.raft_base_tick_interval = ReadableDuration::secs(1);
         cfg.raft_election_timeout_ticks = 10;
         cfg.raft_store_max_leader_lease = ReadableDuration::secs(20);
