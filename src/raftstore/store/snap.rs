--- conflicted
+++ resolved
@@ -853,11 +853,7 @@
                 let path = cf_file.path.to_str().unwrap();
                 let batch_size = options.write_batch_size;
                 let cb = |kv: &[(Vec<u8>, Vec<u8>)]| {
-<<<<<<< HEAD
-                    coprocessor_host.pre_apply_plain_keys_from_snapshot(&region, cf, kv)
-=======
                     coprocessor_host.pre_apply_plain_kvs_from_snapshot(&region, cf, kv)
->>>>>>> 29bf2ac8
                 };
                 snap_io::apply_plain_cf_file(
                     path,
@@ -870,11 +866,7 @@
             } else {
                 let _timer = INGEST_SST_DURATION_SECONDS.start_coarse_timer();
                 let path = cf_file.clone_path.to_str().unwrap();
-<<<<<<< HEAD
-                coprocessor_host.pre_apply_sst_from_snapshot(&region, cf);
-=======
                 coprocessor_host.pre_apply_sst_from_snapshot(&region, cf, path);
->>>>>>> 29bf2ac8
                 snap_io::apply_sst_cf_file(path, &options.db, cf)?
             }
         }
