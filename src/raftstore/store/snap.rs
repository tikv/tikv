// Copyright 2017 TiKV Project Authors. Licensed under Apache-2.0.

use std::cmp::Reverse;
use std::fmt::{self, Display, Formatter};
use std::fs::{self, Metadata};
use std::fs::{File, OpenOptions};
use std::io::{self, ErrorKind, Read, Write};
use std::path::Path;
use std::path::PathBuf;
use std::sync::atomic::{AtomicU64, AtomicUsize, Ordering};
use std::sync::{Arc, RwLock};
use std::time::Instant;
use std::{error, result, str, thread, time, u64};

use engine::{CfName, CF_DEFAULT, CF_LOCK, CF_WRITE};
use engine_traits::{KvEngine, Snapshot as EngineSnapshot};
use kvproto::metapb::Region;
use kvproto::raft_serverpb::RaftSnapshotData;
use kvproto::raft_serverpb::{SnapshotCfFile, SnapshotMeta};
use protobuf::Message;
use raft::eraftpb::Snapshot as RaftSnapshot;

use crate::raftstore::errors::Error as RaftStoreError;
use crate::raftstore::store::{RaftRouter, StoreMsg};
use crate::raftstore::Result as RaftStoreResult;
use engine_traits::{IOLimiter, LimitWriter};
use keys::{enc_end_key, enc_start_key};
use tikv_util::collections::{HashMap, HashMapEntry as Entry};
use tikv_util::file::{calc_crc32, delete_file_if_exist, file_exists, get_file_size, sync_dir};
use tikv_util::time::duration_to_sec;
use tikv_util::HandyRwLock;

use crate::raftstore::coprocessor::CoprocessorHost;
use crate::raftstore::store::metrics::{
    INGEST_SST_DURATION_SECONDS, SNAPSHOT_BUILD_TIME_HISTOGRAM, SNAPSHOT_CF_KV_COUNT,
    SNAPSHOT_CF_SIZE,
};
use crate::raftstore::store::peer_storage::JOB_STATUS_CANCELLING;

#[path = "snap/io.rs"]
pub mod snap_io;

// Data in CF_RAFT should be excluded for a snapshot.
pub const SNAPSHOT_CFS: &[CfName] = &[CF_DEFAULT, CF_LOCK, CF_WRITE];

pub const SNAPSHOT_VERSION: u64 = 2;

/// Name prefix for the self-generated snapshot file.
const SNAP_GEN_PREFIX: &str = "gen";
/// Name prefix for the received snapshot file.
const SNAP_REV_PREFIX: &str = "rev";

const TMP_FILE_SUFFIX: &str = ".tmp";
const SST_FILE_SUFFIX: &str = ".sst";
const CLONE_FILE_SUFFIX: &str = ".clone";
const META_FILE_SUFFIX: &str = ".meta";

const DELETE_RETRY_MAX_TIMES: u32 = 6;
const DELETE_RETRY_TIME_MILLIS: u64 = 500;

quick_error! {
    #[derive(Debug)]
    pub enum Error {
        Abort {
            description("abort")
            display("abort")
        }
        TooManySnapshots {
            description("too many snapshots")
        }
        Other(err: Box<dyn error::Error + Sync + Send>) {
            from()
            cause(err.as_ref())
            description(err.description())
            display("snap failed {:?}", err)
        }
    }
}

pub type Result<T> = result::Result<T, Error>;

// CF_LOCK is relatively small, so we use plain file for performance issue.
#[inline]
pub fn plain_file_used(cf: &str) -> bool {
    cf == CF_LOCK
}

#[inline]
pub fn check_abort(status: &AtomicUsize) -> Result<()> {
    if status.load(Ordering::Relaxed) == JOB_STATUS_CANCELLING {
        return Err(Error::Abort);
    }
    Ok(())
}

#[derive(Clone, Hash, PartialEq, Eq, PartialOrd, Ord, Debug)]
pub struct SnapKey {
    pub region_id: u64,
    pub term: u64,
    pub idx: u64,
}

impl SnapKey {
    #[inline]
    pub fn new(region_id: u64, term: u64, idx: u64) -> SnapKey {
        SnapKey {
            region_id,
            term,
            idx,
        }
    }

    pub fn from_region_snap(region_id: u64, snap: &RaftSnapshot) -> SnapKey {
        let index = snap.get_metadata().get_index();
        let term = snap.get_metadata().get_term();
        SnapKey::new(region_id, term, index)
    }

    pub fn from_snap(snap: &RaftSnapshot) -> io::Result<SnapKey> {
        let mut snap_data = RaftSnapshotData::default();
        if let Err(e) = snap_data.merge_from_bytes(snap.get_data()) {
            return Err(io::Error::new(ErrorKind::Other, e));
        }

        Ok(SnapKey::from_region_snap(
            snap_data.get_region().get_id(),
            snap,
        ))
    }
}

impl Display for SnapKey {
    fn fmt(&self, f: &mut Formatter<'_>) -> fmt::Result {
        write!(f, "{}_{}_{}", self.region_id, self.term, self.idx)
    }
}

#[derive(Default)]
pub struct SnapshotStatistics {
    pub size: u64,
    pub kv_count: usize,
}

impl SnapshotStatistics {
    pub fn new() -> SnapshotStatistics {
        SnapshotStatistics {
            ..Default::default()
        }
    }
}

pub struct ApplyOptions<E>
where
    E: KvEngine,
{
    pub db: E,
    pub region: Region,
    pub abort: Arc<AtomicUsize>,
    pub write_batch_size: usize,
    pub coprocessor_host: Arc<CoprocessorHost>,
}

/// `Snapshot` is a trait for snapshot.
/// It's used in these scenarios:
///   1. build local snapshot
///   2. read local snapshot and then replicate it to remote raftstores
///   3. receive snapshot from remote raftstore and write it to local storage
///   4. apply snapshot
///   5. snapshot gc
pub trait Snapshot<E>
where
    Self: Read + Write + Send,
    E: KvEngine,
{
    fn build(
        &mut self,
        kv_snap: &E::Snapshot,
        region: &Region,
        snap_data: &mut RaftSnapshotData,
        stat: &mut SnapshotStatistics,
        deleter: Box<dyn SnapshotDeleter<E>>,
    ) -> RaftStoreResult<()>;
    fn path(&self) -> &str;
    fn exists(&self) -> bool;
    fn delete(&self);
    fn meta(&self) -> io::Result<Metadata>;
    fn total_size(&self) -> io::Result<u64>;
    fn save(&mut self) -> io::Result<()>;
    fn apply(&mut self, options: ApplyOptions<E>) -> Result<()>;
}

// A helper function to copy snapshot.
// Only used in tests.
pub fn copy_snapshot<E>(
    mut from: Box<dyn Snapshot<E>>,
    mut to: Box<dyn Snapshot<E>>,
) -> io::Result<()>
where
    E: KvEngine,
{
    if !to.exists() {
        io::copy(&mut from, &mut to)?;
        to.save()?;
    }
    Ok(())
}

/// `SnapshotDeleter` is a trait for deleting snapshot.
/// It's used to ensure that the snapshot deletion happens under the protection of locking
/// to avoid race case for concurrent read/write.
pub trait SnapshotDeleter<E>
where
    E: KvEngine,
{
    // Return true if it successfully delete the specified snapshot.
    fn delete_snapshot(&self, key: &SnapKey, snap: &dyn Snapshot<E>, check_entry: bool) -> bool;
}

// Try to delete the specified snapshot using deleter, return true if the deletion is done.
pub fn retry_delete_snapshot<E>(
    deleter: Box<dyn SnapshotDeleter<E>>,
    key: &SnapKey,
    snap: &dyn Snapshot<E>,
) -> bool
where
    E: KvEngine,
{
    let d = time::Duration::from_millis(DELETE_RETRY_TIME_MILLIS);
    for _ in 0..DELETE_RETRY_MAX_TIMES {
        if deleter.delete_snapshot(key, snap, true) {
            return true;
        }
        thread::sleep(d);
    }
    false
}

fn gen_snapshot_meta(cf_files: &[CfFile]) -> RaftStoreResult<SnapshotMeta> {
    let mut meta = Vec::with_capacity(cf_files.len());
    for cf_file in cf_files {
        if SNAPSHOT_CFS.iter().find(|&cf| cf_file.cf == *cf).is_none() {
            return Err(box_err!(
                "failed to encode invalid snapshot cf {}",
                cf_file.cf
            ));
        }

        let mut cf_file_meta = SnapshotCfFile::new();
        cf_file_meta.set_cf(cf_file.cf.to_owned());
        cf_file_meta.set_size(cf_file.size);
        cf_file_meta.set_checksum(cf_file.checksum);
        meta.push(cf_file_meta);
    }
    let mut snapshot_meta = SnapshotMeta::default();
    snapshot_meta.set_cf_files(meta.into());
    Ok(snapshot_meta)
}

fn check_file_size(path: &PathBuf, expected_size: u64) -> RaftStoreResult<()> {
    let size = get_file_size(path)?;
    if size != expected_size {
        return Err(box_err!(
            "invalid size {} for snapshot cf file {}, expected {}",
            size,
            path.display(),
            expected_size
        ));
    }
    Ok(())
}

fn check_file_checksum(path: &PathBuf, expected_checksum: u32) -> RaftStoreResult<()> {
    let checksum = calc_crc32(path)?;
    if checksum != expected_checksum {
        return Err(box_err!(
            "invalid checksum {} for snapshot cf file {}, expected {}",
            checksum,
            path.display(),
            expected_checksum
        ));
    }
    Ok(())
}

fn check_file_size_and_checksum(
    path: &PathBuf,
    expected_size: u64,
    expected_checksum: u32,
) -> RaftStoreResult<()> {
    check_file_size(path, expected_size).and_then(|_| check_file_checksum(path, expected_checksum))
}

#[derive(Default)]
struct CfFile {
    pub cf: CfName,
    pub path: PathBuf,
    pub tmp_path: PathBuf,
    pub clone_path: PathBuf,
    pub file: Option<File>,
    pub kv_count: u64,
    pub size: u64,
    pub written_size: u64,
    pub checksum: u32,
    pub write_digest: Option<crc32fast::Hasher>,
}

#[derive(Default)]
struct MetaFile {
    pub meta: SnapshotMeta,
    pub path: PathBuf,
    pub file: Option<File>,

    // for writing snapshot
    pub tmp_path: PathBuf,
}

// NOTE: This is only parameterized over E because IOLimiter is engine-specific.
// I general-purpose IOLimiter could remove E.
pub struct Snap<E>
where
    E: KvEngine,
{
    key: SnapKey,
    is_sending: bool,
    display_path: String,
    dir_path: PathBuf,
    cf_files: Vec<CfFile>,
    cf_index: usize,
    meta_file: MetaFile,
    size_track: Arc<AtomicU64>,
    limiter: Option<Arc<E::IOLimiter>>,
    hold_tmp_files: bool,
}

impl<E> Snap<E>
where
    E: KvEngine,
{
    fn new<T: Into<PathBuf>>(
        dir: T,
        key: &SnapKey,
        size_track: Arc<AtomicU64>,
        is_sending: bool,
        to_build: bool,
        deleter: Box<dyn SnapshotDeleter<E>>,
        limiter: Option<Arc<E::IOLimiter>>,
    ) -> RaftStoreResult<Snap<E>> {
        let dir_path = dir.into();
        if !dir_path.exists() {
            fs::create_dir_all(dir_path.as_path())?;
        }
        let snap_prefix = if is_sending {
            SNAP_GEN_PREFIX
        } else {
            SNAP_REV_PREFIX
        };
        let prefix = format!("{}_{}", snap_prefix, key);
        let display_path = Snap::<E>::get_display_path(&dir_path, &prefix);

        let mut cf_files = Vec::with_capacity(SNAPSHOT_CFS.len());
        for cf in SNAPSHOT_CFS {
            let filename = format!("{}_{}{}", prefix, cf, SST_FILE_SUFFIX);
            let path = dir_path.join(&filename);
            let tmp_path = dir_path.join(format!("{}{}", filename, TMP_FILE_SUFFIX));
            let clone_path = dir_path.join(format!("{}{}", filename, CLONE_FILE_SUFFIX));
            let cf_file = CfFile {
                cf,
                path,
                tmp_path,
                clone_path,
                ..Default::default()
            };
            cf_files.push(cf_file);
        }

        let meta_filename = format!("{}{}", prefix, META_FILE_SUFFIX);
        let meta_path = dir_path.join(&meta_filename);
        let meta_tmp_path = dir_path.join(format!("{}{}", meta_filename, TMP_FILE_SUFFIX));
        let meta_file = MetaFile {
            path: meta_path,
            tmp_path: meta_tmp_path,
            ..Default::default()
        };

        let mut s = Snap {
            key: key.clone(),
            is_sending,
            display_path,
            dir_path,
            cf_files,
            cf_index: 0,
            meta_file,
            size_track,
            limiter,
            hold_tmp_files: false,
        };

        // load snapshot meta if meta_file exists
        if file_exists(&s.meta_file.path) {
            if let Err(e) = s.load_snapshot_meta() {
                if !to_build {
                    return Err(e);
                }
                warn!(
                    "failed to load existent snapshot meta when try to build snapshot";
                    "snapshot" => %s.path(),
                    "err" => ?e,
                );
                if !retry_delete_snapshot(deleter, key, &s) {
                    warn!(
                        "failed to delete snapshot because it's already registered elsewhere";
                        "snapshot" => %s.path(),
                    );
                    return Err(e);
                }
            }
        }
        Ok(s)
    }

    pub fn new_for_building<T: Into<PathBuf>>(
        dir: T,
        key: &SnapKey,
        size_track: Arc<AtomicU64>,
        deleter: Box<dyn SnapshotDeleter<E>>,
        limiter: Option<Arc<E::IOLimiter>>,
    ) -> RaftStoreResult<Snap<E>> {
        let mut s = Snap::<E>::new(dir, key, size_track, true, true, deleter, limiter)?;
        s.init_for_building()?;
        Ok(s)
    }

    pub fn new_for_sending<T: Into<PathBuf>>(
        dir: T,
        key: &SnapKey,
        size_track: Arc<AtomicU64>,
        deleter: Box<dyn SnapshotDeleter<E>>,
    ) -> RaftStoreResult<Snap<E>> {
        let mut s = Snap::<E>::new(dir, key, size_track, true, false, deleter, None)?;

        if !s.exists() {
            // Skip the initialization below if it doesn't exists.
            return Ok(s);
        }
        for cf_file in &mut s.cf_files {
            // initialize cf file size and reader
            if cf_file.size > 0 {
                let file = File::open(&cf_file.path)?;
                cf_file.file = Some(file);
            }
        }
        Ok(s)
    }

    pub fn new_for_receiving<T: Into<PathBuf>>(
        dir: T,
        key: &SnapKey,
        snapshot_meta: SnapshotMeta,
        size_track: Arc<AtomicU64>,
        deleter: Box<dyn SnapshotDeleter<E>>,
        limiter: Option<Arc<E::IOLimiter>>,
    ) -> RaftStoreResult<Snap<E>> {
        let mut s = Snap::<E>::new(dir, key, size_track, false, false, deleter, limiter)?;
        s.set_snapshot_meta(snapshot_meta)?;
        if s.exists() {
            return Ok(s);
        }

        let f = OpenOptions::new()
            .write(true)
            .create_new(true)
            .open(&s.meta_file.tmp_path)?;
        s.meta_file.file = Some(f);
        s.hold_tmp_files = true;

        for cf_file in &mut s.cf_files {
            if cf_file.size == 0 {
                continue;
            }
            let f = OpenOptions::new()
                .write(true)
                .create_new(true)
                .open(&cf_file.tmp_path)?;
            cf_file.file = Some(f);
            cf_file.write_digest = Some(crc32fast::Hasher::new());
        }
        Ok(s)
    }

    pub fn new_for_applying<T: Into<PathBuf>>(
        dir: T,
        key: &SnapKey,
        size_track: Arc<AtomicU64>,
        deleter: Box<dyn SnapshotDeleter<E>>,
    ) -> RaftStoreResult<Snap<E>> {
        let s = Snap::<E>::new(dir, key, size_track, false, false, deleter, None)?;
        Ok(s)
    }

    // If all files of the snapshot exist, return `Ok` directly. Otherwise create a new file at
    // the temporary meta file path, so that all other try will fail.
    fn init_for_building(&mut self) -> RaftStoreResult<()> {
        if self.exists() {
            return Ok(());
        }
        let file = OpenOptions::new()
            .write(true)
            .create_new(true)
            .open(&self.meta_file.tmp_path)?;
        self.meta_file.file = Some(file);
        self.hold_tmp_files = true;
        Ok(())
    }

    fn read_snapshot_meta(&mut self) -> RaftStoreResult<SnapshotMeta> {
        let buf = fs::read(&self.meta_file.path)?;
        let mut snapshot_meta = SnapshotMeta::default();
        snapshot_meta.merge_from_bytes(&buf)?;
        Ok(snapshot_meta)
    }

    fn set_snapshot_meta(&mut self, snapshot_meta: SnapshotMeta) -> RaftStoreResult<()> {
        if snapshot_meta.get_cf_files().len() != self.cf_files.len() {
            return Err(box_err!(
                "invalid cf number of snapshot meta, expect {}, got {}",
                SNAPSHOT_CFS.len(),
                snapshot_meta.get_cf_files().len()
            ));
        }
        for (i, cf_file) in self.cf_files.iter_mut().enumerate() {
            let meta = snapshot_meta.get_cf_files().get(i).unwrap();
            if meta.get_cf() != cf_file.cf {
                return Err(box_err!(
                    "invalid {} cf in snapshot meta, expect {}, got {}",
                    i,
                    cf_file.cf,
                    meta.get_cf()
                ));
            }
            if file_exists(&cf_file.path) {
                // Check only the file size for `exists()` to work correctly.
                check_file_size(&cf_file.path, meta.get_size())?;
            }
            cf_file.size = meta.get_size();
            cf_file.checksum = meta.get_checksum();
        }
        self.meta_file.meta = snapshot_meta;
        Ok(())
    }

    fn load_snapshot_meta(&mut self) -> RaftStoreResult<()> {
        let snapshot_meta = self.read_snapshot_meta()?;
        self.set_snapshot_meta(snapshot_meta)?;
        // check if there is a data corruption when the meta file exists
        // but cf files are deleted.
        if !self.exists() {
            return Err(box_err!(
                "snapshot {} is corrupted, some cf file is missing",
                self.path()
            ));
        }
        Ok(())
    }

    fn get_display_path(dir_path: impl AsRef<Path>, prefix: &str) -> String {
        let cf_names = "(".to_owned() + &SNAPSHOT_CFS.join("|") + ")";
        format!(
            "{}/{}_{}{}",
            dir_path.as_ref().display(),
            prefix,
            cf_names,
            SST_FILE_SUFFIX
        )
    }

    fn validate(&self, engine: &impl KvEngine) -> RaftStoreResult<()> {
        for cf_file in &self.cf_files {
            if cf_file.size == 0 {
                // Skip empty file. The checksum of this cf file should be 0 and
                // this is checked when loading the snapshot meta.
                continue;
            }
            if plain_file_used(cf_file.cf) {
                check_file_size_and_checksum(&cf_file.path, cf_file.size, cf_file.checksum)?;
            } else {
                let cf = engine.cf_handle(cf_file.cf)?;
                engine.prepare_sst_for_ingestion(&cf_file.path, &cf_file.clone_path)?;
                engine.validate_sst_for_ingestion(
                    &cf,
                    &cf_file.clone_path,
                    cf_file.size,
                    cf_file.checksum,
                )?;
            }
        }
        Ok(())
    }

    fn switch_to_cf_file(&mut self, cf: &str) -> io::Result<()> {
        match self.cf_files.iter().position(|x| x.cf == cf) {
            Some(index) => {
                self.cf_index = index;
                Ok(())
            }
            None => Err(io::Error::new(
                ErrorKind::Other,
                format!("fail to find cf {}", cf),
            )),
        }
    }

    // Only called in `do_build`.
    fn save_meta_file(&mut self) -> RaftStoreResult<()> {
        let v = box_try!(self.meta_file.meta.write_to_bytes());
        if let Some(mut f) = self.meta_file.file.take() {
            // `meta_file` could be None for this case: in `init_for_building` the snapshot exists
            // so no temporary meta file is created, and this field is None. However in `do_build`
            // it's deleted so we build it again, and then call `save_meta_file` with `meta_file`
            // as None.
            // FIXME: We can fix it later by introducing a better snapshot delete mechanism.
            f.write_all(&v[..])?;
            f.flush()?;
            f.sync_all()?;
            fs::rename(&self.meta_file.tmp_path, &self.meta_file.path)?;
            self.hold_tmp_files = false;
            Ok(())
        } else {
            Err(box_err!(
                "save meta file without metadata for {:?}",
                self.key
            ))
        }
    }

    fn do_build(
        &mut self,
        kv_snap: &E::Snapshot,
        region: &Region,
        stat: &mut SnapshotStatistics,
        deleter: Box<dyn SnapshotDeleter<E>>,
    ) -> RaftStoreResult<()>
    where
        E: KvEngine,
    {
        fail_point!("snapshot_enter_do_build");
        if self.exists() {
            match self.validate(kv_snap.get_db()) {
                Ok(()) => return Ok(()),
                Err(e) => {
                    error!(
                        "snapshot is corrupted, will rebuild";
                        "region_id" => region.get_id(),
                        "snapshot" => %self.path(),
                        "err" => ?e,
                    );
                    if !retry_delete_snapshot(deleter, &self.key, self) {
                        error!(
                            "failed to delete corrupted snapshot because it's \
                             already registered elsewhere";
                            "region_id" => region.get_id(),
                            "snapshot" => %self.path(),
                        );
                        return Err(e);
                    }
                    self.init_for_building()?;
                }
            }
        }

        let (begin_key, end_key) = (enc_start_key(region), enc_end_key(region));
        for cf in SNAPSHOT_CFS {
            self.switch_to_cf_file(cf)?;
            let cf_file = &mut self.cf_files[self.cf_index];
            let path = cf_file.tmp_path.to_str().unwrap();
            let cf_stat = if plain_file_used(cf_file.cf) {
                snap_io::build_plain_cf_file::<E>(path, kv_snap, cf_file.cf, &begin_key, &end_key)?
            } else {
                let limiter = self.limiter.as_ref().map(|c| c.as_ref());
                snap_io::build_sst_cf_file::<E>(
                    path, kv_snap, cf_file.cf, &begin_key, &end_key, limiter,
                )?
            };
            cf_file.kv_count = cf_stat.key_count as u64;
            if cf_file.kv_count > 0 {
                // Use `kv_count` instead of file size to check empty files because encrypted sst files
                // contain some metadata so their sizes will never be 0.
                fs::rename(&cf_file.tmp_path, &cf_file.path)?;
                cf_file.checksum = calc_crc32(&cf_file.path)?;
                cf_file.size = get_file_size(&cf_file.path)?;
                self.size_track.fetch_add(cf_file.size, Ordering::SeqCst);
            } else {
                delete_file_if_exist(&cf_file.tmp_path).unwrap();
            }

            SNAPSHOT_CF_KV_COUNT
                .with_label_values(&[cf])
                .observe(cf_stat.key_count as f64);
            SNAPSHOT_CF_SIZE
                .with_label_values(&[cf])
                .observe(cf_stat.total_size as f64);
            info!(
                "scan snapshot of one cf";
                "region_id" => region.get_id(),
                "snapshot" => self.path(),
                "cf" => cf,
                "key_count" => cf_stat.key_count,
                "size" => cf_stat.total_size,
            );
        }

        stat.kv_count = self.cf_files.iter().map(|cf| cf.kv_count as usize).sum();
        // save snapshot meta to meta file
        let snapshot_meta = gen_snapshot_meta(&self.cf_files[..])?;
        self.meta_file.meta = snapshot_meta;
        self.save_meta_file()?;
        Ok(())
    }
}

impl<E> fmt::Debug for Snap<E>
where
    E: KvEngine,
{
    fn fmt(&self, f: &mut Formatter<'_>) -> fmt::Result {
        f.debug_struct("Snap")
            .field("key", &self.key)
            .field("display_path", &self.display_path)
            .finish()
    }
}

impl<E> Snapshot<E> for Snap<E>
where
    E: KvEngine,
{
    fn build(
        &mut self,
        kv_snap: &E::Snapshot,
        region: &Region,
        snap_data: &mut RaftSnapshotData,
        stat: &mut SnapshotStatistics,
        deleter: Box<dyn SnapshotDeleter<E>>,
    ) -> RaftStoreResult<()> {
        let t = Instant::now();
        self.do_build(kv_snap, region, stat, deleter)?;

        let total_size = self.total_size()?;
        stat.size = total_size;
        // set snapshot meta data
        snap_data.set_file_size(total_size);
        snap_data.set_version(SNAPSHOT_VERSION);
        snap_data.set_meta(self.meta_file.meta.clone());

        SNAPSHOT_BUILD_TIME_HISTOGRAM.observe(duration_to_sec(t.elapsed()) as f64);
        info!(
            "scan snapshot";
            "region_id" => region.get_id(),
            "snapshot" => self.path(),
            "key_count" => stat.kv_count,
            "size" => total_size,
            "takes" => ?t.elapsed(),
        );

        Ok(())
    }

    fn path(&self) -> &str {
        &self.display_path
    }

    fn exists(&self) -> bool {
        self.cf_files
            .iter()
            .all(|cf_file| cf_file.size == 0 || file_exists(&cf_file.path))
            && file_exists(&self.meta_file.path)
    }

    fn delete(&self) {
        debug!(
            "deleting snapshot file";
            "snapshot" => %self.path(),
        );
        for cf_file in &self.cf_files {
            delete_file_if_exist(&cf_file.clone_path).unwrap();
            if self.hold_tmp_files {
                delete_file_if_exist(&cf_file.tmp_path).unwrap();
            }
            if delete_file_if_exist(&cf_file.path).unwrap() {
                self.size_track.fetch_sub(cf_file.size, Ordering::SeqCst);
            }
        }
        delete_file_if_exist(&self.meta_file.path).unwrap();
        if self.hold_tmp_files {
            delete_file_if_exist(&self.meta_file.tmp_path).unwrap();
        }
    }

    fn meta(&self) -> io::Result<Metadata> {
        fs::metadata(&self.meta_file.path)
    }

    fn total_size(&self) -> io::Result<u64> {
        Ok(self.cf_files.iter().fold(0, |acc, x| acc + x.size))
    }

    fn save(&mut self) -> io::Result<()> {
        debug!(
            "saving to snapshot file";
            "snapshot" => %self.path(),
        );
        for cf_file in &mut self.cf_files {
            if cf_file.size == 0 {
                // Skip empty cf file.
                continue;
            }

            // Check each cf file has been fully written, and the checksum matches.
            {
                let mut file = cf_file.file.take().unwrap();
                file.flush()?;
                if !self.is_sending {
                    file.sync_all()?;
                }
            }
            if cf_file.written_size != cf_file.size {
                return Err(io::Error::new(
                    ErrorKind::Other,
                    format!(
                        "snapshot file {} for cf {} size mismatches, \
                         real size {}, expected size {}",
                        cf_file.path.display(),
                        cf_file.cf,
                        cf_file.written_size,
                        cf_file.size
                    ),
                ));
            }
            let checksum = cf_file.write_digest.clone().unwrap().finalize();
            if checksum != cf_file.checksum {
                return Err(io::Error::new(
                    ErrorKind::Other,
                    format!(
                        "snapshot file {} for cf {} checksum \
                         mismatches, real checksum {}, expected \
                         checksum {}",
                        cf_file.path.display(),
                        cf_file.cf,
                        checksum,
                        cf_file.checksum
                    ),
                ));
            }

            fs::rename(&cf_file.tmp_path, &cf_file.path)?;
            self.size_track.fetch_add(cf_file.size, Ordering::SeqCst);
        }
        sync_dir(&self.dir_path)?;
        // write meta file
        let v = self.meta_file.meta.write_to_bytes()?;
        {
            let mut meta_file = self.meta_file.file.take().unwrap();
            meta_file.write_all(&v[..])?;
            meta_file.sync_all()?;
        }
        fs::rename(&self.meta_file.tmp_path, &self.meta_file.path)?;
        sync_dir(&self.dir_path)?;
        self.hold_tmp_files = false;
        Ok(())
    }

    fn apply(&mut self, options: ApplyOptions<E>) -> Result<()> {
        box_try!(self.validate(&options.db));

        let abort_checker = ApplyAbortChecker(options.abort);
        let coprocessor_host = options.coprocessor_host;
        let region = options.region;
        for cf_file in &mut self.cf_files {
            if cf_file.size == 0 {
                // Skip empty cf file.
                continue;
            }
            let cf = cf_file.cf;
            if plain_file_used(cf_file.cf) {
                let path = cf_file.path.to_str().unwrap();
                let batch_size = options.write_batch_size;
                let cb = |kv: &[(Vec<u8>, Vec<u8>)]| {
                    coprocessor_host.pre_apply_plain_kvs_from_snapshot(&region, cf, kv)
                };
                snap_io::apply_plain_cf_file(
                    path,
                    &abort_checker,
                    &options.db,
                    cf,
                    batch_size,
                    cb,
                )?;
            } else {
                let _timer = INGEST_SST_DURATION_SECONDS.start_coarse_timer();
                let path = cf_file.clone_path.to_str().unwrap();
                coprocessor_host.pre_apply_sst_from_snapshot(&region, cf, path);
                snap_io::apply_sst_cf_file(path, &options.db, cf)?
            }
        }
        Ok(())
    }
}

// To check whether a procedure about apply snapshot aborts or not.
struct ApplyAbortChecker(Arc<AtomicUsize>);
impl snap_io::StaleDetector for ApplyAbortChecker {
    fn is_stale(&self) -> bool {
        self.0.load(Ordering::Relaxed) == JOB_STATUS_CANCELLING
    }
}

impl<E> Read for Snap<E>
where
    E: KvEngine,
{
    fn read(&mut self, buf: &mut [u8]) -> io::Result<usize> {
        if buf.is_empty() {
            return Ok(0);
        }
        while self.cf_index < self.cf_files.len() {
            let cf_file = &mut self.cf_files[self.cf_index];
            if cf_file.size == 0 {
                self.cf_index += 1;
                continue;
            }
            match cf_file.file.as_mut().unwrap().read(buf) {
                Ok(0) => {
                    // EOF. Switch to next file.
                    self.cf_index += 1;
                }
                Ok(n) => {
                    return Ok(n);
                }
                e => return e,
            }
        }
        Ok(0)
    }
}

impl<E> Write for Snap<E>
where
    E: KvEngine,
{
    fn write(&mut self, buf: &[u8]) -> io::Result<usize> {
        if buf.is_empty() {
            return Ok(0);
        }

        let mut next_buf = buf;
        while self.cf_index < self.cf_files.len() {
            let cf_file = &mut self.cf_files[self.cf_index];
            if cf_file.size == 0 {
                self.cf_index += 1;
                continue;
            }

            let left = (cf_file.size - cf_file.written_size) as usize;
            if left == 0 {
                self.cf_index += 1;
                continue;
            }

            let mut file = LimitWriter::new(self.limiter.clone(), cf_file.file.as_mut().unwrap());
            let digest = cf_file.write_digest.as_mut().unwrap();

            if next_buf.len() > left {
                file.write_all(&next_buf[0..left])?;
                digest.update(&next_buf[0..left]);
                cf_file.written_size += left as u64;
                self.cf_index += 1;
                next_buf = &next_buf[left..];
            } else {
                file.write_all(next_buf)?;
                digest.update(next_buf);
                cf_file.written_size += next_buf.len() as u64;
                return Ok(buf.len());
            }
        }
        let n = buf.len() - next_buf.len();
        Ok(n)
    }

    fn flush(&mut self) -> io::Result<()> {
        if let Some(cf_file) = self.cf_files.get_mut(self.cf_index) {
            let file = cf_file.file.as_mut().unwrap();
            file.flush()?;
        }
        Ok(())
    }
}

impl<E> Drop for Snap<E>
where
    E: KvEngine,
{
    fn drop(&mut self) {
        // cleanup if some of the cf files and meta file is partly written
        if self
            .cf_files
            .iter()
            .any(|cf_file| file_exists(&cf_file.tmp_path))
            || file_exists(&self.meta_file.tmp_path)
        {
            self.delete();
            return;
        }
        // cleanup if data corruption happens and any file goes missing
        if !self.exists() {
            self.delete();
            return;
        }
    }
}

#[derive(PartialEq, Debug)]
pub enum SnapEntry {
    Generating = 1,
    Sending = 2,
    Receiving = 3,
    Applying = 4,
}

/// `SnapStats` is for snapshot statistics.
pub struct SnapStats {
    pub sending_count: usize,
    pub receiving_count: usize,
}

struct SnapManagerCore {
    base: String,
    registry: HashMap<SnapKey, Vec<SnapEntry>>,
    snap_size: Arc<AtomicU64>,
}

fn notify_stats(ch: Option<&RaftRouter>) {
    if let Some(ch) = ch {
        if let Err(e) = ch.send_control(StoreMsg::SnapshotStats) {
            error!(
                "failed to notify snapshot stats";
                "err" => ?e,
            )
        }
    }
}

/// `SnapManagerCore` trace all current processing snapshots.
pub struct SnapManager<E>
where
    E: KvEngine,
{
    // directory to store snapfile.
    core: Arc<RwLock<SnapManagerCore>>,
    router: Option<RaftRouter>,
    limiter: Option<Arc<E::IOLimiter>>,
    max_total_size: u64,
}

impl<E> Clone for SnapManager<E>
where
    E: KvEngine,
{
    fn clone(&self) -> SnapManager<E> {
        SnapManager {
            core: self.core.clone(),
            router: self.router.clone(),
            limiter: self.limiter.clone(),
            max_total_size: self.max_total_size,
        }
    }
}

impl<E> SnapManager<E>
where
    E: KvEngine,
{
    pub fn new<T: Into<String>>(path: T, router: Option<RaftRouter>) -> SnapManager<E> {
        SnapManagerBuilder::default().build(path, router)
    }

    pub fn init(&self) -> io::Result<()> {
        // Use write lock so only one thread initialize the directory at a time.
        let core = self.core.wl();
        let path = Path::new(&core.base);
        if !path.exists() {
            fs::create_dir_all(path)?;
            return Ok(());
        }
        if !path.is_dir() {
            return Err(io::Error::new(
                ErrorKind::Other,
                format!("{} should be a directory", path.display()),
            ));
        }
        for f in fs::read_dir(path)? {
            let p = f?;
            if p.file_type()?.is_file() {
                if let Some(s) = p.file_name().to_str() {
                    if s.ends_with(TMP_FILE_SUFFIX) {
                        fs::remove_file(p.path())?;
                    } else if s.ends_with(SST_FILE_SUFFIX) {
                        let len = p.metadata()?.len();
                        core.snap_size.fetch_add(len, Ordering::SeqCst);
                    }
                }
            }
        }
        Ok(())
    }

    // Return all snapshots which is idle not being used.
    pub fn list_idle_snap(&self) -> io::Result<Vec<(SnapKey, bool)>> {
        let core = self.core.rl();
        let path = Path::new(&core.base);
        let read_dir = fs::read_dir(path)?;
        // Remove the duplicate snap keys.
        let mut v: Vec<_> = read_dir
            .filter_map(|p| {
                let p = match p {
                    Err(e) => {
                        error!(
                            "failed to list content of directory";
                            "directory" => %core.base,
                            "err" => ?e,
                        );
                        return None;
                    }
                    Ok(p) => p,
                };
                match p.file_type() {
                    Ok(t) if t.is_file() => {}
                    _ => return None,
                }
                let file_name = p.file_name();
                let name = match file_name.to_str() {
                    None => return None,
                    Some(n) => n,
                };
                let is_sending = name.starts_with(SNAP_GEN_PREFIX);
                let numbers: Vec<u64> = name.split('.').next().map_or_else(
                    || vec![],
                    |s| {
                        s.split('_')
                            .skip(1)
                            .filter_map(|s| s.parse().ok())
                            .collect()
                    },
                );
                if numbers.len() != 3 {
                    error!(
                        "failed to parse snapkey";
                        "snap_key" => %name,
                    );
                    return None;
                }
                let snap_key = SnapKey::new(numbers[0], numbers[1], numbers[2]);
                if core.registry.contains_key(&snap_key) {
                    // Skip those registered snapshot.
                    return None;
                }
                Some((snap_key, is_sending))
            })
            .collect();
        v.sort();
        v.dedup();
        Ok(v)
    }

    #[inline]
    pub fn has_registered(&self, key: &SnapKey) -> bool {
        self.core.rl().registry.contains_key(key)
    }

    pub fn get_snapshot_for_building(
        &self,
        key: &SnapKey,
    ) -> RaftStoreResult<Box<dyn Snapshot<E>>> {
        let mut old_snaps = None;
        while self.get_total_snap_size() > self.max_total_snap_size() {
            if old_snaps.is_none() {
                let snaps = self.list_idle_snap()?;
                let mut key_and_snaps = Vec::with_capacity(snaps.len());
                for (key, is_sending) in snaps {
                    if !is_sending {
                        continue;
                    }
                    let snap = match self.get_snapshot_for_sending(&key) {
                        Ok(snap) => snap,
                        Err(_) => continue,
                    };
                    if let Ok(modified) = snap.meta().and_then(|m| m.modified()) {
                        key_and_snaps.push((key, snap, modified));
                    }
                }
                key_and_snaps.sort_by_key(|&(_, _, modified)| Reverse(modified));
                old_snaps = Some(key_and_snaps);
            }
            match old_snaps.as_mut().unwrap().pop() {
                Some((key, snap, _)) => self.delete_snapshot(&key, snap.as_ref(), false),
                None => return Err(RaftStoreError::Snapshot(Error::TooManySnapshots)),
            };
        }

        let (dir, snap_size) = {
            let core = self.core.rl();
            (core.base.clone(), Arc::clone(&core.snap_size))
        };
        let f = Snap::<E>::new_for_building(
            dir,
            key,
            snap_size,
            Box::new(self.clone()),
            self.limiter.clone(),
        )?;
        Ok(Box::new(f))
    }

    pub fn get_snapshot_for_sending(&self, key: &SnapKey) -> RaftStoreResult<Box<dyn Snapshot<E>>> {
        let core = self.core.rl();
        let s = Snap::<E>::new_for_sending(
            &core.base,
            key,
            Arc::clone(&core.snap_size),
            Box::new(self.clone()),
        )?;
        Ok(Box::new(s))
    }

    pub fn get_snapshot_for_receiving(
        &self,
        key: &SnapKey,
        data: &[u8],
    ) -> RaftStoreResult<Box<dyn Snapshot<E>>> {
        let core = self.core.rl();
        let mut snapshot_data = RaftSnapshotData::default();
        snapshot_data.merge_from_bytes(data)?;
        let f = Snap::<E>::new_for_receiving(
            &core.base,
            key,
            snapshot_data.take_meta(),
            Arc::clone(&core.snap_size),
            Box::new(self.clone()),
            self.limiter.clone(),
        )?;
        Ok(Box::new(f))
    }

    pub fn get_snapshot_for_applying(
        &self,
        key: &SnapKey,
    ) -> RaftStoreResult<Box<dyn Snapshot<E>>> {
        let core = self.core.rl();
        let s = Snap::<E>::new_for_applying(
            &core.base,
            key,
            Arc::clone(&core.snap_size),
            Box::new(self.clone()),
        )?;
        if !s.exists() {
            return Err(RaftStoreError::Other(From::from(format!(
                "snapshot of {:?} not exists.",
                key
            ))));
        }
        Ok(Box::new(s))
    }

    /// Get the approximate size of snap file exists in snap directory.
    ///
    /// Return value is not guaranteed to be accurate.
    pub fn get_total_snap_size(&self) -> u64 {
        let core = self.core.rl();
        core.snap_size.load(Ordering::SeqCst)
    }

    pub fn max_total_snap_size(&self) -> u64 {
        self.max_total_size
    }

    pub fn register(&self, key: SnapKey, entry: SnapEntry) {
        debug!(
            "register snapshot";
            "key" => %key,
            "entry" => ?entry,
        );
        let mut core = self.core.wl();
        match core.registry.entry(key) {
            Entry::Occupied(mut e) => {
                if e.get().contains(&entry) {
                    warn!(
                        "snap key is registered more than once!";
                        "key" => %e.key(),
                    );
                    return;
                }
                e.get_mut().push(entry);
            }
            Entry::Vacant(e) => {
                e.insert(vec![entry]);
            }
        }

        notify_stats(self.router.as_ref());
    }

    pub fn deregister(&self, key: &SnapKey, entry: &SnapEntry) {
        debug!(
            "deregister snapshot";
            "key" => %key,
            "entry" => ?entry,
        );
        let mut need_clean = false;
        let mut handled = false;
        let mut core = self.core.wl();
        if let Some(e) = core.registry.get_mut(key) {
            let last_len = e.len();
            e.retain(|e| e != entry);
            need_clean = e.is_empty();
            handled = last_len > e.len();
        }
        if need_clean {
            core.registry.remove(key);
        }
        if handled {
            notify_stats(self.router.as_ref());
            return;
        }
        warn!(
            "stale deregister snapshot";
            "key" => %key,
            "entry" => ?entry,
        );
    }

    pub fn stats(&self) -> SnapStats {
        let core = self.core.rl();
        // send_count, generating_count, receiving_count, applying_count
        let (mut sending_cnt, mut receiving_cnt) = (0, 0);
        for v in core.registry.values() {
            let (mut is_sending, mut is_receiving) = (false, false);
            for s in v {
                match *s {
                    SnapEntry::Sending | SnapEntry::Generating => is_sending = true,
                    SnapEntry::Receiving | SnapEntry::Applying => is_receiving = true,
                }
            }
            if is_sending {
                sending_cnt += 1;
            }
            if is_receiving {
                receiving_cnt += 1;
            }
        }

        SnapStats {
            sending_count: sending_cnt,
            receiving_count: receiving_cnt,
        }
    }
}

impl<E> SnapshotDeleter<E> for SnapManager<E>
where
    E: KvEngine,
{
    fn delete_snapshot(&self, key: &SnapKey, snap: &dyn Snapshot<E>, check_entry: bool) -> bool {
        let core = self.core.rl();
        if check_entry {
            if let Some(e) = core.registry.get(key) {
                if e.len() > 1 {
                    info!(
                        "skip to delete snapshot since it's registered more than once";
                        "snapshot" => %snap.path(),
                        "registered_entries" => ?e,
                    );
                    return false;
                }
            }
        } else if core.registry.contains_key(key) {
            info!(
                "skip to delete snapshot since it's registered";
                "snapshot" => %snap.path(),
            );
            return false;
        }
        snap.delete();
        true
    }
}

#[derive(Debug, Default)]
pub struct SnapManagerBuilder {
    max_write_bytes_per_sec: i64,
    max_total_size: u64,
}

impl SnapManagerBuilder {
    pub fn max_write_bytes_per_sec(&mut self, bytes: i64) -> &mut SnapManagerBuilder {
        self.max_write_bytes_per_sec = bytes;
        self
    }
    pub fn max_total_size(&mut self, bytes: u64) -> &mut SnapManagerBuilder {
        self.max_total_size = bytes;
        self
    }
    pub fn build<T: Into<String>, E>(&self, path: T, router: Option<RaftRouter>) -> SnapManager<E>
    where
        E: KvEngine,
    {
        let limiter = if self.max_write_bytes_per_sec > 0 {
            Some(Arc::new(E::IOLimiter::new(self.max_write_bytes_per_sec)))
        } else {
            None
        };
        let max_total_size = if self.max_total_size > 0 {
            self.max_total_size
        } else {
            u64::MAX
        };
        SnapManager {
            core: Arc::new(RwLock::new(SnapManagerCore {
                base: path.into(),
                registry: map![],
                snap_size: Arc::new(AtomicU64::new(0)),
            })),
            router,
            limiter,
            max_total_size,
        }
    }
}

#[cfg(test)]
pub mod tests {
    use std::cmp;
    use std::fs::{self, File, OpenOptions};
    use std::io::{self, Read, Seek, SeekFrom, Write};
    use std::path::Path;
    use std::sync::atomic::{AtomicU64, AtomicUsize, Ordering};
    use std::sync::Arc;

    use engine::rocks;
    use engine::rocks::util::CFOptions;
    use engine::rocks::{DBOptions, Env, DB};
    use engine::{Engines, Mutable, Peekable};
    use engine::{ALL_CFS, CF_DEFAULT, CF_LOCK, CF_RAFT, CF_WRITE};
    use engine_rocks::{Compat, RocksEngine, RocksSnapshot};
    use engine_traits::{Iterable, KvEngine};
    use kvproto::metapb::{Peer, Region};
    use kvproto::raft_serverpb::{
        RaftApplyState, RaftSnapshotData, RegionLocalState, SnapshotMeta,
    };
    use protobuf::Message;
    use std::path::PathBuf;
    use tempfile::{Builder, TempDir};

    use super::{
        ApplyOptions, Snap, SnapEntry, SnapKey, SnapManager, SnapManagerBuilder, Snapshot,
        SnapshotDeleter, SnapshotStatistics, META_FILE_SUFFIX, SNAPSHOT_CFS, SNAP_GEN_PREFIX,
    };

    use crate::raftstore::coprocessor::CoprocessorHost;
    use crate::raftstore::store::peer_storage::JOB_STATUS_RUNNING;
    use crate::raftstore::store::{INIT_EPOCH_CONF_VER, INIT_EPOCH_VER};
    use crate::raftstore::Result;

    const TEST_STORE_ID: u64 = 1;
    const TEST_KEY: &[u8] = b"akey";
    const TEST_WRITE_BATCH_SIZE: usize = 10 * 1024 * 1024;
    const TEST_META_FILE_BUFFER_SIZE: usize = 1000;
    const BYTE_SIZE: usize = 1;

    #[derive(Clone)]
    struct DummyDeleter;

    impl<E> SnapshotDeleter<E> for DummyDeleter
    where
        E: KvEngine,
    {
        fn delete_snapshot(&self, _: &SnapKey, snap: &dyn Snapshot<E>, _: bool) -> bool {
            snap.delete();
            true
        }
    }

    type DBBuilder = fn(
        p: &Path,
        db_opt: Option<DBOptions>,
        cf_opts: Option<Vec<CFOptions<'_>>>,
    ) -> Result<Arc<DB>>;

    pub fn open_test_empty_db(
        path: &Path,
        db_opt: Option<DBOptions>,
        cf_opts: Option<Vec<CFOptions<'_>>>,
    ) -> Result<Arc<DB>> {
        let p = path.to_str().unwrap();
        let db = rocks::util::new_engine(p, db_opt, ALL_CFS, cf_opts)?;
        Ok(Arc::new(db))
    }

    pub fn open_test_db(
        path: &Path,
        db_opt: Option<DBOptions>,
        cf_opts: Option<Vec<CFOptions<'_>>>,
    ) -> Result<Arc<DB>> {
        let p = path.to_str().unwrap();
        let db = rocks::util::new_engine(p, db_opt, ALL_CFS, cf_opts)?;
        let key = keys::data_key(TEST_KEY);
        // write some data into each cf
        for (i, cf) in db.cf_names().into_iter().enumerate() {
            let handle = rocks::util::get_cf_handle(&db, cf)?;
            let mut p = Peer::default();
            p.set_store_id(TEST_STORE_ID);
            p.set_id((i + 1) as u64);
            db.put_msg_cf(handle, &key[..], &p)?;
        }
        Ok(Arc::new(db))
    }

    pub fn get_test_db_for_regions(
        path: &TempDir,
        raft_db_opt: Option<DBOptions>,
        raft_cf_opt: Option<CFOptions<'_>>,
        kv_db_opt: Option<DBOptions>,
        kv_cf_opts: Option<Vec<CFOptions<'_>>>,
        regions: &[u64],
    ) -> Result<Engines> {
        let p = path.path();
        let kv = open_test_db(p.join("kv").as_path(), kv_db_opt, kv_cf_opts)?;
        let raft = open_test_db(
            p.join("raft").as_path(),
            raft_db_opt,
            raft_cf_opt.map(|opt| vec![opt]),
        )?;
        for &region_id in regions {
            // Put apply state into kv engine.
            let mut apply_state = RaftApplyState::default();
            apply_state.set_applied_index(10);
            apply_state.mut_truncated_state().set_index(10);
            let handle = rocks::util::get_cf_handle(&kv, CF_RAFT)?;
            kv.put_msg_cf(handle, &keys::apply_state_key(region_id), &apply_state)?;

            // Put region info into kv engine.
            let region = gen_test_region(region_id, 1, 1);
            let mut region_state = RegionLocalState::default();
            region_state.set_region(region);
            let handle = rocks::util::get_cf_handle(&kv, CF_RAFT)?;
            kv.put_msg_cf(handle, &keys::region_state_key(region_id), &region_state)?;
        }
        let shared_block_cache = false;
        Ok(Engines {
            kv,
            raft,
            shared_block_cache,
        })
    }

    pub fn get_kv_count(snap: &RocksSnapshot) -> usize {
        let mut kv_count = 0;
        for cf in SNAPSHOT_CFS {
            snap.scan_cf(
                cf,
                &keys::data_key(b"a"),
                &keys::data_key(b"z"),
                false,
                |_, _| {
                    kv_count += 1;
                    Ok(true)
                },
            )
            .unwrap();
        }
        kv_count
    }

    pub fn gen_test_region(region_id: u64, store_id: u64, peer_id: u64) -> Region {
        let mut peer = Peer::default();
        peer.set_store_id(store_id);
        peer.set_id(peer_id);
        let mut region = Region::default();
        region.set_id(region_id);
        region.set_start_key(b"a".to_vec());
        region.set_end_key(b"z".to_vec());
        region.mut_region_epoch().set_version(INIT_EPOCH_VER);
        region.mut_region_epoch().set_conf_ver(INIT_EPOCH_CONF_VER);
        region.mut_peers().push(peer);
        region
    }

    pub fn assert_eq_db(expected_db: &DB, db: &DB) {
        let key = keys::data_key(TEST_KEY);
        for cf in SNAPSHOT_CFS {
            let p1: Option<Peer> = expected_db.get_msg_cf(cf, &key[..]).unwrap();
            if let Some(p1) = p1 {
                let p2: Option<Peer> = db.get_msg_cf(cf, &key[..]).unwrap();
                if let Some(p2) = p2 {
                    if p2 != p1 {
                        panic!(
                            "cf {}: key {:?}, value {:?}, expected {:?}",
                            cf, key, p2, p1
                        );
                    }
                } else {
                    panic!("cf {}: expect key {:?} has value", cf, key);
                }
            }
        }
    }

    pub fn gen_db_options_with_encryption() -> DBOptions {
        let env = Arc::new(Env::new_default_ctr_encrypted_env(b"abcd").unwrap());
        let mut db_opt = DBOptions::new();
        db_opt.set_env(env);
        db_opt
    }

    #[test]
    fn test_gen_snapshot_meta() {
        let mut cf_file = Vec::with_capacity(super::SNAPSHOT_CFS.len());
        for (i, cf) in super::SNAPSHOT_CFS.iter().enumerate() {
            let f = super::CfFile {
                cf,
                size: 100 * (i + 1) as u64,
                checksum: 1000 * (i + 1) as u32,
                ..Default::default()
            };
            cf_file.push(f);
        }
        let meta = super::gen_snapshot_meta(&cf_file).unwrap();
        for (i, cf_file_meta) in meta.get_cf_files().iter().enumerate() {
            if cf_file_meta.get_cf() != cf_file[i].cf {
                panic!(
                    "{}: expect cf {}, got {}",
                    i,
                    cf_file[i].cf,
                    cf_file_meta.get_cf()
                );
            }
            if cf_file_meta.get_size() != cf_file[i].size {
                panic!(
                    "{}: expect cf size {}, got {}",
                    i,
                    cf_file[i].size,
                    cf_file_meta.get_size()
                );
            }
            if cf_file_meta.get_checksum() != cf_file[i].checksum {
                panic!(
                    "{}: expect cf checksum {}, got {}",
                    i,
                    cf_file[i].checksum,
                    cf_file_meta.get_checksum()
                );
            }
        }
    }

    #[test]
    fn test_display_path() {
        let dir = Builder::new()
            .prefix("test-display-path")
            .tempdir()
            .unwrap();
        let key = SnapKey::new(1, 1, 1);
        let prefix = format!("{}_{}", SNAP_GEN_PREFIX, key);
        let display_path = Snap::<RocksEngine>::get_display_path(dir.path(), &prefix);
        assert_ne!(display_path, "");
    }

    #[test]
    fn test_empty_snap_file() {
        test_snap_file(open_test_empty_db, None);
        test_snap_file(open_test_empty_db, Some(gen_db_options_with_encryption()));
    }

    #[test]
    fn test_non_empty_snap_file() {
        test_snap_file(open_test_db, None);
        test_snap_file(open_test_db, Some(gen_db_options_with_encryption()));
    }

    fn test_snap_file(get_db: DBBuilder, db_opt: Option<DBOptions>) {
        let region_id = 1;
        let region = gen_test_region(region_id, 1, 1);
        let src_db_dir = Builder::new()
            .prefix("test-snap-file-db-src")
            .tempdir()
            .unwrap();
        let db = get_db(&src_db_dir.path(), db_opt.clone(), None).unwrap();
        let snapshot = RocksSnapshot::new(Arc::clone(&db));

        let src_dir = Builder::new()
            .prefix("test-snap-file-db-src")
            .tempdir()
            .unwrap();
        let key = SnapKey::new(region_id, 1, 1);
        let size_track = Arc::new(AtomicU64::new(0));
        let deleter = Box::new(DummyDeleter {});
        let mut s1 = Snap::<RocksEngine>::new_for_building(
            src_dir.path(),
            &key,
            Arc::clone(&size_track),
            deleter.clone(),
            None,
        )
        .unwrap();
        // Ensure that this snapshot file doesn't exist before being built.
        assert!(!s1.exists());
        assert_eq!(size_track.load(Ordering::SeqCst), 0);

        let mut snap_data = RaftSnapshotData::default();
        snap_data.set_region(region.clone());
        let mut stat = SnapshotStatistics::new();
        s1.build(
            &snapshot,
            &region,
            &mut snap_data,
            &mut stat,
            deleter.clone(),
        )
        .unwrap();

        // Ensure that this snapshot file does exist after being built.
        assert!(s1.exists());
        let total_size = s1.total_size().unwrap();
        // Ensure the `size_track` is modified correctly.
        let size = size_track.load(Ordering::SeqCst);
        assert_eq!(size, total_size);
        assert_eq!(stat.size as u64, size);
        assert_eq!(stat.kv_count, get_kv_count(&snapshot));

        // Ensure this snapshot could be read for sending.
        let mut s2 = Snap::<RocksEngine>::new_for_sending(
            src_dir.path(),
            &key,
            Arc::clone(&size_track),
            deleter.clone(),
        )
        .unwrap();
        assert!(s2.exists());

        // TODO check meta data correct.
        let _ = s2.meta().unwrap();

        let dst_dir = Builder::new()
            .prefix("test-snap-file-dst")
            .tempdir()
            .unwrap();

        let mut s3 = Snap::<RocksEngine>::new_for_receiving(
            dst_dir.path(),
            &key,
            snap_data.take_meta(),
            Arc::clone(&size_track),
            deleter.clone(),
            None,
        )
        .unwrap();
        assert!(!s3.exists());

        // Ensure snapshot data could be read out of `s2`, and write into `s3`.
        let copy_size = io::copy(&mut s2, &mut s3).unwrap();
        assert_eq!(copy_size, size);
        assert!(!s3.exists());
        s3.save().unwrap();
        assert!(s3.exists());

        // Ensure the tracked size is handled correctly after receiving a snapshot.
        assert_eq!(size_track.load(Ordering::SeqCst), size * 2);

        // Ensure `delete()` works to delete the source snapshot.
        s2.delete();
        assert!(!s2.exists());
        assert!(!s1.exists());
        assert_eq!(size_track.load(Ordering::SeqCst), size);

        // Ensure a snapshot could be applied to DB.
        let mut s4 = Snap::<RocksEngine>::new_for_applying(
            dst_dir.path(),
            &key,
            Arc::clone(&size_track),
            deleter,
        )
        .unwrap();
        assert!(s4.exists());

        let dst_db_dir = Builder::new()
            .prefix("test-snap-file-dst")
            .tempdir()
            .unwrap();
        let dst_db_path = dst_db_dir.path().to_str().unwrap();
        // Change arbitrarily the cf order of ALL_CFS at destination db.
        let dst_cfs = [CF_WRITE, CF_DEFAULT, CF_LOCK, CF_RAFT];
        let dst_db =
            Arc::new(rocks::util::new_engine(dst_db_path, db_opt, &dst_cfs, None).unwrap());
        let options = ApplyOptions {
            db: dst_db.c().clone(),
            region,
            abort: Arc::new(AtomicUsize::new(JOB_STATUS_RUNNING)),
            write_batch_size: TEST_WRITE_BATCH_SIZE,
            coprocessor_host: Arc::new(CoprocessorHost::default()),
        };
        // Verify thte snapshot applying is ok.
        assert!(s4.apply(options).is_ok());

        // Ensure `delete()` works to delete the dest snapshot.
        s4.delete();
        assert!(!s4.exists());
        assert!(!s3.exists());
        assert_eq!(size_track.load(Ordering::SeqCst), 0);

        // Verify the data is correct after applying snapshot.
        assert_eq_db(&db, dst_db.as_ref());
    }

    #[test]
    fn test_empty_snap_validation() {
        test_snap_validation(open_test_empty_db);
    }

    #[test]
    fn test_non_empty_snap_validation() {
        test_snap_validation(open_test_db);
    }

    fn test_snap_validation(get_db: DBBuilder) {
        let region_id = 1;
        let region = gen_test_region(region_id, 1, 1);
        let db_dir = Builder::new()
            .prefix("test-snap-validation-db")
            .tempdir()
            .unwrap();
        let db = get_db(&db_dir.path(), None, None).unwrap();
        let snapshot = RocksSnapshot::new(Arc::clone(&db));

        let dir = Builder::new()
            .prefix("test-snap-validation")
            .tempdir()
            .unwrap();
        let key = SnapKey::new(region_id, 1, 1);
        let size_track = Arc::new(AtomicU64::new(0));
        let deleter = Box::new(DummyDeleter {});
        let mut s1 = Snap::<RocksEngine>::new_for_building(
            dir.path(),
            &key,
            Arc::clone(&size_track),
            deleter.clone(),
            None,
        )
        .unwrap();
        assert!(!s1.exists());

        let mut snap_data = RaftSnapshotData::default();
        snap_data.set_region(region.clone());
        let mut stat = SnapshotStatistics::new();
        s1.build(
            &snapshot,
            &region,
            &mut snap_data,
            &mut stat,
            deleter.clone(),
        )
        .unwrap();
        assert!(s1.exists());

        let mut s2 = Snap::<RocksEngine>::new_for_building(
            dir.path(),
            &key,
            Arc::clone(&size_track),
            deleter.clone(),
            None,
        )
        .unwrap();
        assert!(s2.exists());

        s2.build(&snapshot, &region, &mut snap_data, &mut stat, deleter)
            .unwrap();
        assert!(s2.exists());
    }

    // Make all the snapshot in the specified dir corrupted to have incorrect size.
    fn corrupt_snapshot_size_in<T: Into<PathBuf>>(dir: T) {
        let dir_path = dir.into();
        let read_dir = fs::read_dir(dir_path).unwrap();
        for p in read_dir {
            if p.is_ok() {
                let e = p.as_ref().unwrap();
                if !e
                    .file_name()
                    .into_string()
                    .unwrap()
                    .ends_with(META_FILE_SUFFIX)
                {
                    let mut f = OpenOptions::new().append(true).open(e.path()).unwrap();
                    f.write_all(b"xxxxx").unwrap();
                }
            }
        }
    }

    // Make all the snapshot in the specified dir corrupted to have incorrect checksum.
    fn corrupt_snapshot_checksum_in<T: Into<PathBuf>>(dir: T) -> Vec<SnapshotMeta> {
        let dir_path = dir.into();
        let mut res = Vec::new();
        let read_dir = fs::read_dir(dir_path).unwrap();
        for p in read_dir {
            if p.is_ok() {
                let e = p.as_ref().unwrap();
                if e.file_name()
                    .into_string()
                    .unwrap()
                    .ends_with(META_FILE_SUFFIX)
                {
                    let mut snapshot_meta = SnapshotMeta::default();
                    let mut buf = Vec::with_capacity(TEST_META_FILE_BUFFER_SIZE);
                    {
                        let mut f = OpenOptions::new().read(true).open(e.path()).unwrap();
                        f.read_to_end(&mut buf).unwrap();
                    }

                    snapshot_meta.merge_from_bytes(&buf).unwrap();

                    for cf in snapshot_meta.mut_cf_files().iter_mut() {
                        let corrupted_checksum = cf.get_checksum() + 100;
                        cf.set_checksum(corrupted_checksum);
                    }

                    let buf = snapshot_meta.write_to_bytes().unwrap();
                    {
                        let mut f = OpenOptions::new()
                            .write(true)
                            .truncate(true)
                            .open(e.path())
                            .unwrap();
                        f.write_all(&buf[..]).unwrap();
                        f.flush().unwrap();
                    }

                    res.push(snapshot_meta);
                }
            }
        }
        res
    }

    // Make all the snapshot meta files in the specified corrupted to have incorrect content.
    fn corrupt_snapshot_meta_file<T: Into<PathBuf>>(dir: T) -> usize {
        let mut total = 0;
        let dir_path = dir.into();
        let read_dir = fs::read_dir(dir_path).unwrap();
        for p in read_dir {
            if p.is_ok() {
                let e = p.as_ref().unwrap();
                if e.file_name()
                    .into_string()
                    .unwrap()
                    .ends_with(META_FILE_SUFFIX)
                {
                    let mut f = OpenOptions::new()
                        .read(true)
                        .write(true)
                        .open(e.path())
                        .unwrap();
                    // Make the last byte of the meta file corrupted
                    // by turning over all bits of it
                    let pos = SeekFrom::End(-(BYTE_SIZE as i64));
                    f.seek(pos).unwrap();
                    let mut buf = [0; BYTE_SIZE];
                    f.read_exact(&mut buf[..]).unwrap();
                    buf[0] ^= u8::max_value();
                    f.seek(pos).unwrap();
                    f.write_all(&buf[..]).unwrap();
                    total += 1;
                }
            }
        }
        total
    }

    fn copy_snapshot(
        from_dir: &TempDir,
        to_dir: &TempDir,
        key: &SnapKey,
        size_track: Arc<AtomicU64>,
        snapshot_meta: SnapshotMeta,
        deleter: Box<DummyDeleter>,
    ) {
        let mut from = Snap::<RocksEngine>::new_for_sending(
            from_dir.path(),
            key,
            Arc::clone(&size_track),
            deleter.clone(),
        )
        .unwrap();
        assert!(from.exists());

        let mut to = Snap::<RocksEngine>::new_for_receiving(
            to_dir.path(),
            key,
            snapshot_meta,
            Arc::clone(&size_track),
            deleter,
            None,
        )
        .unwrap();

        assert!(!to.exists());
        let _ = io::copy(&mut from, &mut to).unwrap();
        to.save().unwrap();
        assert!(to.exists());
    }

    #[test]
    fn test_snap_corruption_on_size_or_checksum() {
        let region_id = 1;
        let region = gen_test_region(region_id, 1, 1);
        let db_dir = Builder::new()
            .prefix("test-snap-corruption-db")
            .tempdir()
            .unwrap();
        let db = open_test_db(&db_dir.path(), None, None).unwrap();
        let snapshot = RocksSnapshot::new(db);

        let dir = Builder::new()
            .prefix("test-snap-corruption")
            .tempdir()
            .unwrap();
        let key = SnapKey::new(region_id, 1, 1);
        let size_track = Arc::new(AtomicU64::new(0));
        let deleter = Box::new(DummyDeleter {});
        let mut s1 = Snap::<RocksEngine>::new_for_building(
            dir.path(),
            &key,
            Arc::clone(&size_track),
            deleter.clone(),
            None,
        )
        .unwrap();
        assert!(!s1.exists());

        let mut snap_data = RaftSnapshotData::default();
        snap_data.set_region(region.clone());
        let mut stat = SnapshotStatistics::new();
        s1.build(
            &snapshot,
            &region,
            &mut snap_data,
            &mut stat,
            deleter.clone(),
        )
        .unwrap();
        assert!(s1.exists());

        corrupt_snapshot_size_in(dir.path());

        assert!(Snap::<RocksEngine>::new_for_sending(
            dir.path(),
            &key,
            Arc::clone(&size_track),
            deleter.clone()
        )
        .is_err());

        let mut s2 = Snap::<RocksEngine>::new_for_building(
            dir.path(),
            &key,
            Arc::clone(&size_track),
            deleter.clone(),
            None,
        )
        .unwrap();
        assert!(!s2.exists());
        s2.build(
            &snapshot,
            &region,
            &mut snap_data,
            &mut stat,
            deleter.clone(),
        )
        .unwrap();
        assert!(s2.exists());

        let dst_dir = Builder::new()
            .prefix("test-snap-corruption-dst")
            .tempdir()
            .unwrap();
        copy_snapshot(
            &dir,
            &dst_dir,
            &key,
            Arc::clone(&size_track),
            snap_data.get_meta().clone(),
            deleter.clone(),
        );

        let mut metas = corrupt_snapshot_checksum_in(dst_dir.path());
        assert_eq!(1, metas.len());
        let snap_meta = metas.pop().unwrap();

        let mut s5 = Snap::<RocksEngine>::new_for_applying(
            dst_dir.path(),
            &key,
            Arc::clone(&size_track),
            deleter.clone(),
        )
        .unwrap();
        assert!(s5.exists());

        let dst_db_dir = Builder::new()
            .prefix("test-snap-corruption-dst-db")
            .tempdir()
            .unwrap();
        let dst_db = open_test_empty_db(&dst_db_dir.path(), None, None).unwrap();
        let options = ApplyOptions {
            db: dst_db.c().clone(),
            region,
            abort: Arc::new(AtomicUsize::new(JOB_STATUS_RUNNING)),
            write_batch_size: TEST_WRITE_BATCH_SIZE,
            coprocessor_host: Arc::new(CoprocessorHost::default()),
        };
        assert!(s5.apply(options).is_err());

        corrupt_snapshot_size_in(dst_dir.path());
        assert!(Snap::<RocksEngine>::new_for_receiving(
            dst_dir.path(),
            &key,
            snap_meta,
            Arc::clone(&size_track),
            deleter.clone(),
            None,
        )
        .is_err());
<<<<<<< HEAD
        assert!(Snap::<RocksEngine>::new_for_applying(
            dst_dir.path(),
            &key,
            Arc::clone(&size_track),
            deleter.clone()
        )
        .is_err());
=======
        assert!(
            Snap::new_for_applying(dst_dir.path(), &key, Arc::clone(&size_track), deleter).is_err()
        );
>>>>>>> c0dee9da
    }

    #[test]
    fn test_snap_corruption_on_meta_file() {
        let region_id = 1;
        let region = gen_test_region(region_id, 1, 1);
        let db_dir = Builder::new()
            .prefix("test-snapshot-corruption-meta-db")
            .tempdir()
            .unwrap();
        let db = open_test_db(&db_dir.path(), None, None).unwrap();
        let snapshot = RocksSnapshot::new(db);

        let dir = Builder::new()
            .prefix("test-snap-corruption-meta")
            .tempdir()
            .unwrap();
        let key = SnapKey::new(region_id, 1, 1);
        let size_track = Arc::new(AtomicU64::new(0));
        let deleter = Box::new(DummyDeleter {});
        let mut s1 = Snap::<RocksEngine>::new_for_building(
            dir.path(),
            &key,
            Arc::clone(&size_track),
            deleter.clone(),
            None,
        )
        .unwrap();
        assert!(!s1.exists());

        let mut snap_data = RaftSnapshotData::default();
        snap_data.set_region(region.clone());
        let mut stat = SnapshotStatistics::new();
        s1.build(
            &snapshot,
            &region,
            &mut snap_data,
            &mut stat,
            deleter.clone(),
        )
        .unwrap();
        assert!(s1.exists());

        assert_eq!(1, corrupt_snapshot_meta_file(dir.path()));

        assert!(Snap::<RocksEngine>::new_for_sending(
            dir.path(),
            &key,
            Arc::clone(&size_track),
            deleter.clone()
        )
        .is_err());

        let mut s2 = Snap::<RocksEngine>::new_for_building(
            dir.path(),
            &key,
            Arc::clone(&size_track),
            deleter.clone(),
            None,
        )
        .unwrap();
        assert!(!s2.exists());
        s2.build(
            &snapshot,
            &region,
            &mut snap_data,
            &mut stat,
            deleter.clone(),
        )
        .unwrap();
        assert!(s2.exists());

        let dst_dir = Builder::new()
            .prefix("test-snap-corruption-meta-dst")
            .tempdir()
            .unwrap();
        copy_snapshot(
            &dir,
            &dst_dir,
            &key,
            Arc::clone(&size_track),
            snap_data.get_meta().clone(),
            deleter.clone(),
        );

        assert_eq!(1, corrupt_snapshot_meta_file(dst_dir.path()));

        assert!(Snap::<RocksEngine>::new_for_applying(
            dst_dir.path(),
            &key,
            Arc::clone(&size_track),
            deleter.clone()
        )
        .is_err());
        assert!(Snap::<RocksEngine>::new_for_receiving(
            dst_dir.path(),
            &key,
            snap_data.take_meta(),
            Arc::clone(&size_track),
            deleter,
            None,
        )
        .is_err());
    }

    #[test]
    fn test_snap_mgr_create_dir() {
        // Ensure `mgr` creates the specified directory when it does not exist.
        let temp_dir = Builder::new()
            .prefix("test-snap-mgr-create-dir")
            .tempdir()
            .unwrap();
        let temp_path = temp_dir.path().join("snap1");
        let path = temp_path.to_str().unwrap().to_owned();
        assert!(!temp_path.exists());
        let mut mgr = SnapManager::<RocksEngine>::new(path, None);
        mgr.init().unwrap();
        assert!(temp_path.exists());

        // Ensure `init()` will return an error if specified target is a file.
        let temp_path2 = temp_dir.path().join("snap2");
        let path2 = temp_path2.to_str().unwrap().to_owned();
        File::create(temp_path2).unwrap();
        mgr = SnapManager::<RocksEngine>::new(path2, None);
        assert!(mgr.init().is_err());
    }

    #[test]
    fn test_snap_mgr_v2() {
        let temp_dir = Builder::new().prefix("test-snap-mgr-v2").tempdir().unwrap();
        let path = temp_dir.path().to_str().unwrap().to_owned();
        let mgr = SnapManager::<RocksEngine>::new(path.clone(), None);
        mgr.init().unwrap();
        assert_eq!(mgr.get_total_snap_size(), 0);

        let db_dir = Builder::new()
            .prefix("test-snap-mgr-delete-temp-files-v2-db")
            .tempdir()
            .unwrap();
        let snapshot = RocksSnapshot::new(open_test_db(&db_dir.path(), None, None).unwrap());
        let key1 = SnapKey::new(1, 1, 1);
        let size_track = Arc::new(AtomicU64::new(0));
<<<<<<< HEAD
        let deleter = Box::new(mgr.clone());
        let mut s1 = Snap::<RocksEngine>::new_for_building(
            &path,
            &key1,
            Arc::clone(&size_track),
            deleter.clone(),
            None,
        )
        .unwrap();
=======
        let deleter = Box::new(mgr);
        let mut s1 =
            Snap::new_for_building(&path, &key1, Arc::clone(&size_track), deleter.clone(), None)
                .unwrap();
>>>>>>> c0dee9da
        let mut region = gen_test_region(1, 1, 1);
        let mut snap_data = RaftSnapshotData::default();
        snap_data.set_region(region.clone());
        let mut stat = SnapshotStatistics::new();
        s1.build(
            &snapshot,
            &region,
            &mut snap_data,
            &mut stat,
            deleter.clone(),
        )
        .unwrap();
        let mut s = Snap::<RocksEngine>::new_for_sending(
            &path,
            &key1,
            Arc::clone(&size_track),
            deleter.clone(),
        )
        .unwrap();
        let expected_size = s.total_size().unwrap();
        let mut s2 = Snap::<RocksEngine>::new_for_receiving(
            &path,
            &key1,
            snap_data.get_meta().clone(),
            Arc::clone(&size_track),
            deleter.clone(),
            None,
        )
        .unwrap();
        let n = io::copy(&mut s, &mut s2).unwrap();
        assert_eq!(n, expected_size);
        s2.save().unwrap();

        let key2 = SnapKey::new(2, 1, 1);
        region.set_id(2);
        snap_data.set_region(region);
        let s3 = Snap::<RocksEngine>::new_for_building(
            &path,
            &key2,
            Arc::clone(&size_track),
            deleter.clone(),
            None,
        )
        .unwrap();
        let s4 = Snap::<RocksEngine>::new_for_receiving(
            &path,
            &key2,
            snap_data.take_meta(),
            Arc::clone(&size_track),
            deleter,
            None,
        )
        .unwrap();

        assert!(s1.exists());
        assert!(s2.exists());
        assert!(!s3.exists());
        assert!(!s4.exists());

        let mgr = SnapManager::<RocksEngine>::new(path, None);
        mgr.init().unwrap();
        assert_eq!(mgr.get_total_snap_size(), expected_size * 2);

        assert!(s1.exists());
        assert!(s2.exists());
        assert!(!s3.exists());
        assert!(!s4.exists());

        mgr.get_snapshot_for_sending(&key1).unwrap().delete();
        assert_eq!(mgr.get_total_snap_size(), expected_size);
        mgr.get_snapshot_for_applying(&key1).unwrap().delete();
        assert_eq!(mgr.get_total_snap_size(), 0);
    }

    fn check_registry_around_deregister(
        mgr: SnapManager<RocksEngine>,
        key: &SnapKey,
        entry: &SnapEntry,
    ) {
        let snap_keys = mgr.list_idle_snap().unwrap();
        assert!(snap_keys.is_empty());
        assert!(mgr.has_registered(key));
        mgr.deregister(key, entry);
        let mut snap_keys = mgr.list_idle_snap().unwrap();
        assert_eq!(snap_keys.len(), 1);
        let snap_key = snap_keys.pop().unwrap().0;
        assert_eq!(snap_key, *key);
        assert!(!mgr.has_registered(&snap_key));
    }

    #[test]
    fn test_snap_deletion_on_registry() {
        let src_temp_dir = Builder::new()
            .prefix("test-snap-deletion-on-registry-src")
            .tempdir()
            .unwrap();
        let src_path = src_temp_dir.path().to_str().unwrap().to_owned();
<<<<<<< HEAD
        let src_mgr = SnapManager::<RocksEngine>::new(src_path.clone(), None);
=======
        let src_mgr = SnapManager::new(src_path, None);
>>>>>>> c0dee9da
        src_mgr.init().unwrap();

        let src_db_dir = Builder::new()
            .prefix("test-snap-deletion-on-registry-src-db")
            .tempdir()
            .unwrap();
        let db = open_test_db(&src_db_dir.path(), None, None).unwrap();
        let snapshot = RocksSnapshot::new(db);

        let key = SnapKey::new(1, 1, 1);
        let region = gen_test_region(1, 1, 1);

        // Ensure the snapshot being built will not be deleted on GC.
        src_mgr.register(key.clone(), SnapEntry::Generating);
        let mut s1 = src_mgr.get_snapshot_for_building(&key).unwrap();
        let mut snap_data = RaftSnapshotData::default();
        snap_data.set_region(region.clone());
        let mut stat = SnapshotStatistics::new();
        s1.build(
            &snapshot,
            &region,
            &mut snap_data,
            &mut stat,
            Box::new(src_mgr.clone()),
        )
        .unwrap();
        let v = snap_data.write_to_bytes().unwrap();

        check_registry_around_deregister(src_mgr.clone(), &key, &SnapEntry::Generating);

        // Ensure the snapshot being sent will not be deleted on GC.
        src_mgr.register(key.clone(), SnapEntry::Sending);
        let mut s2 = src_mgr.get_snapshot_for_sending(&key).unwrap();
        let expected_size = s2.total_size().unwrap();

        let dst_temp_dir = Builder::new()
            .prefix("test-snap-deletion-on-registry-dst")
            .tempdir()
            .unwrap();
        let dst_path = dst_temp_dir.path().to_str().unwrap().to_owned();
<<<<<<< HEAD
        let dst_mgr = SnapManager::<RocksEngine>::new(dst_path.clone(), None);
=======
        let dst_mgr = SnapManager::new(dst_path, None);
>>>>>>> c0dee9da
        dst_mgr.init().unwrap();

        // Ensure the snapshot being received will not be deleted on GC.
        dst_mgr.register(key.clone(), SnapEntry::Receiving);
        let mut s3 = dst_mgr.get_snapshot_for_receiving(&key, &v[..]).unwrap();
        let n = io::copy(&mut s2, &mut s3).unwrap();
        assert_eq!(n, expected_size);
        s3.save().unwrap();

        check_registry_around_deregister(src_mgr.clone(), &key, &SnapEntry::Sending);
        check_registry_around_deregister(dst_mgr.clone(), &key, &SnapEntry::Receiving);

        // Ensure the snapshot to be applied will not be deleted on GC.
        let mut snap_keys = dst_mgr.list_idle_snap().unwrap();
        assert_eq!(snap_keys.len(), 1);
        let snap_key = snap_keys.pop().unwrap().0;
        assert_eq!(snap_key, key);
        assert!(!dst_mgr.has_registered(&snap_key));
        dst_mgr.register(key.clone(), SnapEntry::Applying);
        let s4 = dst_mgr.get_snapshot_for_applying(&key).unwrap();
        let s5 = dst_mgr.get_snapshot_for_applying(&key).unwrap();
        dst_mgr.delete_snapshot(&key, s4.as_ref(), false);
        assert!(s5.exists());
    }

    #[test]
    fn test_snapshot_max_total_size() {
        let regions: Vec<u64> = (0..20).collect();
        let kv_path = Builder::new()
            .prefix("test-snapshot-max-total-size-db")
            .tempdir()
            .unwrap();
        let engine = get_test_db_for_regions(&kv_path, None, None, None, None, &regions).unwrap();

        let snapfiles_path = Builder::new()
            .prefix("test-snapshot-max-total-size-snapshots")
            .tempdir()
            .unwrap();
        let max_total_size = 10240;
        let snap_mgr = SnapManagerBuilder::default()
            .max_total_size(max_total_size)
            .build::<_, RocksEngine>(snapfiles_path.path().to_str().unwrap(), None);
        let snapshot = RocksSnapshot::new(engine.kv);

        // Add an oldest snapshot for receiving.
        let recv_key = SnapKey::new(100, 100, 100);
        let recv_head = {
            let mut stat = SnapshotStatistics::new();
            let mut snap_data = RaftSnapshotData::default();
            let mut s = snap_mgr.get_snapshot_for_building(&recv_key).unwrap();
            s.build(
                &snapshot,
                &gen_test_region(100, 1, 1),
                &mut snap_data,
                &mut stat,
                Box::new(snap_mgr.clone()),
            )
            .unwrap();
            snap_data.write_to_bytes().unwrap()
        };
        let recv_remain = {
            let mut data = Vec::with_capacity(1024);
            let mut s = snap_mgr.get_snapshot_for_sending(&recv_key).unwrap();
            s.read_to_end(&mut data).unwrap();
            assert!(snap_mgr.delete_snapshot(&recv_key, s.as_ref(), true));
            data
        };
        let mut s = snap_mgr
            .get_snapshot_for_receiving(&recv_key, &recv_head)
            .unwrap();
        s.write_all(&recv_remain).unwrap();
        s.save().unwrap();

        for (i, region_id) in regions.into_iter().enumerate() {
            let key = SnapKey::new(region_id, 1, 1);
            let region = gen_test_region(region_id, 1, 1);
            let mut s = snap_mgr.get_snapshot_for_building(&key).unwrap();
            let mut snap_data = RaftSnapshotData::default();
            let mut stat = SnapshotStatistics::new();
            s.build(
                &snapshot,
                &region,
                &mut snap_data,
                &mut stat,
                Box::new(snap_mgr.clone()),
            )
            .unwrap();

            // TODO: this size may change in different RocksDB version.
            let snap_size = 1658;
            let max_snap_count = (max_total_size + snap_size - 1) / snap_size;
            // The first snap_size is for region 100.
            // That snapshot won't be deleted because it's not for generating.
            assert_eq!(
                snap_mgr.get_total_snap_size(),
                snap_size * cmp::min(max_snap_count, (i + 2) as u64)
            );
        }
    }
}<|MERGE_RESOLUTION|>--- conflicted
+++ resolved
@@ -2135,19 +2135,13 @@
             None,
         )
         .is_err());
-<<<<<<< HEAD
         assert!(Snap::<RocksEngine>::new_for_applying(
             dst_dir.path(),
             &key,
             Arc::clone(&size_track),
-            deleter.clone()
+            deleter
         )
         .is_err());
-=======
-        assert!(
-            Snap::new_for_applying(dst_dir.path(), &key, Arc::clone(&size_track), deleter).is_err()
-        );
->>>>>>> c0dee9da
     }
 
     #[test]
@@ -2290,8 +2284,7 @@
         let snapshot = RocksSnapshot::new(open_test_db(&db_dir.path(), None, None).unwrap());
         let key1 = SnapKey::new(1, 1, 1);
         let size_track = Arc::new(AtomicU64::new(0));
-<<<<<<< HEAD
-        let deleter = Box::new(mgr.clone());
+        let deleter = Box::new(mgr);
         let mut s1 = Snap::<RocksEngine>::new_for_building(
             &path,
             &key1,
@@ -2300,12 +2293,6 @@
             None,
         )
         .unwrap();
-=======
-        let deleter = Box::new(mgr);
-        let mut s1 =
-            Snap::new_for_building(&path, &key1, Arc::clone(&size_track), deleter.clone(), None)
-                .unwrap();
->>>>>>> c0dee9da
         let mut region = gen_test_region(1, 1, 1);
         let mut snap_data = RaftSnapshotData::default();
         snap_data.set_region(region.clone());
@@ -2403,11 +2390,7 @@
             .tempdir()
             .unwrap();
         let src_path = src_temp_dir.path().to_str().unwrap().to_owned();
-<<<<<<< HEAD
-        let src_mgr = SnapManager::<RocksEngine>::new(src_path.clone(), None);
-=======
-        let src_mgr = SnapManager::new(src_path, None);
->>>>>>> c0dee9da
+        let src_mgr = SnapManager::<RocksEngine>::new(src_path, None);
         src_mgr.init().unwrap();
 
         let src_db_dir = Builder::new()
@@ -2448,11 +2431,7 @@
             .tempdir()
             .unwrap();
         let dst_path = dst_temp_dir.path().to_str().unwrap().to_owned();
-<<<<<<< HEAD
-        let dst_mgr = SnapManager::<RocksEngine>::new(dst_path.clone(), None);
-=======
-        let dst_mgr = SnapManager::new(dst_path, None);
->>>>>>> c0dee9da
+        let dst_mgr = SnapManager::<RocksEngine>::new(dst_path, None);
         dst_mgr.init().unwrap();
 
         // Ensure the snapshot being received will not be deleted on GC.
