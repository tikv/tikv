// Copyright 2017 PingCAP, Inc.
//
// Licensed under the Apache License, Version 2.0 (the "License");
// you may not use this file except in compliance with the License.
// You may obtain a copy of the License at
//
//     http://www.apache.org/licenses/LICENSE-2.0
//
// Unless required by applicable law or agreed to in writing, software
// distributed under the License is distributed on an "AS IS" BASIS,
// See the License for the specific language governing permissions and
// limitations under the License.

use std::error;
use std::io::{self, Write, ErrorKind, Read};
use std::fmt::{self, Formatter, Display};
use std::fs::{self, Metadata};
use std::collections::hash_map::Entry;
use std::sync::{Arc, RwLock};
use std::sync::atomic::{AtomicUsize, Ordering};
use std::path::Path;
use std::result;
use std::str;

use protobuf::Message;
use rocksdb::DB;
use kvproto::eraftpb::Snapshot as RaftSnapshot;
use kvproto::metapb::Region;
use kvproto::raft_serverpb::RaftSnapshotData;

use raftstore::Result as RaftStoreResult;
use raftstore::store::Msg;
use storage::CF_RAFT;
use util::transport::SendCh;
use util::{HandyRwLock, HashMap};

use super::engine::Snapshot as DbSnapshot;
use super::peer_storage::JOB_STATUS_CANCELLING;

/// Name prefix for the self-generated snapshot file.
const SNAP_GEN_PREFIX: &'static str = "gen";
/// Name prefix for the received snapshot file.
const SNAP_REV_PREFIX: &'static str = "rev";

const TMP_FILE_SUFFIX: &'static str = ".tmp";
const SNAP_FILE_SUFFIX: &'static str = ".snap";
const SST_FILE_SUFFIX: &'static str = ".sst";

quick_error! {
    #[derive(Debug)]
    pub enum Error {
        Abort {
            description("abort")
            display("abort")
        }
        Other(err: Box<error::Error + Sync + Send>) {
            from()
            cause(err.as_ref())
            description(err.description())
            display("snap failed {:?}", err)
        }
    }
}

pub type Result<T> = result::Result<T, Error>;

#[inline]
pub fn check_abort(status: &AtomicUsize) -> Result<()> {
    if status.load(Ordering::Relaxed) == JOB_STATUS_CANCELLING {
        return Err(Error::Abort);
    }
    Ok(())
}

#[derive(Clone, Hash, PartialEq, Eq, PartialOrd, Ord, Debug)]
pub struct SnapKey {
    pub region_id: u64,
    pub term: u64,
    pub idx: u64,
}

impl SnapKey {
    #[inline]
    pub fn new(region_id: u64, term: u64, idx: u64) -> SnapKey {
        SnapKey {
            region_id: region_id,
            term: term,
            idx: idx,
        }
    }

    pub fn from_region_snap(region_id: u64, snap: &RaftSnapshot) -> SnapKey {
        let index = snap.get_metadata().get_index();
        let term = snap.get_metadata().get_term();
        SnapKey::new(region_id, term, index)
    }

    pub fn from_snap(snap: &RaftSnapshot) -> io::Result<SnapKey> {
        let mut snap_data = RaftSnapshotData::new();
        if let Err(e) = snap_data.merge_from_bytes(snap.get_data()) {
            return Err(io::Error::new(ErrorKind::Other, e));
        }

        Ok(SnapKey::from_region_snap(snap_data.get_region().get_id(), snap))
    }
}

impl Display for SnapKey {
    fn fmt(&self, f: &mut Formatter) -> fmt::Result {
        write!(f, "{}_{}_{}", self.region_id, self.term, self.idx)
    }
}

#[derive(Default)]
pub struct BuildContext {
    pub snapshot_size: u64,
    pub snapshot_kv_count: usize,
}

impl BuildContext {
    pub fn new() -> BuildContext {
        BuildContext { ..Default::default() }
    }
}

pub struct ApplyOptions {
    pub db: Arc<DB>,
    pub region: Region,
    pub abort: Arc<AtomicUsize>,
    pub write_batch_size: usize,
}

/// `Snapshot` is a trait for snapshot.
/// It's used in these scenarios:
///   1. build local snapshot
///   2. read local snapshot and then replicate it to remote raftstores
///   3. receive snapshot from remote raftstore and write it to local storage
///   4. apply snapshot
///   5. snapshot gc
pub trait Snapshot: Read + Write + Send {
    fn build(&mut self,
             snap: &DbSnapshot,
             region: &Region,
             snap_data: &mut RaftSnapshotData,
             context: &mut BuildContext)
             -> RaftStoreResult<()>;
    fn path(&self) -> &str;
    fn exists(&self) -> bool;
    fn delete(&self);
    fn meta(&self) -> io::Result<Metadata>;
    fn total_size(&self) -> io::Result<u64>;
    fn save(&mut self) -> io::Result<()>;
    fn apply(&mut self, options: ApplyOptions) -> Result<()>;
}

// A helper function to copy snapshot.
// Only used in tests.
pub fn copy_snapshot(mut from: Box<Snapshot>, mut to: Box<Snapshot>) -> io::Result<()> {
    if !to.exists() {
        try!(io::copy(&mut from, &mut to));
        try!(to.save());
    }
    Ok(())
}

fn need_to_pack(cf: &str) -> bool {
    // Data in CF_RAFT should be excluded for a snapshot.
    // Check CF_RAFT here and skip it, even though CF_RAFT should not occur
    // in the range [begin_key, end_key) of a RocksDB snapshot usually.
    cf != CF_RAFT
}

mod v1 {
    use std::cmp;
    use std::io::{self, Read, Write, ErrorKind};
    use std::fs::{self, File, OpenOptions, Metadata};
    use std::path::{Path, PathBuf};
    use std::sync::{Arc, RwLock};
    use std::str;
    use std::time::Instant;
    use crc::crc32::{self, Digest, Hasher32};
    use byteorder::{BigEndian, WriteBytesExt, ReadBytesExt};
    use rocksdb::{Writable, WriteBatch, CFHandle};
    use kvproto::metapb::Region;
    use kvproto::raft_serverpb::RaftSnapshotData;
    use util::{HandyRwLock, rocksdb, duration_to_sec};
    use util::codec::bytes::{BytesEncoder, CompactBytesDecoder};
    use raftstore::Result as RaftStoreResult;

    use super::super::engine::{Snapshot as DbSnapshot, Iterable};
    use super::super::keys::{self, enc_start_key, enc_end_key};
    use super::super::util;
    use super::super::metrics::{SNAPSHOT_CF_KV_COUNT, SNAPSHOT_CF_SIZE,
                                SNAPSHOT_BUILD_TIME_HISTOGRAM};
    use super::{SNAP_GEN_PREFIX, SNAP_REV_PREFIX, TMP_FILE_SUFFIX, SNAP_FILE_SUFFIX, Result,
                SnapKey, Snapshot, BuildContext, ApplyOptions, check_abort, need_to_pack};

    pub const SNAPSHOT_VERSION: u64 = 1;
    pub const CRC32_BYTES_COUNT: usize = 4;
    const DEFAULT_READ_BUFFER_SIZE: usize = 4096;

    pub fn build_plain_cf_file<E: BytesEncoder>(encoder: &mut E,
                                                snap: &DbSnapshot,
                                                cf: &str,
                                                start_key: &[u8],
                                                end_key: &[u8])
                                                -> RaftStoreResult<(usize, usize)> {
        let mut cf_key_count = 0;
        let mut cf_size = 0;
        try!(snap.scan_cf(cf,
                          start_key,
                          end_key,
                          false,
                          &mut |key, value| {
            cf_key_count += 1;
            cf_size += key.len() + value.len();
            try!(encoder.encode_compact_bytes(key));
            try!(encoder.encode_compact_bytes(value));
            Ok(true)
        }));
        // use an empty byte array to indicate that cf reaches an end.
        box_try!(encoder.encode_compact_bytes(b""));
        Ok((cf_key_count, cf_size))
    }

    pub fn apply_plain_cf_file<D: CompactBytesDecoder>(decoder: &mut D,
                                                       options: &ApplyOptions,
                                                       handle: &CFHandle)
                                                       -> Result<()> {
        let mut wb = WriteBatch::new();
        let mut batch_size = 0;
        loop {
            try!(check_abort(&options.abort));
            let key = box_try!(decoder.decode_compact_bytes());
            if key.is_empty() {
                box_try!(options.db.write(wb));
                break;
            }
            box_try!(util::check_key_in_region(keys::origin_key(&key), &options.region));
            batch_size += key.len();
            let value = box_try!(decoder.decode_compact_bytes());
            batch_size += value.len();
            box_try!(wb.put_cf(handle, &key, &value));
            if batch_size >= options.write_batch_size {
                box_try!(options.db.write(wb));
                wb = WriteBatch::new();
                batch_size = 0;
            }
        }
        Ok(())
    }

    /// A structure represents the snapshot.
    ///
    /// All changes to the file will be written to `tmp_file` first, and use
    /// `save` method to make them persistent. When saving a crc32 checksum
    /// will be appended to the file end automatically.
    pub struct Snap {
        file: PathBuf,
        digest: Option<Digest>,
        size_track: Arc<RwLock<u64>>,
        // File is the file obj represent the tmpfile, string is the actual path to
        // tmpfile.
        tmp_file: Option<(File, String)>,
        reader: Option<File>,
    }

    impl Snap {
        pub fn new_for_writing<T: Into<PathBuf>>(dir: T,
                                                 size_track: Arc<RwLock<u64>>,
                                                 is_sending: bool,
                                                 key: &SnapKey)
                                                 -> io::Result<Snap> {
            let mut path = dir.into();
            try!(Snap::prepare_path(&mut path, is_sending, key));

            let mut f = Snap {
                file: path,
                digest: Some(Digest::new(crc32::IEEE)),
                size_track: size_track,
                tmp_file: None,
                reader: None,
            };
            try!(f.init_for_writing());
            Ok(f)
        }

        pub fn new_for_reading<T: Into<PathBuf>>(dir: T,
                                                 size_track: Arc<RwLock<u64>>,
                                                 is_sending: bool,
                                                 key: &SnapKey)
                                                 -> io::Result<Snap> {
            let mut path = dir.into();
            try!(Snap::prepare_path(&mut path, is_sending, key));

            let f = Snap {
                file: path,
                digest: None,
                size_track: size_track,
                tmp_file: None,
                reader: None,
            };
            Ok(f)
        }

        fn prepare_path(path: &mut PathBuf, is_sending: bool, key: &SnapKey) -> io::Result<()> {
            if !path.exists() {
                try!(fs::create_dir_all(path.as_path()));
            }
            let prefix = if is_sending {
                SNAP_GEN_PREFIX
            } else {
                SNAP_REV_PREFIX
            };
            let file_name = format!("{}_{}{}", prefix, key, SNAP_FILE_SUFFIX);
            path.push(&file_name);
            Ok(())
        }

        fn init_for_writing(&mut self) -> io::Result<()> {
            if self.exists() || self.tmp_file.is_some() {
                return Ok(());
            }

            let tmp_path = format!("{}{}", self.path(), TMP_FILE_SUFFIX);
            let tmp_f = try!(OpenOptions::new().write(true).create_new(true).open(&tmp_path));
            self.tmp_file = Some((tmp_f, tmp_path));
            Ok(())
        }

        /// Get a validation reader.
        fn get_validation_reader(&self) -> io::Result<SnapValidationReader> {
            SnapValidationReader::open(self.path())
        }

        fn try_delete(&self) -> io::Result<()> {
            debug!("deleting {}", self.path());
            if !self.exists() {
                return Ok(());
            }
            let size = try!(self.meta()).len();
            try!(fs::remove_file(self.path()));
            let mut size_track = self.size_track.wl();
            *size_track = size_track.saturating_sub(size);
            Ok(())
        }

        /// Same as `save`, but will automatically append the checksum to
        /// the end of file.
        pub fn save_with_checksum(&mut self) -> io::Result<()> {
            self.save_impl(true)
        }

        fn save_impl(&mut self, append_checksum: bool) -> io::Result<()> {
            debug!("saving to {}", self.file.as_path().display());
            if let Some((mut f, path)) = self.tmp_file.take() {
                if append_checksum {
                    try!(f.write_u32::<BigEndian>(self.digest.as_ref().unwrap().sum32()));
                }
                try!(f.flush());
                let file_len = try!(fs::metadata(&path)).len();
                let mut size_track = self.size_track.wl();
                try!(fs::rename(path, self.file.as_path()));
                *size_track = size_track.saturating_add(file_len);
            }
            Ok(())
        }

        fn do_build(&mut self,
                    snap: &DbSnapshot,
                    region: &Region,
                    context: &mut BuildContext)
                    -> RaftStoreResult<()> {
            if self.exists() {
                match self.get_validation_reader().and_then(|r| r.validate()) {
                    Ok(()) => return Ok(()),
                    Err(e) => {
                        error!("[region {}] file {} is invalid, will rebuild: {:?}",
                               region.get_id(),
                               self.path(),
                               e);
                        try!(self.try_delete());
                        try!(self.init_for_writing());
                    }
                }
            }

            let mut snap_key_count = 0;
            let (begin_key, end_key) = (enc_start_key(region), enc_end_key(region));
            for cf in snap.cf_names() {
                if !need_to_pack(cf) {
                    continue;
                }
                box_try!(self.encode_compact_bytes(cf.as_bytes()));
                let (cf_key_count, cf_size) =
                    try!(build_plain_cf_file(self, snap, cf, &begin_key, &end_key));
                snap_key_count += cf_key_count;
                SNAPSHOT_CF_KV_COUNT.with_label_values(&[cf]).observe(cf_key_count as f64);
                SNAPSHOT_CF_SIZE.with_label_values(&[cf]).observe(cf_size as f64);
                info!("[region {}] scan snapshot {}, cf {}, key count {}, size {}",
                      region.get_id(),
                      self.path(),
                      cf,
                      cf_key_count,
                      cf_size);
            }
            // use an empty byte array to indicate that kvpair reaches an end.
            box_try!(self.encode_compact_bytes(b""));
            try!(self.save_with_checksum());
            context.snapshot_kv_count = snap_key_count;
            Ok(())
        }
    }

    impl Snapshot for Snap {
        fn build(&mut self,
                 snap: &DbSnapshot,
                 region: &Region,
                 snap_data: &mut RaftSnapshotData,
                 context: &mut BuildContext)
                 -> RaftStoreResult<()> {
            let t = Instant::now();
            try!(self.do_build(snap, region, context));
            let size = try!(self.total_size());
            snap_data.set_file_size(size);
            snap_data.set_version(SNAPSHOT_VERSION);
            context.snapshot_size = size;
            SNAPSHOT_BUILD_TIME_HISTOGRAM.observe(duration_to_sec(t.elapsed()) as f64);
            info!("[region {}] scan snapshot {}, size {}, key count {}, takes {:?}",
                  region.get_id(),
                  self.path(),
                  size,
                  context.snapshot_kv_count,
                  t.elapsed());

            Ok(())
        }

        fn path(&self) -> &str {
            self.file.as_path().to_str().unwrap()
        }

        fn exists(&self) -> bool {
            self.file.exists() && self.file.is_file()
        }

        fn delete(&self) {
            if let Err(e) = self.try_delete() {
                error!("failed to delete {}: {:?}", self.path(), e);
            }
        }

        fn meta(&self) -> io::Result<Metadata> {
            self.file.metadata()
        }

        fn total_size(&self) -> io::Result<u64> {
            let meta = try!(self.meta());
            Ok(meta.len())
        }

        /// Use the content in temporary files replace the target file.
        ///
        /// Please note that this method can only be called once.
        fn save(&mut self) -> io::Result<()> {
            self.save_impl(false)
        }

        fn apply(&mut self, options: ApplyOptions) -> Result<()> {
            let mut reader = box_try!(self.get_validation_reader());
            loop {
                try!(check_abort(&options.abort));
                let cf = box_try!(reader.decode_compact_bytes());
                if cf.is_empty() {
                    break;
                }
                let handle = box_try!(rocksdb::get_cf_handle(&options.db, unsafe {
                    str::from_utf8_unchecked(&cf)
                }));
                try!(apply_plain_cf_file(&mut reader, &options, handle));
            }

            box_try!(reader.validate());
            Ok(())
        }
    }

    impl Read for Snap {
        fn read(&mut self, buf: &mut [u8]) -> io::Result<usize> {
            if self.reader.is_none() {
                let reader = try!(File::open(&self.file));
                self.reader = Some(reader);
            }
            self.reader.as_mut().unwrap().read(buf)
        }
    }

    impl Write for Snap {
        fn write(&mut self, buf: &[u8]) -> io::Result<usize> {
            if self.tmp_file.is_none() {
                return Ok(0);
            }
            let written = try!(self.tmp_file.as_mut().unwrap().0.write(buf));
            self.digest.as_mut().unwrap().write(&buf[..written]);
            Ok(written)
        }

        fn flush(&mut self) -> io::Result<()> {
            if self.tmp_file.is_none() {
                return Ok(());
            }
            self.tmp_file.as_mut().unwrap().0.flush()
        }
    }

    impl Drop for Snap {
        fn drop(&mut self) {
            if let Some((_, path)) = self.tmp_file.take() {
                debug!("deleting {}", path);
                if let Err(e) = fs::remove_file(&path) {
                    warn!("failed to delete temporary file {}: {:?}", path, e);
                }
            }
        }
    }

    /// A reader that calculate checksum and verify it without read
    /// it from the beginning again.
    pub struct SnapValidationReader {
        reader: File,
        digest: Digest,
        left: usize,
        res: Option<u32>,
    }

    impl SnapValidationReader {
        /// Open the snap file located at specified path.
        fn open<P: AsRef<Path>>(path: P) -> io::Result<SnapValidationReader> {
            let reader = try!(File::open(path.as_ref()));
            let digest = Digest::new(crc32::IEEE);
            let len = try!(reader.metadata()).len();
            if len < CRC32_BYTES_COUNT as u64 {
                return Err(io::Error::new(ErrorKind::InvalidInput,
                                          format!("file length {} < {}", len, CRC32_BYTES_COUNT)));
            }
            let left = len as usize - CRC32_BYTES_COUNT;
            Ok(SnapValidationReader {
                reader: reader,
                digest: digest,
                left: left,
                res: None,
            })
        }

        /// Validate the file
        ///
        /// If the reader is consumed after calling this method, no further data can be
        /// read from this reader again.
        pub fn validate(mut self) -> io::Result<()> {
            if self.res.is_none() {
                if self.left > 0 {
                    let cap = cmp::min(self.left, DEFAULT_READ_BUFFER_SIZE);
                    let mut buf = vec![0; cap];
                    while self.left > 0 {
                        let _ = try!(self.read(&mut buf));
                    }
                }
                self.res = Some(try!(self.reader.read_u32::<BigEndian>()));
            }
            if self.res.unwrap() != self.digest.sum32() {
                let msg = format!("crc not correct: {} != {}",
                                  self.res.unwrap(),
                                  self.digest.sum32());
                return Err(io::Error::new(ErrorKind::InvalidData, msg));
            }
            Ok(())
        }
    }

    impl Read for SnapValidationReader {
        fn read(&mut self, buf: &mut [u8]) -> io::Result<usize> {
            if self.left == 0 {
                return Ok(0);
            }
            let read = if buf.len() < self.left {
                try!(self.reader.read(buf))
            } else {
                try!(self.reader.read(&mut buf[..self.left]))
            };
            self.digest.write(&buf[..read]);
            self.left -= read;
            Ok(read)
        }
    }

    #[cfg(test)]
    mod test {
        use std::io::{Read, Write};
        use std::path::Path;
        use std::sync::{Arc, RwLock};
        use std::fs::OpenOptions;
        use tempdir::TempDir;
        use util::HandyRwLock;
        use super::super::{SnapKey, Snapshot};
        use super::Snap;

        #[test]
        fn test_snap_file() {
            let dir = TempDir::new("test-snap-file").unwrap();
            let str = dir.path().to_str().unwrap().to_owned() + "/snap1";
            let path = Path::new(&str);
            assert!(!path.exists());
            let key = SnapKey::new(1, 1, 1);
            let test_data = b"test_data";
            let exp_len = (test_data.len() + super::CRC32_BYTES_COUNT) as u64;
            let size_track = Arc::new(RwLock::new(0));
            let mut f1 = Snap::new_for_writing(&path, size_track.clone(), true, &key).unwrap();
            let mut f2 = Snap::new_for_writing(&path, size_track.clone(), false, &key).unwrap();
            assert!(!f1.exists());
            assert!(Path::new(&f1.tmp_file.as_ref().unwrap().1).exists());
            assert!(!f2.exists());
            assert!(Path::new(&f2.tmp_file.as_ref().unwrap().1).exists());
            f1.write_all(test_data).unwrap();
            f2.write_all(test_data).unwrap();
            assert!(!f1.exists());
            assert!(Path::new(&f1.tmp_file.as_ref().unwrap().1).exists());
            assert!(!f2.exists());
            assert!(Path::new(&f2.tmp_file.as_ref().unwrap().1).exists());
            let key2 = SnapKey::new(2, 1, 1);
            let mut f3 = Snap::new_for_writing(&path, size_track.clone(), true, &key2).unwrap();
            let mut f4 = Snap::new_for_writing(&path, size_track.clone(), false, &key2).unwrap();
            f3.write_all(test_data).unwrap();
            f4.write_all(test_data).unwrap();
            assert_eq!(*size_track.rl(), 0);
            f3.save_with_checksum().unwrap();
            f4.save_with_checksum().unwrap();
            assert!(f3.exists());
            assert!(f4.exists());
            assert_eq!(*size_track.rl(), exp_len * 2);
        }

        #[test]
        fn test_snap_validate() {
            let path = TempDir::new("test-snap-mgr").unwrap();
            let path_str = path.path().to_str().unwrap();

            let key1 = SnapKey::new(1, 1, 1);
            let size_track = Arc::new(RwLock::new(0));
            let mut f1 = Snap::new_for_writing(path_str, size_track.clone(), false, &key1).unwrap();
            f1.write_all(b"testdata").unwrap();
            f1.save_with_checksum().unwrap();
            let mut reader = f1.get_validation_reader().unwrap();
            reader.validate().unwrap();

            // read partially should not affect validation.
            reader = f1.get_validation_reader().unwrap();
            reader.read_exact(&mut [0, 0]).unwrap();
            reader.validate().unwrap();

            // read fully should not affect validation.
            reader = f1.get_validation_reader().unwrap();
            while reader.read(&mut [0, 0]).unwrap() != 0 {}
            reader.validate().unwrap();

            let mut f = OpenOptions::new().write(true).open(f1.path()).unwrap();
            f.write_all(b"et").unwrap();
            reader = f1.get_validation_reader().unwrap();
            reader.validate().unwrap_err();
        }
    }
}

mod v2 {
    use std::io::{self, Read, Write, ErrorKind};
    use std::fs::{self, File, OpenOptions, Metadata};
    use std::path::{Path, PathBuf};
    use std::sync::{Arc, RwLock};
    use std::str;
    use std::time::Instant;
    use crc::crc32::{self, Digest, Hasher32};
    use protobuf::{Message, RepeatedField};
    use kvproto::metapb::Region;
    use kvproto::raft_serverpb::{SnapshotCFFile, SnapshotMeta, RaftSnapshotData};
    use rocksdb::{EnvOptions, SstFileWriter, IngestExternalFileOptions};
    use storage::{CfName, CF_DEFAULT, CF_LOCK, CF_WRITE};
    use util::{HandyRwLock, rocksdb, duration_to_sec};
    use raftstore::Result as RaftStoreResult;

    use super::super::engine::{Snapshot as DbSnapshot, Iterable};
    use super::super::keys::{enc_start_key, enc_end_key};
    use super::super::metrics::{SNAPSHOT_CF_KV_COUNT, SNAPSHOT_CF_SIZE,
                                SNAPSHOT_BUILD_TIME_HISTOGRAM};
    use super::{SNAP_GEN_PREFIX, SNAP_REV_PREFIX, TMP_FILE_SUFFIX, SST_FILE_SUFFIX, Result,
                SnapKey, Snapshot, BuildContext, ApplyOptions, check_abort, need_to_pack};
    use super::v1::{build_plain_cf_file, apply_plain_cf_file};

    pub const SNAPSHOT_VERSION: u64 = 2;
    const META_FILE_SUFFIX: &'static str = ".meta";
    const DIGEST_BUFFER_SIZE: usize = 10240;
    const SNAPSHOT_CFS: &'static [CfName] = &[CF_DEFAULT, CF_LOCK, CF_WRITE];

    fn get_file_size(path: &PathBuf) -> io::Result<u64> {
        let meta = try!(fs::metadata(path));
        Ok(meta.len())
    }

    fn file_exists(file: &PathBuf) -> bool {
        let path = Path::new(file);
        path.exists() && path.is_file()
    }

    fn delete_file(file: &PathBuf) -> bool {
        if !file_exists(file) {
            return true;
        }
        if let Err(e) = fs::remove_file(file) {
            warn!("failed to delete file {}: {:?}", file.display(), e);
            return false;
        }
        true
    }

    fn calc_checksum(p: &PathBuf) -> io::Result<u32> {
        let mut digest = Digest::new(crc32::IEEE);
        let mut f = try!(OpenOptions::new().read(true).open(&p));
        let mut buf = vec![0; DIGEST_BUFFER_SIZE];
        loop {
            match f.read(&mut buf[..]) {
                Ok(0) => {
                    return Ok(digest.sum32());
                }
                Ok(n) => {
                    digest.write(&buf[..n]);
                }
                Err(ref e) if e.kind() == ErrorKind::Interrupted => {}
                Err(err) => return Err(err),
            }
        }
    }

    fn get_snapshot_meta(cf_files: &[CfFile]) -> RaftStoreResult<SnapshotMeta> {
        let mut meta = Vec::with_capacity(cf_files.len());
        for cf_file in cf_files {
            if SNAPSHOT_CFS.iter().find(|&cf| cf_file.cf == *cf).is_none() {
                return Err(box_err!("failed to encode invalid snapshot cf {}", cf_file.cf));
            }

            let mut cf_file_meta = SnapshotCFFile::new();
            cf_file_meta.set_cf(cf_file.cf.to_owned());
            cf_file_meta.set_size(cf_file.size);
            cf_file_meta.set_checksum(cf_file.checksum);
            meta.push(cf_file_meta);
        }
        let mut snapshot_meta = SnapshotMeta::new();
        snapshot_meta.set_cf_files(RepeatedField::from_vec(meta));
        Ok(snapshot_meta)
    }

    fn check_snapshot_meta(snapshot_meta: &SnapshotMeta) -> RaftStoreResult<Vec<CfName>> {
        let mut res = Vec::with_capacity(SNAPSHOT_CFS.len());
        for cf_file_meta in snapshot_meta.get_cf_files() {
            let found = SNAPSHOT_CFS.iter().find(|&s| cf_file_meta.get_cf() == *s);
            if found.is_none() {
                return Err(box_err!("failed to decode invalid snapshot cf {}",
                                    cf_file_meta.get_cf()));
            }
            let cf_name = found.unwrap();
            if res.iter().any(|cf| cf_name == cf) {
                return Err(box_err!("failed to decode duplicated snapshot cf {}", cf_name));
            }
            if cf_file_meta.get_size() == 0 && cf_file_meta.get_checksum() != 0 {
                return Err(box_err!("invalid checksum {} for cf {}, checksum of empty cf file \
                                     should be 0",
                                    cf_file_meta.get_checksum(),
                                    cf_name));
            }
            res.push(*cf_name);
        }
        if res.len() != SNAPSHOT_CFS.len() {
            return Err(box_err!("invalid number of snapshot meta cf file: {}, expect: {}",
                                res.len(),
                                SNAPSHOT_CFS.len()));
        }
        Ok(res)
    }

    #[derive(Default)]
    struct CfFile {
        pub cf: CfName,
        pub path: PathBuf,
        pub tmp_path: PathBuf,
        pub sst_writer: Option<SstFileWriter>,
        pub file: Option<File>,
        pub kv_count: u64,
        pub size: u64,
        pub written_size: u64,
        pub checksum: u32,
        pub write_digest: Option<Digest>,
    }

    #[derive(Default)]
    struct MetaFile {
        pub meta: SnapshotMeta,
        pub path: PathBuf,
        pub file: Option<File>,

        // for writing snapshot
        pub tmp_path: PathBuf,
    }

    pub struct Snap {
        display_path: String,
        cf_files: Vec<CfFile>,
        cf_index: usize,
        meta_file: MetaFile,
        size_track: Arc<RwLock<u64>>,
    }

    impl Snap {
        fn new<T: Into<PathBuf>>(dir: T,
                                 key: &SnapKey,
                                 size_track: Arc<RwLock<u64>>,
                                 cfs: &[CfName],
                                 sending: bool)
                                 -> RaftStoreResult<Snap> {
            let dir_path = dir.into();
            if !dir_path.exists() {
                try!(fs::create_dir_all(dir_path.as_path()));
            }
            let snap_prefix = if sending {
                SNAP_GEN_PREFIX
            } else {
                SNAP_REV_PREFIX
            };
            let prefix = format!("{}_{}", snap_prefix, key);
            let display_path = Snap::get_display_path(&dir_path, &prefix);
            let mut cf_files = Vec::with_capacity(SNAPSHOT_CFS.len());
            for cf in cfs {
                let filename = format!("{}_{}{}", prefix, cf, SST_FILE_SUFFIX);
                let path = dir_path.join(&filename);
                let tmp_path = dir_path.join(format!("{}{}", filename, TMP_FILE_SUFFIX));
                let cf_file = CfFile {
                    cf: cf,
                    path: path,
                    tmp_path: tmp_path,
                    ..Default::default()
                };
                cf_files.push(cf_file);
            }
            let meta_filename = format!("{}{}", prefix, META_FILE_SUFFIX);
            let meta_path = dir_path.join(&meta_filename);
            let meta_tmp_path = dir_path.join(format!("{}{}", meta_filename, TMP_FILE_SUFFIX));
            let meta_file = MetaFile {
                path: meta_path,
                tmp_path: meta_tmp_path,
                ..Default::default()
            };
            let mut s = Snap {
                display_path: display_path,
                cf_files: cf_files,
                cf_index: 0,
                meta_file: meta_file,
                size_track: size_track,
            };
            // load snapshot meta if meta_file exists
            if file_exists(&s.meta_file.path) {
                try!(s.load_snapshot_meta())
            }
            Ok(s)
        }

        pub fn new_for_building<T: Into<PathBuf>>(dir: T,
                                                  key: &SnapKey,
                                                  snap: &DbSnapshot,
                                                  size_track: Arc<RwLock<u64>>)
                                                  -> RaftStoreResult<Snap> {
            let mut s = try!(Snap::new(dir, key, size_track, SNAPSHOT_CFS, true));
            try!(s.init_for_building(snap));
            Ok(s)
        }

        pub fn new_for_sending<T: Into<PathBuf>>(dir: T,
                                                 key: &SnapKey,
                                                 size_track: Arc<RwLock<u64>>)
                                                 -> RaftStoreResult<Snap> {
            let mut s = try!(Snap::new(dir, key, size_track, SNAPSHOT_CFS, true));
            try!(s.init_for_sending());
            Ok(s)
        }

        pub fn new_for_receiving<T: Into<PathBuf>>(dir: T,
                                                   key: &SnapKey,
                                                   snapshot_meta: SnapshotMeta,
                                                   size_track: Arc<RwLock<u64>>)
                                                   -> RaftStoreResult<Snap> {
            let cfs = try!(check_snapshot_meta(&snapshot_meta));
            let mut s = try!(Snap::new(dir, key, size_track, &cfs[..], false));
            try!(s.init_for_receiving(snapshot_meta));
            Ok(s)
        }

        pub fn new_for_applying<T: Into<PathBuf>>(dir: T,
                                                  key: &SnapKey,
                                                  size_track: Arc<RwLock<u64>>)
                                                  -> RaftStoreResult<Snap> {
            let s = try!(Snap::new(dir, key, size_track, SNAPSHOT_CFS, false));
            Ok(s)
        }

        fn init_for_building(&mut self, snap: &DbSnapshot) -> RaftStoreResult<()> {
            if self.exists() {
                return Ok(());
            }
            let env_opt = EnvOptions::new();
            for cf_file in &mut self.cf_files {
                if cf_file.cf == CF_LOCK {
                    let f = try!(OpenOptions::new()
                        .write(true)
                        .create_new(true)
                        .open(&cf_file.tmp_path));
                    cf_file.file = Some(f);
                } else {
                    // initialize sst file writer
                    let handle = try!(snap.cf_handle(&cf_file.cf));
                    let io_options = snap.get_db().get_options_cf(handle);
                    let mut writer = SstFileWriter::new(&env_opt, &io_options, handle);
                    box_try!(writer.open(cf_file.tmp_path.as_path().to_str().unwrap()));
                    cf_file.sst_writer = Some(writer);
                }
            }
            let file = try!(OpenOptions::new()
                .write(true)
                .create_new(true)
                .open(&self.meta_file.tmp_path));
            self.meta_file.file = Some(file);
            Ok(())
        }

        fn init_for_sending(&mut self) -> RaftStoreResult<()> {
            if !self.exists() {
                return Err(box_err!("snapshot file {} not exist", self.path()));
            }
            for cf_file in &mut self.cf_files {
                // initialize cf file size and reader
                if cf_file.size > 0 {
                    let size = try!(get_file_size(&cf_file.path));
                    let file = try!(File::open(&cf_file.path));
                    cf_file.size = size;
                    cf_file.file = Some(file);
                }
            }
            Ok(())
        }

        fn init_for_receiving(&mut self, snapshot_meta: SnapshotMeta) -> RaftStoreResult<()> {
            try!(self.set_snapshot_meta(snapshot_meta));
            if self.exists() {
                return Ok(());
            }
            for cf_file in &mut self.cf_files {
                if cf_file.size == 0 {
                    continue;
                }
                let f =
                    try!(OpenOptions::new().write(true).create_new(true).open(&cf_file.tmp_path));
                cf_file.file = Some(f);
                cf_file.write_digest = Some(Digest::new(crc32::IEEE));
            }
            let f = try!(OpenOptions::new()
                .write(true)
                .create_new(true)
                .open(&self.meta_file.tmp_path));
            self.meta_file.file = Some(f);
            Ok(())
        }

        fn read_snapshot_meta(&mut self) -> RaftStoreResult<SnapshotMeta> {
            let size = try!(get_file_size(&self.meta_file.path));
            let mut file = try!(File::open(&self.meta_file.path));
            let mut buf = Vec::with_capacity(size as usize);
            try!(file.read_to_end(&mut buf));
            let mut snapshot_meta = SnapshotMeta::new();
            try!(snapshot_meta.merge_from_bytes(&buf));
            Ok(snapshot_meta)
        }

        fn set_snapshot_meta(&mut self, snapshot_meta: SnapshotMeta) -> RaftStoreResult<()> {
            for cf_file in &mut self.cf_files {
                let found = snapshot_meta.get_cf_files().iter().find(|x| x.get_cf() == cf_file.cf);
                if found.is_none() {
                    return Err(box_err!("cf {} doesn't exist in snapshot meta", cf_file.cf));
                }
                let meta = found.unwrap();
                cf_file.size = meta.get_size();
                cf_file.checksum = meta.get_checksum();
            }
            self.meta_file.meta = snapshot_meta;
            Ok(())
        }

        fn load_snapshot_meta(&mut self) -> RaftStoreResult<()> {
            let snapshot_meta = try!(self.read_snapshot_meta());
            let _ = try!(check_snapshot_meta(&snapshot_meta));
            try!(self.set_snapshot_meta(snapshot_meta));
            Ok(())
        }

        fn get_display_path(dir_path: &PathBuf, prefix: &str) -> String {
            let mut cf_names = SNAPSHOT_CFS.iter().fold(String::from(""), |mut acc, x| {
                if acc.is_empty() {
                    acc += "(";
                    acc += x;
                } else {
                    acc += "|";
                    acc += x;
                }
                acc
            });
            cf_names += ")";
            format!("{}/{}_{}{}",
                    dir_path.as_path().to_str().unwrap(),
                    prefix,
                    cf_names,
                    SST_FILE_SUFFIX)
        }

        fn try_delete(&self, to_be_dropped: bool) {
            debug!("deleting {}", self.path());
            let exists = if to_be_dropped { self.exists() } else { true };
            let mut total_size = 0;
            for cf_file in &self.cf_files {
                delete_file(&cf_file.tmp_path);
                delete_file(&cf_file.path);
                if exists {
                    total_size += cf_file.size;
                }
            }
            delete_file(&self.meta_file.tmp_path);
            delete_file(&self.meta_file.path);
            if exists {
                let mut size_track = self.size_track.wl();
                *size_track = size_track.saturating_sub(total_size);
            }
        }

        fn validate(&self) -> RaftStoreResult<()> {
            for cf_file in &self.cf_files {
                if cf_file.size == 0 {
                    // Skip empty file. The checksum of this cf file should be 0 and
                    // this is checked when loading the snapshot meta.
                    continue;
                }
                let size = try!(get_file_size(&cf_file.path));
                if size != cf_file.size {
                    return Err(box_err!("invalid snapshot file size {} for cf {}, expected {}",
                                        size,
                                        cf_file.cf,
                                        cf_file.size));
                }
                let checksum = try!(calc_checksum(&cf_file.path));
                if checksum != cf_file.checksum {
                    return Err(box_err!("invalid snapshot file checksum {} for cf {}, expected \
                                         {}",
                                        checksum,
                                        cf_file.cf,
                                        cf_file.checksum));
                }
            }
            Ok(())
        }

        fn switch_to_cf_file(&mut self, cf: &str) -> io::Result<()> {
            match self.cf_files.iter().position(|x| x.cf == cf) {
                Some(index) => {
                    self.cf_index = index;
                    Ok(())
                }
                None => Err(io::Error::new(ErrorKind::Other, format!("fail to find cf {}", cf))),
            }
        }

        fn add_kv(&mut self, k: &[u8], v: &[u8]) -> io::Result<()> {
            let mut cf_file = &mut self.cf_files[self.cf_index];
            let mut writer = cf_file.sst_writer.as_mut().unwrap();
            if let Err(e) = writer.add(k, v) {
                return Err(io::Error::new(ErrorKind::Other, e));
            }
            cf_file.kv_count += 1;
            Ok(())
        }

        fn save_cf_files(&mut self) -> io::Result<()> {
            for cf_file in &mut self.cf_files {
                if cf_file.cf == CF_LOCK {
                    let _ = cf_file.file.take();
                } else if cf_file.kv_count == 0 {
                    let _ = cf_file.sst_writer.take().unwrap();
                } else {
                    let mut writer = cf_file.sst_writer.take().unwrap();
                    if let Err(e) = writer.finish() {
                        return Err(io::Error::new(ErrorKind::Other, e));
                    }
                }
                let size = try!(get_file_size(&cf_file.tmp_path));
                if size > 0 {
                    try!(fs::rename(&cf_file.tmp_path, &cf_file.path));
                    cf_file.size = size;
                    cf_file.checksum = try!(calc_checksum(&cf_file.path));
                } else {
                    // Clean up the `tmp_path` if this cf file is empty.
                    delete_file(&cf_file.tmp_path);
                }
            }
            Ok(())
        }

        fn save_meta_file(&mut self) -> RaftStoreResult<()> {
            let mut v = vec![];
            box_try!(self.meta_file.meta.write_to_vec(&mut v));
            {
                let mut f = self.meta_file.file.take().unwrap();
                try!(f.write_all(&v[..]));
                try!(f.flush());
            }
            try!(fs::rename(&self.meta_file.tmp_path, &self.meta_file.path));
            Ok(())
        }

        fn do_build(&mut self,
                    snap: &DbSnapshot,
                    region: &Region,
                    context: &mut BuildContext)
                    -> RaftStoreResult<()> {
            if self.exists() {
                match self.validate() {
                    Ok(()) => return Ok(()),
                    Err(e) => {
                        warn!("[region {}] file {} is invalid, will rebuild: {:?}",
                              region.get_id(),
                              self.path(),
                              e);
                        self.delete();
                        try!(self.init_for_building(snap));
                    }
                }
            }

            let mut snap_key_count = 0;
            let (begin_key, end_key) = (enc_start_key(region), enc_end_key(region));
            for cf in snap.cf_names() {
                if !need_to_pack(cf) {
                    continue;
                }
                try!(self.switch_to_cf_file(cf));
                let (cf_key_count, cf_size) = if cf == CF_LOCK {
                    let file = self.cf_files[self.cf_index].file.as_mut().unwrap();
                    try!(build_plain_cf_file(file, snap, cf, &begin_key, &end_key))
                } else {
                    let mut key_count = 0;
                    let mut size = 0;
                    try!(snap.scan_cf(cf,
                                      &begin_key,
                                      &end_key,
                                      false,
                                      &mut |key, value| {
                                          key_count += 1;
                                          size += key.len() + value.len();
                                          try!(self.add_kv(key, value));
                                          Ok(true)
                                      }));
                    (key_count, size)
                };
                snap_key_count += cf_key_count;
                SNAPSHOT_CF_KV_COUNT.with_label_values(&[cf]).observe(cf_key_count as f64);
                SNAPSHOT_CF_SIZE.with_label_values(&[cf]).observe(cf_size as f64);
                info!("[region {}] scan snapshot {}, cf {}, key count {}, size {}",
                      region.get_id(),
                      self.path(),
                      cf,
                      cf_key_count,
                      cf_size)
            }
            try!(self.save_cf_files());
            context.snapshot_kv_count = snap_key_count;

            // save snapshot meta to meta file
            let snapshot_meta = try!(get_snapshot_meta(&self.cf_files[..]));
            self.meta_file.meta = snapshot_meta;
            try!(self.save_meta_file());

            Ok(())
        }
    }

    impl Snapshot for Snap {
        fn build(&mut self,
                 snap: &DbSnapshot,
                 region: &Region,
                 snap_data: &mut RaftSnapshotData,
                 context: &mut BuildContext)
                 -> RaftStoreResult<()> {
            let t = Instant::now();
            try!(self.do_build(snap, region, context));

            // set snapshot meta data
            let total_size = try!(self.total_size());
            snap_data.set_file_size(total_size);
            snap_data.set_version(SNAPSHOT_VERSION);
            snap_data.set_meta(self.meta_file.meta.clone());

            // add size
            let mut size_track = self.size_track.wl();
            *size_track = size_track.saturating_add(total_size);
            context.snapshot_size = total_size;

            SNAPSHOT_BUILD_TIME_HISTOGRAM.observe(duration_to_sec(t.elapsed()) as f64);
            info!("[region {}] scan snapshot {}, size {}, key count {}, takes {:?}",
                  region.get_id(),
                  self.path(),
                  total_size,
                  context.snapshot_kv_count,
                  t.elapsed());

            Ok(())
        }

        fn path(&self) -> &str {
            &self.display_path
        }

        fn exists(&self) -> bool {
            self.cf_files.iter().all(|cf_file| cf_file.size == 0 || file_exists(&cf_file.path)) &&
            file_exists(&self.meta_file.path)
        }

        fn delete(&self) {
            self.try_delete(false);
        }

        fn meta(&self) -> io::Result<Metadata> {
            fs::metadata(&self.meta_file.path)
        }

        fn total_size(&self) -> io::Result<u64> {
            let mut total_size = 0;
            for cf_file in &self.cf_files {
                total_size += cf_file.size;
            }
            Ok(total_size)
        }

        fn save(&mut self) -> io::Result<()> {
            debug!("saving to {}", self.path());
            let mut total_size = 0;
            for cf_file in &mut self.cf_files {
                if cf_file.size == 0 {
                    // Skip empty cf file.
                    continue;
                }

                // Check each cf file has been fully written, and the checksum matches.
                {
                    let mut file = cf_file.file.take().unwrap();
                    try!(file.flush());
                }
                if cf_file.written_size != cf_file.size {
                    return Err(io::Error::new(ErrorKind::Other,
                                              format!("snapshot file {} for cf {} size \
                                                       mismatches, real size {}, expected size \
                                                       {}",
                                                      cf_file.path.display(),
                                                      cf_file.cf,
                                                      cf_file.written_size,
                                                      cf_file.size)));
                }
                let checksum = cf_file.write_digest.as_ref().unwrap().sum32();
                if checksum != cf_file.checksum {
                    return Err(io::Error::new(ErrorKind::Other,
                                              format!("snapshot file {} for cf {} checksum \
                                                       mismatches, real checksum {}, expected \
                                                       checksum {}",
                                                      cf_file.path.display(),
                                                      cf_file.cf,
                                                      checksum,
                                                      cf_file.checksum)));
                }

                try!(fs::rename(&cf_file.tmp_path, &cf_file.path));
                total_size += cf_file.size;
            }
            // write meta file
            let mut v = vec![];
            try!(self.meta_file.meta.write_to_vec(&mut v));
            try!(self.meta_file.file.take().unwrap().write_all(&v[..]));
            try!(fs::rename(&self.meta_file.tmp_path, &self.meta_file.path));
            let mut size_track = self.size_track.wl();
            *size_track = size_track.saturating_add(total_size);
            Ok(())
        }

        fn apply(&mut self, options: ApplyOptions) -> Result<()> {
            for cf_file in &mut self.cf_files {
                if cf_file.size == 0 {
                    // Skip empty cf file.
                    continue;
                }

                try!(check_abort(&options.abort));
                let cf_handle = box_try!(rocksdb::get_cf_handle(&options.db, &cf_file.cf));
                if cf_file.cf == CF_LOCK {
                    let mut file = box_try!(File::open(&cf_file.path));
                    try!(apply_plain_cf_file(&mut file, &options, cf_handle));
                } else {
                    let ingest_opt = IngestExternalFileOptions::new().move_files(true);
                    let path = cf_file.path.as_path().to_str().unwrap();
                    box_try!(options.db.ingest_external_file_cf(cf_handle, &ingest_opt, &[path]));
                }
            }
            Ok(())
        }
    }

    impl Read for Snap {
        fn read(&mut self, buf: &mut [u8]) -> io::Result<usize> {
            if buf.len() == 0 {
                return Ok(0);
            }
            while self.cf_index < self.cf_files.len() {
                let cf_file = &mut self.cf_files[self.cf_index];
                if cf_file.size == 0 {
                    self.cf_index += 1;
                    continue;
                }
                match cf_file.file.as_mut().unwrap().read(buf) {
                    Ok(0) => {
                        // EOF. Switch to next file.
                        self.cf_index += 1;
                    }
                    Ok(n) => {
                        return Ok(n);
                    }
                    e => return e,
                }
            }
            Ok(0)
        }
    }

    impl Write for Snap {
        fn write(&mut self, buf: &[u8]) -> io::Result<usize> {
            if buf.len() == 0 {
                return Ok(0);
            }
            let mut next_buf = buf;
            while self.cf_index < self.cf_files.len() {
                let cf_file = &mut self.cf_files[self.cf_index];
                if cf_file.size == 0 {
                    self.cf_index += 1;
                    continue;
                }
                let left = (cf_file.size - cf_file.written_size) as usize;
                if left == 0 {
                    self.cf_index += 1;
                    continue;
                }
                let mut file = cf_file.file.as_mut().unwrap();
                let mut digest = cf_file.write_digest.as_mut().unwrap();
                if next_buf.len() > left {
                    try!(file.write_all(&next_buf[0..left]));
                    digest.write(&next_buf[0..left]);
                    cf_file.written_size += left as u64;
                    self.cf_index += 1;
                    next_buf = &next_buf[left..];
                } else {
                    try!(file.write_all(next_buf));
                    digest.write(next_buf);
                    cf_file.written_size += next_buf.len() as u64;
                    return Ok(buf.len());
                }
            }
            let n = buf.len() - next_buf.len();
            Ok(n)
        }

        fn flush(&mut self) -> io::Result<()> {
            if let Some(cf_file) = self.cf_files.get_mut(self.cf_index) {
                let file = cf_file.file.as_mut().unwrap();
                try!(file.flush());
            }
            Ok(())
        }
    }

    impl Drop for Snap {
        fn drop(&mut self) {
            if self.cf_files.iter().any(|cf_file| file_exists(&cf_file.tmp_path)) ||
               file_exists(&self.meta_file.tmp_path) {
                self.try_delete(true)
            }
        }
    }

    #[cfg(test)]
    pub mod test {
        use std::io;
        use std::sync::{Arc, RwLock};
        use std::sync::atomic::AtomicUsize;
        use tempdir::TempDir;
        use kvproto::metapb::{Peer, Region};
        use kvproto::raft_serverpb::RaftSnapshotData;
        use rocksdb::DB;

        use storage::ALL_CFS;
        use util::{rocksdb, HandyRwLock};
        use raftstore::Result;
        use raftstore::store::keys;
        use raftstore::store::engine::{Snapshot as DbSnapshot, Mutable, Peekable, Iterable};
        use raftstore::store::peer_storage::JOB_STATUS_RUNNING;
        use super::super::{SNAP_GEN_PREFIX, need_to_pack, SnapKey, Snapshot};
        use super::{Snap, BuildContext, ApplyOptions};

        const TEST_STORE_ID: u64 = 1;
        const TEST_KEY: &[u8] = b"akey";

        pub fn get_test_empty_db(path: &TempDir) -> Result<Arc<DB>> {
            let p = path.path().to_str().unwrap();
            let db = try!(rocksdb::new_engine(p, ALL_CFS));
            Ok(Arc::new(db))
        }

        pub fn get_test_db(path: &TempDir) -> Result<Arc<DB>> {
            let p = path.path().to_str().unwrap();
            let db = try!(rocksdb::new_engine(p, ALL_CFS));
            let key = keys::data_key(TEST_KEY);
            // write some data into each cf
            for (i, cf) in ALL_CFS.into_iter().enumerate() {
                let handle = try!(rocksdb::get_cf_handle(&db, cf));
                let mut p = Peer::new();
                p.set_store_id(TEST_STORE_ID);
                p.set_id((i + 1) as u64);
                try!(db.put_msg_cf(handle, &key[..], &p));
            }
            Ok(Arc::new(db))
        }

        pub fn get_kv_count(snap: &DbSnapshot) -> usize {
            let mut kv_count = 0;
            for cf in snap.cf_names() {
                if !need_to_pack(cf) {
                    continue;
                }
                snap.scan_cf(cf,
                             &keys::data_key(b"a"),
                             &keys::data_key(b"z"),
                             false,
                             &mut |_, _| {
                                 kv_count += 1;
                                 Ok(true)
                             })
                    .unwrap();
            }
            kv_count
        }

        pub fn get_test_region(region_id: u64, store_id: u64, peer_id: u64) -> Region {
            let mut peer = Peer::new();
            peer.set_store_id(store_id);
            peer.set_id(peer_id);
            let mut region = Region::new();
            region.set_id(region_id);
            region.set_start_key(b"a".to_vec());
            region.set_end_key(b"z".to_vec());
            region.mut_region_epoch().set_version(1);
            region.mut_region_epoch().set_conf_ver(1);
            region.mut_peers().push(peer.clone());
            region
        }

        pub fn assert_eq_db(expected_db: Arc<DB>, db: &DB) {
            let key = keys::data_key(TEST_KEY);
            for cf in ALL_CFS {
                if !need_to_pack(cf) {
                    continue;
                }
                let p1: Option<Peer> = expected_db.get_msg_cf(cf, &key[..]).unwrap();
                if p1.is_some() {
                    let p2: Option<Peer> = db.get_msg_cf(cf, &key[..]).unwrap();
                    if !p2.is_some() {
                        panic!("cf {}: expect key {:?} has value", cf, key);
                    }
                    let p1 = p1.unwrap();
                    let p2 = p2.unwrap();
                    if p2 != p1 {
                        panic!("cf {}: key {:?}, value {:?}, expected {:?}",
                               cf,
                               key,
                               p2,
                               p1);
                    }
                }
            }
        }

        #[test]
        fn test_get_and_check_snapshot_meta() {
            let mut cf_file = Vec::with_capacity(super::SNAPSHOT_CFS.len());
            for (i, cf) in super::SNAPSHOT_CFS.iter().enumerate() {
                let f = super::CfFile {
                    cf: cf,
                    size: 100 * (i + 1) as u64,
                    checksum: 1000 * (i + 1) as u32,
                    ..Default::default()
                };
                cf_file.push(f);
            }
            let meta = super::get_snapshot_meta(&cf_file).unwrap();
            let _ = super::check_snapshot_meta(&meta).unwrap();
            for (i, cf_file_meta) in meta.get_cf_files().iter().enumerate() {
                if cf_file_meta.get_cf() != cf_file[i].cf {
                    panic!("{}: expect cf {}, got {}",
                           i,
                           cf_file[i].cf,
                           cf_file_meta.get_cf());
                }
                if cf_file_meta.get_size() != cf_file[i].size {
                    panic!("{}: expect cf size {}, got {}",
                           i,
                           cf_file[i].size,
                           cf_file_meta.get_size());
                }
                if cf_file_meta.get_checksum() != cf_file[i].checksum {
                    panic!("{}: expect cf checksum {}, got {}",
                           i,
                           cf_file[i].checksum,
                           cf_file_meta.get_checksum());
                }
            }
        }

        #[test]
        fn test_display_path() {
            let dir = TempDir::new("test-display-path").unwrap();
            let key = SnapKey::new(1, 1, 1);
            let prefix = format!("{}_{}", SNAP_GEN_PREFIX, key);
            let display_path = Snap::get_display_path(&dir.into_path(), &prefix);
            assert!(display_path != "");
        }

        #[test]
        fn test_empty_snap_file() {
            test_snap_file(get_test_empty_db);
        }

        #[test]
        fn test_non_empty_snap_file() {
            test_snap_file(get_test_db);
        }

        fn test_snap_file(get_db: fn(p: &TempDir) -> Result<Arc<DB>>) {
            let region_id = 1;
            let region = get_test_region(region_id, 1, 1);
            let src_db_dir = TempDir::new("test-snap-file-db-src").unwrap();
            let db = get_db(&src_db_dir).unwrap();
            let snapshot = DbSnapshot::new(db.clone());

            let src_dir = TempDir::new("test-snap-file-src").unwrap();
            let key = SnapKey::new(region_id, 1, 1);
            let size_track = Arc::new(RwLock::new(0));
            let mut s1 =
                Snap::new_for_building(src_dir.path(), &key, &snapshot, size_track.clone())
                    .unwrap();
            // Ensure that this snapshot file doesn't exist before being built.
            assert!(!s1.exists());
            assert_eq!(*size_track.rl(), 0);

            let mut snap_data = RaftSnapshotData::new();
            snap_data.set_region(region.clone());
            let mut context = BuildContext::new();
            s1.build(&snapshot, &region, &mut snap_data, &mut context).unwrap();

            // Ensure that this snapshot file does exist after being built.
            assert!(s1.exists());
            let total_size = s1.total_size().unwrap();
            // Ensure the `size_track` is modified correctly.
            let size = *size_track.rl();
            assert_eq!(size, total_size);
            assert_eq!(context.snapshot_size as u64, size);
            assert_eq!(context.snapshot_kv_count, get_kv_count(&snapshot));

            // Ensure this snapshot could be read for sending.
            let mut s2 = Snap::new_for_sending(src_dir.path(), &key, size_track.clone()).unwrap();
            assert!(s2.exists());

            // TODO check meta data correct.
            let _ = s2.meta().unwrap();

            let dst_dir = TempDir::new("test-snap-file-dst").unwrap();

            let mut s3 = Snap::new_for_receiving(dst_dir.path(),
                                                 &key,
                                                 snap_data.take_meta(),
                                                 size_track.clone())
                .unwrap();
            assert!(!s3.exists());

            // Ensure snapshot data could be read out of `s2`, and write into `s3`.
            let copy_size = io::copy(&mut s2, &mut s3).unwrap();
            assert_eq!(copy_size, size);
            assert!(!s3.exists());
            s3.save().unwrap();
            assert!(s3.exists());

            // Ensure the tracked size is handled correctly after receiving a snapshot.
            assert_eq!(*size_track.rl(), size * 2);

            // Ensure `delete()` works to delete the source snapshot.
            s2.delete();
            assert!(!s2.exists());
            assert!(!s1.exists());
            assert_eq!(*size_track.rl(), size);

            // Ensure a snapshot could be applied to DB.
            let mut s4 = Snap::new_for_applying(dst_dir.path(), &key, size_track.clone()).unwrap();
            assert!(s4.exists());

            let dst_db_dir = TempDir::new("test-snap-file-db-dst").unwrap();
            let dst_db = Arc::new(rocksdb::new_engine(dst_db_dir.path().to_str().unwrap(),
                                                      ALL_CFS)
                .unwrap());
            let options = ApplyOptions {
                db: dst_db.clone(),
                region: region.clone(),
                abort: Arc::new(AtomicUsize::new(JOB_STATUS_RUNNING)),
                write_batch_size: 10 * 1024 * 1024,
            };
            s4.apply(options).unwrap();

            // Ensure `delete()` works to delete the dest snapshot.
            s4.delete();
            assert!(!s4.exists());
            assert!(!s3.exists());
            assert_eq!(*size_track.rl(), 0);

            // Verify the data is correct after applying snapshot.
            assert_eq_db(db, dst_db.as_ref());
        }

        #[test]
        fn test_empty_snap_validation() {
            test_snap_validation(get_test_empty_db);
        }

        #[test]
        fn test_non_empty_snap_validation() {
            test_snap_validation(get_test_db);
        }

        fn test_snap_validation(get_db: fn(p: &TempDir) -> Result<Arc<DB>>) {
            let region_id = 1;
            let region = get_test_region(region_id, 1, 1);
            let db_dir = TempDir::new("test-snap-validation-db").unwrap();
            let db = get_db(&db_dir).unwrap();
            let snapshot = DbSnapshot::new(db.clone());

            let dir = TempDir::new("test-snap-validation").unwrap();
            let key = SnapKey::new(region_id, 1, 1);
            let size_track = Arc::new(RwLock::new(0));
            let mut s1 = Snap::new_for_building(dir.path(), &key, &snapshot, size_track.clone())
                .unwrap();
            assert!(!s1.exists());

            let mut snap_data = RaftSnapshotData::new();
            snap_data.set_region(region.clone());
            let mut context = BuildContext::new();
            s1.build(&snapshot, &region, &mut snap_data, &mut context).unwrap();
            assert!(s1.exists());

            let mut s2 = Snap::new_for_building(dir.path(), &key, &snapshot, size_track.clone())
                .unwrap();
            assert!(s2.exists());

            s2.build(&snapshot, &region, &mut snap_data, &mut context).unwrap();
            assert!(s2.exists());
        }
    }
}

#[derive(PartialEq, Debug)]
pub enum SnapEntry {
    Generating = 1,
    Sending = 2,
    Receiving = 3,
    Applying = 4,
}

/// `SnapStats` is for snapshot statistics.
pub struct SnapStats {
    pub sending_count: usize,
    pub receiving_count: usize,
}

struct SnapManagerCore {
    base: String,
    registry: HashMap<SnapKey, Vec<SnapEntry>>,
<<<<<<< HEAD
    ch: Option<SendCh<Msg>>,
    use_sst_file_snapshot: bool,
    snap_size: Arc<RwLock<u64>>,
}

impl SnapManagerCore {
    pub fn new<T: Into<String>>(path: T,
                                ch: Option<SendCh<Msg>>,
                                use_sst_file_snapshot: bool)
                                -> SnapManagerCore {
        SnapManagerCore {
            base: path.into(),
            registry: map![],
            ch: ch,
            use_sst_file_snapshot: use_sst_file_snapshot,
            snap_size: Arc::new(RwLock::new(0)),
=======
    // put snap_size under core so we don't need to worry about deadlock.
    snap_size: Arc<RwLock<u64>>,
}

fn notify_stats(ch: Option<&SendCh<Msg>>) {
    if let Some(ch) = ch {
        if let Err(e) = ch.try_send(Msg::SnapshotStats) {
            error!("notify snapshot stats failed {:?}", e)
        }
    }
}

/// `SnapManagerCore` trace all current processing snapshots.
#[derive(Clone)]
pub struct SnapManager {
    // directory to store snapfile.
    core: Arc<RwLock<SnapManagerCore>>,
    ch: Option<SendCh<Msg>>,
}

impl SnapManager {
    pub fn new<T: Into<String>>(path: T, ch: Option<SendCh<Msg>>) -> SnapManager {
        SnapManager {
            core: Arc::new(RwLock::new(SnapManagerCore {
                base: path.into(),
                registry: map![],
                snap_size: Arc::new(RwLock::new(0)),
            })),
            ch: ch,
>>>>>>> 6dc5f0d0
        }
    }

    pub fn init(&self) -> io::Result<()> {
        // Use write lock so only one thread initialize the directory at a time.
        let core = self.core.wl();
        let path = Path::new(&core.base);
        if !path.exists() {
            try!(fs::create_dir_all(path));
            return Ok(());
        }
        if !path.is_dir() {
            return Err(io::Error::new(ErrorKind::Other,
                                      format!("{} should be a directory", path.display())));
        }
        let mut size = core.snap_size.wl();
        for f in try!(fs::read_dir(path)) {
            let p = try!(f);
            if try!(p.file_type()).is_file() {
                if let Some(s) = p.file_name().to_str() {
                    if s.ends_with(TMP_FILE_SUFFIX) {
                        try!(fs::remove_file(p.path()));
                    } else if s.ends_with(SNAP_FILE_SUFFIX) || s.ends_with(SST_FILE_SUFFIX) {
                        *size += try!(p.metadata()).len();
                    }
                }
            }
        }
        Ok(())
    }

    pub fn list_snap(&self) -> io::Result<Vec<(SnapKey, bool)>> {
        let core = self.core.rl();
        let path = Path::new(&core.base);
        let read_dir = try!(fs::read_dir(path));
        Ok(read_dir.filter_map(|p| {
                let p = match p {
                    Err(e) => {
                        error!("failed to list content of {}: {:?}", core.base, e);
                        return None;
                    }
                    Ok(p) => p,
                };
                match p.file_type() {
                    Ok(t) if t.is_file() => {}
                    _ => return None,
                }
                let file_name = p.file_name();
                let name = match file_name.to_str() {
                    None => return None,
                    Some(n) => n,
                };
                let is_sending = name.starts_with(SNAP_GEN_PREFIX);
                let numbers: Vec<u64> = name.split('.')
                    .next()
                    .map_or_else(|| vec![], |s| {
                        s.split('_')
                            .skip(1)
                            .filter_map(|s| s.parse().ok())
                            .collect()
                    });
                if numbers.len() != 3 {
                    error!("failed to parse snapkey from {}", name);
                    return None;
                }
                Some((SnapKey::new(numbers[0], numbers[1], numbers[2]), is_sending))
            })
            .collect())
    }

    #[inline]
    pub fn has_registered(&self, key: &SnapKey) -> bool {
        self.core.rl().registry.contains_key(key)
    }

<<<<<<< HEAD
    pub fn get_snapshot_for_building(&self,
                                     key: &SnapKey,
                                     snap: &DbSnapshot)
                                     -> RaftStoreResult<Box<Snapshot>> {
        if self.use_sst_file_snapshot {
            let f = try!(v2::Snap::new_for_building(&self.base, key, snap, self.snap_size.clone()));
            Ok(Box::new(f))
        } else {
            let f = try!(v1::Snap::new_for_writing(&self.base, self.snap_size.clone(), true, key));
            Ok(Box::new(f))
        }
    }

    pub fn get_snapshot_for_sending(&self, key: &SnapKey) -> RaftStoreResult<Box<Snapshot>> {
        if let Ok(s) = v1::Snap::new_for_reading(&self.base, self.snap_size.clone(), true, key) {
            if s.exists() {
                return Ok(Box::new(s));
            }
        }
        let s = try!(v2::Snap::new_for_sending(&self.base, key, self.snap_size.clone()));
        Ok(Box::new(s))
=======
    pub fn get_snapshot_to_build(&self, key: &SnapKey) -> io::Result<Box<Snapshot>> {
        let core = self.core.rl();
        let f = try!(v1::Snap::new_for_writing(&core.base, core.snap_size.clone(), true, key));
        Ok(Box::new(f))
    }

    pub fn get_snapshot_for_sending(&self, key: &SnapKey) -> io::Result<Box<Snapshot>> {
        let core = self.core.rl();
        let reader = try!(v1::Snap::new_for_reading(&core.base, core.snap_size.clone(), true, key));
        Ok(Box::new(reader))
>>>>>>> 6dc5f0d0
    }

    pub fn get_snapshot_for_receiving(&self,
                                      key: &SnapKey,
<<<<<<< HEAD
                                      data: &[u8])
                                      -> RaftStoreResult<Box<Snapshot>> {
        let mut snapshot_data = RaftSnapshotData::new();
        try!(snapshot_data.merge_from_bytes(data));
        if snapshot_data.get_version() == v2::SNAPSHOT_VERSION {
            let f = try!(v2::Snap::new_for_receiving(&self.base,
                                                     key,
                                                     snapshot_data.take_meta(),
                                                     self.snap_size.clone()));
            Ok(Box::new(f))
        } else {
            let f = try!(v1::Snap::new_for_writing(&self.base, self.snap_size.clone(), false, key));
            Ok(Box::new(f))
        }
    }

    pub fn get_snapshot_for_applying(&self, key: &SnapKey) -> RaftStoreResult<Box<Snapshot>> {
        if let Ok(s) = v2::Snap::new_for_applying(&self.base, key, self.snap_size.clone()) {
            if s.exists() {
                return Ok(Box::new(s));
            }
        }
        let s = try!(v1::Snap::new_for_reading(&self.base, self.snap_size.clone(), false, key));
        Ok(Box::new(s))
=======
                                      _data: &[u8])
                                      -> io::Result<Box<Snapshot>> {
        let core = self.core.rl();
        let f = try!(v1::Snap::new_for_writing(&core.base, core.snap_size.clone(), false, key));
        Ok(Box::new(f))
    }

    pub fn get_snapshot_for_applying(&self, key: &SnapKey) -> io::Result<Box<Snapshot>> {
        let core = self.core.rl();
        let f = try!(v1::Snap::new_for_reading(&core.base, core.snap_size.clone(), false, key));
        Ok(Box::new(f))
>>>>>>> 6dc5f0d0
    }

    /// Get the approximate size of snap file exists in snap directory.
    ///
    /// Return value is not guaranteed to be accurate.
    #[allow(let_and_return)]
    pub fn get_total_snap_size(&self) -> u64 {
        let core = self.core.rl();
        let size = *core.snap_size.rl();
        size
    }

    pub fn register(&self, key: SnapKey, entry: SnapEntry) {
        debug!("register [key: {}, entry: {:?}]", key, entry);
        let mut core = self.core.wl();
        match core.registry.entry(key) {
            Entry::Occupied(mut e) => {
                if e.get().contains(&entry) {
                    warn!("{} is registered more than 1 time!!!", e.key());
                    return;
                }
                e.get_mut().push(entry);
            }
            Entry::Vacant(e) => {
                e.insert(vec![entry]);
            }
        }

        notify_stats(self.ch.as_ref());
    }

    pub fn deregister(&self, key: &SnapKey, entry: &SnapEntry) {
        debug!("deregister [key: {}, entry: {:?}]", key, entry);
        let mut need_clean = false;
        let mut handled = false;
        let mut core = self.core.wl();
        if let Some(e) = core.registry.get_mut(key) {
            let last_len = e.len();
            e.retain(|e| e != entry);
            need_clean = e.is_empty();
            handled = last_len > e.len();
        }
        if need_clean {
            core.registry.remove(key);
        }
        if handled {
            notify_stats(self.ch.as_ref());
            return;
        }
        warn!("stale deregister key: {} {:?}", key, entry);
    }

    pub fn stats(&self) -> SnapStats {
        let core = self.core.rl();
        // send_count, generating_count, receiving_count, applying_count
        let (mut sending_cnt, mut receiving_cnt) = (0, 0);
        for v in core.registry.values() {
            let (mut is_sending, mut is_receiving) = (false, false);
            for s in v {
                match *s {
                    SnapEntry::Sending | SnapEntry::Generating => is_sending = true,
                    SnapEntry::Receiving | SnapEntry::Applying => is_receiving = true,
                }
            }
            if is_sending {
                sending_cnt += 1;
            }
            if is_receiving {
                receiving_cnt += 1;
            }
        }

        SnapStats {
            sending_count: sending_cnt,
            receiving_count: receiving_cnt,
        }
    }
}

<<<<<<< HEAD
pub type SnapManager = Arc<RwLock<SnapManagerCore>>;

pub fn new_snap_mgr<T: Into<String>>(path: T,
                                     ch: Option<SendCh<Msg>>,
                                     use_sst_file_snapshot: bool)
                                     -> SnapManager {
    Arc::new(RwLock::new(SnapManagerCore::new(path, ch, use_sst_file_snapshot)))
}

=======
>>>>>>> 6dc5f0d0
#[cfg(test)]
mod test {
    use std::io;
    use std::sync::atomic::AtomicUsize;
    use std::fs::File;
    use std::io::Write;
    use std::sync::*;
    use tempdir::TempDir;
    use protobuf::Message;
    use kvproto::raft_serverpb::RaftSnapshotData;

<<<<<<< HEAD
    use storage::ALL_CFS;
    use util::{rocksdb, HandyRwLock};
    use super::super::peer_storage::JOB_STATUS_RUNNING;
    use super::super::engine::Snapshot as DbSnapshot;
    use super::{SnapKey, BuildContext, ApplyOptions, Snapshot, new_snap_mgr};
    use super::v1::{Snap as SnapV1, CRC32_BYTES_COUNT};
    use super::v2::{self, Snap as SnapV2};

    #[test]
    fn test_snap_mgr_create_dir() {
        // Ensure `mgr` creates the specified directory when it does not exist.
        let temp_dir = TempDir::new("test-snap-mgr-create-dir").unwrap();
        let temp_path = temp_dir.path().join("snap1");
        let path = temp_path.to_str().unwrap().to_owned();
        assert!(!temp_path.exists());
        let mut mgr = new_snap_mgr(path, None, false);
        mgr.wl().init().unwrap();
        assert!(temp_path.exists());

        // Ensure `init()` will return an error if specified target is a file.
        let temp_path2 = temp_dir.path().join("snap2");
        let path2 = temp_path2.to_str().unwrap().to_owned();
        File::create(temp_path2).unwrap();
        mgr = new_snap_mgr(path2, None, false);
        assert!(mgr.wl().init().is_err());
    }

    #[test]
    fn test_snap_mgr_v1() {
        // Ensure `mgr` is of size 0 when it's initialized.
        let temp_dir = TempDir::new("test-snap-mgr-v1").unwrap();
        let path = temp_dir.path().to_str().unwrap().to_owned();
        let mgr = new_snap_mgr(path.clone(), None, false);
        mgr.wl().init().unwrap();
        assert_eq!(mgr.rl().get_total_snap_size(), 0);
=======
    use super::*;
    use super::v1::{Snap, CRC32_BYTES_COUNT};

    #[test]
    fn test_snap_mgr() {
        let path = TempDir::new("test-snap-mgr").unwrap();

        // `mgr` should create the specified directory when it does not exist.
        let path1 = path.path().to_str().unwrap().to_owned() + "/snap1";
        let p = Path::new(&path1);
        assert!(!p.exists());
        let mut mgr = SnapManager::new(path1.clone(), None);
        mgr.init().unwrap();
        assert!(p.exists());

        // if target is a file, an error should be returned.
        let path2 = path.path().to_str().unwrap().to_owned() + "/snap2";
        File::create(&path2).unwrap();
        mgr = SnapManager::new(path2, None);
        assert!(mgr.init().is_err());
>>>>>>> 6dc5f0d0

        let key1 = SnapKey::new(1, 1, 1);
        let size_track = Arc::new(RwLock::new(0));
        let mut s1 = SnapV1::new_for_writing(&path, size_track.clone(), true, &key1).unwrap();
        let test_data = b"test_data";
        let expected_size = (test_data.len() + CRC32_BYTES_COUNT) as u64;
        s1.write_all(test_data).unwrap();
        s1.save_with_checksum().unwrap();
        let mut s2 = SnapV1::new_for_writing(&path, size_track.clone(), false, &key1).unwrap();
        s2.write_all(test_data).unwrap();
        s2.save_with_checksum().unwrap();

        let key2 = SnapKey::new(2, 1, 1);
<<<<<<< HEAD
        let s3 = SnapV1::new_for_writing(&path, size_track.clone(), true, &key2).unwrap();
        let s4 = SnapV1::new_for_writing(&path, size_track.clone(), false, &key2).unwrap();

        assert!(s1.exists());
        assert!(s2.exists());
        assert!(!s3.exists());
        assert!(!s4.exists());

        // Ensure `mgr` would delete all the temporary files on initialization if they exist.
        let mgr = new_snap_mgr(path, None, false);
        mgr.wl().init().unwrap();
        assert_eq!(mgr.rl().get_total_snap_size(), expected_size * 2);

        assert!(s1.exists());
        assert!(s2.exists());
        assert!(!s3.exists());
        assert!(!s4.exists());

        // Ensure `mgr` tracks the size of all snapshots correctly when deleting snapshots.
        mgr.rl().get_snapshot_for_sending(&key1).unwrap().delete();
        assert_eq!(mgr.rl().get_total_snap_size(), expected_size);
        mgr.rl().get_snapshot_for_applying(&key1).unwrap().delete();
        assert_eq!(mgr.rl().get_total_snap_size(), 0);
    }

    #[test]
    fn test_snap_mgr_v2() {
        let temp_dir = TempDir::new("test-snap-mgr-v2").unwrap();
        let path = temp_dir.path().to_str().unwrap().to_owned();
        let mgr = new_snap_mgr(path.clone(), None, true);
        mgr.wl().init().unwrap();
        assert_eq!(mgr.rl().get_total_snap_size(), 0);
=======
        let mut f3 = Snap::new_for_writing(&path3, size_track.clone(), true, &key2).unwrap();
        f3.save_with_checksum().unwrap();
        let mut f4 = Snap::new_for_writing(&path3, size_track.clone(), false, &key2).unwrap();
        f4.save_with_checksum().unwrap();
        assert!(!f1.exists());
        assert!(!f2.exists());
        assert!(f3.exists());
        assert!(f4.exists());
        mgr = SnapManager::new(path3, None);
        mgr.init().unwrap();
        assert!(!f1.exists());
        assert!(!f2.exists());
        assert!(f3.exists());
        assert!(f4.exists());
    }

    #[test]
    fn test_snap_size() {
        let path = TempDir::new("test-snap-mgr").unwrap();
        let path_str = path.path().to_str().unwrap();
        let mut mgr = SnapManager::new(path_str, None);
        mgr.init().unwrap();
        assert_eq!(mgr.get_total_snap_size(), 0);
>>>>>>> 6dc5f0d0

        let db_dir = TempDir::new("test-snap-mgr-delete-temp-files-v2-db").unwrap();
        let snapshot = DbSnapshot::new(v2::test::get_test_db(&db_dir).unwrap());
        let key1 = SnapKey::new(1, 1, 1);
        let size_track = Arc::new(RwLock::new(0));
        let mut s1 = SnapV2::new_for_building(&path, &key1, &snapshot, size_track.clone()).unwrap();
        let mut region = v2::test::get_test_region(1, 1, 1);
        let mut snap_data = RaftSnapshotData::new();
        snap_data.set_region(region.clone());
        let mut context = BuildContext::new();
        s1.build(&snapshot, &region, &mut snap_data, &mut context).unwrap();
        let mut s = SnapV2::new_for_sending(&path, &key1, size_track.clone()).unwrap();
        let expected_size = s.total_size().unwrap();
        let mut s2 = SnapV2::new_for_receiving(&path,
                                               &key1,
                                               snap_data.get_meta().clone(),
                                               size_track.clone())
            .unwrap();
        let n = io::copy(&mut s, &mut s2).unwrap();
        assert_eq!(n, expected_size);
        s2.save().unwrap();

        let key2 = SnapKey::new(2, 1, 1);
<<<<<<< HEAD
        region.set_id(2);
        snap_data.set_region(region);
        let s3 = SnapV2::new_for_building(&path, &key2, &snapshot, size_track.clone()).unwrap();
        let s4 = SnapV2::new_for_receiving(&path, &key2, snap_data.take_meta(), size_track.clone())
            .unwrap();

        assert!(s1.exists());
        assert!(s2.exists());
        assert!(!s3.exists());
        assert!(!s4.exists());

        let mgr = new_snap_mgr(path, None, true);
        mgr.wl().init().unwrap();
        assert_eq!(mgr.rl().get_total_snap_size(), expected_size * 2);

        assert!(s1.exists());
        assert!(s2.exists());
        assert!(!s3.exists());
        assert!(!s4.exists());

        mgr.rl().get_snapshot_for_sending(&key1).unwrap().delete();
        assert_eq!(mgr.rl().get_total_snap_size(), expected_size);
        mgr.rl().get_snapshot_for_applying(&key1).unwrap().delete();
        assert_eq!(mgr.rl().get_total_snap_size(), 0);
=======
        let mut f3 = Snap::new_for_writing(path_str, size_track.clone(), true, &key2).unwrap();
        f3.write_all(test_data).unwrap();
        f3.save_with_checksum().unwrap();
        let mut f4 = Snap::new_for_writing(path_str, size_track.clone(), false, &key2).unwrap();
        f4.write_all(test_data).unwrap();
        f4.save_with_checksum().unwrap();

        mgr = SnapManager::new(path_str, None);
        mgr.init().unwrap();
        // temporary file should not be count in snap size.
        assert_eq!(mgr.get_total_snap_size(), exp_len * 2);

        mgr.get_snapshot_for_sending(&key2).unwrap().delete();
        assert_eq!(mgr.get_total_snap_size(), exp_len);
        mgr.get_snapshot_for_applying(&key2).unwrap().delete();
        assert_eq!(mgr.get_total_snap_size(), 0);
>>>>>>> 6dc5f0d0
    }

    #[test]
    fn test_snap_v1_v2_compatible() {
        // Ensure that it's compatible between v1 impl and v2 impl, which means a receiver
        // running v2 code could receive and apply the snapshot sent from a sender running v1 code.
        let src_temp_dir = TempDir::new("test-snap-v1-v2-compatible-src").unwrap();
        let src_path = src_temp_dir.path().to_str().unwrap().to_owned();
        let src_mgr = new_snap_mgr(src_path, None, false);
        src_mgr.wl().init().unwrap();

        let src_db_dir = TempDir::new("test-snap-v1-v2-compatible-src-db").unwrap();
        let db = v2::test::get_test_db(&src_db_dir).unwrap();
        let snapshot = DbSnapshot::new(db.clone());
        let key = SnapKey::new(1, 1, 1);
        let mut s1 = src_mgr.rl().get_snapshot_for_building(&key, &snapshot).unwrap();
        let region = v2::test::get_test_region(1, 1, 1);
        let mut snap_data = RaftSnapshotData::new();
        snap_data.set_region(region.clone());
        let mut context = BuildContext::new();
        s1.build(&snapshot, &region, &mut snap_data, &mut context).unwrap();
        let mut v = vec![];
        snap_data.write_to_vec(&mut v).unwrap();

        let mut s2 = src_mgr.rl().get_snapshot_for_sending(&key).unwrap();
        let expected_size = s2.total_size().unwrap();

        let dst_temp_dir = TempDir::new("test-snap-v1-v2-compatible-dst").unwrap();
        let dst_path = dst_temp_dir.path().to_str().unwrap().to_owned();
        let dst_mgr = new_snap_mgr(dst_path, None, true);
        dst_mgr.wl().init().unwrap();

        let mut s3 = dst_mgr.rl().get_snapshot_for_receiving(&key, &v[..]).unwrap();
        let n = io::copy(&mut s2, &mut s3).unwrap();
        assert_eq!(n, expected_size);
        s3.save().unwrap();

        let dst_db_dir = TempDir::new("test-snap-v1-v2-compatible-dst-db").unwrap();
        let dst_db = Arc::new(rocksdb::new_engine(dst_db_dir.path().to_str().unwrap(), ALL_CFS)
            .unwrap());
        let options = ApplyOptions {
            db: dst_db.clone(),
            region: region.clone(),
            abort: Arc::new(AtomicUsize::new(JOB_STATUS_RUNNING)),
            write_batch_size: 10 * 1024 * 1024,
        };
        let mut s4 = dst_mgr.rl().get_snapshot_for_applying(&key).unwrap();
        s4.apply(options).unwrap();

        v2::test::assert_eq_db(db, dst_db.as_ref());
    }
}<|MERGE_RESOLUTION|>--- conflicted
+++ resolved
@@ -1702,24 +1702,7 @@
 struct SnapManagerCore {
     base: String,
     registry: HashMap<SnapKey, Vec<SnapEntry>>,
-<<<<<<< HEAD
-    ch: Option<SendCh<Msg>>,
     use_sst_file_snapshot: bool,
-    snap_size: Arc<RwLock<u64>>,
-}
-
-impl SnapManagerCore {
-    pub fn new<T: Into<String>>(path: T,
-                                ch: Option<SendCh<Msg>>,
-                                use_sst_file_snapshot: bool)
-                                -> SnapManagerCore {
-        SnapManagerCore {
-            base: path.into(),
-            registry: map![],
-            ch: ch,
-            use_sst_file_snapshot: use_sst_file_snapshot,
-            snap_size: Arc::new(RwLock::new(0)),
-=======
     // put snap_size under core so we don't need to worry about deadlock.
     snap_size: Arc<RwLock<u64>>,
 }
@@ -1741,15 +1724,18 @@
 }
 
 impl SnapManager {
-    pub fn new<T: Into<String>>(path: T, ch: Option<SendCh<Msg>>) -> SnapManager {
+    pub fn new<T: Into<String>>(path: T,
+                                ch: Option<SendCh<Msg>>,
+                                use_sst_file_snapshot: bool)
+                                -> SnapManager {
         SnapManager {
             core: Arc::new(RwLock::new(SnapManagerCore {
                 base: path.into(),
                 registry: map![],
+                use_sst_file_snapshot: use_sst_file_snapshot,
                 snap_size: Arc::new(RwLock::new(0)),
             })),
             ch: ch,
->>>>>>> 6dc5f0d0
         }
     }
 
@@ -1825,82 +1811,59 @@
         self.core.rl().registry.contains_key(key)
     }
 
-<<<<<<< HEAD
     pub fn get_snapshot_for_building(&self,
                                      key: &SnapKey,
                                      snap: &DbSnapshot)
                                      -> RaftStoreResult<Box<Snapshot>> {
-        if self.use_sst_file_snapshot {
-            let f = try!(v2::Snap::new_for_building(&self.base, key, snap, self.snap_size.clone()));
+        let core = self.core.rl();
+        if core.use_sst_file_snapshot {
+            let f = try!(v2::Snap::new_for_building(&core.base, key, snap, core.snap_size.clone()));
             Ok(Box::new(f))
         } else {
-            let f = try!(v1::Snap::new_for_writing(&self.base, self.snap_size.clone(), true, key));
+            let f = try!(v1::Snap::new_for_writing(&core.base, core.snap_size.clone(), true, key));
             Ok(Box::new(f))
         }
     }
 
     pub fn get_snapshot_for_sending(&self, key: &SnapKey) -> RaftStoreResult<Box<Snapshot>> {
-        if let Ok(s) = v1::Snap::new_for_reading(&self.base, self.snap_size.clone(), true, key) {
+        let core = self.core.rl();
+        if let Ok(s) = v1::Snap::new_for_reading(&core.base, core.snap_size.clone(), true, key) {
             if s.exists() {
                 return Ok(Box::new(s));
             }
         }
-        let s = try!(v2::Snap::new_for_sending(&self.base, key, self.snap_size.clone()));
+        let s = try!(v2::Snap::new_for_sending(&core.base, key, core.snap_size.clone()));
         Ok(Box::new(s))
-=======
-    pub fn get_snapshot_to_build(&self, key: &SnapKey) -> io::Result<Box<Snapshot>> {
-        let core = self.core.rl();
-        let f = try!(v1::Snap::new_for_writing(&core.base, core.snap_size.clone(), true, key));
-        Ok(Box::new(f))
-    }
-
-    pub fn get_snapshot_for_sending(&self, key: &SnapKey) -> io::Result<Box<Snapshot>> {
-        let core = self.core.rl();
-        let reader = try!(v1::Snap::new_for_reading(&core.base, core.snap_size.clone(), true, key));
-        Ok(Box::new(reader))
->>>>>>> 6dc5f0d0
     }
 
     pub fn get_snapshot_for_receiving(&self,
                                       key: &SnapKey,
-<<<<<<< HEAD
                                       data: &[u8])
                                       -> RaftStoreResult<Box<Snapshot>> {
+        let core = self.core.rl();
         let mut snapshot_data = RaftSnapshotData::new();
         try!(snapshot_data.merge_from_bytes(data));
         if snapshot_data.get_version() == v2::SNAPSHOT_VERSION {
-            let f = try!(v2::Snap::new_for_receiving(&self.base,
+            let f = try!(v2::Snap::new_for_receiving(&core.base,
                                                      key,
                                                      snapshot_data.take_meta(),
-                                                     self.snap_size.clone()));
+                                                     core.snap_size.clone()));
             Ok(Box::new(f))
         } else {
-            let f = try!(v1::Snap::new_for_writing(&self.base, self.snap_size.clone(), false, key));
+            let f = try!(v1::Snap::new_for_writing(&core.base, core.snap_size.clone(), false, key));
             Ok(Box::new(f))
         }
     }
 
     pub fn get_snapshot_for_applying(&self, key: &SnapKey) -> RaftStoreResult<Box<Snapshot>> {
-        if let Ok(s) = v2::Snap::new_for_applying(&self.base, key, self.snap_size.clone()) {
+        let core = self.core.rl();
+        if let Ok(s) = v2::Snap::new_for_applying(&core.base, key, core.snap_size.clone()) {
             if s.exists() {
                 return Ok(Box::new(s));
             }
         }
-        let s = try!(v1::Snap::new_for_reading(&self.base, self.snap_size.clone(), false, key));
+        let s = try!(v1::Snap::new_for_reading(&core.base, core.snap_size.clone(), false, key));
         Ok(Box::new(s))
-=======
-                                      _data: &[u8])
-                                      -> io::Result<Box<Snapshot>> {
-        let core = self.core.rl();
-        let f = try!(v1::Snap::new_for_writing(&core.base, core.snap_size.clone(), false, key));
-        Ok(Box::new(f))
-    }
-
-    pub fn get_snapshot_for_applying(&self, key: &SnapKey) -> io::Result<Box<Snapshot>> {
-        let core = self.core.rl();
-        let f = try!(v1::Snap::new_for_reading(&core.base, core.snap_size.clone(), false, key));
-        Ok(Box::new(f))
->>>>>>> 6dc5f0d0
     }
 
     /// Get the approximate size of snap file exists in snap directory.
@@ -1980,18 +1943,6 @@
     }
 }
 
-<<<<<<< HEAD
-pub type SnapManager = Arc<RwLock<SnapManagerCore>>;
-
-pub fn new_snap_mgr<T: Into<String>>(path: T,
-                                     ch: Option<SendCh<Msg>>,
-                                     use_sst_file_snapshot: bool)
-                                     -> SnapManager {
-    Arc::new(RwLock::new(SnapManagerCore::new(path, ch, use_sst_file_snapshot)))
-}
-
-=======
->>>>>>> 6dc5f0d0
 #[cfg(test)]
 mod test {
     use std::io;
@@ -2003,12 +1954,11 @@
     use protobuf::Message;
     use kvproto::raft_serverpb::RaftSnapshotData;
 
-<<<<<<< HEAD
     use storage::ALL_CFS;
-    use util::{rocksdb, HandyRwLock};
+    use util::rocksdb;
     use super::super::peer_storage::JOB_STATUS_RUNNING;
     use super::super::engine::Snapshot as DbSnapshot;
-    use super::{SnapKey, BuildContext, ApplyOptions, Snapshot, new_snap_mgr};
+    use super::{SnapKey, BuildContext, ApplyOptions, Snapshot, SnapManager};
     use super::v1::{Snap as SnapV1, CRC32_BYTES_COUNT};
     use super::v2::{self, Snap as SnapV2};
 
@@ -2019,16 +1969,16 @@
         let temp_path = temp_dir.path().join("snap1");
         let path = temp_path.to_str().unwrap().to_owned();
         assert!(!temp_path.exists());
-        let mut mgr = new_snap_mgr(path, None, false);
-        mgr.wl().init().unwrap();
+        let mut mgr = SnapManager::new(path, None, false);
+        mgr.init().unwrap();
         assert!(temp_path.exists());
 
         // Ensure `init()` will return an error if specified target is a file.
         let temp_path2 = temp_dir.path().join("snap2");
         let path2 = temp_path2.to_str().unwrap().to_owned();
         File::create(temp_path2).unwrap();
-        mgr = new_snap_mgr(path2, None, false);
-        assert!(mgr.wl().init().is_err());
+        mgr = SnapManager::new(path2, None, false);
+        assert!(mgr.init().is_err());
     }
 
     #[test]
@@ -2036,31 +1986,9 @@
         // Ensure `mgr` is of size 0 when it's initialized.
         let temp_dir = TempDir::new("test-snap-mgr-v1").unwrap();
         let path = temp_dir.path().to_str().unwrap().to_owned();
-        let mgr = new_snap_mgr(path.clone(), None, false);
-        mgr.wl().init().unwrap();
-        assert_eq!(mgr.rl().get_total_snap_size(), 0);
-=======
-    use super::*;
-    use super::v1::{Snap, CRC32_BYTES_COUNT};
-
-    #[test]
-    fn test_snap_mgr() {
-        let path = TempDir::new("test-snap-mgr").unwrap();
-
-        // `mgr` should create the specified directory when it does not exist.
-        let path1 = path.path().to_str().unwrap().to_owned() + "/snap1";
-        let p = Path::new(&path1);
-        assert!(!p.exists());
-        let mut mgr = SnapManager::new(path1.clone(), None);
+        let mgr = SnapManager::new(path.clone(), None, false);
         mgr.init().unwrap();
-        assert!(p.exists());
-
-        // if target is a file, an error should be returned.
-        let path2 = path.path().to_str().unwrap().to_owned() + "/snap2";
-        File::create(&path2).unwrap();
-        mgr = SnapManager::new(path2, None);
-        assert!(mgr.init().is_err());
->>>>>>> 6dc5f0d0
+        assert_eq!(mgr.get_total_snap_size(), 0);
 
         let key1 = SnapKey::new(1, 1, 1);
         let size_track = Arc::new(RwLock::new(0));
@@ -2074,7 +2002,6 @@
         s2.save_with_checksum().unwrap();
 
         let key2 = SnapKey::new(2, 1, 1);
-<<<<<<< HEAD
         let s3 = SnapV1::new_for_writing(&path, size_track.clone(), true, &key2).unwrap();
         let s4 = SnapV1::new_for_writing(&path, size_track.clone(), false, &key2).unwrap();
 
@@ -2084,9 +2011,9 @@
         assert!(!s4.exists());
 
         // Ensure `mgr` would delete all the temporary files on initialization if they exist.
-        let mgr = new_snap_mgr(path, None, false);
-        mgr.wl().init().unwrap();
-        assert_eq!(mgr.rl().get_total_snap_size(), expected_size * 2);
+        let mgr = SnapManager::new(path, None, false);
+        mgr.init().unwrap();
+        assert_eq!(mgr.get_total_snap_size(), expected_size * 2);
 
         assert!(s1.exists());
         assert!(s2.exists());
@@ -2094,44 +2021,19 @@
         assert!(!s4.exists());
 
         // Ensure `mgr` tracks the size of all snapshots correctly when deleting snapshots.
-        mgr.rl().get_snapshot_for_sending(&key1).unwrap().delete();
-        assert_eq!(mgr.rl().get_total_snap_size(), expected_size);
-        mgr.rl().get_snapshot_for_applying(&key1).unwrap().delete();
-        assert_eq!(mgr.rl().get_total_snap_size(), 0);
+        mgr.get_snapshot_for_sending(&key1).unwrap().delete();
+        assert_eq!(mgr.get_total_snap_size(), expected_size);
+        mgr.get_snapshot_for_applying(&key1).unwrap().delete();
+        assert_eq!(mgr.get_total_snap_size(), 0);
     }
 
     #[test]
     fn test_snap_mgr_v2() {
         let temp_dir = TempDir::new("test-snap-mgr-v2").unwrap();
         let path = temp_dir.path().to_str().unwrap().to_owned();
-        let mgr = new_snap_mgr(path.clone(), None, true);
-        mgr.wl().init().unwrap();
-        assert_eq!(mgr.rl().get_total_snap_size(), 0);
-=======
-        let mut f3 = Snap::new_for_writing(&path3, size_track.clone(), true, &key2).unwrap();
-        f3.save_with_checksum().unwrap();
-        let mut f4 = Snap::new_for_writing(&path3, size_track.clone(), false, &key2).unwrap();
-        f4.save_with_checksum().unwrap();
-        assert!(!f1.exists());
-        assert!(!f2.exists());
-        assert!(f3.exists());
-        assert!(f4.exists());
-        mgr = SnapManager::new(path3, None);
-        mgr.init().unwrap();
-        assert!(!f1.exists());
-        assert!(!f2.exists());
-        assert!(f3.exists());
-        assert!(f4.exists());
-    }
-
-    #[test]
-    fn test_snap_size() {
-        let path = TempDir::new("test-snap-mgr").unwrap();
-        let path_str = path.path().to_str().unwrap();
-        let mut mgr = SnapManager::new(path_str, None);
+        let mgr = SnapManager::new(path.clone(), None, true);
         mgr.init().unwrap();
         assert_eq!(mgr.get_total_snap_size(), 0);
->>>>>>> 6dc5f0d0
 
         let db_dir = TempDir::new("test-snap-mgr-delete-temp-files-v2-db").unwrap();
         let snapshot = DbSnapshot::new(v2::test::get_test_db(&db_dir).unwrap());
@@ -2155,7 +2057,6 @@
         s2.save().unwrap();
 
         let key2 = SnapKey::new(2, 1, 1);
-<<<<<<< HEAD
         region.set_id(2);
         snap_data.set_region(region);
         let s3 = SnapV2::new_for_building(&path, &key2, &snapshot, size_track.clone()).unwrap();
@@ -2167,37 +2068,19 @@
         assert!(!s3.exists());
         assert!(!s4.exists());
 
-        let mgr = new_snap_mgr(path, None, true);
-        mgr.wl().init().unwrap();
-        assert_eq!(mgr.rl().get_total_snap_size(), expected_size * 2);
+        let mgr = SnapManager::new(path, None, true);
+        mgr.init().unwrap();
+        assert_eq!(mgr.get_total_snap_size(), expected_size * 2);
 
         assert!(s1.exists());
         assert!(s2.exists());
         assert!(!s3.exists());
         assert!(!s4.exists());
 
-        mgr.rl().get_snapshot_for_sending(&key1).unwrap().delete();
-        assert_eq!(mgr.rl().get_total_snap_size(), expected_size);
-        mgr.rl().get_snapshot_for_applying(&key1).unwrap().delete();
-        assert_eq!(mgr.rl().get_total_snap_size(), 0);
-=======
-        let mut f3 = Snap::new_for_writing(path_str, size_track.clone(), true, &key2).unwrap();
-        f3.write_all(test_data).unwrap();
-        f3.save_with_checksum().unwrap();
-        let mut f4 = Snap::new_for_writing(path_str, size_track.clone(), false, &key2).unwrap();
-        f4.write_all(test_data).unwrap();
-        f4.save_with_checksum().unwrap();
-
-        mgr = SnapManager::new(path_str, None);
-        mgr.init().unwrap();
-        // temporary file should not be count in snap size.
-        assert_eq!(mgr.get_total_snap_size(), exp_len * 2);
-
-        mgr.get_snapshot_for_sending(&key2).unwrap().delete();
-        assert_eq!(mgr.get_total_snap_size(), exp_len);
-        mgr.get_snapshot_for_applying(&key2).unwrap().delete();
+        mgr.get_snapshot_for_sending(&key1).unwrap().delete();
+        assert_eq!(mgr.get_total_snap_size(), expected_size);
+        mgr.get_snapshot_for_applying(&key1).unwrap().delete();
         assert_eq!(mgr.get_total_snap_size(), 0);
->>>>>>> 6dc5f0d0
     }
 
     #[test]
@@ -2206,14 +2089,14 @@
         // running v2 code could receive and apply the snapshot sent from a sender running v1 code.
         let src_temp_dir = TempDir::new("test-snap-v1-v2-compatible-src").unwrap();
         let src_path = src_temp_dir.path().to_str().unwrap().to_owned();
-        let src_mgr = new_snap_mgr(src_path, None, false);
-        src_mgr.wl().init().unwrap();
+        let src_mgr = SnapManager::new(src_path, None, false);
+        src_mgr.init().unwrap();
 
         let src_db_dir = TempDir::new("test-snap-v1-v2-compatible-src-db").unwrap();
         let db = v2::test::get_test_db(&src_db_dir).unwrap();
         let snapshot = DbSnapshot::new(db.clone());
         let key = SnapKey::new(1, 1, 1);
-        let mut s1 = src_mgr.rl().get_snapshot_for_building(&key, &snapshot).unwrap();
+        let mut s1 = src_mgr.get_snapshot_for_building(&key, &snapshot).unwrap();
         let region = v2::test::get_test_region(1, 1, 1);
         let mut snap_data = RaftSnapshotData::new();
         snap_data.set_region(region.clone());
@@ -2222,15 +2105,15 @@
         let mut v = vec![];
         snap_data.write_to_vec(&mut v).unwrap();
 
-        let mut s2 = src_mgr.rl().get_snapshot_for_sending(&key).unwrap();
+        let mut s2 = src_mgr.get_snapshot_for_sending(&key).unwrap();
         let expected_size = s2.total_size().unwrap();
 
         let dst_temp_dir = TempDir::new("test-snap-v1-v2-compatible-dst").unwrap();
         let dst_path = dst_temp_dir.path().to_str().unwrap().to_owned();
-        let dst_mgr = new_snap_mgr(dst_path, None, true);
-        dst_mgr.wl().init().unwrap();
-
-        let mut s3 = dst_mgr.rl().get_snapshot_for_receiving(&key, &v[..]).unwrap();
+        let dst_mgr = SnapManager::new(dst_path, None, true);
+        dst_mgr.init().unwrap();
+
+        let mut s3 = dst_mgr.get_snapshot_for_receiving(&key, &v[..]).unwrap();
         let n = io::copy(&mut s2, &mut s3).unwrap();
         assert_eq!(n, expected_size);
         s3.save().unwrap();
@@ -2244,7 +2127,7 @@
             abort: Arc::new(AtomicUsize::new(JOB_STATUS_RUNNING)),
             write_batch_size: 10 * 1024 * 1024,
         };
-        let mut s4 = dst_mgr.rl().get_snapshot_for_applying(&key).unwrap();
+        let mut s4 = dst_mgr.get_snapshot_for_applying(&key).unwrap();
         s4.apply(options).unwrap();
 
         v2::test::assert_eq_db(db, dst_db.as_ref());
