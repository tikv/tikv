// Copyright 2017 PingCAP, Inc.
//
// Licensed under the Apache License, Version 2.0 (the "License");
// you may not use this file except in compliance with the License.
// You may obtain a copy of the License at
//
//     http://www.apache.org/licenses/LICENSE-2.0
//
// Unless required by applicable law or agreed to in writing, software
// distributed under the License is distributed on an "AS IS" BASIS,
// See the License for the specific language governing permissions and
// limitations under the License.

use std::error;
use std::io::{self, Write, ErrorKind, Read};
use std::fmt::{self, Formatter, Display};
use std::fs::{self, Metadata};
use std::sync::{Arc, RwLock};
use std::sync::atomic::{AtomicUsize, Ordering};
use std::path::Path;
use std::result;
use std::str;
use std::time;
use std::thread;

use protobuf::Message;
use rocksdb::DB;
use kvproto::eraftpb::Snapshot as RaftSnapshot;
use kvproto::metapb::Region;
use kvproto::raft_serverpb::RaftSnapshotData;

use raftstore::Result as RaftStoreResult;
use raftstore::store::Msg;
use util::transport::SendCh;
use util::HandyRwLock;
use util::collections::{HashMap, HashMapEntry as Entry};

use super::engine::Snapshot as DbSnapshot;
use super::peer_storage::JOB_STATUS_CANCELLING;

/// Name prefix for the self-generated snapshot file.
const SNAP_GEN_PREFIX: &'static str = "gen";
/// Name prefix for the received snapshot file.
const SNAP_REV_PREFIX: &'static str = "rev";

const TMP_FILE_SUFFIX: &'static str = ".tmp";
const SNAP_FILE_SUFFIX: &'static str = ".snap";
const SST_FILE_SUFFIX: &'static str = ".sst";

const DELETE_RETRY_MAX_TIMES: u32 = 6;
const DELETE_RETRY_TIME_MILLIS: u64 = 500;

quick_error! {
    #[derive(Debug)]
    pub enum Error {
        Abort {
            description("abort")
            display("abort")
        }
        Other(err: Box<error::Error + Sync + Send>) {
            from()
            cause(err.as_ref())
            description(err.description())
            display("snap failed {:?}", err)
        }
    }
}

pub type Result<T> = result::Result<T, Error>;

#[inline]
pub fn check_abort(status: &AtomicUsize) -> Result<()> {
    if status.load(Ordering::Relaxed) == JOB_STATUS_CANCELLING {
        return Err(Error::Abort);
    }
    Ok(())
}

#[derive(Clone, Hash, PartialEq, Eq, PartialOrd, Ord, Debug)]
pub struct SnapKey {
    pub region_id: u64,
    pub term: u64,
    pub idx: u64,
}

impl SnapKey {
    #[inline]
    pub fn new(region_id: u64, term: u64, idx: u64) -> SnapKey {
        SnapKey {
            region_id: region_id,
            term: term,
            idx: idx,
        }
    }

    pub fn from_region_snap(region_id: u64, snap: &RaftSnapshot) -> SnapKey {
        let index = snap.get_metadata().get_index();
        let term = snap.get_metadata().get_term();
        SnapKey::new(region_id, term, index)
    }

    pub fn from_snap(snap: &RaftSnapshot) -> io::Result<SnapKey> {
        let mut snap_data = RaftSnapshotData::new();
        if let Err(e) = snap_data.merge_from_bytes(snap.get_data()) {
            return Err(io::Error::new(ErrorKind::Other, e));
        }

        Ok(SnapKey::from_region_snap(snap_data.get_region().get_id(), snap))
    }
}

impl Display for SnapKey {
    fn fmt(&self, f: &mut Formatter) -> fmt::Result {
        write!(f, "{}_{}_{}", self.region_id, self.term, self.idx)
    }
}

#[derive(Default)]
pub struct SnapshotStatistics {
    pub size: u64,
    pub kv_count: usize,
}

impl SnapshotStatistics {
    pub fn new() -> SnapshotStatistics {
        SnapshotStatistics { ..Default::default() }
    }
}

pub struct ApplyOptions {
    pub db: Arc<DB>,
    pub region: Region,
    pub abort: Arc<AtomicUsize>,
    pub write_batch_size: usize,
}

/// `Snapshot` is a trait for snapshot.
/// It's used in these scenarios:
///   1. build local snapshot
///   2. read local snapshot and then replicate it to remote raftstores
///   3. receive snapshot from remote raftstore and write it to local storage
///   4. apply snapshot
///   5. snapshot gc
pub trait Snapshot: Read + Write + Send {
    fn build(&mut self,
             snap: &DbSnapshot,
             region: &Region,
             snap_data: &mut RaftSnapshotData,
             stat: &mut SnapshotStatistics,
             deleter: Box<SnapshotDeleter>)
             -> RaftStoreResult<()>;
    fn path(&self) -> &str;
    fn exists(&self) -> bool;
    fn delete(&self);
    fn meta(&self) -> io::Result<Metadata>;
    fn total_size(&self) -> io::Result<u64>;
    fn save(&mut self) -> io::Result<()>;
    fn apply(&mut self, options: ApplyOptions) -> Result<()>;
}

// A helper function to copy snapshot.
// Only used in tests.
pub fn copy_snapshot(mut from: Box<Snapshot>, mut to: Box<Snapshot>) -> io::Result<()> {
    if !to.exists() {
        try!(io::copy(&mut from, &mut to));
        try!(to.save());
    }
    Ok(())
}

/// `SnapshotDeleter` is a trait for deleting snapshot.
/// It's used to ensure that the snapshot deletion happens under the protection of locking
/// to avoid race case for concurrent read/write.
pub trait SnapshotDeleter {
    // Return true if it successfully delete the specified snapshot.
    fn delete_snapshot(&self, key: &SnapKey, snap: &Snapshot, check_entry: bool) -> bool;
}

// Try to delete the specified snapshot using deleter, return true if the deletion is done.
pub fn retry_delete_snapshot(deleter: Box<SnapshotDeleter>,
                             key: &SnapKey,
                             snap: &Snapshot)
                             -> bool {
    let d = time::Duration::from_millis(DELETE_RETRY_TIME_MILLIS);
    for _ in 0..DELETE_RETRY_MAX_TIMES {
        if deleter.delete_snapshot(key, snap, true) {
            return true;
        }
        thread::sleep(d);
    }
    false
}

mod v1 {
    use std::cmp;
    use std::io::{self, Read, Write, ErrorKind};
    use std::fs::{self, File, OpenOptions, Metadata};
    use std::path::{Path, PathBuf};
    use std::sync::{Arc, RwLock};
    use std::str;
    use std::time::Instant;
    use crc::crc32::{self, Digest, Hasher32};
    use byteorder::{BigEndian, WriteBytesExt, ReadBytesExt};
    use rocksdb::{Writable, WriteBatch, CFHandle};
    use storage::ALL_CFS;
    use kvproto::metapb::Region;
    use kvproto::raft_serverpb::RaftSnapshotData;
    use util::{HandyRwLock, rocksdb};
    use util::time::duration_to_sec;
    use util::codec::bytes::{BytesEncoder, CompactBytesDecoder};
    use raftstore::{Result as RaftStoreResult, Error as RaftStoreError};

    use super::super::engine::{Snapshot as DbSnapshot, Iterable};
    use super::super::keys::{self, enc_start_key, enc_end_key};
    use super::super::util;
    use super::super::metrics::{SNAPSHOT_CF_KV_COUNT, SNAPSHOT_CF_SIZE,
                                SNAPSHOT_BUILD_TIME_HISTOGRAM};
    use super::{SNAP_GEN_PREFIX, SNAP_REV_PREFIX, TMP_FILE_SUFFIX, SNAP_FILE_SUFFIX, Result,
                SnapKey, Snapshot, SnapshotStatistics, ApplyOptions, check_abort, SnapshotDeleter,
                retry_delete_snapshot};

    pub const SNAPSHOT_VERSION: u64 = 1;
    pub const CRC32_BYTES_COUNT: usize = 4;
    const DEFAULT_READ_BUFFER_SIZE: usize = 4096;

    pub fn build_plain_cf_file<E: BytesEncoder>(encoder: &mut E,
                                                snap: &DbSnapshot,
                                                cf: &str,
                                                start_key: &[u8],
                                                end_key: &[u8])
                                                -> RaftStoreResult<(usize, usize)> {
        let mut cf_key_count = 0;
        let mut cf_size = 0;
        try!(snap.scan_cf(cf,
                          start_key,
                          end_key,
                          false,
                          &mut |key, value| {
            cf_key_count += 1;
            cf_size += key.len() + value.len();
            try!(encoder.encode_compact_bytes(key));
            try!(encoder.encode_compact_bytes(value));
            Ok(true)
        }));
        // use an empty byte array to indicate that cf reaches an end.
        box_try!(encoder.encode_compact_bytes(b""));
        Ok((cf_key_count, cf_size))
    }

    pub fn apply_plain_cf_file<D: CompactBytesDecoder>(decoder: &mut D,
                                                       options: &ApplyOptions,
                                                       handle: &CFHandle)
                                                       -> Result<()> {
        let mut wb = WriteBatch::new();
        let mut batch_size = 0;
        loop {
            try!(check_abort(&options.abort));
            let key = box_try!(decoder.decode_compact_bytes());
            if key.is_empty() {
                if batch_size > 0 {
                    box_try!(options.db.write(wb));
                }
                break;
            }
            box_try!(util::check_key_in_region(keys::origin_key(&key), &options.region));
            batch_size += key.len();
            let value = box_try!(decoder.decode_compact_bytes());
            batch_size += value.len();
            box_try!(wb.put_cf(handle, &key, &value));
            if batch_size >= options.write_batch_size {
                box_try!(options.db.write(wb));
                wb = WriteBatch::new();
                batch_size = 0;
            }
        }
        Ok(())
    }

    /// A structure represents the snapshot.
    ///
    /// All changes to the file will be written to `tmp_file` first, and use
    /// `save` method to make them persistent. When saving a crc32 checksum
    /// will be appended to the file end automatically.
    pub struct Snap {
        key: SnapKey,
        file: PathBuf,
        digest: Option<Digest>,
        size_track: Arc<RwLock<u64>>,
        // File is the file obj represent the tmpfile, string is the actual path to
        // tmpfile.
        tmp_file: Option<(File, String)>,
        reader: Option<File>,
    }

    impl Snap {
        pub fn new_for_writing<T: Into<PathBuf>>(dir: T,
                                                 size_track: Arc<RwLock<u64>>,
                                                 is_sending: bool,
                                                 key: &SnapKey)
                                                 -> io::Result<Snap> {
            let mut path = dir.into();
            try!(Snap::prepare_path(&mut path, is_sending, key));

            let mut f = Snap {
                key: key.clone(),
                file: path,
                digest: Some(Digest::new(crc32::IEEE)),
                size_track: size_track,
                tmp_file: None,
                reader: None,
            };
            try!(f.init_for_writing());
            Ok(f)
        }

        pub fn new_for_reading<T: Into<PathBuf>>(dir: T,
                                                 size_track: Arc<RwLock<u64>>,
                                                 is_sending: bool,
                                                 key: &SnapKey)
                                                 -> io::Result<Snap> {
            let mut path = dir.into();
            try!(Snap::prepare_path(&mut path, is_sending, key));

            let f = Snap {
                key: key.clone(),
                file: path,
                digest: None,
                size_track: size_track,
                tmp_file: None,
                reader: None,
            };
            Ok(f)
        }

        fn prepare_path(path: &mut PathBuf, is_sending: bool, key: &SnapKey) -> io::Result<()> {
            if !path.exists() {
                try!(fs::create_dir_all(path.as_path()));
            }
            let prefix = if is_sending {
                SNAP_GEN_PREFIX
            } else {
                SNAP_REV_PREFIX
            };
            let file_name = format!("{}_{}{}", prefix, key, SNAP_FILE_SUFFIX);
            path.push(&file_name);
            Ok(())
        }

        fn init_for_writing(&mut self) -> io::Result<()> {
            if self.exists() || self.tmp_file.is_some() {
                return Ok(());
            }

            let tmp_path = format!("{}{}", self.path(), TMP_FILE_SUFFIX);
            let tmp_f = try!(OpenOptions::new().write(true).create_new(true).open(&tmp_path));
            self.tmp_file = Some((tmp_f, tmp_path));
            Ok(())
        }

        /// Get a validation reader.
        fn get_validation_reader(&self) -> io::Result<SnapValidationReader> {
            SnapValidationReader::open(self.path())
        }

        fn try_delete(&self) -> io::Result<()> {
            debug!("deleting {}", self.path());
            if !self.exists() {
                return Ok(());
            }
            let size = try!(self.meta()).len();
            try!(fs::remove_file(self.path()));
            let mut size_track = self.size_track.wl();
            *size_track = size_track.saturating_sub(size);
            Ok(())
        }

        /// Same as `save`, but will automatically append the checksum to
        /// the end of file.
        pub fn save_with_checksum(&mut self) -> io::Result<()> {
            self.save_impl(true)
        }

        fn save_impl(&mut self, append_checksum: bool) -> io::Result<()> {
            debug!("saving to {}", self.file.as_path().display());
            if let Some((mut f, path)) = self.tmp_file.take() {
                if append_checksum {
                    try!(f.write_u32::<BigEndian>(self.digest.as_ref().unwrap().sum32()));
                }
                try!(f.flush());
                let file_len = try!(fs::metadata(&path)).len();
                let mut size_track = self.size_track.wl();
                try!(fs::rename(path, self.file.as_path()));
                *size_track = size_track.saturating_add(file_len);
            }
            Ok(())
        }

        fn do_build(&mut self,
                    snap: &DbSnapshot,
                    region: &Region,
                    stat: &mut SnapshotStatistics,
                    deleter: Box<SnapshotDeleter>)
                    -> RaftStoreResult<()> {
            if self.exists() {
                match self.get_validation_reader().and_then(|r| r.validate()) {
                    Ok(()) => return Ok(()),
                    Err(e) => {
                        error!("[region {}] file {} is corrupted, will rebuild: {:?}",
                               region.get_id(),
                               self.path(),
                               e);
                        if !retry_delete_snapshot(deleter, &self.key, self) {
                            error!("[region {}] failed to delete corrupted snapshot {}",
                                   region.get_id(),
                                   self.path());
                            return Err(RaftStoreError::from(e));
                        }
                        try!(self.init_for_writing());
                    }
                }
            }

            let mut snap_key_count = 0;
            let (begin_key, end_key) = (enc_start_key(region), enc_end_key(region));
            for cf in ALL_CFS {
                box_try!(self.encode_compact_bytes(cf.as_bytes()));
                let (cf_key_count, cf_size) =
                    try!(build_plain_cf_file(self, snap, cf, &begin_key, &end_key));
                snap_key_count += cf_key_count;
                SNAPSHOT_CF_KV_COUNT.with_label_values(&[cf]).observe(cf_key_count as f64);
                SNAPSHOT_CF_SIZE.with_label_values(&[cf]).observe(cf_size as f64);
                info!("[region {}] scan snapshot {}, cf {}, key count {}, size {}",
                      region.get_id(),
                      self.path(),
                      cf,
                      cf_key_count,
                      cf_size);
            }
            // use an empty byte array to indicate that kvpair reaches an end.
            box_try!(self.encode_compact_bytes(b""));
            try!(self.save_with_checksum());
            stat.kv_count = snap_key_count;
            Ok(())
        }
    }

    impl Snapshot for Snap {
        fn build(&mut self,
                 snap: &DbSnapshot,
                 region: &Region,
                 snap_data: &mut RaftSnapshotData,
                 stat: &mut SnapshotStatistics,
                 deleter: Box<SnapshotDeleter>)
                 -> RaftStoreResult<()> {
            let t = Instant::now();
            try!(self.do_build(snap, region, stat, deleter));
            let size = try!(self.total_size());
            snap_data.set_file_size(size);
            snap_data.set_version(SNAPSHOT_VERSION);
            stat.size = size;
            SNAPSHOT_BUILD_TIME_HISTOGRAM.observe(duration_to_sec(t.elapsed()) as f64);
            info!("[region {}] scan snapshot {}, size {}, key count {}, takes {:?}",
                  region.get_id(),
                  self.path(),
                  size,
                  stat.kv_count,
                  t.elapsed());

            Ok(())
        }

        fn path(&self) -> &str {
            self.file.as_path().to_str().unwrap()
        }

        fn exists(&self) -> bool {
            self.file.exists() && self.file.is_file()
        }

        fn delete(&self) {
            if let Err(e) = self.try_delete() {
                error!("failed to delete {}: {:?}", self.path(), e);
            }
        }

        fn meta(&self) -> io::Result<Metadata> {
            self.file.metadata()
        }

        fn total_size(&self) -> io::Result<u64> {
            let meta = try!(self.meta());
            Ok(meta.len())
        }

        /// Use the content in temporary files replace the target file.
        ///
        /// Please note that this method can only be called once.
        fn save(&mut self) -> io::Result<()> {
            self.save_impl(false)
        }

        fn apply(&mut self, options: ApplyOptions) -> Result<()> {
            let mut reader = box_try!(self.get_validation_reader());
            loop {
                try!(check_abort(&options.abort));
                let cf = box_try!(reader.decode_compact_bytes());
                if cf.is_empty() {
                    break;
                }
                let handle = box_try!(rocksdb::get_cf_handle(&options.db, unsafe {
                    str::from_utf8_unchecked(&cf)
                }));
                try!(apply_plain_cf_file(&mut reader, &options, handle));
            }

            box_try!(reader.validate());
            Ok(())
        }
    }

    impl Read for Snap {
        fn read(&mut self, buf: &mut [u8]) -> io::Result<usize> {
            if self.reader.is_none() {
                let reader = try!(File::open(&self.file));
                self.reader = Some(reader);
            }
            self.reader.as_mut().unwrap().read(buf)
        }
    }

    impl Write for Snap {
        fn write(&mut self, buf: &[u8]) -> io::Result<usize> {
            if self.tmp_file.is_none() {
                return Ok(0);
            }
            let written = try!(self.tmp_file.as_mut().unwrap().0.write(buf));
            self.digest.as_mut().unwrap().write(&buf[..written]);
            Ok(written)
        }

        fn flush(&mut self) -> io::Result<()> {
            if self.tmp_file.is_none() {
                return Ok(());
            }
            self.tmp_file.as_mut().unwrap().0.flush()
        }
    }

    impl Drop for Snap {
        fn drop(&mut self) {
            if let Some((_, path)) = self.tmp_file.take() {
                debug!("deleting {}", path);
                if let Err(e) = fs::remove_file(&path) {
                    warn!("failed to delete temporary file {}: {:?}", path, e);
                }
            }
        }
    }

    /// A reader that calculate checksum and verify it without read
    /// it from the beginning again.
    pub struct SnapValidationReader {
        reader: File,
        digest: Digest,
        left: usize,
        res: Option<u32>,
    }

    impl SnapValidationReader {
        /// Open the snap file located at specified path.
        fn open<P: AsRef<Path>>(path: P) -> io::Result<SnapValidationReader> {
            let reader = try!(File::open(path.as_ref()));
            let digest = Digest::new(crc32::IEEE);
            let len = try!(reader.metadata()).len();
            if len < CRC32_BYTES_COUNT as u64 {
                return Err(io::Error::new(ErrorKind::InvalidInput,
                                          format!("file length {} < {}", len, CRC32_BYTES_COUNT)));
            }
            let left = len as usize - CRC32_BYTES_COUNT;
            Ok(SnapValidationReader {
                reader: reader,
                digest: digest,
                left: left,
                res: None,
            })
        }

        /// Validate the file
        ///
        /// If the reader is consumed after calling this method, no further data can be
        /// read from this reader again.
        pub fn validate(mut self) -> io::Result<()> {
            if self.res.is_none() {
                if self.left > 0 {
                    let cap = cmp::min(self.left, DEFAULT_READ_BUFFER_SIZE);
                    let mut buf = vec![0; cap];
                    while self.left > 0 {
                        let _ = try!(self.read(&mut buf));
                    }
                }
                self.res = Some(try!(self.reader.read_u32::<BigEndian>()));
            }
            if self.res.unwrap() != self.digest.sum32() {
                let msg = format!("crc not correct: {} != {}",
                                  self.res.unwrap(),
                                  self.digest.sum32());
                return Err(io::Error::new(ErrorKind::InvalidData, msg));
            }
            Ok(())
        }
    }

    impl Read for SnapValidationReader {
        fn read(&mut self, buf: &mut [u8]) -> io::Result<usize> {
            if self.left == 0 {
                return Ok(0);
            }
            let read = if buf.len() < self.left {
                try!(self.reader.read(buf))
            } else {
                try!(self.reader.read(&mut buf[..self.left]))
            };
            self.digest.write(&buf[..read]);
            self.left -= read;
            Ok(read)
        }
    }

    #[cfg(test)]
    mod test {
        use std::io::{Read, Write};
        use std::path::Path;
        use std::sync::{Arc, RwLock};
        use std::fs::OpenOptions;
        use tempdir::TempDir;
        use util::HandyRwLock;
        use super::super::{SnapKey, Snapshot};
        use super::Snap;

        #[test]
        fn test_snap_file() {
            let dir = TempDir::new("test-snap-file").unwrap();
            let str = dir.path().to_str().unwrap().to_owned() + "/snap1";
            let path = Path::new(&str);
            assert!(!path.exists());
            let key = SnapKey::new(1, 1, 1);
            let test_data = b"test_data";
            let exp_len = (test_data.len() + super::CRC32_BYTES_COUNT) as u64;
            let size_track = Arc::new(RwLock::new(0));
            let mut f1 = Snap::new_for_writing(&path, size_track.clone(), true, &key).unwrap();
            let mut f2 = Snap::new_for_writing(&path, size_track.clone(), false, &key).unwrap();
            assert!(!f1.exists());
            assert!(Path::new(&f1.tmp_file.as_ref().unwrap().1).exists());
            assert!(!f2.exists());
            assert!(Path::new(&f2.tmp_file.as_ref().unwrap().1).exists());
            f1.write_all(test_data).unwrap();
            f2.write_all(test_data).unwrap();
            assert!(!f1.exists());
            assert!(Path::new(&f1.tmp_file.as_ref().unwrap().1).exists());
            assert!(!f2.exists());
            assert!(Path::new(&f2.tmp_file.as_ref().unwrap().1).exists());
            let key2 = SnapKey::new(2, 1, 1);
            let mut f3 = Snap::new_for_writing(&path, size_track.clone(), true, &key2).unwrap();
            let mut f4 = Snap::new_for_writing(&path, size_track.clone(), false, &key2).unwrap();
            f3.write_all(test_data).unwrap();
            f4.write_all(test_data).unwrap();
            assert_eq!(*size_track.rl(), 0);
            f3.save_with_checksum().unwrap();
            f4.save_with_checksum().unwrap();
            assert!(f3.exists());
            assert!(f4.exists());
            assert_eq!(*size_track.rl(), exp_len * 2);
        }

        #[test]
        fn test_snap_validate() {
            let path = TempDir::new("test-snap-mgr").unwrap();
            let path_str = path.path().to_str().unwrap();

            let key1 = SnapKey::new(1, 1, 1);
            let size_track = Arc::new(RwLock::new(0));
            let mut f1 = Snap::new_for_writing(path_str, size_track.clone(), false, &key1).unwrap();
            f1.write_all(b"testdata").unwrap();
            f1.save_with_checksum().unwrap();
            let mut reader = f1.get_validation_reader().unwrap();
            reader.validate().unwrap();

            // read partially should not affect validation.
            reader = f1.get_validation_reader().unwrap();
            reader.read_exact(&mut [0, 0]).unwrap();
            reader.validate().unwrap();

            // read fully should not affect validation.
            reader = f1.get_validation_reader().unwrap();
            while reader.read(&mut [0, 0]).unwrap() != 0 {}
            reader.validate().unwrap();

            let mut f = OpenOptions::new().write(true).open(f1.path()).unwrap();
            f.write_all(b"et").unwrap();
            reader = f1.get_validation_reader().unwrap();
            reader.validate().unwrap_err();
        }
    }
}

mod v2 {
    use std::io::{self, Read, Write, ErrorKind};
    use std::fs::{self, File, OpenOptions, Metadata};
    use std::path::PathBuf;
    use std::sync::{Arc, RwLock};
    use std::str;
    use std::time::Instant;
    use crc::crc32::{self, Digest, Hasher32};
    use protobuf::{Message, RepeatedField};
    use kvproto::metapb::Region;
    use kvproto::raft_serverpb::{SnapshotCFFile, SnapshotMeta, RaftSnapshotData};
    use rocksdb::{EnvOptions, SstFileWriter, IngestExternalFileOptions, DBCompressionType};
<<<<<<< HEAD
    use storage::{CfName, CF_LOCK, ALL_CFS};
    use util::{HandyRwLock, rocksdb, duration_to_sec};
=======
    use storage::{CfName, CF_LOCK};
    use util::{HandyRwLock, rocksdb};
    use util::time::duration_to_sec;
>>>>>>> 0c6e080e
    use util::file::{get_file_size, file_exists, delete_file_if_exist};
    use util::rocksdb::get_fastest_supported_compression_type;
    use raftstore::Result as RaftStoreResult;

    use super::super::engine::{Snapshot as DbSnapshot, Iterable};
    use super::super::keys::{enc_start_key, enc_end_key};
    use super::super::metrics::{SNAPSHOT_CF_KV_COUNT, SNAPSHOT_CF_SIZE,
                                SNAPSHOT_BUILD_TIME_HISTOGRAM};
    use super::{SNAP_GEN_PREFIX, SNAP_REV_PREFIX, TMP_FILE_SUFFIX, SST_FILE_SUFFIX, Result,
                SnapKey, Snapshot, SnapshotStatistics, ApplyOptions, check_abort, SnapshotDeleter,
                retry_delete_snapshot};
    use super::v1::{build_plain_cf_file, apply_plain_cf_file};

    pub const SNAPSHOT_VERSION: u64 = 2;
    const META_FILE_SUFFIX: &'static str = ".meta";
    const DIGEST_BUFFER_SIZE: usize = 10240;


    #[inline]
    fn plain_file_used(cf: &str) -> bool {
        cf == CF_LOCK
    }

    fn calc_crc32(p: &PathBuf) -> io::Result<u32> {
        let mut digest = Digest::new(crc32::IEEE);
        let mut f = try!(OpenOptions::new().read(true).open(&p));
        let mut buf = vec![0; DIGEST_BUFFER_SIZE];
        loop {
            match f.read(&mut buf[..]) {
                Ok(0) => {
                    return Ok(digest.sum32());
                }
                Ok(n) => {
                    digest.write(&buf[..n]);
                }
                Err(ref e) if e.kind() == ErrorKind::Interrupted => {}
                Err(err) => return Err(err),
            }
        }
    }

    fn gen_snapshot_meta(cf_files: &[CfFile]) -> RaftStoreResult<SnapshotMeta> {
        let mut meta = Vec::with_capacity(cf_files.len());
        for cf_file in cf_files {
            if ALL_CFS.iter().find(|&cf| cf_file.cf == *cf).is_none() {
                return Err(box_err!("failed to encode invalid snapshot cf {}", cf_file.cf));
            }

            let mut cf_file_meta = SnapshotCFFile::new();
            cf_file_meta.set_cf(cf_file.cf.to_owned());
            cf_file_meta.set_size(cf_file.size);
            cf_file_meta.set_checksum(cf_file.checksum);
            meta.push(cf_file_meta);
        }
        let mut snapshot_meta = SnapshotMeta::new();
        snapshot_meta.set_cf_files(RepeatedField::from_vec(meta));
        Ok(snapshot_meta)
    }

    fn check_file_size(path: &PathBuf, expected_size: u64) -> RaftStoreResult<()> {
        let size = try!(get_file_size(path));
        if size != expected_size {
            return Err(box_err!("invalid size {} for snapshot cf file {}, expected {}",
                                size,
                                path.display(),
                                expected_size));
        }
        Ok(())
    }

    fn check_file_checksum(path: &PathBuf, expected_checksum: u32) -> RaftStoreResult<()> {
        let checksum = try!(calc_crc32(path));
        if checksum != expected_checksum {
            return Err(box_err!("invalid checksum {} for snapshot cf file {}, expected {}",
                                checksum,
                                path.display(),
                                expected_checksum));
        }
        Ok(())
    }

    fn check_file_size_and_checksum(path: &PathBuf,
                                    expected_size: u64,
                                    expected_checksum: u32)
                                    -> RaftStoreResult<()> {
        check_file_size(path, expected_size)
            .and_then(|_| check_file_checksum(path, expected_checksum))
    }

    #[derive(Default)]
    struct CfFile {
        pub cf: CfName,
        pub path: PathBuf,
        pub tmp_path: PathBuf,
        pub sst_writer: Option<SstFileWriter>,
        pub file: Option<File>,
        pub kv_count: u64,
        pub size: u64,
        pub written_size: u64,
        pub checksum: u32,
        pub write_digest: Option<Digest>,
    }

    #[derive(Default)]
    struct MetaFile {
        pub meta: SnapshotMeta,
        pub path: PathBuf,
        pub file: Option<File>,

        // for writing snapshot
        pub tmp_path: PathBuf,
    }

    pub struct Snap {
        key: SnapKey,
        display_path: String,
        cf_files: Vec<CfFile>,
        cf_index: usize,
        meta_file: MetaFile,
        size_track: Arc<RwLock<u64>>,
    }

    impl Snap {
        fn new<T: Into<PathBuf>>(dir: T,
                                 key: &SnapKey,
                                 size_track: Arc<RwLock<u64>>,
                                 is_sending: bool,
                                 to_build: bool,
                                 deleter: Box<SnapshotDeleter>)
                                 -> RaftStoreResult<Snap> {
            let dir_path = dir.into();
            if !dir_path.exists() {
                try!(fs::create_dir_all(dir_path.as_path()));
            }
            let snap_prefix = if is_sending {
                SNAP_GEN_PREFIX
            } else {
                SNAP_REV_PREFIX
            };
            let prefix = format!("{}_{}", snap_prefix, key);
            let display_path = Snap::get_display_path(&dir_path, &prefix);

            let mut cf_files = Vec::with_capacity(ALL_CFS.len());
            for cf in ALL_CFS {
                let filename = format!("{}_{}{}", prefix, cf, SST_FILE_SUFFIX);
                let path = dir_path.join(&filename);
                let tmp_path = dir_path.join(format!("{}{}", filename, TMP_FILE_SUFFIX));
                let cf_file = CfFile {
                    cf: cf,
                    path: path,
                    tmp_path: tmp_path,
                    ..Default::default()
                };
                cf_files.push(cf_file);
            }

            let meta_filename = format!("{}{}", prefix, META_FILE_SUFFIX);
            let meta_path = dir_path.join(&meta_filename);
            let meta_tmp_path = dir_path.join(format!("{}{}", meta_filename, TMP_FILE_SUFFIX));
            let meta_file = MetaFile {
                path: meta_path,
                tmp_path: meta_tmp_path,
                ..Default::default()
            };

            let mut s = Snap {
                key: key.clone(),
                display_path: display_path,
                cf_files: cf_files,
                cf_index: 0,
                meta_file: meta_file,
                size_track: size_track,
            };

            // load snapshot meta if meta_file exists
            if file_exists(&s.meta_file.path) {
                if let Err(e) = s.load_snapshot_meta() {
                    if !to_build {
                        return Err(e);
                    }
                    warn!("failed to load existent snapshot meta when try to build {}: {:?}",
                          s.path(),
                          e);
                    if !retry_delete_snapshot(deleter, key, &s) {
                        warn!("failed to delete snapshot {} because it's already registered \
                               elsewhere",
                              s.path());
                        return Err(e);
                    }
                }
            }
            Ok(s)
        }

        pub fn new_for_building<T: Into<PathBuf>>(dir: T,
                                                  key: &SnapKey,
                                                  snap: &DbSnapshot,
                                                  size_track: Arc<RwLock<u64>>,
                                                  deleter: Box<SnapshotDeleter>)
                                                  -> RaftStoreResult<Snap> {
            let mut s = try!(Snap::new(dir, key, size_track, true, true, deleter));
            try!(s.init_for_building(snap));
            Ok(s)
        }

        pub fn new_for_sending<T: Into<PathBuf>>(dir: T,
                                                 key: &SnapKey,
                                                 size_track: Arc<RwLock<u64>>,
                                                 deleter: Box<SnapshotDeleter>)
                                                 -> RaftStoreResult<Snap> {
            let mut s = try!(Snap::new(dir, key, size_track, true, false, deleter));

            if !s.exists() {
                // Skip the initialization below if it doesn't exists.
                return Ok(s);
            }
            for cf_file in &mut s.cf_files {
                // initialize cf file size and reader
                if cf_file.size > 0 {
                    let file = try!(File::open(&cf_file.path));
                    cf_file.file = Some(file);
                }
            }
            Ok(s)
        }

        pub fn new_for_receiving<T: Into<PathBuf>>(dir: T,
                                                   key: &SnapKey,
                                                   snapshot_meta: SnapshotMeta,
                                                   size_track: Arc<RwLock<u64>>,
                                                   deleter: Box<SnapshotDeleter>)
                                                   -> RaftStoreResult<Snap> {
            let mut s = try!(Snap::new(dir, key, size_track, false, false, deleter));
            try!(s.set_snapshot_meta(snapshot_meta));

            if s.exists() {
                return Ok(s);
            }
            for cf_file in &mut s.cf_files {
                if cf_file.size == 0 {
                    continue;
                }
                let f =
                    try!(OpenOptions::new().write(true).create_new(true).open(&cf_file.tmp_path));
                cf_file.file = Some(f);
                cf_file.write_digest = Some(Digest::new(crc32::IEEE));
            }
            let f = try!(OpenOptions::new()
                .write(true)
                .create_new(true)
                .open(&s.meta_file.tmp_path));
            s.meta_file.file = Some(f);
            Ok(s)
        }

        pub fn new_for_applying<T: Into<PathBuf>>(dir: T,
                                                  key: &SnapKey,
                                                  size_track: Arc<RwLock<u64>>,
                                                  deleter: Box<SnapshotDeleter>)
                                                  -> RaftStoreResult<Snap> {
            let s = try!(Snap::new(dir, key, size_track, false, false, deleter));
            Ok(s)
        }

        fn init_for_building(&mut self, snap: &DbSnapshot) -> RaftStoreResult<()> {
            if self.exists() {
                return Ok(());
            }
            for cf_file in &mut self.cf_files {
                if plain_file_used(cf_file.cf) {
                    let f = try!(OpenOptions::new()
                        .write(true)
                        .create(true)
                        .truncate(true)
                        .open(&cf_file.tmp_path));
                    cf_file.file = Some(f);
                } else {
                    let handle = snap.cf_handle(cf_file.cf)?;
                    let mut io_options = snap.get_db().get_options_cf(handle).clone();
                    io_options.compression(get_fastest_supported_compression_type());
                    // in rocksdb 5.5.1, SstFileWriter will try to use bottommost_compression and
                    // compression_per_level first, so to make sure our specified compression type
                    // being used, we must set them empty or disabled.
                    io_options.compression_per_level(&[]);
                    io_options.bottommost_compression(DBCompressionType::Disable);
                    let mut writer = SstFileWriter::new(EnvOptions::new(), io_options);
                    box_try!(writer.open(cf_file.tmp_path.as_path().to_str().unwrap()));
                    cf_file.sst_writer = Some(writer);
                }
            }
            let file = try!(OpenOptions::new()
                .write(true)
                .create_new(true)
                .open(&self.meta_file.tmp_path));
            self.meta_file.file = Some(file);
            Ok(())
        }

        fn read_snapshot_meta(&mut self) -> RaftStoreResult<SnapshotMeta> {
            let size = try!(get_file_size(&self.meta_file.path));
            let mut file = try!(File::open(&self.meta_file.path));
            let mut buf = Vec::with_capacity(size as usize);
            try!(file.read_to_end(&mut buf));
            let mut snapshot_meta = SnapshotMeta::new();
            try!(snapshot_meta.merge_from_bytes(&buf));
            Ok(snapshot_meta)
        }

        fn set_snapshot_meta(&mut self, snapshot_meta: SnapshotMeta) -> RaftStoreResult<()> {
            if snapshot_meta.get_cf_files().len() != self.cf_files.len() {
                return Err(box_err!("invalid cf number of snapshot meta, expect {}, got {}",
                                    ALL_CFS.len(),
                                    snapshot_meta.get_cf_files().len()));
            }
            for (i, cf_file) in self.cf_files.iter_mut().enumerate() {
                let meta = snapshot_meta.get_cf_files().get(i).unwrap();
                if meta.get_cf() != cf_file.cf {
                    return Err(box_err!("invalid {} cf in snapshot meta, expect {}, got {}",
                                        i,
                                        cf_file.cf,
                                        meta.get_cf()));
                }
                if file_exists(&cf_file.path) {
                    // Check only the file size for `exists()` to work correctly.
                    try!(check_file_size(&cf_file.path, meta.get_size()));
                }
                cf_file.size = meta.get_size();
                cf_file.checksum = meta.get_checksum();
            }
            self.meta_file.meta = snapshot_meta;
            Ok(())
        }

        fn load_snapshot_meta(&mut self) -> RaftStoreResult<()> {
            let snapshot_meta = try!(self.read_snapshot_meta());
            try!(self.set_snapshot_meta(snapshot_meta));
            // check if there is a data corruption when the meta file exists
            // but cf files are deleted.
            if !self.exists() {
                return Err(box_err!("snapshot {} is corrupted, some cf file is missing",
                                    self.path()));
            }
            Ok(())
        }

        fn get_display_path(dir_path: &PathBuf, prefix: &str) -> String {
            let cf_names = "(".to_owned() + &ALL_CFS.join("|") + ")";
            format!("{}/{}_{}{}",
                    dir_path.display(),
                    prefix,
                    cf_names,
                    SST_FILE_SUFFIX)
        }

        fn validate(&self) -> RaftStoreResult<()> {
            for cf_file in &self.cf_files {
                if cf_file.size == 0 {
                    // Skip empty file. The checksum of this cf file should be 0 and
                    // this is checked when loading the snapshot meta.
                    continue;
                }
                try!(check_file_size_and_checksum(&cf_file.path, cf_file.size, cf_file.checksum));
            }
            Ok(())
        }

        fn switch_to_cf_file(&mut self, cf: &str) -> io::Result<()> {
            match self.cf_files.iter().position(|x| x.cf == cf) {
                Some(index) => {
                    self.cf_index = index;
                    Ok(())
                }
                None => Err(io::Error::new(ErrorKind::Other, format!("fail to find cf {}", cf))),
            }
        }

        fn add_kv(&mut self, k: &[u8], v: &[u8]) -> io::Result<()> {
            let mut cf_file = &mut self.cf_files[self.cf_index];
            let mut writer = cf_file.sst_writer.as_mut().unwrap();
            if let Err(e) = writer.add(k, v) {
                return Err(io::Error::new(ErrorKind::Other, e));
            }
            cf_file.kv_count += 1;
            Ok(())
        }

        fn save_cf_files(&mut self) -> io::Result<()> {
            for cf_file in &mut self.cf_files {
                if plain_file_used(cf_file.cf) {
                    let _ = cf_file.file.take();
                } else if cf_file.kv_count == 0 {
                    let _ = cf_file.sst_writer.take().unwrap();
                } else {
                    let mut writer = cf_file.sst_writer.take().unwrap();
                    if let Err(e) = writer.finish() {
                        return Err(io::Error::new(ErrorKind::Other, e));
                    }
                }
                let size = try!(get_file_size(&cf_file.tmp_path));
                if size > 0 {
                    try!(fs::rename(&cf_file.tmp_path, &cf_file.path));
                    cf_file.size = size;
                    // add size
                    let mut size_track = self.size_track.wl();
                    *size_track = size_track.saturating_add(size);

                    cf_file.checksum = try!(calc_crc32(&cf_file.path));
                } else {
                    // Clean up the `tmp_path` if this cf file is empty.
                    delete_file_if_exist(&cf_file.tmp_path);
                }
            }
            Ok(())
        }

        fn save_meta_file(&mut self) -> RaftStoreResult<()> {
            let mut v = vec![];
            box_try!(self.meta_file.meta.write_to_vec(&mut v));
            {
                let mut f = self.meta_file.file.take().unwrap();
                try!(f.write_all(&v[..]));
                try!(f.flush());
            }
            try!(fs::rename(&self.meta_file.tmp_path, &self.meta_file.path));
            Ok(())
        }

        fn do_build(&mut self,
                    snap: &DbSnapshot,
                    region: &Region,
                    stat: &mut SnapshotStatistics,
                    deleter: Box<SnapshotDeleter>)
                    -> RaftStoreResult<()> {
            if self.exists() {
                match self.validate() {
                    Ok(()) => return Ok(()),
                    Err(e) => {
                        error!("[region {}] file {} is corrupted, will rebuild: {:?}",
                               region.get_id(),
                               self.path(),
                               e);
                        if !retry_delete_snapshot(deleter, &self.key, self) {
                            error!("[region {}] failed to delete corrupted snapshot because it's \
                                    already registered elsewhere",
                                   self.path());
                            return Err(e);
                        }
                        try!(self.init_for_building(snap));
                    }
                }
            }

            let mut snap_key_count = 0;
            let (begin_key, end_key) = (enc_start_key(region), enc_end_key(region));
            for cf in ALL_CFS {
                try!(self.switch_to_cf_file(cf));
                let (cf_key_count, cf_size) = if plain_file_used(cf) {
                    let file = self.cf_files[self.cf_index].file.as_mut().unwrap();
                    try!(build_plain_cf_file(file, snap, cf, &begin_key, &end_key))
                } else {
                    let mut key_count = 0;
                    let mut size = 0;
                    try!(snap.scan_cf(cf,
                                      &begin_key,
                                      &end_key,
                                      false,
                                      &mut |key, value| {
                                          key_count += 1;
                                          size += key.len() + value.len();
                                          try!(self.add_kv(key, value));
                                          Ok(true)
                                      }));
                    (key_count, size)
                };
                snap_key_count += cf_key_count;
                SNAPSHOT_CF_KV_COUNT.with_label_values(&[cf]).observe(cf_key_count as f64);
                SNAPSHOT_CF_SIZE.with_label_values(&[cf]).observe(cf_size as f64);
                info!("[region {}] scan snapshot {}, cf {}, key count {}, size {}",
                      region.get_id(),
                      self.path(),
                      cf,
                      cf_key_count,
                      cf_size);
            }

            try!(self.save_cf_files());
            stat.kv_count = snap_key_count;
            // save snapshot meta to meta file
            let snapshot_meta = try!(gen_snapshot_meta(&self.cf_files[..]));
            self.meta_file.meta = snapshot_meta;
            try!(self.save_meta_file());

            Ok(())
        }
    }

    impl Snapshot for Snap {
        fn build(&mut self,
                 snap: &DbSnapshot,
                 region: &Region,
                 snap_data: &mut RaftSnapshotData,
                 stat: &mut SnapshotStatistics,
                 deleter: Box<SnapshotDeleter>)
                 -> RaftStoreResult<()> {
            let t = Instant::now();
            try!(self.do_build(snap, region, stat, deleter));

            let total_size = try!(self.total_size());
            stat.size = total_size;
            // set snapshot meta data
            snap_data.set_file_size(total_size);
            snap_data.set_version(SNAPSHOT_VERSION);
            snap_data.set_meta(self.meta_file.meta.clone());

            SNAPSHOT_BUILD_TIME_HISTOGRAM.observe(duration_to_sec(t.elapsed()) as f64);
            info!("[region {}] scan snapshot {}, size {}, key count {}, takes {:?}",
                  region.get_id(),
                  self.path(),
                  total_size,
                  stat.kv_count,
                  t.elapsed());

            Ok(())
        }

        fn path(&self) -> &str {
            &self.display_path
        }

        fn exists(&self) -> bool {
            self.cf_files.iter().all(|cf_file| cf_file.size == 0 || file_exists(&cf_file.path)) &&
            file_exists(&self.meta_file.path)
        }

        fn delete(&self) {
            debug!("deleting {}", self.path());
            for cf_file in &self.cf_files {
                delete_file_if_exist(&cf_file.tmp_path);
                if file_exists(&cf_file.path) {
                    let mut size_track = self.size_track.wl();
                    *size_track = size_track.saturating_sub(cf_file.size);
                }
                delete_file_if_exist(&cf_file.path);
            }
            delete_file_if_exist(&self.meta_file.tmp_path);
            delete_file_if_exist(&self.meta_file.path);
        }

        fn meta(&self) -> io::Result<Metadata> {
            fs::metadata(&self.meta_file.path)
        }

        fn total_size(&self) -> io::Result<u64> {
            Ok(self.cf_files.iter().fold(0, |acc, x| acc + x.size))
        }

        fn save(&mut self) -> io::Result<()> {
            debug!("saving to {}", self.path());
            for cf_file in &mut self.cf_files {
                if cf_file.size == 0 {
                    // Skip empty cf file.
                    continue;
                }

                // Check each cf file has been fully written, and the checksum matches.
                {
                    let mut file = cf_file.file.take().unwrap();
                    try!(file.flush());
                }
                if cf_file.written_size != cf_file.size {
                    return Err(io::Error::new(ErrorKind::Other,
                                              format!("snapshot file {} for cf {} size \
                                                       mismatches, real size {}, expected size \
                                                       {}",
                                                      cf_file.path.display(),
                                                      cf_file.cf,
                                                      cf_file.written_size,
                                                      cf_file.size)));
                }
                let checksum = cf_file.write_digest.as_ref().unwrap().sum32();
                if checksum != cf_file.checksum {
                    return Err(io::Error::new(ErrorKind::Other,
                                              format!("snapshot file {} for cf {} checksum \
                                                       mismatches, real checksum {}, expected \
                                                       checksum {}",
                                                      cf_file.path.display(),
                                                      cf_file.cf,
                                                      checksum,
                                                      cf_file.checksum)));
                }

                try!(fs::rename(&cf_file.tmp_path, &cf_file.path));
                let mut size_track = self.size_track.wl();
                *size_track = size_track.saturating_add(cf_file.size);
            }
            // write meta file
            let mut v = vec![];
            try!(self.meta_file.meta.write_to_vec(&mut v));
            try!(self.meta_file.file.take().unwrap().write_all(&v[..]));
            try!(fs::rename(&self.meta_file.tmp_path, &self.meta_file.path));
            Ok(())
        }

        fn apply(&mut self, options: ApplyOptions) -> Result<()> {
            box_try!(self.validate());

            for cf_file in &mut self.cf_files {
                if cf_file.size == 0 {
                    // Skip empty cf file.
                    continue;
                }

                try!(check_abort(&options.abort));
                let cf_handle = box_try!(rocksdb::get_cf_handle(&options.db, cf_file.cf));
                if plain_file_used(cf_file.cf) {
                    let mut file = box_try!(File::open(&cf_file.path));
                    try!(apply_plain_cf_file(&mut file, &options, cf_handle));
                } else {
                    let ingest_opt = IngestExternalFileOptions::new();
                    let path = cf_file.path.as_path().to_str().unwrap();
                    box_try!(options.db.ingest_external_file_cf(cf_handle, &ingest_opt, &[path]));
                }
            }
            Ok(())
        }
    }

    impl Read for Snap {
        fn read(&mut self, buf: &mut [u8]) -> io::Result<usize> {
            if buf.is_empty() {
                return Ok(0);
            }
            while self.cf_index < self.cf_files.len() {
                let cf_file = &mut self.cf_files[self.cf_index];
                if cf_file.size == 0 {
                    self.cf_index += 1;
                    continue;
                }
                match cf_file.file.as_mut().unwrap().read(buf) {
                    Ok(0) => {
                        // EOF. Switch to next file.
                        self.cf_index += 1;
                    }
                    Ok(n) => {
                        return Ok(n);
                    }
                    e => return e,
                }
            }
            Ok(0)
        }
    }

    impl Write for Snap {
        fn write(&mut self, buf: &[u8]) -> io::Result<usize> {
            if buf.is_empty() {
                return Ok(0);
            }

            let mut next_buf = buf;
            while self.cf_index < self.cf_files.len() {
                let cf_file = &mut self.cf_files[self.cf_index];
                if cf_file.size == 0 {
                    self.cf_index += 1;
                    continue;
                }

                let left = (cf_file.size - cf_file.written_size) as usize;
                if left == 0 {
                    self.cf_index += 1;
                    continue;
                }

                let mut file = cf_file.file.as_mut().unwrap();
                let mut digest = cf_file.write_digest.as_mut().unwrap();
                if next_buf.len() > left {
                    try!(file.write_all(&next_buf[0..left]));
                    digest.write(&next_buf[0..left]);
                    cf_file.written_size += left as u64;
                    self.cf_index += 1;
                    next_buf = &next_buf[left..];
                } else {
                    try!(file.write_all(next_buf));
                    digest.write(next_buf);
                    cf_file.written_size += next_buf.len() as u64;
                    return Ok(buf.len());
                }
            }

            let n = buf.len() - next_buf.len();
            Ok(n)
        }

        fn flush(&mut self) -> io::Result<()> {
            if let Some(cf_file) = self.cf_files.get_mut(self.cf_index) {
                let file = cf_file.file.as_mut().unwrap();
                try!(file.flush());
            }
            Ok(())
        }
    }

    impl Drop for Snap {
        fn drop(&mut self) {
            // cleanup if some of the cf files and meta file is partly written
            if self.cf_files.iter().any(|cf_file| file_exists(&cf_file.tmp_path)) ||
               file_exists(&self.meta_file.tmp_path) {
                self.delete();
                return;
            }
            // cleanup if data corruption happens and any file goes missing
            if !self.exists() {
                self.delete();
                return;
            }
        }
    }

    #[cfg(test)]
    pub mod test {
        use std::io::{self, Read, Write, Seek, SeekFrom};
        use std::fs::{self, OpenOptions};
        use std::path::PathBuf;
        use std::sync::{Arc, RwLock};
        use std::sync::atomic::AtomicUsize;
        use tempdir::TempDir;
        use protobuf::Message;
        use kvproto::metapb::{Peer, Region};
        use kvproto::raft_serverpb::{SnapshotMeta, RaftSnapshotData};
        use rocksdb::DB;

        use storage::{ALL_CFS, CF_DEFAULT, CF_LOCK, CF_WRITE};
        use util::{rocksdb, HandyRwLock};
        use raftstore::Result;
        use raftstore::store::keys;
        use raftstore::store::engine::{Snapshot as DbSnapshot, Mutable, Peekable, Iterable};
        use raftstore::store::peer_storage::JOB_STATUS_RUNNING;
        use super::super::{SNAP_GEN_PREFIX, SnapKey, Snapshot, SnapshotDeleter};
        use super::{META_FILE_SUFFIX, Snap, SnapshotStatistics, ApplyOptions};

        const TEST_STORE_ID: u64 = 1;
        const TEST_KEY: &[u8] = b"akey";
        const TEST_WRITE_BATCH_SIZE: usize = 10 * 1024 * 1024;
        const TEST_META_FILE_BUFFER_SIZE: usize = 1000;
        const BYTE_SIZE: usize = 1;

        #[derive(Clone)]
        struct DummyDeleter;

        impl SnapshotDeleter for DummyDeleter {
            fn delete_snapshot(&self, _: &SnapKey, snap: &Snapshot, _: bool) -> bool {
                snap.delete();
                true
            }
        }

        pub fn get_test_empty_db(path: &TempDir) -> Result<Arc<DB>> {
            let p = path.path().to_str().unwrap();
            let db = try!(rocksdb::new_engine(p, ALL_CFS));
            Ok(Arc::new(db))
        }

        pub fn get_test_db(path: &TempDir) -> Result<Arc<DB>> {
            let p = path.path().to_str().unwrap();
            let db = try!(rocksdb::new_engine(p, ALL_CFS));
            let key = keys::data_key(TEST_KEY);
            // write some data into each cf
            for (i, cf) in ALL_CFS.iter().enumerate() {
                let handle = try!(rocksdb::get_cf_handle(&db, cf));
                let mut p = Peer::new();
                p.set_store_id(TEST_STORE_ID);
                p.set_id((i + 1) as u64);
                try!(db.put_msg_cf(handle, &key[..], &p));
            }
            Ok(Arc::new(db))
        }

        pub fn get_kv_count(snap: &DbSnapshot) -> usize {
            let mut kv_count = 0;
            for cf in ALL_CFS {
                snap.scan_cf(cf,
                             &keys::data_key(b"a"),
                             &keys::data_key(b"z"),
                             false,
                             &mut |_, _| {
                                 kv_count += 1;
                                 Ok(true)
                             })
                    .unwrap();
            }
            kv_count
        }

        pub fn get_test_region(region_id: u64, store_id: u64, peer_id: u64) -> Region {
            let mut peer = Peer::new();
            peer.set_store_id(store_id);
            peer.set_id(peer_id);
            let mut region = Region::new();
            region.set_id(region_id);
            region.set_start_key(b"a".to_vec());
            region.set_end_key(b"z".to_vec());
            region.mut_region_epoch().set_version(1);
            region.mut_region_epoch().set_conf_ver(1);
            region.mut_peers().push(peer.clone());
            region
        }

        pub fn assert_eq_db(expected_db: Arc<DB>, db: &DB) {
            let key = keys::data_key(TEST_KEY);
            for cf in ALL_CFS {
                let p1: Option<Peer> = expected_db.get_msg_cf(cf, &key[..]).unwrap();
                if p1.is_some() {
                    let p2: Option<Peer> = db.get_msg_cf(cf, &key[..]).unwrap();
                    if !p2.is_some() {
                        panic!("cf {}: expect key {:?} has value", cf, key);
                    }
                    let p1 = p1.unwrap();
                    let p2 = p2.unwrap();
                    if p2 != p1 {
                        panic!("cf {}: key {:?}, value {:?}, expected {:?}",
                               cf,
                               key,
                               p2,
                               p1);
                    }
                }
            }
        }

        #[test]
        fn test_gen_snapshot_meta() {
            let mut cf_file = Vec::with_capacity(super::ALL_CFS.len());
            for (i, cf) in super::ALL_CFS.iter().enumerate() {
                let f = super::CfFile {
                    cf: cf,
                    size: 100 * (i + 1) as u64,
                    checksum: 1000 * (i + 1) as u32,
                    ..Default::default()
                };
                cf_file.push(f);
            }
            let meta = super::gen_snapshot_meta(&cf_file).unwrap();
            for (i, cf_file_meta) in meta.get_cf_files().iter().enumerate() {
                if cf_file_meta.get_cf() != cf_file[i].cf {
                    panic!("{}: expect cf {}, got {}",
                           i,
                           cf_file[i].cf,
                           cf_file_meta.get_cf());
                }
                if cf_file_meta.get_size() != cf_file[i].size {
                    panic!("{}: expect cf size {}, got {}",
                           i,
                           cf_file[i].size,
                           cf_file_meta.get_size());
                }
                if cf_file_meta.get_checksum() != cf_file[i].checksum {
                    panic!("{}: expect cf checksum {}, got {}",
                           i,
                           cf_file[i].checksum,
                           cf_file_meta.get_checksum());
                }
            }
        }

        #[test]
        fn test_display_path() {
            let dir = TempDir::new("test-display-path").unwrap();
            let key = SnapKey::new(1, 1, 1);
            let prefix = format!("{}_{}", SNAP_GEN_PREFIX, key);
            let display_path = Snap::get_display_path(&dir.into_path(), &prefix);
            assert_ne!(display_path, "");
        }

        #[test]
        fn test_empty_snap_file() {
            test_snap_file(get_test_empty_db);
        }

        #[test]
        fn test_non_empty_snap_file() {
            test_snap_file(get_test_db);
        }

        fn test_snap_file(get_db: fn(p: &TempDir) -> Result<Arc<DB>>) {
            let region_id = 1;
            let region = get_test_region(region_id, 1, 1);
            let src_db_dir = TempDir::new("test-snap-file-db-src").unwrap();
            let db = get_db(&src_db_dir).unwrap();
            let snapshot = DbSnapshot::new(db.clone());

            let src_dir = TempDir::new("test-snap-file-src").unwrap();
            let key = SnapKey::new(region_id, 1, 1);
            let size_track = Arc::new(RwLock::new(0));
            let deleter = Box::new(DummyDeleter {});
            let mut s1 = Snap::new_for_building(src_dir.path(),
                                                &key,
                                                &snapshot,
                                                size_track.clone(),
                                                deleter.clone())
                .unwrap();
            // Ensure that this snapshot file doesn't exist before being built.
            assert!(!s1.exists());
            assert_eq!(*size_track.rl(), 0);

            let mut snap_data = RaftSnapshotData::new();
            snap_data.set_region(region.clone());
            let mut stat = SnapshotStatistics::new();
            s1.build(&snapshot,
                       &region,
                       &mut snap_data,
                       &mut stat,
                       deleter.clone())
                .unwrap();

            // Ensure that this snapshot file does exist after being built.
            assert!(s1.exists());
            let total_size = s1.total_size().unwrap();
            // Ensure the `size_track` is modified correctly.
            let size = *size_track.rl();
            assert_eq!(size, total_size);
            assert_eq!(stat.size as u64, size);
            assert_eq!(stat.kv_count, get_kv_count(&snapshot));

            // Ensure this snapshot could be read for sending.
            let mut s2 =
                Snap::new_for_sending(src_dir.path(), &key, size_track.clone(), deleter.clone())
                    .unwrap();
            assert!(s2.exists());

            // TODO check meta data correct.
            let _ = s2.meta().unwrap();

            let dst_dir = TempDir::new("test-snap-file-dst").unwrap();

            let mut s3 = Snap::new_for_receiving(dst_dir.path(),
                                                 &key,
                                                 snap_data.take_meta(),
                                                 size_track.clone(),
                                                 deleter.clone())
                .unwrap();
            assert!(!s3.exists());

            // Ensure snapshot data could be read out of `s2`, and write into `s3`.
            let copy_size = io::copy(&mut s2, &mut s3).unwrap();
            assert_eq!(copy_size, size);
            assert!(!s3.exists());
            s3.save().unwrap();
            assert!(s3.exists());

            // Ensure the tracked size is handled correctly after receiving a snapshot.
            assert_eq!(*size_track.rl(), size * 2);

            // Ensure `delete()` works to delete the source snapshot.
            s2.delete();
            assert!(!s2.exists());
            assert!(!s1.exists());
            assert_eq!(*size_track.rl(), size);

            // Ensure a snapshot could be applied to DB.
            let mut s4 = Snap::new_for_applying(dst_dir.path(), &key, size_track.clone(), deleter)
                .unwrap();
            assert!(s4.exists());

            let dst_db_dir = TempDir::new("test-snap-file-db-dst").unwrap();
            let dst_db_path = dst_db_dir.path().to_str().unwrap();
            // Change arbitrarily the cf order of ALL_CFS at destination db.
            let dst_cfs = [CF_WRITE, CF_DEFAULT, CF_LOCK];
            let dst_db = Arc::new(rocksdb::new_engine(dst_db_path, &dst_cfs).unwrap());
            let options = ApplyOptions {
                db: dst_db.clone(),
                region: region.clone(),
                abort: Arc::new(AtomicUsize::new(JOB_STATUS_RUNNING)),
                write_batch_size: TEST_WRITE_BATCH_SIZE,
            };
            // Verify thte snapshot applying is ok.
            assert!(s4.apply(options).is_ok());

            // Ensure `delete()` works to delete the dest snapshot.
            s4.delete();
            assert!(!s4.exists());
            assert!(!s3.exists());
            assert_eq!(*size_track.rl(), 0);

            // Verify the data is correct after applying snapshot.
            assert_eq_db(db, dst_db.as_ref());
        }

        #[test]
        fn test_empty_snap_validation() {
            test_snap_validation(get_test_empty_db);
        }

        #[test]
        fn test_non_empty_snap_validation() {
            test_snap_validation(get_test_db);
        }

        fn test_snap_validation(get_db: fn(p: &TempDir) -> Result<Arc<DB>>) {
            let region_id = 1;
            let region = get_test_region(region_id, 1, 1);
            let db_dir = TempDir::new("test-snap-validation-db").unwrap();
            let db = get_db(&db_dir).unwrap();
            let snapshot = DbSnapshot::new(db.clone());

            let dir = TempDir::new("test-snap-validation").unwrap();
            let key = SnapKey::new(region_id, 1, 1);
            let size_track = Arc::new(RwLock::new(0));
            let deleter = Box::new(DummyDeleter {});
            let mut s1 = Snap::new_for_building(dir.path(),
                                                &key,
                                                &snapshot,
                                                size_track.clone(),
                                                deleter.clone())
                .unwrap();
            assert!(!s1.exists());

            let mut snap_data = RaftSnapshotData::new();
            snap_data.set_region(region.clone());
            let mut stat = SnapshotStatistics::new();
            s1.build(&snapshot,
                       &region,
                       &mut snap_data,
                       &mut stat,
                       deleter.clone())
                .unwrap();
            assert!(s1.exists());

            let mut s2 = Snap::new_for_building(dir.path(),
                                                &key,
                                                &snapshot,
                                                size_track.clone(),
                                                deleter.clone())
                .unwrap();
            assert!(s2.exists());

            s2.build(&snapshot, &region, &mut snap_data, &mut stat, deleter).unwrap();
            assert!(s2.exists());
        }

        // Make all the snapshot in the specified dir corrupted to have incorrect size.
        fn corrupt_snapshot_size_in<T: Into<PathBuf>>(dir: T) {
            let dir_path = dir.into();
            let read_dir = fs::read_dir(dir_path).unwrap();
            for p in read_dir {
                if p.is_ok() {
                    let e = p.as_ref().unwrap();
                    if !e.file_name().into_string().unwrap().ends_with(META_FILE_SUFFIX) {
                        let mut f = OpenOptions::new().append(true).open(e.path()).unwrap();
                        f.write_all(b"xxxxx").unwrap();
                    }
                }
            }
        }

        // Make all the snapshot in the specified dir corrupted to have incorrect checksum.
        fn corrupt_snapshot_checksum_in<T: Into<PathBuf>>(dir: T) -> Vec<SnapshotMeta> {
            let dir_path = dir.into();
            let mut res = Vec::new();
            let read_dir = fs::read_dir(dir_path).unwrap();
            for p in read_dir {
                if p.is_ok() {
                    let e = p.as_ref().unwrap();
                    if e.file_name().into_string().unwrap().ends_with(META_FILE_SUFFIX) {
                        let mut snapshot_meta = SnapshotMeta::new();
                        let mut buf = Vec::with_capacity(TEST_META_FILE_BUFFER_SIZE);
                        {
                            let mut f = OpenOptions::new().read(true).open(e.path()).unwrap();
                            f.read_to_end(&mut buf).unwrap();
                        }

                        snapshot_meta.merge_from_bytes(&buf).unwrap();

                        for cf in snapshot_meta.mut_cf_files().iter_mut() {
                            let corrupted_checksum = cf.get_checksum() + 100;
                            cf.set_checksum(corrupted_checksum);
                        }

                        buf.clear();
                        snapshot_meta.write_to_vec(&mut buf).unwrap();
                        {
                            let mut f = OpenOptions::new()
                                .write(true)
                                .truncate(true)
                                .open(e.path())
                                .unwrap();
                            f.write_all(&buf[..]).unwrap();
                            f.flush().unwrap();
                        }

                        res.push(snapshot_meta);
                    }
                }
            }
            res
        }

        // Make all the snapshot meta files in the specified corrupted to have incorrect content.
        fn corrupt_snapshot_meta_file<T: Into<PathBuf>>(dir: T) -> usize {
            let mut total = 0;
            let dir_path = dir.into();
            let read_dir = fs::read_dir(dir_path).unwrap();
            for p in read_dir {
                if p.is_ok() {
                    let e = p.as_ref().unwrap();
                    if e.file_name().into_string().unwrap().ends_with(META_FILE_SUFFIX) {
                        let mut f =
                            OpenOptions::new().read(true).write(true).open(e.path()).unwrap();
                        // Make the last byte of the meta file corrupted
                        // by turning over all bits of it
                        let pos = SeekFrom::End(-(BYTE_SIZE as i64));
                        f.seek(pos).unwrap();
                        let mut buf = [0; BYTE_SIZE];
                        f.read_exact(&mut buf[..]).unwrap();
                        buf[0] ^= u8::max_value();
                        f.seek(pos).unwrap();
                        f.write_all(&buf[..]).unwrap();
                        total += 1;
                    }
                }
            }
            total
        }

        fn copy_snapshot(from_dir: &TempDir,
                         to_dir: &TempDir,
                         key: &SnapKey,
                         size_track: Arc<RwLock<u64>>,
                         snapshot_meta: SnapshotMeta,
                         deleter: Box<DummyDeleter>) {
            let mut from =
                Snap::new_for_sending(from_dir.path(), key, size_track.clone(), deleter.clone())
                    .unwrap();
            assert!(from.exists());

            let mut to = Snap::new_for_receiving(to_dir.path(),
                                                 key,
                                                 snapshot_meta,
                                                 size_track.clone(),
                                                 deleter)
                .unwrap();

            assert!(!to.exists());
            let _ = io::copy(&mut from, &mut to).unwrap();
            to.save().unwrap();
            assert!(to.exists());
        }

        #[test]
        fn test_snap_corruption_on_size_or_checksum() {
            let region_id = 1;
            let region = get_test_region(region_id, 1, 1);
            let db_dir = TempDir::new("test-snap-corruption-db").unwrap();
            let db = get_test_db(&db_dir).unwrap();
            let snapshot = DbSnapshot::new(db);

            let dir = TempDir::new("test-snap-corruption").unwrap();
            let key = SnapKey::new(region_id, 1, 1);
            let size_track = Arc::new(RwLock::new(0));
            let deleter = Box::new(DummyDeleter {});
            let mut s1 = Snap::new_for_building(dir.path(),
                                                &key,
                                                &snapshot,
                                                size_track.clone(),
                                                deleter.clone())
                .unwrap();
            assert!(!s1.exists());

            let mut snap_data = RaftSnapshotData::new();
            snap_data.set_region(region.clone());
            let mut stat = SnapshotStatistics::new();
            s1.build(&snapshot,
                       &region,
                       &mut snap_data,
                       &mut stat,
                       deleter.clone())
                .unwrap();
            assert!(s1.exists());

            corrupt_snapshot_size_in(dir.path());

            assert!(Snap::new_for_sending(dir.path(), &key, size_track.clone(), deleter.clone())
                .is_err());

            let mut s2 = Snap::new_for_building(dir.path(),
                                                &key,
                                                &snapshot,
                                                size_track.clone(),
                                                deleter.clone())
                .unwrap();
            assert!(!s2.exists());
            s2.build(&snapshot,
                       &region,
                       &mut snap_data,
                       &mut stat,
                       deleter.clone())
                .unwrap();
            assert!(s2.exists());

            let dst_dir = TempDir::new("test-snap-corruption-dst").unwrap();
            copy_snapshot(&dir,
                          &dst_dir,
                          &key,
                          size_track.clone(),
                          snap_data.get_meta().clone(),
                          deleter.clone());

            let mut metas = corrupt_snapshot_checksum_in(dst_dir.path());
            assert_eq!(1, metas.len());
            let snap_meta = metas.pop().unwrap();

            let mut s5 =
                Snap::new_for_applying(dst_dir.path(), &key, size_track.clone(), deleter.clone())
                    .unwrap();
            assert!(s5.exists());

            let dst_db_dir = TempDir::new("test-snap-corruption-dst-db").unwrap();
            let dst_db = get_test_empty_db(&dst_db_dir).unwrap();
            let options = ApplyOptions {
                db: dst_db.clone(),
                region: region.clone(),
                abort: Arc::new(AtomicUsize::new(JOB_STATUS_RUNNING)),
                write_batch_size: TEST_WRITE_BATCH_SIZE,
            };
            assert!(s5.apply(options).is_err());

            corrupt_snapshot_size_in(dst_dir.path());
            assert!(Snap::new_for_receiving(dst_dir.path(),
                                            &key,
                                            snap_meta,
                                            size_track.clone(),
                                            deleter.clone())
                .is_err());
            assert!(Snap::new_for_applying(dst_dir.path(),
                                           &key,
                                           size_track.clone(),
                                           deleter.clone())
                .is_err());
        }

        #[test]
        fn test_snap_corruption_on_meta_file() {
            let region_id = 1;
            let region = get_test_region(region_id, 1, 1);
            let db_dir = TempDir::new("test-snapshot-corruption-meta-db").unwrap();
            let db = get_test_db(&db_dir).unwrap();
            let snapshot = DbSnapshot::new(db);

            let dir = TempDir::new("test-snap-corruption-meta").unwrap();
            let key = SnapKey::new(region_id, 1, 1);
            let size_track = Arc::new(RwLock::new(0));
            let deleter = Box::new(DummyDeleter {});
            let mut s1 = Snap::new_for_building(dir.path(),
                                                &key,
                                                &snapshot,
                                                size_track.clone(),
                                                deleter.clone())
                .unwrap();
            assert!(!s1.exists());

            let mut snap_data = RaftSnapshotData::new();
            snap_data.set_region(region.clone());
            let mut stat = SnapshotStatistics::new();
            s1.build(&snapshot,
                       &region,
                       &mut snap_data,
                       &mut stat,
                       deleter.clone())
                .unwrap();
            assert!(s1.exists());

            assert_eq!(1, corrupt_snapshot_meta_file(dir.path()));

            assert!(Snap::new_for_sending(dir.path(), &key, size_track.clone(), deleter.clone())
                .is_err());

            let mut s2 = Snap::new_for_building(dir.path(),
                                                &key,
                                                &snapshot,
                                                size_track.clone(),
                                                deleter.clone())
                .unwrap();
            assert!(!s2.exists());
            s2.build(&snapshot,
                       &region,
                       &mut snap_data,
                       &mut stat,
                       deleter.clone())
                .unwrap();
            assert!(s2.exists());

            let dst_dir = TempDir::new("test-snap-corruption-meta-dst").unwrap();
            copy_snapshot(&dir,
                          &dst_dir,
                          &key,
                          size_track.clone(),
                          snap_data.get_meta().clone(),
                          deleter.clone());

            assert_eq!(1, corrupt_snapshot_meta_file(dst_dir.path()));

            assert!(Snap::new_for_applying(dst_dir.path(),
                                           &key,
                                           size_track.clone(),
                                           deleter.clone())
                .is_err());
            assert!(Snap::new_for_receiving(dst_dir.path(),
                                            &key,
                                            snap_data.take_meta(),
                                            size_track.clone(),
                                            deleter.clone())
                .is_err());
        }
    }
}

#[derive(PartialEq, Debug)]
pub enum SnapEntry {
    Generating = 1,
    Sending = 2,
    Receiving = 3,
    Applying = 4,
}

/// `SnapStats` is for snapshot statistics.
pub struct SnapStats {
    pub sending_count: usize,
    pub receiving_count: usize,
}

struct SnapManagerCore {
    base: String,
    registry: HashMap<SnapKey, Vec<SnapEntry>>,
    use_sst_file_snapshot: bool,
    // put snap_size under core so we don't need to worry about deadlock.
    snap_size: Arc<RwLock<u64>>,
}

fn notify_stats(ch: Option<&SendCh<Msg>>) {
    if let Some(ch) = ch {
        if let Err(e) = ch.try_send(Msg::SnapshotStats) {
            error!("notify snapshot stats failed {:?}", e)
        }
    }
}

/// `SnapManagerCore` trace all current processing snapshots.
#[derive(Clone)]
pub struct SnapManager {
    // directory to store snapfile.
    core: Arc<RwLock<SnapManagerCore>>,
    ch: Option<SendCh<Msg>>,
}

impl SnapManager {
    pub fn new<T: Into<String>>(path: T,
                                ch: Option<SendCh<Msg>>,
                                use_sst_file_snapshot: bool)
                                -> SnapManager {
        SnapManager {
            core: Arc::new(RwLock::new(SnapManagerCore {
                base: path.into(),
                registry: map![],
                use_sst_file_snapshot: use_sst_file_snapshot,
                snap_size: Arc::new(RwLock::new(0)),
            })),
            ch: ch,
        }
    }

    pub fn init(&self) -> io::Result<()> {
        // Use write lock so only one thread initialize the directory at a time.
        let core = self.core.wl();
        let path = Path::new(&core.base);
        if !path.exists() {
            try!(fs::create_dir_all(path));
            return Ok(());
        }
        if !path.is_dir() {
            return Err(io::Error::new(ErrorKind::Other,
                                      format!("{} should be a directory", path.display())));
        }
        let mut size = core.snap_size.wl();
        for f in try!(fs::read_dir(path)) {
            let p = try!(f);
            if try!(p.file_type()).is_file() {
                if let Some(s) = p.file_name().to_str() {
                    if s.ends_with(TMP_FILE_SUFFIX) {
                        try!(fs::remove_file(p.path()));
                    } else if s.ends_with(SNAP_FILE_SUFFIX) || s.ends_with(SST_FILE_SUFFIX) {
                        *size += try!(p.metadata()).len();
                    }
                }
            }
        }
        Ok(())
    }

    // Return all snapshots which is idle not being used.
    pub fn list_idle_snap(&self) -> io::Result<Vec<(SnapKey, bool)>> {
        let core = self.core.rl();
        let path = Path::new(&core.base);
        let read_dir = try!(fs::read_dir(path));
        // Remove the duplicate snap keys.
        let mut v: Vec<_> = read_dir.filter_map(|p| {
                let p = match p {
                    Err(e) => {
                        error!("failed to list content of {}: {:?}", core.base, e);
                        return None;
                    }
                    Ok(p) => p,
                };
                match p.file_type() {
                    Ok(t) if t.is_file() => {}
                    _ => return None,
                }
                let file_name = p.file_name();
                let name = match file_name.to_str() {
                    None => return None,
                    Some(n) => n,
                };
                let is_sending = name.starts_with(SNAP_GEN_PREFIX);
                let numbers: Vec<u64> = name.split('.')
                    .next()
                    .map_or_else(|| vec![], |s| {
                        s.split('_')
                            .skip(1)
                            .filter_map(|s| s.parse().ok())
                            .collect()
                    });
                if numbers.len() != 3 {
                    error!("failed to parse snapkey from {}", name);
                    return None;
                }
                let snap_key = SnapKey::new(numbers[0], numbers[1], numbers[2]);
                if core.registry.contains_key(&snap_key) {
                    // Skip those registered snapshot.
                    return None;
                }
                Some((snap_key, is_sending))
            })
            .collect();
        v.sort();
        v.dedup();
        Ok(v)
    }

    #[inline]
    pub fn has_registered(&self, key: &SnapKey) -> bool {
        self.core.rl().registry.contains_key(key)
    }

    pub fn get_snapshot_for_building(&self,
                                     key: &SnapKey,
                                     snap: &DbSnapshot)
                                     -> RaftStoreResult<Box<Snapshot>> {
        let (use_sst_file_snapshot, dir, snap_size) = {
            let core = self.core.rl();
            (core.use_sst_file_snapshot, core.base.clone(), core.snap_size.clone())
        };
        if use_sst_file_snapshot {
            let f =
                try!(v2::Snap::new_for_building(dir, key, snap, snap_size, Box::new(self.clone())));
            Ok(Box::new(f))
        } else {
            let f = try!(v1::Snap::new_for_writing(dir, snap_size, true, key));
            Ok(Box::new(f))
        }
    }

    pub fn get_snapshot_for_sending(&self, key: &SnapKey) -> RaftStoreResult<Box<Snapshot>> {
        let core = self.core.rl();
        if let Ok(s) = v1::Snap::new_for_reading(&core.base, core.snap_size.clone(), true, key) {
            if s.exists() {
                return Ok(Box::new(s));
            }
        }
        let s = try!(v2::Snap::new_for_sending(&core.base,
                                               key,
                                               core.snap_size.clone(),
                                               Box::new(self.clone())));
        Ok(Box::new(s))
    }

    pub fn get_snapshot_for_receiving(&self,
                                      key: &SnapKey,
                                      data: &[u8])
                                      -> RaftStoreResult<Box<Snapshot>> {
        let core = self.core.rl();
        let mut snapshot_data = RaftSnapshotData::new();
        try!(snapshot_data.merge_from_bytes(data));
        if snapshot_data.get_version() == v2::SNAPSHOT_VERSION {
            let f = try!(v2::Snap::new_for_receiving(&core.base,
                                                     key,
                                                     snapshot_data.take_meta(),
                                                     core.snap_size.clone(),
                                                     Box::new(self.clone())));
            Ok(Box::new(f))
        } else {
            let f = try!(v1::Snap::new_for_writing(&core.base, core.snap_size.clone(), false, key));
            Ok(Box::new(f))
        }
    }

    pub fn get_snapshot_for_applying(&self, key: &SnapKey) -> RaftStoreResult<Box<Snapshot>> {
        let core = self.core.rl();
        if let Ok(s) = v2::Snap::new_for_applying(&core.base,
                                                  key,
                                                  core.snap_size.clone(),
                                                  Box::new(self.clone())) {
            if s.exists() {
                return Ok(Box::new(s));
            }
        }
        let s = try!(v1::Snap::new_for_reading(&core.base, core.snap_size.clone(), false, key));
        Ok(Box::new(s))
    }

    /// Get the approximate size of snap file exists in snap directory.
    ///
    /// Return value is not guaranteed to be accurate.
    #[allow(let_and_return)]
    pub fn get_total_snap_size(&self) -> u64 {
        let core = self.core.rl();
        let size = *core.snap_size.rl();
        size
    }

    pub fn register(&self, key: SnapKey, entry: SnapEntry) {
        debug!("register [key: {}, entry: {:?}]", key, entry);
        let mut core = self.core.wl();
        match core.registry.entry(key) {
            Entry::Occupied(mut e) => {
                if e.get().contains(&entry) {
                    warn!("{} is registered more than 1 time!!!", e.key());
                    return;
                }
                e.get_mut().push(entry);
            }
            Entry::Vacant(e) => {
                e.insert(vec![entry]);
            }
        }

        notify_stats(self.ch.as_ref());
    }

    pub fn deregister(&self, key: &SnapKey, entry: &SnapEntry) {
        debug!("deregister [key: {}, entry: {:?}]", key, entry);
        let mut need_clean = false;
        let mut handled = false;
        let mut core = self.core.wl();
        if let Some(e) = core.registry.get_mut(key) {
            let last_len = e.len();
            e.retain(|e| e != entry);
            need_clean = e.is_empty();
            handled = last_len > e.len();
        }
        if need_clean {
            core.registry.remove(key);
        }
        if handled {
            notify_stats(self.ch.as_ref());
            return;
        }
        warn!("stale deregister key: {} {:?}", key, entry);
    }

    pub fn stats(&self) -> SnapStats {
        let core = self.core.rl();
        // send_count, generating_count, receiving_count, applying_count
        let (mut sending_cnt, mut receiving_cnt) = (0, 0);
        for v in core.registry.values() {
            let (mut is_sending, mut is_receiving) = (false, false);
            for s in v {
                match *s {
                    SnapEntry::Sending | SnapEntry::Generating => is_sending = true,
                    SnapEntry::Receiving | SnapEntry::Applying => is_receiving = true,
                }
            }
            if is_sending {
                sending_cnt += 1;
            }
            if is_receiving {
                receiving_cnt += 1;
            }
        }

        SnapStats {
            sending_count: sending_cnt,
            receiving_count: receiving_cnt,
        }
    }
}

impl SnapshotDeleter for SnapManager {
    fn delete_snapshot(&self, key: &SnapKey, snap: &Snapshot, check_entry: bool) -> bool {
        let core = self.core.rl();
        if check_entry {
            if let Some(e) = core.registry.get(key) {
                if e.len() > 1 {
                    info!("skip to delete {} since it's registered more than 1, registered \
                           entries {:?}",
                          snap.path(),
                          e);
                    return false;
                }
            }
        } else if core.registry.contains_key(key) {
            info!("skip to delete {} since it's registered", snap.path());
            return false;
        }
        snap.delete();
        true
    }
}

#[cfg(test)]
mod test {
    use std::io;
    use std::sync::atomic::AtomicUsize;
    use std::fs::File;
    use std::io::Write;
    use std::sync::*;
    use tempdir::TempDir;
    use protobuf::Message;
    use kvproto::raft_serverpb::RaftSnapshotData;

    use storage::ALL_CFS;
    use util::rocksdb;
    use super::super::peer_storage::JOB_STATUS_RUNNING;
    use super::super::engine::Snapshot as DbSnapshot;
    use super::{SnapEntry, SnapKey, SnapshotStatistics, ApplyOptions, Snapshot, SnapshotDeleter,
                SnapManager};
    use super::v1::{Snap as SnapV1, CRC32_BYTES_COUNT};
    use super::v2::{self, Snap as SnapV2};

    #[test]
    fn test_snap_mgr_create_dir() {
        // Ensure `mgr` creates the specified directory when it does not exist.
        let temp_dir = TempDir::new("test-snap-mgr-create-dir").unwrap();
        let temp_path = temp_dir.path().join("snap1");
        let path = temp_path.to_str().unwrap().to_owned();
        assert!(!temp_path.exists());
        let mut mgr = SnapManager::new(path, None, false);
        mgr.init().unwrap();
        assert!(temp_path.exists());

        // Ensure `init()` will return an error if specified target is a file.
        let temp_path2 = temp_dir.path().join("snap2");
        let path2 = temp_path2.to_str().unwrap().to_owned();
        File::create(temp_path2).unwrap();
        mgr = SnapManager::new(path2, None, false);
        assert!(mgr.init().is_err());
    }

    #[test]
    fn test_snap_mgr_v1() {
        // Ensure `mgr` is of size 0 when it's initialized.
        let temp_dir = TempDir::new("test-snap-mgr-v1").unwrap();
        let path = temp_dir.path().to_str().unwrap().to_owned();
        let mgr = SnapManager::new(path.clone(), None, false);
        mgr.init().unwrap();
        assert_eq!(mgr.get_total_snap_size(), 0);

        let key1 = SnapKey::new(1, 1, 1);
        let size_track = Arc::new(RwLock::new(0));
        let mut s1 = SnapV1::new_for_writing(&path, size_track.clone(), true, &key1).unwrap();
        let test_data = b"test_data";
        let expected_size = (test_data.len() + CRC32_BYTES_COUNT) as u64;
        s1.write_all(test_data).unwrap();
        s1.save_with_checksum().unwrap();
        let mut s2 = SnapV1::new_for_writing(&path, size_track.clone(), false, &key1).unwrap();
        s2.write_all(test_data).unwrap();
        s2.save_with_checksum().unwrap();

        let key2 = SnapKey::new(2, 1, 1);
        let s3 = SnapV1::new_for_writing(&path, size_track.clone(), true, &key2).unwrap();
        let s4 = SnapV1::new_for_writing(&path, size_track.clone(), false, &key2).unwrap();

        assert!(s1.exists());
        assert!(s2.exists());
        assert!(!s3.exists());
        assert!(!s4.exists());

        // Ensure `mgr` would delete all the temporary files on initialization if they exist.
        let mgr = SnapManager::new(path, None, false);
        mgr.init().unwrap();
        assert_eq!(mgr.get_total_snap_size(), expected_size * 2);

        assert!(s1.exists());
        assert!(s2.exists());
        assert!(!s3.exists());
        assert!(!s4.exists());

        // Ensure `mgr` tracks the size of all snapshots correctly when deleting snapshots.
        mgr.get_snapshot_for_sending(&key1).unwrap().delete();
        assert_eq!(mgr.get_total_snap_size(), expected_size);
        mgr.get_snapshot_for_applying(&key1).unwrap().delete();
        assert_eq!(mgr.get_total_snap_size(), 0);
    }

    #[test]
    fn test_snap_mgr_v2() {
        let temp_dir = TempDir::new("test-snap-mgr-v2").unwrap();
        let path = temp_dir.path().to_str().unwrap().to_owned();
        let mgr = SnapManager::new(path.clone(), None, true);
        mgr.init().unwrap();
        assert_eq!(mgr.get_total_snap_size(), 0);

        let db_dir = TempDir::new("test-snap-mgr-delete-temp-files-v2-db").unwrap();
        let snapshot = DbSnapshot::new(v2::test::get_test_db(&db_dir).unwrap());
        let key1 = SnapKey::new(1, 1, 1);
        let size_track = Arc::new(RwLock::new(0));
        let deleter = Box::new(mgr.clone());
        let mut s1 =
            SnapV2::new_for_building(&path, &key1, &snapshot, size_track.clone(), deleter.clone())
                .unwrap();
        let mut region = v2::test::get_test_region(1, 1, 1);
        let mut snap_data = RaftSnapshotData::new();
        snap_data.set_region(region.clone());
        let mut stat = SnapshotStatistics::new();
        s1.build(&snapshot,
                   &region,
                   &mut snap_data,
                   &mut stat,
                   deleter.clone())
            .unwrap();
        let mut s = SnapV2::new_for_sending(&path, &key1, size_track.clone(), deleter.clone())
            .unwrap();
        let expected_size = s.total_size().unwrap();
        let mut s2 = SnapV2::new_for_receiving(&path,
                                               &key1,
                                               snap_data.get_meta().clone(),
                                               size_track.clone(),
                                               deleter.clone())
            .unwrap();
        let n = io::copy(&mut s, &mut s2).unwrap();
        assert_eq!(n, expected_size);
        s2.save().unwrap();

        let key2 = SnapKey::new(2, 1, 1);
        region.set_id(2);
        snap_data.set_region(region);
        let s3 =
            SnapV2::new_for_building(&path, &key2, &snapshot, size_track.clone(), deleter.clone())
                .unwrap();
        let s4 = SnapV2::new_for_receiving(&path,
                                           &key2,
                                           snap_data.take_meta(),
                                           size_track.clone(),
                                           deleter.clone())
            .unwrap();

        assert!(s1.exists());
        assert!(s2.exists());
        assert!(!s3.exists());
        assert!(!s4.exists());

        let mgr = SnapManager::new(path, None, true);
        mgr.init().unwrap();
        assert_eq!(mgr.get_total_snap_size(), expected_size * 2);

        assert!(s1.exists());
        assert!(s2.exists());
        assert!(!s3.exists());
        assert!(!s4.exists());

        mgr.get_snapshot_for_sending(&key1).unwrap().delete();
        assert_eq!(mgr.get_total_snap_size(), expected_size);
        mgr.get_snapshot_for_applying(&key1).unwrap().delete();
        assert_eq!(mgr.get_total_snap_size(), 0);
    }

    #[test]
    fn test_snap_v1_v2_compatible() {
        // Ensure that it's compatible between v1 impl and v2 impl, which means a receiver
        // running v2 code could receive and apply the snapshot sent from a sender running v1 code.
        let src_temp_dir = TempDir::new("test-snap-v1-v2-compatible-src").unwrap();
        let src_path = src_temp_dir.path().to_str().unwrap().to_owned();
        let src_mgr = SnapManager::new(src_path, None, false);
        src_mgr.init().unwrap();

        let src_db_dir = TempDir::new("test-snap-v1-v2-compatible-src-db").unwrap();
        let db = v2::test::get_test_db(&src_db_dir).unwrap();
        let snapshot = DbSnapshot::new(db.clone());
        let key = SnapKey::new(1, 1, 1);
        let mut s1 = src_mgr.get_snapshot_for_building(&key, &snapshot).unwrap();
        let region = v2::test::get_test_region(1, 1, 1);
        let mut snap_data = RaftSnapshotData::new();
        snap_data.set_region(region.clone());
        let mut stat = SnapshotStatistics::new();
        s1.build(&snapshot,
                   &region,
                   &mut snap_data,
                   &mut stat,
                   Box::new(src_mgr.clone()))
            .unwrap();
        let mut v = vec![];
        snap_data.write_to_vec(&mut v).unwrap();

        let mut s2 = src_mgr.get_snapshot_for_sending(&key).unwrap();
        let expected_size = s2.total_size().unwrap();

        let dst_temp_dir = TempDir::new("test-snap-v1-v2-compatible-dst").unwrap();
        let dst_path = dst_temp_dir.path().to_str().unwrap().to_owned();
        let dst_mgr = SnapManager::new(dst_path, None, true);
        dst_mgr.init().unwrap();

        let mut s3 = dst_mgr.get_snapshot_for_receiving(&key, &v[..]).unwrap();
        let n = io::copy(&mut s2, &mut s3).unwrap();
        assert_eq!(n, expected_size);
        s3.save().unwrap();

        let dst_db_dir = TempDir::new("test-snap-v1-v2-compatible-dst-db").unwrap();
        let dst_db = Arc::new(rocksdb::new_engine(dst_db_dir.path().to_str().unwrap(), ALL_CFS)
            .unwrap());
        let options = ApplyOptions {
            db: dst_db.clone(),
            region: region.clone(),
            abort: Arc::new(AtomicUsize::new(JOB_STATUS_RUNNING)),
            write_batch_size: 10 * 1024 * 1024,
        };
        let mut s4 = dst_mgr.get_snapshot_for_applying(&key).unwrap();
        s4.apply(options).unwrap();

        v2::test::assert_eq_db(db, dst_db.as_ref());
    }

    #[test]
    fn test_snap_deletion_on_registry() {
        test_snap_deletion_on_registry_impl(false);
        test_snap_deletion_on_registry_impl(true);
    }

    fn check_registry_around_deregister(mgr: SnapManager, key: &SnapKey, entry: &SnapEntry) {
        let snap_keys = mgr.list_idle_snap().unwrap();
        assert!(snap_keys.is_empty());
        assert!(mgr.has_registered(key));
        mgr.deregister(key, entry);
        let mut snap_keys = mgr.list_idle_snap().unwrap();
        assert_eq!(snap_keys.len(), 1);
        let snap_key = snap_keys.pop().unwrap().0;
        assert_eq!(snap_key, *key);
        assert!(!mgr.has_registered(&snap_key));
    }

    fn test_snap_deletion_on_registry_impl(use_sst_file_snapshot: bool) {
        let src_temp_dir = TempDir::new("test-snap-deletion-on-registry-src").unwrap();
        let src_path = src_temp_dir.path().to_str().unwrap().to_owned();
        let src_mgr = SnapManager::new(src_path.clone(), None, use_sst_file_snapshot);
        src_mgr.init().unwrap();

        let src_db_dir = TempDir::new("test-snap-deletion-on-registry-src-db").unwrap();
        let db = v2::test::get_test_db(&src_db_dir).unwrap();
        let snapshot = DbSnapshot::new(db);

        let key = SnapKey::new(1, 1, 1);
        let region = v2::test::get_test_region(1, 1, 1);

        // Ensure the snapshot being built will not be deleted on GC.
        src_mgr.register(key.clone(), SnapEntry::Generating);
        let mut s1 = src_mgr.get_snapshot_for_building(&key, &snapshot).unwrap();
        let mut snap_data = RaftSnapshotData::new();
        snap_data.set_region(region.clone());
        let mut stat = SnapshotStatistics::new();
        s1.build(&snapshot,
                   &region,
                   &mut snap_data,
                   &mut stat,
                   Box::new(src_mgr.clone()))
            .unwrap();
        let mut v = vec![];
        snap_data.write_to_vec(&mut v).unwrap();

        check_registry_around_deregister(src_mgr.clone(), &key, &SnapEntry::Generating);

        // Ensure the snapshot being sent will not be deleted on GC.
        src_mgr.register(key.clone(), SnapEntry::Sending);
        let mut s2 = src_mgr.get_snapshot_for_sending(&key).unwrap();
        let expected_size = s2.total_size().unwrap();

        let dst_temp_dir = TempDir::new("test-snap-deletion-on-registry-dst").unwrap();
        let dst_path = dst_temp_dir.path().to_str().unwrap().to_owned();
        let dst_mgr = SnapManager::new(dst_path.clone(), None, use_sst_file_snapshot);
        dst_mgr.init().unwrap();

        // Ensure the snapshot being received will not be deleted on GC.
        dst_mgr.register(key.clone(), SnapEntry::Receiving);
        let mut s3 = dst_mgr.get_snapshot_for_receiving(&key, &v[..]).unwrap();
        let n = io::copy(&mut s2, &mut s3).unwrap();
        assert_eq!(n, expected_size);
        s3.save().unwrap();

        check_registry_around_deregister(src_mgr.clone(), &key, &SnapEntry::Sending);
        check_registry_around_deregister(dst_mgr.clone(), &key, &SnapEntry::Receiving);

        // Ensure the snapshot to be applied will not be deleted on GC.
        let mut snap_keys = dst_mgr.list_idle_snap().unwrap();
        assert_eq!(snap_keys.len(), 1);
        let snap_key = snap_keys.pop().unwrap().0;
        assert_eq!(snap_key, key);
        assert!(!dst_mgr.has_registered(&snap_key));
        dst_mgr.register(key.clone(), SnapEntry::Applying);
        let s4 = dst_mgr.get_snapshot_for_applying(&key).unwrap();
        let s5 = dst_mgr.get_snapshot_for_applying(&key).unwrap();
        dst_mgr.delete_snapshot(&key, s4.as_ref(), false);
        assert!(s5.exists());
    }
}<|MERGE_RESOLUTION|>--- conflicted
+++ resolved
@@ -715,14 +715,9 @@
     use kvproto::metapb::Region;
     use kvproto::raft_serverpb::{SnapshotCFFile, SnapshotMeta, RaftSnapshotData};
     use rocksdb::{EnvOptions, SstFileWriter, IngestExternalFileOptions, DBCompressionType};
-<<<<<<< HEAD
     use storage::{CfName, CF_LOCK, ALL_CFS};
-    use util::{HandyRwLock, rocksdb, duration_to_sec};
-=======
-    use storage::{CfName, CF_LOCK};
     use util::{HandyRwLock, rocksdb};
     use util::time::duration_to_sec;
->>>>>>> 0c6e080e
     use util::file::{get_file_size, file_exists, delete_file_if_exist};
     use util::rocksdb::get_fastest_supported_compression_type;
     use raftstore::Result as RaftStoreResult;
