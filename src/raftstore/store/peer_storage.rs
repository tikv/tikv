// Copyright 2016 TiKV Project Authors. Licensed under Apache-2.0.

use std::cell::RefCell;
use std::sync::atomic::{AtomicUsize, Ordering};
use std::sync::mpsc::{self, Receiver, TryRecvError};
use std::sync::Arc;
use std::time::Instant;
use std::{error, u64};

use engine::rocks;
use engine::rocks::{Cache, Snapshot as DbSnapshot, WriteBatch, DB};
use engine::rocks::{DBOptions, Writable};
use engine::Engines;
use engine::CF_RAFT;
use engine::{Iterable, Mutable, Peekable};
use kvproto::metapb::{self, Region};
use kvproto::raft_serverpb::{
    MergeState, PeerState, RaftApplyState, RaftLocalState, RaftSnapshotData, RegionLocalState,
};
use protobuf::Message;
use raft::eraftpb::{ConfState, Entry, HardState, Snapshot};
use raft::{self, Error as RaftError, RaftState, Ready, Storage, StorageError};

<<<<<<< HEAD
use crate::raftengine::{LogBatch, RaftEngine};
use crate::raftstore::store::util::{conf_state_from_region, Engines};
use crate::raftstore::store::ProposalContext;
use crate::raftstore::{Error, Result};
use crate::storage::CF_RAFT;
use crate::util::rocksdb_util;
use crate::util::worker::Scheduler;

use super::engine::{Mutable, Peekable, Snapshot as DbSnapshot};
=======
use crate::raftstore::store::fsm::GenSnapTask;
use crate::raftstore::store::util::conf_state_from_region;
use crate::raftstore::store::ProposalContext;
use crate::raftstore::{Error, Result};
use tikv_util::worker::Scheduler;

>>>>>>> eff99489
use super::keys::{self, enc_end_key, enc_start_key};
use super::metrics::*;
use super::worker::RegionTask;
use super::{SnapEntry, SnapKey, SnapManager, SnapshotStatistics};
use crate::config;

// When we create a region peer, we should initialize its log term/index > 0,
// so that we can force the follower peer to sync the snapshot first.
pub const RAFT_INIT_LOG_TERM: u64 = 5;
pub const RAFT_INIT_LOG_INDEX: u64 = 5;
const MAX_SNAP_TRY_CNT: usize = 5;
<<<<<<< HEAD
=======
const RAFT_LOG_MULTI_GET_CNT: u64 = 8;

/// The initial region epoch version.
pub const INIT_EPOCH_VER: u64 = 1;
/// The initial region epoch conf_version.
pub const INIT_EPOCH_CONF_VER: u64 = 1;

// One extra slot for VecDeque internal usage.
const MAX_CACHE_CAPACITY: usize = 1024 - 1;
const SHRINK_CACHE_CAPACITY: usize = 64;
>>>>>>> eff99489

pub const JOB_STATUS_PENDING: usize = 0;
pub const JOB_STATUS_RUNNING: usize = 1;
pub const JOB_STATUS_CANCELLING: usize = 2;
pub const JOB_STATUS_CANCELLED: usize = 3;
pub const JOB_STATUS_FINISHED: usize = 4;
pub const JOB_STATUS_FAILED: usize = 5;

#[derive(Debug)]
pub enum SnapState {
    Relax,
    Generating(Receiver<Snapshot>),
    Applying(Arc<AtomicUsize>),
    ApplyAborted,
}

impl PartialEq for SnapState {
    fn eq(&self, other: &SnapState) -> bool {
        match (self, other) {
            (&SnapState::Relax, &SnapState::Relax)
            | (&SnapState::ApplyAborted, &SnapState::ApplyAborted)
            | (&SnapState::Generating(_), &SnapState::Generating(_)) => true,
            (&SnapState::Applying(ref b1), &SnapState::Applying(ref b2)) => {
                b1.load(Ordering::Relaxed) == b2.load(Ordering::Relaxed)
            }
            _ => false,
        }
    }
}

#[inline]
pub fn first_index(state: &RaftApplyState) -> u64 {
    state.get_truncated_state().get_index() + 1
}

#[inline]
pub fn last_index(state: &RaftLocalState) -> u64 {
    state.get_last_index()
}

<<<<<<< HEAD
=======
#[derive(Default)]
struct EntryCache {
    cache: VecDeque<Entry>,
}

impl EntryCache {
    fn first_index(&self) -> Option<u64> {
        self.cache.front().map(|e| e.get_index())
    }

    fn fetch_entries_to(
        &self,
        begin: u64,
        end: u64,
        mut fetched_size: u64,
        max_size: u64,
        ents: &mut Vec<Entry>,
    ) {
        if begin >= end {
            return;
        }
        assert!(!self.cache.is_empty());
        let cache_low = self.cache.front().unwrap().get_index();
        let start_idx = begin.checked_sub(cache_low).unwrap() as usize;
        let limit_idx = end.checked_sub(cache_low).unwrap() as usize;

        let mut end_idx = start_idx;
        self.cache
            .iter()
            .skip(start_idx)
            .take_while(|e| {
                let cur_idx = end_idx as u64 + cache_low;
                assert_eq!(e.get_index(), cur_idx);
                let m = u64::from(e.compute_size());
                fetched_size += m;
                if fetched_size == m {
                    end_idx += 1;
                    fetched_size <= max_size && end_idx < limit_idx
                } else if fetched_size <= max_size {
                    end_idx += 1;
                    end_idx < limit_idx
                } else {
                    false
                }
            })
            .count();
        // Cache either is empty or contains latest log. Hence we don't need to fetch log
        // from rocksdb anymore.
        assert!(end_idx == limit_idx || fetched_size > max_size);
        let (first, second) = tikv_util::slices_in_range(&self.cache, start_idx, end_idx);
        ents.extend_from_slice(first);
        ents.extend_from_slice(second);
    }

    fn append(&mut self, tag: &str, entries: &[Entry]) {
        if entries.is_empty() {
            return;
        }
        if let Some(cache_last_index) = self.cache.back().map(|e| e.get_index()) {
            let first_index = entries[0].get_index();
            if cache_last_index >= first_index {
                if self.cache.front().unwrap().get_index() >= first_index {
                    self.cache.clear();
                } else {
                    let left = self.cache.len() - (cache_last_index - first_index + 1) as usize;
                    self.cache.truncate(left);
                }
                if self.cache.len() + entries.len() < SHRINK_CACHE_CAPACITY
                    && self.cache.capacity() > SHRINK_CACHE_CAPACITY
                {
                    self.cache.shrink_to_fit();
                }
            } else if cache_last_index + 1 < first_index {
                panic!(
                    "{} unexpected hole: {} < {}",
                    tag, cache_last_index, first_index
                );
            }
        }
        let mut start_idx = 0;
        if let Some(len) = (self.cache.len() + entries.len()).checked_sub(MAX_CACHE_CAPACITY) {
            if len < self.cache.len() {
                self.cache.drain(..len);
            } else {
                start_idx = len - self.cache.len();
                self.cache.clear();
            }
        }
        for e in &entries[start_idx..] {
            self.cache.push_back(e.to_owned());
        }
    }

    pub fn compact_to(&mut self, idx: u64) {
        let cache_first_idx = self.first_index().unwrap_or(u64::MAX);
        if cache_first_idx > idx {
            return;
        }
        let cache_last_idx = self.cache.back().unwrap().get_index();
        // Use `cache_last_idx + 1` to make sure cache can be cleared completely
        // if necessary.
        self.cache
            .drain(..(cmp::min(cache_last_idx + 1, idx) - cache_first_idx) as usize);
        if self.cache.len() < SHRINK_CACHE_CAPACITY && self.cache.capacity() > SHRINK_CACHE_CAPACITY
        {
            // So the peer storage doesn't have much writes since the proposal of compaction,
            // we can consider this peer is going to be inactive.
            self.cache.shrink_to_fit();
        }
    }

    #[inline]
    fn is_empty(&self) -> bool {
        self.cache.is_empty()
    }
}

#[derive(Default)]
pub struct CacheQueryStats {
    pub hit: Cell<u64>,
    pub miss: Cell<u64>,
}

impl CacheQueryStats {
    pub fn flush(&mut self) {
        if self.hit.get() > 0 {
            RAFT_ENTRY_FETCHES
                .with_label_values(&["hit"])
                .inc_by(self.hit.replace(0) as i64);
        }
        if self.miss.get() > 0 {
            RAFT_ENTRY_FETCHES
                .with_label_values(&["miss"])
                .inc_by(self.miss.replace(0) as i64);
        }
    }
}

>>>>>>> eff99489
pub trait HandleRaftReadyContext {
    fn kv_wb(&self) -> &WriteBatch;
    fn kv_wb_mut(&mut self) -> &mut WriteBatch;
    fn raft_wb(&self) -> &LogBatch;
    fn raft_wb_mut(&mut self) -> &mut LogBatch;
    fn sync_log(&self) -> bool;
    fn set_sync_log(&mut self, sync: bool);
}

<<<<<<< HEAD
pub struct PeerStorage {
    pub engines: Engines,

    peer_id: u64,
    region: metapb::Region,
    raft_state: RaftLocalState,
    apply_state: RaftApplyState,
    applied_index_term: u64,
    last_term: u64,

    snap_state: RefCell<SnapState>,
    region_sched: Scheduler<RegionTask>,
    snap_tried_cnt: RefCell<usize>,

    pub tag: String,
}

=======
>>>>>>> eff99489
fn storage_error<E>(error: E) -> raft::Error
where
    E: Into<Box<dyn error::Error + Send + Sync>>,
{
    raft::Error::Store(StorageError::Other(error.into()))
}

impl From<Error> for RaftError {
    fn from(err: Error) -> RaftError {
        storage_error(err)
    }
}

pub struct ApplySnapResult {
    // prev_region is the region before snapshot applied.
    pub prev_region: metapb::Region,
    pub region: metapb::Region,
}

/// Returned by `PeerStorage::handle_raft_ready`, used for recording changed status of
/// `RaftLocalState` and `RaftApplyState`.
pub struct InvokeContext {
    pub region_id: u64,
    /// Changed RaftLocalState is stored into `raft_state`.
    pub raft_state: RaftLocalState,
    /// Changed RaftApplyState is stored into `apply_state`.
    pub apply_state: RaftApplyState,
    last_term: u64,
    /// The old region is stored here if there is a snapshot.
    pub snap_region: Option<Region>,
}

impl InvokeContext {
    pub fn new(store: &PeerStorage) -> InvokeContext {
        InvokeContext {
            region_id: store.get_region_id(),
            raft_state: store.raft_state.clone(),
            apply_state: store.apply_state.clone(),
            last_term: store.last_term,
            snap_region: None,
        }
    }

    #[inline]
    pub fn has_snapshot(&self) -> bool {
        self.snap_region.is_some()
    }

    #[inline]
    pub fn save_raft_state_to(&self, raft_wb: &mut LogBatch) -> Result<()> {
        raft_wb.put_msg(
            self.region_id,
            &keys::raft_state_key(self.region_id),
            &self.raft_state,
        )?;
        Ok(())
    }

    #[inline]
    pub fn save_snapshot_raft_state_to(
        &self,
        snapshot_index: u64,
        kv_engine: &DB,
        kv_wb: &mut WriteBatch,
    ) -> Result<()> {
        let mut snapshot_raft_state = self.raft_state.clone();
        snapshot_raft_state
            .mut_hard_state()
            .set_commit(snapshot_index);
        snapshot_raft_state.set_last_index(snapshot_index);

        let handle = rocks::util::get_cf_handle(kv_engine, CF_RAFT)?;
        kv_wb.put_msg_cf(
            handle,
            &keys::snapshot_raft_state_key(self.region_id),
            &snapshot_raft_state,
        )?;
        Ok(())
    }

    #[inline]
    pub fn save_apply_state_to(&self, kv_engine: &DB, kv_wb: &mut WriteBatch) -> Result<()> {
        let handle = rocks::util::get_cf_handle(kv_engine, CF_RAFT)?;
        kv_wb.put_msg_cf(
            handle,
            &keys::apply_state_key(self.region_id),
            &self.apply_state,
        )?;
        Ok(())
    }
}

pub fn recover_from_applying_state(
    engines: &Engines,
    raft_wb: &LogBatch,
    region_id: u64,
) -> Result<()> {
    let snapshot_raft_state_key = keys::snapshot_raft_state_key(region_id);
    let snapshot_raft_state: RaftLocalState =
        match box_try!(engines.kv.get_msg_cf(CF_RAFT, &snapshot_raft_state_key)) {
            Some(state) => state,
            None => {
                return Err(box_err!(
                    "[region {}] failed to get raftstate from kv engine, \
                     when recover from applying state",
                    region_id
                ));
            }
        };

    let raft_state_key = keys::raft_state_key(region_id);
    let raft_state: RaftLocalState =
        match box_try!(engines.raft.get_msg(region_id, &raft_state_key)) {
            Some(state) => state,
            None => RaftLocalState::new(),
        };

    // if we recv append log when applying snapshot, last_index in raft_local_state will
    // larger than snapshot_index. since raft_local_state is written to raft engine, and
    // raft write_batch is written after kv write_batch, raft_local_state may wrong if
    // restart happen between the two write. so we copy raft_local_state to kv engine
    // (snapshot_raft_state), and set snapshot_raft_state.last_index = snapshot_index.
    // after restart, we need check last_index.
    if last_index(&snapshot_raft_state) > last_index(&raft_state) {
        raft_wb.put_msg(region_id, &raft_state_key, &snapshot_raft_state)?;
    }
    Ok(())
}

<<<<<<< HEAD
pub fn init_raft_state(raft_engine: &RaftEngine, region: &Region) -> Result<RaftLocalState> {
    let state_key = keys::raft_state_key(region.get_id());
    Ok(match raft_engine.get_msg(region.get_id(), &state_key)? {
=======
pub fn init_raft_state(engines: &Engines, region: &Region) -> Result<RaftLocalState> {
    let state_key = keys::raft_state_key(region.get_id());
    Ok(match engines.raft.get_msg(&state_key)? {
>>>>>>> eff99489
        Some(s) => s,
        None => {
            let mut raft_state = RaftLocalState::new();
            if !region.get_peers().is_empty() {
                // new split region
                raft_state.set_last_index(RAFT_INIT_LOG_INDEX);
                raft_state.mut_hard_state().set_term(RAFT_INIT_LOG_TERM);
                raft_state.mut_hard_state().set_commit(RAFT_INIT_LOG_INDEX);
<<<<<<< HEAD
                raft_engine.put_msg(region.get_id(), &state_key, &raft_state)?;

                let log_batch = LogBatch::new();
                log_batch.put_msg(region.get_id(), &state_key, &raft_state)?;
                raft_engine.write(log_batch, true)?;
=======
                engines.raft.put_msg(&state_key, &raft_state)?;
>>>>>>> eff99489
            }
            raft_state
        }
    })
}

pub fn init_apply_state(engines: &Engines, region: &Region) -> Result<RaftApplyState> {
    Ok(
        match engines
            .kv
            .get_msg_cf(CF_RAFT, &keys::apply_state_key(region.get_id()))?
        {
            Some(s) => s,
            None => {
                let mut apply_state = RaftApplyState::new();
                if !region.get_peers().is_empty() {
                    apply_state.set_applied_index(RAFT_INIT_LOG_INDEX);
                    let state = apply_state.mut_truncated_state();
                    state.set_index(RAFT_INIT_LOG_INDEX);
                    state.set_term(RAFT_INIT_LOG_TERM);
                }
                apply_state
            }
        },
    )
}

fn init_last_term(
<<<<<<< HEAD
    raft_engine: &RaftEngine,
=======
    engines: &Engines,
>>>>>>> eff99489
    region: &Region,
    raft_state: &RaftLocalState,
    apply_state: &RaftApplyState,
) -> Result<u64> {
    let last_idx = raft_state.get_last_index();
    if last_idx == 0 {
        return Ok(0);
    } else if last_idx == RAFT_INIT_LOG_INDEX {
        return Ok(RAFT_INIT_LOG_TERM);
    } else if last_idx == apply_state.get_truncated_state().get_index() {
        return Ok(apply_state.get_truncated_state().get_term());
    } else {
        assert!(last_idx > RAFT_INIT_LOG_INDEX);
    }
<<<<<<< HEAD
    Ok(match raft_engine.get_entry(region.get_id(), last_idx)? {
        None => {
            return Err(box_err!(
                "[region {}] entry at {} doesn't exist, may lose data.",
                region.get_id(),
                last_idx
            ));
        }
        Some(e) => e.get_term(),
    })
=======
    let last_log_key = keys::raft_log_key(region.get_id(), last_idx);
    let entry = engines.raft.get_msg::<Entry>(&last_log_key)?;
    match entry {
        None => Err(box_err!(
            "[region {}] entry at {} doesn't exist, may lose data.",
            region.get_id(),
            last_idx
        )),
        Some(e) => Ok(e.get_term()),
    }
}

pub struct PeerStorage {
    pub engines: Engines,

    peer_id: u64,
    region: metapb::Region,
    raft_state: RaftLocalState,
    apply_state: RaftApplyState,
    applied_index_term: u64,
    last_term: u64,

    snap_state: RefCell<SnapState>,
    gen_snap_task: RefCell<Option<GenSnapTask>>,
    region_sched: Scheduler<RegionTask>,
    snap_tried_cnt: RefCell<usize>,

    cache: EntryCache,
    stats: CacheQueryStats,

    pub tag: String,
}

impl Storage for PeerStorage {
    fn initial_state(&self) -> raft::Result<RaftState> {
        self.initial_state()
    }

    fn entries(&self, low: u64, high: u64, max_size: u64) -> raft::Result<Vec<Entry>> {
        self.entries(low, high, max_size)
    }

    fn term(&self, idx: u64) -> raft::Result<u64> {
        self.term(idx)
    }

    fn first_index(&self) -> raft::Result<u64> {
        Ok(self.first_index())
    }

    fn last_index(&self) -> raft::Result<u64> {
        Ok(self.last_index())
    }

    fn snapshot(&self) -> raft::Result<Snapshot> {
        self.snapshot()
    }
>>>>>>> eff99489
}

impl PeerStorage {
    pub fn new(
        engines: Engines,
        region: &metapb::Region,
        region_sched: Scheduler<RegionTask>,
        peer_id: u64,
        tag: String,
    ) -> Result<PeerStorage> {
        debug!(
            "creating storage on specified path";
            "region_id" => region.get_id(),
            "peer_id" => peer_id,
            "path" => ?engines.kv.path(),
        );
        let raft_state = init_raft_state(&engines, region)?;
        let apply_state = init_apply_state(&engines, region)?;
        if raft_state.get_last_index() < apply_state.get_applied_index() {
            panic!(
                "{} unexpected raft log index: last_index {} < applied_index {}",
                tag,
                raft_state.get_last_index(),
                apply_state.get_applied_index()
            );
        }
        let last_term = init_last_term(&engines, region, &raft_state, &apply_state)?;

        Ok(PeerStorage {
            engines,
            peer_id,
            region: region.clone(),
            raft_state,
            apply_state,
            snap_state: RefCell::new(SnapState::Relax),
            gen_snap_task: RefCell::new(None),
            region_sched,
            snap_tried_cnt: RefCell::new(0),
            tag,
            applied_index_term: RAFT_INIT_LOG_TERM,
            last_term,
        })
    }

    pub fn is_initialized(&self) -> bool {
        !self.region().get_peers().is_empty()
    }

    pub fn initial_state(&self) -> raft::Result<RaftState> {
        let hard_state = self.raft_state.get_hard_state().clone();
        if hard_state == HardState::new() {
            assert!(
                !self.is_initialized(),
                "peer for region {:?} is initialized but local state {:?} has empty hard \
                 state",
                self.region,
                self.raft_state
            );

            return Ok(RaftState {
                hard_state,
                conf_state: ConfState::default(),
            });
        }
        Ok(RaftState {
            hard_state,
            conf_state: conf_state_from_region(self.region()),
        })
    }

    fn check_range(&self, low: u64, high: u64) -> raft::Result<()> {
        if low > high {
            return Err(storage_error(format!(
                "low: {} is greater that high: {}",
                low, high
            )));
        } else if low <= self.truncated_index() {
            return Err(RaftError::Store(StorageError::Compacted));
        } else if high > self.last_index() + 1 {
            return Err(storage_error(format!(
                "entries' high {} is out of bound lastindex {}",
                high,
                self.last_index()
            )));
        }
        Ok(())
    }

    pub fn entries(&self, low: u64, high: u64, max_size: u64) -> raft::Result<Vec<Entry>> {
        self.check_range(low, high)?;
        let mut ents = Vec::with_capacity((high - low) as usize);
        if low == high {
            return Ok(ents);
        }
        fetch_entries_to(
            &self.engines.raft,
            self.get_region_id(),
            low,
            high,
            max_size,
            &mut ents,
        )?;
        Ok(ents)
    }

    pub fn term(&self, idx: u64) -> raft::Result<u64> {
        if idx == self.truncated_index() {
            return Ok(self.truncated_term());
        }
        self.check_range(idx, idx + 1)?;
        if self.truncated_term() == self.last_term || idx == self.last_index() {
            return Ok(self.last_term);
        }
        let entries = self.entries(idx, idx + 1, raft::NO_LIMIT)?;
        Ok(entries[0].get_term())
    }

    #[inline]
    pub fn first_index(&self) -> u64 {
        first_index(&self.apply_state)
    }

    #[inline]
    pub fn last_index(&self) -> u64 {
        last_index(&self.raft_state)
    }

    #[inline]
    pub fn applied_index(&self) -> u64 {
        self.apply_state.get_applied_index()
    }

    #[inline]
    pub fn set_applied_state(&mut self, apply_state: RaftApplyState) {
        self.apply_state = apply_state;
    }

    #[inline]
    pub fn set_applied_term(&mut self, applied_index_term: u64) {
        self.applied_index_term = applied_index_term;
    }

    #[inline]
    pub fn apply_state(&self) -> &RaftApplyState {
        &self.apply_state
    }

    #[inline]
    pub fn applied_index_term(&self) -> u64 {
        self.applied_index_term
    }

    #[inline]
    pub fn committed_index(&self) -> u64 {
        self.raft_state.get_hard_state().get_commit()
    }

    #[inline]
    pub fn truncated_index(&self) -> u64 {
        self.apply_state.get_truncated_state().get_index()
    }

    #[inline]
    pub fn truncated_term(&self) -> u64 {
        self.apply_state.get_truncated_state().get_term()
    }

    pub fn region(&self) -> &metapb::Region {
        &self.region
    }

    pub fn set_region(&mut self, region: metapb::Region) {
        self.region = region;
    }

    pub fn raw_snapshot(&self) -> DbSnapshot {
        DbSnapshot::new(Arc::clone(&self.engines.kv))
    }

    fn validate_snap(&self, snap: &Snapshot) -> bool {
        let idx = snap.get_metadata().get_index();
        if idx < self.truncated_index() {
            // stale snapshot, should generate again.
            info!(
                "snapshot is stale, generate again";
                "region_id" => self.region.get_id(),
                "peer_id" => self.peer_id,
                "snap_index" => idx,
                "truncated_index" => self.truncated_index(),
            );
            STORE_SNAPSHOT_VALIDATION_FAILURE_COUNTER
                .with_label_values(&["stale"])
                .inc();
            return false;
        }

        let mut snap_data = RaftSnapshotData::new();
        if let Err(e) = snap_data.merge_from_bytes(snap.get_data()) {
            error!(
                "failed to decode snapshot, it may be corrupted";
                "region_id" => self.region.get_id(),
                "peer_id" => self.peer_id,
                "err" => ?e,
            );
            STORE_SNAPSHOT_VALIDATION_FAILURE_COUNTER
                .with_label_values(&["decode"])
                .inc();
            return false;
        }
        let snap_epoch = snap_data.get_region().get_region_epoch();
        let latest_epoch = self.region().get_region_epoch();
        if snap_epoch.get_conf_ver() < latest_epoch.get_conf_ver() {
            info!(
                "snapshot epoch is stale";
                "region_id" => self.region.get_id(),
                "peer_id" => self.peer_id,
                "snap_epoch" => ?snap_epoch,
                "latest_epoch" => ?latest_epoch,
            );
            STORE_SNAPSHOT_VALIDATION_FAILURE_COUNTER
                .with_label_values(&["epoch"])
                .inc();
            return false;
        }

        true
    }

    /// Gets a snapshot. Returns `SnapshotTemporarilyUnavailable` if there is no unavailable
    /// snapshot.
    pub fn snapshot(&self) -> raft::Result<Snapshot> {
        let mut snap_state = self.snap_state.borrow_mut();
        let mut tried_cnt = self.snap_tried_cnt.borrow_mut();

        let (mut tried, mut snap) = (false, None);
        if let SnapState::Generating(ref recv) = *snap_state {
            tried = true;
            match recv.try_recv() {
                Err(TryRecvError::Disconnected) => {}
                Err(TryRecvError::Empty) => {
                    return Err(raft::Error::Store(
                        raft::StorageError::SnapshotTemporarilyUnavailable,
                    ));
                }
                Ok(s) => snap = Some(s),
            }
        }

        if tried {
            *snap_state = SnapState::Relax;
            match snap {
                Some(s) => {
                    *tried_cnt = 0;
                    if self.validate_snap(&s) {
                        return Ok(s);
                    }
                }
                None => {
                    warn!(
                        "failed to try generating snapshot";
                        "region_id" => self.region.get_id(),
                        "peer_id" => self.peer_id,
                        "times" => *tried_cnt,
                    );
                }
            }
        }

        if SnapState::Relax != *snap_state {
            panic!("{} unexpected state: {:?}", self.tag, *snap_state);
        }

        if *tried_cnt >= MAX_SNAP_TRY_CNT {
            let cnt = *tried_cnt;
            *tried_cnt = 0;
            return Err(raft::Error::Store(box_err!(
                "failed to get snapshot after {} times",
                cnt
            )));
        }

        info!(
            "requesting snapshot";
            "region_id" => self.region.get_id(),
            "peer_id" => self.peer_id,
        );
        *tried_cnt += 1;
        let (tx, rx) = mpsc::sync_channel(1);
        *snap_state = SnapState::Generating(rx);

        let task = GenSnapTask::new(self.region.get_id(), self.committed_index(), tx);
        let mut gen_snap_task = self.gen_snap_task.borrow_mut();
        assert!(gen_snap_task.is_none());
        *gen_snap_task = Some(task);
        Err(raft::Error::Store(
            raft::StorageError::SnapshotTemporarilyUnavailable,
        ))
    }

    pub fn take_gen_snap_task(&mut self) -> Option<GenSnapTask> {
        self.gen_snap_task.get_mut().take()
    }

    // Append the given entries to the raft log using previous last index or self.last_index.
    // Return the new last index for later update. After we commit in engine, we can set last_index
    // to the return one.
    pub fn append<H: HandleRaftReadyContext>(
        &mut self,
        invoke_ctx: &mut InvokeContext,
        entries: &[Entry],
        ready_ctx: &mut H,
    ) -> Result<u64> {
        debug!(
            "append entries";
            "region_id" => self.region.get_id(),
            "peer_id" => self.peer_id,
            "count" => entries.len(),
        );
        let prev_last_index = invoke_ctx.raft_state.get_last_index();
        if entries.is_empty() {
            return Ok(prev_last_index);
        }

        let (last_index, last_term) = {
            let e = entries.last().unwrap();
            (e.get_index(), e.get_term())
        };

        for entry in entries {
            if !ready_ctx.sync_log() {
                ready_ctx.set_sync_log(get_sync_log_from_entry(entry));
            }
<<<<<<< HEAD
=======
            ready_ctx.raft_wb_mut().put_msg(
                &keys::raft_log_key(self.get_region_id(), entry.get_index()),
                entry,
            )?;
        }

        // Delete any previously appended log entries which never committed.
        for i in (last_index + 1)..=prev_last_index {
            // TODO: Wrap it as an engine::Error.
            box_try!(ready_ctx
                .raft_wb_mut()
                .delete(&keys::raft_log_key(self.get_region_id(), i)));
>>>>>>> eff99489
        }
        ready_ctx
            .raft_wb()
            .add_entries(self.get_region_id(), entries.to_vec());

        invoke_ctx.raft_state.set_last_index(last_index);
        invoke_ctx.last_term = last_term;

        Ok(last_index)
    }

<<<<<<< HEAD
=======
    pub fn compact_to(&mut self, idx: u64) {
        self.cache.compact_to(idx);
    }

    #[inline]
    pub fn is_cache_empty(&self) -> bool {
        self.cache.is_empty()
    }

    pub fn maybe_gc_cache(&mut self, replicated_idx: u64, apply_idx: u64) {
        if replicated_idx == apply_idx {
            // The region is inactive, clear the cache immediately.
            self.cache.compact_to(apply_idx + 1);
        } else {
            let cache_first_idx = match self.cache.first_index() {
                None => return,
                Some(idx) => idx,
            };
            if cache_first_idx > replicated_idx + 1 {
                // Catching up log requires accessing fs already, let's optimize for
                // the common case.
                // Maybe gc to second least replicated_idx is better.
                self.cache.compact_to(apply_idx + 1);
            }
        }
    }

    #[inline]
    pub fn flush_cache_metrics(&mut self) {
        self.stats.flush();
    }

>>>>>>> eff99489
    // Apply the peer with given snapshot.
    pub fn apply_snapshot(
        &mut self,
        ctx: &mut InvokeContext,
        snap: &Snapshot,
        kv_wb: &WriteBatch,
        raft_wb: &LogBatch,
    ) -> Result<()> {
        info!(
            "begin to apply snapshot";
            "region_id" => self.region.get_id(),
            "peer_id" => self.peer_id,
        );

        let mut snap_data = RaftSnapshotData::new();
        snap_data.merge_from_bytes(snap.get_data())?;

        let region_id = self.get_region_id();

        let region = snap_data.take_region();
        if region.get_id() != region_id {
            return Err(box_err!(
                "mismatch region id {} != {}",
                region_id,
                region.get_id()
            ));
        }

        if self.is_initialized() {
            // we can only delete the old data when the peer is initialized.
            self.clear_meta(kv_wb, raft_wb)?;
        }

        write_peer_state(&self.engines.kv, kv_wb, &region, PeerState::Applying, None)?;

        let last_index = snap.get_metadata().get_index();

        ctx.raft_state.set_last_index(last_index);
        ctx.last_term = snap.get_metadata().get_term();
        ctx.apply_state.set_applied_index(last_index);

        // The snapshot only contains log which index > applied index, so
        // here the truncate state's (index, term) is in snapshot metadata.
        ctx.apply_state.mut_truncated_state().set_index(last_index);
        ctx.apply_state
            .mut_truncated_state()
            .set_term(snap.get_metadata().get_term());

        info!(
            "apply snapshot with state ok";
            "region_id" => self.region.get_id(),
            "peer_id" => self.peer_id,
            "region" => ?region,
            "state" => ?ctx.apply_state,
        );

        ctx.snap_region = Some(region);
        Ok(())
    }

    /// Delete all meta belong to the region. Results are stored in `wb`.
    pub fn clear_meta(&mut self, kv_wb: &WriteBatch, raft_wb: &LogBatch) -> Result<()> {
        clear_meta(&self.engines, kv_wb, raft_wb, self.get_region_id())?;
        Ok(())
    }

    /// Delete all data belong to the region.
    /// If return Err, data may get partial deleted.
    pub fn clear_data(&self) -> Result<()> {
        let (start_key, end_key) = (enc_start_key(self.region()), enc_end_key(self.region()));
        let region_id = self.get_region_id();
        box_try!(self
            .region_sched
            .schedule(RegionTask::destroy(region_id, start_key, end_key)));
        Ok(())
    }

    /// Delete all data that is not covered by `new_region`.
    fn clear_extra_data(&self, new_region: &metapb::Region) -> Result<()> {
        let (old_start_key, old_end_key) =
            (enc_start_key(self.region()), enc_end_key(self.region()));
        let (new_start_key, new_end_key) = (enc_start_key(new_region), enc_end_key(new_region));
        let region_id = new_region.get_id();
        if old_start_key < new_start_key {
            box_try!(self.region_sched.schedule(RegionTask::destroy(
                region_id,
                old_start_key,
                new_start_key
            )));
        }
        if new_end_key < old_end_key {
            box_try!(self.region_sched.schedule(RegionTask::destroy(
                region_id,
                new_end_key,
                old_end_key
            )));
        }
        Ok(())
    }

    pub fn get_raft_engine(&self) -> Arc<RaftEngine> {
        Arc::clone(&self.engines.raft)
    }

    /// Check whether the storage has finished applying snapshot.
    #[inline]
    pub fn is_applying_snapshot(&self) -> bool {
        match *self.snap_state.borrow() {
            SnapState::Applying(_) => true,
            _ => false,
        }
    }

    /// Check if the storage is applying a snapshot.
    #[inline]
    pub fn check_applying_snap(&mut self) -> bool {
        let new_state = match *self.snap_state.borrow() {
            SnapState::Applying(ref status) => {
                let s = status.load(Ordering::Relaxed);
                if s == JOB_STATUS_FINISHED {
                    SnapState::Relax
                } else if s == JOB_STATUS_CANCELLED {
                    SnapState::ApplyAborted
                } else if s == JOB_STATUS_FAILED {
                    // TODO: cleanup region and treat it as tombstone.
                    panic!("{} applying snapshot failed", self.tag,);
                } else {
                    return true;
                }
            }
            _ => return false,
        };
        *self.snap_state.borrow_mut() = new_state;
        false
    }

    #[inline]
    pub fn is_canceling_snap(&self) -> bool {
        match *self.snap_state.borrow() {
            SnapState::Applying(ref status) => {
                status.load(Ordering::Relaxed) == JOB_STATUS_CANCELLING
            }
            _ => false,
        }
    }

    /// Cancel applying snapshot, return true if the job can be considered not be run again.
    pub fn cancel_applying_snap(&mut self) -> bool {
        let is_cancelled = match *self.snap_state.borrow() {
            SnapState::Applying(ref status) => {
                if status.compare_and_swap(
                    JOB_STATUS_PENDING,
                    JOB_STATUS_CANCELLING,
                    Ordering::SeqCst,
                ) == JOB_STATUS_PENDING
                {
                    true
                } else if status.compare_and_swap(
                    JOB_STATUS_RUNNING,
                    JOB_STATUS_CANCELLING,
                    Ordering::SeqCst,
                ) == JOB_STATUS_RUNNING
                {
                    return false;
                } else {
                    false
                }
            }
            _ => return false,
        };
        if is_cancelled {
            *self.snap_state.borrow_mut() = SnapState::ApplyAborted;
            return true;
        }
        // now status can only be JOB_STATUS_CANCELLING, JOB_STATUS_CANCELLED,
        // JOB_STATUS_FAILED and JOB_STATUS_FINISHED.
        !self.check_applying_snap()
    }

    #[inline]
    pub fn set_snap_state(&mut self, state: SnapState) {
        *self.snap_state.borrow_mut() = state
    }

    #[inline]
    pub fn is_snap_state(&self, state: SnapState) -> bool {
        *self.snap_state.borrow() == state
    }

    pub fn get_region_id(&self) -> u64 {
        self.region().get_id()
    }

    pub fn schedule_applying_snapshot(&mut self) {
        let status = Arc::new(AtomicUsize::new(JOB_STATUS_PENDING));
        self.set_snap_state(SnapState::Applying(Arc::clone(&status)));
        let task = RegionTask::Apply {
            region_id: self.get_region_id(),
            status,
        };
        // TODO: gracefully remove region instead.
        if let Err(e) = self.region_sched.schedule(task) {
            info!(
                "failed to to schedule apply job, are we shutting down?";
                "region_id" => self.region.get_id(),
                "peer_id" => self.peer_id,
                "err" => ?e,
            );
        }
    }

    /// Save memory states to disk.
    ///
    /// This function only write data to `ready_ctx`'s `WriteBatch`. It's caller's duty to write
    /// it explicitly to disk. If it's flushed to disk successfully, `post_ready` should be called
    /// to update the memory states properly.
    // Using `&Ready` here to make sure `Ready` struct is not modified in this function. This is
    // a requirement to advance the ready object properly later.
    pub fn handle_raft_ready<H: HandleRaftReadyContext>(
        &mut self,
        ready_ctx: &mut H,
        ready: &Ready,
    ) -> Result<InvokeContext> {
        let mut ctx = InvokeContext::new(self);
        let snapshot_index = if raft::is_empty_snap(&ready.snapshot) {
            0
        } else {
            fail_point!("raft_before_apply_snap");
            self.apply_snapshot(
                &mut ctx,
                &ready.snapshot,
                &ready_ctx.kv_wb(),
                &ready_ctx.raft_wb(),
            )?;
            fail_point!("raft_after_apply_snap");

            last_index(&ctx.raft_state)
        };

        if ready.must_sync {
            ready_ctx.set_sync_log(true);
        }

        if !ready.entries.is_empty() {
            self.append(&mut ctx, &ready.entries, ready_ctx)?;
        }

        // Last index is 0 means the peer is created from raft message
        // and has not applied snapshot yet, so skip persistent hard state.
        if ctx.raft_state.get_last_index() > 0 {
            if let Some(ref hs) = ready.hs {
                ctx.raft_state.set_hard_state(hs.clone());
            }
        }

        if ctx.raft_state != self.raft_state {
            ctx.save_raft_state_to(ready_ctx.raft_wb_mut())?;
            if snapshot_index > 0 {
                // in case of restart happen when we just write region state to Applying,
                // but not write raft_local_state to raft rocksdb in time.
                // we write raft state to default rocksdb, with last index set to snap index,
                // in case of recv raft log after snapshot.
                ctx.save_snapshot_raft_state_to(
                    snapshot_index,
                    &self.engines.kv,
                    &mut ready_ctx.kv_wb_mut(),
                )?;
            }
        }

        // only when apply snapshot
        if ctx.apply_state != self.apply_state {
            ctx.save_apply_state_to(&self.engines.kv, &mut ready_ctx.kv_wb_mut())?;
        }

        Ok(ctx)
    }

    /// Update the memory state after ready changes are flushed to disk successfully.
    pub fn post_ready(&mut self, ctx: InvokeContext) -> Option<ApplySnapResult> {
        self.raft_state = ctx.raft_state;
        self.apply_state = ctx.apply_state;
        self.last_term = ctx.last_term;
        // If we apply snapshot ok, we should update some infos like applied index too.
        let snap_region = match ctx.snap_region {
            Some(r) => r,
            None => return None,
        };
        // cleanup data before scheduling apply task
        if self.is_initialized() {
            if let Err(e) = self.clear_extra_data(self.region()) {
                // No need panic here, when applying snapshot, the deletion will be tried
                // again. But if the region range changes, like [a, c) -> [a, b) and [b, c),
                // [b, c) will be kept in rocksdb until a covered snapshot is applied or
                // store is restarted.
                error!(
                    "failed to cleanup data, may leave some dirty data";
                    "region_id" => self.region.get_id(),
                    "peer_id" => self.peer_id,
                    "err" => ?e,
                );
            }
        }

        self.schedule_applying_snapshot();
        let prev_region = self.region().clone();
        self.region = snap_region;

        Some(ApplySnapResult {
            prev_region,
            region: self.region().clone(),
        })
    }
}

fn get_sync_log_from_entry(entry: &Entry) -> bool {
    if entry.get_sync_log() {
        return true;
    }

    let ctx = entry.get_context();
    if !ctx.is_empty() {
        let ctx = ProposalContext::from_bytes(ctx);
        if ctx.contains(ProposalContext::SYNC_LOG) {
            return true;
        }
    }

    false
}

pub fn fetch_entries_to(
    engine: &RaftEngine,
    region_id: u64,
    low: u64,
    high: u64,
    max_size: u64,
    buf: &mut Vec<Entry>,
) -> Result<u64> {
    match engine.fetch_entries_to(region_id, low, high, Some(max_size as usize), buf) {
        Ok(total) => {
            debug!("Fetch {} entries from raft-engine", total);
            Ok(total)
        }
        Err(e) => {
            error!(
                "Fetch entries [{}, {}) for region {} failed, error: {:?}",
                low, high, region_id, e
            );
            Err(box_err!(format!(
                "Fetch entries [{}, {}) for region {} failed, error: {:?}",
                low, high, region_id, e
            )))
        }
    }
}

/// Delete all meta belong to the region. Results are stored in `wb`.
pub fn clear_meta(
    engines: &Engines,
    kv_wb: &WriteBatch,
    raft_wb: &LogBatch,
    region_id: u64,
) -> Result<()> {
    let t = Instant::now();
    let handle = rocks::util::get_cf_handle(&engines.kv, CF_RAFT)?;
    box_try!(kv_wb.delete_cf(handle, &keys::region_state_key(region_id)));
    box_try!(kv_wb.delete_cf(handle, &keys::apply_state_key(region_id)));

<<<<<<< HEAD
    raft_wb.clean_region(region_id);
=======
    let last_index = last_index(raft_state);
    let mut first_index = last_index + 1;
    let begin_log_key = keys::raft_log_key(region_id, 0);
    let end_log_key = keys::raft_log_key(region_id, first_index);
    engines
        .raft
        .scan(&begin_log_key, &end_log_key, false, |key, _| {
            first_index = keys::raft_log_index(key).unwrap();
            Ok(false)
        })?;
    for id in first_index..=last_index {
        box_try!(raft_wb.delete(&keys::raft_log_key(region_id, id)));
    }
    box_try!(raft_wb.delete(&keys::raft_state_key(region_id)));
>>>>>>> eff99489

    info!(
        "finish clear peer meta";
        "region_id" => region_id,
        "meta_key" => 1,
        "apply_key" => 1,
        "raft_key" => 1,
        "takes" => ?t.elapsed(),
    );
    Ok(())
}

pub fn do_snapshot(
    mgr: SnapManager,
<<<<<<< HEAD
    raft_db: &RaftEngine,
    snap: &DbSnapshot,
=======
    raft_snap: DbSnapshot,
    kv_snap: DbSnapshot,
>>>>>>> eff99489
    region_id: u64,
) -> raft::Result<Snapshot> {
    debug!(
        "begin to generate a snapshot";
        "region_id" => region_id,
    );

    let apply_state: RaftApplyState =
        match kv_snap.get_msg_cf(CF_RAFT, &keys::apply_state_key(region_id))? {
            None => {
                return Err(storage_error(format!(
                    "could not load raft state of region {}",
                    region_id
                )));
            }
            Some(state) => state,
        };

    let idx = apply_state.get_applied_index();
    let term = if idx == apply_state.get_truncated_state().get_index() {
        apply_state.get_truncated_state().get_term()
    } else {
<<<<<<< HEAD
        match raft_db.get_entry(region_id, idx) {
            Ok(res) => match res {
                None => {
                    return Err(storage_error(format!(
                        "entry {} of {} not found.",
                        idx, region_id
                    )));
                }
                Some(entry) => entry.get_term(),
            },
            Err(e) => {
=======
        match raft_snap.get_msg::<Entry>(&keys::raft_log_key(region_id, idx))? {
            None => {
>>>>>>> eff99489
                return Err(storage_error(format!(
                    "get entry from raft db failed, err: {:?}",
                    e
                )));
            }
        }
    };
    // Release raft engine snapshot to avoid too many open files.
    drop(raft_snap);

    let key = SnapKey::new(region_id, term, idx);

    mgr.register(key.clone(), SnapEntry::Generating);
    defer!(mgr.deregister(&key, &SnapEntry::Generating));

    let state: RegionLocalState = kv_snap
        .get_msg_cf(CF_RAFT, &keys::region_state_key(key.region_id))
        .and_then(|res| match res {
            None => Err(box_err!("could not find region info")),
            Some(state) => Ok(state),
        })?;

    if state.get_state() != PeerState::Normal {
        return Err(storage_error(format!(
            "snap job for {} seems stale, skip.",
            region_id
        )));
    }

    let mut snapshot = Snapshot::new();

    // Set snapshot metadata.
    snapshot.mut_metadata().set_index(key.idx);
    snapshot.mut_metadata().set_term(key.term);

    let conf_state = conf_state_from_region(state.get_region());
    snapshot.mut_metadata().set_conf_state(conf_state);

    let mut s = mgr.get_snapshot_for_building(&key)?;
    // Set snapshot data.
    let mut snap_data = RaftSnapshotData::new();
    snap_data.set_region(state.get_region().clone());
    let mut stat = SnapshotStatistics::new();
    s.build(
        &kv_snap,
        state.get_region(),
        &mut snap_data,
        &mut stat,
        Box::new(mgr.clone()),
    )?;
    let mut v = vec![];
    snap_data.write_to_vec(&mut v)?;
    snapshot.set_data(v);

    SNAPSHOT_KV_COUNT_HISTOGRAM.observe(stat.kv_count as f64);
    SNAPSHOT_SIZE_HISTOGRAM.observe(stat.size as f64);

    Ok(snapshot)
}

// When we bootstrap the region we must call this to initialize region local state first.
pub fn write_initial_raft_state(raft_wb: &LogBatch, region_id: u64) -> Result<()> {
    let mut raft_state = RaftLocalState::new();
    raft_state.set_last_index(RAFT_INIT_LOG_INDEX);
    raft_state.mut_hard_state().set_term(RAFT_INIT_LOG_TERM);
    raft_state.mut_hard_state().set_commit(RAFT_INIT_LOG_INDEX);

    raft_wb.put_msg(region_id, &keys::raft_state_key(region_id), &raft_state)?;
    Ok(())
}

// When we bootstrap the region or handling split new region, we must
// call this to initialize region apply state first.
pub fn write_initial_apply_state<T: Mutable>(
    kv_engine: &DB,
    kv_wb: &T,
    region_id: u64,
) -> Result<()> {
    let mut apply_state = RaftApplyState::new();
    apply_state.set_applied_index(RAFT_INIT_LOG_INDEX);
    apply_state
        .mut_truncated_state()
        .set_index(RAFT_INIT_LOG_INDEX);
    apply_state
        .mut_truncated_state()
        .set_term(RAFT_INIT_LOG_TERM);

    let handle = rocks::util::get_cf_handle(kv_engine, CF_RAFT)?;
    kv_wb.put_msg_cf(handle, &keys::apply_state_key(region_id), &apply_state)?;
    Ok(())
}

pub fn write_peer_state<T: Mutable>(
    kv_engine: &DB,
    kv_wb: &T,
    region: &metapb::Region,
    state: PeerState,
    merge_state: Option<MergeState>,
) -> Result<()> {
    let region_id = region.get_id();
    let mut region_state = RegionLocalState::new();
    region_state.set_state(state);
    region_state.set_region(region.clone());
    if let Some(state) = merge_state {
        region_state.set_merge_state(state);
    }

    let handle = rocks::util::get_cf_handle(kv_engine, CF_RAFT)?;
    debug!(
        "writing merge state";
        "region_id" => region_id,
        "state" => ?region_state,
    );
    kv_wb.put_msg_cf(handle, &keys::region_state_key(region_id), &region_state)?;
    Ok(())
}

/// Upgreade from v2.x to v3.x
///
/// For backward compatibility, it needs to check whether there are any
/// meta data in the raft cf of the kv engine, if there are, it moves them
/// into raft engine.
pub fn maybe_upgrade_from_2_to_3(
    raft_engine: &DB,
    kv_path: &str,
    kv_db_opts: DBOptions,
    kv_cfg: &config::DbConfig,
    cache: &Option<Cache>,
) -> Result<()> {
    use engine::WriteOptions;

    if !rocks::util::db_exist(kv_path) {
        debug!("no need upgrade to v3.x");
        return Ok(());
    }

    if DB::list_column_families(&kv_db_opts, kv_path)
        .unwrap()
        .into_iter()
        .find(|cf| *cf == CF_RAFT)
        .is_none()
    {
        // We have upgraded from v2.x to v3.x.
        return Ok(());
    }

    info!("start upgrading from v2.x to v3.x");
    let t = Instant::now();

    // Create v2.0.x kv engine.
    let kv_cfs_opts = kv_cfg.build_cf_opts_v2(cache);
    let mut kv_engine = rocks::util::new_engine_opt(kv_path, kv_db_opts, kv_cfs_opts)?;

    // Move meta data from kv engine to raft engine.
    let upgrade_raft_wb = WriteBatch::new();
    // Cleanup meta data in kv engine.
    let cleanup_kv_wb = WriteBatch::new();

    // For meta data in the default CF.
    //
    //  1. store_ident_key: 0x01 0x01
    //  2. prepare_boostrap_key: 0x01 0x02
    if let Some(m) =
        kv_engine.get_msg::<kvproto::raft_serverpb::StoreIdent>(keys::STORE_IDENT_KEY)?
    {
        info!("upgrading STORE_IDENT_KEY";
            "store_id" => m.get_store_id(),
            "cluster_id" => m.get_cluster_id(),
        );
        box_try!(upgrade_raft_wb.put_msg(keys::STORE_IDENT_KEY, &m));
        box_try!(cleanup_kv_wb.delete(keys::STORE_IDENT_KEY));
    }
    if let Some(m) = kv_engine.get_msg::<kvproto::metapb::Region>(keys::PREPARE_BOOTSTRAP_KEY)? {
        info!("upgrading PREPARE_BOOTSTRAP_KEY"; "region" => ?m);
        box_try!(upgrade_raft_wb.put_msg(keys::PREPARE_BOOTSTRAP_KEY, &m));
        box_try!(cleanup_kv_wb.delete(keys::PREPARE_BOOTSTRAP_KEY));
    }

    // For meta data in the raft CF.
    //
    //  1. apply_state_key:         0x01 0x02 region_id 0x03
    //  2. snapshot_raft_state_key: 0x01 0x02 region_id 0x04
    //  3. region_state_key:        0x01 0x03 region_id 0x01
    let start_key = keys::LOCAL_MIN_KEY;
    let end_key = keys::LOCAL_MAX_KEY;
    kv_engine.scan_cf(CF_RAFT, start_key, end_key, false, |key, value| {
        if let Ok((region_id, suffix)) = keys::decode_region_raft_key(key) {
            if suffix == keys::APPLY_STATE_SUFFIX {
                // apply_state_key
                box_try!(upgrade_raft_wb.put(key, value));
                info!("upgrading apply state"; "region_id" => region_id);
                return Ok(true);
            } else if suffix == keys::SNAPSHOT_RAFT_STATE_SUFFIX {
                // snapshot_raft_state_key
                //
                // In v2.x, we keep an raft local state in kv engine too,
                // in case of restart happen when we just write region state
                // to Applying, but not write raft_local_state to
                // raft engine in time.
                let raft_state_key = keys::raft_state_key(region_id);
                let raft_state = raft_engine
                    .get_msg(&raft_state_key)?
                    .unwrap_or_else(RaftLocalState::new);
                let mut snapshot_raft_state = RaftLocalState::new();
                box_try!(snapshot_raft_state.merge_from_bytes(value));
                // if we recv append log when applying snapshot, last_index in
                // raft_local_state will larger than snapshot_index. since
                // raft_local_state is written to raft engine, and raft
                // write_batch is written after kv write_batch, raft_local_state
                // may wrong if restart happen between the two write. so we copy
                // raft_local_state to kv engine (snapshot_raft_state), and set
                // snapshot_raft_state.last_index = snapshot_index.
                // After restart, we need check last_index.
                if last_index(&snapshot_raft_state) > last_index(&raft_state) {
                    box_try!(upgrade_raft_wb.put(&raft_state_key, value));
                    info!(
                        "upgrading snapshot raft state";
                        "region_id" => region_id,
                        "snapshot_raft_state" => ?snapshot_raft_state,
                        "raft_state" => ?raft_state
                    );
                }
                return Ok(true);
            }
        } else if let Ok((region_id, suffix)) = keys::decode_region_meta_key(key) {
            if suffix == keys::REGION_STATE_SUFFIX {
                box_try!(upgrade_raft_wb.put(key, value));
                info!("upgrading region state"; "region_id" => region_id);
                return Ok(true);
            }
        }
        Err(box_err!(
            "unexpect key {:?} when upgrading from v2.x to v3.x",
            key
        ))
    })?;

    let mut sync_opt = WriteOptions::new();
    sync_opt.set_sync(true);

    fail_point!("upgrade_2_3_before_update_raft", |_| {
        Err(box_err!("injected error: upgrade_2_3_before_update_raft"))
    });
    raft_engine.write_opt(&upgrade_raft_wb, &sync_opt).unwrap();

    fail_point!("upgrade_2_3_before_update_kv", |_| {
        Err(box_err!("injected error: upgrade_2_3_before_update_kv"))
    });
    kv_engine.write_opt(&cleanup_kv_wb, &sync_opt).unwrap();

    // Drop the raft cf.
    fail_point!("upgrade_2_3_before_drop_raft_cf", |_| {
        Err(box_err!("injected error: upgrade_2_3_before_drop_raft_cf"))
    });
    kv_engine.drop_cf(CF_RAFT).unwrap();

    info!(
        "finish upgrading from v2.x to v3.x";
        "takes" => ?t.elapsed(),
    );
    Ok(())
}

#[cfg(test)]
mod tests {
    use crate::raftengine::{Config as RaftEngineCfg, LogBatch, RaftEngine};
    use crate::raftstore::store::fsm::apply::compact_raft_log;
    use crate::raftstore::store::worker::RegionRunner;
    use crate::raftstore::store::worker::RegionTask;
    use crate::raftstore::store::{bootstrap_store, initial_region, prepare_bootstrap_cluster};
<<<<<<< HEAD
    use crate::storage::ALL_CFS;
    use crate::util::rocksdb_util::new_engine;
    use crate::util::worker::{Scheduler, Worker};
=======
    use engine::rocks::util::new_engine;
    use engine::rocks::WriteBatch;
    use engine::Engines;
    use engine::{ALL_CFS, CF_DEFAULT};
>>>>>>> eff99489
    use kvproto::raft_serverpb::RaftSnapshotData;
    use raft::eraftpb::HardState;
    use raft::eraftpb::{ConfState, Entry};
    use raft::{Error as RaftError, StorageError};
    use std::cell::RefCell;
    use std::path::Path;
    use std::sync::atomic::*;
    use std::sync::mpsc::*;
    use std::sync::*;
    use std::time::Duration;
    use tempfile::{Builder, TempDir};
    use tikv_util::worker::{Scheduler, Worker};

    use super::super::engine::Iterable;
    use super::*;

    fn new_storage(sched: Scheduler<RegionTask>, path: &TempDir) -> PeerStorage {
        let kv_db =
            Arc::new(new_engine(path.path().to_str().unwrap(), None, ALL_CFS, None).unwrap());
        let raft_path = path.path().join(Path::new("raft"));
<<<<<<< HEAD
        let mut raft_cfg = RaftEngineCfg::new();
        raft_cfg.dir = String::from(raft_path.to_str().unwrap());
        let raft_engine = Arc::new(RaftEngine::new(raft_cfg));
        let engines = Engines::new(kv_db, raft_engine);
=======
        let raft_db =
            Arc::new(new_engine(raft_path.to_str().unwrap(), None, &[CF_DEFAULT], None).unwrap());
        let shared_block_cache = false;
        let engines = Engines::new(kv_db, raft_db, shared_block_cache);
>>>>>>> eff99489
        bootstrap_store(&engines, 1, 1).unwrap();

        let region = initial_region(1, 1, 1);
        prepare_bootstrap_cluster(&engines, &region).unwrap();
        PeerStorage::new(engines, &region, sched, 0, "".to_owned()).unwrap()
    }

    #[derive(Default)]
    struct ReadyContext {
        kv_wb: WriteBatch,
        raft_wb: LogBatch,
        sync_log: bool,
    }

    impl HandleRaftReadyContext for ReadyContext {
        fn kv_wb(&self) -> &WriteBatch {
            &self.kv_wb
        }
        fn kv_wb_mut(&mut self) -> &mut WriteBatch {
            &mut self.kv_wb
        }
        fn raft_wb(&self) -> &LogBatch {
            &self.raft_wb
        }
        fn raft_wb_mut(&mut self) -> &mut LogBatch {
            &mut self.raft_wb
        }
        fn sync_log(&self) -> bool {
            self.sync_log
        }
        fn set_sync_log(&mut self, sync: bool) {
            self.sync_log = sync;
        }
    }

    fn new_storage_from_ents(
        sched: Scheduler<RegionTask>,
        path: &TempDir,
        ents: &[Entry],
    ) -> PeerStorage {
        let mut store = new_storage(sched, path);
        let mut kv_wb = WriteBatch::new();
        let mut ctx = InvokeContext::new(&store);
        let mut ready_ctx = ReadyContext::default();
        store.append(&mut ctx, &ents[1..], &mut ready_ctx).unwrap();
        ctx.apply_state
            .mut_truncated_state()
            .set_index(ents[0].get_index());
        ctx.apply_state
            .mut_truncated_state()
            .set_term(ents[0].get_term());
        ctx.apply_state
            .set_applied_index(ents.last().unwrap().get_index());
        ctx.save_apply_state_to(&store.engines.kv, &mut kv_wb)
            .unwrap();
<<<<<<< HEAD
        store.engines.raft.write(ready_ctx.raft_wb, true).unwrap();
        store.engines.kv.write(kv_wb).unwrap();
=======
        store.engines.raft.write(&ready_ctx.raft_wb).unwrap();
        store.engines.kv.write(&kv_wb).unwrap();
>>>>>>> eff99489
        store.raft_state = ctx.raft_state;
        store.apply_state = ctx.apply_state;
        store
    }

    fn append_ents(store: &mut PeerStorage, ents: &[Entry]) {
        let mut ctx = InvokeContext::new(store);
        let mut ready_ctx = ReadyContext::default();
        store.append(&mut ctx, ents, &mut ready_ctx).unwrap();
        ctx.save_raft_state_to(&mut ready_ctx.raft_wb).unwrap();
<<<<<<< HEAD
        store.engines.raft.write(ready_ctx.raft_wb, true).unwrap();
=======
        store.engines.raft.write(&ready_ctx.raft_wb).unwrap();
>>>>>>> eff99489
        store.raft_state = ctx.raft_state;
    }

    fn new_entry(index: u64, term: u64) -> Entry {
        let mut e = Entry::new();
        e.set_index(index);
        e.set_term(term);
        e
    }

    fn size_of<T: protobuf::Message>(m: &T) -> u32 {
        m.compute_size()
    }

    #[test]
    fn test_storage_term() {
        let ents = vec![new_entry(3, 3), new_entry(4, 4), new_entry(5, 5)];

        let mut tests = vec![
            (2, Err(RaftError::Store(StorageError::Compacted))),
            (3, Ok(3)),
            (4, Ok(4)),
            (5, Ok(5)),
        ];
        for (i, (idx, wterm)) in tests.drain(..).enumerate() {
            let td = Builder::new().prefix("tikv-store-test").tempdir().unwrap();
            let worker = Worker::new("snap-manager");
            let sched = worker.scheduler();
            let store = new_storage_from_ents(sched, &td, &ents);
            let t = store.term(idx);
            if wterm != t {
                panic!("#{}: expect res {:?}, got {:?}", i, wterm, t);
            }
        }
    }

    fn get_meta_key_count(store: &PeerStorage) -> usize {
        let region_id = store.get_region_id();
        let mut count = 0;
        let (meta_start, meta_end) = (
            keys::region_meta_prefix(region_id),
            keys::region_meta_prefix(region_id + 1),
        );
        store
            .engines
            .kv
            .scan_cf(CF_RAFT, &meta_start, &meta_end, false, |_, _| {
                count += 1;
                Ok(true)
            })
            .unwrap();

        let (raft_start, raft_end) = (
            keys::region_raft_prefix(region_id),
            keys::region_raft_prefix(region_id + 1),
        );
        store
            .engines
            .kv
            .scan_cf(CF_RAFT, &raft_start, &raft_end, false, |_, _| {
                count += 1;
                Ok(true)
            })
            .unwrap();

        count += store.engines.raft.kv_count(region_id);

        count
    }

    #[test]
    fn test_storage_clear_meta() {
        let td = Builder::new().prefix("tikv-store").tempdir().unwrap();
        let worker = Worker::new("snap-manager");
        let sched = worker.scheduler();
        let mut store = new_storage_from_ents(sched, &td, &[new_entry(3, 3), new_entry(4, 4)]);
        append_ents(&mut store, &[new_entry(5, 5), new_entry(6, 6)]);

        assert_eq!(3, get_meta_key_count(&store));

        let kv_wb = WriteBatch::new();
        let raft_wb = LogBatch::new();
        store.clear_meta(&kv_wb, &raft_wb).unwrap();
<<<<<<< HEAD
        store.engines.kv.write(kv_wb).unwrap();
        store.engines.raft.write(raft_wb, true).unwrap();
=======
        store.engines.kv.write(&kv_wb).unwrap();
        store.engines.raft.write(&raft_wb).unwrap();
>>>>>>> eff99489

        assert_eq!(0, get_meta_key_count(&store));
    }

    #[test]
    fn test_storage_entries() {
        let ents = vec![
            new_entry(3, 3),
            new_entry(4, 4),
            new_entry(5, 5),
            new_entry(6, 6),
        ];
        let max_u64 = u64::max_value();
        let mut tests = vec![
            (
                2,
                6,
                max_u64,
                Err(RaftError::Store(StorageError::Compacted)),
            ),
            (
                3,
                4,
                max_u64,
                Err(RaftError::Store(StorageError::Compacted)),
            ),
            (4, 5, max_u64, Ok(vec![new_entry(4, 4)])),
            (4, 6, max_u64, Ok(vec![new_entry(4, 4), new_entry(5, 5)])),
            (
                4,
                7,
                max_u64,
                Ok(vec![new_entry(4, 4), new_entry(5, 5), new_entry(6, 6)]),
            ),
            // even if maxsize is zero, the first entry should be returned
            (4, 7, 0, Ok(vec![new_entry(4, 4)])),
            // limit to 2
            (
                4,
                7,
                u64::from(size_of(&ents[1]) + size_of(&ents[2])),
                Ok(vec![new_entry(4, 4), new_entry(5, 5)]),
            ),
            (
                4,
                7,
                u64::from(size_of(&ents[1]) + size_of(&ents[2]) + size_of(&ents[3]) / 2),
                Ok(vec![new_entry(4, 4), new_entry(5, 5)]),
            ),
            (
                4,
                7,
                u64::from(size_of(&ents[1]) + size_of(&ents[2]) + size_of(&ents[3]) - 1),
                Ok(vec![new_entry(4, 4), new_entry(5, 5)]),
            ),
            // all
            (
                4,
                7,
                u64::from(size_of(&ents[1]) + size_of(&ents[2]) + size_of(&ents[3])),
                Ok(vec![new_entry(4, 4), new_entry(5, 5), new_entry(6, 6)]),
            ),
        ];

        for (i, (lo, hi, maxsize, wentries)) in tests.drain(..).enumerate() {
            let td = Builder::new().prefix("tikv-store-test").tempdir().unwrap();
            let worker = Worker::new("snap-manager");
            let sched = worker.scheduler();
            let store = new_storage_from_ents(sched, &td, &ents);
            let e = store.entries(lo, hi, maxsize);
            if e != wentries {
                panic!("#{}: expect entries {:?}, got {:?}", i, wentries, e);
            }
        }
    }

    // last_index and first_index are not mutated by PeerStorage on its own,
    // so we don't test them here.

    #[test]
    fn test_storage_compact() {
        let ents = vec![new_entry(3, 3), new_entry(4, 4), new_entry(5, 5)];
        let mut tests = vec![
            (2, Err(RaftError::Store(StorageError::Compacted))),
            (3, Err(RaftError::Store(StorageError::Compacted))),
            (4, Ok(())),
            (5, Ok(())),
        ];
        for (i, (idx, werr)) in tests.drain(..).enumerate() {
            let td = Builder::new().prefix("tikv-store-test").tempdir().unwrap();
            let worker = Worker::new("snap-manager");
            let sched = worker.scheduler();
            let store = new_storage_from_ents(sched, &td, &ents);
            let mut ctx = InvokeContext::new(&store);
            let res = store
                .term(idx)
                .map_err(From::from)
                .and_then(|term| compact_raft_log(&store.tag, &mut ctx.apply_state, idx, term));
            // TODO check exact error type after refactoring error.
            if res.is_err() ^ werr.is_err() {
                panic!("#{}: want {:?}, got {:?}", i, werr, res);
            }
            if res.is_ok() {
                let mut kv_wb = WriteBatch::new();
                ctx.save_apply_state_to(&store.engines.kv, &mut kv_wb)
                    .unwrap();
                store.engines.kv.write(&kv_wb).unwrap();
            }
        }
    }

    #[test]
    fn test_storage_create_snapshot() {
        let ents = vec![new_entry(3, 3), new_entry(4, 4), new_entry(5, 5)];
        let mut cs = ConfState::new();
        cs.set_nodes(vec![1, 2, 3]);

        let td = Builder::new().prefix("tikv-store-test").tempdir().unwrap();
        let snap_dir = Builder::new().prefix("snap_dir").tempdir().unwrap();
        let mgr = SnapManager::new(snap_dir.path().to_str().unwrap(), None);
        let mut worker = Worker::new("region-worker");
        let sched = worker.scheduler();
        let mut s = new_storage_from_ents(sched.clone(), &td, &ents);
        let runner = RegionRunner::new(s.engines.clone(), mgr, 0, true, Duration::from_secs(0));
        worker.start(runner).unwrap();
        let snap = s.snapshot();
        let unavailable = RaftError::Store(StorageError::SnapshotTemporarilyUnavailable);
        assert_eq!(snap.unwrap_err(), unavailable);
        assert_eq!(*s.snap_tried_cnt.borrow(), 1);

        let gen_task = s.gen_snap_task.borrow_mut().take().unwrap();
        gen_task
            .generate_and_schedule_snapshot(&s.engines, &sched)
            .unwrap();
        let snap = match *s.snap_state.borrow() {
            SnapState::Generating(ref rx) => rx.recv_timeout(Duration::from_secs(3)).unwrap(),
            ref s => panic!("unexpected state: {:?}", s),
        };
        assert_eq!(snap.get_metadata().get_index(), 5);
        assert_eq!(snap.get_metadata().get_term(), 5);
        assert!(!snap.get_data().is_empty());

        let mut data = RaftSnapshotData::new();
        protobuf::Message::merge_from_bytes(&mut data, snap.get_data()).unwrap();
        assert_eq!(data.get_region().get_id(), 1);
        assert_eq!(data.get_region().get_peers().len(), 1);

        let (tx, rx) = channel();
        s.set_snap_state(SnapState::Generating(rx));
        // Empty channel should cause snapshot call to wait.
        assert_eq!(s.snapshot().unwrap_err(), unavailable);
        assert_eq!(*s.snap_tried_cnt.borrow(), 1);

        tx.send(snap.clone()).unwrap();
        assert_eq!(s.snapshot(), Ok(snap.clone()));
        assert_eq!(*s.snap_tried_cnt.borrow(), 0);

        let mut ctx = InvokeContext::new(&s);
        let mut kv_wb = WriteBatch::new();
        let mut ready_ctx = ReadyContext::default();
        s.append(
            &mut ctx,
            &[new_entry(6, 5), new_entry(7, 5)],
            &mut ready_ctx,
        )
        .unwrap();
        let mut hs = HardState::new();
        hs.set_commit(7);
        hs.set_term(5);
        ctx.raft_state.set_hard_state(hs);
        ctx.raft_state.set_last_index(7);
        ctx.apply_state.set_applied_index(7);
        ctx.save_raft_state_to(&mut ready_ctx.raft_wb).unwrap();
        ctx.save_apply_state_to(&s.engines.kv, &mut kv_wb).unwrap();
<<<<<<< HEAD
        s.engines.kv.write(kv_wb).unwrap();
        s.engines.raft.write(ready_ctx.raft_wb, true).unwrap();
=======
        s.engines.kv.write(&kv_wb).unwrap();
        s.engines.raft.write(&ready_ctx.raft_wb).unwrap();
>>>>>>> eff99489
        s.apply_state = ctx.apply_state;
        s.raft_state = ctx.raft_state;
        ctx = InvokeContext::new(&s);
        let term = s.term(7).unwrap();
        compact_raft_log(&s.tag, &mut ctx.apply_state, 7, term).unwrap();
        kv_wb = WriteBatch::new();
        ctx.save_apply_state_to(&s.engines.kv, &mut kv_wb).unwrap();
        s.engines.kv.write(&kv_wb).unwrap();
        s.apply_state = ctx.apply_state;

        let (tx, rx) = channel();
        tx.send(snap.clone()).unwrap();
        s.set_snap_state(SnapState::Generating(rx));
        *s.snap_tried_cnt.borrow_mut() = 1;
        // stale snapshot should be abandoned.
        assert_eq!(s.snapshot().unwrap_err(), unavailable);
        assert_eq!(*s.snap_tried_cnt.borrow(), 1);

        let gen_task = s.gen_snap_task.borrow_mut().take().unwrap();
        gen_task
            .generate_and_schedule_snapshot(&s.engines, &sched)
            .unwrap();
        match *s.snap_state.borrow() {
            SnapState::Generating(ref rx) => {
                rx.recv_timeout(Duration::from_secs(3)).unwrap();
                worker.stop().unwrap().join().unwrap();
                match rx.recv_timeout(Duration::from_secs(3)) {
                    Err(RecvTimeoutError::Disconnected) => {}
                    res => panic!("unexpected result: {:?}", res),
                }
            }
            ref s => panic!("unexpected state {:?}", s),
        }
        // Disconnected channel should trigger another try.
        assert_eq!(s.snapshot().unwrap_err(), unavailable);
        let gen_task = s.gen_snap_task.borrow_mut().take().unwrap();
        gen_task
            .generate_and_schedule_snapshot(&s.engines, &sched)
            .unwrap_err();
        assert_eq!(*s.snap_tried_cnt.borrow(), 2);

        for cnt in 2..super::MAX_SNAP_TRY_CNT {
            // Scheduled job failed should trigger .
            assert_eq!(s.snapshot().unwrap_err(), unavailable);
            let gen_task = s.gen_snap_task.borrow_mut().take().unwrap();
            gen_task
                .generate_and_schedule_snapshot(&s.engines, &sched)
                .unwrap_err();
            assert_eq!(*s.snap_tried_cnt.borrow(), cnt + 1);
        }

        // When retry too many times, it should report a different error.
        match s.snapshot() {
            Err(RaftError::Store(StorageError::Other(_))) => {}
            res => panic!("unexpected res: {:?}", res),
        }
    }

    #[test]
    fn test_storage_append() {
        let ents = vec![new_entry(3, 3), new_entry(4, 4), new_entry(5, 5)];
        let mut tests = vec![
            (
                vec![new_entry(3, 3), new_entry(4, 4), new_entry(5, 5)],
                vec![new_entry(4, 4), new_entry(5, 5)],
            ),
            (
                vec![new_entry(3, 3), new_entry(4, 6), new_entry(5, 6)],
                vec![new_entry(4, 6), new_entry(5, 6)],
            ),
            (
                vec![
                    new_entry(3, 3),
                    new_entry(4, 4),
                    new_entry(5, 5),
                    new_entry(6, 5),
                ],
                vec![new_entry(4, 4), new_entry(5, 5), new_entry(6, 5)],
            ),
            // truncate incoming entries, truncate the existing entries and append
            (
                vec![new_entry(2, 3), new_entry(3, 3), new_entry(4, 5)],
                vec![new_entry(4, 5)],
            ),
            // truncate the existing entries and append
            (vec![new_entry(4, 5)], vec![new_entry(4, 5)]),
            // direct append
            (
                vec![new_entry(6, 5)],
                vec![new_entry(4, 4), new_entry(5, 5), new_entry(6, 5)],
            ),
        ];
        for (i, (entries, wentries)) in tests.drain(..).enumerate() {
            let td = Builder::new().prefix("tikv-store-test").tempdir().unwrap();
            let worker = Worker::new("snap-manager");
            let sched = worker.scheduler();
            let mut store = new_storage_from_ents(sched, &td, &ents);
            append_ents(&mut store, &entries);
            let li = store.last_index();
            let actual_entries = store.entries(4, li + 1, u64::max_value()).unwrap();
            if actual_entries != wentries {
                panic!("#{}: want {:?}, got {:?}", i, wentries, actual_entries);
            }
        }
    }

    #[test]
<<<<<<< HEAD
=======
    fn test_storage_cache_fetch() {
        let ents = vec![new_entry(3, 3), new_entry(4, 4), new_entry(5, 5)];
        let td = Builder::new().prefix("tikv-store-test").tempdir().unwrap();
        let worker = Worker::new("snap-manager");
        let sched = worker.scheduler();
        let mut store = new_storage_from_ents(sched, &td, &ents);
        store.cache.cache.clear();
        // empty cache should fetch data from rocksdb directly.
        let mut res = store.entries(4, 6, u64::max_value()).unwrap();
        assert_eq!(*res, ents[1..]);

        let entries = vec![new_entry(6, 5), new_entry(7, 5)];
        append_ents(&mut store, &entries);
        validate_cache(&store, &entries);

        // direct cache access
        res = store.entries(6, 8, u64::max_value()).unwrap();
        assert_eq!(res, entries);

        // size limit should be supported correctly.
        res = store.entries(4, 8, 0).unwrap();
        assert_eq!(res, vec![new_entry(4, 4)]);
        let mut size = ents[1..].iter().map(|e| u64::from(e.compute_size())).sum();
        res = store.entries(4, 8, size).unwrap();
        let mut exp_res = ents[1..].to_vec();
        assert_eq!(res, exp_res);
        for e in &entries {
            size += u64::from(e.compute_size());
            exp_res.push(e.clone());
            res = store.entries(4, 8, size).unwrap();
            assert_eq!(res, exp_res);
        }

        // range limit should be supported correctly.
        for low in 4..9 {
            for high in low..9 {
                let res = store.entries(low, high, u64::max_value()).unwrap();
                assert_eq!(*res, exp_res[low as usize - 4..high as usize - 4]);
            }
        }
    }

    #[test]
    fn test_storage_cache_update() {
        let ents = vec![new_entry(3, 3), new_entry(4, 4), new_entry(5, 5)];
        let td = Builder::new().prefix("tikv-store-test").tempdir().unwrap();
        let worker = Worker::new("snap-manager");
        let sched = worker.scheduler();
        let mut store = new_storage_from_ents(sched, &td, &ents);
        store.cache.cache.clear();

        // initial cache
        let mut entries = vec![new_entry(6, 5), new_entry(7, 5)];
        append_ents(&mut store, &entries);
        validate_cache(&store, &entries);

        // rewrite
        entries = vec![new_entry(6, 6), new_entry(7, 6)];
        append_ents(&mut store, &entries);
        validate_cache(&store, &entries);

        // rewrite old entry
        entries = vec![new_entry(5, 6), new_entry(6, 6)];
        append_ents(&mut store, &entries);
        validate_cache(&store, &entries);

        // partial rewrite
        entries = vec![new_entry(6, 7), new_entry(7, 7)];
        append_ents(&mut store, &entries);
        let mut exp_res = vec![new_entry(5, 6), new_entry(6, 7), new_entry(7, 7)];
        validate_cache(&store, &exp_res);

        // direct append
        entries = vec![new_entry(8, 7), new_entry(9, 7)];
        append_ents(&mut store, &entries);
        exp_res.extend_from_slice(&entries);
        validate_cache(&store, &exp_res);

        // rewrite middle
        entries = vec![new_entry(7, 8)];
        append_ents(&mut store, &entries);
        exp_res.truncate(2);
        exp_res.push(new_entry(7, 8));
        validate_cache(&store, &exp_res);

        let cap = MAX_CACHE_CAPACITY as u64;

        // result overflow
        entries = (3..=cap).map(|i| new_entry(i + 5, 8)).collect();
        append_ents(&mut store, &entries);
        exp_res.remove(0);
        exp_res.extend_from_slice(&entries);
        validate_cache(&store, &exp_res);

        // input overflow
        entries = (0..=cap).map(|i| new_entry(i + cap + 6, 8)).collect();
        append_ents(&mut store, &entries);
        exp_res = entries[entries.len() - cap as usize..].to_vec();
        validate_cache(&store, &exp_res);

        // compact
        store.compact_to(cap + 10);
        exp_res = (cap + 10..cap * 2 + 7).map(|i| new_entry(i, 8)).collect();
        validate_cache(&store, &exp_res);

        // compact shrink
        assert!(store.cache.cache.capacity() >= cap as usize);
        store.compact_to(cap * 2);
        exp_res = (cap * 2..cap * 2 + 7).map(|i| new_entry(i, 8)).collect();
        validate_cache(&store, &exp_res);
        assert!(store.cache.cache.capacity() < cap as usize);

        // append shrink
        entries = (0..=cap).map(|i| new_entry(i, 8)).collect();
        append_ents(&mut store, &entries);
        assert!(store.cache.cache.capacity() >= cap as usize);
        append_ents(&mut store, &[new_entry(6, 8)]);
        exp_res = (1..7).map(|i| new_entry(i, 8)).collect();
        validate_cache(&store, &exp_res);
        assert!(store.cache.cache.capacity() < cap as usize);

        // compact all
        store.compact_to(cap + 2);
        validate_cache(&store, &[]);
        // invalid compaction should be ignored.
        store.compact_to(cap);
    }

    #[test]
>>>>>>> eff99489
    fn test_storage_apply_snapshot() {
        let ents = vec![
            new_entry(3, 3),
            new_entry(4, 4),
            new_entry(5, 5),
            new_entry(6, 6),
        ];
        let mut cs = ConfState::new();
        cs.set_nodes(vec![1, 2, 3]);

        let td1 = Builder::new().prefix("tikv-store-test").tempdir().unwrap();
        let snap_dir = Builder::new().prefix("snap").tempdir().unwrap();
        let mgr = SnapManager::new(snap_dir.path().to_str().unwrap(), None);
        let mut worker = Worker::new("snap-manager");
        let sched = worker.scheduler();
        let s1 = new_storage_from_ents(sched.clone(), &td1, &ents);
        let runner = RegionRunner::new(
            s1.engines.clone(),
            mgr.clone(),
            0,
            true,
            Duration::from_secs(0),
        );
        worker.start(runner).unwrap();
        assert!(s1.snapshot().is_err());
        let gen_task = s1.gen_snap_task.borrow_mut().take().unwrap();
        gen_task
            .generate_and_schedule_snapshot(&s1.engines, &sched)
            .unwrap();
        let snap1 = match *s1.snap_state.borrow() {
            SnapState::Generating(ref rx) => rx.recv_timeout(Duration::from_secs(3)).unwrap(),
            ref s => panic!("unexpected state: {:?}", s),
        };
        assert_eq!(s1.truncated_index(), 3);
        assert_eq!(s1.truncated_term(), 3);
        worker.stop().unwrap().join().unwrap();

        let td2 = Builder::new().prefix("tikv-store-test").tempdir().unwrap();
        let mut s2 = new_storage(sched.clone(), &td2);
        assert_eq!(s2.first_index(), s2.applied_index() + 1);
        let mut ctx = InvokeContext::new(&s2);
        assert_ne!(ctx.last_term, snap1.get_metadata().get_term());
        let kv_wb = WriteBatch::new();
        let raft_wb = LogBatch::new();
        s2.apply_snapshot(&mut ctx, &snap1, &kv_wb, &raft_wb)
            .unwrap();
        assert_eq!(ctx.last_term, snap1.get_metadata().get_term());
        assert_eq!(ctx.apply_state.get_applied_index(), 6);
        assert_eq!(ctx.raft_state.get_last_index(), 6);
        assert_eq!(ctx.apply_state.get_truncated_state().get_index(), 6);
        assert_eq!(ctx.apply_state.get_truncated_state().get_term(), 6);
        assert_eq!(s2.first_index(), s2.applied_index() + 1);

        let td3 = Builder::new().prefix("tikv-store-test").tempdir().unwrap();
        let ents = &[new_entry(3, 3), new_entry(4, 3)];
        let mut s3 = new_storage_from_ents(sched, &td3, ents);
        let mut ctx = InvokeContext::new(&s3);
        assert_ne!(ctx.last_term, snap1.get_metadata().get_term());
        let kv_wb = WriteBatch::new();
        let raft_wb = LogBatch::new();
        s3.apply_snapshot(&mut ctx, &snap1, &kv_wb, &raft_wb)
            .unwrap();
        assert_eq!(ctx.last_term, snap1.get_metadata().get_term());
        assert_eq!(ctx.apply_state.get_applied_index(), 6);
        assert_eq!(ctx.raft_state.get_last_index(), 6);
        assert_eq!(ctx.apply_state.get_truncated_state().get_index(), 6);
        assert_eq!(ctx.apply_state.get_truncated_state().get_term(), 6);
    }

    #[test]
    fn test_canceling_snapshot() {
        let td = Builder::new().prefix("tikv-store-test").tempdir().unwrap();
        let worker = Worker::new("snap-manager");
        let sched = worker.scheduler();
        let mut s = new_storage(sched, &td);

        // PENDING can be canceled directly.
        s.snap_state = RefCell::new(SnapState::Applying(Arc::new(AtomicUsize::new(
            JOB_STATUS_PENDING,
        ))));
        assert!(s.cancel_applying_snap());
        assert_eq!(*s.snap_state.borrow(), SnapState::ApplyAborted);

        // RUNNING can't be canceled directly.
        s.snap_state = RefCell::new(SnapState::Applying(Arc::new(AtomicUsize::new(
            JOB_STATUS_RUNNING,
        ))));
        assert!(!s.cancel_applying_snap());
        assert_eq!(
            *s.snap_state.borrow(),
            SnapState::Applying(Arc::new(AtomicUsize::new(JOB_STATUS_CANCELLING)))
        );
        // CANCEL can't be canceled again.
        assert!(!s.cancel_applying_snap());

        s.snap_state = RefCell::new(SnapState::Applying(Arc::new(AtomicUsize::new(
            JOB_STATUS_CANCELLED,
        ))));
        // canceled snapshot can be cancel directly.
        assert!(s.cancel_applying_snap());
        assert_eq!(*s.snap_state.borrow(), SnapState::ApplyAborted);

        s.snap_state = RefCell::new(SnapState::Applying(Arc::new(AtomicUsize::new(
            JOB_STATUS_FINISHED,
        ))));
        assert!(s.cancel_applying_snap());
        assert_eq!(*s.snap_state.borrow(), SnapState::Relax);

        s.snap_state = RefCell::new(SnapState::Applying(Arc::new(AtomicUsize::new(
            JOB_STATUS_FAILED,
        ))));
        let res = panic_hook::recover_safe(|| s.cancel_applying_snap());
        assert!(res.is_err());
    }

    #[test]
    fn test_try_finish_snapshot() {
        let td = Builder::new().prefix("tikv-store-test").tempdir().unwrap();
        let worker = Worker::new("snap-manager");
        let sched = worker.scheduler();
        let mut s = new_storage(sched, &td);

        // PENDING can be finished.
        let mut snap_state = SnapState::Applying(Arc::new(AtomicUsize::new(JOB_STATUS_PENDING)));
        s.snap_state = RefCell::new(snap_state);
        assert!(s.check_applying_snap());
        assert_eq!(
            *s.snap_state.borrow(),
            SnapState::Applying(Arc::new(AtomicUsize::new(JOB_STATUS_PENDING)))
        );

        // RUNNING can't be finished.
        snap_state = SnapState::Applying(Arc::new(AtomicUsize::new(JOB_STATUS_RUNNING)));
        s.snap_state = RefCell::new(snap_state);
        assert!(s.check_applying_snap());
        assert_eq!(
            *s.snap_state.borrow(),
            SnapState::Applying(Arc::new(AtomicUsize::new(JOB_STATUS_RUNNING)))
        );

        snap_state = SnapState::Applying(Arc::new(AtomicUsize::new(JOB_STATUS_CANCELLED)));
        s.snap_state = RefCell::new(snap_state);
        assert!(!s.check_applying_snap());
        assert_eq!(*s.snap_state.borrow(), SnapState::ApplyAborted);
        // ApplyAborted is not applying snapshot.
        assert!(!s.check_applying_snap());
        assert_eq!(*s.snap_state.borrow(), SnapState::ApplyAborted);

        s.snap_state = RefCell::new(SnapState::Applying(Arc::new(AtomicUsize::new(
            JOB_STATUS_FINISHED,
        ))));
        assert!(!s.check_applying_snap());
        assert_eq!(*s.snap_state.borrow(), SnapState::Relax);
        // Relax is not applying snapshot.
        assert!(!s.check_applying_snap());
        assert_eq!(*s.snap_state.borrow(), SnapState::Relax);

        s.snap_state = RefCell::new(SnapState::Applying(Arc::new(AtomicUsize::new(
            JOB_STATUS_FAILED,
        ))));
        let res = panic_hook::recover_safe(|| s.check_applying_snap());
        assert!(res.is_err());
    }

    #[test]
    fn test_sync_log() {
        let mut tbl = vec![];

        // Do not sync empty entrise.
        tbl.push((Entry::new(), false));

        // Sync if sync_log is set.
        let mut e = Entry::new();
        e.set_sync_log(true);
        tbl.push((e, true));

        // Sync if context is marked sync.
        let context = ProposalContext::SYNC_LOG.to_vec();
        let mut e = Entry::new();
        e.set_context(context);
        tbl.push((e.clone(), true));

        // Sync if sync_log is set and context is marked sync_log.
        e.set_sync_log(true);
        tbl.push((e, true));

        for (e, sync) in tbl {
            assert_eq!(get_sync_log_from_entry(&e), sync, "{:?}", e);
        }
    }
}<|MERGE_RESOLUTION|>--- conflicted
+++ resolved
@@ -21,24 +21,13 @@
 use raft::eraftpb::{ConfState, Entry, HardState, Snapshot};
 use raft::{self, Error as RaftError, RaftState, Ready, Storage, StorageError};
 
-<<<<<<< HEAD
-use crate::raftengine::{LogBatch, RaftEngine};
-use crate::raftstore::store::util::{conf_state_from_region, Engines};
-use crate::raftstore::store::ProposalContext;
-use crate::raftstore::{Error, Result};
-use crate::storage::CF_RAFT;
-use crate::util::rocksdb_util;
-use crate::util::worker::Scheduler;
-
-use super::engine::{Mutable, Peekable, Snapshot as DbSnapshot};
-=======
 use crate::raftstore::store::fsm::GenSnapTask;
 use crate::raftstore::store::util::conf_state_from_region;
 use crate::raftstore::store::ProposalContext;
 use crate::raftstore::{Error, Result};
+use raftengine::{LogBatch, RaftEngine};
 use tikv_util::worker::Scheduler;
 
->>>>>>> eff99489
 use super::keys::{self, enc_end_key, enc_start_key};
 use super::metrics::*;
 use super::worker::RegionTask;
@@ -50,19 +39,12 @@
 pub const RAFT_INIT_LOG_TERM: u64 = 5;
 pub const RAFT_INIT_LOG_INDEX: u64 = 5;
 const MAX_SNAP_TRY_CNT: usize = 5;
-<<<<<<< HEAD
-=======
 const RAFT_LOG_MULTI_GET_CNT: u64 = 8;
 
 /// The initial region epoch version.
 pub const INIT_EPOCH_VER: u64 = 1;
 /// The initial region epoch conf_version.
 pub const INIT_EPOCH_CONF_VER: u64 = 1;
-
-// One extra slot for VecDeque internal usage.
-const MAX_CACHE_CAPACITY: usize = 1024 - 1;
-const SHRINK_CACHE_CAPACITY: usize = 64;
->>>>>>> eff99489
 
 pub const JOB_STATUS_PENDING: usize = 0;
 pub const JOB_STATUS_RUNNING: usize = 1;
@@ -103,147 +85,6 @@
     state.get_last_index()
 }
 
-<<<<<<< HEAD
-=======
-#[derive(Default)]
-struct EntryCache {
-    cache: VecDeque<Entry>,
-}
-
-impl EntryCache {
-    fn first_index(&self) -> Option<u64> {
-        self.cache.front().map(|e| e.get_index())
-    }
-
-    fn fetch_entries_to(
-        &self,
-        begin: u64,
-        end: u64,
-        mut fetched_size: u64,
-        max_size: u64,
-        ents: &mut Vec<Entry>,
-    ) {
-        if begin >= end {
-            return;
-        }
-        assert!(!self.cache.is_empty());
-        let cache_low = self.cache.front().unwrap().get_index();
-        let start_idx = begin.checked_sub(cache_low).unwrap() as usize;
-        let limit_idx = end.checked_sub(cache_low).unwrap() as usize;
-
-        let mut end_idx = start_idx;
-        self.cache
-            .iter()
-            .skip(start_idx)
-            .take_while(|e| {
-                let cur_idx = end_idx as u64 + cache_low;
-                assert_eq!(e.get_index(), cur_idx);
-                let m = u64::from(e.compute_size());
-                fetched_size += m;
-                if fetched_size == m {
-                    end_idx += 1;
-                    fetched_size <= max_size && end_idx < limit_idx
-                } else if fetched_size <= max_size {
-                    end_idx += 1;
-                    end_idx < limit_idx
-                } else {
-                    false
-                }
-            })
-            .count();
-        // Cache either is empty or contains latest log. Hence we don't need to fetch log
-        // from rocksdb anymore.
-        assert!(end_idx == limit_idx || fetched_size > max_size);
-        let (first, second) = tikv_util::slices_in_range(&self.cache, start_idx, end_idx);
-        ents.extend_from_slice(first);
-        ents.extend_from_slice(second);
-    }
-
-    fn append(&mut self, tag: &str, entries: &[Entry]) {
-        if entries.is_empty() {
-            return;
-        }
-        if let Some(cache_last_index) = self.cache.back().map(|e| e.get_index()) {
-            let first_index = entries[0].get_index();
-            if cache_last_index >= first_index {
-                if self.cache.front().unwrap().get_index() >= first_index {
-                    self.cache.clear();
-                } else {
-                    let left = self.cache.len() - (cache_last_index - first_index + 1) as usize;
-                    self.cache.truncate(left);
-                }
-                if self.cache.len() + entries.len() < SHRINK_CACHE_CAPACITY
-                    && self.cache.capacity() > SHRINK_CACHE_CAPACITY
-                {
-                    self.cache.shrink_to_fit();
-                }
-            } else if cache_last_index + 1 < first_index {
-                panic!(
-                    "{} unexpected hole: {} < {}",
-                    tag, cache_last_index, first_index
-                );
-            }
-        }
-        let mut start_idx = 0;
-        if let Some(len) = (self.cache.len() + entries.len()).checked_sub(MAX_CACHE_CAPACITY) {
-            if len < self.cache.len() {
-                self.cache.drain(..len);
-            } else {
-                start_idx = len - self.cache.len();
-                self.cache.clear();
-            }
-        }
-        for e in &entries[start_idx..] {
-            self.cache.push_back(e.to_owned());
-        }
-    }
-
-    pub fn compact_to(&mut self, idx: u64) {
-        let cache_first_idx = self.first_index().unwrap_or(u64::MAX);
-        if cache_first_idx > idx {
-            return;
-        }
-        let cache_last_idx = self.cache.back().unwrap().get_index();
-        // Use `cache_last_idx + 1` to make sure cache can be cleared completely
-        // if necessary.
-        self.cache
-            .drain(..(cmp::min(cache_last_idx + 1, idx) - cache_first_idx) as usize);
-        if self.cache.len() < SHRINK_CACHE_CAPACITY && self.cache.capacity() > SHRINK_CACHE_CAPACITY
-        {
-            // So the peer storage doesn't have much writes since the proposal of compaction,
-            // we can consider this peer is going to be inactive.
-            self.cache.shrink_to_fit();
-        }
-    }
-
-    #[inline]
-    fn is_empty(&self) -> bool {
-        self.cache.is_empty()
-    }
-}
-
-#[derive(Default)]
-pub struct CacheQueryStats {
-    pub hit: Cell<u64>,
-    pub miss: Cell<u64>,
-}
-
-impl CacheQueryStats {
-    pub fn flush(&mut self) {
-        if self.hit.get() > 0 {
-            RAFT_ENTRY_FETCHES
-                .with_label_values(&["hit"])
-                .inc_by(self.hit.replace(0) as i64);
-        }
-        if self.miss.get() > 0 {
-            RAFT_ENTRY_FETCHES
-                .with_label_values(&["miss"])
-                .inc_by(self.miss.replace(0) as i64);
-        }
-    }
-}
-
->>>>>>> eff99489
 pub trait HandleRaftReadyContext {
     fn kv_wb(&self) -> &WriteBatch;
     fn kv_wb_mut(&mut self) -> &mut WriteBatch;
@@ -253,26 +94,6 @@
     fn set_sync_log(&mut self, sync: bool);
 }
 
-<<<<<<< HEAD
-pub struct PeerStorage {
-    pub engines: Engines,
-
-    peer_id: u64,
-    region: metapb::Region,
-    raft_state: RaftLocalState,
-    apply_state: RaftApplyState,
-    applied_index_term: u64,
-    last_term: u64,
-
-    snap_state: RefCell<SnapState>,
-    region_sched: Scheduler<RegionTask>,
-    snap_tried_cnt: RefCell<usize>,
-
-    pub tag: String,
-}
-
-=======
->>>>>>> eff99489
 fn storage_error<E>(error: E) -> raft::Error
 where
     E: Into<Box<dyn error::Error + Send + Sync>>,
@@ -402,15 +223,9 @@
     Ok(())
 }
 
-<<<<<<< HEAD
-pub fn init_raft_state(raft_engine: &RaftEngine, region: &Region) -> Result<RaftLocalState> {
-    let state_key = keys::raft_state_key(region.get_id());
-    Ok(match raft_engine.get_msg(region.get_id(), &state_key)? {
-=======
 pub fn init_raft_state(engines: &Engines, region: &Region) -> Result<RaftLocalState> {
     let state_key = keys::raft_state_key(region.get_id());
-    Ok(match engines.raft.get_msg(&state_key)? {
->>>>>>> eff99489
+    Ok(match engines.raft.get_msg(region.get_id(), &state_key)? {
         Some(s) => s,
         None => {
             let mut raft_state = RaftLocalState::new();
@@ -419,15 +234,9 @@
                 raft_state.set_last_index(RAFT_INIT_LOG_INDEX);
                 raft_state.mut_hard_state().set_term(RAFT_INIT_LOG_TERM);
                 raft_state.mut_hard_state().set_commit(RAFT_INIT_LOG_INDEX);
-<<<<<<< HEAD
-                raft_engine.put_msg(region.get_id(), &state_key, &raft_state)?;
-
-                let log_batch = LogBatch::new();
-                log_batch.put_msg(region.get_id(), &state_key, &raft_state)?;
-                raft_engine.write(log_batch, true)?;
-=======
-                engines.raft.put_msg(&state_key, &raft_state)?;
->>>>>>> eff99489
+                engines
+                    .raft
+                    .put_msg(region.get_id(), &state_key, &raft_state)?;
             }
             raft_state
         }
@@ -456,11 +265,7 @@
 }
 
 fn init_last_term(
-<<<<<<< HEAD
-    raft_engine: &RaftEngine,
-=======
     engines: &Engines,
->>>>>>> eff99489
     region: &Region,
     raft_state: &RaftLocalState,
     apply_state: &RaftApplyState,
@@ -475,21 +280,7 @@
     } else {
         assert!(last_idx > RAFT_INIT_LOG_INDEX);
     }
-<<<<<<< HEAD
-    Ok(match raft_engine.get_entry(region.get_id(), last_idx)? {
-        None => {
-            return Err(box_err!(
-                "[region {}] entry at {} doesn't exist, may lose data.",
-                region.get_id(),
-                last_idx
-            ));
-        }
-        Some(e) => e.get_term(),
-    })
-=======
-    let last_log_key = keys::raft_log_key(region.get_id(), last_idx);
-    let entry = engines.raft.get_msg::<Entry>(&last_log_key)?;
-    match entry {
+    match engines.raft.get_entry(region.get_id(), last_idx)? {
         None => Err(box_err!(
             "[region {}] entry at {} doesn't exist, may lose data.",
             region.get_id(),
@@ -514,9 +305,6 @@
     region_sched: Scheduler<RegionTask>,
     snap_tried_cnt: RefCell<usize>,
 
-    cache: EntryCache,
-    stats: CacheQueryStats,
-
     pub tag: String,
 }
 
@@ -544,7 +332,6 @@
     fn snapshot(&self) -> raft::Result<Snapshot> {
         self.snapshot()
     }
->>>>>>> eff99489
 }
 
 impl PeerStorage {
@@ -877,21 +664,6 @@
             if !ready_ctx.sync_log() {
                 ready_ctx.set_sync_log(get_sync_log_from_entry(entry));
             }
-<<<<<<< HEAD
-=======
-            ready_ctx.raft_wb_mut().put_msg(
-                &keys::raft_log_key(self.get_region_id(), entry.get_index()),
-                entry,
-            )?;
-        }
-
-        // Delete any previously appended log entries which never committed.
-        for i in (last_index + 1)..=prev_last_index {
-            // TODO: Wrap it as an engine::Error.
-            box_try!(ready_ctx
-                .raft_wb_mut()
-                .delete(&keys::raft_log_key(self.get_region_id(), i)));
->>>>>>> eff99489
         }
         ready_ctx
             .raft_wb()
@@ -903,41 +675,6 @@
         Ok(last_index)
     }
 
-<<<<<<< HEAD
-=======
-    pub fn compact_to(&mut self, idx: u64) {
-        self.cache.compact_to(idx);
-    }
-
-    #[inline]
-    pub fn is_cache_empty(&self) -> bool {
-        self.cache.is_empty()
-    }
-
-    pub fn maybe_gc_cache(&mut self, replicated_idx: u64, apply_idx: u64) {
-        if replicated_idx == apply_idx {
-            // The region is inactive, clear the cache immediately.
-            self.cache.compact_to(apply_idx + 1);
-        } else {
-            let cache_first_idx = match self.cache.first_index() {
-                None => return,
-                Some(idx) => idx,
-            };
-            if cache_first_idx > replicated_idx + 1 {
-                // Catching up log requires accessing fs already, let's optimize for
-                // the common case.
-                // Maybe gc to second least replicated_idx is better.
-                self.cache.compact_to(apply_idx + 1);
-            }
-        }
-    }
-
-    #[inline]
-    pub fn flush_cache_metrics(&mut self) {
-        self.stats.flush();
-    }
-
->>>>>>> eff99489
     // Apply the peer with given snapshot.
     pub fn apply_snapshot(
         &mut self,
@@ -1307,24 +1044,7 @@
     box_try!(kv_wb.delete_cf(handle, &keys::region_state_key(region_id)));
     box_try!(kv_wb.delete_cf(handle, &keys::apply_state_key(region_id)));
 
-<<<<<<< HEAD
     raft_wb.clean_region(region_id);
-=======
-    let last_index = last_index(raft_state);
-    let mut first_index = last_index + 1;
-    let begin_log_key = keys::raft_log_key(region_id, 0);
-    let end_log_key = keys::raft_log_key(region_id, first_index);
-    engines
-        .raft
-        .scan(&begin_log_key, &end_log_key, false, |key, _| {
-            first_index = keys::raft_log_index(key).unwrap();
-            Ok(false)
-        })?;
-    for id in first_index..=last_index {
-        box_try!(raft_wb.delete(&keys::raft_log_key(region_id, id)));
-    }
-    box_try!(raft_wb.delete(&keys::raft_state_key(region_id)));
->>>>>>> eff99489
 
     info!(
         "finish clear peer meta";
@@ -1339,13 +1059,8 @@
 
 pub fn do_snapshot(
     mgr: SnapManager,
-<<<<<<< HEAD
     raft_db: &RaftEngine,
-    snap: &DbSnapshot,
-=======
-    raft_snap: DbSnapshot,
-    kv_snap: DbSnapshot,
->>>>>>> eff99489
+    kv_snap: &DbSnapshot,
     region_id: u64,
 ) -> raft::Result<Snapshot> {
     debug!(
@@ -1368,7 +1083,6 @@
     let term = if idx == apply_state.get_truncated_state().get_index() {
         apply_state.get_truncated_state().get_term()
     } else {
-<<<<<<< HEAD
         match raft_db.get_entry(region_id, idx) {
             Ok(res) => match res {
                 None => {
@@ -1380,10 +1094,6 @@
                 Some(entry) => entry.get_term(),
             },
             Err(e) => {
-=======
-        match raft_snap.get_msg::<Entry>(&keys::raft_log_key(region_id, idx))? {
-            None => {
->>>>>>> eff99489
                 return Err(storage_error(format!(
                     "get entry from raft db failed, err: {:?}",
                     e
@@ -1391,8 +1101,6 @@
             }
         }
     };
-    // Release raft engine snapshot to avoid too many open files.
-    drop(raft_snap);
 
     let key = SnapKey::new(region_id, term, idx);
 
@@ -1649,25 +1357,22 @@
 
 #[cfg(test)]
 mod tests {
-    use crate::raftengine::{Config as RaftEngineCfg, LogBatch, RaftEngine};
     use crate::raftstore::store::fsm::apply::compact_raft_log;
     use crate::raftstore::store::worker::RegionRunner;
     use crate::raftstore::store::worker::RegionTask;
     use crate::raftstore::store::{bootstrap_store, initial_region, prepare_bootstrap_cluster};
-<<<<<<< HEAD
     use crate::storage::ALL_CFS;
     use crate::util::rocksdb_util::new_engine;
     use crate::util::worker::{Scheduler, Worker};
-=======
     use engine::rocks::util::new_engine;
     use engine::rocks::WriteBatch;
     use engine::Engines;
     use engine::{ALL_CFS, CF_DEFAULT};
->>>>>>> eff99489
     use kvproto::raft_serverpb::RaftSnapshotData;
     use raft::eraftpb::HardState;
     use raft::eraftpb::{ConfState, Entry};
     use raft::{Error as RaftError, StorageError};
+    use raftengine::{Config as RaftEngineCfg, LogBatch, RaftEngine};
     use std::cell::RefCell;
     use std::path::Path;
     use std::sync::atomic::*;
@@ -1684,17 +1389,11 @@
         let kv_db =
             Arc::new(new_engine(path.path().to_str().unwrap(), None, ALL_CFS, None).unwrap());
         let raft_path = path.path().join(Path::new("raft"));
-<<<<<<< HEAD
         let mut raft_cfg = RaftEngineCfg::new();
         raft_cfg.dir = String::from(raft_path.to_str().unwrap());
         let raft_engine = Arc::new(RaftEngine::new(raft_cfg));
-        let engines = Engines::new(kv_db, raft_engine);
-=======
-        let raft_db =
-            Arc::new(new_engine(raft_path.to_str().unwrap(), None, &[CF_DEFAULT], None).unwrap());
         let shared_block_cache = false;
-        let engines = Engines::new(kv_db, raft_db, shared_block_cache);
->>>>>>> eff99489
+        let engines = Engines::new(kv_db, raft_engine, shared_block_cache);
         bootstrap_store(&engines, 1, 1).unwrap();
 
         let region = initial_region(1, 1, 1);
@@ -1750,13 +1449,8 @@
             .set_applied_index(ents.last().unwrap().get_index());
         ctx.save_apply_state_to(&store.engines.kv, &mut kv_wb)
             .unwrap();
-<<<<<<< HEAD
         store.engines.raft.write(ready_ctx.raft_wb, true).unwrap();
-        store.engines.kv.write(kv_wb).unwrap();
-=======
-        store.engines.raft.write(&ready_ctx.raft_wb).unwrap();
         store.engines.kv.write(&kv_wb).unwrap();
->>>>>>> eff99489
         store.raft_state = ctx.raft_state;
         store.apply_state = ctx.apply_state;
         store
@@ -1767,11 +1461,7 @@
         let mut ready_ctx = ReadyContext::default();
         store.append(&mut ctx, ents, &mut ready_ctx).unwrap();
         ctx.save_raft_state_to(&mut ready_ctx.raft_wb).unwrap();
-<<<<<<< HEAD
         store.engines.raft.write(ready_ctx.raft_wb, true).unwrap();
-=======
-        store.engines.raft.write(&ready_ctx.raft_wb).unwrap();
->>>>>>> eff99489
         store.raft_state = ctx.raft_state;
     }
 
@@ -1855,13 +1545,8 @@
         let kv_wb = WriteBatch::new();
         let raft_wb = LogBatch::new();
         store.clear_meta(&kv_wb, &raft_wb).unwrap();
-<<<<<<< HEAD
-        store.engines.kv.write(kv_wb).unwrap();
+        store.engines.kv.write(&kv_wb).unwrap();
         store.engines.raft.write(raft_wb, true).unwrap();
-=======
-        store.engines.kv.write(&kv_wb).unwrap();
-        store.engines.raft.write(&raft_wb).unwrap();
->>>>>>> eff99489
 
         assert_eq!(0, get_meta_key_count(&store));
     }
@@ -2036,13 +1721,8 @@
         ctx.apply_state.set_applied_index(7);
         ctx.save_raft_state_to(&mut ready_ctx.raft_wb).unwrap();
         ctx.save_apply_state_to(&s.engines.kv, &mut kv_wb).unwrap();
-<<<<<<< HEAD
-        s.engines.kv.write(kv_wb).unwrap();
+        s.engines.kv.write(&kv_wb).unwrap();
         s.engines.raft.write(ready_ctx.raft_wb, true).unwrap();
-=======
-        s.engines.kv.write(&kv_wb).unwrap();
-        s.engines.raft.write(&ready_ctx.raft_wb).unwrap();
->>>>>>> eff99489
         s.apply_state = ctx.apply_state;
         s.raft_state = ctx.raft_state;
         ctx = InvokeContext::new(&s);
@@ -2150,138 +1830,6 @@
     }
 
     #[test]
-<<<<<<< HEAD
-=======
-    fn test_storage_cache_fetch() {
-        let ents = vec![new_entry(3, 3), new_entry(4, 4), new_entry(5, 5)];
-        let td = Builder::new().prefix("tikv-store-test").tempdir().unwrap();
-        let worker = Worker::new("snap-manager");
-        let sched = worker.scheduler();
-        let mut store = new_storage_from_ents(sched, &td, &ents);
-        store.cache.cache.clear();
-        // empty cache should fetch data from rocksdb directly.
-        let mut res = store.entries(4, 6, u64::max_value()).unwrap();
-        assert_eq!(*res, ents[1..]);
-
-        let entries = vec![new_entry(6, 5), new_entry(7, 5)];
-        append_ents(&mut store, &entries);
-        validate_cache(&store, &entries);
-
-        // direct cache access
-        res = store.entries(6, 8, u64::max_value()).unwrap();
-        assert_eq!(res, entries);
-
-        // size limit should be supported correctly.
-        res = store.entries(4, 8, 0).unwrap();
-        assert_eq!(res, vec![new_entry(4, 4)]);
-        let mut size = ents[1..].iter().map(|e| u64::from(e.compute_size())).sum();
-        res = store.entries(4, 8, size).unwrap();
-        let mut exp_res = ents[1..].to_vec();
-        assert_eq!(res, exp_res);
-        for e in &entries {
-            size += u64::from(e.compute_size());
-            exp_res.push(e.clone());
-            res = store.entries(4, 8, size).unwrap();
-            assert_eq!(res, exp_res);
-        }
-
-        // range limit should be supported correctly.
-        for low in 4..9 {
-            for high in low..9 {
-                let res = store.entries(low, high, u64::max_value()).unwrap();
-                assert_eq!(*res, exp_res[low as usize - 4..high as usize - 4]);
-            }
-        }
-    }
-
-    #[test]
-    fn test_storage_cache_update() {
-        let ents = vec![new_entry(3, 3), new_entry(4, 4), new_entry(5, 5)];
-        let td = Builder::new().prefix("tikv-store-test").tempdir().unwrap();
-        let worker = Worker::new("snap-manager");
-        let sched = worker.scheduler();
-        let mut store = new_storage_from_ents(sched, &td, &ents);
-        store.cache.cache.clear();
-
-        // initial cache
-        let mut entries = vec![new_entry(6, 5), new_entry(7, 5)];
-        append_ents(&mut store, &entries);
-        validate_cache(&store, &entries);
-
-        // rewrite
-        entries = vec![new_entry(6, 6), new_entry(7, 6)];
-        append_ents(&mut store, &entries);
-        validate_cache(&store, &entries);
-
-        // rewrite old entry
-        entries = vec![new_entry(5, 6), new_entry(6, 6)];
-        append_ents(&mut store, &entries);
-        validate_cache(&store, &entries);
-
-        // partial rewrite
-        entries = vec![new_entry(6, 7), new_entry(7, 7)];
-        append_ents(&mut store, &entries);
-        let mut exp_res = vec![new_entry(5, 6), new_entry(6, 7), new_entry(7, 7)];
-        validate_cache(&store, &exp_res);
-
-        // direct append
-        entries = vec![new_entry(8, 7), new_entry(9, 7)];
-        append_ents(&mut store, &entries);
-        exp_res.extend_from_slice(&entries);
-        validate_cache(&store, &exp_res);
-
-        // rewrite middle
-        entries = vec![new_entry(7, 8)];
-        append_ents(&mut store, &entries);
-        exp_res.truncate(2);
-        exp_res.push(new_entry(7, 8));
-        validate_cache(&store, &exp_res);
-
-        let cap = MAX_CACHE_CAPACITY as u64;
-
-        // result overflow
-        entries = (3..=cap).map(|i| new_entry(i + 5, 8)).collect();
-        append_ents(&mut store, &entries);
-        exp_res.remove(0);
-        exp_res.extend_from_slice(&entries);
-        validate_cache(&store, &exp_res);
-
-        // input overflow
-        entries = (0..=cap).map(|i| new_entry(i + cap + 6, 8)).collect();
-        append_ents(&mut store, &entries);
-        exp_res = entries[entries.len() - cap as usize..].to_vec();
-        validate_cache(&store, &exp_res);
-
-        // compact
-        store.compact_to(cap + 10);
-        exp_res = (cap + 10..cap * 2 + 7).map(|i| new_entry(i, 8)).collect();
-        validate_cache(&store, &exp_res);
-
-        // compact shrink
-        assert!(store.cache.cache.capacity() >= cap as usize);
-        store.compact_to(cap * 2);
-        exp_res = (cap * 2..cap * 2 + 7).map(|i| new_entry(i, 8)).collect();
-        validate_cache(&store, &exp_res);
-        assert!(store.cache.cache.capacity() < cap as usize);
-
-        // append shrink
-        entries = (0..=cap).map(|i| new_entry(i, 8)).collect();
-        append_ents(&mut store, &entries);
-        assert!(store.cache.cache.capacity() >= cap as usize);
-        append_ents(&mut store, &[new_entry(6, 8)]);
-        exp_res = (1..7).map(|i| new_entry(i, 8)).collect();
-        validate_cache(&store, &exp_res);
-        assert!(store.cache.cache.capacity() < cap as usize);
-
-        // compact all
-        store.compact_to(cap + 2);
-        validate_cache(&store, &[]);
-        // invalid compaction should be ignored.
-        store.compact_to(cap);
-    }
-
-    #[test]
->>>>>>> eff99489
     fn test_storage_apply_snapshot() {
         let ents = vec![
             new_entry(3, 3),
