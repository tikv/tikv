--- conflicted
+++ resolved
@@ -844,19 +844,7 @@
                     // this peer becomes leader because it's more convenient to do it here and
                     // it has no impact on the correctness.
                     let progress_term = ReadProgress::term(self.term());
-<<<<<<< HEAD
-                    let progress_lease = self.maybe_renew_leader_lease(monotonic_raw_now());
-                    {
-                        let mut meta = ctx.store_meta.lock().unwrap();
-                        let reader = meta.readers.get_mut(&self.region_id).unwrap();
-                        self.maybe_update_read_progress(reader, progress_term);
-                        if let Some(progress) = progress_lease {
-                            self.maybe_update_read_progress(reader, progress);
-                        }
-                    }
-=======
                     self.maybe_renew_leader_lease(monotonic_raw_now(), ctx, Some(progress_term));
->>>>>>> 0a9ebfc7
                     debug!(
                         "becomes leader with lease";
                         "region_id" => self.region_id,
@@ -1164,15 +1152,7 @@
                 if lease_to_be_updated {
                     let propose_time = self.find_propose_time(entry.get_index(), entry.get_term());
                     if let Some(propose_time) = propose_time {
-<<<<<<< HEAD
-                        if let Some(progress) = self.maybe_renew_leader_lease(propose_time) {
-                            let mut meta = ctx.store_meta.lock().unwrap();
-                            let reader = meta.readers.get_mut(&self.region_id).unwrap();
-                            self.maybe_update_read_progress(reader, progress);
-                        }
-=======
                         self.maybe_renew_leader_lease(propose_time, ctx, None);
->>>>>>> 0a9ebfc7
                         lease_to_be_updated = false;
                     }
                 }
@@ -1307,15 +1287,7 @@
             if self.leader_lease.inspect(Some(propose_time)) == LeaseState::Suspect {
                 return;
             }
-<<<<<<< HEAD
-            if let Some(progress) = self.maybe_renew_leader_lease(propose_time) {
-                let mut meta = ctx.store_meta.lock().unwrap();
-                let reader = meta.readers.get_mut(&self.region_id).unwrap();
-                self.maybe_update_read_progress(reader, progress);
-            }
-=======
             self.maybe_renew_leader_lease(propose_time, ctx, None);
->>>>>>> 0a9ebfc7
         }
     }
 
@@ -1383,14 +1355,6 @@
     }
 
     /// Try to renew leader lease.
-<<<<<<< HEAD
-    fn maybe_renew_leader_lease(&mut self, ts: Timespec) -> Option<ReadProgress> {
-        // A nonleader peer should never has leader lease.
-        if !self.is_leader() {
-            return None;
-        }
-        if self.is_splitting() {
-=======
     fn maybe_renew_leader_lease<T, C>(
         &mut self,
         ts: Timespec,
@@ -1401,7 +1365,6 @@
         let read_progress = if !self.is_leader() {
             None
         } else if self.is_splitting() {
->>>>>>> 0a9ebfc7
             // A splitting leader should not renew its lease.
             // Because we split regions asynchronous, the leader may read stale results
             // if splitting runs slow on the leader.
@@ -1410,14 +1373,8 @@
                 "region_id" => self.region_id,
                 "peer_id" => self.peer.get_id(),
             );
-<<<<<<< HEAD
-            return None;
-        }
-        if self.is_merging() {
-=======
             None
         } else if self.is_merging() {
->>>>>>> 0a9ebfc7
             // A merging leader should not renew its lease.
             // Because we merge regions asynchronous, the leader may read stale results
             // if commit merge runs slow on sibling peers.
@@ -1426,16 +1383,6 @@
                 "region_id" => self.region_id,
                 "peer_id" => self.peer.get_id(),
             );
-<<<<<<< HEAD
-            return None;
-        }
-        self.leader_lease.renew(ts);
-        let term = self.term();
-        if let Some(remote_lease) = self.leader_lease.maybe_new_remote_lease(term) {
-            Some(ReadProgress::leader_lease(remote_lease))
-        } else {
-            None
-=======
             None
         } else {
             self.leader_lease.renew(ts);
@@ -1455,7 +1402,6 @@
             let mut meta = ctx.store_meta.lock().unwrap();
             let reader = meta.readers.get_mut(&self.region_id).unwrap();
             self.maybe_update_read_progress(reader, progress);
->>>>>>> 0a9ebfc7
         }
     }
 
