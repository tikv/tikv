--- conflicted
+++ resolved
@@ -23,11 +23,7 @@
 use rocksdb::rocksdb_options::WriteOptions;
 use protobuf::{self, Message};
 use kvproto::metapb;
-<<<<<<< HEAD
-use kvproto::eraftpb::{self, ConfChangeType, EntryType, MessageType};
-=======
-use raft::eraftpb::{self, ConfChangeType, MessageType};
->>>>>>> 6f99309f
+use raft::eraftpb::{self, ConfChangeType, EntryType, MessageType};
 use kvproto::raft_cmdpb::{self, AdminCmdType, AdminResponse, CmdType, RaftCmdRequest,
                           RaftCmdResponse, TransferLeaderRequest, TransferLeaderResponse};
 use kvproto::raft_serverpb::{MergeState, PeerState, RaftMessage};
@@ -1359,7 +1355,7 @@
         let last_index = self.raft_group.raft.raft_log.last_index();
         let min_progress = self.get_min_progress();
         let min_index = min_progress + 1;
-        if min_progress == 0 || last_index - min_progress > self.cfg.max_merge_log_gap {
+        if min_progress == 0 || last_index - min_progress > self.cfg.merge_max_log_gap {
             return Err(box_err!(
                 "log gap ({}, {}] is too large, skip merge",
                 min_progress,
@@ -1472,14 +1468,10 @@
         req: RaftCmdRequest,
         metrics: &mut RaftProposeMetrics,
     ) -> Result<u64> {
-<<<<<<< HEAD
         if self.pending_merge.is_some() {
             return Err(box_err!("peer in merging mode, can't do proposal."));
         }
-        if self.raft_group.raft.pending_conf {
-=======
         if self.raft_group.raft.pending_conf_index > self.get_store().applied_index() {
->>>>>>> 6f99309f
             info!("{} there is a pending conf change, try later", self.tag);
             return Err(box_err!(
                 "{} there is a pending conf change, try later",
