// Copyright 2016 TiKV Project Authors. Licensed under Apache-2.0.

use std::cell::RefCell;
use std::collections::Bound::{Excluded, Unbounded};
use std::collections::VecDeque;
use std::sync::atomic::{AtomicBool, AtomicU64, AtomicUsize, Ordering};
use std::sync::{atomic, Arc};
use std::time::{Duration, Instant};
use std::{cmp, mem, u64, usize};

use engine::rocks::{WriteBatch, WriteOptions};
use engine::Engines;
use engine_rocks::{Compat, RocksEngine};
use engine_traits::{KvEngine, Peekable, Snapshot};
use kvproto::metapb;
use kvproto::pdpb::PeerStats;
use kvproto::raft_cmdpb::{
    self, AdminCmdType, AdminResponse, CmdType, CommitMergeRequest, RaftCmdRequest,
    RaftCmdResponse, ReadIndexResponse, Request, Response, TransferLeaderRequest,
    TransferLeaderResponse,
};
use kvproto::raft_serverpb::{
    MergeState, PeerState, RaftApplyState, RaftMessage, RaftSnapshotData,
};
use protobuf::Message;
use raft::eraftpb::{self, ConfChangeType, EntryType, MessageType};
use raft::{
    self, Progress, ProgressState, RawNode, Ready, SnapshotStatus, StateRole, INVALID_INDEX,
    NO_LIMIT,
};
use time::Timespec;
use uuid::Uuid;

use crate::raftstore::coprocessor::{CoprocessorHost, RegionChangeEvent};
use crate::raftstore::store::fsm::store::PollContext;
use crate::raftstore::store::fsm::{
    apply, Apply, ApplyMetrics, ApplyTask, ApplyTaskRes, GroupState, Proposal, RegionProposal,
};
use crate::raftstore::store::worker::{ReadDelegate, ReadProgress, RegionTask};
use crate::raftstore::store::{Callback, Config, PdTask, ReadResponse, RegionSnapshot};
use crate::raftstore::{Error, Result};
use keys::{enc_end_key, enc_start_key};
use pd_client::INVALID_ID;
use tikv_util::collections::HashMap;
use tikv_util::time::{duration_to_sec, monotonic_raw_now};
use tikv_util::worker::Scheduler;

use super::cmd_resp;
use super::local_metrics::{RaftMessageMetrics, RaftReadyMetrics};
use super::metrics::*;
use super::peer_storage::{write_peer_state, ApplySnapResult, InvokeContext, PeerStorage};
use super::read_queue::{ReadIndexQueue, ReadIndexRequest};
use super::transport::Transport;
use super::util::{self, check_region_epoch, is_initial_msg, Lease, LeaseState};
use super::DestroyPeerJob;

const SHRINK_CACHE_CAPACITY: usize = 64;

/// The returned states of the peer after checking whether it is stale
#[derive(Debug, PartialEq, Eq)]
pub enum StaleState {
    Valid,
    ToValidate,
    LeaderMissing,
}

/// Meta information about proposals.
pub struct ProposalMeta {
    pub index: u64,
    pub term: u64,
    /// `renew_lease_time` contains the last time when a peer starts to renew lease.
    pub renew_lease_time: Option<Timespec>,
}

#[derive(Default)]
struct ProposalQueue {
    queue: VecDeque<ProposalMeta>,
}

impl ProposalQueue {
    fn pop(&mut self, term: u64) -> Option<ProposalMeta> {
        self.queue.pop_front().and_then(|meta| {
            if meta.term > term {
                self.queue.push_front(meta);
                return None;
            }
            Some(meta)
        })
    }

    fn push(&mut self, meta: ProposalMeta) {
        self.queue.push_back(meta);
    }

    fn clear(&mut self) {
        self.queue.clear();
    }

    fn gc(&mut self) {
        if self.queue.capacity() > SHRINK_CACHE_CAPACITY && self.queue.len() < SHRINK_CACHE_CAPACITY
        {
            self.queue.shrink_to_fit();
        }
    }
}

bitflags! {
    // TODO: maybe declare it as protobuf struct is better.
    /// A bitmap contains some useful flags when dealing with `eraftpb::Entry`.
    pub struct ProposalContext: u8 {
        const SYNC_LOG       = 0b00000001;
        const SPLIT          = 0b00000010;
        const PREPARE_MERGE  = 0b00000100;
    }
}

impl ProposalContext {
    /// Converts itself to a vector.
    pub fn to_vec(self) -> Vec<u8> {
        if self.is_empty() {
            return vec![];
        }
        let ctx = self.bits();
        vec![ctx]
    }

    /// Initializes a `ProposalContext` from a byte slice.
    pub fn from_bytes(ctx: &[u8]) -> ProposalContext {
        if ctx.is_empty() {
            ProposalContext::empty()
        } else if ctx.len() == 1 {
            ProposalContext::from_bits_truncate(ctx[0])
        } else {
            panic!("invalid ProposalContext {:?}", ctx);
        }
    }
}

/// `ConsistencyState` is used for consistency check.
pub struct ConsistencyState {
    pub last_check_time: Instant,
    // (computed_result_or_to_be_verified, index, hash)
    pub index: u64,
    pub hash: Vec<u8>,
}

/// Statistics about raft peer.
#[derive(Default, Clone)]
pub struct PeerStat {
    pub written_bytes: u64,
    pub written_keys: u64,
}

#[derive(Default, Debug, Clone, Copy)]
pub struct CheckTickResult {
    leader: bool,
    up_to_date: bool,
}

/// A struct that stores the state to wait for `PrepareMerge` apply result.
///
/// When handling the apply result of a `CommitMerge`, the source peer may have
/// not handle the apply result of the `PrepareMerge`, so the target peer has
/// to abort current handle process and wait for it asynchronously.
pub struct WaitApplyResultState {
    /// The following apply results waiting to be handled, including the `CommitMerge`.
    /// These will be handled once `ready_to_merge` is true.
    pub results: Vec<ApplyTaskRes>,
    /// It is used by target peer to check whether the apply result of `PrepareMerge` is handled.
    pub ready_to_merge: Arc<AtomicBool>,
}

pub struct Peer {
    /// The ID of the Region which this Peer belongs to.
    region_id: u64,
    // TODO: remove it once panic!() support slog fields.
    /// Peer_tag, "[region <region_id>] <peer_id>"
    pub tag: String,
    /// The Peer meta information.
    pub peer: metapb::Peer,

    /// The Raft state machine of this Peer.
    pub raft_group: RawNode<PeerStorage>,
    /// The cache of meta information for Region's other Peers.
    peer_cache: RefCell<HashMap<u64, metapb::Peer>>,
    /// Record the last instant of each peer's heartbeat response.
    pub peer_heartbeats: HashMap<u64, Instant>,

    proposals: ProposalQueue,
    apply_proposals: Vec<Proposal>,

    leader_missing_time: Option<Instant>,
    leader_lease: Lease,
    pub pending_reads: ReadIndexQueue,
    // Initialized as election_timeout / 3.
    pub read_index_retry_countdown: usize,

    /// If it fails to send messages to leader.
    pub leader_unreachable: bool,
    /// Whether this peer is destroyed asynchronously.
    pub pending_remove: bool,
    /// If a snapshot is being applied asynchronously, messages should not be sent.
    pending_messages: Vec<eraftpb::Message>,

    /// Record the instants of peers being added into the configuration.
    /// Remove them after they are not pending any more.
    pub peers_start_pending_time: Vec<(u64, Instant)>,
    /// A inaccurate cache about which peer is marked as down.
    down_peer_ids: Vec<u64>,
    pub recent_conf_change_time: Instant,

    /// An inaccurate difference in region size since last reset.
    /// It is used to decide whether split check is needed.
    pub size_diff_hint: u64,
    /// The count of deleted keys since last reset.
    delete_keys_hint: u64,
    /// An inaccurate difference in region size after compaction.
    /// It is used to trigger check split to update approximate size and keys after space reclamation
    /// of deleted entries.
    pub compaction_declined_bytes: u64,
    /// Approximate size of the region.
    pub approximate_size: Option<u64>,
    /// Approximate keys of the region.
    pub approximate_keys: Option<u64>,

    /// The state for consistency check.
    pub consistency_state: ConsistencyState,

    /// The counter records pending snapshot requests.
    pub pending_request_snapshot_count: Arc<AtomicUsize>,
    /// The index of last scheduled committed raft log.
    pub last_applying_idx: u64,
    /// The index of last compacted raft log. It is used for the next compact log task.
    pub last_compacted_idx: u64,
    /// The index of the latest urgent proposal index.
    last_urgent_proposal_idx: u64,
    /// The index of the latest committed split command.
    last_committed_split_idx: u64,
    /// Approximate size of logs that is applied but not compacted yet.
    pub raft_log_size_hint: u64,

    /// The index of the latest proposed prepare merge command.
    last_proposed_prepare_merge_idx: u64,
    /// The index of the latest committed prepare merge command.
    last_committed_prepare_merge_idx: u64,
    /// The merge related state. It indicates this Peer is in merging.
    pub pending_merge_state: Option<MergeState>,
    /// The state to wait for `PrepareMerge` apply result.
    pub pending_merge_apply_result: Option<WaitApplyResultState>,
    /// source region is catching up logs for merge
    pub catch_up_logs: Option<Arc<AtomicU64>>,

    /// Write Statistics for PD to schedule hot spot.
    pub peer_stat: PeerStat,
}

impl Peer {
    pub fn new(
        store_id: u64,
        cfg: &Config,
        sched: Scheduler<RegionTask>,
        engines: Engines,
        region: &metapb::Region,
        peer: metapb::Peer,
    ) -> Result<Peer> {
        if peer.get_id() == raft::INVALID_ID {
            return Err(box_err!("invalid peer id"));
        }

        let tag = format!("[region {}] {}", region.get_id(), peer.get_id());

        let ps = PeerStorage::new(engines, region, sched, peer.get_id(), tag.clone())?;

        let applied_index = ps.applied_index();

        let raft_cfg = raft::Config {
            id: peer.get_id(),
            election_tick: cfg.raft_election_timeout_ticks,
            heartbeat_tick: cfg.raft_heartbeat_ticks,
            min_election_tick: cfg.raft_min_election_timeout_ticks,
            max_election_tick: cfg.raft_max_election_timeout_ticks,
            max_size_per_msg: cfg.raft_max_size_per_msg.0,
            max_inflight_msgs: cfg.raft_max_inflight_msgs,
            applied: applied_index,
            check_quorum: true,
            tag: tag.clone(),
            skip_bcast_commit: true,
            pre_vote: cfg.prevote,
            ..Default::default()
        };

        let raft_group = RawNode::with_logger(&raft_cfg, ps, &slog_global::get_global())?;
        let mut peer = Peer {
            peer,
            region_id: region.get_id(),
            raft_group,
            proposals: Default::default(),
            apply_proposals: vec![],
            pending_reads: Default::default(),
            read_index_retry_countdown: cfg.raft_election_timeout_ticks / 3,
            peer_cache: RefCell::new(HashMap::default()),
            peer_heartbeats: HashMap::default(),
            peers_start_pending_time: vec![],
            down_peer_ids: vec![],
            recent_conf_change_time: Instant::now(),
            size_diff_hint: 0,
            delete_keys_hint: 0,
            approximate_size: None,
            approximate_keys: None,
            compaction_declined_bytes: 0,
            leader_unreachable: false,
            pending_remove: false,
            pending_merge_state: None,
            pending_request_snapshot_count: Arc::new(AtomicUsize::new(0)),
            last_proposed_prepare_merge_idx: 0,
            last_committed_prepare_merge_idx: 0,
            leader_missing_time: Some(Instant::now()),
            tag,
            last_applying_idx: applied_index,
            last_compacted_idx: 0,
            last_urgent_proposal_idx: u64::MAX,
            last_committed_split_idx: 0,
            consistency_state: ConsistencyState {
                last_check_time: Instant::now(),
                index: INVALID_INDEX,
                hash: vec![],
            },
            raft_log_size_hint: 0,
            leader_lease: Lease::new(cfg.raft_store_max_leader_lease()),
            pending_messages: vec![],
            pending_merge_apply_result: None,
            peer_stat: PeerStat::default(),
            catch_up_logs: None,
        };

        // If this region has only one peer and I am the one, campaign directly.
        if region.get_peers().len() == 1 && region.get_peers()[0].get_store_id() == store_id {
            peer.raft_group.campaign()?;
        }

        Ok(peer)
    }

    /// Register self to apply_scheduler so that the peer is then usable.
    /// Also trigger `RegionChangeEvent::Create` here.
    pub fn activate<T, C>(&self, ctx: &PollContext<T, C>) {
        ctx.apply_router
            .schedule_task(self.region_id, ApplyTask::register(self));

        ctx.coprocessor_host.on_region_changed(
            self.region(),
            RegionChangeEvent::Create,
            self.get_role(),
        );
    }

    #[inline]
    fn next_proposal_index(&self) -> u64 {
        self.raft_group.raft.raft_log.last_index() + 1
    }

    #[inline]
    pub fn get_index_term(&self, idx: u64) -> u64 {
        match self.raft_group.raft.raft_log.term(idx) {
            Ok(t) => t,
            Err(e) => panic!("{} fail to load term for {}: {:?}", self.tag, idx, e),
        }
    }

    #[inline]
    pub fn maybe_append_merge_entries(&mut self, merge: &CommitMergeRequest) -> Option<u64> {
        let mut entries = merge.get_entries();
        if entries.is_empty() {
            // Though the entries is empty, it is possible that one source peer has caught up the logs
            // but commit index is not updated. If Other source peers are already destroyed, so the raft
            // group will not make any progress, namely the source peer can not get the latest commit index anymore.
            // Here update the commit index to let source apply rest uncommitted entires.
            if merge.get_commit() > self.raft_group.raft.raft_log.committed {
                self.raft_group.raft.raft_log.commit_to(merge.get_commit());
                return Some(merge.get_commit());
            } else {
                return None;
            }
        }
        let first = entries.first().unwrap();
        // make sure message should be with index not smaller than committed
        let mut log_idx = first.get_index() - 1;
        debug!(
            "append merge entries";
            "log_index" => log_idx,
            "merge_commit" => merge.get_commit(),
            "commit_index" => self.raft_group.raft.raft_log.committed,
        );
        if log_idx < self.raft_group.raft.raft_log.committed {
            // There are maybe some logs not included in CommitMergeRequest's entries, like CompactLog,
            // so the commit index may exceed the last index of the entires from CommitMergeRequest.
            // If that, no need to append
            if self.raft_group.raft.raft_log.committed - log_idx > entries.len() as u64 {
                return None;
            }
            entries = &entries[(self.raft_group.raft.raft_log.committed - log_idx) as usize..];
            log_idx = self.raft_group.raft.raft_log.committed;
        }
        let log_term = self.get_index_term(log_idx);

        self.raft_group
            .raft
            .raft_log
            .maybe_append(log_idx, log_term, merge.get_commit(), entries)
    }

    /// Tries to destroy itself. Returns a job (if needed) to do more cleaning tasks.
    pub fn maybe_destroy(&mut self) -> Option<DestroyPeerJob> {
        if self.pending_remove {
            info!(
                "is being destroyed, skip";
                "region_id" => self.region_id,
                "peer_id" => self.peer.get_id(),
            );
            return None;
        }
        // If initialized is false, it implicitly means applyfsm does not exist now.
        let initialized = self.get_store().is_initialized();
        // If async_remove is true, it means peerfsm needs to be removed after its
        // corresponding applyfsm was removed.
        // If it is false, it means either applyfsm does not exist or there is no task
        // in applyfsm so it's ok to remove peerfsm immediately.
        let async_remove = if self.is_applying_snapshot() {
            if !self.mut_store().cancel_applying_snap() {
                info!(
                    "stale peer is applying snapshot, will destroy next time";
                    "region_id" => self.region_id,
                    "peer_id" => self.peer.get_id(),
                );
                return None;
            }
            // There is no tasks in apply/local read worker.
            false
        } else {
            initialized
        };
        self.pending_remove = true;

        Some(DestroyPeerJob {
            async_remove,
            initialized,
            region_id: self.region_id,
            peer: self.peer.clone(),
        })
    }

    /// Does the real destroy task which includes:
    /// 1. Set the region to tombstone;
    /// 2. Clear data;
    /// 3. Notify all pending requests.
    pub fn destroy<T, C>(&mut self, ctx: &PollContext<T, C>, keep_data: bool) -> Result<()> {
        fail_point!("raft_store_skip_destroy_peer", |_| Ok(()));
        let t = Instant::now();

        let region = self.region().clone();
        info!(
            "begin to destroy";
            "region_id" => self.region_id,
            "peer_id" => self.peer.get_id(),
        );

        // Set Tombstone state explicitly
        let kv_wb = WriteBatch::default();
        let raft_wb = WriteBatch::default();
        self.mut_store().clear_meta(&kv_wb, &raft_wb)?;
        write_peer_state(
            &ctx.engines.kv,
            &kv_wb,
            &region,
            PeerState::Tombstone,
            self.pending_merge_state.clone(),
        )?;
        // write kv rocksdb first in case of restart happen between two write
        let mut write_opts = WriteOptions::new();
        write_opts.set_sync(ctx.cfg.sync_log);
        ctx.engines.write_kv_opt(&kv_wb, &write_opts)?;
        ctx.engines.write_raft_opt(&raft_wb, &write_opts)?;

        if self.get_store().is_initialized() && !keep_data {
            // If we meet panic when deleting data and raft log, the dirty data
            // will be cleared by a newer snapshot applying or restart.
            if let Err(e) = self.get_store().clear_data() {
                error!(
                    "failed to schedule clear data task";
                    "region_id" => self.region_id,
                    "peer_id" => self.peer.get_id(),
                    "err" => ?e,
                );
            }
        }

<<<<<<< HEAD
        self.pending_reads.notify_all_removed(region.get_id());
=======
        self.pending_reads.clear_all(Some(region.get_id()));
>>>>>>> 76866aec

        for proposal in self.apply_proposals.drain(..) {
            apply::notify_req_region_removed(region.get_id(), proposal.cb);
        }

        info!(
            "peer destroy itself";
            "region_id" => self.region_id,
            "peer_id" => self.peer.get_id(),
            "takes" => ?t.elapsed(),
        );

        Ok(())
    }

    #[inline]
    pub fn is_initialized(&self) -> bool {
        self.get_store().is_initialized()
    }

    #[inline]
    pub fn region(&self) -> &metapb::Region {
        self.get_store().region()
    }

    /// Check whether the peer can be hibernated.
    ///
    /// This should be used with `check_after_tick` to get a correct conclusion.
    pub fn check_before_tick(&self, cfg: &Config) -> CheckTickResult {
        let mut res = CheckTickResult::default();
        if !self.is_leader() {
            return res;
        }
        res.leader = true;
        if self.raft_group.raft.election_elapsed + 1 < cfg.raft_election_timeout_ticks {
            return res;
        }
        let status = self.raft_group.status_ref();
        let last_index = self.raft_group.raft.raft_log.last_index();
        for (id, pr) in status.progress.unwrap().iter() {
            // Only recent active peer is considerred, so that an isolated follower
            // won't cause a waste of leader's resource.
            if *id == self.peer.get_id() || !pr.recent_active {
                continue;
            }
            // Keep replicating data to active followers.
            if pr.matched != last_index {
                return res;
            }
        }
        // Unapplied entries can change the configuration of the group.
        res.up_to_date = self.get_store().applied_index() == last_index;
        res
    }

    pub fn check_after_tick(&self, state: GroupState, res: CheckTickResult) -> bool {
        if res.leader {
            res.up_to_date && self.is_leader() && self.raft_group.raft.pending_read_count() == 0
        } else {
            // If follower keeps receiving data from leader, then it's safe to stop
            // ticking, as leader will make sure it has the latest logs.
            // Checking term to make sure campaign has finished and the leader starts
            // doing its job, it's not required but a safe options.
            state != GroupState::Chaos
                && self.raft_group.raft.leader_id != raft::INVALID_ID
                && self.raft_group.raft.raft_log.last_term() == self.raft_group.raft.term
        }
    }

    /// Pings if followers are still connected.
    ///
    /// Leader needs to know exact progress of followers, and
    /// followers just need to know whether leader is still alive.
    pub fn ping(&mut self) {
        if self.is_leader() {
            self.raft_group.ping();
        }
    }

    /// Set the region of a peer.
    ///
    /// This will update the region of the peer, caller must ensure the region
    /// has been preserved in a durable device.
    pub fn set_region(
        &mut self,
        host: &CoprocessorHost,
        reader: &mut ReadDelegate,
        region: metapb::Region,
    ) {
        if self.region().get_region_epoch().get_version() < region.get_region_epoch().get_version()
        {
            // Epoch version changed, disable read on the localreader for this region.
            self.leader_lease.expire_remote_lease();
        }
        self.mut_store().set_region(region.clone());
        let progress = ReadProgress::region(region);
        // Always update read delegate's region to avoid stale region info after a follower
        // becoming a leader.
        self.maybe_update_read_progress(reader, progress);

        if !self.pending_remove {
            host.on_region_changed(self.region(), RegionChangeEvent::Update, self.get_role());
        }
    }

    #[inline]
    pub fn peer_id(&self) -> u64 {
        self.peer.get_id()
    }

    #[inline]
    pub fn get_raft_status(&self) -> raft::StatusRef<'_> {
        self.raft_group.status_ref()
    }

    #[inline]
    pub fn leader_id(&self) -> u64 {
        self.raft_group.raft.leader_id
    }

    #[inline]
    pub fn is_leader(&self) -> bool {
        self.raft_group.raft.state == StateRole::Leader
    }

    #[inline]
    pub fn get_role(&self) -> StateRole {
        self.raft_group.raft.state
    }

    #[inline]
    pub fn get_store(&self) -> &PeerStorage {
        self.raft_group.get_store()
    }

    #[inline]
    pub fn mut_store(&mut self) -> &mut PeerStorage {
        self.raft_group.mut_store()
    }

    #[inline]
    pub fn is_applying_snapshot(&self) -> bool {
        self.get_store().is_applying_snapshot()
    }

    /// Returns `true` if the raft group has replicated a snapshot but not committed it yet.
    #[inline]
    pub fn has_pending_snapshot(&self) -> bool {
        self.get_pending_snapshot().is_some()
    }

    #[inline]
    pub fn get_pending_snapshot(&self) -> Option<&eraftpb::Snapshot> {
        self.raft_group.get_snap()
    }

    fn add_ready_metric(&self, ready: &Ready, metrics: &mut RaftReadyMetrics) {
        metrics.message += ready.messages.len() as u64;
        metrics.commit += ready
            .committed_entries
            .as_ref()
            .map_or(0, |v| v.len() as u64);
        metrics.append += ready.entries().len() as u64;

        if !raft::is_empty_snap(ready.snapshot()) {
            metrics.snapshot += 1;
        }
    }

    #[inline]
    fn send<T, I>(&mut self, trans: &mut T, msgs: I, metrics: &mut RaftMessageMetrics)
    where
        T: Transport,
        I: IntoIterator<Item = eraftpb::Message>,
    {
        for msg in msgs {
            let msg_type = msg.get_msg_type();
            match msg_type {
                MessageType::MsgAppend => metrics.append += 1,
                MessageType::MsgAppendResponse => {
                    if msg.get_request_snapshot() != raft::INVALID_INDEX {
                        metrics.request_snapshot += 1;
                    }
                    metrics.append_resp += 1;
                }
                MessageType::MsgRequestPreVote => metrics.prevote += 1,
                MessageType::MsgRequestPreVoteResponse => metrics.prevote_resp += 1,
                MessageType::MsgRequestVote => metrics.vote += 1,
                MessageType::MsgRequestVoteResponse => metrics.vote_resp += 1,
                MessageType::MsgSnapshot => metrics.snapshot += 1,
                MessageType::MsgHeartbeat => metrics.heartbeat += 1,
                MessageType::MsgHeartbeatResponse => metrics.heartbeat_resp += 1,
                MessageType::MsgTransferLeader => metrics.transfer_leader += 1,
                MessageType::MsgTimeoutNow => {
                    // After a leader transfer procedure is triggered, the lease for
                    // the old leader may be expired earlier than usual, since a new leader
                    // may be elected and the old leader doesn't step down due to
                    // network partition from the new leader.
                    // For lease safety during leader transfer, transit `leader_lease`
                    // to suspect.
                    self.leader_lease.suspect(monotonic_raw_now());

                    metrics.timeout_now += 1;
                }
                // We do not care about these message types for metrics.
                // Explicitly declare them so when we add new message types we are forced to
                // decide.
                MessageType::MsgHup
                | MessageType::MsgBeat
                | MessageType::MsgPropose
                | MessageType::MsgUnreachable
                | MessageType::MsgSnapStatus
                | MessageType::MsgCheckQuorum
                | MessageType::MsgReadIndex
                | MessageType::MsgReadIndexResp => {}
            }
            self.send_raft_message(msg, trans);
        }
    }

    /// Steps the raft message.
    pub fn step(&mut self, mut m: eraftpb::Message) -> Result<()> {
        fail_point!(
            "step_message_3_1",
            { self.peer.get_store_id() == 3 && self.region_id == 1 },
            |_| Ok(())
        );
        if self.is_leader() && m.get_from() != INVALID_ID {
            self.peer_heartbeats.insert(m.get_from(), Instant::now());
            // As the leader we know we are not missing.
            self.leader_missing_time.take();
        } else if m.get_from() == self.leader_id() {
            // As another role know we're not missing.
            self.leader_missing_time.take();
        }
        // Here we hold up MsgReadIndex. If current peer has valid lease, then we could handle the
        // request directly, rather than send a heartbeat to check quorum.
        let msg_type = m.get_msg_type();
        let committed = self.raft_group.raft.raft_log.committed;
        let expected_term = self.raft_group.raft.raft_log.term(committed).unwrap_or(0);
        if msg_type == MessageType::MsgReadIndex && expected_term == self.raft_group.raft.term {
            // If the leader hasn't committed any entries in its term, it can't response read only
            // requests. Please also take a look at raft-rs.
            if let LeaseState::Valid = self.inspect_lease() {
                let mut resp = eraftpb::Message::default();
                resp.set_msg_type(MessageType::MsgReadIndexResp);
                resp.to = m.from;
                resp.index = self.get_store().committed_index();
                resp.set_entries(m.take_entries());

                self.pending_messages.push(resp);
                return Ok(());
            }
        }

        self.raft_group.step(m)?;
        Ok(())
    }

    /// Checks and updates `peer_heartbeats` for the peer.
    pub fn check_peers(&mut self) {
        if !self.is_leader() {
            self.peer_heartbeats.clear();
            self.peers_start_pending_time.clear();
            return;
        }

        if self.peer_heartbeats.len() == self.region().get_peers().len() {
            return;
        }

        // Insert heartbeats in case that some peers never response heartbeats.
        let region = self.raft_group.get_store().region();
        for peer in region.get_peers() {
            self.peer_heartbeats
                .entry(peer.get_id())
                .or_insert_with(Instant::now);
        }
    }

    /// Collects all down peers.
    pub fn collect_down_peers(&mut self, max_duration: Duration) -> Vec<PeerStats> {
        let mut down_peers = Vec::new();
        let mut down_peer_ids = Vec::new();
        for p in self.region().get_peers() {
            if p.get_id() == self.peer.get_id() {
                continue;
            }
            if let Some(instant) = self.peer_heartbeats.get(&p.get_id()) {
                if instant.elapsed() >= max_duration {
                    let mut stats = PeerStats::default();
                    stats.set_peer(p.clone());
                    stats.set_down_seconds(instant.elapsed().as_secs());
                    down_peers.push(stats);
                    down_peer_ids.push(p.get_id());
                }
            }
        }
        self.down_peer_ids = down_peer_ids;
        down_peers
    }

    /// Collects all pending peers and update `peers_start_pending_time`.
    pub fn collect_pending_peers(&mut self) -> Vec<metapb::Peer> {
        let mut pending_peers = Vec::with_capacity(self.region().get_peers().len());
        let status = self.raft_group.status_ref();
        let truncated_idx = self.get_store().truncated_index();

        if status.progress.is_none() {
            return pending_peers;
        }

        let progresses = status.progress.unwrap().iter();
        for (&id, progress) in progresses {
            if id == self.peer.get_id() {
                continue;
            }
            if progress.matched < truncated_idx {
                if let Some(p) = self.get_peer_from_cache(id) {
                    pending_peers.push(p);
                    if !self
                        .peers_start_pending_time
                        .iter()
                        .any(|&(pid, _)| pid == id)
                    {
                        let now = Instant::now();
                        self.peers_start_pending_time.push((id, now));
                        debug!(
                            "peer start pending";
                            "region_id" => self.region_id,
                            "peer_id" => self.peer.get_id(),
                            "time" => ?now,
                        );
                    }
                }
            }
        }
        pending_peers
    }

    /// Returns `true` if any peer recover from connectivity problem.
    ///
    /// A peer can become pending or down if it has not responded for a
    /// long time. If it becomes normal again, PD need to be notified.
    pub fn any_new_peer_catch_up(&mut self, peer_id: u64) -> bool {
        if self.peers_start_pending_time.is_empty() && self.down_peer_ids.is_empty() {
            return false;
        }
        if !self.is_leader() {
            self.down_peer_ids = vec![];
            self.peers_start_pending_time = vec![];
            return false;
        }
        for i in 0..self.peers_start_pending_time.len() {
            if self.peers_start_pending_time[i].0 != peer_id {
                continue;
            }
            let truncated_idx = self.raft_group.get_store().truncated_index();
            if let Some(progress) = self.raft_group.raft.prs().get(peer_id) {
                if progress.matched >= truncated_idx {
                    let (_, pending_after) = self.peers_start_pending_time.swap_remove(i);
                    let elapsed = duration_to_sec(pending_after.elapsed());
                    debug!(
                        "peer has caught up logs";
                        "region_id" => self.region_id,
                        "peer_id" => self.peer.get_id(),
                        "takes" => elapsed,
                    );
                    return true;
                }
            }
        }
        if self.down_peer_ids.contains(&peer_id) {
            return true;
        }
        false
    }

    pub fn check_stale_state<T, C>(&mut self, ctx: &mut PollContext<T, C>) -> StaleState {
        if self.is_leader() {
            // Leaders always have valid state.
            //
            // We update the leader_missing_time in the `fn step`. However one peer region
            // does not send any raft messages, so we have to check and update it before
            // reporting stale states.
            self.leader_missing_time = None;
            return StaleState::Valid;
        }
        let naive_peer = !self.is_initialized() || self.raft_group.raft.is_learner;
        // Updates the `leader_missing_time` according to the current state.
        //
        // If we are checking this it means we suspect the leader might be missing.
        // Mark down the time when we are called, so we can check later if it's been longer than it
        // should be.
        match self.leader_missing_time {
            None => {
                self.leader_missing_time = Instant::now().into();
                StaleState::Valid
            }
            Some(instant) if instant.elapsed() >= ctx.cfg.max_leader_missing_duration.0 => {
                // Resets the `leader_missing_time` to avoid sending the same tasks to
                // PD worker continuously during the leader missing timeout.
                self.leader_missing_time = Instant::now().into();
                StaleState::ToValidate
            }
            Some(instant)
                if instant.elapsed() >= ctx.cfg.abnormal_leader_missing_duration.0
                    && !naive_peer =>
            {
                // A peer is considered as in the leader missing state
                // if it's initialized but is isolated from its leader or
                // something bad happens that the raft group can not elect a leader.
                StaleState::LeaderMissing
            }
            _ => StaleState::Valid,
        }
    }

    fn on_role_changed<T, C>(&mut self, ctx: &mut PollContext<T, C>, ready: &Ready) {
        // Update leader lease when the Raft state changes.
        if let Some(ss) = ready.ss() {
            match ss.raft_state {
                StateRole::Leader => {
                    // The local read can only be performed after a new leader has applied
                    // the first empty entry on its term. After that the lease expiring time
                    // should be updated to
                    //   send_to_quorum_ts + max_lease
                    // as the comments in `Lease` explain.
                    // It is recommended to update the lease expiring time right after
                    // this peer becomes leader because it's more convenient to do it here and
                    // it has no impact on the correctness.
                    let progress_term = ReadProgress::term(self.term());
                    self.maybe_renew_leader_lease(monotonic_raw_now(), ctx, Some(progress_term));
                    debug!(
                        "becomes leader with lease";
                        "region_id" => self.region_id,
                        "peer_id" => self.peer.get_id(),
                        "lease" => ?self.leader_lease,
                    );
                    // If the predecessor reads index during transferring leader and receives
                    // quorum's heartbeat response after that, it may wait for applying to
                    // current term to apply the read. So broadcast eargerly to avoid unexpected
                    // latency.
                    //
                    // TODO: Maybe the predecessor should just drop all the read requests directly?
                    // All the requests need to be redirected in the end anyway and executing
                    // prewrites or commits will be just a waste.
                    self.last_urgent_proposal_idx = self.raft_group.raft.raft_log.last_index();
                    self.raft_group.skip_bcast_commit(false);
                }
                StateRole::Follower => {
                    self.leader_lease.expire();
                }
                _ => {}
            }
            ctx.coprocessor_host
                .on_role_change(self.region(), ss.raft_state);
        }
    }

    #[inline]
    pub fn ready_to_handle_pending_snap(&self) -> bool {
        // If apply worker is still working, written apply state may be overwritten
        // by apply worker. So we have to wait here.
        // Please note that committed_index can't be used here. When applying a snapshot,
        // a stale heartbeat can make the leader think follower has already applied
        // the snapshot, and send remaining log entries, which may increase committed_index.
        // TODO: add more test
        self.last_applying_idx == self.get_store().applied_index()
        // Requesting snapshots also triggers apply workers to write
        // apply states even if there is no pending committed entry.
        // TODO: Instead of sharing the counter, we should apply snapshots
        //       in apply workers.
        && self.pending_request_snapshot_count.load(Ordering::SeqCst) == 0
    }

    #[inline]
    fn ready_to_handle_read(&self) -> bool {
        // TODO: It may cause read index to wait a long time.

        // There may be some values that are not applied by this leader yet but the old leader,
        // if applied_index_term isn't equal to current term.
        self.get_store().applied_index_term() == self.term()
            // There may be stale read if the old leader splits really slow,
            // the new region may already elected a new leader while
            // the old leader still think it owns the splitted range.
            && !self.is_splitting()
            // There may be stale read if a target leader is in another store and
            // applied commit merge, written new values, but the sibling peer in
            // this store does not apply commit merge, so the leader is not ready
            // to read, until the merge is rollbacked.
            && !self.is_merging()
    }

    fn ready_to_handle_unsafe_replica_read(&self, read_index: u64) -> bool {
        // Wait until the follower applies all values before the read. There is still a
        // problem if the leader applies fewer values than the follower, the follower read
        // could get a newer value, and after that, the leader may read a stale value,
        // which violates linearizability.
        self.get_store().applied_index() >= read_index
            && !self.is_splitting()
            && !self.is_merging()
            // a peer which is applying snapshot will clean up its data and ingest a snapshot file,
            // during between the two operations a replica read could read empty data.
            && !self.is_applying_snapshot()
    }

    #[inline]
    fn is_splitting(&self) -> bool {
        self.last_committed_split_idx > self.get_store().applied_index()
    }

    #[inline]
    fn is_merging(&self) -> bool {
        self.last_committed_prepare_merge_idx > self.get_store().applied_index()
            || self.pending_merge_state.is_some()
    }

    // Checks merge strictly, it checks whether there is any onging merge by
    // tracking last proposed prepare merge.
    // TODO: There is a false positives, proposed prepare merge may never be
    //       committed.
    fn is_merging_strict(&self) -> bool {
        self.last_proposed_prepare_merge_idx > self.get_store().applied_index() || self.is_merging()
    }

    // Check if this peer can handle request_snapshot.
    pub fn ready_to_handle_request_snapshot(&mut self, request_index: u64) -> bool {
        let reject_reason = if !self.is_leader() {
            // Only leader can handle request snapshot.
            "not_leader"
        } else if self.get_store().applied_index_term() != self.term()
            || self.get_store().applied_index() < request_index
        {
            // Reject if there are any unapplied raft log.
            // We don't want to handle request snapshot if there is any ongoing
            // merge, because it is going to be destroyed. This check prevents
            // handling request snapshot after leadership being transferred.
            "stale_apply"
        } else if self.is_merging_strict() || self.is_splitting() {
            // Reject if it is merging or splitting.
            // `is_merging_strict` also checks last proposed prepare merge, it
            // prevents handling request snapshot while a prepare merge going
            // to be committed.
            "split_merge"
        } else {
            return true;
        };

        info!("can not handle request snapshot";
            "reason" => reject_reason,
            "region_id" => self.region().get_id(),
            "peer_id" => self.peer_id(),
            "request_index" => request_index);
        false
    }

    pub fn take_apply_proposals(&mut self) -> Option<RegionProposal> {
        if self.apply_proposals.is_empty() {
            return None;
        }

        let proposals = mem::replace(&mut self.apply_proposals, vec![]);
        let region_proposal = RegionProposal::new(self.peer_id(), self.region_id, proposals);
        Some(region_proposal)
    }

    pub fn handle_raft_ready_append<T: Transport, C>(
        &mut self,
        ctx: &mut PollContext<T, C>,
    ) -> Option<(Ready, InvokeContext)> {
        if self.pending_remove {
            return None;
        }
        if self.mut_store().check_applying_snap() {
            // If we continue to handle all the messages, it may cause too many messages because
            // leader will send all the remaining messages to this follower, which can lead
            // to full message queue under high load.
            debug!(
                "still applying snapshot, skip further handling";
                "region_id" => self.region_id,
                "peer_id" => self.peer.get_id(),
            );
            return None;
        }

        if !self.pending_messages.is_empty() {
            fail_point!("raft_before_follower_send");
            let messages = mem::replace(&mut self.pending_messages, vec![]);
            ctx.need_flush_trans = true;
            self.send(&mut ctx.trans, messages, &mut ctx.raft_metrics.message);
        }

        if let Some(snap) = self.get_pending_snapshot() {
            if !self.ready_to_handle_pending_snap() {
                let count = self.pending_request_snapshot_count.load(Ordering::SeqCst);
                debug!(
                    "not ready to apply snapshot";
                    "region_id" => self.region_id,
                    "peer_id" => self.peer.get_id(),
                    "apply_index" => self.get_store().applied_index(),
                    "last_applying_index" => self.last_applying_idx,
                    "pending_request_snapshot_count" => count,
                );
                return None;
            }

            let mut snap_data = RaftSnapshotData::default();
            snap_data
                .merge_from_bytes(snap.get_data())
                .unwrap_or_else(|e| {
                    warn!(
                        "failed to parse snap data";
                        "region_id" => self.region_id,
                        "peer_id" => self.peer.get_id(),
                        "err" => ?e,
                    );
                });
            let region = snap_data.take_region();

            let meta = ctx.store_meta.lock().unwrap();
            // Region's range changes if and only if epoch version change. So if the snapshot's
            // version is not larger than now, we can make sure there is no overlap.
            if region.get_region_epoch().get_version()
                > meta.regions[&region.get_id()]
                    .get_region_epoch()
                    .get_version()
            {
                // For merge process, when applying snapshot or create new peer the stale source
                // peer is destroyed asynchronously. So here checks whether there is any overlap, if
                // so, wait and do not handle raft ready.
                if let Some(r) = meta
                    .region_ranges
                    .range((Excluded(enc_start_key(&region)), Unbounded::<Vec<u8>>))
                    .map(|(_, &region_id)| &meta.regions[&region_id])
                    .take_while(|r| enc_start_key(r) < enc_end_key(&region))
                    .find(|r| r.get_id() != region.get_id())
                {
                    info!(
                        "snapshot range overlaps, wait source destroy finish";
                        "region_id" => self.region_id,
                        "peer_id" => self.peer.get_id(),
                        "apply_index" => self.get_store().applied_index(),
                        "last_applying_index" => self.last_applying_idx,
                        "overlap_region" => ?r,
                    );
                    return None;
                }
            }
        }

        if !self
            .raft_group
            .has_ready_since(Some(self.last_applying_idx))
        {
            // Generating snapshot task won't set ready for raft group.
            if let Some(gen_task) = self.mut_store().take_gen_snap_task() {
                self.pending_request_snapshot_count
                    .fetch_add(1, Ordering::SeqCst);
                ctx.apply_router
                    .schedule_task(self.region_id, ApplyTask::Snapshot(gen_task));
            }
            return None;
        }

        debug!(
            "handle raft ready";
            "region_id" => self.region_id,
            "peer_id" => self.peer.get_id(),
        );

        let mut ready = self.raft_group.ready_since(self.last_applying_idx);

        self.on_role_changed(ctx, &ready);

        self.add_ready_metric(&ready, &mut ctx.raft_metrics.ready);

        if !ready.committed_entries.as_ref().map_or(true, Vec::is_empty)
            && ctx.current_time.is_none()
        {
            ctx.current_time.replace(monotonic_raw_now());
        }

        // The leader can write to disk and replicate to the followers concurrently
        // For more details, check raft thesis 10.2.1.
        if self.is_leader() {
            fail_point!("raft_before_leader_send");
            let msgs = ready.messages.drain(..);
            ctx.need_flush_trans = true;
            self.send(&mut ctx.trans, msgs, &mut ctx.raft_metrics.message);
        }

        let invoke_ctx = match self.mut_store().handle_raft_ready(ctx, &ready) {
            Ok(r) => r,
            Err(e) => {
                // We may have written something to writebatch and it can't be reverted, so has
                // to panic here.
                panic!("{} failed to handle raft ready: {:?}", self.tag, e)
            }
        };

        Some((ready, invoke_ctx))
    }

    pub fn post_raft_ready_append<T: Transport, C>(
        &mut self,
        ctx: &mut PollContext<T, C>,
        ready: &mut Ready,
        invoke_ctx: InvokeContext,
    ) -> Option<ApplySnapResult> {
        if invoke_ctx.has_snapshot() {
            // When apply snapshot, there is no log applied and not compacted yet.
            self.raft_log_size_hint = 0;
        }

        let apply_snap_result = self.mut_store().post_ready(invoke_ctx);
        if apply_snap_result.is_some() && self.peer.get_is_learner() {
            // The peer may change from learner to voter after snapshot applied.
            let peer = self
                .region()
                .get_peers()
                .iter()
                .find(|p| p.get_id() == self.peer.get_id())
                .unwrap()
                .clone();
            if peer != self.peer {
                info!(
                    "meta changed in applying snapshot";
                    "region_id" => self.region_id,
                    "peer_id" => self.peer.get_id(),
                    "before" => ?self.peer,
                    "after" => ?peer,
                );
                self.peer = peer;
            };
        }

        if !self.is_leader() {
            fail_point!("raft_before_follower_send");
            if self.is_applying_snapshot() {
                self.pending_messages = mem::replace(&mut ready.messages, vec![]);
            } else {
                self.send(
                    &mut ctx.trans,
                    ready.messages.drain(..),
                    &mut ctx.raft_metrics.message,
                );
                ctx.need_flush_trans = true;
            }
        }

        if apply_snap_result.is_some() {
            self.activate(ctx);
            let mut meta = ctx.store_meta.lock().unwrap();
            meta.readers
                .insert(self.region_id, ReadDelegate::from_peer(self));
        }

        apply_snap_result
    }

    pub fn handle_raft_ready_apply<T, C>(&mut self, ctx: &mut PollContext<T, C>, mut ready: Ready) {
        // Call `handle_raft_committed_entries` directly here may lead to inconsistency.
        // In some cases, there will be some pending committed entries when applying a
        // snapshot. If we call `handle_raft_committed_entries` directly, these updates
        // will be written to disk. Because we apply snapshot asynchronously, so these
        // updates will soon be removed. But the soft state of raft is still be updated
        // in memory. Hence when handle ready next time, these updates won't be included
        // in `ready.committed_entries` again, which will lead to inconsistency.
        if self.is_applying_snapshot() {
            // Snapshot's metadata has been applied.
            self.last_applying_idx = self.get_store().truncated_index();
        } else {
            let committed_entries = ready.committed_entries.take().unwrap();
            // leader needs to update lease and last committed split index.
            let mut lease_to_be_updated = self.is_leader();
            let mut split_to_be_updated = self.is_leader();
            let mut merge_to_be_update = self.is_leader();
            if !lease_to_be_updated {
                // It's not leader anymore, we are safe to clear proposals. If it becomes leader
                // again, the lease should be updated when election is finished, old proposals
                // have no effect.
                self.proposals.clear();
            }
            for entry in committed_entries.iter().rev() {
                // raft meta is very small, can be ignored.
                self.raft_log_size_hint += entry.get_data().len() as u64;
                if lease_to_be_updated {
                    let propose_time = self.find_propose_time(entry.get_index(), entry.get_term());
                    if let Some(propose_time) = propose_time {
                        ctx.raft_metrics.commit_log.observe(duration_to_sec(
                            (ctx.current_time.unwrap() - propose_time).to_std().unwrap(),
                        ));
                        self.maybe_renew_leader_lease(propose_time, ctx, None);
                        lease_to_be_updated = false;
                    }
                }

                // We care about split/merge commands that are committed in the current term.
                if entry.term == self.term() && (split_to_be_updated || merge_to_be_update) {
                    let ctx = ProposalContext::from_bytes(&entry.context);
                    if split_to_be_updated && ctx.contains(ProposalContext::SPLIT) {
                        // We don't need to suspect its lease because peers of new region that
                        // in other store do not start election before theirs election timeout
                        // which is longer than the max leader lease.
                        // It's safe to read local within its current lease, however, it's not
                        // safe to renew its lease.
                        self.last_committed_split_idx = entry.index;
                        split_to_be_updated = false;
                    }
                    if merge_to_be_update && ctx.contains(ProposalContext::PREPARE_MERGE) {
                        // We committed prepare merge, to prevent unsafe read index,
                        // we must record its index.
                        self.last_committed_prepare_merge_idx = entry.get_index();
                        // After prepare_merge is committed, the leader can not know
                        // when the target region merges majority of this region, also
                        // it can not know when the target region writes new values.
                        // To prevent unsafe local read, we suspect its leader lease.
                        self.leader_lease.suspect(monotonic_raw_now());
                        merge_to_be_update = false;
                    }
                }
            }
            if !committed_entries.is_empty() {
                self.last_applying_idx = committed_entries.last().unwrap().get_index();
                if self.last_applying_idx >= self.last_urgent_proposal_idx {
                    // Urgent requests are flushed, make it lazy again.
                    self.raft_group.skip_bcast_commit(true);
                    self.last_urgent_proposal_idx = u64::MAX;
                }
                let apply = Apply::new(self.region_id, self.term(), committed_entries);
                ctx.apply_router
                    .schedule_task(self.region_id, ApplyTask::apply(apply));
            }
            // Check whether there is a pending generate snapshot task, the task
            // needs to be sent to the apply system.
            // Always sending snapshot task behind apply task, so it gets latest
            // snapshot.
            if let Some(gen_task) = self.mut_store().take_gen_snap_task() {
                self.pending_request_snapshot_count
                    .fetch_add(1, Ordering::SeqCst);
                ctx.apply_router
                    .schedule_task(self.region_id, ApplyTask::Snapshot(gen_task));
            }
        }

        self.apply_reads(ctx, &ready);

        self.raft_group.advance_append(ready);
        if self.is_applying_snapshot() {
            // Because we only handle raft ready when not applying snapshot, so following
            // line won't be called twice for the same snapshot.
            self.raft_group.advance_apply(self.last_applying_idx);
        }
        self.proposals.gc();
    }

    fn response_read<T, C>(
<<<<<<< HEAD
        &mut self,
        mut read: ReadIndexRequest,
=======
        &self,
        read: &mut ReadIndexRequest,
>>>>>>> 76866aec
        ctx: &mut PollContext<T, C>,
        replica_read: bool,
    ) {
        debug!(
            "handle reads with a read index";
            "request_id" => ?read.binary_id(),
            "region_id" => self.region_id,
            "peer_id" => self.peer.get_id(),
        );
        RAFT_READ_INDEX_PENDING_COUNT.sub(read.cmds.len() as i64);
        for (req, cb) in read.cmds.drain(..) {
            if !replica_read {
                cb.invoke_read(self.handle_read(ctx, req, true, read.read_index));
                continue;
            }
            if req.get_header().get_replica_read() {
                // We should check epoch since the range could be changed.
                cb.invoke_read(self.handle_read(ctx, req, true, read.read_index));
            } else {
<<<<<<< HEAD
=======
                // The request could be proposed when the peer was leader.
                // TODO: figure out that it's necessary to notify stale or not.
>>>>>>> 76866aec
                let term = self.term();
                apply::notify_stale_req(term, cb);
            }
        }
    }

    /// Responses to the ready read index request on the replica, the replica is not a leader.
    fn post_pending_read_index_on_replica<T, C>(&mut self, ctx: &mut PollContext<T, C>) {
<<<<<<< HEAD
        while let Some(read) = self.pending_reads.pop_front() {
=======
        while let Some(mut read) = self.pending_reads.pop_front() {
>>>>>>> 76866aec
            assert!(read.read_index.is_some());
            let is_read_index_request = read.cmds.len() == 1
                && read.cmds[0].0.get_requests().len() == 1
                && read.cmds[0].0.get_requests()[0].get_cmd_type() == CmdType::ReadIndex;

            if is_read_index_request {
<<<<<<< HEAD
                self.response_read(read, ctx, false);
            } else if self.ready_to_handle_unsafe_replica_read(read.read_index.unwrap()) {
                self.response_read(read, ctx, true);
            } else {
=======
                self.response_read(&mut read, ctx, false);
            } else if self.ready_to_handle_unsafe_replica_read(read.read_index.unwrap()) {
                self.response_read(&mut read, ctx, true);
            } else {
                // TODO: `ReadIndex` requests could be blocked.
>>>>>>> 76866aec
                self.pending_reads.push_front(read);
                break;
            }
        }
    }

    fn apply_reads<T, C>(&mut self, ctx: &mut PollContext<T, C>, ready: &Ready) {
        let mut propose_time = None;
        let states = ready.read_states().iter().map(|state| {
            let uuid = Uuid::from_slice(state.request_ctx.as_slice()).unwrap();
            (uuid, state.index)
        });

        // The follower may lost `ReadIndexResp`, so the pending_reads does not
        // guarantee the orders are consistent with read_states. `advance` will
        // update the `read_index` of read request that before this successful
        // `ready`.
        if !self.is_leader() {
            // NOTE: there could still be some pending reads proposed by the peer when it was
            // leader. They will be cleared in `clear_uncommitted` later in the function.
            self.pending_reads.advance_replica_reads(states);
            self.post_pending_read_index_on_replica(ctx);
<<<<<<< HEAD
        } else {
            propose_time = self.pending_reads.advance_leader_reads(states);
            if self.ready_to_handle_read() {
                while let Some(read) = self.pending_reads.pop_front() {
                    self.response_read(read, ctx, false);
                }
            }
=======
        } else if self.ready_to_handle_read() {
            for (uuid, index) in states {
                let mut read = self.pending_reads.advance_leader_read_and_pop(uuid, index);
                propose_time = Some(read.renew_lease_time);
                self.response_read(&mut read, ctx, false);
            }
        } else {
            propose_time = self.pending_reads.advance_leader_reads(states);
>>>>>>> 76866aec
        }

        // Note that only after handle read_states can we identify what requests are
        // actually stale.
        if ready.ss().is_some() {
            let term = self.term();
            // all uncommitted reads will be dropped silently in raft.
            self.pending_reads.clear_uncommitted(term);
        }

        if let Some(propose_time) = propose_time {
            // `propose_time` is a placeholder, here cares about `Suspect` only,
            // and if it is in `Suspect` phase, the actual timestamp is useless.
            if self.leader_lease.inspect(Some(propose_time)) == LeaseState::Suspect {
                return;
            }
            self.maybe_renew_leader_lease(propose_time, ctx, None);
        }
    }

    pub fn post_apply<T, C>(
        &mut self,
        ctx: &mut PollContext<T, C>,
        apply_state: RaftApplyState,
        applied_index_term: u64,
        apply_metrics: &ApplyMetrics,
    ) -> bool {
        let mut has_ready = false;

        if self.is_applying_snapshot() {
            panic!("{} should not applying snapshot.", self.tag);
        }

        self.raft_group
            .advance_apply(apply_state.get_applied_index());

        let progress_to_be_updated = self.mut_store().applied_index_term() != applied_index_term;
        self.mut_store().set_applied_state(apply_state);
        self.mut_store().set_applied_term(applied_index_term);

        self.peer_stat.written_keys += apply_metrics.written_keys;
        self.peer_stat.written_bytes += apply_metrics.written_bytes;
        self.delete_keys_hint += apply_metrics.delete_keys_hint;
        let diff = self.size_diff_hint as i64 + apply_metrics.size_diff_hint;
        self.size_diff_hint = cmp::max(diff, 0) as u64;

        if self.has_pending_snapshot() && self.ready_to_handle_pending_snap() {
            has_ready = true;
        }
        if !self.is_leader() {
            self.post_pending_read_index_on_replica(ctx)
        } else if self.ready_to_handle_read() {
<<<<<<< HEAD
            while let Some(read) = self.pending_reads.pop_front() {
                self.response_read(read, ctx, false);
=======
            while let Some(mut read) = self.pending_reads.pop_front() {
                self.response_read(&mut read, ctx, false);
>>>>>>> 76866aec
            }
        }
        self.pending_reads.gc();

        // Only leaders need to update applied_index_term.
        if progress_to_be_updated && self.is_leader() {
            let progress = ReadProgress::applied_index_term(applied_index_term);
            let mut meta = ctx.store_meta.lock().unwrap();
            let reader = meta.readers.get_mut(&self.region_id).unwrap();
            self.maybe_update_read_progress(reader, progress);
        }
        has_ready
    }

    pub fn post_split(&mut self) {
        // Reset delete_keys_hint and size_diff_hint.
        self.delete_keys_hint = 0;
        self.size_diff_hint = 0;
    }

    /// Try to renew leader lease.
    fn maybe_renew_leader_lease<T, C>(
        &mut self,
        ts: Timespec,
        ctx: &mut PollContext<T, C>,
        progress: Option<ReadProgress>,
    ) {
        // A nonleader peer should never has leader lease.
        let read_progress = if !self.is_leader() {
            None
        } else if self.is_splitting() {
            // A splitting leader should not renew its lease.
            // Because we split regions asynchronous, the leader may read stale results
            // if splitting runs slow on the leader.
            debug!(
                "prevents renew lease while splitting";
                "region_id" => self.region_id,
                "peer_id" => self.peer.get_id(),
            );
            None
        } else if self.is_merging() {
            // A merging leader should not renew its lease.
            // Because we merge regions asynchronous, the leader may read stale results
            // if commit merge runs slow on sibling peers.
            debug!(
                "prevents renew lease while merging";
                "region_id" => self.region_id,
                "peer_id" => self.peer.get_id(),
            );
            None
        } else {
            self.leader_lease.renew(ts);
            let term = self.term();
            if let Some(remote_lease) = self.leader_lease.maybe_new_remote_lease(term) {
                Some(ReadProgress::leader_lease(remote_lease))
            } else {
                None
            }
        };
        if let Some(progress) = progress {
            let mut meta = ctx.store_meta.lock().unwrap();
            let reader = meta.readers.get_mut(&self.region_id).unwrap();
            self.maybe_update_read_progress(reader, progress);
        }
        if let Some(progress) = read_progress {
            let mut meta = ctx.store_meta.lock().unwrap();
            let reader = meta.readers.get_mut(&self.region_id).unwrap();
            self.maybe_update_read_progress(reader, progress);
        }
    }

    fn maybe_update_read_progress(&self, reader: &mut ReadDelegate, progress: ReadProgress) {
        if self.pending_remove {
            return;
        }
        debug!(
            "update read progress";
            "region_id" => self.region_id,
            "peer_id" => self.peer.get_id(),
            "progress" => ?progress,
        );
        reader.update(progress);
    }

    pub fn maybe_campaign(&mut self, parent_is_leader: bool) -> bool {
        if self.region().get_peers().len() <= 1 {
            // The peer campaigned when it was created, no need to do it again.
            return false;
        }

        if !parent_is_leader {
            return false;
        }

        // If last peer is the leader of the region before split, it's intuitional for
        // it to become the leader of new split region.
        let _ = self.raft_group.campaign();
        true
    }

    fn find_propose_time(&mut self, index: u64, term: u64) -> Option<Timespec> {
        while let Some(meta) = self.proposals.pop(term) {
            if meta.index == index && meta.term == term {
                return Some(meta.renew_lease_time.unwrap());
            }
        }
        None
    }

    /// Propose a request.
    ///
    /// Return true means the request has been proposed successfully.
    pub fn propose<T, C>(
        &mut self,
        ctx: &mut PollContext<T, C>,
        cb: Callback<RocksEngine>,
        req: RaftCmdRequest,
        mut err_resp: RaftCmdResponse,
    ) -> bool {
        if self.pending_remove {
            return false;
        }

        ctx.raft_metrics.propose.all += 1;

        let mut is_conf_change = false;
        let is_urgent = is_request_urgent(&req);

        let policy = self.inspect(&req);
        let res = match policy {
            Ok(RequestPolicy::ReadLocal) => {
                self.read_local(ctx, req, cb);
                return false;
            }
            Ok(RequestPolicy::ReadIndex) => return self.read_index(ctx, req, err_resp, cb),
            Ok(RequestPolicy::ProposeNormal) => self.propose_normal(ctx, req),
            Ok(RequestPolicy::ProposeTransferLeader) => {
                return self.propose_transfer_leader(ctx, req, cb);
            }
            Ok(RequestPolicy::ProposeConfChange) => {
                is_conf_change = true;
                self.propose_conf_change(ctx, &req)
            }
            Err(e) => Err(e),
        };

        match res {
            Err(e) => {
                cmd_resp::bind_error(&mut err_resp, e);
                cb.invoke_with_response(err_resp);
                false
            }
            Ok(idx) => {
                if is_urgent {
                    self.last_urgent_proposal_idx = idx;
                    // Eager flush to make urgent proposal be applied on all nodes as soon as
                    // possible.
                    self.raft_group.skip_bcast_commit(false);
                }
                let meta = ProposalMeta {
                    index: idx,
                    term: self.term(),
                    renew_lease_time: None,
                };
                self.post_propose(ctx, meta, is_conf_change, cb);
                true
            }
        }
    }

    fn post_propose<T, C>(
        &mut self,
        poll_ctx: &mut PollContext<T, C>,
        mut meta: ProposalMeta,
        is_conf_change: bool,
        cb: Callback<RocksEngine>,
    ) {
        // Try to renew leader lease on every consistent read/write request.
        if poll_ctx.current_time.is_none() {
            poll_ctx.current_time = Some(monotonic_raw_now());
        }
        meta.renew_lease_time = poll_ctx.current_time;

        if !cb.is_none() {
            let p = Proposal::new(is_conf_change, meta.index, meta.term, cb);
            self.apply_proposals.push(p);
        }

        self.proposals.push(meta);
    }

    /// Count the number of the healthy nodes.
    /// A node is healthy when
    /// 1. it's the leader of the Raft group, which has the latest logs
    /// 2. it's a follower, and it does not lag behind the leader a lot.
    ///    If a snapshot is involved between it and the Raft leader, it's not healthy since
    ///    it cannot works as a node in the quorum to receive replicating logs from leader.
    fn count_healthy_node<'a, I>(&self, progress: I) -> usize
    where
        I: Iterator<Item = (&'a u64, &'a Progress)>,
    {
        let mut healthy = 0;
        for (_, pr) in progress {
            if pr.matched >= self.get_store().truncated_index() {
                healthy += 1;
            }
        }
        healthy
    }

    /// Validate the `ConfChange` request and check whether it's safe to
    /// propose the specified conf change request.
    /// It's safe iff at least the quorum of the Raft group is still healthy
    /// right after that conf change is applied.
    /// Define the total number of nodes in current Raft cluster to be `total`.
    /// To ensure the above safety, if the cmd is
    /// 1. A `AddNode` request
    ///    Then at least '(total + 1)/2 + 1' nodes need to be up to date for now.
    /// 2. A `RemoveNode` request
    ///    Then at least '(total - 1)/2 + 1' other nodes (the node about to be removed is excluded)
    ///    need to be up to date for now. If 'allow_remove_leader' is false then
    ///    the peer to be removed should not be the leader.
    fn check_conf_change<T, C>(
        &self,
        ctx: &mut PollContext<T, C>,
        cmd: &RaftCmdRequest,
    ) -> Result<()> {
        let change_peer = apply::get_change_peer_cmd(cmd).unwrap();
        let change_type = change_peer.get_change_type();
        let peer = change_peer.get_peer();

        // Check the request itself is valid or not.
        match (change_type, peer.get_is_learner()) {
            (ConfChangeType::AddNode, true) | (ConfChangeType::AddLearnerNode, false) => {
                warn!(
                    "invalid conf change request";
                    "region_id" => self.region_id,
                    "peer_id" => self.peer.get_id(),
                    "request" => ?change_peer,
                );
                return Err(box_err!("{} invalid conf change request", self.tag));
            }
            _ => {}
        }

        if change_type == ConfChangeType::RemoveNode
            && !ctx.cfg.allow_remove_leader
            && peer.get_id() == self.peer_id()
        {
            warn!(
                "rejects remove leader request";
                "region_id" => self.region_id,
                "peer_id" => self.peer.get_id(),
                "request" => ?change_peer,
            );
            return Err(box_err!("{} ignore remove leader", self.tag));
        }

        let status = self.raft_group.status_ref();
        let total = status.progress.unwrap().voter_ids().len();
        if total == 1 {
            // It's always safe if there is only one node in the cluster.
            return Ok(());
        }
        let mut progress = status.progress.unwrap().clone();

        match change_type {
            ConfChangeType::AddNode => {
                if let Err(raft::Error::NotExists(_, _)) = progress.promote_learner(peer.get_id()) {
                    let _ = progress.insert_voter(peer.get_id(), Progress::new(0, 0));
                }
            }
            ConfChangeType::RemoveNode => {
                progress.remove(peer.get_id())?;
            }
            ConfChangeType::AddLearnerNode => {
                return Ok(());
            }
            ConfChangeType::BeginMembershipChange | ConfChangeType::FinalizeMembershipChange => {
                unimplemented!()
            }
        }
        let healthy = self.count_healthy_node(progress.voters());
        let quorum_after_change = raft::majority(progress.voter_ids().len());
        if healthy >= quorum_after_change {
            return Ok(());
        }

        PEER_ADMIN_CMD_COUNTER_VEC
            .with_label_values(&["conf_change", "reject_unsafe"])
            .inc();

        info!(
            "rejects unsafe conf change request";
            "region_id" => self.region_id,
            "peer_id" => self.peer.get_id(),
            "request" => ?change_peer,
            "total" => total,
            "healthy" => healthy,
            "quorum_after_change" => quorum_after_change,
        );
        Err(box_err!(
            "unsafe to perform conf change {:?}, total {}, healthy {}, quorum after \
             change {}",
            change_peer,
            total,
            healthy,
            quorum_after_change
        ))
    }

    fn transfer_leader(&mut self, peer: &metapb::Peer) {
        info!(
            "transfer leader";
            "region_id" => self.region_id,
            "peer_id" => self.peer.get_id(),
            "peer" => ?peer,
        );

        self.raft_group.transfer_leader(peer.get_id());
    }

    fn ready_to_transfer_leader<T, C>(
        &self,
        ctx: &mut PollContext<T, C>,
        peer: &metapb::Peer,
    ) -> bool {
        let peer_id = peer.get_id();
        let status = self.raft_group.status_ref();
        let progress = status.progress.unwrap();

        if !progress.voter_ids().contains(&peer_id) {
            return false;
        }

        for (_, progress) in progress.voters() {
            if progress.state == ProgressState::Snapshot {
                return false;
            }
        }

        // Checks if safe to transfer leader.
        // Check `has_pending_conf` is necessary because `recent_conf_change_time` is updated
        // on applied. TODO: fix the transfer leader issue in Raft.
        if self.raft_group.raft.has_pending_conf()
            || duration_to_sec(self.recent_conf_change_time.elapsed())
                < ctx.cfg.raft_reject_transfer_leader_duration.as_secs() as f64
        {
            debug!(
                "reject transfer leader due to the region was config changed recently";
                "region_id" => self.region_id,
                "peer_id" => self.peer.get_id(),
                "peer" => ?peer,
            );
            return false;
        }

        let last_index = self.get_store().last_index();
        last_index <= progress.get(peer_id).unwrap().matched + ctx.cfg.leader_transfer_max_log_lag
    }

    fn read_local<T, C>(
        &mut self,
        ctx: &mut PollContext<T, C>,
        req: RaftCmdRequest,
        cb: Callback<RocksEngine>,
    ) {
        ctx.raft_metrics.propose.local_read += 1;
        cb.invoke_read(self.handle_read(ctx, req, false, Some(self.get_store().committed_index())))
    }

    fn pre_read_index(&self) -> Result<()> {
        fail_point!(
            "before_propose_readindex",
            |s| if s.map_or(true, |s| s.parse().unwrap_or(true)) {
                Ok(())
            } else {
                Err(box_err!(
                    "{} can not read due to injected failure",
                    self.tag
                ))
            }
        );

        // See more in ready_to_handle_read().
        if self.is_splitting() {
            return Err(box_err!("{} can not read index due to split", self.tag));
        }
        if self.is_merging() {
            return Err(box_err!("{} can not read index due to merge", self.tag));
        }
        Ok(())
    }

    /// `ReadIndex` requests could be lost in network, so on followers commands could queue in
    /// `pending_reads` forever. Sending a new `ReadIndex` periodically can resolve this.
<<<<<<< HEAD
    pub(super) fn retry_pending_reads(&mut self) {
        if self.is_leader() || self.pending_reads.is_empty() || self.pre_read_index().is_err() {
=======
    pub fn retry_pending_reads(&mut self, cfg: &Config) {
        if self.is_leader()
            || !self.pending_reads.check_needs_retry(cfg)
            || self.pre_read_index().is_err()
        {
>>>>>>> 76866aec
            return;
        }

        let read = self.pending_reads.back_mut().unwrap();
<<<<<<< HEAD
        if read.read_index.is_none() {
            self.raft_group.read_index(read.id.as_bytes().to_vec());
            debug!(
                "request to get a read index";
                "request_id" => ?read.id,
                "region_id" => self.region_id,
                "peer_id" => self.peer.get_id(),
            );
        }
=======
        debug_assert!(read.read_index.is_none());
        self.raft_group.read_index(read.id.as_bytes().to_vec());
        debug!(
            "request to get a read index";
            "request_id" => ?read.id,
            "region_id" => self.region_id,
            "peer_id" => self.peer.get_id(),
        );
>>>>>>> 76866aec
    }

    // Returns a boolean to indicate whether the `read` is proposed or not.
    // For these cases it won't be proposed:
    // 1. The region is in merging or splitting;
    // 2. The message is stale and dropped by the Raft group internally;
    // 3. There is already a read request proposed in the current lease;
    fn read_index<T, C>(
        &mut self,
        poll_ctx: &mut PollContext<T, C>,
        req: RaftCmdRequest,
        mut err_resp: RaftCmdResponse,
        cb: Callback<RocksEngine>,
    ) -> bool {
        if let Err(e) = self.pre_read_index() {
            debug!(
                "prevents unsafe read index";
                "region_id" => self.region_id,
                "peer_id" => self.peer.get_id(),
                "err" => ?e,
            );
            poll_ctx.raft_metrics.propose.unsafe_read_index += 1;
            cmd_resp::bind_error(&mut err_resp, e);
            cb.invoke_with_response(err_resp);
            return false;
        }

        let renew_lease_time = monotonic_raw_now();
        if self.is_leader() {
            match self.inspect_lease() {
                // Here combine the new read request with the previous one even if the lease expired is
                // ok because in this case, the previous read index must be sent out with a valid
                // lease instead of a suspect lease. So there must no pending transfer-leader proposals
                // before or after the previous read index, and the lease can be renewed when get
                // heartbeat responses.
                LeaseState::Valid | LeaseState::Expired => {
                    if let Some(read) = self.pending_reads.back_mut() {
                        let max_lease = poll_ctx.cfg.raft_store_max_leader_lease();
                        if read.renew_lease_time + max_lease > renew_lease_time {
                            read.push_command(req, cb);
                            return false;
                        }
                    }
                }
                // If the current lease is suspect, new read requests can't be appended into
                // `pending_reads` because if the leader is transferred, the latest read could
                // be dirty.
                _ => {}
            }
        }

        // When a replica cannot detect any leader, `MsgReadIndex` will be dropped, which would
        // cause a long time waiting for a read response. Then we should return an error directly
        // in this situation.
        if !self.is_leader() && self.leader_id() == INVALID_ID {
            cmd_resp::bind_error(
                &mut err_resp,
                box_err!("{} can not read index due to no leader", self.tag),
            );
            poll_ctx.raft_metrics.invalid_proposal.read_index_no_leader += 1;
            cb.invoke_with_response(err_resp);
            return false;
        }

        // Should we call pre_propose here?
        let last_pending_read_count = self.raft_group.raft.pending_read_count();
        let last_ready_read_count = self.raft_group.raft.ready_read_count();

        poll_ctx.raft_metrics.propose.read_index += 1;

        let id = Uuid::new_v4();
        self.raft_group.read_index(id.as_bytes().to_vec());

        let pending_read_count = self.raft_group.raft.pending_read_count();
        let ready_read_count = self.raft_group.raft.ready_read_count();

        if pending_read_count == last_pending_read_count
            && ready_read_count == last_ready_read_count
            && self.is_leader()
        {
            // The message gets dropped silently, can't be handled anymore.
            apply::notify_stale_req(self.term(), cb);
            return false;
        }

        let read = ReadIndexRequest::with_command(id, req, cb, renew_lease_time);
        self.pending_reads.push_back(read, self.is_leader());

        debug!(
            "request to get a read index";
            "request_id" => ?id,
            "region_id" => self.region_id,
            "peer_id" => self.peer.get_id(),
            "is_leader" => self.is_leader(),
        );

        // TimeoutNow has been sent out, so we need to propose explicitly to
        // update leader lease.
        if self.leader_lease.inspect(Some(renew_lease_time)) == LeaseState::Suspect {
            let req = RaftCmdRequest::default();
            if let Ok(index) = self.propose_normal(poll_ctx, req) {
                let meta = ProposalMeta {
                    index,
                    term: self.term(),
                    renew_lease_time: Some(renew_lease_time),
                };
                self.post_propose(poll_ctx, meta, false, Callback::None);
            }
        }

        true
    }

    // For now, it is only used in merge.
    pub fn get_min_progress(&self) -> Result<u64> {
        let mut min = None;
        if let Some(progress) = self.raft_group.status_ref().progress {
            for (id, pr) in progress.iter() {
                // Reject merge if there is any pending request snapshot,
                // because a target region may merge a source region which is in
                // an invalid state.
                if pr.state == ProgressState::Snapshot
                    || pr.pending_request_snapshot != INVALID_INDEX
                {
                    return Err(box_err!(
                        "there is a pending snapshot peer {} [{:?}], skip merge",
                        id,
                        pr
                    ));
                }
                if min.is_none() {
                    min = Some(pr.matched);
                }
                if min.unwrap() > pr.matched {
                    min = Some(pr.matched);
                }
            }
        }
        Ok(min.unwrap_or(0))
    }

    fn pre_propose_prepare_merge<T, C>(
        &self,
        ctx: &mut PollContext<T, C>,
        req: &mut RaftCmdRequest,
    ) -> Result<()> {
        let last_index = self.raft_group.raft.raft_log.last_index();
        let min_progress = self.get_min_progress()?;
        let min_index = min_progress + 1;
        if min_progress == 0 || last_index - min_progress > ctx.cfg.merge_max_log_gap {
            return Err(box_err!(
                "log gap ({}, {}] is too large, skip merge",
                min_progress,
                last_index
            ));
        }
        let mut entry_size = 0;
        for entry in self.raft_group.raft.raft_log.entries(min_index, NO_LIMIT)? {
            entry_size += entry.get_data().len();
            if entry.get_entry_type() == EntryType::EntryConfChange {
                return Err(box_err!(
                    "{} log gap contains conf change, skip merging.",
                    self.tag
                ));
            }
            if entry.get_data().is_empty() {
                continue;
            }
            let cmd: RaftCmdRequest =
                util::parse_data_at(entry.get_data(), entry.get_index(), &self.tag);
            if !cmd.has_admin_request() {
                continue;
            }
            let cmd_type = cmd.get_admin_request().get_cmd_type();
            match cmd_type {
                AdminCmdType::TransferLeader
                | AdminCmdType::ComputeHash
                | AdminCmdType::VerifyHash
                | AdminCmdType::InvalidAdmin => continue,
                _ => {}
            }
            // Any command that can change epoch or log gap should be rejected.
            return Err(box_err!(
                "log gap contains admin request {:?}, skip merging.",
                cmd_type
            ));
        }
        if entry_size as f64 > ctx.cfg.raft_entry_max_size.0 as f64 * 0.9 {
            return Err(box_err!(
                "log gap size exceed entry size limit, skip merging."
            ));
        }
        req.mut_admin_request()
            .mut_prepare_merge()
            .set_min_index(min_index);
        Ok(())
    }

    fn pre_propose<T, C>(
        &self,
        poll_ctx: &mut PollContext<T, C>,
        req: &mut RaftCmdRequest,
    ) -> Result<ProposalContext> {
        poll_ctx.coprocessor_host.pre_propose(self.region(), req)?;
        let mut ctx = ProposalContext::empty();

        if get_sync_log_from_request(req) {
            ctx.insert(ProposalContext::SYNC_LOG);
        }

        if !req.has_admin_request() {
            return Ok(ctx);
        }

        match req.get_admin_request().get_cmd_type() {
            AdminCmdType::Split | AdminCmdType::BatchSplit => ctx.insert(ProposalContext::SPLIT),
            _ => {}
        }

        if req.get_admin_request().has_prepare_merge() {
            self.pre_propose_prepare_merge(poll_ctx, req)?;
            ctx.insert(ProposalContext::PREPARE_MERGE);
        }

        Ok(ctx)
    }

    fn propose_normal<T, C>(
        &mut self,
        poll_ctx: &mut PollContext<T, C>,
        mut req: RaftCmdRequest,
    ) -> Result<u64> {
        if self.pending_merge_state.is_some()
            && req.get_admin_request().get_cmd_type() != AdminCmdType::RollbackMerge
        {
            return Err(box_err!(
                "{} peer in merging mode, can't do proposal.",
                self.tag
            ));
        }

        poll_ctx.raft_metrics.propose.normal += 1;

        // TODO: validate request for unexpected changes.
        let ctx = match self.pre_propose(poll_ctx, &mut req) {
            Ok(ctx) => ctx,
            Err(e) => {
                warn!(
                    "skip proposal";
                    "region_id" => self.region_id,
                    "peer_id" => self.peer.get_id(),
                    "err" => ?e,
                );
                return Err(e);
            }
        };
        let data = req.write_to_bytes()?;

        // TODO: use local histogram metrics
        PEER_PROPOSE_LOG_SIZE_HISTOGRAM.observe(data.len() as f64);

        if data.len() as u64 > poll_ctx.cfg.raft_entry_max_size.0 {
            error!(
                "entry is too large";
                "region_id" => self.region_id,
                "peer_id" => self.peer.get_id(),
                "size" => data.len(),
            );
            return Err(Error::RaftEntryTooLarge(self.region_id, data.len() as u64));
        }

        let propose_index = self.next_proposal_index();
        self.raft_group.propose(ctx.to_vec(), data)?;
        if self.next_proposal_index() == propose_index {
            // The message is dropped silently, this usually due to leader absence
            // or transferring leader. Both cases can be considered as NotLeader error.
            return Err(Error::NotLeader(self.region_id, None));
        }

        if ctx.contains(ProposalContext::PREPARE_MERGE) {
            self.last_proposed_prepare_merge_idx = propose_index;
        }

        Ok(propose_index)
    }

    // Return true to if the transfer leader request is accepted.
    fn propose_transfer_leader<T, C>(
        &mut self,
        ctx: &mut PollContext<T, C>,
        req: RaftCmdRequest,
        cb: Callback<RocksEngine>,
    ) -> bool {
        ctx.raft_metrics.propose.transfer_leader += 1;

        let transfer_leader = get_transfer_leader_cmd(&req).unwrap();
        let peer = transfer_leader.get_peer();

        let transferred = if self.ready_to_transfer_leader(ctx, peer) {
            self.transfer_leader(peer);
            true
        } else {
            info!(
                "transfer leader message ignored directly";
                "region_id" => self.region_id,
                "peer_id" => self.peer.get_id(),
                "message" => ?req,
            );
            false
        };

        // transfer leader command doesn't need to replicate log and apply, so we
        // return immediately. Note that this command may fail, we can view it just as an advice
        cb.invoke_with_response(make_transfer_leader_response());

        transferred
    }

    // Fails in such cases:
    // 1. A pending conf change has not been applied yet;
    // 2. Removing the leader is not allowed in the configuration;
    // 3. The conf change makes the raft group not healthy;
    // 4. The conf change is dropped by raft group internally.
    fn propose_conf_change<T, C>(
        &mut self,
        ctx: &mut PollContext<T, C>,
        req: &RaftCmdRequest,
    ) -> Result<u64> {
        if self.pending_merge_state.is_some() {
            return Err(box_err!(
                "{} peer in merging mode, can't do proposal.",
                self.tag
            ));
        }
        if self.raft_group.raft.pending_conf_index > self.get_store().applied_index() {
            info!(
                "there is a pending conf change, try later";
                "region_id" => self.region_id,
                "peer_id" => self.peer.get_id(),
            );
            return Err(box_err!(
                "{} there is a pending conf change, try later",
                self.tag
            ));
        }

        self.check_conf_change(ctx, req)?;

        ctx.raft_metrics.propose.conf_change += 1;

        let data = req.write_to_bytes()?;

        // TODO: use local histogram metrics
        PEER_PROPOSE_LOG_SIZE_HISTOGRAM.observe(data.len() as f64);

        let change_peer = apply::get_change_peer_cmd(req).unwrap();
        let mut cc = eraftpb::ConfChange::default();
        cc.set_change_type(change_peer.get_change_type());
        cc.set_node_id(change_peer.get_peer().get_id());
        cc.set_context(data);

        info!(
            "propose conf change peer";
            "region_id" => self.region_id,
            "peer_id" => self.peer.get_id(),
            "change_type" => ?cc.get_change_type(),
            "change_peer" => cc.get_node_id(),
        );

        let propose_index = self.next_proposal_index();
        self.raft_group
            .propose_conf_change(ProposalContext::SYNC_LOG.to_vec(), cc)?;
        if self.next_proposal_index() == propose_index {
            // The message is dropped silently, this usually due to leader absence
            // or transferring leader. Both cases can be considered as NotLeader error.
            return Err(Error::NotLeader(self.region_id, None));
        }

        Ok(propose_index)
    }

    fn handle_read<T, C>(
        &self,
        ctx: &mut PollContext<T, C>,
        req: RaftCmdRequest,
        check_epoch: bool,
        read_index: Option<u64>,
    ) -> ReadResponse<RocksEngine> {
        let mut resp = ReadExecutor::new(
            ctx.engines.kv.c().clone(),
            check_epoch,
            false, /* we don't need snapshot time */
        )
        .execute(&req, self.region(), read_index);

        cmd_resp::bind_term(&mut resp.response, self.term());
        resp
    }

    pub fn term(&self) -> u64 {
        self.raft_group.raft.term
    }

    pub fn stop(&mut self) {
        self.mut_store().cancel_applying_snap();
<<<<<<< HEAD
        self.pending_reads.notify_all_removed(self.region_id);
=======
        self.pending_reads.clear_all(None);
>>>>>>> 76866aec
    }
}

impl Peer {
    pub fn insert_peer_cache(&mut self, peer: metapb::Peer) {
        self.peer_cache.borrow_mut().insert(peer.get_id(), peer);
    }

    pub fn remove_peer_from_cache(&mut self, peer_id: u64) {
        self.peer_cache.borrow_mut().remove(&peer_id);
    }

    pub fn get_peer_from_cache(&self, peer_id: u64) -> Option<metapb::Peer> {
        if peer_id == 0 {
            return None;
        }
        fail_point!("stale_peer_cache_2", peer_id == 2, |_| None);
        if let Some(peer) = self.peer_cache.borrow().get(&peer_id) {
            return Some(peer.clone());
        }

        // Try to find in region, if found, set in cache.
        for peer in self.region().get_peers() {
            if peer.get_id() == peer_id {
                self.peer_cache.borrow_mut().insert(peer_id, peer.clone());
                return Some(peer.clone());
            }
        }

        None
    }

    pub fn heartbeat_pd<T, C>(&mut self, ctx: &PollContext<T, C>) {
        let task = PdTask::Heartbeat {
            term: self.term(),
            region: self.region().clone(),
            peer: self.peer.clone(),
            down_peers: self.collect_down_peers(ctx.cfg.max_peer_down_duration.0),
            pending_peers: self.collect_pending_peers(),
            written_bytes: self.peer_stat.written_bytes,
            written_keys: self.peer_stat.written_keys,
            approximate_size: self.approximate_size,
            approximate_keys: self.approximate_keys,
        };
        if let Err(e) = ctx.pd_scheduler.schedule(task) {
            error!(
                "failed to notify pd";
                "region_id" => self.region_id,
                "peer_id" => self.peer.get_id(),
                "err" => ?e,
            );
        }
    }

    fn send_raft_message<T: Transport>(&mut self, msg: eraftpb::Message, trans: &mut T) {
        let mut send_msg = RaftMessage::default();
        send_msg.set_region_id(self.region_id);
        // set current epoch
        send_msg.set_region_epoch(self.region().get_region_epoch().clone());

        let from_peer = self.peer.clone();
        let to_peer = match self.get_peer_from_cache(msg.get_to()) {
            Some(p) => p,
            None => {
                warn!(
                    "failed to look up recipient peer";
                    "region_id" => self.region_id,
                    "peer_id" => self.peer.get_id(),
                    "to_peer" => msg.get_to(),
                );
                return;
            }
        };

        let to_peer_id = to_peer.get_id();
        let to_store_id = to_peer.get_store_id();
        let msg_type = msg.get_msg_type();
        debug!(
            "send raft msg";
            "region_id" => self.region_id,
            "peer_id" => self.peer.get_id(),
            "msg_type" => ?msg_type,
            "msg_size" => msg.compute_size(),
            "from" => from_peer.get_id(),
            "to" => to_peer_id,
        );

        send_msg.set_from_peer(from_peer);
        send_msg.set_to_peer(to_peer);

        // There could be two cases:
        // 1. Target peer already exists but has not established communication with leader yet
        // 2. Target peer is added newly due to member change or region split, but it's not
        //    created yet
        // For both cases the region start key and end key are attached in RequestVote and
        // Heartbeat message for the store of that peer to check whether to create a new peer
        // when receiving these messages, or just to wait for a pending region split to perform
        // later.
        if self.get_store().is_initialized() && is_initial_msg(&msg) {
            let region = self.region();
            send_msg.set_start_key(region.get_start_key().to_vec());
            send_msg.set_end_key(region.get_end_key().to_vec());
        }
        send_msg.set_message(msg);

        if let Err(e) = trans.send(send_msg) {
            warn!(
                "failed to send msg to other peer";
                "region_id" => self.region_id,
                "peer_id" => self.peer.get_id(),
                "target_peer_id" => to_peer_id,
                "target_store_id" => to_store_id,
                "err" => ?e,
            );
            if to_peer_id == self.leader_id() {
                self.leader_unreachable = true;
            }
            // unreachable store
            self.raft_group.report_unreachable(to_peer_id);
            if msg_type == eraftpb::MessageType::MsgSnapshot {
                self.raft_group
                    .report_snapshot(to_peer_id, SnapshotStatus::Failure);
            }
        }
    }
}

/// `RequestPolicy` decides how we handle a request.
#[derive(Clone, PartialEq, Debug)]
pub enum RequestPolicy {
    // Handle the read request directly without dispatch.
    ReadLocal,
    // Handle the read request via raft's SafeReadIndex mechanism.
    ReadIndex,
    ProposeNormal,
    ProposeTransferLeader,
    ProposeConfChange,
}

/// `RequestInspector` makes `RequestPolicy` for requests.
pub trait RequestInspector {
    /// Has the current term been applied?
    fn has_applied_to_current_term(&mut self) -> bool;
    /// Inspects its lease.
    fn inspect_lease(&mut self) -> LeaseState;

    /// Inspect a request, return a policy that tells us how to
    /// handle the request.
    fn inspect(&mut self, req: &RaftCmdRequest) -> Result<RequestPolicy> {
        if req.has_admin_request() {
            if apply::get_change_peer_cmd(req).is_some() {
                return Ok(RequestPolicy::ProposeConfChange);
            }
            if get_transfer_leader_cmd(req).is_some() {
                return Ok(RequestPolicy::ProposeTransferLeader);
            }
            return Ok(RequestPolicy::ProposeNormal);
        }

        let mut has_read = false;
        let mut has_write = false;
        for r in req.get_requests() {
            match r.get_cmd_type() {
                CmdType::Get | CmdType::Snap | CmdType::ReadIndex => has_read = true,
                CmdType::Delete | CmdType::Put | CmdType::DeleteRange | CmdType::IngestSst => {
                    has_write = true
                }
                CmdType::Prewrite | CmdType::Invalid => {
                    return Err(box_err!(
                        "invalid cmd type {:?}, message maybe corrupted",
                        r.get_cmd_type()
                    ));
                }
            }

            if has_read && has_write {
                return Err(box_err!("read and write can't be mixed in one batch"));
            }
        }

        if has_write {
            return Ok(RequestPolicy::ProposeNormal);
        }

        if req.get_header().get_read_quorum() {
            return Ok(RequestPolicy::ReadIndex);
        }

        // If applied index's term is differ from current raft's term, leader transfer
        // must happened, if read locally, we may read old value.
        if !self.has_applied_to_current_term() {
            return Ok(RequestPolicy::ReadIndex);
        }

        // Local read should be performed, if and only if leader is in lease.
        // None for now.
        match self.inspect_lease() {
            LeaseState::Valid => Ok(RequestPolicy::ReadLocal),
            LeaseState::Expired | LeaseState::Suspect => {
                // Perform a consistent read to Raft quorum and try to renew the leader lease.
                Ok(RequestPolicy::ReadIndex)
            }
        }
    }
}

impl RequestInspector for Peer {
    fn has_applied_to_current_term(&mut self) -> bool {
        self.get_store().applied_index_term() == self.term()
    }

    fn inspect_lease(&mut self) -> LeaseState {
        if !self.raft_group.raft.in_lease() {
            return LeaseState::Suspect;
        }
        // None means now.
        let state = self.leader_lease.inspect(None);
        if LeaseState::Expired == state {
            debug!(
                "leader lease is expired";
                "region_id" => self.region_id,
                "peer_id" => self.peer.get_id(),
                "lease" => ?self.leader_lease,
            );
            // The lease is expired, call `expire` explicitly.
            self.leader_lease.expire();
        }
        state
    }
}

#[derive(Debug)]
pub struct ReadExecutor<E: KvEngine> {
    check_epoch: bool,
    engine: E,
    snapshot: Option<<E::Snapshot as Snapshot<E>>::SyncSnapshot>,
    snapshot_time: Option<Timespec>,
    need_snapshot_time: bool,
}

impl<E> ReadExecutor<E>
where
    E: KvEngine,
{
    pub fn new(engine: E, check_epoch: bool, need_snapshot_time: bool) -> Self {
        ReadExecutor {
            check_epoch,
            engine,
            snapshot: None,
            snapshot_time: None,
            need_snapshot_time,
        }
    }

    #[inline]
    pub fn snapshot_time(&mut self) -> Option<Timespec> {
        self.maybe_update_snapshot();
        self.snapshot_time
    }

    #[inline]
    fn maybe_update_snapshot(&mut self) {
        if self.snapshot.is_some() {
            return;
        }
        self.snapshot = Some(self.engine.snapshot().into_sync());
        // Reading current timespec after snapshot, in case we do not
        // expire lease in time.
        atomic::fence(atomic::Ordering::Release);
        if self.need_snapshot_time {
            self.snapshot_time = Some(monotonic_raw_now());
        }
    }

    fn do_get(&self, req: &Request, region: &metapb::Region) -> Result<Response> {
        // TODO: the get_get looks weird, maybe we should figure out a better name later.
        let key = req.get_get().get_key();
        // region key range has no data prefix, so we must use origin key to check.
        util::check_key_in_region(key, region)?;

        let mut resp = Response::default();
        let snapshot = self.snapshot.as_ref().unwrap();
        let res = if !req.get_get().get_cf().is_empty() {
            let cf = req.get_get().get_cf();
            // TODO: check whether cf exists or not.
            snapshot
                .get_value_cf(cf, &keys::data_key(key))
                .unwrap_or_else(|e| {
                    panic!(
                        "[region {}] failed to get {} with cf {}: {:?}",
                        region.get_id(),
                        hex::encode_upper(key),
                        cf,
                        e
                    )
                })
        } else {
            snapshot
                .get_value(&keys::data_key(key))
                .unwrap_or_else(|e| {
                    panic!(
                        "[region {}] failed to get {}: {:?}",
                        region.get_id(),
                        hex::encode_upper(key),
                        e
                    )
                })
        };
        if let Some(res) = res {
            resp.mut_get().set_value(res.to_vec());
        }

        Ok(resp)
    }

    pub fn execute(
        &mut self,
        msg: &RaftCmdRequest,
        region: &metapb::Region,
        read_index: Option<u64>,
    ) -> ReadResponse<E> {
        if self.check_epoch {
            if let Err(e) = check_region_epoch(msg, region, true) {
                debug!(
                    "epoch not match";
                    "region_id" => region.get_id(),
                    "err" => ?e,
                );
                return ReadResponse {
                    response: cmd_resp::new_error(e),
                    snapshot: None,
                };
            }
        }
        self.maybe_update_snapshot();
        let mut need_snapshot = false;
        let requests = msg.get_requests();
        let mut responses = Vec::with_capacity(requests.len());
        for req in requests {
            let cmd_type = req.get_cmd_type();
            let mut resp = match cmd_type {
                CmdType::Get => match self.do_get(req, region) {
                    Ok(resp) => resp,
                    Err(e) => {
                        error!(
                            "failed to execute get command";
                            "region_id" => region.get_id(),
                            "err" => ?e,
                        );
                        return ReadResponse {
                            response: cmd_resp::new_error(e),
                            snapshot: None,
                        };
                    }
                },
                CmdType::Snap => {
                    need_snapshot = true;
                    raft_cmdpb::Response::default()
                }
                CmdType::ReadIndex => {
                    let mut resp = raft_cmdpb::Response::default();
                    if let Some(read_index) = read_index {
                        let mut res = ReadIndexResponse::default();
                        res.set_read_index(read_index);
                        resp.set_read_index(res);
                    } else {
                        panic!("[region {}] can not get readindex", region.get_id(),);
                    }
                    resp
                }
                CmdType::Prewrite
                | CmdType::Put
                | CmdType::Delete
                | CmdType::DeleteRange
                | CmdType::IngestSst
                | CmdType::Invalid => unreachable!(),
            };
            resp.set_cmd_type(cmd_type);
            responses.push(resp);
        }

        let mut response = RaftCmdResponse::default();
        response.set_responses(responses.into());
        let snapshot = if need_snapshot {
            Some(RegionSnapshot::from_snapshot(
                self.snapshot.clone().unwrap(),
                region.to_owned(),
            ))
        } else {
            None
        };
        ReadResponse { response, snapshot }
    }
}

fn get_transfer_leader_cmd(msg: &RaftCmdRequest) -> Option<&TransferLeaderRequest> {
    if !msg.has_admin_request() {
        return None;
    }
    let req = msg.get_admin_request();
    if !req.has_transfer_leader() {
        return None;
    }

    Some(req.get_transfer_leader())
}

fn get_sync_log_from_request(msg: &RaftCmdRequest) -> bool {
    if msg.has_admin_request() {
        let req = msg.get_admin_request();
        return match req.get_cmd_type() {
            AdminCmdType::ChangePeer
            | AdminCmdType::Split
            | AdminCmdType::BatchSplit
            | AdminCmdType::PrepareMerge
            | AdminCmdType::CommitMerge
            | AdminCmdType::RollbackMerge => true,
            _ => false,
        };
    }

    msg.get_header().get_sync_log()
}

/// We enable follower lazy commit to get a better performance.
/// But it may not be appropriate for some requests. This function
/// checks whether the request should be committed on all followers
/// as soon as possible.
fn is_request_urgent(req: &RaftCmdRequest) -> bool {
    if !req.has_admin_request() {
        return false;
    }

    match req.get_admin_request().get_cmd_type() {
        AdminCmdType::Split
        | AdminCmdType::BatchSplit
        | AdminCmdType::ChangePeer
        | AdminCmdType::ComputeHash
        | AdminCmdType::VerifyHash
        | AdminCmdType::PrepareMerge
        | AdminCmdType::CommitMerge
        | AdminCmdType::RollbackMerge => true,
        _ => false,
    }
}

fn make_transfer_leader_response() -> RaftCmdResponse {
    let mut response = AdminResponse::default();
    response.set_cmd_type(AdminCmdType::TransferLeader);
    response.set_transfer_leader(TransferLeaderResponse::default());
    let mut resp = RaftCmdResponse::default();
    resp.set_admin_response(response);
    resp
}

#[cfg(test)]
mod tests {
    #[cfg(feature = "protobuf-codec")]
    use protobuf::ProtobufEnum;

    use super::*;

    #[test]
    fn test_sync_log() {
        let white_list = [
            AdminCmdType::InvalidAdmin,
            AdminCmdType::CompactLog,
            AdminCmdType::TransferLeader,
            AdminCmdType::ComputeHash,
            AdminCmdType::VerifyHash,
        ];
        for tp in AdminCmdType::values() {
            let mut msg = RaftCmdRequest::default();
            msg.mut_admin_request().set_cmd_type(*tp);
            assert_eq!(
                get_sync_log_from_request(&msg),
                !white_list.contains(tp),
                "{:?}",
                tp
            );
        }
    }

    #[test]
    fn test_urgent() {
        let urgent_types = [
            AdminCmdType::Split,
            AdminCmdType::BatchSplit,
            AdminCmdType::ChangePeer,
            AdminCmdType::ComputeHash,
            AdminCmdType::VerifyHash,
            AdminCmdType::PrepareMerge,
            AdminCmdType::CommitMerge,
            AdminCmdType::RollbackMerge,
        ];
        for tp in AdminCmdType::values() {
            let mut req = RaftCmdRequest::default();
            req.mut_admin_request().set_cmd_type(*tp);
            assert_eq!(
                is_request_urgent(&req),
                urgent_types.contains(tp),
                "{:?}",
                tp
            );
        }
        assert!(!is_request_urgent(&RaftCmdRequest::default()));
    }

    #[test]
    fn test_entry_context() {
        let tbl: Vec<&[ProposalContext]> = vec![
            &[ProposalContext::SPLIT],
            &[ProposalContext::SYNC_LOG],
            &[ProposalContext::PREPARE_MERGE],
            &[ProposalContext::SPLIT, ProposalContext::SYNC_LOG],
            &[ProposalContext::PREPARE_MERGE, ProposalContext::SYNC_LOG],
        ];

        for flags in tbl {
            let mut ctx = ProposalContext::empty();
            for f in flags {
                ctx.insert(*f);
            }

            let ser = ctx.to_vec();
            let de = ProposalContext::from_bytes(&ser);

            for f in flags {
                assert!(de.contains(*f), "{:?}", de);
            }
        }
    }

    #[test]
    fn test_request_inspector() {
        struct DummyInspector {
            applied_to_index_term: bool,
            lease_state: LeaseState,
        }
        impl RequestInspector for DummyInspector {
            fn has_applied_to_current_term(&mut self) -> bool {
                self.applied_to_index_term
            }
            fn inspect_lease(&mut self) -> LeaseState {
                self.lease_state
            }
        }

        let mut table = vec![];

        // Ok(_)
        let mut req = RaftCmdRequest::default();
        let mut admin_req = raft_cmdpb::AdminRequest::default();

        req.set_admin_request(admin_req.clone());
        table.push((req.clone(), RequestPolicy::ProposeNormal));

        admin_req.set_change_peer(raft_cmdpb::ChangePeerRequest::default());
        req.set_admin_request(admin_req.clone());
        table.push((req.clone(), RequestPolicy::ProposeConfChange));
        admin_req.clear_change_peer();

        admin_req.set_transfer_leader(raft_cmdpb::TransferLeaderRequest::default());
        req.set_admin_request(admin_req.clone());
        table.push((req.clone(), RequestPolicy::ProposeTransferLeader));
        admin_req.clear_transfer_leader();
        req.clear_admin_request();

        for (op, policy) in vec![
            (CmdType::Get, RequestPolicy::ReadLocal),
            (CmdType::Snap, RequestPolicy::ReadLocal),
            (CmdType::Put, RequestPolicy::ProposeNormal),
            (CmdType::Delete, RequestPolicy::ProposeNormal),
            (CmdType::DeleteRange, RequestPolicy::ProposeNormal),
            (CmdType::IngestSst, RequestPolicy::ProposeNormal),
        ] {
            let mut request = raft_cmdpb::Request::default();
            request.set_cmd_type(op);
            req.set_requests(vec![request].into());
            table.push((req.clone(), policy));
        }

        for &applied_to_index_term in &[true, false] {
            for &lease_state in &[LeaseState::Expired, LeaseState::Suspect, LeaseState::Valid] {
                for (req, mut policy) in table.clone() {
                    let mut inspector = DummyInspector {
                        applied_to_index_term,
                        lease_state,
                    };
                    // Leader can not read local as long as
                    // it has not applied to its term or it does has a valid lease.
                    if policy == RequestPolicy::ReadLocal
                        && (!applied_to_index_term || LeaseState::Valid != inspector.lease_state)
                    {
                        policy = RequestPolicy::ReadIndex;
                    }
                    assert_eq!(inspector.inspect(&req).unwrap(), policy);
                }
            }
        }

        // Read quorum.
        let mut request = raft_cmdpb::Request::default();
        request.set_cmd_type(CmdType::Snap);
        req.set_requests(vec![request].into());
        req.mut_header().set_read_quorum(true);
        let mut inspector = DummyInspector {
            applied_to_index_term: true,
            lease_state: LeaseState::Valid,
        };
        assert_eq!(inspector.inspect(&req).unwrap(), RequestPolicy::ReadIndex);
        req.clear_header();

        // Err(_)
        let mut err_table = vec![];
        for &op in &[CmdType::Prewrite, CmdType::Invalid] {
            let mut request = raft_cmdpb::Request::default();
            request.set_cmd_type(op);
            req.set_requests(vec![request].into());
            err_table.push(req.clone());
        }
        let mut snap = raft_cmdpb::Request::default();
        snap.set_cmd_type(CmdType::Snap);
        let mut put = raft_cmdpb::Request::default();
        put.set_cmd_type(CmdType::Put);
        req.set_requests(vec![snap, put].into());
        err_table.push(req);

        for req in err_table {
            let mut inspector = DummyInspector {
                applied_to_index_term: true,
                lease_state: LeaseState::Valid,
            };
            assert!(inspector.inspect(&req).is_err());
        }
    }
}<|MERGE_RESOLUTION|>--- conflicted
+++ resolved
@@ -191,9 +191,7 @@
 
     leader_missing_time: Option<Instant>,
     leader_lease: Lease,
-    pub pending_reads: ReadIndexQueue,
-    // Initialized as election_timeout / 3.
-    pub read_index_retry_countdown: usize,
+    pending_reads: ReadIndexQueue,
 
     /// If it fails to send messages to leader.
     pub leader_unreachable: bool,
@@ -297,7 +295,6 @@
             proposals: Default::default(),
             apply_proposals: vec![],
             pending_reads: Default::default(),
-            read_index_retry_countdown: cfg.raft_election_timeout_ticks / 3,
             peer_cache: RefCell::new(HashMap::default()),
             peer_heartbeats: HashMap::default(),
             peers_start_pending_time: vec![],
@@ -494,11 +491,7 @@
             }
         }
 
-<<<<<<< HEAD
-        self.pending_reads.notify_all_removed(region.get_id());
-=======
         self.pending_reads.clear_all(Some(region.get_id()));
->>>>>>> 76866aec
 
         for proposal in self.apply_proposals.drain(..) {
             apply::notify_req_region_removed(region.get_id(), proposal.cb);
@@ -1357,13 +1350,8 @@
     }
 
     fn response_read<T, C>(
-<<<<<<< HEAD
-        &mut self,
-        mut read: ReadIndexRequest,
-=======
         &self,
         read: &mut ReadIndexRequest,
->>>>>>> 76866aec
         ctx: &mut PollContext<T, C>,
         replica_read: bool,
     ) {
@@ -1383,11 +1371,8 @@
                 // We should check epoch since the range could be changed.
                 cb.invoke_read(self.handle_read(ctx, req, true, read.read_index));
             } else {
-<<<<<<< HEAD
-=======
                 // The request could be proposed when the peer was leader.
                 // TODO: figure out that it's necessary to notify stale or not.
->>>>>>> 76866aec
                 let term = self.term();
                 apply::notify_stale_req(term, cb);
             }
@@ -1396,29 +1381,18 @@
 
     /// Responses to the ready read index request on the replica, the replica is not a leader.
     fn post_pending_read_index_on_replica<T, C>(&mut self, ctx: &mut PollContext<T, C>) {
-<<<<<<< HEAD
-        while let Some(read) = self.pending_reads.pop_front() {
-=======
         while let Some(mut read) = self.pending_reads.pop_front() {
->>>>>>> 76866aec
             assert!(read.read_index.is_some());
             let is_read_index_request = read.cmds.len() == 1
                 && read.cmds[0].0.get_requests().len() == 1
                 && read.cmds[0].0.get_requests()[0].get_cmd_type() == CmdType::ReadIndex;
 
             if is_read_index_request {
-<<<<<<< HEAD
-                self.response_read(read, ctx, false);
-            } else if self.ready_to_handle_unsafe_replica_read(read.read_index.unwrap()) {
-                self.response_read(read, ctx, true);
-            } else {
-=======
                 self.response_read(&mut read, ctx, false);
             } else if self.ready_to_handle_unsafe_replica_read(read.read_index.unwrap()) {
                 self.response_read(&mut read, ctx, true);
             } else {
                 // TODO: `ReadIndex` requests could be blocked.
->>>>>>> 76866aec
                 self.pending_reads.push_front(read);
                 break;
             }
@@ -1441,15 +1415,6 @@
             // leader. They will be cleared in `clear_uncommitted` later in the function.
             self.pending_reads.advance_replica_reads(states);
             self.post_pending_read_index_on_replica(ctx);
-<<<<<<< HEAD
-        } else {
-            propose_time = self.pending_reads.advance_leader_reads(states);
-            if self.ready_to_handle_read() {
-                while let Some(read) = self.pending_reads.pop_front() {
-                    self.response_read(read, ctx, false);
-                }
-            }
-=======
         } else if self.ready_to_handle_read() {
             for (uuid, index) in states {
                 let mut read = self.pending_reads.advance_leader_read_and_pop(uuid, index);
@@ -1458,7 +1423,6 @@
             }
         } else {
             propose_time = self.pending_reads.advance_leader_reads(states);
->>>>>>> 76866aec
         }
 
         // Note that only after handle read_states can we identify what requests are
@@ -1511,13 +1475,8 @@
         if !self.is_leader() {
             self.post_pending_read_index_on_replica(ctx)
         } else if self.ready_to_handle_read() {
-<<<<<<< HEAD
-            while let Some(read) = self.pending_reads.pop_front() {
-                self.response_read(read, ctx, false);
-=======
             while let Some(mut read) = self.pending_reads.pop_front() {
                 self.response_read(&mut read, ctx, false);
->>>>>>> 76866aec
             }
         }
         self.pending_reads.gc();
@@ -1914,31 +1873,15 @@
 
     /// `ReadIndex` requests could be lost in network, so on followers commands could queue in
     /// `pending_reads` forever. Sending a new `ReadIndex` periodically can resolve this.
-<<<<<<< HEAD
-    pub(super) fn retry_pending_reads(&mut self) {
-        if self.is_leader() || self.pending_reads.is_empty() || self.pre_read_index().is_err() {
-=======
     pub fn retry_pending_reads(&mut self, cfg: &Config) {
         if self.is_leader()
             || !self.pending_reads.check_needs_retry(cfg)
             || self.pre_read_index().is_err()
         {
->>>>>>> 76866aec
             return;
         }
 
         let read = self.pending_reads.back_mut().unwrap();
-<<<<<<< HEAD
-        if read.read_index.is_none() {
-            self.raft_group.read_index(read.id.as_bytes().to_vec());
-            debug!(
-                "request to get a read index";
-                "request_id" => ?read.id,
-                "region_id" => self.region_id,
-                "peer_id" => self.peer.get_id(),
-            );
-        }
-=======
         debug_assert!(read.read_index.is_none());
         self.raft_group.read_index(read.id.as_bytes().to_vec());
         debug!(
@@ -1947,7 +1890,6 @@
             "region_id" => self.region_id,
             "peer_id" => self.peer.get_id(),
         );
->>>>>>> 76866aec
     }
 
     // Returns a boolean to indicate whether the `read` is proposed or not.
@@ -2353,11 +2295,7 @@
 
     pub fn stop(&mut self) {
         self.mut_store().cancel_applying_snap();
-<<<<<<< HEAD
-        self.pending_reads.notify_all_removed(self.region_id);
-=======
         self.pending_reads.clear_all(None);
->>>>>>> 76866aec
     }
 }
 
