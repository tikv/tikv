// Copyright 2016 PingCAP, Inc.
//
// Licensed under the Apache License, Version 2.0 (the "License");
// you may not use this file except in compliance with the License.
// You may obtain a copy of the License at
//
//     http://www.apache.org/licenses/LICENSE-2.0
//
// Unless required by applicable law or agreed to in writing, software
// distributed under the License is distributed on an "AS IS" BASIS,
// See the License for the specific language governing permissions and
// limitations under the License.

use std::sync::Arc;
use std::rc::Rc;
use std::cell::RefCell;
use std::collections::VecDeque;
use std::{cmp, mem, slice};
use std::time::{Duration, Instant};

use time::Timespec;
use rocksdb::{WriteBatch, DB};
use rocksdb::rocksdb_options::WriteOptions;
<<<<<<< HEAD
use protobuf::{self, Message, MessageStatic};
use prometheus::local::LocalHistogram;
=======
use protobuf::{self, Message};
>>>>>>> de584d30
use kvproto::metapb;
use kvproto::eraftpb::{self, ConfChangeType, MessageType};
use kvproto::raft_cmdpb::{self, AdminCmdType, AdminResponse, CmdType, RaftCmdRequest,
                          RaftCmdResponse, TransferLeaderRequest, TransferLeaderResponse};
use kvproto::raft_serverpb::{PeerState, RaftMessage};
use kvproto::pdpb::PeerStats;

use raft::{self, Progress, ProgressState, RawNode, Ready, SnapshotStatus, StateRole, INVALID_INDEX};
use raftstore::{Error, Result};
use raftstore::coprocessor::CoprocessorHost;
use raftstore::store::{Callback, Config, ReadResponse, RegionSnapshot};
use raftstore::store::worker::{apply, Proposal, RegionProposal};
use raftstore::store::worker::apply::ExecResult;
use raftstore::store::worker::{Apply, ApplyRes, ApplyTask};

use util::MustConsumeVec;
use util::worker::{FutureWorker, Scheduler};
use util::time::{duration_to_sec, monotonic_raw_now};
use util::collections::{FlatMap, FlatMapEntry as Entry, FlatMapValues as Values, HashSet};

use pd::{PdTask, INVALID_ID};

use super::store::{DestroyPeerJob, Store, StoreStat};
use super::peer_storage::{write_peer_state, ApplySnapResult, InvokeContext, PeerStorage};
use super::util::{self, Lease, LeaseState};
use super::cmd_resp;
use super::transport::Transport;
use super::engine::Snapshot;
use super::metrics::*;
use super::local_metrics::{RaftMessageMetrics, RaftMetrics, RaftProposeMetrics, RaftReadyMetrics};

const TRANSFER_LEADER_ALLOW_LOG_LAG: u64 = 10;
const DEFAULT_APPEND_WB_SIZE: usize = 4 * 1024;

struct ReadIndexRequest {
    id: u64,
    cmds: MustConsumeVec<(RaftCmdRequest, Callback)>,
    renew_lease_time: Timespec,
}

impl ReadIndexRequest {
    fn binary_id(&self) -> &[u8] {
        unsafe {
            let id = &self.id as *const u64 as *const u8;
            slice::from_raw_parts(id, 8)
        }
    }
}

#[derive(Default)]
struct ReadIndexQueue {
    id_allocator: u64,
    reads: VecDeque<ReadIndexRequest>,
    ready_cnt: usize,
}

impl ReadIndexQueue {
    fn next_id(&mut self) -> u64 {
        self.id_allocator += 1;
        self.id_allocator
    }

    fn clear_uncommitted(&mut self, term: u64) {
        for mut read in self.reads.drain(self.ready_cnt..) {
            for (_, cb) in read.cmds.drain(..) {
                apply::notify_stale_req(term, cb);
            }
        }
    }
}

/// The returned states of the peer after checking whether it is stale
#[derive(Debug)]
pub enum StaleState {
    Valid,
    ToValidate,
    LeaderMissing,
}

pub struct ProposalMeta {
    pub index: u64,
    pub term: u64,
    /// `renew_lease_time` contains the last time when a peer starts to renew lease.
    pub renew_lease_time: Option<Timespec>,
}

#[derive(Default)]
struct ProposalQueue {
    queue: VecDeque<ProposalMeta>,
}

impl ProposalQueue {
    fn pop(&mut self, term: u64) -> Option<ProposalMeta> {
        self.queue.pop_front().and_then(|meta| {
            if meta.term > term {
                self.queue.push_front(meta);
                return None;
            }
            Some(meta)
        })
    }

    fn push(&mut self, meta: ProposalMeta) {
        self.queue.push_back(meta);
    }

    fn clear(&mut self) {
        self.queue.clear();
    }
}

pub struct ReadyContext<'a, T: 'a> {
    pub kv_wb: WriteBatch,
    pub raft_wb: WriteBatch,
    pub sync_log: bool,
    pub metrics: &'a mut RaftMetrics,
    pub trans: &'a T,
    pub ready_res: Vec<(Ready, InvokeContext)>,
}

impl<'a, T> ReadyContext<'a, T> {
    pub fn new(metrics: &'a mut RaftMetrics, t: &'a T, cap: usize) -> ReadyContext<'a, T> {
        ReadyContext {
            kv_wb: WriteBatch::new(),
            raft_wb: WriteBatch::with_capacity(DEFAULT_APPEND_WB_SIZE),
            sync_log: false,
            metrics: metrics,
            trans: t,
            ready_res: Vec::with_capacity(cap),
        }
    }
}

pub struct ConsistencyState {
    pub last_check_time: Instant,
    // (computed_result_or_to_be_verified, index, hash)
    pub index: u64,
    pub hash: Vec<u8>,
}

enum RequestPolicy {
    // Handle the read request directly without dispatch.
    ReadLocal,
    // Handle the read request via raft's SafeReadIndex mechanism.
    ReadIndex,
    ProposeNormal,
    ProposeTransferLeader,
    ProposeConfChange,
}

#[derive(Default, Clone)]
pub struct PeerStat {
    pub written_bytes: u64,
    pub written_keys: u64,
}

pub struct Peer {
    kv_engine: Arc<DB>,
    raft_engine: Arc<DB>,
    cfg: Rc<Config>,
    peer_cache: RefCell<FlatMap<u64, metapb::Peer>>,
    pub peer: metapb::Peer,
    region_id: u64,
    pub raft_group: RawNode<PeerStorage>,
    proposals: ProposalQueue,
    apply_proposals: Vec<Proposal>,
    pending_reads: ReadIndexQueue,
    // Record the last instant of each peer's heartbeat response.
    pub peer_heartbeats: FlatMap<u64, Instant>,

    /// Record the instants of peers being added into the configuration.
    /// Remove them after they are not pending any more.
    pub peer_pending_after: FlatMap<u64, Instant>,
    pub peer_pending_time: LocalHistogram,

    coprocessor_host: Arc<CoprocessorHost>,
    /// an inaccurate difference in region size since last reset.
    pub size_diff_hint: u64,
    /// delete keys' count since last reset.
    pub delete_keys_hint: u64,
    /// approximate region size.
    pub approximate_size: Option<u64>,
    pub compaction_declined_bytes: u64,

    pub consistency_state: ConsistencyState,

    pub tag: String,

    // Index of last scheduled committed raft log.
    pub last_applying_idx: u64,
    pub last_compacted_idx: u64,
    // Approximate size of logs that is applied but not compacted yet.
    pub raft_log_size_hint: u64,
    // When entry exceed max size, reject to propose the entry.
    pub raft_entry_max_size: u64,

    apply_scheduler: Scheduler<ApplyTask>,

    pub pending_remove: bool,

    marked_to_be_checked: bool,

    leader_missing_time: Option<Instant>,

    leader_lease: Lease,

    // If a snapshot is being applied asynchronously, messages should not be sent.
    pending_messages: Vec<eraftpb::Message>,

    pub peer_stat: PeerStat,
}

impl Peer {
    // If we create the peer actively, like bootstrap/split/merge region, we should
    // use this function to create the peer. The region must contain the peer info
    // for this store.
    pub fn create<T, C>(store: &mut Store<T, C>, region: &metapb::Region) -> Result<Peer> {
        let store_id = store.store_id();
        let peer_id = match util::find_peer(region, store_id) {
            None => {
                return Err(box_err!(
                    "find no peer for store {} in region {:?}",
                    store_id,
                    region
                ))
            }
            Some(peer) => peer.get_id(),
        };

        info!(
            "[region {}] create peer with id {}",
            region.get_id(),
            peer_id
        );
        Peer::new(store, region, peer_id)
    }

    // The peer can be created from another node with raft membership changes, and we only
    // know the region_id and peer_id when creating this replicated peer, the region info
    // will be retrieved later after applying snapshot.
    pub fn replicate<T, C>(store: &mut Store<T, C>, region_id: u64, peer_id: u64) -> Result<Peer> {
        // We will remove tombstone key when apply snapshot
        info!("[region {}] replicate peer with id {}", region_id, peer_id);

        let mut region = metapb::Region::new();
        region.set_id(region_id);
        Peer::new(store, &region, peer_id)
    }

    fn new<T, C>(store: &mut Store<T, C>, region: &metapb::Region, peer_id: u64) -> Result<Peer> {
        if peer_id == raft::INVALID_ID {
            return Err(box_err!("invalid peer id"));
        }

        let cfg = store.config();

        let store_id = store.store_id();
        let sched = store.snap_scheduler();
        let peer_cache = FlatMap::default();
        let tag = format!("[region {}] {}", region.get_id(), peer_id);

        let ps = PeerStorage::new(
            store.kv_engine(),
            store.raft_engine(),
            region,
            sched,
            tag.clone(),
            Rc::clone(&store.entry_cache_metries),
        )?;

        let applied_index = ps.applied_index();

        let raft_cfg = raft::Config {
            id: peer_id,
            peers: vec![],
            election_tick: cfg.raft_election_timeout_ticks,
            heartbeat_tick: cfg.raft_heartbeat_ticks,
            max_size_per_msg: cfg.raft_max_size_per_msg.0,
            max_inflight_msgs: cfg.raft_max_inflight_msgs,
            applied: applied_index,
            check_quorum: true,
            tag: tag.clone(),
            skip_bcast_commit: true,
            ..Default::default()
        };

        let raft_group = RawNode::new(&raft_cfg, ps, &[])?;

        let mut peer = Peer {
            kv_engine: store.kv_engine(),
            raft_engine: store.raft_engine(),
            peer: util::new_peer(store_id, peer_id),
            region_id: region.get_id(),
            raft_group: raft_group,
            proposals: Default::default(),
            apply_proposals: vec![],
            pending_reads: Default::default(),
            peer_cache: RefCell::new(peer_cache),
            peer_heartbeats: FlatMap::default(),
            peer_pending_after: FlatMap::default(),
            peer_pending_time: PEER_PENDING_TIME.local(),
            coprocessor_host: Arc::clone(&store.coprocessor_host),
            size_diff_hint: 0,
            delete_keys_hint: 0,
            approximate_size: None,
            compaction_declined_bytes: 0,
            apply_scheduler: store.apply_scheduler(),
            pending_remove: false,
            marked_to_be_checked: false,
            leader_missing_time: Some(Instant::now()),
            tag: tag,
            last_applying_idx: applied_index,
            last_compacted_idx: 0,
            consistency_state: ConsistencyState {
                last_check_time: Instant::now(),
                index: INVALID_INDEX,
                hash: vec![],
            },
            raft_log_size_hint: 0,
            raft_entry_max_size: cfg.raft_entry_max_size.0,
            leader_lease: Lease::new(cfg.raft_store_max_leader_lease()),
            cfg: cfg,
            pending_messages: vec![],
            peer_stat: PeerStat::default(),
        };

        // If this region has only one peer and I am the one, campaign directly.
        if region.get_peers().len() == 1 && region.get_peers()[0].get_store_id() == store_id {
            peer.raft_group.campaign()?;
        }

        Ok(peer)
    }

    #[inline]
    fn next_proposal_index(&self) -> u64 {
        self.raft_group.raft.raft_log.last_index() + 1
    }

    pub fn mark_to_be_checked(&mut self, pending_raft_groups: &mut HashSet<u64>) {
        if !self.marked_to_be_checked {
            self.marked_to_be_checked = true;
            pending_raft_groups.insert(self.region_id);
        }
    }

    pub fn maybe_destroy(&mut self) -> Option<DestroyPeerJob> {
        let initialized = self.get_store().is_initialized();
        let async_remove = if self.is_applying_snapshot() {
            if !self.mut_store().cancel_applying_snap() {
                info!(
                    "{} Stale peer {} is applying snapshot, will destroy next \
                     time.",
                    self.tag,
                    self.peer_id()
                );
                return None;
            }
            // There is no tasks in apply worker.
            false
        } else {
            initialized
        };
        self.pending_remove = true;
        Some(DestroyPeerJob {
            async_remove: async_remove,
            initialized: initialized,
            region_id: self.region_id,
            peer: self.peer.clone(),
        })
    }

    pub fn destroy(&mut self) -> Result<()> {
        let t = Instant::now();

        let region = self.get_store().get_region().clone();
        info!("{} begin to destroy", self.tag);

        // Set Tombstone state explicitly
        let kv_wb = WriteBatch::new();
        let raft_wb = WriteBatch::new();
        self.mut_store().clear_meta(&kv_wb, &raft_wb)?;
        write_peer_state(&self.kv_engine, &kv_wb, &region, PeerState::Tombstone)?;
        // write kv rocksdb first in case of restart happen between two write
        let mut write_opts = WriteOptions::new();
        write_opts.set_sync(self.cfg.sync_log);
        self.kv_engine.write_opt(kv_wb, &write_opts)?;
        self.raft_engine.write_opt(raft_wb, &write_opts)?;

        if self.get_store().is_initialized() {
            // If we meet panic when deleting data and raft log, the dirty data
            // will be cleared by a newer snapshot applying or restart.
            if let Err(e) = self.get_store().clear_data() {
                error!("{} failed to schedule clear data task: {:?}", self.tag, e);
            }
        }

        for mut read in self.pending_reads.reads.drain(..) {
            for (_, cb) in read.cmds.drain(..) {
                apply::notify_req_region_removed(region.get_id(), cb);
            }
        }

        for proposal in self.apply_proposals.drain(..) {
            apply::notify_req_region_removed(region.get_id(), proposal.cb);
        }

        info!("{} destroy itself, takes {:?}", self.tag, t.elapsed());

        Ok(())
    }

    pub fn is_initialized(&self) -> bool {
        self.get_store().is_initialized()
    }

    pub fn kv_engine(&self) -> Arc<DB> {
        Arc::clone(&self.kv_engine)
    }

    pub fn raft_engine(&self) -> Arc<DB> {
        Arc::clone(&self.raft_engine)
    }

    pub fn region(&self) -> &metapb::Region {
        self.get_store().get_region()
    }

    pub fn peer_id(&self) -> u64 {
        self.peer.get_id()
    }

    pub fn get_raft_status(&self) -> raft::Status {
        self.raft_group.status()
    }

    pub fn leader_id(&self) -> u64 {
        self.raft_group.raft.leader_id
    }

    pub fn is_leader(&self) -> bool {
        self.raft_group.raft.state == StateRole::Leader
    }

    #[inline]
    pub fn get_store(&self) -> &PeerStorage {
        self.raft_group.get_store()
    }

    #[inline]
    pub fn mut_store(&mut self) -> &mut PeerStorage {
        self.raft_group.mut_store()
    }

    #[inline]
    pub fn is_applying_snapshot(&self) -> bool {
        self.get_store().is_applying_snapshot()
    }

    #[inline]
    pub fn has_pending_snapshot(&self) -> bool {
        self.raft_group.get_snap().is_some()
    }

    fn add_ready_metric(&self, ready: &Ready, metrics: &mut RaftReadyMetrics) {
        metrics.message += ready.messages.len() as u64;
        metrics.commit += ready
            .committed_entries
            .as_ref()
            .map_or(0, |v| v.len() as u64);
        metrics.append += ready.entries.len() as u64;

        if !raft::is_empty_snap(&ready.snapshot) {
            metrics.snapshot += 1;
        }
    }

    #[inline]
    fn send<T, I>(&mut self, trans: &T, msgs: I, metrics: &mut RaftMessageMetrics) -> Result<()>
    where
        T: Transport,
        I: IntoIterator<Item = eraftpb::Message>,
    {
        for msg in msgs {
            let msg_type = msg.get_msg_type();

            self.send_raft_message(msg, trans)?;

            match msg_type {
                MessageType::MsgAppend => metrics.append += 1,
                MessageType::MsgAppendResponse => metrics.append_resp += 1,
                MessageType::MsgRequestVote => metrics.vote += 1,
                MessageType::MsgRequestVoteResponse => metrics.vote_resp += 1,
                MessageType::MsgSnapshot => metrics.snapshot += 1,
                MessageType::MsgHeartbeat => metrics.heartbeat += 1,
                MessageType::MsgHeartbeatResponse => metrics.heartbeat_resp += 1,
                MessageType::MsgTransferLeader => metrics.transfer_leader += 1,
                MessageType::MsgTimeoutNow => {
                    // After a leader transfer procedure is triggered, the lease for
                    // the old leader may be expired earlier than usual, since a new leader
                    // may be elected and the old leader doesn't step down due to
                    // network partition from the new leader.
                    // For lease safety during leader transfer, transit `leader_lease`
                    // to suspect.
                    self.leader_lease.suspect(monotonic_raw_now());

                    metrics.timeout_now += 1;
                }
                _ => {}
            }
        }
        Ok(())
    }

    pub fn step(&mut self, m: eraftpb::Message) -> Result<()> {
        if self.is_leader() && from_peer_id != INVALID_ID {
            self.peer_heartbeats.insert(from_peer_id, Instant::now());
        }
        self.raft_group.step(m)?;
        Ok(())
    }

    pub fn check_peers(&mut self) {
        if !self.is_leader() {
            self.peer_heartbeats.clear();
            return;
        }

        if self.peer_heartbeats.len() == self.region().get_peers().len() {
            return;
        }

        // Insert heartbeats in case that some peers never response heartbeats.
        for peer in self.region().get_peers().to_owned() {
            self.peer_heartbeats
                .entry(peer.get_id())
                .or_insert_with(Instant::now);
        }
    }

    pub fn collect_down_peers(&self, max_duration: Duration) -> Vec<PeerStats> {
        let mut down_peers = Vec::new();
        for p in self.region().get_peers() {
            if p.get_id() == self.peer.get_id() {
                continue;
            }
            if let Some(instant) = self.peer_heartbeats.get(&p.get_id()) {
                if instant.elapsed() >= max_duration {
                    let mut stats = PeerStats::new();
                    stats.set_peer(p.clone());
                    stats.set_down_seconds(instant.elapsed().as_secs());
                    down_peers.push(stats);
                }
            }
        }
        down_peers
    }

    pub fn collect_pending_peers(&self) -> Vec<metapb::Peer> {
        let mut pending_peers = Vec::with_capacity(self.region().get_peers().len());
        let status = self.raft_group.status();
        let truncated_idx = self.get_store().truncated_index();
        for (id, progress) in status.progress {
            if id == self.peer.get_id() {
                continue;
            }
            if progress.matched < truncated_idx {
                if let Some(p) = self.get_peer_from_cache(id) {
                    pending_peers.push(p);
                }
            }
        }
        pending_peers
    }

    pub fn check_stale_state(&mut self) -> StaleState {
        // Updates the `leader_missing_time` according to the current state.
        if self.leader_id() == raft::INVALID_ID {
            if self.leader_missing_time.is_none() {
                self.leader_missing_time = Some(Instant::now())
            }
        } else if self.is_initialized() {
            // Reset leader_missing_time, if the peer has a leader and it is initialized.
            // For an uninitialized peer, the leader id is unreliable.
            self.leader_missing_time = None
        }

        if self.leader_missing_time.is_none() {
            // The peer has a leader.
            return StaleState::Valid;
        }

        // The peer does not have a leader, checks whether it is stale.
        let duration = self.leader_missing_time.unwrap().elapsed();
        if duration >= self.cfg.max_leader_missing_duration.0 {
            // Resets the `leader_missing_time` to avoid sending the same tasks to
            // PD worker continuously during the leader missing timeout.
            self.leader_missing_time = None;
            StaleState::ToValidate
        } else if self.is_initialized() && duration >= self.cfg.abnormal_leader_missing_duration.0 {
            // A peer is considered as in the leader missing state
            // if it's initialized but is isolated from its leader or
            // something bad happens that the raft group can not elect a leader.
            StaleState::LeaderMissing
        } else {
            StaleState::Valid
        }
    }

    fn on_role_changed(&mut self, ready: &Ready, worker: &FutureWorker<PdTask>) {
        // Update leader lease when the Raft state changes.
        if let Some(ref ss) = ready.ss {
            match ss.raft_state {
                StateRole::Leader => {
                    // The local read can only be performed after a new leader has applied
                    // the first empty entry on its term. After that the lease expiring time
                    // should be updated to
                    //   send_to_quorum_ts + max_lease
                    // as the comments in `Lease` explain.
                    // It is recommended to update the lease expiring time right after
                    // this peer becomes leader because it's more convenient to do it here and
                    // it has no impact on the correctness.
                    self.renew_leader_lease(monotonic_raw_now());
                    debug!(
                        "{} becomes leader and lease expired time is {:?}",
                        self.tag, self.leader_lease
                    );
                    self.heartbeat_pd(worker)
                }
                StateRole::Follower => {
                    self.leader_lease.expire();
                }
                _ => {}
            }
            self.coprocessor_host
                .on_role_change(self.region(), ss.raft_state);
        }
    }

    #[inline]
    pub fn ready_to_handle_pending_snap(&self) -> bool {
        // If apply worker is still working, written apply state may be overwritten
        // by apply worker. So we have to wait here.
        // Please note that committed_index can't be used here. When applying a snapshot,
        // a stale heartbeat can make the leader think follower has already applied
        // the snapshot, and send remaining log entries, which may increase committed_index.
        // TODO: add more test
        self.last_applying_idx == self.get_store().applied_index()
    }

    #[inline]
    pub fn ready_to_handle_read(&self) -> bool {
        // If applied_index_term isn't equal to current term, there may be some values that are not
        // applied by this leader yet but the old leader.
        self.get_store().applied_index_term == self.term()
    }

    pub fn take_apply_proposals(&mut self) -> Option<RegionProposal> {
        if self.apply_proposals.is_empty() {
            return None;
        }

        let proposals = mem::replace(&mut self.apply_proposals, vec![]);
        let region_proposal = RegionProposal::new(self.peer_id(), self.region_id, proposals);
        Some(region_proposal)
    }

    pub fn handle_raft_ready_append<T: Transport>(
        &mut self,
        ctx: &mut ReadyContext<T>,
        worker: &FutureWorker<PdTask>,
    ) {
        self.marked_to_be_checked = false;
        if self.pending_remove {
            return;
        }
        if self.mut_store().check_applying_snap() {
            // If we continue to handle all the messages, it may cause too many messages because
            // leader will send all the remaining messages to this follower, which can lead
            // to full message queue under high load.
            debug!(
                "{} still applying snapshot, skip further handling.",
                self.tag
            );
            return;
        }

        if !self.pending_messages.is_empty() {
            fail_point!("raft_before_follower_send");
            let messages = mem::replace(&mut self.pending_messages, vec![]);
            self.send(ctx.trans, messages, &mut ctx.metrics.message)
                .unwrap_or_else(|e| {
                    warn!("{} clear snapshot pending messages err {:?}", self.tag, e);
                });
        }

        if self.has_pending_snapshot() && !self.ready_to_handle_pending_snap() {
            debug!(
                "{} [apply_idx: {}, last_applying_idx: {}] is not ready to apply snapshot.",
                self.tag,
                self.get_store().applied_index(),
                self.last_applying_idx
            );
            return;
        }

        if !self.raft_group
            .has_ready_since(Some(self.last_applying_idx))
        {
            return;
        }

        debug!("{} handle raft ready", self.tag);

        let mut ready = self.raft_group.ready_since(self.last_applying_idx);

        self.on_role_changed(&ready, worker);

        self.add_ready_metric(&ready, &mut ctx.metrics.ready);

        // The leader can write to disk and replicate to the followers concurrently
        // For more details, check raft thesis 10.2.1.
        if self.is_leader() {
            fail_point!("raft_before_leader_send");
            let msgs = ready.messages.drain(..);
            self.send(ctx.trans, msgs, &mut ctx.metrics.message)
                .unwrap_or_else(|e| {
                    // We don't care that the message is sent failed, so here just log this error.
                    warn!("{} leader send messages err {:?}", self.tag, e);
                });
        }

        let invoke_ctx = match self.mut_store().handle_raft_ready(ctx, &ready) {
            Ok(r) => r,
            Err(e) => {
                // We may have written something to writebatch and it can't be reverted, so has
                // to panic here.
                panic!("{} failed to handle raft ready: {:?}", self.tag, e)
            }
        };

        ctx.ready_res.push((ready, invoke_ctx));
    }

    pub fn post_raft_ready_append<T: Transport>(
        &mut self,
        metrics: &mut RaftMetrics,
        trans: &T,
        ready: &mut Ready,
        invoke_ctx: InvokeContext,
    ) -> Option<ApplySnapResult> {
        if invoke_ctx.has_snapshot() {
            // When apply snapshot, there is no log applied and not compacted yet.
            self.raft_log_size_hint = 0;
        }

        let apply_snap_result = self.mut_store().post_ready(invoke_ctx);

        if !self.is_leader() {
            fail_point!("raft_before_follower_send");
            if self.is_applying_snapshot() {
                self.pending_messages = mem::replace(&mut ready.messages, vec![]);
            } else {
                self.send(trans, ready.messages.drain(..), &mut metrics.message)
                    .unwrap_or_else(|e| {
                        warn!("{} follower send messages err {:?}", self.tag, e);
                    });
            }
        }

        if apply_snap_result.is_some() {
            let reg = ApplyTask::register(self);
            self.apply_scheduler.schedule(reg).unwrap();
        }

        apply_snap_result
    }

    pub fn handle_raft_ready_apply(&mut self, mut ready: Ready, apply_tasks: &mut Vec<Apply>) {
        // Call `handle_raft_committed_entries` directly here may lead to inconsistency.
        // In some cases, there will be some pending committed entries when applying a
        // snapshot. If we call `handle_raft_committed_entries` directly, these updates
        // will be written to disk. Because we apply snapshot asynchronously, so these
        // updates will soon be removed. But the soft state of raft is still be updated
        // in memory. Hence when handle ready next time, these updates won't be included
        // in `ready.committed_entries` again, which will lead to inconsistency.
        if self.is_applying_snapshot() {
            // Snapshot's metadata has been applied.
            self.last_applying_idx = self.get_store().truncated_index();
        } else {
            let committed_entries = ready.committed_entries.take().unwrap();
            // leader needs to update lease.
            let mut to_be_updated = self.is_leader();
            if !to_be_updated {
                // It's not leader anymore, we are safe to clear proposals. If it becomes leader
                // again, the lease should be updated when election is finished, old proposals
                // have no effect.
                self.proposals.clear();
            }
            for entry in committed_entries.iter().rev() {
                // raft meta is very small, can be ignored.
                self.raft_log_size_hint += entry.get_data().len() as u64;
                if to_be_updated {
                    to_be_updated = !self.maybe_update_lease(entry);
                }
            }
            if !committed_entries.is_empty() {
                self.last_applying_idx = committed_entries.last().unwrap().get_index();
                apply_tasks.push(Apply::new(self.region_id, self.term(), committed_entries));
            }
        }

        self.apply_reads(&ready);

        self.raft_group.advance_append(ready);
        if self.is_applying_snapshot() {
            // Because we only handle raft ready when not applying snapshot, so following
            // line won't be called twice for the same snapshot.
            self.raft_group.advance_apply(self.last_applying_idx);
        }
    }

    fn apply_reads(&mut self, ready: &Ready) {
        let mut propose_time = None;
        if self.ready_to_handle_read() {
            for state in &ready.read_states {
                let mut read = self.pending_reads.reads.pop_front().unwrap();
                assert_eq!(state.request_ctx.as_slice(), read.binary_id());
                for (req, cb) in read.cmds.drain(..) {
                    // TODO: we should add test case that a split happens before pending
                    // read-index is handled. To do this we need to control async-apply
                    // procedure precisely.
                    cb.invoke_read(self.handle_read(req));
                }
                propose_time = Some(read.renew_lease_time);
            }
        } else {
            for state in &ready.read_states {
                let read = &self.pending_reads.reads[self.pending_reads.ready_cnt];
                assert_eq!(state.request_ctx.as_slice(), read.binary_id());
                self.pending_reads.ready_cnt += 1;
                propose_time = Some(read.renew_lease_time);
            }
        }

        // Note that only after handle read_states can we identify what requests are
        // actually stale.
        if ready.ss.is_some() {
            let term = self.term();
            // all uncommitted reads will be dropped silently in raft.
            self.pending_reads.clear_uncommitted(term);
        }

        if let Some(propose_time) = propose_time {
            // `propose_time` is a placeholder, here cares about `Suspect` only,
            // and if it is in `Suspect` phase, the actual timestamp is useless.
            if self.leader_lease.inspect(Some(propose_time)) == LeaseState::Suspect {
                return;
            }
            self.renew_leader_lease(propose_time);
        }
    }

    pub fn post_apply(
        &mut self,
        res: &ApplyRes,
        groups: &mut HashSet<u64>,
        store_stat: &mut StoreStat,
    ) {
        if self.is_applying_snapshot() {
            panic!("{} should not applying snapshot.", self.tag);
        }

        let has_split = res.exec_res.iter().any(|e| match *e {
            ExecResult::SplitRegion { .. } => true,
            _ => false,
        });

        self.raft_group
            .advance_apply(res.apply_state.get_applied_index());
        self.mut_store().apply_state = res.apply_state.clone();
        self.mut_store().applied_index_term = res.applied_index_term;
        self.peer_stat.written_keys += res.metrics.written_keys;
        self.peer_stat.written_bytes += res.metrics.written_bytes;
        store_stat.engine_total_bytes_written += res.metrics.written_bytes;
        store_stat.engine_total_keys_written += res.metrics.written_keys;

        let diff = if has_split {
            self.delete_keys_hint = res.metrics.delete_keys_hint;
            res.metrics.size_diff_hint
        } else {
            self.delete_keys_hint += res.metrics.delete_keys_hint;
            self.size_diff_hint as i64 + res.metrics.size_diff_hint
        };
        self.size_diff_hint = cmp::max(diff, 0) as u64;

        if self.has_pending_snapshot() && self.ready_to_handle_pending_snap() {
            self.mark_to_be_checked(groups);
        }

        if self.pending_reads.ready_cnt > 0 && self.ready_to_handle_read() {
            for _ in 0..self.pending_reads.ready_cnt {
                let mut read = self.pending_reads.reads.pop_front().unwrap();
                for (req, cb) in read.cmds.drain(..) {
                    cb.invoke_read(self.handle_read(req));
                }
            }
            self.pending_reads.ready_cnt = 0;
        }
    }

    fn renew_leader_lease(&mut self, ts: Timespec) {
        // A nonleader peer should never has leader lease.
        if !self.is_leader() {
            return;
        }
        self.leader_lease.renew(ts);
    }

    /// Try to update lease.
    ///
    /// If the it can make sure that its lease is the latest lease, returns true.
    fn maybe_update_lease(&mut self, entry: &eraftpb::Entry) -> bool {
        let propose_time = match self.find_propose_time(entry.get_index(), entry.get_term()) {
            Some(t) => t,
            _ => return false,
        };

        self.renew_leader_lease(propose_time);

        true
    }

    pub fn maybe_campaign(
        &mut self,
        last_peer: &Peer,
        pending_raft_groups: &mut HashSet<u64>,
    ) -> bool {
        if self.region().get_peers().len() <= 1 {
            // The peer campaigned when it was created, no need to do it again.
            return false;
        }

        if !last_peer.is_leader() {
            return false;
        }

        // If last peer is the leader of the region before split, it's intuitional for
        // it to become the leader of new split region.
        let _ = self.raft_group.campaign();
        self.mark_to_be_checked(pending_raft_groups);

        true
    }

    fn find_propose_time(&mut self, index: u64, term: u64) -> Option<Timespec> {
        while let Some(meta) = self.proposals.pop(term) {
            if meta.index == index && meta.term == term {
                return Some(meta.renew_lease_time.unwrap());
            }
        }
        None
    }

    /// Propose a request.
    ///
    /// Return true means the request has been proposed successfully.
    pub fn propose(
        &mut self,
        cb: Callback,
        req: RaftCmdRequest,
        mut err_resp: RaftCmdResponse,
        metrics: &mut RaftProposeMetrics,
    ) -> bool {
        if self.pending_remove {
            return false;
        }

        metrics.all += 1;

        let mut is_conf_change = false;

        let res = match self.get_handle_policy(&req) {
            Ok(RequestPolicy::ReadLocal) => {
                self.read_local(req, cb, metrics);
                return false;
            }
            Ok(RequestPolicy::ReadIndex) => return self.read_index(req, cb, metrics),
            Ok(RequestPolicy::ProposeNormal) => self.propose_normal(req, metrics),
            Ok(RequestPolicy::ProposeTransferLeader) => {
                return self.propose_transfer_leader(req, cb, metrics)
            }
            Ok(RequestPolicy::ProposeConfChange) => {
                is_conf_change = true;
                self.propose_conf_change(req, metrics)
            }
            Err(e) => Err(e),
        };

        match res {
            Err(e) => {
                cmd_resp::bind_error(&mut err_resp, e);
                cb.invoke_with_response(err_resp);
                false
            }
            Ok(idx) => {
                let meta = ProposalMeta {
                    index: idx,
                    term: self.term(),
                    renew_lease_time: None,
                };
                self.post_propose(meta, is_conf_change, cb);
                true
            }
        }
    }

    /// Propose a snapshot request. Note that the `None` response means
    /// it requires the peer to perform a read-index. The request never
    /// be actual proposed to other nodes.
    pub fn propose_snapshot(
        &mut self,
        req: RaftCmdRequest,
        metrics: &mut RaftProposeMetrics,
    ) -> Option<ReadResponse> {
        let snapshot = None;
        if self.pending_remove {
            let mut response = RaftCmdResponse::new();
            cmd_resp::bind_error(&mut response, box_err!("peer is pending remove"));
            return Some(ReadResponse { response, snapshot });
        }
        metrics.all += 1;

        // TODO: deny non-snapshot request.

        match self.get_handle_policy(&req) {
            Ok(RequestPolicy::ReadLocal) => {
                metrics.local_read += 1;
                Some(self.handle_read(req))
            }
            // require to propose again, and use the `propose` above.
            Ok(RequestPolicy::ReadIndex) => None,
            Ok(_) => unreachable!(),
            Err(e) => {
                let mut response = cmd_resp::new_error(e);
                cmd_resp::bind_term(&mut response, self.term());
                Some(ReadResponse { response, snapshot })
            }
        }
    }

    fn post_propose(&mut self, mut meta: ProposalMeta, is_conf_change: bool, cb: Callback) {
        // Try to renew leader lease on every consistent read/write request.
        meta.renew_lease_time = Some(monotonic_raw_now());

        let p = Proposal::new(is_conf_change, meta.index, meta.term, cb);
        self.apply_proposals.push(p);

        self.proposals.push(meta);
    }

    fn get_handle_policy(&mut self, req: &RaftCmdRequest) -> Result<RequestPolicy> {
        if req.has_admin_request() {
            if apply::get_change_peer_cmd(req).is_some() {
                return Ok(RequestPolicy::ProposeConfChange);
            }
            if get_transfer_leader_cmd(req).is_some() {
                return Ok(RequestPolicy::ProposeTransferLeader);
            }
            return Ok(RequestPolicy::ProposeNormal);
        }

        let mut is_read = false;
        let mut is_write = false;
        for r in req.get_requests() {
            match r.get_cmd_type() {
                CmdType::Get | CmdType::Snap => is_read = true,
                CmdType::Delete | CmdType::Put | CmdType::DeleteRange => is_write = true,
                CmdType::Prewrite | CmdType::Invalid => {
                    return Err(box_err!(
                        "invalid cmd type {:?}, message maybe currupted",
                        r.get_cmd_type()
                    ));
                }
            }

            if is_read && is_write {
                return Err(box_err!("read and write can't be mixed in one batch."));
            }
        }

        if is_write {
            return Ok(RequestPolicy::ProposeNormal);
        }

        if (req.has_header() && req.get_header().get_read_quorum())
            || !self.raft_group.raft.in_lease()
        {
            return Ok(RequestPolicy::ReadIndex);
        }

        // If applied index's term is differ from current raft's term, leader transfer
        // must happened, if read locally, we may read old value.
        if self.get_store().applied_index_term != self.raft_group.raft.term {
            // TODO: add it in queue directly.
            return Ok(RequestPolicy::ReadIndex);
        }

        // Local read should be performed, if and only if leader is in lease.
        // None for now.
        match self.leader_lease.inspect(None) {
            LeaseState::Valid => return Ok(RequestPolicy::ReadLocal),
            LeaseState::Expired => {
                debug!(
                    "{} leader lease is expired: {:?}",
                    self.tag, self.leader_lease
                );
                self.leader_lease.expire();
            }
            LeaseState::Suspect => (),
        }

        // Perform a consistent read to Raft quorum and try to renew the leader lease.
        Ok(RequestPolicy::ReadIndex)
    }

    /// Count the number of the healthy nodes.
    /// A node is healthy when
    /// 1. it's the leader of the Raft group, which has the latest logs
    /// 2. it's a follower, and it does not lag behind the leader a lot.
    ///    If a snapshot is involved between it and the Raft leader, it's not healthy since
    ///    it cannot works as a node in the quorum to receive replicating logs from leader.
    fn count_healthy_node(&self, progress: Values<u64, Progress>) -> usize {
        let mut healthy = 0;
        for pr in progress {
            if pr.matched >= self.get_store().truncated_index() {
                healthy += 1;
            }
        }
        healthy
    }

    /// Check whether it's safe to propose the specified conf change request.
    /// It's safe iff at least the quorum of the Raft group is still healthy
    /// right after that conf change is applied.
    /// Define the total number of nodes in current Raft cluster to be `total`.
    /// To ensure the above safety, if the cmd is
    /// 1. A `AddNode` request
    ///    Then at least '(total + 1)/2 + 1' nodes need to be up to date for now.
    /// 2. A `RemoveNode` request
    ///    Then at least '(total - 1)/2 + 1' other nodes (the node about to be removed is excluded)
    ///    need to be up to date for now. If 'allow_remove_leader' is false then
    ///    the peer to be removed should not be the leader.
    fn check_conf_change(&self, cmd: &RaftCmdRequest) -> Result<()> {
        let change_peer = apply::get_change_peer_cmd(cmd).unwrap();

        let change_type = change_peer.get_change_type();
        let peer = change_peer.get_peer();

        if change_type == ConfChangeType::RemoveNode && !self.cfg.allow_remove_leader
            && peer.get_id() == self.peer_id()
        {
            warn!(
                "{} rejects remove leader request {:?}",
                self.tag, change_peer
            );
            return Err(box_err!("ignore remove leader"));
        }

        let mut status = self.raft_group.status();
        let total = status.progress.len();
        if total == 1 {
            // It's always safe if there is only one node in the cluster.
            return Ok(());
        }

        match change_type {
            ConfChangeType::AddNode => {
                status.progress.insert(peer.get_id(), Progress::default());
            }
            ConfChangeType::RemoveNode => {
                if status.progress.remove(&peer.get_id()).is_none() {
                    // It's always safe to remove a unexisting node.
                    return Ok(());
                }
            }
            ConfChangeType::AddLearnerNode => unimplemented!(),
        }
        let healthy = self.count_healthy_node(status.progress.values());
        let quorum_after_change = raft::quorum(status.progress.len());
        if healthy >= quorum_after_change {
            return Ok(());
        }

        PEER_ADMIN_CMD_COUNTER_VEC
            .with_label_values(&["conf_change", "reject_unsafe"])
            .inc();

        info!(
            "{} rejects unsafe conf change request {:?}, total {}, healthy {},  \
             quorum after change {}",
            self.tag, change_peer, total, healthy, quorum_after_change
        );
        Err(box_err!(
            "unsafe to perform conf change {:?}, total {}, healthy {}, quorum after \
             change {}",
            change_peer,
            total,
            healthy,
            quorum_after_change
        ))
    }

    fn transfer_leader(&mut self, peer: &metapb::Peer) {
        info!("{} transfer leader to {:?}", self.tag, peer);

        self.raft_group.transfer_leader(peer.get_id());
    }

    fn is_transfer_leader_allowed(&self, peer: &metapb::Peer) -> bool {
        let peer_id = peer.get_id();
        let status = self.raft_group.status();

        if !status.progress.contains_key(&peer_id) {
            return false;
        }

        for progress in status.progress.values() {
            if progress.state == ProgressState::Snapshot {
                return false;
            }
        }

        let last_index = self.get_store().last_index();
        last_index <= status.progress[&peer_id].matched + TRANSFER_LEADER_ALLOW_LOG_LAG
    }

    fn read_local(&mut self, req: RaftCmdRequest, cb: Callback, metrics: &mut RaftProposeMetrics) {
        metrics.local_read += 1;
        cb.invoke_read(self.handle_read(req))
    }

    fn read_index(
        &mut self,
        req: RaftCmdRequest,
        cb: Callback,
        metrics: &mut RaftProposeMetrics,
    ) -> bool {
        metrics.read_index += 1;

        let renew_lease_time = monotonic_raw_now();
        if let Some(read) = self.pending_reads.reads.back_mut() {
            if read.renew_lease_time + self.cfg.raft_store_max_leader_lease() > renew_lease_time {
                read.cmds.push((req, cb));
                return false;
            }
        }

        // Should we call pre_propose here?
        let last_pending_read_count = self.raft_group.raft.pending_read_count();
        let last_ready_read_count = self.raft_group.raft.ready_read_count();

        let id = self.pending_reads.next_id();
        let ctx: [u8; 8] = unsafe { mem::transmute(id) };
        self.raft_group.read_index(ctx.to_vec());

        let pending_read_count = self.raft_group.raft.pending_read_count();
        let ready_read_count = self.raft_group.raft.ready_read_count();

        if pending_read_count == last_pending_read_count
            && ready_read_count == last_ready_read_count
        {
            // The message gets dropped silently, can't be handled anymore.
            apply::notify_stale_req(self.term(), cb);
            return false;
        }

        let mut v = MustConsumeVec::with_capacity("callback of index read", 1);
        v.push((req, cb));
        self.pending_reads.reads.push_back(ReadIndexRequest {
            id: id,
            cmds: v,
            renew_lease_time: renew_lease_time,
        });

        // TimeoutNow has been sent out, so we need to propose explicitly to
        // update leader lease.
        if self.leader_lease.inspect(Some(renew_lease_time)) == LeaseState::Suspect {
            let req = RaftCmdRequest::new();
            if let Ok(index) = self.propose_normal(req, metrics) {
                let meta = ProposalMeta {
                    index: index,
                    term: self.term(),
                    renew_lease_time: Some(renew_lease_time),
                };
                self.post_propose(meta, false, Callback::None);
            }
        }

        true
    }

    fn propose_normal(
        &mut self,
        mut req: RaftCmdRequest,
        metrics: &mut RaftProposeMetrics,
    ) -> Result<u64> {
        metrics.normal += 1;

        // TODO: validate request for unexpected changes.
        self.coprocessor_host.pre_propose(self.region(), &mut req)?;
        let data = req.write_to_bytes()?;

        // TODO: use local histogram metrics
        PEER_PROPOSE_LOG_SIZE_HISTOGRAM.observe(data.len() as f64);

        if data.len() as u64 > self.raft_entry_max_size {
            error!("entry is too large, entry size {}", data.len());
            return Err(Error::RaftEntryTooLarge(self.region_id, data.len() as u64));
        }

        let sync_log = get_sync_log_from_request(&req);
        let propose_index = self.next_proposal_index();
        self.raft_group.propose(data, sync_log)?;
        if self.next_proposal_index() == propose_index {
            // The message is dropped silently, this usually due to leader absence
            // or transferring leader. Both cases can be considered as NotLeader error.
            return Err(Error::NotLeader(self.region_id, None));
        }

        Ok(propose_index)
    }

    // Return true to if the transfer leader request is accepted.
    fn propose_transfer_leader(
        &mut self,
        req: RaftCmdRequest,
        cb: Callback,
        metrics: &mut RaftProposeMetrics,
    ) -> bool {
        metrics.transfer_leader += 1;

        let transfer_leader = get_transfer_leader_cmd(&req).unwrap();
        let peer = transfer_leader.get_peer();

        let transferred = if self.is_transfer_leader_allowed(peer) {
            self.transfer_leader(peer);
            true
        } else {
            info!(
                "{} transfer leader message {:?} ignored directly",
                self.tag, req
            );
            false
        };

        // transfer leader command doesn't need to replicate log and apply, so we
        // return immediately. Note that this command may fail, we can view it just as an advice
        cb.invoke_with_response(make_transfer_leader_response());

        transferred
    }

    fn propose_conf_change(
        &mut self,
        req: RaftCmdRequest,
        metrics: &mut RaftProposeMetrics,
    ) -> Result<u64> {
        if self.raft_group.raft.pending_conf {
            info!("{} there is a pending conf change, try later", self.tag);
            return Err(box_err!(
                "{} there is a pending conf change, try later",
                self.tag
            ));
        }

        self.check_conf_change(&req)?;

        metrics.conf_change += 1;

        let data = req.write_to_bytes()?;

        // TODO: use local histogram metrics
        PEER_PROPOSE_LOG_SIZE_HISTOGRAM.observe(data.len() as f64);

        let change_peer = apply::get_change_peer_cmd(&req).unwrap();

        let mut cc = eraftpb::ConfChange::new();
        cc.set_change_type(change_peer.get_change_type());
        cc.set_node_id(change_peer.get_peer().get_id());
        cc.set_context(data);

        info!(
            "{} propose conf change {:?} peer {:?}",
            self.tag,
            cc.get_change_type(),
            cc.get_node_id()
        );

        let propose_index = self.next_proposal_index();
        self.raft_group.propose_conf_change(cc)?;
        if self.next_proposal_index() == propose_index {
            // The message is dropped silently, this usually due to leader absence
            // or transferring leader. Both cases can be considered as NotLeader error.
            return Err(Error::NotLeader(self.region_id, None));
        }

        Ok(propose_index)
    }

    fn handle_read(&mut self, req: RaftCmdRequest) -> ReadResponse {
        let mut resp = self.exec_read(&req).unwrap_or_else(|e| {
            match e {
                Error::StaleEpoch(..) => info!("{} stale epoch err: {:?}", self.tag, e),
                _ => error!("{} execute raft command err: {:?}", self.tag, e),
            }
            ReadResponse {
                response: cmd_resp::new_error(e),
                snapshot: None,
            }
        });

        cmd_resp::bind_term(&mut resp.response, self.term());
        resp
    }

    pub fn term(&self) -> u64 {
        self.raft_group.raft.term
    }

    pub fn stop(&mut self) {
        self.mut_store().cancel_applying_snap();
        for mut read in self.pending_reads.reads.drain(..) {
            read.cmds.clear();
        }
    }
}

pub fn check_epoch(region: &metapb::Region, req: &RaftCmdRequest) -> Result<()> {
    let (mut check_ver, mut check_conf_ver) = (false, false);
    if req.has_admin_request() {
        match req.get_admin_request().get_cmd_type() {
            AdminCmdType::CompactLog
            | AdminCmdType::InvalidAdmin
            | AdminCmdType::ComputeHash
            | AdminCmdType::VerifyHash => {}
            AdminCmdType::Split => check_ver = true,
            AdminCmdType::ChangePeer => check_conf_ver = true,
            AdminCmdType::TransferLeader => {
                check_ver = true;
                check_conf_ver = true;
            }
        };
    } else {
        // for get/set/delete, we don't care conf_version.
        check_ver = true;
    }

    if !check_ver && !check_conf_ver {
        return Ok(());
    }

    if !req.get_header().has_region_epoch() {
        return Err(box_err!("missing epoch!"));
    }

    let from_epoch = req.get_header().get_region_epoch();
    let latest_epoch = region.get_region_epoch();

    // should we use not equal here?
    if (check_conf_ver && from_epoch.get_conf_ver() < latest_epoch.get_conf_ver())
        || (check_ver && from_epoch.get_version() < latest_epoch.get_version())
    {
        debug!(
            "[region {}] received stale epoch {:?}, mime: {:?}",
            region.get_id(),
            from_epoch,
            latest_epoch
        );
        return Err(Error::StaleEpoch(
            format!(
                "latest_epoch of region {} is {:?}, but you \
                 sent {:?}",
                region.get_id(),
                latest_epoch,
                from_epoch
            ),
            vec![region.to_owned()],
        ));
    }

    Ok(())
}

impl Peer {
    pub fn insert_peer_cache(&mut self, peer: metapb::Peer) {
        self.peer_cache.borrow_mut().insert(peer.get_id(), peer);
    }

    pub fn remove_peer_from_cache(&mut self, peer_id: u64) {
        self.peer_cache.borrow_mut().remove(&peer_id);
    }

    pub fn get_peer_from_cache(&self, peer_id: u64) -> Option<metapb::Peer> {
        if let Some(peer) = self.peer_cache.borrow().get(&peer_id) {
            return Some(peer.clone());
        }

        // Try to find in region, if found, set in cache.
        for peer in self.get_store().get_region().get_peers() {
            if peer.get_id() == peer_id {
                self.peer_cache.borrow_mut().insert(peer_id, peer.clone());
                return Some(peer.clone());
            }
        }

        None
    }

    pub fn heartbeat_pd(&self, worker: &FutureWorker<PdTask>) {
        let task = PdTask::Heartbeat {
            region: self.region().clone(),
            peer: self.peer.clone(),
            down_peers: self.collect_down_peers(self.cfg.max_peer_down_duration.0),
            pending_peers: self.collect_pending_peers(),
            written_bytes: self.peer_stat.written_bytes,
            written_keys: self.peer_stat.written_keys,
            region_size: self.approximate_size,
        };
        if let Err(e) = worker.schedule(task) {
            error!("{} failed to notify pd: {}", self.tag, e);
        }
    }

    fn send_raft_message<T: Transport>(&mut self, msg: eraftpb::Message, trans: &T) -> Result<()> {
        let mut send_msg = RaftMessage::new();
        send_msg.set_region_id(self.region_id);
        // set current epoch
        send_msg.set_region_epoch(self.region().get_region_epoch().clone());

        let from_peer = self.peer.clone();

        let to_peer = match self.get_peer_from_cache(msg.get_to()) {
            Some(p) => p,
            None => {
                return Err(box_err!(
                    "failed to look up recipient peer {} in region {}",
                    msg.get_to(),
                    self.region_id
                ))
            }
        };

        let to_peer_id = to_peer.get_id();
        let to_store_id = to_peer.get_store_id();
        let msg_type = msg.get_msg_type();
        debug!(
            "{} send raft msg {:?}[size: {}] from {} to {}",
            self.tag,
            msg_type,
            msg.compute_size(),
            from_peer.get_id(),
            to_peer_id
        );

        send_msg.set_from_peer(from_peer);
        send_msg.set_to_peer(to_peer);

        // There could be two cases:
        // 1. Target peer already exists but has not established communication with leader yet
        // 2. Target peer is added newly due to member change or region split, but it's not
        //    created yet
        // For both cases the region start key and end key are attached in RequestVote and
        // Heartbeat message for the store of that peer to check whether to create a new peer
        // when receiving these messages, or just to wait for a pending region split to perform
        // later.
        if self.get_store().is_initialized()
            && (msg_type == MessageType::MsgRequestVote ||
            // the peer has not been known to this leader, it may exist or not.
            (msg_type == MessageType::MsgHeartbeat && msg.get_commit() == INVALID_INDEX))
        {
            let region = self.region();
            send_msg.set_start_key(region.get_start_key().to_vec());
            send_msg.set_end_key(region.get_end_key().to_vec());
        }

        send_msg.set_message(msg);

        if let Err(e) = trans.send(send_msg) {
            warn!(
                "{} failed to send msg to {} in store {}, err: {:?}",
                self.tag, to_peer_id, to_store_id, e
            );

            // unreachable store
            self.raft_group.report_unreachable(to_peer_id);
            if msg_type == eraftpb::MessageType::MsgSnapshot {
                self.raft_group
                    .report_snapshot(to_peer_id, SnapshotStatus::Failure);
            }
        }

        Ok(())
    }

    fn exec_read(&mut self, req: &RaftCmdRequest) -> Result<ReadResponse> {
        check_epoch(self.region(), req)?;
        let mut need_snapshot = false;
        let snapshot = Snapshot::new(Arc::clone(&self.kv_engine));
        let requests = req.get_requests();
        let mut responses = Vec::with_capacity(requests.len());

        for req in requests {
            let cmd_type = req.get_cmd_type();
            let mut resp = match cmd_type {
                CmdType::Get => apply::do_get(&self.tag, self.region(), &snapshot, req)?,
                CmdType::Snap => {
                    need_snapshot = true;
                    raft_cmdpb::Response::new()
                }
                CmdType::Prewrite
                | CmdType::Put
                | CmdType::Delete
                | CmdType::DeleteRange
                | CmdType::Invalid => unreachable!(),
            };
            resp.set_cmd_type(cmd_type);
            responses.push(resp);
        }

        let mut response = RaftCmdResponse::new();
        response.set_responses(protobuf::RepeatedField::from_vec(responses));
        let snapshot = if need_snapshot {
            Some(RegionSnapshot::from_snapshot(
                snapshot.into_sync(),
                self.region().to_owned(),
            ))
        } else {
            None
        };
        Ok(ReadResponse { response, snapshot })
    }
}

fn get_transfer_leader_cmd(msg: &RaftCmdRequest) -> Option<&TransferLeaderRequest> {
    if !msg.has_admin_request() {
        return None;
    }
    let req = msg.get_admin_request();
    if !req.has_transfer_leader() {
        return None;
    }

    Some(req.get_transfer_leader())
}

fn get_sync_log_from_request(msg: &RaftCmdRequest) -> bool {
    if msg.has_admin_request() {
        let req = msg.get_admin_request();
        return req.get_cmd_type() == AdminCmdType::ChangePeer
            || req.get_cmd_type() == AdminCmdType::Split;
    }

    msg.get_header().get_sync_log()
}

fn make_transfer_leader_response() -> RaftCmdResponse {
    let mut response = AdminResponse::new();
    response.set_cmd_type(AdminCmdType::TransferLeader);
    response.set_transfer_leader(TransferLeaderResponse::new());
    let mut resp = RaftCmdResponse::new();
    resp.set_admin_response(response);
    resp
}<|MERGE_RESOLUTION|>--- conflicted
+++ resolved
@@ -21,12 +21,7 @@
 use time::Timespec;
 use rocksdb::{WriteBatch, DB};
 use rocksdb::rocksdb_options::WriteOptions;
-<<<<<<< HEAD
-use protobuf::{self, Message, MessageStatic};
-use prometheus::local::LocalHistogram;
-=======
 use protobuf::{self, Message};
->>>>>>> de584d30
 use kvproto::metapb;
 use kvproto::eraftpb::{self, ConfChangeType, MessageType};
 use kvproto::raft_cmdpb::{self, AdminCmdType, AdminResponse, CmdType, RaftCmdRequest,
@@ -200,7 +195,6 @@
     /// Record the instants of peers being added into the configuration.
     /// Remove them after they are not pending any more.
     pub peer_pending_after: FlatMap<u64, Instant>,
-    pub peer_pending_time: LocalHistogram,
 
     coprocessor_host: Arc<CoprocessorHost>,
     /// an inaccurate difference in region size since last reset.
@@ -327,7 +321,6 @@
             peer_cache: RefCell::new(peer_cache),
             peer_heartbeats: FlatMap::default(),
             peer_pending_after: FlatMap::default(),
-            peer_pending_time: PEER_PENDING_TIME.local(),
             coprocessor_host: Arc::clone(&store.coprocessor_host),
             size_diff_hint: 0,
             delete_keys_hint: 0,
@@ -542,8 +535,8 @@
     }
 
     pub fn step(&mut self, m: eraftpb::Message) -> Result<()> {
-        if self.is_leader() && from_peer_id != INVALID_ID {
-            self.peer_heartbeats.insert(from_peer_id, Instant::now());
+        if self.is_leader() && m.get_from() != INVALID_ID {
+            self.peer_heartbeats.insert(m.get_from(), Instant::now());
         }
         self.raft_group.step(m)?;
         Ok(())
@@ -600,6 +593,29 @@
             }
         }
         pending_peers
+    }
+
+    pub fn peer_pending_finished(&mut self, peer_id: u64) -> bool {
+        if self.peer_pending_after.is_empty() {
+            return false;
+        }
+        if !self.is_leader() {
+            self.peer_pending_after.clear();
+            return false;
+        }
+        if let Entry::Occupied(e) = self.peer_pending_after.entry(peer_id) {
+            let status = self.raft_group.status();
+            let truncated_idx = self.raft_group.get_store().truncated_index();
+            if let Some(progress) = status.progress.get(&peer_id) {
+                if progress.matched >= truncated_idx {
+                    let effective_time = e.remove();
+                    let elapsed = duration_to_sec(effective_time.elapsed());
+                    info!("peer {} has caugth up logs, elapsed: {}", peer_id, elapsed);
+                    return true;
+                }
+            }
+        }
+        false
     }
 
     pub fn check_stale_state(&mut self) -> StaleState {
