--- conflicted
+++ resolved
@@ -34,24 +34,6 @@
 use rocksdb::{WriteBatch, DB};
 use time::Timespec;
 
-<<<<<<< HEAD
-use raft::{self, Progress, ProgressState, RawNode, Ready, SnapshotStatus, StateRole, INVALID_INDEX};
-use raftstore::{Error, Result};
-use raftstore::coprocessor::CoprocessorHost;
-use raftstore::store::Config;
-use raftstore::store::worker::{apply, Proposal, RegionProposal};
-use raftstore::store::worker::apply::ExecResult;
-
-use util::worker::{FutureWorker, Scheduler};
-use raftstore::store::worker::{Apply, ApplyRes, ApplyTask};
-use util::{Either, MustConsumeVec};
-use util::time::monotonic_raw_now;
-use util::collections::{FlatMap, FlatMapValues as Values, HashSet};
-
-use raftengine::{LogBatch, RaftEngine};
-
-use pd::{PdTask, INVALID_ID};
-=======
 use crate::pd::{PdTask, INVALID_ID};
 use crate::raftstore::coprocessor::{CoprocessorHost, RegionChangeEvent};
 use crate::raftstore::store::engine::{Peekable, Snapshot, SyncSnapshot};
@@ -71,7 +53,6 @@
     self, Progress, ProgressState, RawNode, Ready, SnapshotStatus, StateRole, INVALID_INDEX,
     NO_LIMIT,
 };
->>>>>>> fe0943c6
 
 use super::cmd_resp;
 use super::local_metrics::{RaftMessageMetrics, RaftReadyMetrics};
@@ -81,11 +62,7 @@
 use super::util::{self, check_region_epoch, is_initial_msg, Lease, LeaseState};
 use super::DestroyPeerJob;
 
-<<<<<<< HEAD
-const TRANSFER_LEADER_ALLOW_LOG_LAG: u64 = 10;
-=======
 const SHRINK_CACHE_CAPACITY: usize = 64;
->>>>>>> fe0943c6
 
 struct ReadIndexRequest {
     id: u64,
@@ -180,26 +157,6 @@
     }
 }
 
-<<<<<<< HEAD
-pub struct ReadyContext<'a, T: 'a> {
-    pub kv_wb: WriteBatch,
-    pub raft_wb: LogBatch,
-    pub sync_log: bool,
-    pub metrics: &'a mut RaftMetrics,
-    pub trans: &'a T,
-    pub ready_res: Vec<(Ready, InvokeContext)>,
-}
-
-impl<'a, T> ReadyContext<'a, T> {
-    pub fn new(metrics: &'a mut RaftMetrics, t: &'a T, cap: usize) -> ReadyContext<'a, T> {
-        ReadyContext {
-            kv_wb: WriteBatch::new(),
-            raft_wb: LogBatch::default(),
-            sync_log: false,
-            metrics: metrics,
-            trans: t,
-            ready_res: Vec::with_capacity(cap),
-=======
 bitflags! {
     // TODO: maybe declare it as protobuf struct is better.
     /// A bitmap contains some useful flags when dealing with `eraftpb::Entry`.
@@ -215,7 +172,6 @@
     pub fn to_vec(self) -> Vec<u8> {
         if self.is_empty() {
             return vec![];
->>>>>>> fe0943c6
         }
         let ctx = self.bits();
         vec![ctx]
@@ -288,15 +244,7 @@
 }
 
 pub struct Peer {
-<<<<<<< HEAD
-    kv_engine: Arc<DB>,
-    raft_engine: Arc<RaftEngine>,
-    cfg: Rc<Config>,
-    peer_cache: RefCell<FlatMap<u64, metapb::Peer>>,
-    pub peer: metapb::Peer,
-=======
     /// The ID of the Region which this Peer belongs to.
->>>>>>> fe0943c6
     region_id: u64,
     // TODO: remove it once panic!() support slog fields.
     /// Peer_tag, "[region <region_id>] <peer_id>"
@@ -347,16 +295,6 @@
 
     /// The index of last scheduled committed raft log.
     pub last_applying_idx: u64,
-<<<<<<< HEAD
-    // When entry exceed max size, reject to propose the entry.
-    pub raft_entry_max_size: u64,
-    // Index of replicated_idx when last time run `on_raft_gc_log_tick`.
-    pub last_replicated_idx: u64,
-
-    apply_scheduler: Scheduler<ApplyTask>,
-
-    pub pending_remove: bool,
-=======
     /// The index of last compacted raft log. It is used for the next compact log task.
     pub last_compacted_idx: u64,
     /// The index of the latest urgent proposal index.
@@ -365,7 +303,6 @@
     last_committed_split_idx: u64,
     /// Approximate size of logs that is applied but not compacted yet.
     pub raft_log_size_hint: u64,
->>>>>>> fe0943c6
 
     /// The index of the latest committed prepare merge command.
     last_committed_prepare_merge_idx: u64,
@@ -393,22 +330,7 @@
 
         let tag = format!("[region {}] {}", region.get_id(), peer.get_id());
 
-<<<<<<< HEAD
-        let store_id = store.store_id();
-        let sched = store.snap_scheduler();
-        let peer_cache = FlatMap::default();
-        let tag = format!("[region {}] {}", region.get_id(), peer_id);
-
-        let ps = PeerStorage::new(
-            store.kv_engine(),
-            store.raft_engine(),
-            region,
-            sched,
-            tag.clone(),
-        )?;
-=======
         let ps = PeerStorage::new(engines.clone(), region, sched, peer.get_id(), tag.clone())?;
->>>>>>> fe0943c6
 
         let applied_index = ps.applied_index();
 
@@ -454,29 +376,19 @@
             leader_missing_time: Some(Instant::now()),
             tag,
             last_applying_idx: applied_index,
-<<<<<<< HEAD
-=======
             last_compacted_idx: 0,
             last_urgent_proposal_idx: u64::MAX,
             last_committed_split_idx: 0,
->>>>>>> fe0943c6
             consistency_state: ConsistencyState {
                 last_check_time: Instant::now(),
                 index: INVALID_INDEX,
                 hash: vec![],
             },
-<<<<<<< HEAD
-            raft_entry_max_size: cfg.raft_entry_max_size.0,
-            cfg: cfg,
-            leader_lease_expired_time: None,
-=======
             raft_log_size_hint: 0,
             leader_lease: Lease::new(cfg.raft_store_max_leader_lease()),
->>>>>>> fe0943c6
             pending_messages: vec![],
             pending_merge_apply_result: None,
             peer_stat: PeerStat::default(),
-            last_replicated_idx: 0,
         };
 
         // If this region has only one peer and I am the one, campaign directly.
@@ -565,16 +477,6 @@
 
         // Set Tombstone state explicitly
         let kv_wb = WriteBatch::new();
-<<<<<<< HEAD
-        let mut raft_wb = LogBatch::default();
-        self.mut_store().clear_meta(&kv_wb, &mut raft_wb)?;
-        write_peer_state(&self.kv_engine, &kv_wb, &region, PeerState::Tombstone)?;
-        // write kv rocksdb first in case of restart happen between two write
-        let mut write_opts = WriteOptions::new();
-        write_opts.set_sync(self.cfg.sync_log);
-        self.kv_engine.write_opt(kv_wb, &write_opts)?;
-        self.raft_engine.write(raft_wb, self.cfg.sync_log)?;
-=======
         let raft_wb = WriteBatch::new();
         self.mut_store().clear_meta(&kv_wb, &raft_wb)?;
         write_peer_state(
@@ -589,7 +491,6 @@
         write_opts.set_sync(ctx.cfg.sync_log);
         ctx.engines.kv.write_opt(kv_wb, &write_opts)?;
         ctx.engines.raft.write_opt(raft_wb, &write_opts)?;
->>>>>>> fe0943c6
 
         if self.get_store().is_initialized() && !keep_data {
             // If we meet panic when deleting data and raft log, the dirty data
@@ -634,11 +535,6 @@
         self.get_store().region()
     }
 
-<<<<<<< HEAD
-    pub fn raft_engine(&self) -> Arc<RaftEngine> {
-        self.raft_engine.clone()
-    }
-=======
     /// Set the region of a peer.
     ///
     /// This will update the region of the peer, caller must ensure the region
@@ -659,7 +555,6 @@
         // Always update read delegate's region to avoid stale region info after a follower
         // becoming a leader.
         self.maybe_update_read_progress(local_reader, progress);
->>>>>>> fe0943c6
 
         if !self.pending_remove {
             host.on_region_changed(self.region(), RegionChangeEvent::Update, self.get_role());
@@ -1167,6 +1062,11 @@
         ready: &mut Ready,
         invoke_ctx: InvokeContext,
     ) -> Option<ApplySnapResult> {
+        if invoke_ctx.has_snapshot() {
+            // When apply snapshot, there is no log applied and not compacted yet.
+            self.raft_log_size_hint = 0;
+        }
+
         let apply_snap_result = self.mut_store().post_ready(invoke_ctx);
         if apply_snap_result.is_some() && self.peer.get_is_learner() {
             // The peer may change from learner to voter after snapshot applied.
@@ -1242,10 +1142,6 @@
                 self.proposals.clear();
             }
             for entry in committed_entries.iter().rev() {
-<<<<<<< HEAD
-                if to_be_updated {
-                    to_be_updated = !self.maybe_update_lease(entry);
-=======
                 // raft meta is very small, can be ignored.
                 self.raft_log_size_hint += entry.get_data().len() as u64;
                 if lease_to_be_updated {
@@ -1279,7 +1175,6 @@
                         self.leader_lease.suspect(monotonic_raw_now());
                         merge_to_be_update = false;
                     }
->>>>>>> fe0943c6
                 }
             }
             if !committed_entries.is_empty() {
