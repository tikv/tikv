--- conflicted
+++ resolved
@@ -494,11 +494,7 @@
             }
         }
 
-<<<<<<< HEAD
-        self.pending_reads.notify_all_removed(region.get_id());
-=======
         self.pending_reads.clear_all(Some(region.get_id()));
->>>>>>> 917c752f
 
         for proposal in self.apply_proposals.drain(..) {
             apply::notify_req_region_removed(region.get_id(), proposal.cb);
@@ -1357,13 +1353,8 @@
     }
 
     fn response_read<T, C>(
-<<<<<<< HEAD
-        &mut self,
-        mut read: ReadIndexRequest,
-=======
         &self,
         read: &mut ReadIndexRequest,
->>>>>>> 917c752f
         ctx: &mut PollContext<T, C>,
         replica_read: bool,
     ) {
@@ -1383,11 +1374,8 @@
                 // We should check epoch since the range could be changed.
                 cb.invoke_read(self.handle_read(ctx, req, true, read.read_index));
             } else {
-<<<<<<< HEAD
-=======
                 // The request could be proposed when the peer was leader.
                 // TODO: figure out that it's necessary to notify stale or not.
->>>>>>> 917c752f
                 let term = self.term();
                 apply::notify_stale_req(term, cb);
             }
@@ -1396,29 +1384,18 @@
 
     /// Responses to the ready read index request on the replica, the replica is not a leader.
     fn post_pending_read_index_on_replica<T, C>(&mut self, ctx: &mut PollContext<T, C>) {
-<<<<<<< HEAD
-        while let Some(read) = self.pending_reads.pop_front() {
-=======
         while let Some(mut read) = self.pending_reads.pop_front() {
->>>>>>> 917c752f
             assert!(read.read_index.is_some());
             let is_read_index_request = read.cmds.len() == 1
                 && read.cmds[0].0.get_requests().len() == 1
                 && read.cmds[0].0.get_requests()[0].get_cmd_type() == CmdType::ReadIndex;
 
             if is_read_index_request {
-<<<<<<< HEAD
-                self.response_read(read, ctx, false);
-            } else if self.ready_to_handle_unsafe_replica_read(read.read_index.unwrap()) {
-                self.response_read(read, ctx, true);
-            } else {
-=======
                 self.response_read(&mut read, ctx, false);
             } else if self.ready_to_handle_unsafe_replica_read(read.read_index.unwrap()) {
                 self.response_read(&mut read, ctx, true);
             } else {
                 // TODO: `ReadIndex` requests could be blocked.
->>>>>>> 917c752f
                 self.pending_reads.push_front(read);
                 break;
             }
@@ -1441,15 +1418,6 @@
             // leader. They will be cleared in `clear_uncommitted` later in the function.
             self.pending_reads.advance_replica_reads(states);
             self.post_pending_read_index_on_replica(ctx);
-<<<<<<< HEAD
-        } else {
-            propose_time = self.pending_reads.advance_leader_reads(states);
-            if self.ready_to_handle_read() {
-                while let Some(read) = self.pending_reads.pop_front() {
-                    self.response_read(read, ctx, false);
-                }
-            }
-=======
         } else if self.ready_to_handle_read() {
             for (uuid, index) in states {
                 let mut read = self.pending_reads.advance_leader_read_and_pop(uuid, index);
@@ -1458,7 +1426,6 @@
             }
         } else {
             propose_time = self.pending_reads.advance_leader_reads(states);
->>>>>>> 917c752f
         }
 
         // Note that only after handle read_states can we identify what requests are
@@ -1511,13 +1478,8 @@
         if !self.is_leader() {
             self.post_pending_read_index_on_replica(ctx)
         } else if self.ready_to_handle_read() {
-<<<<<<< HEAD
-            while let Some(read) = self.pending_reads.pop_front() {
-                self.response_read(read, ctx, false);
-=======
             while let Some(mut read) = self.pending_reads.pop_front() {
                 self.response_read(&mut read, ctx, false);
->>>>>>> 917c752f
             }
         }
         self.pending_reads.gc();
@@ -2334,11 +2296,7 @@
 
     pub fn stop(&mut self) {
         self.mut_store().cancel_applying_snap();
-<<<<<<< HEAD
-        self.pending_reads.notify_all_removed(self.region_id);
-=======
         self.pending_reads.clear_all(None);
->>>>>>> 917c752f
     }
 }
 
