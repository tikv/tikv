--- conflicted
+++ resolved
@@ -46,12 +46,7 @@
 
 use super::store::{DestroyPeerJob, Store, StoreStat};
 use super::peer_storage::{write_peer_state, ApplySnapResult, InvokeContext, PeerStorage};
-<<<<<<< HEAD
-use super::util;
-=======
 use super::util::{self, Lease, LeaseState};
-use super::msg::Callback;
->>>>>>> 847407b7
 use super::cmd_resp;
 use super::transport::Transport;
 use super::engine::Snapshot;
@@ -1316,17 +1311,6 @@
 
         // TimeoutNow has been sent out, so we need to propose explicitly to
         // update leader lease.
-<<<<<<< HEAD
-
-        let req = RaftCmdRequest::new();
-        if let Ok(index) = self.propose_normal(req, metrics) {
-            let meta = ProposalMeta {
-                index: index,
-                term: self.term(),
-                renew_lease_time: Some(renew_lease_time),
-            };
-            self.post_propose(meta, false, Callback::None);
-=======
         if self.leader_lease.inspect(Some(renew_lease_time)) == LeaseState::Suspect {
             let req = RaftCmdRequest::new();
             if let Ok(index) = self.propose_normal(req, metrics) {
@@ -1335,9 +1319,8 @@
                     term: self.term(),
                     renew_lease_time: Some(renew_lease_time),
                 };
-                self.post_propose(meta, false, box |_| {});
-            }
->>>>>>> 847407b7
+                self.post_propose(meta, false, Callback::None);
+            }
         }
 
         true
