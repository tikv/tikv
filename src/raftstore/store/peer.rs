--- conflicted
+++ resolved
@@ -650,14 +650,8 @@
         debug!("{} propose command with uuid {:?}", self.tag, cmd.uuid);
         metrics.all += 1;
 
-<<<<<<< HEAD
-        let local_read = self.is_local_read(&req);
-        if local_read {
+        if self.should_read_local(&req) {
             metrics.local_read += 1;
-=======
-        if self.should_read_local(&req) {
-            PEER_PROPOSAL_COUNTER_VEC.with_label_values(&["local_read"]).inc();
->>>>>>> ca30e2b9
 
             // Execute ready-only commands immediately in leader when doing local reads.
             let mut ctx = ExecContext::new(self, 0, 0, &req);
