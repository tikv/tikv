// Copyright 2016 TiKV Project Authors. Licensed under Apache-2.0.

use std::cell::RefCell;
use std::collections::Bound::{Excluded, Unbounded};
use std::collections::VecDeque;
use std::sync::atomic::AtomicBool;
use std::sync::{atomic, Arc};
use std::time::{Duration, Instant};
use std::{cmp, mem, slice, u64};

use engine::rocks::{Snapshot, SyncSnapshot, WriteBatch, WriteOptions, DB};
use engine::{Engines, Peekable};
use kvproto::metapb;
use kvproto::pdpb::PeerStats;
use kvproto::raft_cmdpb::{
    self, AdminCmdType, AdminResponse, CmdType, RaftCmdRequest, RaftCmdResponse, Request, Response,
    TransferLeaderRequest, TransferLeaderResponse,
};
use kvproto::raft_serverpb::{
    MergeState, PeerState, RaftApplyState, RaftMessage, RaftSnapshotData,
};
use protobuf::{self, Message};
use raft::eraftpb::{self, ConfChangeType, EntryType, MessageType};
use raft::{
    self, Progress, ProgressState, RawNode, Ready, SnapshotStatus, StateRole, INVALID_INDEX,
    NO_LIMIT,
};
use time::Timespec;

use crate::pd::{PdTask, INVALID_ID};
use crate::raftstore::coprocessor::{CoprocessorHost, RegionChangeEvent};
use crate::raftstore::store::fsm::store::PollContext;
use crate::raftstore::store::fsm::{
    apply, Apply, ApplyMetrics, ApplyTask, ApplyTaskRes, GroupState, Proposal, RegionProposal,
};
use crate::raftstore::store::keys::{enc_end_key, enc_start_key};
use crate::raftstore::store::worker::{ReadProgress, ReadTask, RegionTask};
use crate::raftstore::store::{keys, Callback, Config, ReadResponse, RegionSnapshot};
use crate::raftstore::{Error, Result};
use tikv_util::collections::HashMap;
use tikv_util::time::{duration_to_sec, monotonic_raw_now};
use tikv_util::worker::Scheduler;
use tikv_util::{escape, MustConsumeVec};

use super::cmd_resp;
use super::local_metrics::{RaftMessageMetrics, RaftReadyMetrics};
use super::metrics::*;
use super::peer_storage::{write_peer_state, ApplySnapResult, InvokeContext, PeerStorage};
use super::transport::Transport;
use super::util::{self, check_region_epoch, is_initial_msg, Lease, LeaseState};
use super::DestroyPeerJob;

const SHRINK_CACHE_CAPACITY: usize = 64;

struct ReadIndexRequest {
    id: u64,
    cmds: MustConsumeVec<(RaftCmdRequest, Callback)>,
    renew_lease_time: Timespec,
}

impl ReadIndexRequest {
    // Transmutes `self.id` to a 8 bytes slice, so that we can use the payload to do read index.
    fn binary_id(&self) -> &[u8] {
        unsafe {
            let id = &self.id as *const u64 as *const u8;
            slice::from_raw_parts(id, 8)
        }
    }
}

#[derive(Default)]
struct ReadIndexQueue {
    id_allocator: u64,
    reads: VecDeque<ReadIndexRequest>,
    ready_cnt: usize,
}

impl ReadIndexQueue {
    fn next_id(&mut self) -> u64 {
        self.id_allocator += 1;
        self.id_allocator
    }

    fn clear_uncommitted(&mut self, term: u64) {
        for mut read in self.reads.drain(self.ready_cnt..) {
            for (_, cb) in read.cmds.drain(..) {
                apply::notify_stale_req(term, cb);
            }
        }
    }

    fn gc(&mut self) {
        if self.reads.capacity() > SHRINK_CACHE_CAPACITY && self.reads.len() < SHRINK_CACHE_CAPACITY
        {
            self.reads.shrink_to_fit();
        }
    }
}

/// The returned states of the peer after checking whether it is stale
#[derive(Debug, PartialEq, Eq)]
pub enum StaleState {
    Valid,
    ToValidate,
    LeaderMissing,
}

/// Meta information about proposals.
pub struct ProposalMeta {
    pub index: u64,
    pub term: u64,
    /// `renew_lease_time` contains the last time when a peer starts to renew lease.
    pub renew_lease_time: Option<Timespec>,
}

#[derive(Default)]
struct ProposalQueue {
    queue: VecDeque<ProposalMeta>,
}

impl ProposalQueue {
    fn pop(&mut self, term: u64) -> Option<ProposalMeta> {
        self.queue.pop_front().and_then(|meta| {
            if meta.term > term {
                self.queue.push_front(meta);
                return None;
            }
            Some(meta)
        })
    }

    fn push(&mut self, meta: ProposalMeta) {
        self.queue.push_back(meta);
    }

    fn clear(&mut self) {
        self.queue.clear();
    }

    fn gc(&mut self) {
        if self.queue.capacity() > SHRINK_CACHE_CAPACITY && self.queue.len() < SHRINK_CACHE_CAPACITY
        {
            self.queue.shrink_to_fit();
        }
    }
}

bitflags! {
    // TODO: maybe declare it as protobuf struct is better.
    /// A bitmap contains some useful flags when dealing with `eraftpb::Entry`.
    pub struct ProposalContext: u8 {
        const SYNC_LOG       = 0b00000001;
        const SPLIT          = 0b00000010;
        const PREPARE_MERGE  = 0b00000100;
    }
}

impl ProposalContext {
    /// Converts itself to a vector.
    pub fn to_vec(self) -> Vec<u8> {
        if self.is_empty() {
            return vec![];
        }
        let ctx = self.bits();
        vec![ctx]
    }

    /// Initializes a `ProposalContext` from a byte slice.
    pub fn from_bytes(ctx: &[u8]) -> ProposalContext {
        if ctx.is_empty() {
            ProposalContext::empty()
        } else if ctx.len() == 1 {
            ProposalContext::from_bits_truncate(ctx[0])
        } else {
            panic!("invalid ProposalContext {:?}", ctx);
        }
    }
}

/// `ConsistencyState` is used for consistency check.
pub struct ConsistencyState {
    pub last_check_time: Instant,
    // (computed_result_or_to_be_verified, index, hash)
    pub index: u64,
    pub hash: Vec<u8>,
}

/// Statistics about raft peer.
#[derive(Default, Clone)]
pub struct PeerStat {
    pub written_bytes: u64,
    pub written_keys: u64,
}

<<<<<<< HEAD
pub struct RecentAddedPeer {
    pub reject_duration_as_secs: u64,
    pub id: u64,
    pub added_time: Instant,
}

impl RecentAddedPeer {
    pub fn new(reject_duration_as_secs: u64) -> RecentAddedPeer {
        RecentAddedPeer {
            reject_duration_as_secs,
            id: Default::default(),
            added_time: Instant::now(),
        }
    }

    pub fn update(&mut self, id: u64, now: Instant) {
        self.id = id;
        self.added_time = now;
    }

    pub fn contains(&self, id: u64) -> bool {
        self.id == id
            && duration_to_sec(self.added_time.elapsed()) < self.reject_duration_as_secs as f64
    }
}

#[derive(Default, Debug, Clone, Copy)]
pub struct CheckTickResult {
    leader: bool,
    up_to_date: bool,
}

=======
>>>>>>> c0d3576b
/// A struct that stores the state to wait for `PrepareMerge` apply result.
///
/// When handling the apply result of a `CommitMerge`, the source peer may have
/// not handle the apply result of the `PrepareMerge`, so the target peer has
/// to abort current handle process and wait for it asynchronously.
pub struct WaitApplyResultState {
    /// The following apply results waiting to be handled, including the `CommitMerge`.
    /// These will be handled once `ready_to_merge` is true.
    pub results: Vec<ApplyTaskRes>,
    /// It is used by target peer to check whether the apply result of `PrepareMerge` is handled.
    pub ready_to_merge: Arc<AtomicBool>,
}

pub struct Peer {
    /// The ID of the Region which this Peer belongs to.
    region_id: u64,
    // TODO: remove it once panic!() support slog fields.
    /// Peer_tag, "[region <region_id>] <peer_id>"
    pub tag: String,
    /// The Peer meta information.
    pub peer: metapb::Peer,

    /// The Raft state machine of this Peer.
    pub raft_group: RawNode<PeerStorage>,
    /// The cache of meta information for Region's other Peers.
    peer_cache: RefCell<HashMap<u64, metapb::Peer>>,
    /// Record the last instant of each peer's heartbeat response.
    pub peer_heartbeats: HashMap<u64, Instant>,

    proposals: ProposalQueue,
    apply_proposals: Vec<Proposal>,

    leader_missing_time: Option<Instant>,
    leader_lease: Lease,
    pending_reads: ReadIndexQueue,

    /// If it fails to send messages to leader.
    pub leader_unreachable: bool,
    /// Whether this peer is destroyed asynchronously.
    pub pending_remove: bool,
    /// If a snapshot is being applied asynchronously, messages should not be sent.
    pending_messages: Vec<eraftpb::Message>,

    /// Record the instants of peers being added into the configuration.
    /// Remove them after they are not pending any more.
    pub peers_start_pending_time: Vec<(u64, Instant)>,
    /// A inaccurate cache about which peer is marked as down.
    down_peer_ids: Vec<u64>,
    pub recent_conf_change_time: Instant,

    /// An inaccurate difference in region size since last reset.
    /// It is used to decide whether split check is needed.
    pub size_diff_hint: u64,
    /// The count of deleted keys since last reset.
    delete_keys_hint: u64,
    /// An inaccurate difference in region size after compaction.
    /// It is used to trigger check split to update approximate size and keys after space reclamation
    /// of deleted entries.
    pub compaction_declined_bytes: u64,
    /// Approximate size of the region.
    pub approximate_size: Option<u64>,
    /// Approximate keys of the region.
    pub approximate_keys: Option<u64>,

    /// The state for consistency check.
    pub consistency_state: ConsistencyState,

    /// The index of last scheduled committed raft log.
    pub last_applying_idx: u64,
    /// The index of last compacted raft log. It is used for the next compact log task.
    pub last_compacted_idx: u64,
    /// The index of the latest urgent proposal index.
    last_urgent_proposal_idx: u64,
    /// The index of the latest committed split command.
    last_committed_split_idx: u64,
    /// Approximate size of logs that is applied but not compacted yet.
    pub raft_log_size_hint: u64,

    /// The index of the latest committed prepare merge command.
    last_committed_prepare_merge_idx: u64,
    /// The merge related state. It indicates this Peer is in merging.
    pub pending_merge_state: Option<MergeState>,
    /// The state to wait for `PrepareMerge` apply result.
    pub pending_merge_apply_result: Option<WaitApplyResultState>,

    /// Write Statistics for PD to schedule hot spot.
    pub peer_stat: PeerStat,
}

impl Peer {
    pub fn new(
        store_id: u64,
        cfg: &Config,
        sched: Scheduler<RegionTask>,
        engines: Engines,
        region: &metapb::Region,
        peer: metapb::Peer,
    ) -> Result<Peer> {
        if peer.get_id() == raft::INVALID_ID {
            return Err(box_err!("invalid peer id"));
        }

        let tag = format!("[region {}] {}", region.get_id(), peer.get_id());

        let ps = PeerStorage::new(engines.clone(), region, sched, peer.get_id(), tag.clone())?;

        let applied_index = ps.applied_index();

        let raft_cfg = raft::Config {
            id: peer.get_id(),
            peers: vec![],
            election_tick: cfg.raft_election_timeout_ticks,
            heartbeat_tick: cfg.raft_heartbeat_ticks,
            min_election_tick: cfg.raft_min_election_timeout_ticks,
            max_election_tick: cfg.raft_max_election_timeout_ticks,
            max_size_per_msg: cfg.raft_max_size_per_msg.0,
            max_inflight_msgs: cfg.raft_max_inflight_msgs,
            applied: applied_index,
            check_quorum: true,
            tag: tag.clone(),
            skip_bcast_commit: true,
            pre_vote: cfg.prevote,
            ..Default::default()
        };

        let raft_group = RawNode::new(&raft_cfg, ps, vec![])?;
        let mut peer = Peer {
            peer,
            region_id: region.get_id(),
            raft_group,
            proposals: Default::default(),
            apply_proposals: vec![],
            pending_reads: Default::default(),
            peer_cache: RefCell::new(HashMap::default()),
            peer_heartbeats: HashMap::default(),
            peers_start_pending_time: vec![],
            down_peer_ids: vec![],
            recent_conf_change_time: Instant::now(),
            size_diff_hint: 0,
            delete_keys_hint: 0,
            approximate_size: None,
            approximate_keys: None,
            compaction_declined_bytes: 0,
            leader_unreachable: false,
            pending_remove: false,
            pending_merge_state: None,
            last_committed_prepare_merge_idx: 0,
            leader_missing_time: Some(Instant::now()),
            tag,
            last_applying_idx: applied_index,
            last_compacted_idx: 0,
            last_urgent_proposal_idx: u64::MAX,
            last_committed_split_idx: 0,
            consistency_state: ConsistencyState {
                last_check_time: Instant::now(),
                index: INVALID_INDEX,
                hash: vec![],
            },
            raft_log_size_hint: 0,
            leader_lease: Lease::new(cfg.raft_store_max_leader_lease()),
            pending_messages: vec![],
            pending_merge_apply_result: None,
            peer_stat: PeerStat::default(),
        };

        // If this region has only one peer and I am the one, campaign directly.
        if region.get_peers().len() == 1 && region.get_peers()[0].get_store_id() == store_id {
            peer.raft_group.campaign()?;
        }

        Ok(peer)
    }

    /// Register self to apply_scheduler and read_scheduler so that the peer is then usable.
    /// Also trigger `RegionChangeEvent::Create` here.
    pub fn activate<T, C>(&self, ctx: &PollContext<T, C>) {
        ctx.apply_router
            .schedule_task(self.region_id, ApplyTask::register(self));
        if let Err(e) = ctx.local_reader.schedule(ReadTask::register(self)) {
            info!(
                "failed to schedule local reader, are we shutting down?";
                "region_id" => self.region_id,
                "peer_id" => self.peer.get_id(),
                "err" => ?e,
            );
        }

        ctx.coprocessor_host.on_region_changed(
            self.region(),
            RegionChangeEvent::Create,
            self.get_role(),
        );
    }

    #[inline]
    fn next_proposal_index(&self) -> u64 {
        self.raft_group.raft.raft_log.last_index() + 1
    }

    /// Tries to destroy itself. Returns a job (if needed) to do more cleaning tasks.
    pub fn maybe_destroy(&mut self) -> Option<DestroyPeerJob> {
        if self.pending_remove {
            info!(
                "is being destroyed, skip";
                "region_id" => self.region_id,
                "peer_id" => self.peer.get_id(),
            );
            return None;
        }
        let initialized = self.get_store().is_initialized();
        let async_remove = if self.is_applying_snapshot() {
            if !self.mut_store().cancel_applying_snap() {
                info!(
                    "stale peer is applying snapshot, will destroy next time";
                    "region_id" => self.region_id,
                    "peer_id" => self.peer.get_id(),
                );
                return None;
            }
            // There is no tasks in apply/local read worker.
            false
        } else {
            initialized
        };
        self.pending_remove = true;

        Some(DestroyPeerJob {
            async_remove,
            initialized,
            region_id: self.region_id,
            peer: self.peer.clone(),
        })
    }

    /// Does the real destroy task which includes:
    /// 1. Set the region to tombstone;
    /// 2. Clear data;
    /// 3. Notify all pending requests.
    pub fn destroy<T, C>(&mut self, ctx: &PollContext<T, C>, keep_data: bool) -> Result<()> {
        fail_point!("raft_store_skip_destroy_peer", |_| Ok(()));
        let t = Instant::now();

        let region = self.region().clone();
        info!(
            "begin to destroy";
            "region_id" => self.region_id,
            "peer_id" => self.peer.get_id(),
        );

        // Set Tombstone state explicitly
        let kv_wb = WriteBatch::new();
        let raft_wb = WriteBatch::new();
        self.mut_store().clear_meta(&kv_wb, &raft_wb)?;
        write_peer_state(
            &ctx.engines.kv,
            &kv_wb,
            &region,
            PeerState::Tombstone,
            self.pending_merge_state.clone(),
        )?;
        // write kv rocksdb first in case of restart happen between two write
        let mut write_opts = WriteOptions::new();
        write_opts.set_sync(ctx.cfg.sync_log);
        ctx.engines.write_kv_opt(&kv_wb, &write_opts)?;
        ctx.engines.write_raft_opt(&raft_wb, &write_opts)?;

        if self.get_store().is_initialized() && !keep_data {
            // If we meet panic when deleting data and raft log, the dirty data
            // will be cleared by a newer snapshot applying or restart.
            if let Err(e) = self.get_store().clear_data() {
                error!(
                    "failed to schedule clear data task";
                    "region_id" => self.region_id,
                    "peer_id" => self.peer.get_id(),
                    "err" => ?e,
                );
            }
        }

        for mut read in self.pending_reads.reads.drain(..) {
            for (_, cb) in read.cmds.drain(..) {
                apply::notify_req_region_removed(region.get_id(), cb);
            }
        }

        for proposal in self.apply_proposals.drain(..) {
            apply::notify_req_region_removed(region.get_id(), proposal.cb);
        }

        info!(
            "peer destroy itself";
            "region_id" => self.region_id,
            "peer_id" => self.peer.get_id(),
            "takes" => ?t.elapsed(),
        );

        Ok(())
    }

    #[inline]
    pub fn is_initialized(&self) -> bool {
        self.get_store().is_initialized()
    }

    #[inline]
    pub fn region(&self) -> &metapb::Region {
        self.get_store().region()
    }

    /// Check whether the peer can be hibernated.
    ///
    /// This should be used with `check_after_tick` to get a correct conclusion.
    pub fn check_before_tick(&self, cfg: &Config) -> CheckTickResult {
        let mut res = CheckTickResult::default();
        if !self.is_leader() {
            return res;
        }
        res.leader = true;
        if self.raft_group.raft.election_elapsed + 1 < cfg.raft_election_timeout_ticks {
            return res;
        }
        let status = self.raft_group.status_ref();
        let last_index = self.raft_group.raft.raft_log.last_index();
        for (id, pr) in status.progress.unwrap().iter() {
            // Only recent active peer is considerred, so that an isolated follower
            // won't cause a waste of leader's resource.
            if *id == self.peer.get_id() || !pr.recent_active {
                continue;
            }
            // Keep replicating data to active followers.
            if pr.matched != last_index {
                return res;
            }
        }
        // Unapplied entries can change the configuration of the group.
        res.up_to_date = self.get_store().applied_index() == last_index;
        res
    }

    pub fn check_after_tick(&self, state: GroupState, res: CheckTickResult) -> bool {
        if res.leader {
            res.up_to_date && self.is_leader() && self.raft_group.raft.pending_read_count() == 0
        } else {
            // If follower keeps receiving data from leader, then it's safe to stop
            // ticking, as leader will make sure it has the latest logs.
            // Checking term to make sure campaign has finished and the leader starts
            // doing its job, it's not required but a safe options.
            state != GroupState::Chaos
                && self.raft_group.raft.leader_id != raft::INVALID_ID
                && self.raft_group.raft.raft_log.last_term() == self.raft_group.raft.term
        }
    }

    /// Pings if followers are still connected.
    ///
    /// Leader needs to know exact progress of followers, and
    /// followers just need to know whether leader is still alive.
    pub fn ping(&mut self) {
        if self.is_leader() {
            self.raft_group.ping();
        }
    }

    /// Set the region of a peer.
    ///
    /// This will update the region of the peer, caller must ensure the region
    /// has been preserved in a durable device.
    pub fn set_region(
        &mut self,
        host: &CoprocessorHost,
        local_reader: &Scheduler<ReadTask>,
        region: metapb::Region,
    ) {
        if self.region().get_region_epoch().get_version() < region.get_region_epoch().get_version()
        {
            // Epoch version changed, disable read on the localreader for this region.
            self.leader_lease.expire_remote_lease();
        }
        self.mut_store().set_region(region.clone());
        let progress = ReadProgress::region(region);
        // Always update read delegate's region to avoid stale region info after a follower
        // becoming a leader.
        self.maybe_update_read_progress(local_reader, progress);

        if !self.pending_remove {
            host.on_region_changed(self.region(), RegionChangeEvent::Update, self.get_role());
        }
    }

    #[inline]
    pub fn peer_id(&self) -> u64 {
        self.peer.get_id()
    }

    #[inline]
    pub fn get_raft_status(&self) -> raft::StatusRef<'_> {
        self.raft_group.status_ref()
    }

    #[inline]
    pub fn leader_id(&self) -> u64 {
        self.raft_group.raft.leader_id
    }

    #[inline]
    pub fn is_leader(&self) -> bool {
        self.raft_group.raft.state == StateRole::Leader
    }

    #[inline]
    pub fn get_role(&self) -> StateRole {
        self.raft_group.raft.state
    }

    #[inline]
    pub fn get_store(&self) -> &PeerStorage {
        self.raft_group.get_store()
    }

    #[inline]
    pub fn mut_store(&mut self) -> &mut PeerStorage {
        self.raft_group.mut_store()
    }

    #[inline]
    pub fn is_applying_snapshot(&self) -> bool {
        self.get_store().is_applying_snapshot()
    }

    /// Returns `true` if the raft group has replicated a snapshot but not committed it yet.
    #[inline]
    pub fn has_pending_snapshot(&self) -> bool {
        self.get_pending_snapshot().is_some()
    }

    #[inline]
    pub fn get_pending_snapshot(&self) -> Option<&eraftpb::Snapshot> {
        self.raft_group.get_snap()
    }

    fn add_ready_metric(&self, ready: &Ready, metrics: &mut RaftReadyMetrics) {
        metrics.message += ready.messages.len() as u64;
        metrics.commit += ready
            .committed_entries
            .as_ref()
            .map_or(0, |v| v.len() as u64);
        metrics.append += ready.entries.len() as u64;

        if !raft::is_empty_snap(&ready.snapshot) {
            metrics.snapshot += 1;
        }
    }

    #[inline]
    fn send<T, I>(&mut self, trans: &mut T, msgs: I, metrics: &mut RaftMessageMetrics) -> Result<()>
    where
        T: Transport,
        I: IntoIterator<Item = eraftpb::Message>,
    {
        for msg in msgs {
            let msg_type = msg.get_msg_type();
            self.send_raft_message(msg, trans)?;
            match msg_type {
                MessageType::MsgAppend => metrics.append += 1,
                MessageType::MsgAppendResponse => metrics.append_resp += 1,
                MessageType::MsgRequestPreVote => metrics.prevote += 1,
                MessageType::MsgRequestPreVoteResponse => metrics.prevote_resp += 1,
                MessageType::MsgRequestVote => metrics.vote += 1,
                MessageType::MsgRequestVoteResponse => metrics.vote_resp += 1,
                MessageType::MsgSnapshot => metrics.snapshot += 1,
                MessageType::MsgHeartbeat => metrics.heartbeat += 1,
                MessageType::MsgHeartbeatResponse => metrics.heartbeat_resp += 1,
                MessageType::MsgTransferLeader => metrics.transfer_leader += 1,
                MessageType::MsgTimeoutNow => {
                    // After a leader transfer procedure is triggered, the lease for
                    // the old leader may be expired earlier than usual, since a new leader
                    // may be elected and the old leader doesn't step down due to
                    // network partition from the new leader.
                    // For lease safety during leader transfer, transit `leader_lease`
                    // to suspect.
                    self.leader_lease.suspect(monotonic_raw_now());

                    metrics.timeout_now += 1;
                }
                // We do not care about these message types for metrics.
                // Explicitly declare them so when we add new message types we are forced to
                // decide.
                MessageType::MsgHup
                | MessageType::MsgBeat
                | MessageType::MsgPropose
                | MessageType::MsgUnreachable
                | MessageType::MsgSnapStatus
                | MessageType::MsgCheckQuorum
                | MessageType::MsgReadIndex
                | MessageType::MsgReadIndexResp => {}
            }
        }
        Ok(())
    }

    /// Steps the raft message.
    pub fn step(&mut self, m: eraftpb::Message) -> Result<()> {
        fail_point!(
            "step_message_3_1",
            { self.peer.get_store_id() == 3 && self.region_id == 1 },
            |_| Ok(())
        );
        if self.is_leader() && m.get_from() != INVALID_ID {
            self.peer_heartbeats.insert(m.get_from(), Instant::now());
            // As the leader we know we are not missing.
            self.leader_missing_time.take();
        } else if m.get_from() == self.leader_id() {
            // As another role know we're not missing.
            self.leader_missing_time.take();
        }
        self.raft_group.step(m)?;
        Ok(())
    }

    /// Checks and updates `peer_heartbeats` for the peer.
    pub fn check_peers(&mut self) {
        if !self.is_leader() {
            self.peer_heartbeats.clear();
            self.peers_start_pending_time.clear();
            return;
        }

        if self.peer_heartbeats.len() == self.region().get_peers().len() {
            return;
        }

        // Insert heartbeats in case that some peers never response heartbeats.
        let region = self.raft_group.get_store().region();
        for peer in region.get_peers() {
            self.peer_heartbeats
                .entry(peer.get_id())
                .or_insert_with(Instant::now);
        }
    }

    /// Collects all down peers.
    pub fn collect_down_peers(&mut self, max_duration: Duration) -> Vec<PeerStats> {
        let mut down_peers = Vec::new();
        let mut down_peer_ids = Vec::new();
        for p in self.region().get_peers() {
            if p.get_id() == self.peer.get_id() {
                continue;
            }
            if let Some(instant) = self.peer_heartbeats.get(&p.get_id()) {
                if instant.elapsed() >= max_duration {
                    let mut stats = PeerStats::new();
                    stats.set_peer(p.clone());
                    stats.set_down_seconds(instant.elapsed().as_secs());
                    down_peers.push(stats);
                    down_peer_ids.push(p.get_id());
                }
            }
        }
        self.down_peer_ids = down_peer_ids;
        down_peers
    }

    /// Collects all pending peers and update `peers_start_pending_time`.
    pub fn collect_pending_peers(&mut self) -> Vec<metapb::Peer> {
        let mut pending_peers = Vec::with_capacity(self.region().get_peers().len());
        let status = self.raft_group.status_ref();
        let truncated_idx = self.get_store().truncated_index();

        if status.progress.is_none() {
            return pending_peers;
        }

        let progresses = status.progress.unwrap().iter();
        for (&id, progress) in progresses {
            if id == self.peer.get_id() {
                continue;
            }
            if progress.matched < truncated_idx {
                if let Some(p) = self.get_peer_from_cache(id) {
                    pending_peers.push(p);
                    if !self
                        .peers_start_pending_time
                        .iter()
                        .any(|&(pid, _)| pid == id)
                    {
                        let now = Instant::now();
                        self.peers_start_pending_time.push((id, now));
                        debug!(
                            "peer start pending";
                            "region_id" => self.region_id,
                            "peer_id" => self.peer.get_id(),
                            "time" => ?now,
                        );
                    }
                }
            }
        }
        pending_peers
    }

    /// Returns `true` if any peer recover from connectivity problem.
    ///
    /// A peer can become pending or down if it has not responded for a
    /// long time. If it becomes normal again, PD need to be notified.
    pub fn any_new_peer_catch_up(&mut self, peer_id: u64) -> bool {
        if self.peers_start_pending_time.is_empty() && self.down_peer_ids.is_empty() {
            return false;
        }
        if !self.is_leader() {
            self.down_peer_ids = vec![];
            self.peers_start_pending_time = vec![];
            return false;
        }
        for i in 0..self.peers_start_pending_time.len() {
            if self.peers_start_pending_time[i].0 != peer_id {
                continue;
            }
            let truncated_idx = self.raft_group.get_store().truncated_index();
            if let Some(progress) = self.raft_group.raft.prs().get(peer_id) {
                if progress.matched >= truncated_idx {
                    let (_, pending_after) = self.peers_start_pending_time.swap_remove(i);
                    let elapsed = duration_to_sec(pending_after.elapsed());
                    debug!(
                        "peer has caught up logs";
                        "region_id" => self.region_id,
                        "peer_id" => self.peer.get_id(),
                        "takes" => elapsed,
                    );
                    return true;
                }
            }
        }
        if self.down_peer_ids.contains(&peer_id) {
            return true;
        }
        false
    }

    pub fn check_stale_state<T, C>(&mut self, ctx: &mut PollContext<T, C>) -> StaleState {
        if self.is_leader() {
            // Leaders always have valid state.
            //
            // We update the leader_missing_time in the `fn step`. However one peer region
            // does not send any raft messages, so we have to check and update it before
            // reporting stale states.
            self.leader_missing_time = None;
            return StaleState::Valid;
        }
        let naive_peer = !self.is_initialized() || self.raft_group.raft.is_learner;
        // Updates the `leader_missing_time` according to the current state.
        //
        // If we are checking this it means we suspect the leader might be missing.
        // Mark down the time when we are called, so we can check later if it's been longer than it
        // should be.
        match self.leader_missing_time {
            None => {
                self.leader_missing_time = Instant::now().into();
                StaleState::Valid
            }
            Some(instant) if instant.elapsed() >= ctx.cfg.max_leader_missing_duration.0 => {
                // Resets the `leader_missing_time` to avoid sending the same tasks to
                // PD worker continuously during the leader missing timeout.
                self.leader_missing_time = Instant::now().into();
                StaleState::ToValidate
            }
            Some(instant)
                if instant.elapsed() >= ctx.cfg.abnormal_leader_missing_duration.0
                    && !naive_peer =>
            {
                // A peer is considered as in the leader missing state
                // if it's initialized but is isolated from its leader or
                // something bad happens that the raft group can not elect a leader.
                StaleState::LeaderMissing
            }
            _ => StaleState::Valid,
        }
    }

    fn on_role_changed<T, C>(&mut self, ctx: &mut PollContext<T, C>, ready: &Ready) {
        // Update leader lease when the Raft state changes.
        if let Some(ref ss) = ready.ss {
            match ss.raft_state {
                StateRole::Leader => {
                    // The local read can only be performed after a new leader has applied
                    // the first empty entry on its term. After that the lease expiring time
                    // should be updated to
                    //   send_to_quorum_ts + max_lease
                    // as the comments in `Lease` explain.
                    // It is recommended to update the lease expiring time right after
                    // this peer becomes leader because it's more convenient to do it here and
                    // it has no impact on the correctness.
                    let progress = ReadProgress::term(self.term());
                    self.maybe_update_read_progress(&ctx.local_reader, progress);
                    self.maybe_renew_leader_lease(&ctx.local_reader, monotonic_raw_now());
                    debug!(
                        "becomes leader with lease";
                        "region_id" => self.region_id,
                        "peer_id" => self.peer.get_id(),
                        "lease" => ?self.leader_lease,
                    );
                }
                StateRole::Follower => {
                    self.leader_lease.expire();
                }
                _ => {}
            }
            ctx.coprocessor_host
                .on_role_change(self.region(), ss.raft_state);
        }
    }

    #[inline]
    pub fn ready_to_handle_pending_snap(&self) -> bool {
        // If apply worker is still working, written apply state may be overwritten
        // by apply worker. So we have to wait here.
        // Please note that committed_index can't be used here. When applying a snapshot,
        // a stale heartbeat can make the leader think follower has already applied
        // the snapshot, and send remaining log entries, which may increase committed_index.
        // TODO: add more test
        self.last_applying_idx == self.get_store().applied_index()
    }

    #[inline]
    fn ready_to_handle_read(&self) -> bool {
        // TODO: It may cause read index to wait a long time.

        // There may be some values that are not applied by this leader yet but the old leader,
        // if applied_index_term isn't equal to current term.
        self.get_store().applied_index_term() == self.term()
            // There may be stale read if the old leader splits really slow,
            // the new region may already elected a new leader while
            // the old leader still think it owns the splitted range.
            && !self.is_splitting()
            // There may be stale read if a target leader is in another store and
            // applied commit merge, written new values, but the sibling peer in
            // this store does not apply commit merge, so the leader is not ready
            // to read, until the merge is rollbacked.
            && !self.is_merging()
    }

    #[inline]
    fn is_splitting(&self) -> bool {
        self.last_committed_split_idx > self.get_store().applied_index()
    }

    #[inline]
    fn is_merging(&self) -> bool {
        self.last_committed_prepare_merge_idx > self.get_store().applied_index()
            || self.pending_merge_state.is_some()
    }

    pub fn take_apply_proposals(&mut self) -> Option<RegionProposal> {
        if self.apply_proposals.is_empty() {
            return None;
        }

        let proposals = mem::replace(&mut self.apply_proposals, vec![]);
        let region_proposal = RegionProposal::new(self.peer_id(), self.region_id, proposals);
        Some(region_proposal)
    }

    pub fn handle_raft_ready_append<T: Transport, C>(
        &mut self,
        ctx: &mut PollContext<T, C>,
    ) -> Option<(Ready, InvokeContext)> {
        if self.pending_remove {
            return None;
        }
        if self.mut_store().check_applying_snap() {
            // If we continue to handle all the messages, it may cause too many messages because
            // leader will send all the remaining messages to this follower, which can lead
            // to full message queue under high load.
            debug!(
                "still applying snapshot, skip further handling";
                "region_id" => self.region_id,
                "peer_id" => self.peer.get_id(),
            );
            return None;
        }

        if !self.pending_messages.is_empty() {
            fail_point!("raft_before_follower_send");
            let messages = mem::replace(&mut self.pending_messages, vec![]);
            ctx.need_flush_trans = true;
            self.send(&mut ctx.trans, messages, &mut ctx.raft_metrics.message)
                .unwrap_or_else(|e| {
                    warn!(
                        "failed to clear snapshot pending messages";
                        "region_id" => self.region_id,
                        "peer_id" => self.peer.get_id(),
                        "err" => ?e,
                    );
                });
        }

        if let Some(snap) = self.get_pending_snapshot() {
            if !self.ready_to_handle_pending_snap() {
                debug!(
                    "is not ready to apply snapshot";
                    "region_id" => self.region_id,
                    "peer_id" => self.peer.get_id(),
                    "apply_index" => self.get_store().applied_index(),
                    "last_applying_index" => self.last_applying_idx,
                );
                return None;
            }

            let mut snap_data = RaftSnapshotData::new();
            snap_data
                .merge_from_bytes(snap.get_data())
                .unwrap_or_else(|e| {
                    warn!(
                        "failed to parse snap data";
                        "region_id" => self.region_id,
                        "peer_id" => self.peer.get_id(),
                        "err" => ?e,
                    );
                });
            let region = snap_data.take_region();

            let meta = ctx.store_meta.lock().unwrap();
            // Region's range changes if and only if epoch version change. So if the snapshot's
            // version is not larger than now, we can make sure there is no overlap.
            if region.get_region_epoch().get_version()
                > meta.regions[&region.get_id()]
                    .get_region_epoch()
                    .get_version()
            {
                // For merge process, when applying snapshot or create new peer the stale source
                // peer is destroyed asynchronously. So here checks whether there is any overlap, if
                // so, wait and do not handle raft ready.
                if let Some(r) = meta
                    .region_ranges
                    .range((Excluded(enc_start_key(&region)), Unbounded::<Vec<u8>>))
                    .map(|(_, &region_id)| &meta.regions[&region_id])
                    .take_while(|r| enc_start_key(r) < enc_end_key(&region))
                    .find(|r| r.get_id() != region.get_id())
                {
                    info!(
                        "snapshot range overlaps, wait source destroy finish";
                        "region_id" => self.region_id,
                        "peer_id" => self.peer.get_id(),
                        "apply_index" => self.get_store().applied_index(),
                        "last_applying_index" => self.last_applying_idx,
                        "overlap_region" => ?r,
                    );
                    return None;
                }
            }
        }

        // Check whether there is a pending generate snapshot task, the task
        // needs to be sent the apply system.
        if let Some(gen_task) = self.mut_store().take_gen_snap_task() {
            ctx.apply_router
                .schedule_task(self.region_id, ApplyTask::Snapshot(gen_task));
        }

        if !self
            .raft_group
            .has_ready_since(Some(self.last_applying_idx))
        {
            return None;
        }

        debug!(
            "handle raft ready";
            "region_id" => self.region_id,
            "peer_id" => self.peer.get_id(),
        );

        let mut ready = self.raft_group.ready_since(self.last_applying_idx);

        self.on_role_changed(ctx, &ready);

        self.add_ready_metric(&ready, &mut ctx.raft_metrics.ready);

        // The leader can write to disk and replicate to the followers concurrently
        // For more details, check raft thesis 10.2.1.
        if self.is_leader() {
            fail_point!("raft_before_leader_send");
            let msgs = ready.messages.drain(..);
            ctx.need_flush_trans = true;
            self.send(&mut ctx.trans, msgs, &mut ctx.raft_metrics.message)
                .unwrap_or_else(|e| {
                    // We don't care that the message is sent failed, so here just log this error.
                    warn!(
                       "leader failed to send messages";
                       "region_id" => self.region_id,
                       "peer_id" => self.peer.get_id(),
                       "err" => ?e,
                    );
                });
        }

        let invoke_ctx = match self.mut_store().handle_raft_ready(ctx, &ready) {
            Ok(r) => r,
            Err(e) => {
                // We may have written something to writebatch and it can't be reverted, so has
                // to panic here.
                panic!("{} failed to handle raft ready: {:?}", self.tag, e)
            }
        };

        Some((ready, invoke_ctx))
    }

    pub fn post_raft_ready_append<T: Transport, C>(
        &mut self,
        ctx: &mut PollContext<T, C>,
        ready: &mut Ready,
        invoke_ctx: InvokeContext,
    ) -> Option<ApplySnapResult> {
        if invoke_ctx.has_snapshot() {
            // When apply snapshot, there is no log applied and not compacted yet.
            self.raft_log_size_hint = 0;
        }

        let apply_snap_result = self.mut_store().post_ready(invoke_ctx);
        if apply_snap_result.is_some() && self.peer.get_is_learner() {
            // The peer may change from learner to voter after snapshot applied.
            let peer = self
                .region()
                .get_peers()
                .iter()
                .find(|p| p.get_id() == self.peer.get_id())
                .unwrap()
                .clone();
            if peer != self.peer {
                info!(
                    "meta changed in applying snapshot";
                    "region_id" => self.region_id,
                    "peer_id" => self.peer.get_id(),
                    "before" => ?self.peer,
                    "after" => ?peer,
                );
                self.peer = peer;
            };
        }

        if !self.is_leader() {
            fail_point!("raft_before_follower_send");
            if self.is_applying_snapshot() {
                self.pending_messages = mem::replace(&mut ready.messages, vec![]);
            } else {
                self.send(
                    &mut ctx.trans,
                    ready.messages.drain(..),
                    &mut ctx.raft_metrics.message,
                )
                .unwrap_or_else(|e| {
                    warn!(
                        "follower failed to send messages";
                        "region_id" => self.region_id,
                        "peer_id" => self.peer.get_id(),
                        "err" => ?e,
                    );
                });
                ctx.need_flush_trans = true;
            }
        }

        if apply_snap_result.is_some() {
            self.activate(ctx);
        }

        apply_snap_result
    }

    pub fn handle_raft_ready_apply<T, C>(&mut self, ctx: &mut PollContext<T, C>, mut ready: Ready) {
        // Call `handle_raft_committed_entries` directly here may lead to inconsistency.
        // In some cases, there will be some pending committed entries when applying a
        // snapshot. If we call `handle_raft_committed_entries` directly, these updates
        // will be written to disk. Because we apply snapshot asynchronously, so these
        // updates will soon be removed. But the soft state of raft is still be updated
        // in memory. Hence when handle ready next time, these updates won't be included
        // in `ready.committed_entries` again, which will lead to inconsistency.
        if self.is_applying_snapshot() {
            // Snapshot's metadata has been applied.
            self.last_applying_idx = self.get_store().truncated_index();
        } else {
            let committed_entries = ready.committed_entries.take().unwrap();
            // leader needs to update lease and last committed split index.
            let mut lease_to_be_updated = self.is_leader();
            let mut split_to_be_updated = self.is_leader();
            let mut merge_to_be_update = self.is_leader();
            if !lease_to_be_updated {
                // It's not leader anymore, we are safe to clear proposals. If it becomes leader
                // again, the lease should be updated when election is finished, old proposals
                // have no effect.
                self.proposals.clear();
            }
            for entry in committed_entries.iter().rev() {
                // raft meta is very small, can be ignored.
                self.raft_log_size_hint += entry.get_data().len() as u64;
                if lease_to_be_updated {
                    let propose_time = self.find_propose_time(entry.get_index(), entry.get_term());
                    if let Some(propose_time) = propose_time {
                        self.maybe_renew_leader_lease(&ctx.local_reader, propose_time);
                        lease_to_be_updated = false;
                    }
                }

                // We care about split/merge commands that are committed in the current term.
                if entry.term == self.term() && (split_to_be_updated || merge_to_be_update) {
                    let ctx = ProposalContext::from_bytes(&entry.context);
                    if split_to_be_updated && ctx.contains(ProposalContext::SPLIT) {
                        // We dont need to suspect its lease because peers of new region that
                        // in other store do not start election before theirs election timeout
                        // which is longer than the max leader lease.
                        // It's safe to read local within its current lease, however, it's not
                        // safe to renew its lease.
                        self.last_committed_split_idx = entry.index;
                        split_to_be_updated = false;
                    }
                    if merge_to_be_update && ctx.contains(ProposalContext::PREPARE_MERGE) {
                        // We committed prepare merge, to prevent unsafe read index,
                        // we must record its index.
                        self.last_committed_prepare_merge_idx = entry.get_index();
                        // After prepare_merge is committed, the leader can not know
                        // when the target region merges majority of this region, also
                        // it can not know when the target region writes new values.
                        // To prevent unsafe local read, we suspect its leader lease.
                        self.leader_lease.suspect(monotonic_raw_now());
                        merge_to_be_update = false;
                    }
                }
            }
            if !committed_entries.is_empty() {
                self.last_applying_idx = committed_entries.last().unwrap().get_index();
                if self.last_applying_idx >= self.last_urgent_proposal_idx {
                    // Urgent requests are flushed, make it lazy again.
                    self.raft_group.skip_bcast_commit(true);
                    self.last_urgent_proposal_idx = u64::MAX;
                }
                let apply = Apply::new(self.region_id, self.term(), committed_entries);
                ctx.apply_router
                    .schedule_task(self.region_id, ApplyTask::apply(apply));
            }
        }

        self.apply_reads(ctx, &ready);

        self.raft_group.advance_append(ready);
        if self.is_applying_snapshot() {
            // Because we only handle raft ready when not applying snapshot, so following
            // line won't be called twice for the same snapshot.
            self.raft_group.advance_apply(self.last_applying_idx);
        }
        self.proposals.gc();
    }

    fn apply_reads<T, C>(&mut self, ctx: &mut PollContext<T, C>, ready: &Ready) {
        let mut propose_time = None;
        if self.ready_to_handle_read() {
            for state in &ready.read_states {
                let mut read = self.pending_reads.reads.pop_front().unwrap();
                assert_eq!(state.request_ctx.as_slice(), read.binary_id());
                for (req, cb) in read.cmds.drain(..) {
                    cb.invoke_read(self.handle_read(ctx, req, true));
                }
                propose_time = Some(read.renew_lease_time);
            }
        } else {
            for state in &ready.read_states {
                let read = &self.pending_reads.reads[self.pending_reads.ready_cnt];
                assert_eq!(state.request_ctx.as_slice(), read.binary_id());
                self.pending_reads.ready_cnt += 1;
                propose_time = Some(read.renew_lease_time);
            }
        }

        // Note that only after handle read_states can we identify what requests are
        // actually stale.
        if ready.ss.is_some() {
            let term = self.term();
            // all uncommitted reads will be dropped silently in raft.
            self.pending_reads.clear_uncommitted(term);
        }

        if let Some(propose_time) = propose_time {
            // `propose_time` is a placeholder, here cares about `Suspect` only,
            // and if it is in `Suspect` phase, the actual timestamp is useless.
            if self.leader_lease.inspect(Some(propose_time)) == LeaseState::Suspect {
                return;
            }
            self.maybe_renew_leader_lease(&ctx.local_reader, propose_time);
        }
    }

    pub fn post_apply<T, C>(
        &mut self,
        ctx: &mut PollContext<T, C>,
        apply_state: RaftApplyState,
        applied_index_term: u64,
        merged: bool,
        apply_metrics: &ApplyMetrics,
    ) -> bool {
        let mut has_ready = false;

        if self.is_applying_snapshot() {
            panic!("{} should not applying snapshot.", self.tag);
        }

        if !merged {
            self.raft_group
                .advance_apply(apply_state.get_applied_index());
        }

        let progress_to_be_updated = self.mut_store().applied_index_term() != applied_index_term;
        self.mut_store().set_applied_state(apply_state);
        self.mut_store().set_applied_term(applied_index_term);

        self.peer_stat.written_keys += apply_metrics.written_keys;
        self.peer_stat.written_bytes += apply_metrics.written_bytes;
        self.delete_keys_hint += apply_metrics.delete_keys_hint;
        let diff = self.size_diff_hint as i64 + apply_metrics.size_diff_hint;
        self.size_diff_hint = cmp::max(diff, 0) as u64;

        if self.has_pending_snapshot() && self.ready_to_handle_pending_snap() {
            has_ready = true;
        }

        if self.pending_reads.ready_cnt > 0 && self.ready_to_handle_read() {
            for _ in 0..self.pending_reads.ready_cnt {
                let mut read = self.pending_reads.reads.pop_front().unwrap();
                for (req, cb) in read.cmds.drain(..) {
                    cb.invoke_read(self.handle_read(ctx, req, true));
                }
            }
            self.pending_reads.ready_cnt = 0;
        }
        self.pending_reads.gc();

        // Only leaders need to update applied_index_term.
        if progress_to_be_updated && self.is_leader() {
            let progress = ReadProgress::applied_index_term(applied_index_term);
            self.maybe_update_read_progress(&ctx.local_reader, progress);
        }
        has_ready
    }

    pub fn post_split(&mut self) {
        // Reset delete_keys_hint and size_diff_hint.
        self.delete_keys_hint = 0;
        self.size_diff_hint = 0;
    }

    /// Try to renew leader lease.
    fn maybe_renew_leader_lease(&mut self, reader: &Scheduler<ReadTask>, ts: Timespec) {
        // A nonleader peer should never has leader lease.
        if !self.is_leader() {
            return;
        }
        if self.is_splitting() {
            // A splitting leader should not renew its lease.
            // Because we split regions asynchronous, the leader may read stale results
            // if splitting runs slow on the leader.
            debug!(
                "prevents renew lease while splitting";
                "region_id" => self.region_id,
                "peer_id" => self.peer.get_id(),
            );
            return;
        }
        if self.is_merging() {
            // A merging leader should not renew its lease.
            // Because we merge regions asynchronous, the leader may read stale results
            // if commit merge runs slow on sibling peers.
            debug!(
                "prevents renew lease while merging";
                "region_id" => self.region_id,
                "peer_id" => self.peer.get_id(),
            );
            return;
        }
        self.leader_lease.renew(ts);
        let term = self.term();
        if let Some(remote_lease) = self.leader_lease.maybe_new_remote_lease(term) {
            let progress = ReadProgress::leader_lease(remote_lease);
            self.maybe_update_read_progress(reader, progress);
        }
    }

    fn maybe_update_read_progress(
        &self,
        local_reader: &Scheduler<ReadTask>,
        progress: ReadProgress,
    ) {
        if self.pending_remove {
            return;
        }
        let update = ReadTask::update(self.region_id, progress);
        debug!(
            "update read progress";
            "region_id" => self.region_id,
            "peer_id" => self.peer.get_id(),
            "update" => %update,
        );
        if let Err(e) = local_reader.schedule(update) {
            info!(
                "failed to update read progress, are we shutting down?";
                "region_id" => self.region_id,
                "peer_id" => self.peer.get_id(),
                "err" => ?e,
            );
        }
    }

    pub fn maybe_campaign(&mut self, parent_is_leader: bool) -> bool {
        if self.region().get_peers().len() <= 1 {
            // The peer campaigned when it was created, no need to do it again.
            return false;
        }

        if !parent_is_leader {
            return false;
        }

        // If last peer is the leader of the region before split, it's intuitional for
        // it to become the leader of new split region.
        let _ = self.raft_group.campaign();
        true
    }

    fn find_propose_time(&mut self, index: u64, term: u64) -> Option<Timespec> {
        while let Some(meta) = self.proposals.pop(term) {
            if meta.index == index && meta.term == term {
                return Some(meta.renew_lease_time.unwrap());
            }
        }
        None
    }

    /// Propose a request.
    ///
    /// Return true means the request has been proposed successfully.
    pub fn propose<T, C>(
        &mut self,
        ctx: &mut PollContext<T, C>,
        cb: Callback,
        req: RaftCmdRequest,
        mut err_resp: RaftCmdResponse,
    ) -> bool {
        if self.pending_remove {
            return false;
        }

        ctx.raft_metrics.propose.all += 1;

        let mut is_conf_change = false;
        let is_urgent = is_request_urgent(&req);

        let policy = self.inspect(&req);
        let res = match policy {
            Ok(RequestPolicy::ReadLocal) => {
                self.read_local(ctx, req, cb);
                return false;
            }
            Ok(RequestPolicy::ReadIndex) => return self.read_index(ctx, req, err_resp, cb),
            Ok(RequestPolicy::ProposeNormal) => self.propose_normal(ctx, req),
            Ok(RequestPolicy::ProposeTransferLeader) => {
                return self.propose_transfer_leader(ctx, req, cb);
            }
            Ok(RequestPolicy::ProposeConfChange) => {
                is_conf_change = true;
                self.propose_conf_change(ctx, &req)
            }
            Err(e) => Err(e),
        };

        match res {
            Err(e) => {
                cmd_resp::bind_error(&mut err_resp, e);
                cb.invoke_with_response(err_resp);
                false
            }
            Ok(idx) => {
                if is_urgent {
                    self.last_urgent_proposal_idx = idx;
                    // Eager flush to make urgent proposal be applied on all nodes as soon as
                    // possible.
                    self.raft_group.skip_bcast_commit(false);
                }
                let meta = ProposalMeta {
                    index: idx,
                    term: self.term(),
                    renew_lease_time: None,
                };
                self.post_propose(meta, is_conf_change, cb);
                true
            }
        }
    }

    fn post_propose(&mut self, mut meta: ProposalMeta, is_conf_change: bool, cb: Callback) {
        // Try to renew leader lease on every consistent read/write request.
        meta.renew_lease_time = Some(monotonic_raw_now());
        let p = Proposal::new(is_conf_change, meta.index, meta.term, cb);
        self.apply_proposals.push(p);

        self.proposals.push(meta);
    }

    /// Count the number of the healthy nodes.
    /// A node is healthy when
    /// 1. it's the leader of the Raft group, which has the latest logs
    /// 2. it's a follower, and it does not lag behind the leader a lot.
    ///    If a snapshot is involved between it and the Raft leader, it's not healthy since
    ///    it cannot works as a node in the quorum to receive replicating logs from leader.
    fn count_healthy_node<'a, I>(&self, progress: I) -> usize
    where
        I: Iterator<Item = &'a Progress>,
    {
        let mut healthy = 0;
        for pr in progress {
            if pr.matched >= self.get_store().truncated_index() {
                healthy += 1;
            }
        }
        healthy
    }

    /// Validate the `ConfChange` request and check whether it's safe to
    /// propose the specified conf change request.
    /// It's safe iff at least the quorum of the Raft group is still healthy
    /// right after that conf change is applied.
    /// Define the total number of nodes in current Raft cluster to be `total`.
    /// To ensure the above safety, if the cmd is
    /// 1. A `AddNode` request
    ///    Then at least '(total + 1)/2 + 1' nodes need to be up to date for now.
    /// 2. A `RemoveNode` request
    ///    Then at least '(total - 1)/2 + 1' other nodes (the node about to be removed is excluded)
    ///    need to be up to date for now. If 'allow_remove_leader' is false then
    ///    the peer to be removed should not be the leader.
    fn check_conf_change<T, C>(
        &self,
        ctx: &mut PollContext<T, C>,
        cmd: &RaftCmdRequest,
    ) -> Result<()> {
        let change_peer = apply::get_change_peer_cmd(cmd).unwrap();
        let change_type = change_peer.get_change_type();
        let peer = change_peer.get_peer();

        // Check the request itself is valid or not.
        match (change_type, peer.get_is_learner()) {
            (ConfChangeType::AddNode, true) | (ConfChangeType::AddLearnerNode, false) => {
                warn!(
                    "invalid conf change request";
                    "region_id" => self.region_id,
                    "peer_id" => self.peer.get_id(),
                    "request" => ?change_peer,
                );
                return Err(box_err!("invalid conf change request"));
            }
            _ => {}
        }

        if change_type == ConfChangeType::RemoveNode
            && !ctx.cfg.allow_remove_leader
            && peer.get_id() == self.peer_id()
        {
            warn!(
                "rejects remove leader request";
                "region_id" => self.region_id,
                "peer_id" => self.peer.get_id(),
                "request" => ?change_peer,
            );
            return Err(box_err!("ignore remove leader"));
        }

        let status = self.raft_group.status_ref();
        let total = status.progress.unwrap().voters().len();
        if total == 1 {
            // It's always safe if there is only one node in the cluster.
            return Ok(());
        }
        let mut progress = status.progress.unwrap().clone();

        match change_type {
            ConfChangeType::AddNode => {
                if let Err(raft::Error::NotExists(_, _)) = progress.promote_learner(peer.get_id()) {
                    let _ = progress.insert_voter(peer.get_id(), Progress::default());
                }
            }
            ConfChangeType::RemoveNode => {
                progress.remove(peer.get_id());
            }
            ConfChangeType::AddLearnerNode => {
                return Ok(());
            }
        }
        let healthy = self.count_healthy_node(progress.voters().values());
        let quorum_after_change = raft::quorum(progress.voters().len());
        if healthy >= quorum_after_change {
            return Ok(());
        }

        PEER_ADMIN_CMD_COUNTER_VEC
            .with_label_values(&["conf_change", "reject_unsafe"])
            .inc();

        info!(
            "rejects unsafe conf change request";
            "region_id" => self.region_id,
            "peer_id" => self.peer.get_id(),
            "request" => ?change_peer,
            "total" => total,
            "healthy" => healthy,
            "quorum_after_change" => quorum_after_change,
        );
        Err(box_err!(
            "unsafe to perform conf change {:?}, total {}, healthy {}, quorum after \
             change {}",
            change_peer,
            total,
            healthy,
            quorum_after_change
        ))
    }

    fn transfer_leader(&mut self, peer: &metapb::Peer) {
        info!(
            "transfer leader";
            "region_id" => self.region_id,
            "peer_id" => self.peer.get_id(),
            "peer" => ?peer,
        );

        self.raft_group.transfer_leader(peer.get_id());
    }

    fn ready_to_transfer_leader<T, C>(
        &self,
        ctx: &mut PollContext<T, C>,
        peer: &metapb::Peer,
    ) -> bool {
        let peer_id = peer.get_id();
        let status = self.raft_group.status_ref();
        let progress = status.progress.unwrap();

        if !progress.voters().contains_key(&peer_id) {
            return false;
        }

        for progress in progress.voters().values() {
            if progress.state == ProgressState::Snapshot {
                return false;
            }
        }

        // Checks if safe to transfer leader.
        if duration_to_sec(self.recent_conf_change_time.elapsed())
            < ctx.cfg.raft_reject_transfer_leader_duration.as_secs() as f64
        {
            debug!(
                "reject transfer leader due to the region was config changed recently";
                "region_id" => self.region_id,
                "peer_id" => self.peer.get_id(),
                "peer" => ?peer,
            );
            return false;
        }

        let last_index = self.get_store().last_index();
        last_index <= progress.voters()[&peer_id].matched + ctx.cfg.leader_transfer_max_log_lag
    }

    fn read_local<T, C>(&mut self, ctx: &mut PollContext<T, C>, req: RaftCmdRequest, cb: Callback) {
        ctx.raft_metrics.propose.local_read += 1;
        cb.invoke_read(self.handle_read(ctx, req, false))
    }

    fn pre_read_index(&self) -> Result<()> {
        fail_point!(
            "before_propose_readindex",
            |s| if s.map_or(true, |s| s.parse().unwrap_or(true)) {
                Ok(())
            } else {
                Err(box_err!("can not read due to injected failure"))
            }
        );

        // See more in ready_to_handle_read().
        if self.is_splitting() {
            return Err(box_err!("can not read index due to split"));
        }
        if self.is_merging() {
            return Err(box_err!("can not read index due to merge"));
        }
        Ok(())
    }

    // Returns a boolean to indicate whether the `read` is proposed or not.
    // For these cases it won't be proposed:
    // 1. The region is in merging or splitting;
    // 2. The message is stale and dropped by the Raft group internally;
    // 3. There is already a read request proposed in the current lease;
    fn read_index<T, C>(
        &mut self,
        poll_ctx: &mut PollContext<T, C>,
        req: RaftCmdRequest,
        mut err_resp: RaftCmdResponse,
        cb: Callback,
    ) -> bool {
        if let Err(e) = self.pre_read_index() {
            debug!(
                "prevents unsafe read index";
                "region_id" => self.region_id,
                "peer_id" => self.peer.get_id(),
                "err" => ?e,
            );
            poll_ctx.raft_metrics.propose.unsafe_read_index += 1;
            cmd_resp::bind_error(&mut err_resp, e);
            cb.invoke_with_response(err_resp);
            return false;
        }

        poll_ctx.raft_metrics.propose.read_index += 1;

        let renew_lease_time = monotonic_raw_now();
        if let Some(read) = self.pending_reads.reads.back_mut() {
            if read.renew_lease_time + poll_ctx.cfg.raft_store_max_leader_lease() > renew_lease_time
            {
                read.cmds.push((req, cb));
                return false;
            }
        }

        // Should we call pre_propose here?
        let last_pending_read_count = self.raft_group.raft.pending_read_count();
        let last_ready_read_count = self.raft_group.raft.ready_read_count();

        let id = self.pending_reads.next_id();
        let ctx = id.to_ne_bytes();
        self.raft_group.read_index(ctx.to_vec());

        let pending_read_count = self.raft_group.raft.pending_read_count();
        let ready_read_count = self.raft_group.raft.ready_read_count();

        if pending_read_count == last_pending_read_count
            && ready_read_count == last_ready_read_count
        {
            // The message gets dropped silently, can't be handled anymore.
            apply::notify_stale_req(self.term(), cb);
            return false;
        }

        let mut cmds = MustConsumeVec::with_capacity("callback of index read", 1);
        cmds.push((req, cb));
        self.pending_reads.reads.push_back(ReadIndexRequest {
            id,
            cmds,
            renew_lease_time,
        });

        // TimeoutNow has been sent out, so we need to propose explicitly to
        // update leader lease.
        if self.leader_lease.inspect(Some(renew_lease_time)) == LeaseState::Suspect {
            let req = RaftCmdRequest::new();
            if let Ok(index) = self.propose_normal(poll_ctx, req) {
                let meta = ProposalMeta {
                    index,
                    term: self.term(),
                    renew_lease_time: Some(renew_lease_time),
                };
                self.post_propose(meta, false, Callback::None);
            }
        }

        true
    }

    pub fn get_min_progress(&self) -> u64 {
        self.raft_group.status_ref().progress.map_or(0, |p| {
            p.iter().map(|(_, pr)| pr.matched).min().unwrap_or_default()
        })
    }

    fn pre_propose_prepare_merge<T, C>(
        &self,
        ctx: &mut PollContext<T, C>,
        req: &mut RaftCmdRequest,
    ) -> Result<()> {
        let last_index = self.raft_group.raft.raft_log.last_index();
        let min_progress = self.get_min_progress();
        let min_index = min_progress + 1;
        if min_progress == 0 || last_index - min_progress > ctx.cfg.merge_max_log_gap {
            return Err(box_err!(
                "log gap ({}, {}] is too large, skip merge",
                min_progress,
                last_index
            ));
        }
        let mut entry_size = 0;
        for entry in self.raft_group.raft.raft_log.entries(min_index, NO_LIMIT)? {
            entry_size += entry.get_data().len();
            if entry.get_entry_type() == EntryType::EntryConfChange {
                return Err(box_err!("log gap contains conf change, skip merging."));
            }
            if entry.get_data().is_empty() {
                continue;
            }
            let cmd: RaftCmdRequest =
                util::parse_data_at(entry.get_data(), entry.get_index(), &self.tag);
            if !cmd.has_admin_request() {
                continue;
            }
            let cmd_type = cmd.get_admin_request().get_cmd_type();
            match cmd_type {
                AdminCmdType::TransferLeader
                | AdminCmdType::ComputeHash
                | AdminCmdType::VerifyHash
                | AdminCmdType::InvalidAdmin => continue,
                _ => {}
            }
            // Any command that can change epoch or log gap should be rejected.
            return Err(box_err!(
                "log gap contains admin request {:?}, skip merging.",
                cmd_type
            ));
        }
        if entry_size as f64 > ctx.cfg.raft_entry_max_size.0 as f64 * 0.9 {
            return Err(box_err!(
                "log gap size exceed entry size limit, skip merging."
            ));
        }
        req.mut_admin_request()
            .mut_prepare_merge()
            .set_min_index(min_index);
        Ok(())
    }

    fn pre_propose<T, C>(
        &self,
        poll_ctx: &mut PollContext<T, C>,
        req: &mut RaftCmdRequest,
    ) -> Result<ProposalContext> {
        poll_ctx.coprocessor_host.pre_propose(self.region(), req)?;
        let mut ctx = ProposalContext::empty();

        if get_sync_log_from_request(req) {
            ctx.insert(ProposalContext::SYNC_LOG);
        }

        if !req.has_admin_request() {
            return Ok(ctx);
        }

        match req.get_admin_request().get_cmd_type() {
            AdminCmdType::Split | AdminCmdType::BatchSplit => ctx.insert(ProposalContext::SPLIT),
            _ => {}
        }

        if req.get_admin_request().has_prepare_merge() {
            self.pre_propose_prepare_merge(poll_ctx, req)?;
            ctx.insert(ProposalContext::PREPARE_MERGE);
        }

        Ok(ctx)
    }

    fn propose_normal<T, C>(
        &mut self,
        poll_ctx: &mut PollContext<T, C>,
        mut req: RaftCmdRequest,
    ) -> Result<u64> {
        if self.pending_merge_state.is_some()
            && req.get_admin_request().get_cmd_type() != AdminCmdType::RollbackMerge
        {
            return Err(box_err!("peer in merging mode, can't do proposal."));
        }

        poll_ctx.raft_metrics.propose.normal += 1;

        // TODO: validate request for unexpected changes.
        let ctx = match self.pre_propose(poll_ctx, &mut req) {
            Ok(ctx) => ctx,
            Err(e) => {
                warn!(
                    "skip proposal";
                    "region_id" => self.region_id,
                    "peer_id" => self.peer.get_id(),
                    "err" => ?e,
                );
                return Err(e);
            }
        };
        let data = req.write_to_bytes()?;

        // TODO: use local histogram metrics
        PEER_PROPOSE_LOG_SIZE_HISTOGRAM.observe(data.len() as f64);

        if data.len() as u64 > poll_ctx.cfg.raft_entry_max_size.0 {
            error!(
                "entry is too large";
                "region_id" => self.region_id,
                "peer_id" => self.peer.get_id(),
                "size" => data.len(),
            );
            return Err(Error::RaftEntryTooLarge(self.region_id, data.len() as u64));
        }

        let propose_index = self.next_proposal_index();
        self.raft_group.propose(ctx.to_vec(), data)?;
        if self.next_proposal_index() == propose_index {
            // The message is dropped silently, this usually due to leader absence
            // or transferring leader. Both cases can be considered as NotLeader error.
            return Err(Error::NotLeader(self.region_id, None));
        }

        Ok(propose_index)
    }

    // Return true to if the transfer leader request is accepted.
    fn propose_transfer_leader<T, C>(
        &mut self,
        ctx: &mut PollContext<T, C>,
        req: RaftCmdRequest,
        cb: Callback,
    ) -> bool {
        ctx.raft_metrics.propose.transfer_leader += 1;

        let transfer_leader = get_transfer_leader_cmd(&req).unwrap();
        let peer = transfer_leader.get_peer();

        let transferred = if self.ready_to_transfer_leader(ctx, peer) {
            self.transfer_leader(peer);
            true
        } else {
            info!(
                "transfer leader message ignored directly";
                "region_id" => self.region_id,
                "peer_id" => self.peer.get_id(),
                "message" => ?req,
            );
            false
        };

        // transfer leader command doesn't need to replicate log and apply, so we
        // return immediately. Note that this command may fail, we can view it just as an advice
        cb.invoke_with_response(make_transfer_leader_response());

        transferred
    }

    // Fails in such cases:
    // 1. A pending conf change has not been applied yet;
    // 2. Removing the leader is not allowed in the configuration;
    // 3. The conf change makes the raft group not healthy;
    // 4. The conf change is dropped by raft group internally.
    fn propose_conf_change<T, C>(
        &mut self,
        ctx: &mut PollContext<T, C>,
        req: &RaftCmdRequest,
    ) -> Result<u64> {
        if self.pending_merge_state.is_some() {
            return Err(box_err!("peer in merging mode, can't do proposal."));
        }
        if self.raft_group.raft.pending_conf_index > self.get_store().applied_index() {
            info!(
                "there is a pending conf change, try later";
                "region_id" => self.region_id,
                "peer_id" => self.peer.get_id(),
            );
            return Err(box_err!(
                "{} there is a pending conf change, try later",
                self.tag
            ));
        }

        self.check_conf_change(ctx, req)?;

        ctx.raft_metrics.propose.conf_change += 1;

        let data = req.write_to_bytes()?;

        // TODO: use local histogram metrics
        PEER_PROPOSE_LOG_SIZE_HISTOGRAM.observe(data.len() as f64);

        let change_peer = apply::get_change_peer_cmd(req).unwrap();
        let mut cc = eraftpb::ConfChange::new();
        cc.set_change_type(change_peer.get_change_type());
        cc.set_node_id(change_peer.get_peer().get_id());
        cc.set_context(data);

        info!(
            "propose conf change peer";
            "region_id" => self.region_id,
            "peer_id" => self.peer.get_id(),
            "change_type" => ?cc.get_change_type(),
            "change_peer" => cc.get_node_id(),
        );

        let propose_index = self.next_proposal_index();
        self.raft_group
            .propose_conf_change(ProposalContext::SYNC_LOG.to_vec(), cc)?;
        if self.next_proposal_index() == propose_index {
            // The message is dropped silently, this usually due to leader absence
            // or transferring leader. Both cases can be considered as NotLeader error.
            return Err(Error::NotLeader(self.region_id, None));
        }

        Ok(propose_index)
    }

    fn handle_read<T, C>(
        &mut self,
        ctx: &mut PollContext<T, C>,
        req: RaftCmdRequest,
        check_epoch: bool,
    ) -> ReadResponse {
        let mut resp = ReadExecutor::new(
            ctx.engines.kv.clone(),
            check_epoch,
            false, /* we don't need snapshot time */
        )
        .execute(&req, self.region());

        cmd_resp::bind_term(&mut resp.response, self.term());
        resp
    }

    pub fn term(&self) -> u64 {
        self.raft_group.raft.term
    }

    pub fn stop(&mut self) {
        self.mut_store().cancel_applying_snap();
        for mut read in self.pending_reads.reads.drain(..) {
            read.cmds.clear();
        }
    }
}

impl Peer {
    pub fn insert_peer_cache(&mut self, peer: metapb::Peer) {
        self.peer_cache.borrow_mut().insert(peer.get_id(), peer);
    }

    pub fn remove_peer_from_cache(&mut self, peer_id: u64) {
        self.peer_cache.borrow_mut().remove(&peer_id);
    }

    pub fn get_peer_from_cache(&self, peer_id: u64) -> Option<metapb::Peer> {
        if let Some(peer) = self.peer_cache.borrow().get(&peer_id) {
            return Some(peer.clone());
        }

        // Try to find in region, if found, set in cache.
        for peer in self.region().get_peers() {
            if peer.get_id() == peer_id {
                self.peer_cache.borrow_mut().insert(peer_id, peer.clone());
                return Some(peer.clone());
            }
        }

        None
    }

    pub fn heartbeat_pd<T, C>(&mut self, ctx: &PollContext<T, C>) {
        let task = PdTask::Heartbeat {
            region: self.region().clone(),
            peer: self.peer.clone(),
            down_peers: self.collect_down_peers(ctx.cfg.max_peer_down_duration.0),
            pending_peers: self.collect_pending_peers(),
            written_bytes: self.peer_stat.written_bytes,
            written_keys: self.peer_stat.written_keys,
            approximate_size: self.approximate_size,
            approximate_keys: self.approximate_keys,
        };
        if let Err(e) = ctx.pd_scheduler.schedule(task) {
            error!(
                "failed to notify pd";
                "region_id" => self.region_id,
                "peer_id" => self.peer.get_id(),
                "err" => ?e,
            );
        }
    }

    fn send_raft_message<T: Transport>(
        &mut self,
        msg: eraftpb::Message,
        trans: &mut T,
    ) -> Result<()> {
        let mut send_msg = RaftMessage::new();
        send_msg.set_region_id(self.region_id);
        // set current epoch
        send_msg.set_region_epoch(self.region().get_region_epoch().clone());

        let from_peer = self.peer.clone();
        let to_peer = match self.get_peer_from_cache(msg.get_to()) {
            Some(p) => p,
            None => {
                return Err(box_err!(
                    "failed to look up recipient peer {} in region {}",
                    msg.get_to(),
                    self.region_id
                ));
            }
        };

        let to_peer_id = to_peer.get_id();
        let to_store_id = to_peer.get_store_id();
        let msg_type = msg.get_msg_type();
        debug!(
            "send raft msg";
            "region_id" => self.region_id,
            "peer_id" => self.peer.get_id(),
            "msg_type" => ?msg_type,
            "msg_size" => msg.compute_size(),
            "from" => from_peer.get_id(),
            "to" => to_peer_id,
        );

        send_msg.set_from_peer(from_peer);
        send_msg.set_to_peer(to_peer);

        // There could be two cases:
        // 1. Target peer already exists but has not established communication with leader yet
        // 2. Target peer is added newly due to member change or region split, but it's not
        //    created yet
        // For both cases the region start key and end key are attached in RequestVote and
        // Heartbeat message for the store of that peer to check whether to create a new peer
        // when receiving these messages, or just to wait for a pending region split to perform
        // later.
        if self.get_store().is_initialized() && is_initial_msg(&msg) {
            let region = self.region();
            send_msg.set_start_key(region.get_start_key().to_vec());
            send_msg.set_end_key(region.get_end_key().to_vec());
        }
        send_msg.set_message(msg);

        if let Err(e) = trans.send(send_msg) {
            warn!(
                "failed to send msg to other peer";
                "region_id" => self.region_id,
                "peer_id" => self.peer.get_id(),
                "target_peer_id" => to_peer_id,
                "target_store_id" => to_store_id,
                "err" => ?e,
            );
            if to_peer_id == self.leader_id() {
                self.leader_unreachable = true;
            }
            // unreachable store
            self.raft_group.report_unreachable(to_peer_id);
            if msg_type == eraftpb::MessageType::MsgSnapshot {
                self.raft_group
                    .report_snapshot(to_peer_id, SnapshotStatus::Failure);
            }
        }

        Ok(())
    }
}

/// `RequestPolicy` decides how we handle a request.
#[derive(Clone, PartialEq, Debug)]
pub enum RequestPolicy {
    // Handle the read request directly without dispatch.
    ReadLocal,
    // Handle the read request via raft's SafeReadIndex mechanism.
    ReadIndex,
    ProposeNormal,
    ProposeTransferLeader,
    ProposeConfChange,
}

/// `RequestInspector` makes `RequestPolicy` for requests.
pub trait RequestInspector {
    /// Has the current term been applied?
    fn has_applied_to_current_term(&mut self) -> bool;
    /// Inspects its lease.
    fn inspect_lease(&mut self) -> LeaseState;

    /// Inspect a request, return a policy that tells us how to
    /// handle the request.
    fn inspect(&mut self, req: &RaftCmdRequest) -> Result<RequestPolicy> {
        if req.has_admin_request() {
            if apply::get_change_peer_cmd(req).is_some() {
                return Ok(RequestPolicy::ProposeConfChange);
            }
            if get_transfer_leader_cmd(req).is_some() {
                return Ok(RequestPolicy::ProposeTransferLeader);
            }
            return Ok(RequestPolicy::ProposeNormal);
        }

        let mut has_read = false;
        let mut has_write = false;
        for r in req.get_requests() {
            match r.get_cmd_type() {
                CmdType::Get | CmdType::Snap => has_read = true,
                CmdType::Delete | CmdType::Put | CmdType::DeleteRange | CmdType::IngestSST => {
                    has_write = true
                }
                CmdType::Prewrite | CmdType::Invalid | CmdType::ReadIndex => {
                    return Err(box_err!(
                        "invalid cmd type {:?}, message maybe corrupted",
                        r.get_cmd_type()
                    ));
                }
            }

            if has_read && has_write {
                return Err(box_err!("read and write can't be mixed in one batch."));
            }
        }

        if has_write {
            return Ok(RequestPolicy::ProposeNormal);
        }

        if req.get_header().get_read_quorum() {
            return Ok(RequestPolicy::ReadIndex);
        }

        // If applied index's term is differ from current raft's term, leader transfer
        // must happened, if read locally, we may read old value.
        if !self.has_applied_to_current_term() {
            return Ok(RequestPolicy::ReadIndex);
        }

        // Local read should be performed, if and only if leader is in lease.
        // None for now.
        match self.inspect_lease() {
            LeaseState::Valid => Ok(RequestPolicy::ReadLocal),
            LeaseState::Expired | LeaseState::Suspect => {
                // Perform a consistent read to Raft quorum and try to renew the leader lease.
                Ok(RequestPolicy::ReadIndex)
            }
        }
    }
}

impl RequestInspector for Peer {
    fn has_applied_to_current_term(&mut self) -> bool {
        self.get_store().applied_index_term() == self.term()
    }

    fn inspect_lease(&mut self) -> LeaseState {
        if !self.raft_group.raft.in_lease() {
            return LeaseState::Suspect;
        }
        // None means now.
        let state = self.leader_lease.inspect(None);
        if LeaseState::Expired == state {
            debug!(
                "leader lease is expired";
                "region_id" => self.region_id,
                "peer_id" => self.peer.get_id(),
                "lease" => ?self.leader_lease,
            );
            // The lease is expired, call `expire` explicitly.
            self.leader_lease.expire();
        }
        state
    }
}

#[derive(Debug)]
pub struct ReadExecutor {
    check_epoch: bool,
    engine: Arc<DB>,
    snapshot: Option<SyncSnapshot>,
    snapshot_time: Option<Timespec>,
    need_snapshot_time: bool,
}

impl ReadExecutor {
    pub fn new(engine: Arc<DB>, check_epoch: bool, need_snapshot_time: bool) -> Self {
        ReadExecutor {
            check_epoch,
            engine,
            snapshot: None,
            snapshot_time: None,
            need_snapshot_time,
        }
    }

    #[inline]
    pub fn snapshot_time(&mut self) -> Option<Timespec> {
        self.maybe_update_snapshot();
        self.snapshot_time
    }

    #[inline]
    fn maybe_update_snapshot(&mut self) {
        if self.snapshot.is_some() {
            return;
        }
        let engine = self.engine.clone();
        self.snapshot = Some(Snapshot::new(engine).into_sync());
        // Reading current timespec after snapshot, in case we do not
        // expire lease in time.
        atomic::fence(atomic::Ordering::Release);
        if self.need_snapshot_time {
            self.snapshot_time = Some(monotonic_raw_now());
        }
    }

    fn do_get(&self, req: &Request, region: &metapb::Region) -> Result<Response> {
        // TODO: the get_get looks weird, maybe we should figure out a better name later.
        let key = req.get_get().get_key();
        // region key range has no data prefix, so we must use origin key to check.
        util::check_key_in_region(key, region)?;

        let mut resp = Response::new();
        let snapshot = self.snapshot.as_ref().unwrap();
        let res = if !req.get_get().get_cf().is_empty() {
            let cf = req.get_get().get_cf();
            // TODO: check whether cf exists or not.
            snapshot
                .get_value_cf(cf, &keys::data_key(key))
                .unwrap_or_else(|e| {
                    panic!(
                        "[region {}] failed to get {} with cf {}: {:?}",
                        region.get_id(),
                        escape(key),
                        cf,
                        e
                    )
                })
        } else {
            snapshot
                .get_value(&keys::data_key(key))
                .unwrap_or_else(|e| {
                    panic!(
                        "[region {}] failed to get {}: {:?}",
                        region.get_id(),
                        escape(key),
                        e
                    )
                })
        };
        if let Some(res) = res {
            resp.mut_get().set_value(res.to_vec());
        }

        Ok(resp)
    }

    pub fn execute(&mut self, msg: &RaftCmdRequest, region: &metapb::Region) -> ReadResponse {
        if self.check_epoch {
            if let Err(e) = check_region_epoch(msg, region, true) {
                debug!(
                    "epoch not match";
                    "region_id" => region.get_id(),
                    "err" => ?e,
                );
                return ReadResponse {
                    response: cmd_resp::new_error(e),
                    snapshot: None,
                };
            }
        }
        self.maybe_update_snapshot();
        let mut need_snapshot = false;
        let requests = msg.get_requests();
        let mut responses = Vec::with_capacity(requests.len());
        for req in requests {
            let cmd_type = req.get_cmd_type();
            let mut resp = match cmd_type {
                CmdType::Get => match self.do_get(req, region) {
                    Ok(resp) => resp,
                    Err(e) => {
                        error!(
                            "failed to execute get command";
                            "region_id" => region.get_id(),
                            "err" => ?e,
                        );
                        return ReadResponse {
                            response: cmd_resp::new_error(e),
                            snapshot: None,
                        };
                    }
                },
                CmdType::Snap => {
                    need_snapshot = true;
                    raft_cmdpb::Response::new()
                }
                CmdType::Prewrite
                | CmdType::Put
                | CmdType::Delete
                | CmdType::DeleteRange
                | CmdType::IngestSST
                | CmdType::ReadIndex
                | CmdType::Invalid => unreachable!(),
            };
            resp.set_cmd_type(cmd_type);
            responses.push(resp);
        }

        let mut response = RaftCmdResponse::new();
        response.set_responses(protobuf::RepeatedField::from_vec(responses));
        let snapshot = if need_snapshot {
            Some(RegionSnapshot::from_snapshot(
                self.snapshot.clone().unwrap(),
                region.to_owned(),
            ))
        } else {
            None
        };
        ReadResponse { response, snapshot }
    }
}

fn get_transfer_leader_cmd(msg: &RaftCmdRequest) -> Option<&TransferLeaderRequest> {
    if !msg.has_admin_request() {
        return None;
    }
    let req = msg.get_admin_request();
    if !req.has_transfer_leader() {
        return None;
    }

    Some(req.get_transfer_leader())
}

fn get_sync_log_from_request(msg: &RaftCmdRequest) -> bool {
    if msg.has_admin_request() {
        let req = msg.get_admin_request();
        return match req.get_cmd_type() {
            AdminCmdType::ChangePeer
            | AdminCmdType::Split
            | AdminCmdType::BatchSplit
            | AdminCmdType::PrepareMerge
            | AdminCmdType::CommitMerge
            | AdminCmdType::RollbackMerge => true,
            _ => false,
        };
    }

    msg.get_header().get_sync_log()
}

/// We enable follower lazy commit to get a better performance.
/// But it may not be appropriate for some requests. This function
/// checks whether the request should be committed on all followers
/// as soon as possible.
fn is_request_urgent(req: &RaftCmdRequest) -> bool {
    if !req.has_admin_request() {
        return false;
    }

    match req.get_admin_request().get_cmd_type() {
        AdminCmdType::Split
        | AdminCmdType::BatchSplit
        | AdminCmdType::ChangePeer
        | AdminCmdType::ComputeHash
        | AdminCmdType::VerifyHash
        | AdminCmdType::PrepareMerge
        | AdminCmdType::CommitMerge
        | AdminCmdType::RollbackMerge => true,
        _ => false,
    }
}

fn make_transfer_leader_response() -> RaftCmdResponse {
    let mut response = AdminResponse::new();
    response.set_cmd_type(AdminCmdType::TransferLeader);
    response.set_transfer_leader(TransferLeaderResponse::new());
    let mut resp = RaftCmdResponse::new();
    resp.set_admin_response(response);
    resp
}

#[cfg(test)]
mod tests {
    use protobuf::ProtobufEnum;

    use super::*;

    #[test]
    fn test_sync_log() {
        let white_list = [
            AdminCmdType::InvalidAdmin,
            AdminCmdType::CompactLog,
            AdminCmdType::TransferLeader,
            AdminCmdType::ComputeHash,
            AdminCmdType::VerifyHash,
        ];
        for tp in AdminCmdType::values() {
            let mut msg = RaftCmdRequest::new();
            msg.mut_admin_request().set_cmd_type(*tp);
            assert_eq!(
                get_sync_log_from_request(&msg),
                !white_list.contains(tp),
                "{:?}",
                tp
            );
        }
    }

    #[test]
    fn test_urgent() {
        let urgent_types = [
            AdminCmdType::Split,
            AdminCmdType::BatchSplit,
            AdminCmdType::ChangePeer,
            AdminCmdType::ComputeHash,
            AdminCmdType::VerifyHash,
            AdminCmdType::PrepareMerge,
            AdminCmdType::CommitMerge,
            AdminCmdType::RollbackMerge,
        ];
        for tp in AdminCmdType::values() {
            let mut req = RaftCmdRequest::new();
            req.mut_admin_request().set_cmd_type(*tp);
            assert_eq!(
                is_request_urgent(&req),
                urgent_types.contains(tp),
                "{:?}",
                tp
            );
        }
        assert!(!is_request_urgent(&RaftCmdRequest::new()));
    }

    #[test]
    fn test_entry_context() {
        let tbl: Vec<&[ProposalContext]> = vec![
            &[ProposalContext::SPLIT],
            &[ProposalContext::SYNC_LOG],
            &[ProposalContext::PREPARE_MERGE],
            &[ProposalContext::SPLIT, ProposalContext::SYNC_LOG],
            &[ProposalContext::PREPARE_MERGE, ProposalContext::SYNC_LOG],
        ];

        for flags in tbl {
            let mut ctx = ProposalContext::empty();
            for f in flags {
                ctx.insert(*f);
            }

            let ser = ctx.to_vec();
            let de = ProposalContext::from_bytes(&ser);

            for f in flags {
                assert!(de.contains(*f), "{:?}", de);
            }
        }
    }

    #[allow(clippy::useless_vec)]
    #[test]
    fn test_request_inspector() {
        struct DummyInspector {
            applied_to_index_term: bool,
            lease_state: LeaseState,
        }
        impl RequestInspector for DummyInspector {
            fn has_applied_to_current_term(&mut self) -> bool {
                self.applied_to_index_term
            }
            fn inspect_lease(&mut self) -> LeaseState {
                self.lease_state
            }
        }

        let mut table = vec![];

        // Ok(_)
        let mut req = RaftCmdRequest::new();
        let mut admin_req = raft_cmdpb::AdminRequest::new();

        req.set_admin_request(admin_req.clone());
        table.push((req.clone(), RequestPolicy::ProposeNormal));

        admin_req.set_change_peer(raft_cmdpb::ChangePeerRequest::new());
        req.set_admin_request(admin_req.clone());
        table.push((req.clone(), RequestPolicy::ProposeConfChange));
        admin_req.clear_change_peer();

        admin_req.set_transfer_leader(raft_cmdpb::TransferLeaderRequest::new());
        req.set_admin_request(admin_req.clone());
        table.push((req.clone(), RequestPolicy::ProposeTransferLeader));
        admin_req.clear_transfer_leader();
        req.clear_admin_request();

        for (op, policy) in vec![
            (CmdType::Get, RequestPolicy::ReadLocal),
            (CmdType::Snap, RequestPolicy::ReadLocal),
            (CmdType::Put, RequestPolicy::ProposeNormal),
            (CmdType::Delete, RequestPolicy::ProposeNormal),
            (CmdType::DeleteRange, RequestPolicy::ProposeNormal),
            (CmdType::IngestSST, RequestPolicy::ProposeNormal),
        ] {
            let mut request = raft_cmdpb::Request::new();
            request.set_cmd_type(op);
            req.set_requests(vec![request].into());
            table.push((req.clone(), policy));
        }

        for applied_to_index_term in vec![true, false] {
            for lease_state in vec![LeaseState::Expired, LeaseState::Suspect, LeaseState::Valid] {
                for (req, mut policy) in table.clone() {
                    let mut inspector = DummyInspector {
                        applied_to_index_term,
                        lease_state,
                    };
                    // Leader can not read local as long as
                    // it has not applied to its term or it does has a valid lease.
                    if policy == RequestPolicy::ReadLocal
                        && (!applied_to_index_term || LeaseState::Valid != inspector.lease_state)
                    {
                        policy = RequestPolicy::ReadIndex;
                    }
                    assert_eq!(inspector.inspect(&req).unwrap(), policy);
                }
            }
        }

        // Read quorum.
        let mut request = raft_cmdpb::Request::new();
        request.set_cmd_type(CmdType::Snap);
        req.set_requests(vec![request].into());
        req.mut_header().set_read_quorum(true);
        let mut inspector = DummyInspector {
            applied_to_index_term: true,
            lease_state: LeaseState::Valid,
        };
        assert_eq!(inspector.inspect(&req).unwrap(), RequestPolicy::ReadIndex);
        req.clear_header();

        // Err(_)
        let mut err_table = vec![];
        for op in vec![CmdType::Prewrite, CmdType::Invalid] {
            let mut request = raft_cmdpb::Request::new();
            request.set_cmd_type(op);
            req.set_requests(vec![request].into());
            err_table.push(req.clone());
        }
        let mut snap = raft_cmdpb::Request::new();
        snap.set_cmd_type(CmdType::Snap);
        let mut put = raft_cmdpb::Request::new();
        put.set_cmd_type(CmdType::Put);
        req.set_requests(vec![snap, put].into());
        err_table.push(req.clone());

        for req in err_table {
            let mut inspector = DummyInspector {
                applied_to_index_term: true,
                lease_state: LeaseState::Valid,
            };
            assert!(inspector.inspect(&req).is_err());
        }
    }
}<|MERGE_RESOLUTION|>--- conflicted
+++ resolved
@@ -192,41 +192,12 @@
     pub written_keys: u64,
 }
 
-<<<<<<< HEAD
-pub struct RecentAddedPeer {
-    pub reject_duration_as_secs: u64,
-    pub id: u64,
-    pub added_time: Instant,
-}
-
-impl RecentAddedPeer {
-    pub fn new(reject_duration_as_secs: u64) -> RecentAddedPeer {
-        RecentAddedPeer {
-            reject_duration_as_secs,
-            id: Default::default(),
-            added_time: Instant::now(),
-        }
-    }
-
-    pub fn update(&mut self, id: u64, now: Instant) {
-        self.id = id;
-        self.added_time = now;
-    }
-
-    pub fn contains(&self, id: u64) -> bool {
-        self.id == id
-            && duration_to_sec(self.added_time.elapsed()) < self.reject_duration_as_secs as f64
-    }
-}
-
 #[derive(Default, Debug, Clone, Copy)]
 pub struct CheckTickResult {
     leader: bool,
     up_to_date: bool,
 }
 
-=======
->>>>>>> c0d3576b
 /// A struct that stores the state to wait for `PrepareMerge` apply result.
 ///
 /// When handling the apply result of a `CommitMerge`, the source peer may have
