// Copyright 2016 PingCAP, Inc.
//
// Licensed under the Apache License, Version 2.0 (the "License");
// you may not use this file except in compliance with the License.
// You may obtain a copy of the License at
//
//     http://www.apache.org/licenses/LICENSE-2.0
//
// Unless required by applicable law or agreed to in writing, software
// distributed under the License is distributed on an "AS IS" BASIS,
// See the License for the specific language governing permissions and
// limitations under the License.

use std::sync::Arc;
use std::rc::Rc;
use std::cell::RefCell;
use std::collections::{HashMap, HashSet, VecDeque};
use std::vec::Vec;
use std::default::Default;
use std::time::{Instant, Duration};
use time::{Timespec, Duration as TimeDuration};

use rocksdb::{DB, WriteBatch, Writable};
use protobuf::{self, Message};
use uuid::Uuid;

use kvproto::metapb;
use kvproto::eraftpb::{self, ConfChangeType, MessageType};
use kvproto::raft_cmdpb::{RaftCmdRequest, RaftCmdResponse, ChangePeerRequest, CmdType,
                          AdminCmdType, Request, Response, AdminRequest, AdminResponse,
                          TransferLeaderRequest, TransferLeaderResponse};
use kvproto::raft_serverpb::{RaftMessage, RaftApplyState, RaftTruncatedState, PeerState};
use kvproto::pdpb::PeerStats;
use raft::{self, RawNode, StateRole, SnapshotStatus, Ready, ProgressState, INVALID_INDEX};
use raftstore::{Result, Error};
use raftstore::coprocessor::CoprocessorHost;
use raftstore::coprocessor::split_observer::SplitObserver;
use util::{escape, SlowTimer, rocksdb, clocktime};
use pd::{PdClient, INVALID_ID};
use storage::{CF_LOCK, CF_RAFT};
use super::store::Store;
use super::peer_storage::{PeerStorage, ApplySnapResult, write_initial_state, write_peer_state};
use super::util;
use super::msg::Callback;
use super::cmd_resp;
use super::transport::Transport;
use super::keys;
use super::engine::{Snapshot, Peekable, Mutable};
use super::metrics::*;
use super::local_metrics::{RaftReadyMetrics, RaftMessageMetrics, RaftProposeMetrics, RaftMetrics};


const TRANSFER_LEADER_ALLOW_LOG_LAG: u64 = 10;

/// The returned states of the peer after checking whether it is stale
#[derive(Debug)]
pub enum StaleState {
    Valid,
    ToValidate,
}

pub struct PendingCmd {
    pub uuid: Uuid,
    pub term: u64,
    pub cb: Option<Callback>,
    /// `renew_lease_time` contains the last time when a peer starts to renew lease.
    pub renew_lease_time: Option<Timespec>,
}

impl PendingCmd {
    #[inline]
    fn call(&mut self, resp: RaftCmdResponse) {
        self.cb.take().unwrap().call_box((resp,));
    }
}

impl Drop for PendingCmd {
    fn drop(&mut self) {
        if self.cb.is_some() {
            panic!("callback of {} is leak.", self.uuid);
        }
    }
}

#[derive(Debug)]
pub enum ExecResult {
    ChangePeer {
        change_type: ConfChangeType,
        peer: metapb::Peer,
        region: metapb::Region,
    },
    CompactLog {
        state: RaftTruncatedState,
        first_index: u64,
    },
    SplitRegion {
        left: metapb::Region,
        right: metapb::Region,
    },
    ComputeHash {
        region: metapb::Region,
        index: u64,
        snap: Snapshot,
    },
    VerifyHash { index: u64, hash: Vec<u8> },
}

// When we apply commands in handing ready, we should also need a way to
// let outer store do something after handing ready over.
// We can save these intermediate results in ready result.
// We only need to care administration commands now.
pub struct ReadyResult {
    pub ready: Option<Ready>,
    // We can execute multi commands like 1, conf change, 2 split region, ...
    // in one ready, and outer store should handle these results sequentially too.
    pub exec_results: Vec<ExecResult>,
    // apply_snap_result is set after snapshot applied.
    pub apply_snap_result: Option<ApplySnapResult>,
}

#[derive(Default)]
struct PendingCmdQueue {
    normals: VecDeque<PendingCmd>,
    conf_change: Option<PendingCmd>,
    uuids: HashSet<Uuid>,
}

impl PendingCmdQueue {
    pub fn contains(&self, uuid: &Uuid) -> bool {
        self.uuids.contains(uuid)
    }

    fn remove(&mut self, cmd: &Option<PendingCmd>) {
        if let Some(ref cmd) = *cmd {
            self.uuids.remove(&cmd.uuid);
        }
    }

    fn pop_normal(&mut self, term: u64) -> Option<PendingCmd> {
        self.normals.pop_front().and_then(|cmd| {
            if cmd.term > term {
                self.normals.push_front(cmd);
                return None;
            }
            let res = Some(cmd);
            self.remove(&res);
            res
        })
    }

    fn append_normal(&mut self, cmd: PendingCmd) {
        self.uuids.insert(cmd.uuid);
        self.normals.push_back(cmd);
    }

    fn take_conf_change(&mut self) -> Option<PendingCmd> {
        // conf change will not be affected when changing between follower and leader,
        // so there is no need to check term.
        let cmd = self.conf_change.take();
        self.remove(&cmd);
        cmd
    }

    fn set_conf_change(&mut self, cmd: PendingCmd) {
        self.uuids.insert(cmd.uuid);
        self.conf_change = Some(cmd);
    }
}

/// Call the callback of `cmd` that the region is removed.
fn notify_region_removed(region_id: u64, peer_id: u64, mut cmd: PendingCmd) {
    let region_not_found = Error::RegionNotFound(region_id);
    let mut resp = cmd_resp::new_error(region_not_found);
    cmd_resp::bind_uuid(&mut resp, cmd.uuid);
    debug!("[region {}] {} is removed, notify {}.",
           region_id,
           peer_id,
           cmd.uuid);
    cmd.call(resp);
}

pub struct ConsistencyState {
    pub last_check_time: Instant,
    // (computed_result_or_to_be_verified, index, hash)
    pub index: u64,
    pub hash: Vec<u8>,
}

pub struct Peer {
    engine: Arc<DB>,
    peer_cache: Rc<RefCell<HashMap<u64, metapb::Peer>>>,
    pub peer: metapb::Peer,
    region_id: u64,
    pub raft_group: RawNode<PeerStorage>,
    pending_cmds: PendingCmdQueue,
    // Record the last instant of each peer's heartbeat response.
    pub peer_heartbeats: HashMap<u64, Instant>,
    coprocessor_host: CoprocessorHost,
    /// an inaccurate difference in region size since last reset.
    pub size_diff_hint: u64,
    /// delete keys' count since last reset.
    pub delete_keys_hint: u64,

<<<<<<< HEAD
    pub consistency_state: ConsistencyState,

=======
>>>>>>> 93ffe257
    pub tag: String,

    pub last_compacted_idx: u64,
    // Approximate size of logs that is applied but not compacted yet.
    pub raft_log_size_hint: u64,

    // if we remove ourself in ChangePeer remove, we should set this flag, then
    // any following committed logs in same Ready should be applied failed.
    pending_remove: bool,
<<<<<<< HEAD
=======
    leader_missing_time: Option<Instant>,
>>>>>>> 93ffe257
    leader_lease_expired_time: Option<Timespec>,
    leader_missing_time: Option<Instant>,
    election_timeout: TimeDuration,
}

impl Peer {
    // If we create the peer actively, like bootstrap/split/merge region, we should
    // use this function to create the peer. The region must contain the peer info
    // for this store.
    pub fn create<T: Transport, C: PdClient>(store: &mut Store<T, C>,
                                             region: &metapb::Region)
                                             -> Result<Peer> {
        let store_id = store.store_id();
        let peer_id = match util::find_peer(region, store_id) {
            None => {
                return Err(box_err!("find no peer for store {} in region {:?}", store_id, region))
            }
            Some(peer) => peer.get_id(),
        };

        info!("[region {}] create peer with id {}",
              region.get_id(),
              peer_id);
        Peer::new(store, region, peer_id)
    }

    // The peer can be created from another node with raft membership changes, and we only
    // know the region_id and peer_id when creating this replicated peer, the region info
    // will be retrieved later after applying snapshot.
    pub fn replicate<T: Transport, C: PdClient>(store: &mut Store<T, C>,
                                                region_id: u64,
                                                peer_id: u64)
                                                -> Result<Peer> {
        // We will remove tombstone key when apply snapshot
        info!("[region {}] replicate peer with id {}", region_id, peer_id);

        let mut region = metapb::Region::new();
        region.set_id(region_id);
        Peer::new(store, &region, peer_id)
    }

    fn new<T: Transport, C: PdClient>(store: &mut Store<T, C>,
                                      region: &metapb::Region,
                                      peer_id: u64)
                                      -> Result<Peer> {
        if peer_id == raft::INVALID_ID {
            return Err(box_err!("invalid peer id"));
        }

        let cfg = store.config();

        let store_id = store.store_id();
        let sched = store.snap_scheduler();
        let tag = format!("[region {}] {}", region.get_id(), peer_id);

        let ps = try!(PeerStorage::new(store.engine(), &region, sched, tag.clone()));

        let applied_index = ps.applied_index();

        let raft_cfg = raft::Config {
            id: peer_id,
            peers: vec![],
            election_tick: cfg.raft_election_timeout_ticks,
            heartbeat_tick: cfg.raft_heartbeat_ticks,
            max_size_per_msg: cfg.raft_max_size_per_msg,
            max_inflight_msgs: cfg.raft_max_inflight_msgs,
            applied: applied_index,
            check_quorum: true,
            tag: tag.clone(),
            ..Default::default()
        };

        let raft_group = try!(RawNode::new(&raft_cfg, ps, &[]));

        let mut peer = Peer {
            engine: store.engine(),
            peer: util::new_peer(store_id, peer_id),
            region_id: region.get_id(),
            raft_group: raft_group,
            pending_cmds: Default::default(),
            peer_cache: store.peer_cache(),
            peer_heartbeats: HashMap::new(),
            coprocessor_host: CoprocessorHost::new(),
            size_diff_hint: 0,
            delete_keys_hint: 0,
            pending_remove: false,
            leader_missing_time: Some(Instant::now()),
            tag: tag,
            last_compacted_idx: 0,
<<<<<<< HEAD
            consistency_state: ConsistencyState {
                last_check_time: Instant::now(),
                index: INVALID_INDEX,
                hash: vec![],
            },
=======
            raft_log_size_hint: 0,
>>>>>>> 93ffe257
            leader_lease_expired_time: None,
            election_timeout: TimeDuration::milliseconds(cfg.raft_base_tick_interval as i64) *
                              cfg.raft_election_timeout_ticks as i32,
        };

        peer.load_all_coprocessors();

        // If this region has only one peer and I am the one, campaign directly.
        if region.get_peers().len() == 1 && region.get_peers()[0].get_store_id() == store_id {
            try!(peer.raft_group.campaign());
        }

        Ok(peer)
    }

    #[inline]
    fn next_proposal_index(&self) -> u64 {
        self.raft_group.raft.raft_log.last_index() + 1
    }

    pub fn destroy(&mut self) -> Result<()> {
        let t = Instant::now();

        let region = self.get_store().get_region().clone();
        info!("{} begin to destroy", self.tag);

        // If pending_remove, meta was destroyed when applying removal.
        if !self.pending_remove {
            // First set Tombstone state explicitly, and clear raft meta.
            let wb = WriteBatch::new();
            try!(self.get_store().clear_meta(&wb));
            try!(write_peer_state(&wb, &region, PeerState::Tombstone));
            try!(self.engine.write(wb));
        }

        // TODO: figure out a way to unit test this.
        let peer_id = self.peer_id();
        for cmd in self.pending_cmds.normals.drain(..) {
            notify_region_removed(self.region_id, peer_id, cmd);
        }
        if let Some(cmd) = self.pending_cmds.conf_change.take() {
            notify_region_removed(self.region_id, peer_id, cmd);
        }

        if self.get_store().is_initialized() {
            // If we meet panic when deleting data and raft log, the dirty data
            // will be cleared by a newer snapshot applying or restart.
            if let Err(e) = self.get_store().clear_data() {
                error!("{} failed to schedule clear data task: {:?}", self.tag, e);
            }
        }
        self.coprocessor_host.shutdown();
        info!("{} destroy itself, takes {:?}", self.tag, t.elapsed());

        Ok(())
    }

    pub fn is_initialized(&self) -> bool {
        self.get_store().is_initialized()
    }

    pub fn load_all_coprocessors(&mut self) {
        // TODO load coprocessors from configuration
        self.coprocessor_host.registry.register_observer(100, box SplitObserver);
    }

    pub fn region(&self) -> &metapb::Region {
        self.get_store().get_region()
    }

    pub fn peer_id(&self) -> u64 {
        self.peer.get_id()
    }

    pub fn get_raft_status(&self) -> raft::Status {
        self.raft_group.status()
    }

    pub fn leader_id(&self) -> u64 {
        self.raft_group.raft.leader_id
    }

    pub fn is_leader(&self) -> bool {
        self.raft_group.raft.state == StateRole::Leader
    }

    #[inline]
    pub fn get_store(&self) -> &PeerStorage {
        self.raft_group.get_store()
    }

    #[inline]
    pub fn mut_store(&mut self) -> &mut PeerStorage {
        self.raft_group.mut_store()
    }

    pub fn is_applying(&self) -> bool {
        self.get_store().is_applying()
    }

    fn add_ready_metric(&self, ready: &Ready, metrics: &mut RaftReadyMetrics) {
        if !ready.messages.is_empty() {
            metrics.message += ready.messages.len() as u64;
        }

        if !ready.committed_entries.is_empty() {
            metrics.commit += ready.committed_entries.len() as u64;
        }

        if !ready.entries.is_empty() {
            metrics.append += ready.entries.len() as u64;
        }

        if !raft::is_empty_snap(&ready.snapshot) {
            metrics.snapshot += 1;
        }
    }

    #[inline]
    fn send<T, I>(&mut self, trans: &T, msgs: I, metrics: &mut RaftMessageMetrics) -> Result<()>
        where T: Transport,
              I: Iterator<Item = eraftpb::Message>
    {
        for msg in msgs {
            match msg.get_msg_type() {
                MessageType::MsgAppend => metrics.append += 1,
                MessageType::MsgAppendResponse => metrics.append_resp += 1,
                MessageType::MsgRequestVote => metrics.vote += 1,
                MessageType::MsgRequestVoteResponse => metrics.vote_resp += 1,
                MessageType::MsgSnapshot => metrics.snapshot += 1,
                MessageType::MsgHeartbeat => metrics.heartbeat += 1,
                MessageType::MsgHeartbeatResponse => metrics.heartbeat_resp += 1,
                MessageType::MsgTransferLeader => metrics.transfer_leader += 1,
                MessageType::MsgTimeoutNow => metrics.timeout_now += 1,
                _ => {}
            }

            try!(self.send_raft_message(msg, trans));
        }
        Ok(())
    }

    pub fn step(&mut self, m: eraftpb::Message) -> Result<()> {
        if self.is_leader() && m.get_from() != INVALID_ID {
            self.peer_heartbeats.insert(m.get_from(), Instant::now());
        }
        try!(self.raft_group.step(m));
        Ok(())
    }

    pub fn check_peers(&mut self) {
        if !self.is_leader() {
            self.peer_heartbeats.clear();
            return;
        }

        if self.peer_heartbeats.len() == self.region().get_peers().len() {
            return;
        }

        // Insert heartbeats in case that some peers never response heartbeats.
        for peer in self.region().get_peers().to_owned() {
            self.peer_heartbeats.entry(peer.get_id()).or_insert_with(Instant::now);
        }
    }

    pub fn collect_down_peers(&self, max_duration: Duration) -> Vec<PeerStats> {
        let mut down_peers = Vec::new();
        for p in self.region().get_peers() {
            if p.get_id() == self.peer.get_id() {
                continue;
            }
            if let Some(instant) = self.peer_heartbeats.get(&p.get_id()) {
                if instant.elapsed() >= max_duration {
                    let mut stats = PeerStats::new();
                    stats.set_peer(p.clone());
                    stats.set_down_seconds(instant.elapsed().as_secs());
                    down_peers.push(stats);
                }
            }
        }
        down_peers
    }

    pub fn check_stale_state(&mut self, d: Duration) -> StaleState {
        // Updates the `leader_missing_time` according to the current state.
        if self.leader_id() == raft::INVALID_ID {
            if self.leader_missing_time.is_none() {
                self.leader_missing_time = Some(Instant::now())
            }
        } else if self.is_initialized() {
            // A peer is considered as in the leader missing state if it's uninitialized or
            // if it's initialized but is isolated from its leader.
            // For an uninitialized peer, even if its leader sends heartbeats to it,
            // it cannot successfully receive the snapshot from the leader and apply the snapshot.
            // The raft state machine cannot work in an uninitialized peer to detect
            // if the leader is working.
            self.leader_missing_time = None
        }

        // Checks whether the current peer is stale.
        let duration = match self.leader_missing_time {
            Some(t) => t.elapsed(),
            None => Duration::new(0, 0),
        };
        if duration >= d {
            // Resets the `leader_missing_time` to avoid sending the same tasks to
            // PD worker continuously during the leader missing timeout.
            self.leader_missing_time = None;
            return StaleState::ToValidate;
        }
        StaleState::Valid
    }

    fn next_lease_expired_time(&self, send_to_quorum_ts: Timespec) -> Timespec {
        // The valid leader lease should be
        // "lease = election_timeout - (quorum_commit_ts - send_to_quorum_ts)"
        // And the expired timestamp for that leader lease is "quorum_commit_ts + lease",
        // which is "send_to_quorum_ts + election_timeout" in short.
        send_to_quorum_ts + self.election_timeout
    }

    fn update_leader_lease(&mut self, ready: &Ready) {
        // Update leader lease when the Raft state changes.
        if ready.ss.is_some() {
            let ss = ready.ss.as_ref().unwrap();
            match ss.raft_state {
                StateRole::Leader => {
                    // The local read can only be performed after a new leader has applied
                    // the first empty entry on its term. After that the lease expiring time
                    // should be updated to
                    //   send_to_quorum_ts + election_timeout
                    // as the comments in `next_lease_expired_time` function explain.
                    // It is recommended to update the lease expiring time right after
                    // this peer becomes leader because it's more convenient to do it here and
                    // it has no impact on the correctness.
                    self.leader_lease_expired_time =
                        Some(self.next_lease_expired_time(clocktime::raw_now()));
                    debug!("{} becomes leader and lease expired time is {:?}",
                           self.tag,
                           self.leader_lease_expired_time);
                }
                StateRole::Follower => {
                    self.leader_lease_expired_time = None;
                }
                _ => {}
            }
        }
    }


    pub fn handle_raft_ready_append<T: Transport>(&mut self,
                                                  trans: &T,
                                                  metrics: &mut RaftMetrics)
                                                  -> Result<Option<ReadyResult>> {
        if self.mut_store().check_applying_snap() {
            // If we continue to handle all the messages, it may cause too many messages because
            // leader will send all the remaining messages to this follower, which can lead
            // to full message queue under high load.
            debug!("{} still applying snapshot, skip further handling.",
                   self.tag);
            return Ok(None);
        }

        if !self.raft_group.has_ready() {
            return Ok(None);
        }

        debug!("{} handle raft ready", self.tag);

        let mut ready = self.raft_group.ready();

        let t = SlowTimer::new();

        self.update_leader_lease(&ready);

        self.add_ready_metric(&ready, &mut metrics.ready);

        // The leader can write to disk and replicate to the followers concurrently
        // For more details, check raft thesis 10.2.1.
        if self.is_leader() {
            self.send(trans, ready.messages.drain(..), &mut metrics.message).unwrap_or_else(|e| {
                // We don't care that the message is sent failed, so here just log this error.
                warn!("{} leader send messages err {:?}", self.tag, e);
            })
        }

        let apply_result = match self.mut_store().handle_raft_ready(&ready) {
            Ok(r) => r,
            Err(e) => {
                // Leader has to panic when failed to persist raft entries,
                // because all the MsgAppend messages have been sent out already.
                // Suppose there are 2 followers. If any follower sends back a
                // MsgAppendResponse, the leader will commit the non-persistent
                // entries.
                if self.is_leader() {
                    panic!("{} failed to handle raft ready: {:?}", self.tag, e);
                }
                return Err(e);
            }
        };

        if !self.is_leader() {
            self.send(trans, ready.messages.drain(..), &mut metrics.message).unwrap_or_else(|e| {
                warn!("{} follower send messages err {:?}", self.tag, e);
            })
        }

        slow_log!(t,
                  "{} handle ready, entries {}, messages \
                   {}, snapshot {}, hard state changed {}",
                  self.tag,
                  ready.entries.len(),
                  ready.messages.len(),
                  apply_result.is_some(),
                  ready.hs.is_some());

        if apply_result.is_some() {
            // When apply snapshot, there is no log applied but not compacted yet.
            self.raft_log_size_hint = 0;
        }

        Ok(Some(ReadyResult {
            ready: Some(ready),
            apply_snap_result: apply_result,
            exec_results: vec![],
        }))
    }

    pub fn handle_raft_ready_apply(&mut self, ready_result: &mut ReadyResult) -> Result<()> {
        let mut ready = ready_result.ready.take().unwrap_or_else(|| {
            panic!("{} must have a ready in ReadyResult", self.tag);
        });

        // Call `handle_raft_commit_entries` directly here may lead to inconsistency.
        // In some cases, there will be some pending committed entries when applying a
        // snapshot. If we call `handle_raft_commit_entries` directly, these updates
        // will be written to disk. Because we apply snapshot asynchronously, so these
        // updates will soon be removed. But the soft state of raft is still be updated
        // in memory. Hence when handle ready next time, these updates won't be included
        // in `ready.committed_entries` again, which will lead to inconsistency.
        ready_result.exec_results = if self.is_applying() {
            if let Some(ref mut hs) = ready.hs {
                // Snapshot's metadata has been applied.
                hs.set_commit(self.get_store().truncated_index());
            }
            vec![]
        } else {
            try!(self.handle_raft_commit_entries(&ready.committed_entries))
        };

        self.raft_group.advance(ready);
        Ok(())
    }

    /// Propose a request.
    ///
    /// Return true means the request has been proposed successfully.
    pub fn propose(&mut self,
                   mut cmd: PendingCmd,
                   req: RaftCmdRequest,
                   mut err_resp: RaftCmdResponse,
                   metrics: &mut RaftProposeMetrics)
                   -> bool {
        if self.pending_cmds.contains(&cmd.uuid) {
            cmd_resp::bind_error(&mut err_resp, box_err!("duplicated uuid {:?}", cmd.uuid));
            cmd.call(err_resp);
            return false;
        }

        debug!("{} propose command with uuid {:?}", self.tag, cmd.uuid);
        metrics.all += 1;

        if self.should_read_local(&req) {
            metrics.local_read += 1;

            // Execute ready-only commands immediately in leader when doing local reads.
            let mut ctx = ExecContext::new(self, 0, 0, &req);
            let (mut resp, _) = self.exec_raft_cmd(&mut ctx).unwrap_or_else(|e| {
                error!("{} execute raft command err: {:?}", self.tag, e);
                (cmd_resp::new_error(e), None)
            });

            cmd_resp::bind_uuid(&mut resp, cmd.uuid);
            cmd_resp::bind_term(&mut resp, self.term());
            cmd.call(resp);
            return false;
        } else if get_transfer_leader_cmd(&req).is_some() {
            metrics.transfer_leader += 1;

            let transfer_leader = get_transfer_leader_cmd(&req).unwrap();
            let peer = transfer_leader.get_peer();

            if self.is_tranfer_leader_allowed(peer) {
                self.transfer_leader(peer);
            } else {
                info!("{} transfer leader message {:?} ignored directly",
                      self.tag,
                      req);
            }

            // transfer leader command doesn't need to replicate log and apply, so we
            // return immediately. Note that this command may fail, we can view it just as an advice
            cmd.call(make_transfer_leader_response());
            return false;
        } else if get_change_peer_cmd(&req).is_some() {
            if self.raft_group.raft.pending_conf {
                info!("{} there is a pending conf change, try later", self.tag);
                cmd_resp::bind_error(&mut err_resp,
                                     box_err!("{} there is a pending conf change, try later",
                                              self.tag));
                cmd.call(err_resp);
                return false;
            }
            if let Some(cmd) = self.pending_cmds.take_conf_change() {
                // if it loses leadership before conf change is replicated, there may be
                // a stale pending conf change before next conf change is applied. If it
                // becomes leader again with the stale pending conf change, will enter
                // this block, so we notify leadership may have changed.
                self.notify_not_leader(cmd);
            }

            if let Err(e) = self.propose_conf_change(req, metrics) {
                cmd_resp::bind_error(&mut err_resp, e);
                cmd.call(err_resp);
                return false;
            }

            // Try to renew leader lease on every conf change request.
            cmd.renew_lease_time = Some(clocktime::raw_now());
            self.pending_cmds.set_conf_change(cmd);
        } else if let Err(e) = self.propose_normal(req, metrics) {
            cmd_resp::bind_error(&mut err_resp, e);
            cmd.call(err_resp);
            return false;
        } else {
            // Try to renew leader lease on every consistent read/write request.
            cmd.renew_lease_time = Some(clocktime::raw_now());
            self.pending_cmds.append_normal(cmd);
        }

        true
    }

    fn should_read_local(&mut self, req: &RaftCmdRequest) -> bool {
        if (req.has_header() && req.get_header().get_read_quorum()) ||
           !self.raft_group.raft.in_lease() || req.get_requests().len() == 0 {
            return false;
        }

        // If applied index's term is differ from current raft's term, leader transfer
        // must happened, if read locally, we may read old value.
        if self.get_store().applied_index_term != self.raft_group.raft.term {
            return false;
        }

        for cmd_req in req.get_requests() {
            if cmd_req.get_cmd_type() != CmdType::Snap && cmd_req.get_cmd_type() != CmdType::Get {
                return false;
            }
        }

        // If the leader lease has expired, local read should not be performed.
        if self.leader_lease_expired_time.is_none() {
            return false;
        }

        let now = clocktime::raw_now();
        let expired_time = self.leader_lease_expired_time.unwrap();
        if now > expired_time {
            debug!("{} leader lease expired time {:?} is outdated",
                   self.tag,
                   self.leader_lease_expired_time);
            // Reset leader lease expiring time.
            self.leader_lease_expired_time = None;
            // Perform a consistent read to Raft quorum and try to renew the leader lease.
            return false;
        }

        true
    }

    /// Call the callback of `cmd` that leadership may have been changed.
    ///
    /// Please note that, `NotLeader` here doesn't mean that currently this
    /// peer is not leader.
    fn notify_not_leader(&self, mut cmd: PendingCmd) {
        let leader = self.get_peer_from_cache(self.leader_id());
        let not_leader = Error::NotLeader(self.region_id, leader);
        let resp = cmd_resp::err_resp(not_leader, cmd.uuid, self.term());
        info!("{} command {} is stale, skip", self.tag, cmd.uuid);
        cmd.call(resp);
    }

    fn propose_normal(&mut self,
                      mut cmd: RaftCmdRequest,
                      metrics: &mut RaftProposeMetrics)
                      -> Result<()> {
        metrics.normal += 1;

        // TODO: validate request for unexpected changes.
        try!(self.coprocessor_host.pre_propose(&self.raft_group.get_store(), &mut cmd));
        let data = try!(cmd.write_to_bytes());

        // TODO: use local histogram metrics
        PEER_PROPOSE_LOG_SIZE_HISTOGRAM.observe(data.len() as f64);

        let propose_index = self.next_proposal_index();
        try!(self.raft_group.propose(data));
        if self.next_proposal_index() == propose_index {
            // The message is dropped silently, this usually due to leader absence
            // or transferring leader. Both cases can be considered as NotLeader error.
            return Err(Error::NotLeader(self.region_id, None));
        }

        Ok(())
    }

    fn transfer_leader(&mut self, peer: &metapb::Peer) {
        info!("{} transfer leader to {:?}", self.tag, peer);

        self.raft_group.transfer_leader(peer.get_id());
    }

    fn is_tranfer_leader_allowed(&self, peer: &metapb::Peer) -> bool {
        let peer_id = peer.get_id();
        let status = self.raft_group.status();

        if !status.progress.contains_key(&peer_id) {
            return false;
        }

        for progress in status.progress.values() {
            if progress.state == ProgressState::Snapshot {
                return false;
            }
        }

        let last_index = self.get_store().last_index();
        last_index <= status.progress[&peer_id].matched + TRANSFER_LEADER_ALLOW_LOG_LAG
    }

    fn propose_conf_change(&mut self,
                           cmd: RaftCmdRequest,
                           metrics: &mut RaftProposeMetrics)
                           -> Result<()> {
        metrics.conf_change += 1;

        let data = try!(cmd.write_to_bytes());

        // TODO: use local histogram metrics
        PEER_PROPOSE_LOG_SIZE_HISTOGRAM.observe(data.len() as f64);

        let change_peer = get_change_peer_cmd(&cmd).unwrap();

        let mut cc = eraftpb::ConfChange::new();
        cc.set_change_type(change_peer.get_change_type());
        cc.set_node_id(change_peer.get_peer().get_id());
        cc.set_context(data);

        info!("{} propose conf change {:?} peer {:?}",
              self.tag,
              cc.get_change_type(),
              cc.get_node_id());

        let propose_index = self.next_proposal_index();
        try!(self.raft_group.propose_conf_change(cc));
        if self.next_proposal_index() == propose_index {
            // The message is dropped silently, this usually due to leader absence
            // or transferring leader. Both cases can be considered as NotLeader error.
            return Err(Error::NotLeader(self.region_id, None));
        }

        Ok(())
    }

    pub fn check_epoch(&self, req: &RaftCmdRequest) -> Result<()> {
        let (mut check_ver, mut check_conf_ver) = (false, false);
        if req.has_admin_request() {
            match req.get_admin_request().get_cmd_type() {
                AdminCmdType::CompactLog |
                AdminCmdType::InvalidAdmin |
                AdminCmdType::ComputeHash |
                AdminCmdType::VerifyHash => {}
                AdminCmdType::Split => check_ver = true,
                AdminCmdType::ChangePeer => check_conf_ver = true,
                AdminCmdType::TransferLeader => {
                    check_ver = true;
                    check_conf_ver = true;
                }
            };
        } else {
            // for get/set/delete, we don't care conf_version.
            check_ver = true;
        }

        if !check_ver && !check_conf_ver {
            return Ok(());
        }

        if !req.get_header().has_region_epoch() {
            return Err(box_err!("missing epoch!"));
        }

        let from_epoch = req.get_header().get_region_epoch();
        let latest_region = self.region();
        let latest_epoch = latest_region.get_region_epoch();

        // should we use not equal here?
        if (check_conf_ver && from_epoch.get_conf_ver() < latest_epoch.get_conf_ver()) ||
           (check_ver && from_epoch.get_version() < latest_epoch.get_version()) {
            debug!("{} received stale epoch {:?}, mime: {:?}",
                   self.tag,
                   from_epoch,
                   latest_epoch);
            return Err(Error::StaleEpoch(format!("latest_epoch of region {} is {:?}, but you \
                                                  sent {:?}",
                                                 self.region_id,
                                                 latest_epoch,
                                                 from_epoch),
                                         vec![self.region().to_owned()]));
        }

        Ok(())
    }

    pub fn get_peer_from_cache(&self, peer_id: u64) -> Option<metapb::Peer> {
        if let Some(peer) = self.peer_cache.borrow().get(&peer_id).cloned() {
            return Some(peer);
        }

        // Try to find in region, if found, set in cache.
        for peer in self.get_store().get_region().get_peers() {
            if peer.get_id() == peer_id {
                self.peer_cache.borrow_mut().insert(peer_id, peer.clone());
                return Some(peer.clone());
            }
        }

        None
    }

    fn send_raft_message<T: Transport>(&mut self, msg: eraftpb::Message, trans: &T) -> Result<()> {
        let mut send_msg = RaftMessage::new();
        send_msg.set_region_id(self.region_id);
        // set current epoch
        send_msg.set_region_epoch(self.region().get_region_epoch().clone());

        let from_peer = match self.get_peer_from_cache(msg.get_from()) {
            Some(p) => p,
            None => {
                return Err(box_err!("failed to lookup sender peer {} in region {}",
                                    msg.get_from(),
                                    self.region_id))
            }
        };

        let to_peer = match self.get_peer_from_cache(msg.get_to()) {
            Some(p) => p,
            None => {
                return Err(box_err!("failed to look up recipient peer {} in region {}",
                                    msg.get_to(),
                                    self.region_id))
            }
        };

        let to_peer_id = to_peer.get_id();
        let to_store_id = to_peer.get_store_id();
        let msg_type = msg.get_msg_type();
        debug!("{} send raft msg {:?}[size: {}] from {} to {}",
               self.tag,
               msg_type,
               msg.compute_size(),
               from_peer.get_id(),
               to_peer_id);

        send_msg.set_from_peer(from_peer);
        send_msg.set_to_peer(to_peer);

        // There could be two cases:
        // 1. Target peer already exists but has not established communication with leader yet
        // 2. Target peer is added newly due to member change or region split, but it's not
        //    created yet
        // For both cases the region start key and end key are attached in RequestVote and
        // Heartbeat message for the store of that peer to check whether to create a new peer
        // when receiving these messages, or just to wait for a pending region split to perform
        // later.
        if self.get_store().is_initialized() &&
           (msg_type == MessageType::MsgRequestVote ||
            // the peer has not been known to this leader, it may exist or not.
            (msg_type == MessageType::MsgHeartbeat && msg.get_commit() == INVALID_INDEX)) {
            let region = self.region();
            send_msg.set_start_key(region.get_start_key().to_vec());
            send_msg.set_end_key(region.get_end_key().to_vec());
        }

        send_msg.set_message(msg);

        if let Err(e) = trans.send(send_msg) {
            warn!("{} failed to send msg to {} in store {}, err: {:?}",
                  self.tag,
                  to_peer_id,
                  to_store_id,
                  e);

            // unreachable store
            self.raft_group.report_unreachable(to_peer_id);
            if msg_type == eraftpb::MessageType::MsgSnapshot {
                self.raft_group.report_snapshot(to_peer_id, SnapshotStatus::Failure);
            }
        }

        Ok(())
    }

    fn handle_raft_commit_entries(&mut self,
                                  committed_entries: &[eraftpb::Entry])
                                  -> Result<Vec<ExecResult>> {
        // We can't apply committed entries when this peer is still applying snapshot.
        assert!(!self.is_applying());
        // If we send multiple ConfChange commands, only first one will be proposed correctly,
        // others will be saved as a normal entry with no data, so we must re-propose these
        // commands again.
        let t = SlowTimer::new();
        let mut results = vec![];
        let committed_count = committed_entries.len();
        for entry in committed_entries {
            if self.pending_remove {
                // This peer is about to be destroyed, skip everything.
                break;
            }

            let expect_index = self.get_store().applied_index() + 1;
            if expect_index != entry.get_index() {
                panic!("{} expect index {}, but got {}",
                       self.tag,
                       expect_index,
                       entry.get_index());
            }

            // raft meta is very small, can be ignored.
            self.raft_log_size_hint += entry.get_data().len() as u64;

            let res = try!(match entry.get_entry_type() {
                eraftpb::EntryType::EntryNormal => self.handle_raft_entry_normal(entry),
                eraftpb::EntryType::EntryConfChange => self.handle_raft_entry_conf_change(entry),
            });

            if let Some(res) = res {
                results.push(res);
            }
        }

        slow_log!(t,
                  "{} handle {} committed entries",
                  self.tag,
                  committed_count);
        Ok(results)
    }

    fn handle_raft_entry_normal(&mut self, entry: &eraftpb::Entry) -> Result<Option<ExecResult>> {
        let index = entry.get_index();
        let term = entry.get_term();
        let data = entry.get_data();

        if data.is_empty() {
            // when a peer become leader, it will send an empty entry.
            let wb = WriteBatch::new();
            let mut state = self.get_store().apply_state.clone();
            state.set_applied_index(index);
            let engine = self.engine.clone();
            let raft_cf = try!(rocksdb::get_cf_handle(engine.as_ref(), CF_RAFT));
            try!(wb.put_msg_cf(raft_cf, &keys::apply_state_key(self.region_id), &state));
            try!(self.engine.write(wb));
            self.mut_store().apply_state = state;
            self.mut_store().applied_index_term = term;
            assert!(term > 0);
            while let Some(cmd) = self.pending_cmds.pop_normal(term - 1) {
                // apprently, all the callbacks whose term is less than entry's term are stale.
                self.notify_not_leader(cmd);
            }
            return Ok(None);
        }

        let cmd = try!(protobuf::parse_from_bytes::<RaftCmdRequest>(data));
        Ok(self.process_raft_cmd(index, term, cmd))
    }

    fn handle_raft_entry_conf_change(&mut self,
                                     entry: &eraftpb::Entry)
                                     -> Result<Option<ExecResult>> {
        let index = entry.get_index();
        let term = entry.get_term();
        let conf_change = try!(protobuf::parse_from_bytes::<eraftpb::ConfChange>(entry.get_data()));
        let cmd = try!(protobuf::parse_from_bytes::<RaftCmdRequest>(conf_change.get_context()));
        let (res, cc) = match self.process_raft_cmd(index, term, cmd) {
            res @ Some(_) => (res, conf_change),
            // If failed, tell raft that the config change was aborted.
            None => (None, eraftpb::ConfChange::new()),
        };
        self.raft_group.apply_conf_change(cc);

        Ok(res)
    }

    fn find_cb(&mut self,
               uuid: Uuid,
               term: u64,
               cmd: &RaftCmdRequest)
               -> Option<(Callback, Timespec)> {
        if get_change_peer_cmd(cmd).is_some() {
            if let Some(mut cmd) = self.pending_cmds.take_conf_change() {
                if cmd.uuid == uuid {
                    return Some((cmd.cb.take().unwrap(), cmd.renew_lease_time.unwrap()));
                } else {
                    self.notify_not_leader(cmd);
                }
            }
            return None;
        }
        while let Some(mut head) = self.pending_cmds.pop_normal(term) {
            if head.uuid == uuid {
                return Some((head.cb.take().unwrap(), head.renew_lease_time.unwrap()));
            }
            // Because of the lack of original RaftCmdRequest, we skip calling
            // coprocessor here.
            // TODO: call coprocessor with uuid instead.
            self.notify_not_leader(head);
        }
        None
    }

    fn process_raft_cmd(&mut self,
                        index: u64,
                        term: u64,
                        cmd: RaftCmdRequest)
                        -> Option<ExecResult> {
        if index == 0 {
            panic!("{} processing raft command needs a none zero index",
                   self.tag);
        }

        let uuid = util::get_uuid_from_req(&cmd).unwrap();
        let cmd_cb = self.find_cb(uuid, term, &cmd);
        let timer = PEER_APPLY_LOG_HISTOGRAM.start_timer();
        let (mut resp, exec_result) = self.apply_raft_cmd(index, term, &cmd);
        timer.observe_duration();

        debug!("{} applied command with uuid {:?} at log index {}",
               self.tag,
               uuid,
               index);

        if cmd_cb.is_none() {
            return exec_result;
        }

        let (cb, lease_renew_time) = cmd_cb.unwrap();
        // Try to renew the leader lease as this command asks to.
        if let Some(current_expired_time) = self.leader_lease_expired_time {
            // This peer is leader and has recorded leader lease.
            // Calculate the renewed lease for this command. If the renewed lease lives longer
            // than the current leader lease, update the current leader lease to the renewed lease.
            let next_expired_time = self.next_lease_expired_time(lease_renew_time);
            // Use the lease expired timestamp comparison here, so that these codes still
            // work no matter how the leader changes before applying this command.
            if current_expired_time < next_expired_time {
                debug!("{} update leader lease expired time from {:?} to {:?}",
                       self.tag,
                       current_expired_time,
                       next_expired_time);
                self.leader_lease_expired_time = Some(next_expired_time)
            }
        } else if self.is_leader() {
            // This peer is leader but its leader lease has expired.
            // Calculate the renewed lease for this command, and update the leader lease
            // for this peer.
            let next_expired_time = self.next_lease_expired_time(lease_renew_time);
            debug!("{} update leader lease expired time from None to {:?}",
                   self.tag,
                   self.leader_lease_expired_time);
            self.leader_lease_expired_time = Some(next_expired_time);
        }
        // Involve post apply hook.
        self.coprocessor_host.post_apply(self.raft_group.get_store(), &cmd, &mut resp);
        // TODO: if we have exec_result, maybe we should return this callback too. Outer
        // store will call it after handing exec result.
        // Bind uuid here.
        cmd_resp::bind_uuid(&mut resp, uuid);
        cmd_resp::bind_term(&mut resp, self.term());
        cb.call_box((resp,));

        exec_result
    }

    pub fn term(&self) -> u64 {
        self.raft_group.raft.term
    }

    // apply operation can fail as following situation:
    //   1. encouter an error that will occur on all store, it can continue
    // applying next entry safely, like stale epoch for example;
    //   2. encouter an error that may not occur on all store, in this case
    // we should try to apply the entry again or panic. Considering that this
    // usually due to disk operation fail, which is rare, so just panic is ok.
    fn apply_raft_cmd(&mut self,
                      index: u64,
                      term: u64,
                      req: &RaftCmdRequest)
                      -> (RaftCmdResponse, Option<ExecResult>) {
        // if pending remove, apply should be aborted already.
        assert!(!self.pending_remove);

        let mut ctx = ExecContext::new(self, index, term, req);
        let (resp, exec_result) = self.exec_raft_cmd(&mut ctx).unwrap_or_else(|e| {
            error!("{} execute raft command err: {:?}", self.tag, e);
            (cmd_resp::new_error(e), None)
        });

        ctx.apply_state.set_applied_index(index);
        if !self.pending_remove {
            ctx.save(self.region_id)
                .unwrap_or_else(|e| panic!("{} failed to save apply context: {:?}", self.tag, e));
        }

        // Commit write and change storage fields atomically.
        self.mut_store()
            .engine
            .write(ctx.wb)
            .unwrap_or_else(|e| panic!("{} failed to commit apply result: {:?}", self.tag, e));

        let mut storage = self.raft_group.mut_store();
        storage.apply_state = ctx.apply_state;
        storage.applied_index_term = term;

        if let Some(ref exec_result) = exec_result {
            match *exec_result {
                ExecResult::ChangePeer { ref region, .. } => {
                    storage.region = region.clone();
                }
<<<<<<< HEAD
                ExecResult::CompactLog { .. } |
                ExecResult::ComputeHash { .. } |
                ExecResult::VerifyHash { .. } => {}
=======
                ExecResult::CompactLog { first_index, ref state } => {
                    let total_cnt = index - first_index;
                    // the size of current CompactLog command can be ignored.
                    let remain_cnt = index - state.get_index() - 1;
                    self.raft_log_size_hint = self.raft_log_size_hint * remain_cnt / total_cnt;
                }
>>>>>>> 93ffe257
                ExecResult::SplitRegion { ref left, .. } => {
                    storage.region = left.clone();
                }
            }
        }

        (resp, exec_result)
    }

    /// Clear all the pending commands.
    ///
    /// Please note that all the pending callbacks will be lost.
    /// Should not do this when dropping a peer in case of possible leak.
    pub fn clear_pending_commands(&mut self) {
        if !self.pending_cmds.normals.is_empty() {
            info!("{} clear {} commands",
                  self.tag,
                  self.pending_cmds.normals.len());
            while let Some(mut cmd) = self.pending_cmds.normals.pop_front() {
                cmd.cb.take();
            }
        }
        if let Some(mut cmd) = self.pending_cmds.conf_change.take() {
            info!("{} clear pending conf change", self.tag);
            cmd.cb.take();
        }
    }
}

fn get_transfer_leader_cmd(msg: &RaftCmdRequest) -> Option<&TransferLeaderRequest> {
    if !msg.has_admin_request() {
        return None;
    }
    let req = msg.get_admin_request();
    if !req.has_transfer_leader() {
        return None;
    }

    Some(req.get_transfer_leader())
}

fn get_change_peer_cmd(msg: &RaftCmdRequest) -> Option<&ChangePeerRequest> {
    if !msg.has_admin_request() {
        return None;
    }
    let req = msg.get_admin_request();
    if !req.has_change_peer() {
        return None;
    }

    Some(req.get_change_peer())
}

struct ExecContext<'a> {
    pub snap: Snapshot,
    pub apply_state: RaftApplyState,
    pub wb: WriteBatch,
    pub req: &'a RaftCmdRequest,
    pub index: u64,
    pub term: u64,
}

impl<'a> ExecContext<'a> {
    fn new<'b>(peer: &'b Peer, index: u64, term: u64, req: &'a RaftCmdRequest) -> ExecContext<'a> {
        ExecContext {
            snap: Snapshot::new(peer.engine.clone()),
            apply_state: peer.get_store().apply_state.clone(),
            wb: WriteBatch::new(),
            req: req,
            index: index,
            term: term,
        }
    }

    fn save(&self, region_id: u64) -> Result<()> {
        let raft_cf = try!(self.snap.cf_handle(CF_RAFT));
        try!(self.wb.put_msg_cf(raft_cf,
                                &keys::apply_state_key(region_id),
                                &self.apply_state));
        Ok(())
    }
}

// Here we implement all commands.
impl Peer {
    // Only errors that will also occur on all other stores should be returned.
    fn exec_raft_cmd(&mut self,
                     ctx: &mut ExecContext)
                     -> Result<(RaftCmdResponse, Option<ExecResult>)> {
        try!(self.check_epoch(ctx.req));
        if ctx.req.has_admin_request() {
            self.exec_admin_cmd(ctx)
        } else {
            // Now we don't care write command outer, so use None.
            self.exec_write_cmd(ctx).and_then(|v| Ok((v, None)))
        }
    }

    fn exec_admin_cmd(&mut self,
                      ctx: &mut ExecContext)
                      -> Result<(RaftCmdResponse, Option<ExecResult>)> {
        let request = ctx.req.get_admin_request();
        let cmd_type = request.get_cmd_type();
        info!("{} execute admin command {:?} at [term: {}, index: {}]",
              self.tag,
              request,
              ctx.term,
              ctx.index);

        let (mut response, exec_result) = try!(match cmd_type {
            AdminCmdType::ChangePeer => self.exec_change_peer(ctx, request),
            AdminCmdType::Split => self.exec_split(ctx, request),
            AdminCmdType::CompactLog => self.exec_compact_log(ctx, request),
            AdminCmdType::TransferLeader => Err(box_err!("transfer leader won't exec")),
            AdminCmdType::ComputeHash => self.exec_compute_hash(ctx, request),
            AdminCmdType::VerifyHash => self.exec_verify_hash(ctx, request),
            AdminCmdType::InvalidAdmin => Err(box_err!("unsupported admin command type")),
        });
        response.set_cmd_type(cmd_type);

        let mut resp = RaftCmdResponse::new();
        resp.set_admin_response(response);
        Ok((resp, exec_result))
    }

    fn exec_change_peer(&mut self,
                        ctx: &ExecContext,
                        request: &AdminRequest)
                        -> Result<(AdminResponse, Option<ExecResult>)> {
        let request = request.get_change_peer();
        let peer = request.get_peer();
        let store_id = peer.get_store_id();
        let change_type = request.get_change_type();
        let mut region = self.region().clone();

        info!("{} exec ConfChange {:?}, epoch: {:?}",
              self.tag,
              util::conf_change_type_str(&change_type),
              region.get_region_epoch());

        // TODO: we should need more check, like peer validation, duplicated id, etc.
        let exists = util::find_peer(&region, store_id).is_some();
        let conf_ver = region.get_region_epoch().get_conf_ver() + 1;

        region.mut_region_epoch().set_conf_ver(conf_ver);

        match change_type {
            eraftpb::ConfChangeType::AddNode => {
                PEER_ADMIN_CMD_COUNTER_VEC.with_label_values(&["add_peer", "all"]).inc();

                if exists {
                    error!("{} can't add duplicated peer {:?} to region {:?}",
                           self.tag,
                           peer,
                           self.region());
                    return Err(box_err!("can't add duplicated peer {:?} to region {:?}",
                                        peer,
                                        self.region()));
                }
                // TODO: Do we allow adding peer in same node?

                // Add this peer to cache.
                self.peer_cache.borrow_mut().insert(peer.get_id(), peer.clone());
                self.peer_heartbeats.insert(peer.get_id(), Instant::now());
                region.mut_peers().push(peer.clone());

                PEER_ADMIN_CMD_COUNTER_VEC.with_label_values(&["add_peer", "success"]).inc();

                info!("{} add peer {:?} to region {:?}",
                      self.tag,
                      peer,
                      self.region());
            }
            eraftpb::ConfChangeType::RemoveNode => {
                PEER_ADMIN_CMD_COUNTER_VEC.with_label_values(&["remove_peer", "all"]).inc();

                if !exists {
                    error!("{} remove missing peer {:?} from region {:?}",
                           self.tag,
                           peer,
                           self.region());
                    return Err(box_err!("remove missing peer {:?} from region {:?}",
                                        peer,
                                        self.region()));
                }

                if self.peer_id() == peer.get_id() {
                    // Remove ourself, we will destroy all region data later.
                    // So we need not to apply following logs.
                    self.pending_remove = true;
                }

                // Remove this peer from cache.
                self.peer_cache.borrow_mut().remove(&peer.get_id());
                self.peer_heartbeats.remove(&peer.get_id());
                util::remove_peer(&mut region, store_id).unwrap();

                PEER_ADMIN_CMD_COUNTER_VEC.with_label_values(&["remove_peer", "success"]).inc();

                info!("{} remove {} from region:{:?}",
                      self.tag,
                      peer.get_id(),
                      self.region());
            }
        }

        if self.pending_remove {
            self.get_store()
                .clear_meta(&ctx.wb)
                .and_then(|_| write_peer_state(&ctx.wb, &region, PeerState::Tombstone))
                .unwrap_or_else(|e| panic!("{} failed to remove self: {:?}", self.tag, e));
        } else {
            write_peer_state(&ctx.wb, &region, PeerState::Normal)
                .unwrap_or_else(|e| panic!("{} failed to update region state: {:?}", self.tag, e));
        }

        let mut resp = AdminResponse::new();
        resp.mut_change_peer().set_region(region.clone());

        Ok((resp,
            Some(ExecResult::ChangePeer {
            change_type: change_type,
            peer: peer.clone(),
            region: region,
        })))
    }

    fn exec_split(&mut self,
                  ctx: &ExecContext,
                  req: &AdminRequest)
                  -> Result<(AdminResponse, Option<ExecResult>)> {
        PEER_ADMIN_CMD_COUNTER_VEC.with_label_values(&["split", "all"]).inc();

        let split_req = req.get_split();
        if !split_req.has_split_key() {
            return Err(box_err!("missing split key"));
        }

        let split_key = split_req.get_split_key();
        let mut region = self.region().clone();
        if split_key <= region.get_start_key() {
            return Err(box_err!("invalid split request: {:?}", split_req));
        }

        try!(util::check_key_in_region(split_key, &region));

        info!("{} split at key: {}, region: {:?}",
              self.tag,
              escape(split_key),
              region);

        // TODO: check new region id validation.
        let new_region_id = split_req.get_new_region_id();

        // After split, the origin region key range is [start_key, split_key),
        // the new split region is [split_key, end).
        let mut new_region = region.clone();
        region.set_end_key(split_key.to_vec());

        new_region.set_start_key(split_key.to_vec());
        new_region.set_id(new_region_id);

        // Update new region peer ids.
        let new_peer_ids = split_req.get_new_peer_ids();
        if new_peer_ids.len() != new_region.get_peers().len() {
            return Err(box_err!("invalid new peer id count, need {}, but got {}",
                                new_region.get_peers().len(),
                                new_peer_ids.len()));
        }

        for (index, peer) in new_region.mut_peers().iter_mut().enumerate() {
            let peer_id = new_peer_ids[index];
            peer.set_id(peer_id);

            // Add this peer to cache.
            self.peer_cache.borrow_mut().insert(peer_id, peer.clone());
        }

        // update region version
        let region_ver = region.get_region_epoch().get_version() + 1;
        region.mut_region_epoch().set_version(region_ver);
        new_region.mut_region_epoch().set_version(region_ver);
        write_peer_state(&ctx.wb, &region, PeerState::Normal)
            .and_then(|_| write_peer_state(&ctx.wb, &new_region, PeerState::Normal))
            .and_then(|_| write_initial_state(self.engine.as_ref(), &ctx.wb, new_region.get_id()))
            .unwrap_or_else(|e| {
                panic!("{} failed to save split region {:?}: {:?}",
                       self.tag,
                       new_region,
                       e)
            });

        let mut resp = AdminResponse::new();
        resp.mut_split().set_left(region.clone());
        resp.mut_split().set_right(new_region.clone());

        self.size_diff_hint = 0;
        self.delete_keys_hint = 0;

        PEER_ADMIN_CMD_COUNTER_VEC.with_label_values(&["split", "success"]).inc();

        Ok((resp,
            Some(ExecResult::SplitRegion {
            left: region,
            right: new_region,
        })))
    }

    fn exec_compact_log(&mut self,
                        ctx: &mut ExecContext,
                        req: &AdminRequest)
                        -> Result<(AdminResponse, Option<ExecResult>)> {
        PEER_ADMIN_CMD_COUNTER_VEC.with_label_values(&["compact", "all"]).inc();

        let compact_index = req.get_compact_log().get_compact_index();
        let resp = AdminResponse::new();

        let first_index = self.get_store().first_index();
        if compact_index <= first_index {
            debug!("{} compact index {} <= first index {}, no need to compact",
                   self.tag,
                   compact_index,
                   first_index);
            return Ok((resp, None));
        }

        // compact failure is safe to be omitted, no need to assert.
        try!(self.get_store().compact(&mut ctx.apply_state, compact_index));

        PEER_ADMIN_CMD_COUNTER_VEC.with_label_values(&["compact", "success"]).inc();

        Ok((resp,
            Some(ExecResult::CompactLog {
            state: ctx.apply_state.get_truncated_state().clone(),
            first_index: first_index,
        })))
    }

    fn exec_write_cmd(&mut self, ctx: &ExecContext) -> Result<RaftCmdResponse> {
        let requests = ctx.req.get_requests();
        let mut responses = Vec::with_capacity(requests.len());

        for req in requests {
            let cmd_type = req.get_cmd_type();
            let mut resp = try!(match cmd_type {
                CmdType::Get => self.do_get(ctx, req),
                CmdType::Put => self.do_put(ctx, req),
                CmdType::Delete => self.do_delete(ctx, req),
                CmdType::Snap => self.do_snap(ctx, req),
                CmdType::Invalid => Err(box_err!("invalid cmd type, message maybe currupted")),
            });

            resp.set_cmd_type(cmd_type);

            responses.push(resp);
        }

        let mut resp = RaftCmdResponse::new();
        resp.set_responses(protobuf::RepeatedField::from_vec(responses));
        Ok(resp)
    }

    fn check_data_key(&self, key: &[u8]) -> Result<()> {
        // region key range has no data prefix, so we must use origin key to check.
        try!(util::check_key_in_region(key, self.get_store().get_region()));

        Ok(())
    }

    fn do_get(&mut self, ctx: &ExecContext, req: &Request) -> Result<Response> {
        // TODO: the get_get looks wried, maybe we should figure out a better name later.
        let key = req.get_get().get_key();
        try!(self.check_data_key(key));

        let mut resp = Response::new();
        let res = if req.get_get().has_cf() {
            let cf = req.get_get().get_cf();
            // TODO: check whether cf exists or not.
            ctx.snap.get_value_cf(cf, &keys::data_key(key)).unwrap_or_else(|e| {
                panic!("{} failed to get {} with cf {}: {:?}",
                       self.tag,
                       escape(key),
                       cf,
                       e)
            })
        } else {
            ctx.snap
                .get_value(&keys::data_key(key))
                .unwrap_or_else(|e| panic!("{} failed to get {}: {:?}", self.tag, escape(key), e))
        };
        if let Some(res) = res {
            resp.mut_get().set_value(res.to_vec());
        }

        Ok(resp)
    }

    fn do_put(&mut self, ctx: &ExecContext, req: &Request) -> Result<Response> {
        let (key, value) = (req.get_put().get_key(), req.get_put().get_value());
        try!(self.check_data_key(key));

        let resp = Response::new();
        let key = keys::data_key(key);
        if let Some(diff) = self.size_diff_hint.checked_add(key.len() as u64) {
            self.size_diff_hint = diff;
        }
        if let Some(diff) = self.size_diff_hint.checked_add(value.len() as u64) {
            self.size_diff_hint = diff;
        }
        self.size_diff_hint += key.len() as u64;
        self.size_diff_hint += value.len() as u64;
        if req.get_put().has_cf() {
            let cf = req.get_put().get_cf();
            // TODO: check whether cf exists or not.
            rocksdb::get_cf_handle(&self.engine, cf)
                .and_then(|handle| ctx.wb.put_cf(handle, &key, value))
                .unwrap_or_else(|e| {
                    panic!("{} failed to write ({}, {}) to cf {}: {:?}",
                           self.tag,
                           escape(&key),
                           escape(value),
                           cf,
                           e)
                });
        } else {
            ctx.wb.put(&key, value).unwrap_or_else(|e| {
                panic!("{} failed to write ({}, {}): {:?}",
                       self.tag,
                       escape(&key),
                       escape(value),
                       e);
            });
        }
        Ok(resp)
    }

    fn do_delete(&mut self, ctx: &ExecContext, req: &Request) -> Result<Response> {
        let key = req.get_delete().get_key();
        try!(self.check_data_key(key));

        let key = keys::data_key(key);
        // since size_diff_hint is not accurate, so we just skip calculate the value size.
        let klen = key.len() as u64;
        if self.size_diff_hint > klen {
            self.size_diff_hint -= klen;
        } else {
            self.size_diff_hint = 0;
        }
        let resp = Response::new();
        if req.get_delete().has_cf() {
            let cf = req.get_delete().get_cf();
            // TODO: check whether cf exists or not.
            rocksdb::get_cf_handle(&self.engine, cf)
                .and_then(|handle| ctx.wb.delete_cf(handle, &key))
                .unwrap_or_else(|e| {
                    panic!("{} failed to delete {}: {:?}", self.tag, escape(&key), e)
                });
            // lock cf is compact periodically.
            if cf != CF_LOCK {
                self.delete_keys_hint += 1;
            }
        } else {
            ctx.wb.delete(&key).unwrap_or_else(|e| {
                panic!("{} failed to delete {}: {:?}", self.tag, escape(&key), e)
            });
            self.delete_keys_hint += 1;
        }

        Ok(resp)
    }

    fn do_snap(&mut self, _: &ExecContext, _: &Request) -> Result<Response> {
        let mut resp = Response::new();
        resp.mut_snap().set_region(self.get_store().get_region().clone());
        Ok(resp)
    }
}

fn make_transfer_leader_response() -> RaftCmdResponse {
    let mut response = AdminResponse::new();
    response.set_cmd_type(AdminCmdType::TransferLeader);
    response.set_transfer_leader(TransferLeaderResponse::new());
    let mut resp = RaftCmdResponse::new();
    resp.set_admin_response(response);
    resp
}

// Consistency Check
impl Peer {
    fn exec_compute_hash(&self,
                         ctx: &ExecContext,
                         _: &AdminRequest)
                         -> Result<(AdminResponse, Option<ExecResult>)> {
        let resp = AdminResponse::new();
        Ok((resp,
            Some(ExecResult::ComputeHash {
            region: self.region().clone(),
            index: ctx.index,
            // This snapshot may be hold for a long time, which may cause too many
            // open files in rocksdb.
            // TODO: figure out another way to do consistency check without snapshot
            // or short life snapshot.
            snap: Snapshot::new(self.engine.clone()),
        })))
    }

    fn exec_verify_hash(&self,
                        _: &ExecContext,
                        req: &AdminRequest)
                        -> Result<(AdminResponse, Option<ExecResult>)> {
        let verify_req = req.get_verify_hash();
        let index = verify_req.get_index();
        let hash = verify_req.get_hash().to_vec();
        let resp = AdminResponse::new();
        Ok((resp,
            Some(ExecResult::VerifyHash {
            index: index,
            hash: hash,
        })))
    }
}<|MERGE_RESOLUTION|>--- conflicted
+++ resolved
@@ -201,11 +201,8 @@
     /// delete keys' count since last reset.
     pub delete_keys_hint: u64,
 
-<<<<<<< HEAD
     pub consistency_state: ConsistencyState,
 
-=======
->>>>>>> 93ffe257
     pub tag: String,
 
     pub last_compacted_idx: u64,
@@ -215,12 +212,10 @@
     // if we remove ourself in ChangePeer remove, we should set this flag, then
     // any following committed logs in same Ready should be applied failed.
     pending_remove: bool,
-<<<<<<< HEAD
-=======
+
     leader_missing_time: Option<Instant>,
->>>>>>> 93ffe257
+
     leader_lease_expired_time: Option<Timespec>,
-    leader_missing_time: Option<Instant>,
     election_timeout: TimeDuration,
 }
 
@@ -308,15 +303,12 @@
             leader_missing_time: Some(Instant::now()),
             tag: tag,
             last_compacted_idx: 0,
-<<<<<<< HEAD
             consistency_state: ConsistencyState {
                 last_check_time: Instant::now(),
                 index: INVALID_INDEX,
                 hash: vec![],
             },
-=======
             raft_log_size_hint: 0,
->>>>>>> 93ffe257
             leader_lease_expired_time: None,
             election_timeout: TimeDuration::milliseconds(cfg.raft_base_tick_interval as i64) *
                               cfg.raft_election_timeout_ticks as i32,
@@ -1257,18 +1249,14 @@
                 ExecResult::ChangePeer { ref region, .. } => {
                     storage.region = region.clone();
                 }
-<<<<<<< HEAD
-                ExecResult::CompactLog { .. } |
                 ExecResult::ComputeHash { .. } |
                 ExecResult::VerifyHash { .. } => {}
-=======
                 ExecResult::CompactLog { first_index, ref state } => {
                     let total_cnt = index - first_index;
                     // the size of current CompactLog command can be ignored.
                     let remain_cnt = index - state.get_index() - 1;
                     self.raft_log_size_hint = self.raft_log_size_hint * remain_cnt / total_cnt;
                 }
->>>>>>> 93ffe257
                 ExecResult::SplitRegion { ref left, .. } => {
                     storage.region = left.clone();
                 }
