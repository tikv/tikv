// Copyright 2016 PingCAP, Inc.
//
// Licensed under the Apache License, Version 2.0 (the "License");
// you may not use this file except in compliance with the License.
// You may obtain a copy of the License at
//
//     http://www.apache.org/licenses/LICENSE-2.0
//
// Unless required by applicable law or agreed to in writing, software
// distributed under the License is distributed on an "AS IS" BASIS,
// See the License for the specific language governing permissions and
// limitations under the License.

use prometheus::*;

lazy_static! {
    pub static ref PEER_PROPOSAL_COUNTER_VEC: IntCounterVec =
        register_int_counter_vec!(
            "tikv_raftstore_proposal_total",
            "Total number of proposal made.",
            &["type"]
        ).unwrap();

    pub static ref PEER_ADMIN_CMD_COUNTER_VEC: IntCounterVec =
        register_int_counter_vec!(
            "tikv_raftstore_admin_cmd_total",
            "Total number of admin cmd processed.",
            &["type", "status"]
        ).unwrap();

    pub static ref PEER_APPEND_LOG_HISTOGRAM: Histogram =
        register_histogram!(
            "tikv_raftstore_append_log_duration_seconds",
            "Bucketed histogram of peer appending log duration",
            exponential_buckets(0.0005, 2.0, 20).unwrap()
        ).unwrap();

    pub static ref STORE_APPLY_LOG_HISTOGRAM: Histogram =
        register_histogram!(
            "tikv_raftstore_apply_log_duration_seconds",
            "Bucketed histogram of peer applying log duration",
            exponential_buckets(0.0005, 2.0, 20).unwrap()
        ).unwrap();

    pub static ref APPLY_TASK_WAIT_TIME_HISTOGRAM: Histogram =
        register_histogram!(
            "tikv_raftstore_apply_wait_time_duration_secs",
            "Bucketed histogram of apply task wait time duration",
            exponential_buckets(0.0005, 2.0, 20).unwrap()
        ).unwrap();

    pub static ref STORE_RAFT_READY_COUNTER_VEC: IntCounterVec =
        register_int_counter_vec!(
            "tikv_raftstore_raft_ready_handled_total",
            "Total number of raft ready handled.",
            &["type"]
        ).unwrap();

    pub static ref STORE_RAFT_SENT_MESSAGE_COUNTER_VEC: IntCounterVec =
        register_int_counter_vec!(
            "tikv_raftstore_raft_sent_message_total",
            "Total number of raft ready sent messages.",
            &["type"]
        ).unwrap();

    pub static ref STORE_RAFT_DROPPED_MESSAGE_COUNTER_VEC: IntCounterVec =
        register_int_counter_vec!(
            "tikv_raftstore_raft_dropped_message_total",
            "Total number of raft dropped messages.",
            &["type"]
        ).unwrap();

    pub static ref STORE_SNAPSHOT_TRAFFIC_GAUGE_VEC: IntGaugeVec =
        register_int_gauge_vec!(
            "tikv_raftstore_snapshot_traffic_total",
            "Total number of raftstore snapshot traffic.",
            &["type"]
        ).unwrap();

    pub static ref STORE_SNAPSHOT_VALIDATION_FAILURE_COUNTER: IntCounterVec =
        register_int_counter_vec!(
            "tikv_raftstore_snapshot_validation_failure_total",
            "Total number of raftstore snapshot validation failure.",
            &["type"]
        ).unwrap();

    pub static ref PEER_RAFT_PROCESS_DURATION: HistogramVec =
        register_histogram_vec!(
            "tikv_raftstore_raft_process_duration_secs",
            "Bucketed histogram of peer processing raft duration",
            &["type"],
            exponential_buckets(0.0005, 2.0, 20).unwrap()
        ).unwrap();

    pub static ref PEER_PROPOSE_LOG_SIZE_HISTOGRAM: Histogram =
        register_histogram!(
            "tikv_raftstore_propose_log_size",
            "Bucketed histogram of peer proposing log size",
            vec![256.0, 512.0, 1024.0, 4096.0, 65536.0, 262144.0, 524288.0, 1048576.0,
                    2097152.0, 4194304.0, 8388608.0, 16777216.0]
        ).unwrap();

    pub static ref REGION_HASH_COUNTER_VEC: IntCounterVec =
        register_int_counter_vec!(
            "tikv_raftstore_hash_total",
            "Total number of hash has been computed.",
            &["type", "result"]
        ).unwrap();

    pub static ref REGION_MAX_LOG_LAG: Histogram =
        register_histogram!(
            "tikv_raftstore_log_lag",
            "Bucketed histogram of log lag in a region",
            vec![2.0, 4.0, 8.0, 16.0, 32.0, 64.0, 128.0, 256.0,
                    512.0, 1024.0, 5120.0, 10240.0]
        ).unwrap();

    pub static ref REQUEST_WAIT_TIME_HISTOGRAM: Histogram =
        register_histogram!(
            "tikv_raftstore_request_wait_time_duration_secs",
            "Bucketed histogram of request wait time duration",
            exponential_buckets(0.0005, 2.0, 20).unwrap()
        ).unwrap();

    pub static ref PEER_GC_RAFT_LOG_COUNTER: IntCounter =
        register_int_counter!(
            "tikv_raftstore_gc_raft_log_total",
            "Total number of GC raft log."
        ).unwrap();

    pub static ref UPDATE_REGION_SIZE_BY_COMPACTION_COUNTER: IntCounter =
        register_int_counter!(
            "update_region_size_count_by_compaction",
            "Total number of update region size caused by compaction."
        ).unwrap();

    pub static ref COMPACTION_RELATED_REGION_COUNT: HistogramVec =
        register_histogram_vec!(
            "compaction_related_region_count",
            "Associated number of regions for each compaction job",
            &["output_level"],
            exponential_buckets(1.0, 2.0, 20).unwrap()
        ).unwrap();

    pub static ref COMPACTION_DECLINED_BYTES: HistogramVec =
        register_histogram_vec!(
            "compaction_declined_bytes",
            "total bytes declined for each compaction job",
            &["output_level"],
            exponential_buckets(1024.0, 2.0, 30).unwrap()
        ).unwrap();

    pub static ref SNAPSHOT_CF_KV_COUNT: HistogramVec =
        register_histogram_vec!(
            "tikv_snapshot_cf_kv_count",
            "Total number of kv in each cf file of snapshot",
            &["type"],
            exponential_buckets(100.0, 2.0, 20).unwrap()
        ).unwrap();

    pub static ref SNAPSHOT_CF_SIZE: HistogramVec =
        register_histogram_vec!(
            "tikv_snapshot_cf_size",
            "Total size of each cf file of snapshot",
            &["type"],
            exponential_buckets(1024.0, 2.0, 31).unwrap()
        ).unwrap();

    pub static ref SNAPSHOT_BUILD_TIME_HISTOGRAM: Histogram =
        register_histogram!(
            "tikv_snapshot_build_time_duration_secs",
            "Bucketed histogram of snapshot build time duration.",
            exponential_buckets(0.05, 2.0, 20).unwrap()
        ).unwrap();

    pub static ref SNAPSHOT_KV_COUNT_HISTOGRAM: Histogram =
        register_histogram!(
            "tikv_snapshot_kv_count",
            "Total number of kv in snapshot",
            exponential_buckets(100.0, 2.0, 20).unwrap() //100,100*2^1,...100M
        ).unwrap();

    pub static ref SNAPSHOT_SIZE_HISTOGRAM: Histogram =
        register_histogram!(
            "tikv_snapshot_size",
            "Size of snapshot",
            exponential_buckets(1024.0, 2.0, 22).unwrap() // 1024,1024*2^1,..,4G
        ).unwrap();

<<<<<<< HEAD
    pub static ref BATCH_SNAPSHOT_COMMANDS: Histogram =
=======
    pub static ref RAFT_ENTRY_FETCHES: IntCounterVec =
        register_int_counter_vec!(
            "tikv_raftstore_entry_fetches",
            "Total number of raft entry fetches",
            &["type"]
        ).unwrap();

    pub static ref LEADER_MISSING: IntGauge =
        register_int_gauge!(
            "tikv_raftstore_leader_missing",
            "Total number of leader missed region"
        ).unwrap();

    pub static ref INGEST_SST_DURATION_SECONDS: Histogram =
>>>>>>> fe0943c6
        register_histogram!(
            "tikv_snapshot_ingest_sst_duration_seconds",
            "Bucketed histogram of rocksdb ingestion durations",
            exponential_buckets(0.005, 2.0, 20).unwrap()
        ).unwrap();

    pub static ref RAFT_INVALID_PROPOSAL_COUNTER_VEC: IntCounterVec =
        register_int_counter_vec!(
            "tikv_raftstore_raft_invalid_proposal_total",
            "Total number of raft invalid proposal.",
            &["type"]
        ).unwrap();

    pub static ref RAFT_EVENT_DURATION: HistogramVec =
        register_histogram_vec!(
            "tikv_raftstore_event_duration",
            "Duration of raft store events.",
            &["type"],
            exponential_buckets(0.001, 1.59, 20).unwrap() // max 10s
        ).unwrap();
}<|MERGE_RESOLUTION|>--- conflicted
+++ resolved
@@ -187,9 +187,6 @@
             exponential_buckets(1024.0, 2.0, 22).unwrap() // 1024,1024*2^1,..,4G
         ).unwrap();
 
-<<<<<<< HEAD
-    pub static ref BATCH_SNAPSHOT_COMMANDS: Histogram =
-=======
     pub static ref RAFT_ENTRY_FETCHES: IntCounterVec =
         register_int_counter_vec!(
             "tikv_raftstore_entry_fetches",
@@ -204,7 +201,6 @@
         ).unwrap();
 
     pub static ref INGEST_SST_DURATION_SECONDS: Histogram =
->>>>>>> fe0943c6
         register_histogram!(
             "tikv_snapshot_ingest_sst_duration_seconds",
             "Bucketed histogram of rocksdb ingestion durations",
