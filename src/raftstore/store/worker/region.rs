// Copyright 2016 PingCAP, Inc.
//
// Licensed under the Apache License, Version 2.0 (the "License");
// you may not use this file except in compliance with the License.
// You may obtain a copy of the License at
//
//     http://www.apache.org/licenses/LICENSE-2.0
//
// Unless required by applicable law or agreed to in writing, software
// distributed under the License is distributed on an "AS IS" BASIS,
// See the License for the specific language governing permissions and
// limitations under the License.


use std::fmt::{self, Formatter, Display};
use std::error;
use std::sync::Arc;
use std::sync::mpsc::SyncSender;
use std::sync::atomic::{AtomicUsize, Ordering};
use std::time::Instant;
use std::str;

use rocksdb::{DB, Writable, WriteBatch};
use kvproto::raft_serverpb::{RaftApplyState, RegionLocalState, PeerState};
use kvproto::eraftpb::Snapshot as RaftSnapshot;

use util::worker::Runnable;
use util::codec::bytes::CompactBytesDecoder;
use util::{escape, HandyRwLock, rocksdb};
use raftstore::store::engine::{Mutable, Snapshot, Iterable};
use raftstore::store::peer_storage::{JOB_STATUS_FINISHED, JOB_STATUS_CANCELLED, JOB_STATUS_FAILED,
                                     JOB_STATUS_CANCELLING, JOB_STATUS_PENDING, JOB_STATUS_RUNNING};
<<<<<<< HEAD
use raftstore::store::{self, SnapManager, SnapKey, SnapEntry, Msg, keys, Peekable, util};
=======
use raftstore::store::{self, SnapManager, SnapKey, SnapEntry, keys, Peekable};
>>>>>>> 3f7c23f6
use storage::CF_RAFT;

use super::metrics::*;

/// region related task.
pub enum Task {
    Gen {
        region_id: u64,
        notifier: SyncSender<RaftSnapshot>,
    },
    Apply {
        region_id: u64,
        status: Arc<AtomicUsize>,
    },
    /// Destroy data between [start_key, end_key).
    ///
    /// The deletion may and may not succeed.
    Destroy {
        region_id: u64,
        start_key: Vec<u8>,
        end_key: Vec<u8>,
    },
}

impl Task {
    pub fn destroy(region_id: u64, start_key: Vec<u8>, end_key: Vec<u8>) -> Task {
        Task::Destroy {
            region_id: region_id,
            start_key: start_key,
            end_key: end_key,
        }
    }
}

impl Display for Task {
    fn fmt(&self, f: &mut Formatter) -> fmt::Result {
        match *self {
            Task::Gen { region_id, .. } => write!(f, "Snap gen for {}", region_id),
            Task::Apply { region_id, .. } => write!(f, "Snap apply for {}", region_id),
            Task::Destroy { region_id, ref start_key, ref end_key } => {
                write!(f,
                       "Destroy {} [{}, {})",
                       region_id,
                       escape(&start_key),
                       escape(&end_key))
            }
        }
    }
}

quick_error! {
    #[derive(Debug)]
    enum Error {
        Abort {
            description("abort")
            display("abort")
        }
        Other(err: Box<error::Error + Sync + Send>) {
            from()
            cause(err.as_ref())
            description(err.description())
            display("snap failed {:?}", err)
        }
    }
}

#[inline]
fn check_abort(status: &AtomicUsize) -> Result<(), Error> {
    if status.load(Ordering::Relaxed) == JOB_STATUS_CANCELLING {
        return Err(Error::Abort);
    }
    Ok(())
}

// TODO: use threadpool to do task concurrently
pub struct Runner {
    db: Arc<DB>,
    batch_size: usize,
    mgr: SnapManager,
}

impl Runner {
    pub fn new(db: Arc<DB>, mgr: SnapManager, batch_size: usize) -> Runner {
        Runner {
            db: db,
            mgr: mgr,
            batch_size: batch_size,
        }
    }

    fn generate_snap(&self,
                     region_id: u64,
                     notifier: SyncSender<RaftSnapshot>)
                     -> Result<(), Error> {
        // do we need to check leader here?
        let raw_snap = Snapshot::new(self.db.clone());

        let snap = box_try!(store::do_snapshot(self.mgr.clone(), &raw_snap, region_id));
        if let Err(e) = notifier.try_send(snap) {
            info!("[region {}] failed to notify snap result, maybe leadership has changed, \
                   ignore: {:?}",
                  region_id,
                  e);
        }
        Ok(())
    }

    fn handle_gen(&self, region_id: u64, notifier: SyncSender<RaftSnapshot>) {
        SNAP_COUNTER_VEC.with_label_values(&["generate", "all"]).inc();
        let gen_histogram = SNAP_HISTOGRAM.with_label_values(&["generate"]);
        let timer = gen_histogram.start_timer();

        if let Err(e) = self.generate_snap(region_id, notifier) {
            error!("[region {}] failed to generate snap: {:?}!!!", region_id, e);
            return;
        }

        SNAP_COUNTER_VEC.with_label_values(&["generate", "success"]).inc();
        timer.observe_duration();
    }

    fn delete_all_in_range(&self,
                           start_key: &[u8],
                           end_key: &[u8],
                           abort: &AtomicUsize)
                           -> Result<(), Error> {
        let mut wb = WriteBatch::new();
        let mut size_cnt = 0;
        for cf in self.db.cf_names() {
            try!(check_abort(&abort));
            let handle = box_try!(rocksdb::get_cf_handle(&self.db, cf));

            let mut it = box_try!(self.db.new_iterator_cf(cf, Some(end_key), false));

            try!(check_abort(&abort));
            it.seek(start_key.into());
            while it.valid() {
                {
                    let key = it.key();
                    if key >= end_key {
                        break;
                    }

                    box_try!(wb.delete_cf(handle, key));
                    size_cnt += key.len();
                    if size_cnt >= self.batch_size {
                        // Can't use write_without_wal here.
                        // Otherwise it may cause dirty data when applying snapshot.
                        box_try!(self.db.write(wb));
                        wb = WriteBatch::new();
                        size_cnt = 0;
                    }
                };
                try!(check_abort(&abort));
                if !it.next() {
                    break;
                }
            }
        }

        if wb.count() > 0 {
            box_try!(self.db.write(wb));
        }
        Ok(())
    }

    fn apply_snap(&self, region_id: u64, abort: Arc<AtomicUsize>) -> Result<(), Error> {
        info!("[region {}] begin apply snap data", region_id);
        try!(check_abort(&abort));
        let region_key = keys::region_state_key(region_id);
        let mut region_state: RegionLocalState = match box_try!(self.db.get_msg(&region_key)) {
            Some(state) => state,
            None => return Err(box_err!("failed to get region_state from {}", escape(&region_key))),
        };

        // clear up origin data.
        let region = region_state.get_region().clone();
        let start_key = keys::enc_start_key(&region);
        let end_key = keys::enc_end_key(&region);
        box_try!(self.delete_all_in_range(&start_key, &end_key, &abort));

        let state_key = keys::apply_state_key(region_id);
        let apply_state: RaftApplyState = match box_try!(self.db.get_msg_cf(CF_RAFT, &state_key)) {
            Some(state) => state,
            None => return Err(box_err!("failed to get raftstate from {}", escape(&state_key))),
        };
        let term = apply_state.get_truncated_state().get_term();
        let idx = apply_state.get_truncated_state().get_index();
        let snap_key = SnapKey::new(region_id, term, idx);
        let snap_file = box_try!(self.mgr.rl().get_snap_file(&snap_key, false));
        self.mgr.wl().register(snap_key.clone(), SnapEntry::Applying);
        defer!({
            self.mgr.wl().deregister(&snap_key, &SnapEntry::Applying);
        });
        if !snap_file.exists() {
            return Err(box_err!("missing snap file {}", snap_file.path().display()));
        }
        try!(check_abort(&abort));
        let mut reader = box_try!(snap_file.reader());

        let timer = Instant::now();
        // Write the snapshot into the region.
        loop {
            // TODO: avoid too many allocation
            try!(check_abort(&abort));
            let cf = box_try!(reader.decode_compact_bytes());
            if cf.is_empty() {
                break;
            }
            let handle = box_try!(rocksdb::get_cf_handle(&self.db,
                                                         unsafe { str::from_utf8_unchecked(&cf) }));
            let mut wb = WriteBatch::new();
            let mut batch_size = 0;
            loop {
                try!(check_abort(&abort));
                let key = box_try!(reader.decode_compact_bytes());
                if key.is_empty() {
                    box_try!(self.db.write(wb));
                    break;
                }
                box_try!(util::check_key_in_region(keys::origin_key(&key), &region));
                batch_size += key.len();
                let value = box_try!(reader.decode_compact_bytes());
                batch_size += value.len();
                box_try!(wb.put_cf(handle, &key, &value));
                if batch_size >= self.batch_size {
                    box_try!(self.db.write(wb));
                    wb = WriteBatch::new();
                    batch_size = 0;
                }
            }
        }
        box_try!(reader.validate());

        region_state.set_state(PeerState::Normal);
        box_try!(self.db.put_msg(&region_key, &region_state));
        snap_file.delete();
        info!("[region {}] apply new data takes {:?}",
              region_id,
              timer.elapsed());
        Ok(())
    }

    fn handle_apply(&self, region_id: u64, status: Arc<AtomicUsize>) {
        status.compare_and_swap(JOB_STATUS_PENDING, JOB_STATUS_RUNNING, Ordering::SeqCst);
        SNAP_COUNTER_VEC.with_label_values(&["apply", "all"]).inc();
        let apply_histogram = SNAP_HISTOGRAM.with_label_values(&["apply"]);
        let timer = apply_histogram.start_timer();

        match self.apply_snap(region_id, status.clone()) {
            Ok(()) => {
                status.swap(JOB_STATUS_FINISHED, Ordering::SeqCst);
                SNAP_COUNTER_VEC.with_label_values(&["apply", "success"]).inc();
            }
            Err(Error::Abort) => {
                warn!("applying snapshot for region {} is aborted.", region_id);
                assert!(status.swap(JOB_STATUS_CANCELLED, Ordering::SeqCst) ==
                        JOB_STATUS_CANCELLING);
                SNAP_COUNTER_VEC.with_label_values(&["apply", "abort"]).inc();
            }
            Err(e) => {
                error!("failed to apply snap: {:?}!!!", e);
                status.swap(JOB_STATUS_FAILED, Ordering::SeqCst);
                SNAP_COUNTER_VEC.with_label_values(&["apply", "fail"]).inc();
            }
        }

        timer.observe_duration();
    }

    fn handle_destroy(&mut self, region_id: u64, start_key: Vec<u8>, end_key: Vec<u8>) {
        info!("[region {}] deleting data in [{}, {})",
              region_id,
              escape(&start_key),
              escape(&end_key));
        let status = AtomicUsize::new(JOB_STATUS_PENDING);
        if let Err(e) = self.delete_all_in_range(&start_key, &end_key, &status) {
            error!("failed to delete data in [{}, {}): {:?}",
                   escape(&start_key),
                   escape(&end_key),
                   e);
        }
    }
}

impl Runnable<Task> for Runner {
    fn run(&mut self, task: Task) {
        match task {
            Task::Gen { region_id, notifier } => self.handle_gen(region_id, notifier),
            Task::Apply { region_id, status } => self.handle_apply(region_id, status),
            Task::Destroy { region_id, start_key, end_key } => {
                self.handle_destroy(region_id, start_key, end_key)
            }
        }
    }
}<|MERGE_RESOLUTION|>--- conflicted
+++ resolved
@@ -30,11 +30,7 @@
 use raftstore::store::engine::{Mutable, Snapshot, Iterable};
 use raftstore::store::peer_storage::{JOB_STATUS_FINISHED, JOB_STATUS_CANCELLED, JOB_STATUS_FAILED,
                                      JOB_STATUS_CANCELLING, JOB_STATUS_PENDING, JOB_STATUS_RUNNING};
-<<<<<<< HEAD
-use raftstore::store::{self, SnapManager, SnapKey, SnapEntry, Msg, keys, Peekable, util};
-=======
-use raftstore::store::{self, SnapManager, SnapKey, SnapEntry, keys, Peekable};
->>>>>>> 3f7c23f6
+use raftstore::store::{self, SnapManager, SnapKey, SnapEntry, keys, Peekable, util};
 use storage::CF_RAFT;
 
 use super::metrics::*;
