--- conflicted
+++ resolved
@@ -22,10 +22,6 @@
 
 use kvproto::raft_serverpb::{PeerState, RaftApplyState, RegionLocalState};
 use raft::eraftpb::Snapshot as RaftSnapshot;
-<<<<<<< HEAD
-use rocksdb::WriteBatch;
-=======
->>>>>>> 5a3ced50
 
 use crate::raftstore::store::engine::{Mutable, Snapshot};
 use crate::raftstore::store::peer_storage::{
@@ -37,11 +33,7 @@
 use crate::raftstore::store::{
     self, check_abort, keys, ApplyOptions, Peekable, SnapEntry, SnapKey, SnapManager,
 };
-<<<<<<< HEAD
-=======
-use crate::storage::engine::{Writable, WriteBatch};
-use crate::storage::CF_RAFT;
->>>>>>> 5a3ced50
+use crate::storage::engine::WriteBatch;
 use crate::util::threadpool::{DefaultContext, ThreadPool, ThreadPoolBuilder};
 use crate::util::time;
 use crate::util::timer::Timer;
@@ -349,15 +341,8 @@
 
         let wb = WriteBatch::new();
         region_state.set_state(PeerState::Normal);
-<<<<<<< HEAD
         box_try!(wb.put_msg(&region_key, &region_state));
-        self.engines.raft.write(wb).unwrap_or_else(|e| {
-=======
-        let handle = box_try!(rocksdb_util::get_cf_handle(&self.engines.kv, CF_RAFT));
-        box_try!(wb.put_msg_cf(handle, &region_key, &region_state));
-        box_try!(wb.delete_cf(handle, &keys::snapshot_raft_state_key(region_id)));
-        self.engines.kv.write(&wb).unwrap_or_else(|e| {
->>>>>>> 5a3ced50
+        self.engines.raft.write(&wb).unwrap_or_else(|e| {
             panic!("{} failed to save apply_snap result: {:?}", region_id, e);
         });
         info!(
@@ -685,14 +670,9 @@
     use crate::raftstore::store::peer_storage::JOB_STATUS_PENDING;
     use crate::raftstore::store::snap::tests::get_test_db_for_regions;
     use crate::raftstore::store::worker::RegionRunner;
-<<<<<<< HEAD
     use crate::raftstore::store::{keys, SnapKey, SnapManager};
-    use crate::storage::{self, CF_DEFAULT};
-=======
-    use crate::raftstore::store::{keys, Engines, SnapKey, SnapManager};
     use crate::storage::engine::{ColumnFamilyOptions, Writable, WriteBatch};
-    use crate::storage::{CF_DEFAULT, CF_RAFT};
->>>>>>> 5a3ced50
+    use crate::storage::{CF_DEFAULT, CF_LOCK, CF_WRITE};
     use crate::util::rocksdb_util;
     use crate::util::time;
     use crate::util::timer::Timer;
@@ -785,11 +765,11 @@
         cf_opts.set_level_zero_slowdown_writes_trigger(5);
         cf_opts.set_disable_auto_compactions(true);
         let kv_cfs_opts = vec![
-            rocksdb_util::CFOptions::new(storage::CF_DEFAULT, cf_opts.clone()),
-            rocksdb_util::CFOptions::new(storage::CF_WRITE, cf_opts.clone()),
-            rocksdb_util::CFOptions::new(storage::CF_LOCK, cf_opts.clone()),
+            rocksdb_util::CFOptions::new(CF_DEFAULT, cf_opts.clone()),
+            rocksdb_util::CFOptions::new(CF_WRITE, cf_opts.clone()),
+            rocksdb_util::CFOptions::new(CF_LOCK, cf_opts.clone()),
         ];
-        let raft_cfs_opt = rocksdb_util::CFOptions::new(storage::CF_DEFAULT, cf_opts.clone());
+        let raft_cfs_opt = rocksdb_util::CFOptions::new(CF_DEFAULT, cf_opts.clone());
         let engines = get_test_db_for_regions(
             &temp_dir,
             None,
@@ -852,13 +832,8 @@
                 .unwrap()
                 .unwrap();
             region_state.set_state(PeerState::Applying);
-<<<<<<< HEAD
             wb.put_msg(&region_key, &region_state).unwrap();
-            engines.raft.write(wb).unwrap();
-=======
-            wb.put_msg_cf(handle, &region_key, &region_state).unwrap();
-            db.write(&wb).unwrap();
->>>>>>> 5a3ced50
+            engines.raft.write(&wb).unwrap();
 
             // apply snapshot
             let status = Arc::new(AtomicUsize::new(JOB_STATUS_PENDING));
