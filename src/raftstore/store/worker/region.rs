--- conflicted
+++ resolved
@@ -797,12 +797,8 @@
             }
         }
 
-<<<<<<< HEAD
         let shared_block_cache = false;
-        let engines = Engines::new(Arc::clone(&db), Arc::clone(&db), shared_block_cache);
-=======
-        let engines = Engines::new(Arc::clone(&engine.kv), Arc::clone(&engine.kv));
->>>>>>> f4bc7e39
+        let engines = Engines::new(Arc::clone(&engine.kv), Arc::clone(&engine.kv), shared_block_cache);
         let snap_dir = TempDir::new("snap_dir").unwrap();
         let mgr = SnapManager::new(snap_dir.path().to_str().unwrap(), None);
         let mut worker = Worker::new("snap-manager");
