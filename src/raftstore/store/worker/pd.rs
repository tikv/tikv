--- conflicted
+++ resolved
@@ -16,6 +16,7 @@
 
 use kvproto::metapb;
 use kvproto::raftpb;
+use raftstore::store::{SendCh, Msg};
 
 use util::HandyRwLock;
 use util::worker::Runnable;
@@ -37,7 +38,8 @@
     Heartbeat {
         store: metapb::Store,
     },
-    GetRegion {
+    DeadPeerCheck {
+        peer: metapb::Peer,
         region: metapb::Region,
     },
 }
@@ -56,30 +58,24 @@
                        escape(&split_key))
             }
             Task::Heartbeat { ref store } => write!(f, "heartbeat for store {}", store.get_id()),
+            Task::DeadPeerCheck { ref peer, .. } => {
+                write!(f, "dead peer check for {}", peer.get_id())
+            }
         }
     }
 }
 
 pub struct Runner<T: PdClient> {
-<<<<<<< HEAD
     ch: SendCh,
-    cluster_id: u64,
-=======
->>>>>>> 1d1faf25
     pd_client: Arc<RwLock<T>>,
 }
 
 impl<T: PdClient> Runner<T> {
-<<<<<<< HEAD
-    pub fn new(cluster_id: u64, pd_client: Arc<RwLock<T>>, ch: SendCh) -> Runner<T> {
+    pub fn new(ch: SendCh, pd_client: Arc<RwLock<T>>) -> Runner<T> {
         Runner {
-            cluster_id: cluster_id,
+            ch: ch,
             pd_client: pd_client,
         }
-=======
-    pub fn new(pd_client: Arc<RwLock<T>>) -> Runner<T> {
-        Runner { pd_client: pd_client }
->>>>>>> 1d1faf25
     }
 }
 
@@ -90,24 +86,42 @@
         let res = match task {
             Task::AskChangePeer { region, peer, .. } => {
                 // TODO: We may add change_type in pd protocol later.
-<<<<<<< HEAD
-                self.pd_client.rl().ask_change_peer(self.cluster_id, region, peer)
-            }
-            Task::AskSplit { region, split_key, peer } => {
-                self.pd_client.rl().ask_split(self.cluster_id, region, &split_key, peer)
-=======
                 self.pd_client.rl().ask_change_peer(region, peer)
             }
             Task::AskSplit { region, split_key, peer } => {
                 self.pd_client.rl().ask_split(region, &split_key, peer)
->>>>>>> 1d1faf25
             }
             Task::Heartbeat { store } => {
                 // Now we use put store protocol for heartbeat.
                 self.pd_client.wl().put_store(store)
             }
-            Task::GetRegion { region } => {
-                self.pd_client.wl().get_region(self.cluster_id, region.get_start_key())
+            Task::DeadPeerCheck { peer, region } => {
+                let result = self.pd_client.rl().get_region(region.get_start_key());
+                if result.is_err() {
+                    return;
+                }
+                let region_pd = result.unwrap();
+                // if the region id of remote do not equal to local, it means region
+                // has already splited and local peer don't know, this case it's also
+                // a dead peer
+                let mut exist = false;
+                if region_pd.get_id() == region.get_id() {
+                    for p in region_pd.get_peers() {
+                        if *p == peer {
+                            exist = true;
+                            break;
+                        }
+                    }
+                }
+                if let Err(e) = self.ch
+                    .send(Msg::DeadPeerCheckResult {
+                        region_id: region.get_id(),
+                        peer: peer.clone(),
+                        exist: exist,
+                    }) {
+                        warn!("failed to send dead peer check result of {:?}: {}", peer, e)
+                    }
+                Ok(())
             }
         };
 
