--- conflicted
+++ resolved
@@ -150,16 +150,12 @@
 
         // Now we use put region protocol for heartbeat.
         match self.pd_client
-<<<<<<< HEAD
-            .region_heartbeat(region.clone(), peer.clone(), down_peers, pending_peers)
-            .wait() {
-=======
             .region_heartbeat(region.clone(),
                               peer.clone(),
                               down_peers,
                               pending_peers,
-                              written_bytes) {
->>>>>>> 083b54a3
+                              written_bytes)
+            .wait() {
             Ok(mut resp) => {
                 PD_REQ_COUNTER_VEC.with_label_values(&["heartbeat", "success"]).inc();
 
