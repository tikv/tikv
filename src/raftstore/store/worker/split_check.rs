--- conflicted
+++ resolved
@@ -100,17 +100,12 @@
         timer.observe_duration();
 
         if size < self.region_max_size {
-<<<<<<< HEAD
-            metric_incr!("raftstore.check_split.ignore");
             debug!("[region {}] no need to send for {} < {}",
                    task.region_id,
                    size,
                    self.region_max_size);
-=======
+
             CHECK_SPILT_COUNTER_VEC.with_label_values(&["ignore"]).inc();
-
-            debug!("no need to send for {} < {}", size, self.region_max_size);
->>>>>>> 9e60b3da
             return;
         }
         let res = self.ch.send(new_split_check_result(task.region_id, task.epoch, split_key));
