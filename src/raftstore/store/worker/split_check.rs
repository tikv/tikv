--- conflicted
+++ resolved
@@ -150,21 +150,13 @@
     left_derive: bool,
 }
 
-<<<<<<< HEAD
-impl Runner {
-    pub fn new(ch: SendCh<Msg>,
-               region_max_size: u64,
-               split_size: u64,
-               left_derive: bool)
-               -> Runner {
-=======
 impl<C> Runner<C> {
     pub fn new(engine: Arc<DB>,
                ch: RetryableSendCh<Msg, C>,
                region_max_size: u64,
-               split_size: u64)
+               split_size: u64,
+               left_derive: bool)
                -> Runner<C> {
->>>>>>> d68092a1
         Runner {
             engine: engine,
             ch: ch,
@@ -276,7 +268,7 @@
 
         let (tx, rx) = mpsc::sync_channel(100);
         let ch = RetryableSendCh::new(tx, "test-split");
-        let mut runnable = Runner::new(engine.clone(), ch, 100, 60);
+        let mut runnable = Runner::new(engine.clone(), ch, 100, 60, false);
 
         // so split key will be z0006
         for i in 0..7 {
@@ -298,7 +290,7 @@
 
         runnable.run(Task::new(&region));
         match rx.try_recv() {
-            Ok(Msg::SplitCheckResult { region_id, epoch, split_key }) => {
+            Ok(Msg::SplitCheckResult { region_id, epoch, split_key, .. }) => {
                 assert_eq!(region_id, region.get_id());
                 assert_eq!(&epoch, region.get_region_epoch());
                 assert_eq!(split_key, keys::data_key(b"0006"));
@@ -317,7 +309,7 @@
 
         runnable.run(Task::new(&region));
         match rx.try_recv() {
-            Ok(Msg::SplitCheckResult { region_id, epoch, split_key }) => {
+            Ok(Msg::SplitCheckResult { region_id, epoch, split_key, .. }) => {
                 assert_eq!(region_id, region.get_id());
                 assert_eq!(&epoch, region.get_region_epoch());
                 assert_eq!(split_key, keys::data_key(b"0003"));
