// Copyright 2017 PingCAP, Inc.
//
// Licensed under the Apache License, Version 2.0 (the "License");
// you may not use this file except in compliance with the License.
// You may obtain a copy of the License at
//
//     http://www.apache.org/licenses/LICENSE-2.0
//
// Unless required by applicable law or agreed to in writing, software
// distributed under the License is distributed on an "AS IS" BASIS,
// See the License for the specific language governing permissions and
// limitations under the License.

#![allow(dead_code)]

use std::sync::Arc;
use std::sync::mpsc::Sender;
use std::fmt::{self, Debug, Display, Formatter};
use std::ops::{Deref, DerefMut};
use std::rc::Rc;
use std::collections::VecDeque;
use std::cmp;

use rocksdb::{Writable, WriteBatch, DB};
use rocksdb::rocksdb_options::WriteOptions;
use protobuf::RepeatedField;

use kvproto::metapb::{Peer as PeerMeta, Region};
<<<<<<< HEAD
use kvproto::eraftpb::{ConfChange, ConfChangeType, Entry, EntryType};
use kvproto::raft_serverpb::{MergeState, PeerState, RaftApplyState, RaftTruncatedState,
                             RegionLocalState};
=======
use raft::eraftpb::{ConfChange, ConfChangeType, Entry, EntryType};
use kvproto::raft_serverpb::{PeerState, RaftApplyState, RaftTruncatedState};
>>>>>>> 6f99309f
use kvproto::raft_cmdpb::{AdminCmdType, AdminRequest, AdminResponse, ChangePeerRequest, CmdType,
                          CommitMergeRequest, RaftCmdRequest, RaftCmdResponse, Request, Response};

use util::worker::Runnable;
use util::{escape, rocksdb, MustConsumeVec};
use util::time::{duration_to_sec, Instant, SlowTimer};
use util::collections::HashMap;
use storage::{ALL_CFS, CF_DEFAULT, CF_LOCK, CF_RAFT};
use raft::NO_LIMIT;
use raftstore::{Error, Result};
use raftstore::coprocessor::CoprocessorHost;
use raftstore::store::{cmd_resp, keys, util, Store};
use raftstore::store::msg::Callback;
use raftstore::store::engine::{Mutable, Peekable, Snapshot};
use raftstore::store::peer_storage::{self, compact_raft_log, write_initial_apply_state,
                                     write_merge_state, write_peer_state};
use raftstore::store::peer::{check_epoch, Peer};
use raftstore::store::metrics::*;

use super::metrics::*;

const WRITE_BATCH_MAX_KEYS: usize = 128;
const DEFAULT_APPLY_WB_SIZE: usize = 4 * 1024;

pub struct PendingCmd {
    pub index: u64,
    pub term: u64,
    pub cb: Option<Callback>,
}

impl PendingCmd {
    fn new(index: u64, term: u64, cb: Callback) -> PendingCmd {
        PendingCmd {
            index: index,
            term: term,
            cb: Some(cb),
        }
    }
}

impl Drop for PendingCmd {
    fn drop(&mut self) {
        if self.cb.is_some() {
            panic!(
                "callback of pending command at [index: {}, term: {}] is leak.",
                self.index, self.term
            );
        }
    }
}

impl Debug for PendingCmd {
    fn fmt(&self, f: &mut Formatter) -> fmt::Result {
        write!(
            f,
            "PendingCmd [index: {}, term: {}, has_cb: {}]",
            self.index,
            self.term,
            self.cb.is_some()
        )
    }
}

#[derive(Default, Debug)]
pub struct PendingCmdQueue {
    normals: VecDeque<PendingCmd>,
    conf_change: Option<PendingCmd>,
}

impl PendingCmdQueue {
    fn pop_normal(&mut self, term: u64) -> Option<PendingCmd> {
        self.normals.pop_front().and_then(|cmd| {
            if cmd.term > term {
                self.normals.push_front(cmd);
                return None;
            }
            Some(cmd)
        })
    }

    fn append_normal(&mut self, cmd: PendingCmd) {
        self.normals.push_back(cmd);
    }

    fn take_conf_change(&mut self) -> Option<PendingCmd> {
        // conf change will not be affected when changing between follower and leader,
        // so there is no need to check term.
        self.conf_change.take()
    }

    // TODO: seems we don't need to separate conf change from normal entries.
    fn set_conf_change(&mut self, cmd: PendingCmd) {
        self.conf_change = Some(cmd);
    }
}

#[derive(Default, Debug)]
pub struct ChangePeer {
    pub conf_change: ConfChange,
    pub peer: PeerMeta,
    pub region: Region,
}

#[derive(Debug)]
pub struct Range {
    pub cf: String,
    pub start_key: Vec<u8>,
    pub end_key: Vec<u8>,
}

impl Range {
    fn new(cf: String, start_key: Vec<u8>, end_key: Vec<u8>) -> Range {
        Range {
            cf: cf,
            start_key: start_key,
            end_key: end_key,
        }
    }
}

#[derive(Debug)]
pub enum ExecResult {
    ChangePeer(ChangePeer),
    CompactLog {
        state: RaftTruncatedState,
        first_index: u64,
    },
    SplitRegion {
        left: Region,
        right: Region,
        right_derive: bool,
    },
    PrepareMerge {
        region: Region,
        state: MergeState,
    },
    CommitMerge {
        region: Region,
        source: Region,
    },
    RollbackMerge {
        region: Region,
        commit: u64,
    },
    ComputeHash {
        region: Region,
        index: u64,
        snap: Snapshot,
    },
    VerifyHash {
        index: u64,
        hash: Vec<u8>,
    },
    DeleteRange {
        ranges: Vec<Range>,
    },
}

struct ApplyCallback {
    region: Region,
    cbs: Vec<(Option<Callback>, RaftCmdResponse)>,
}

impl ApplyCallback {
    fn new(region: Region) -> ApplyCallback {
        let cbs = vec![];
        ApplyCallback { region, cbs }
    }

    fn invoke_all(self, host: &CoprocessorHost) {
        for (cb, mut resp) in self.cbs {
            host.post_apply(&self.region, &mut resp);
            cb.map(|cb| cb.invoke_with_response(resp));
        }
    }

    fn push(&mut self, cb: Option<Callback>, resp: RaftCmdResponse) {
        self.cbs.push((cb, resp));
    }
}

<<<<<<< HEAD
=======
/// Stash keeps the informations that are needed to restore an appropriate
/// applying context for the `ApplyContextCore::stash` call.
>>>>>>> 6f99309f
struct Stash {
    region: Option<Region>,
    exec_ctx: Option<ExecContext>,
    last_applied_index: u64,
}

struct ApplyContextCore<'a> {
    host: &'a CoprocessorHost,
    wb: Option<WriteBatch>,
    cbs: MustConsumeVec<ApplyCallback>,
    merged_regions: Vec<u64>,
    apply_res: Vec<ApplyRes>,
    wb_last_bytes: u64,
    wb_last_keys: u64,
    last_applied_index: u64,
    committed_count: usize,
    // `enable_sync_log` indicates that wal can be synchronized when data
    // is written to kv engine.
    enable_sync_log: bool,
    // `sync_log_hint` indicates whether synchronize wal is prefered.
    sync_log_hint: bool,
    exec_ctx: Option<ExecContext>,
    use_delete_range: bool,
}

impl<'a> ApplyContextCore<'a> {
    pub fn new(host: &CoprocessorHost) -> ApplyContextCore {
        ApplyContextCore {
            host: host,
            wb: None,
            cbs: MustConsumeVec::new("callback of apply context"),
            merged_regions: vec![],
            apply_res: vec![],
            wb_last_bytes: 0,
            wb_last_keys: 0,
            last_applied_index: 0,
            committed_count: 0,
            enable_sync_log: false,
            sync_log_hint: false,
            exec_ctx: None,
            use_delete_range: false,
        }
    }

    pub fn enable_sync_log(mut self, eanbled: bool) -> ApplyContextCore<'a> {
        self.enable_sync_log = eanbled;
        self
    }

    pub fn apply_res_capacity(mut self, cap: usize) -> ApplyContextCore<'a> {
        self.apply_res = Vec::with_capacity(cap);
        self
    }

    pub fn use_delete_range(mut self, use_delete_range: bool) -> ApplyContextCore<'a> {
        self.use_delete_range = use_delete_range;
        self
    }

    /// Prepare for applying entries for `delegate`.
    ///
    /// A general apply progress for a delegate is:
    /// `prepare_for` -> `commit` [-> `commit` ...] -> `finish_for`.
    /// After all delegates are handled, `write_to_db` method should be called.
    pub fn prepare_for(&mut self, delegate: &ApplyDelegate) {
        if self.wb.is_none() {
            self.wb = Some(WriteBatch::with_capacity(DEFAULT_APPLY_WB_SIZE));
            self.wb_last_bytes = 0;
            self.wb_last_keys = 0;
        }
        self.cbs.push(ApplyCallback::new(delegate.region.clone()));
        self.last_applied_index = delegate.apply_state.get_applied_index();
    }

    /// Commit all changes have done for delegate. `persistent` indicates whether
    /// write the changes into rocksdb.
    ///
    /// This call is valid only when it's between a `prepare_for` and `finish_for`.
    pub fn commit(&mut self, delegate: &mut ApplyDelegate) {
        if self.last_applied_index < delegate.apply_state.get_applied_index() {
            delegate.write_apply_state(self.wb_mut());
        }
        // last_applied_index doesn't need to be updated, set persistent to true will
        // force it call `prepare_for` automatically.
        self.commit_opt(delegate, true);
    }

    fn commit_opt(&mut self, delegate: &mut ApplyDelegate, persistent: bool) {
        delegate.update_metrics(self);
        if persistent {
            self.write_to_db(&delegate.engine);
            self.prepare_for(delegate);
        }
        self.wb_last_bytes = self.wb().data_size() as u64;
        self.wb_last_keys = self.wb().count() as u64;
    }

    /// Write all the changes into rocksdb.
    pub fn write_to_db(&mut self, engine: &DB) {
        if self.wb.as_ref().map_or(false, |wb| !wb.is_empty()) {
            let mut write_opts = WriteOptions::new();
            write_opts.set_sync(self.enable_sync_log && self.sync_log_hint);
            engine
                .write_opt(self.wb.take().unwrap(), &write_opts)
                .unwrap_or_else(|e| {
                    panic!("failed to write to engine: {:?}", e);
                });
        }
        for cbs in self.cbs.drain(..) {
            cbs.invoke_all(self.host);
        }
    }

    /// Finish applys for the delegate.
    pub fn finish_for(&mut self, delegate: &mut ApplyDelegate, results: Vec<ExecResult>) {
        if !delegate.pending_remove {
            delegate.write_apply_state(self.wb_mut());
        }
        self.commit_opt(delegate, false);
        self.apply_res.push(ApplyRes {
            region_id: delegate.region_id(),
            apply_state: delegate.apply_state.clone(),
            exec_res: results,
            metrics: delegate.metrics.clone(),
            applied_index_term: delegate.applied_index_term,
            merged: false,
        });
    }

<<<<<<< HEAD
    /// Save the temporary working set, and act as if nothing
    /// has been processed yet.
    fn stash(&mut self, delegate: &mut ApplyDelegate) -> Stash {
=======
    /// Stash the dirty state away for a `ApplyDelegate`, so
    /// the context is ready to switch to apply other `ApplyDelegate`.
    pub fn stash(&mut self, delegate: &mut ApplyDelegate) -> Stash {
>>>>>>> 6f99309f
        self.commit_opt(delegate, false);
        Stash {
            // last cbs should not be popped, because if the ApplyContext
            // is flushed, the callbacks can be flushed too.
            region: self.cbs.last().map(|cbs| cbs.region.clone()),
            exec_ctx: self.exec_ctx.take(),
            last_applied_index: self.last_applied_index,
        }
    }

<<<<<<< HEAD
    /// Restore working set, resume processing from the last point.
    fn restore_stash(&mut self, stash: Stash) {
=======
    /// Restore the dirty state, so context can resume applying from
    /// last stash point.
    pub fn restore_stash(&mut self, stash: Stash) {
>>>>>>> 6f99309f
        if let Some(region) = stash.region {
            self.cbs.push(ApplyCallback::new(region));
        }
        self.exec_ctx = stash.exec_ctx;
        self.last_applied_index = stash.last_applied_index;
    }

    pub fn delta_bytes(&self) -> u64 {
        self.wb().data_size() as u64 - self.wb_last_bytes
    }

    pub fn delta_keys(&self) -> u64 {
        self.wb().count() as u64 - self.wb_last_keys
    }

    #[inline]
    pub fn wb(&self) -> &WriteBatch {
        self.wb.as_ref().unwrap()
    }

    #[inline]
    pub fn wb_mut(&mut self) -> &mut WriteBatch {
        self.wb.as_mut().unwrap()
    }
}

<<<<<<< HEAD
struct ApplyContext<'a, 'b> {
    core: ApplyContextCore<'a>,
    delegates: &'b mut HashMap<u64, Option<ApplyDelegate>>,
}

impl<'a, 'b> Deref for ApplyContext<'a, 'b> {
    type Target = ApplyContextCore<'a>;

    fn deref(&self) -> &ApplyContextCore<'a> {
        &self.core
=======
struct ApplyContext<'a, 'b: 'a> {
    core: &'a mut ApplyContextCore<'b>,
    delegates: &'a mut HashMap<u64, Option<ApplyDelegate>>,
}

impl<'a, 'b> ApplyContext<'a, 'b> {
    pub fn new(
        core: &'a mut ApplyContextCore<'b>,
        delegates: &'a mut HashMap<u64, Option<ApplyDelegate>>,
    ) -> ApplyContext<'a, 'b> {
        ApplyContext { core, delegates }
    }
}

impl<'a, 'b> Deref for ApplyContext<'a, 'b> {
    type Target = ApplyContextCore<'b>;

    fn deref(&self) -> &ApplyContextCore<'b> {
        self.core
>>>>>>> 6f99309f
    }
}

impl<'a, 'b> DerefMut for ApplyContext<'a, 'b> {
<<<<<<< HEAD
    fn deref_mut(&mut self) -> &mut ApplyContextCore<'a> {
        &mut self.core
=======
    fn deref_mut(&mut self) -> &mut ApplyContextCore<'b> {
        self.core
>>>>>>> 6f99309f
    }
}

/// Call the callback of `cmd` that the region is removed.
fn notify_region_removed(region_id: u64, peer_id: u64, mut cmd: PendingCmd) {
    debug!(
        "[region {}] {} is removed, notify cmd at [index: {}, term: {}].",
        region_id, peer_id, cmd.index, cmd.term
    );
    notify_req_region_removed(region_id, cmd.cb.take().unwrap());
}

pub fn notify_req_region_removed(region_id: u64, cb: Callback) {
    let region_not_found = Error::RegionNotFound(region_id);
    let resp = cmd_resp::new_error(region_not_found);
    cb.invoke_with_response(resp);
}

/// Call the callback of `cmd` when it can not be processed further.
fn notify_stale_command(tag: &str, term: u64, mut cmd: PendingCmd) {
    info!(
        "{} command at [index: {}, term: {}] is stale, skip",
        tag, cmd.index, cmd.term
    );
    notify_stale_req(term, cmd.cb.take().unwrap());
}

pub fn notify_stale_req(term: u64, cb: Callback) {
    let resp = cmd_resp::err_resp(Error::StaleCommand, term);
    cb.invoke_with_response(resp);
}

/// Check if a write is needed to be issued before handle the command.
fn should_write_to_engine(cmd: &RaftCmdRequest, wb_keys: usize) -> bool {
    if cmd.has_admin_request() {
        match cmd.get_admin_request().get_cmd_type() {
            // ComputeHash require an up to date snapshot.
            AdminCmdType::ComputeHash |
            // Merge needs to get the latest apply index.
            AdminCmdType::CommitMerge |
            AdminCmdType::RollbackMerge => return true,
            _ => {}
        }
    }

    // When write batch contains more than `recommended` keys, write the batch to engine.
    if wb_keys >= WRITE_BATCH_MAX_KEYS {
        return true;
    }

    // When encounter DeleteRange command, we must write current write batch to engine first,
    // because current write batch may contains keys are covered by DeleteRange.
    for req in cmd.get_requests() {
        if req.has_delete_range() {
            return true;
        }
    }

    false
}

#[derive(Debug)]
pub struct ApplyDelegate {
    // peer_id
    id: u64,
    // peer_tag, "[region region_id] peer_id"
    tag: String,
    engine: Arc<DB>,
    raft_engine: Arc<DB>,
    region: Region,
    // if we remove ourself in ChangePeer remove, we should set this flag, then
    // any following committed logs in same Ready should be applied failed.
    pending_remove: bool,
    // we write apply_state to kv rocksdb, in one writebatch together with kv data.
    // because if we write it to raft rocksdb, apply_state and kv data (Put, Delete) are in
    // separate WAL file. when power failure, for current raft log, apply_index may synced
    // to file, but kv data may not synced to file, so we will lose data.
    apply_state: RaftApplyState,
    applied_index_term: u64,
    term: u64,
    is_merging: bool,
    pending_cmds: PendingCmdQueue,
    metrics: ApplyMetrics,
}

impl ApplyDelegate {
    fn from_peer(peer: &Peer) -> ApplyDelegate {
        let reg = Registration::new(peer);
        ApplyDelegate::from_registration(peer.kv_engine(), peer.raft_engine(), reg)
    }

    fn from_registration(db: Arc<DB>, raft_db: Arc<DB>, reg: Registration) -> ApplyDelegate {
        ApplyDelegate {
            id: reg.id,
            tag: format!("[region {}] {}", reg.region.get_id(), reg.id),
            engine: db,
            raft_engine: raft_db,
            region: reg.region,
            pending_remove: false,
            apply_state: reg.apply_state,
            applied_index_term: reg.applied_index_term,
            term: reg.term,
            is_merging: false,
            pending_cmds: Default::default(),
            metrics: Default::default(),
        }
    }

    pub fn region_id(&self) -> u64 {
        self.region.get_id()
    }

    pub fn id(&self) -> u64 {
        self.id
    }

    fn handle_raft_committed_entries(
        &mut self,
        apply_ctx: &mut ApplyContext,
        committed_entries: Vec<Entry>,
    ) {
        if committed_entries.is_empty() {
            return;
        }
        apply_ctx.prepare_for(self);
        apply_ctx.committed_count += committed_entries.len();
        // If we send multiple ConfChange commands, only first one will be proposed correctly,
        // others will be saved as a normal entry with no data, so we must re-propose these
        // commands again.
        apply_ctx.committed_count += committed_entries.len();
        let mut results = vec![];
        for entry in committed_entries {
            if self.pending_remove {
                // This peer is about to be destroyed, skip everything.
                break;
            }

            let expect_index = self.apply_state.get_applied_index() + 1;
            if expect_index != entry.get_index() {
                panic!(
                    "{} expect index {}, but got {}",
                    self.tag,
                    expect_index,
                    entry.get_index()
                );
            }

            let res = match entry.get_entry_type() {
                EntryType::EntryNormal => self.handle_raft_entry_normal(apply_ctx, entry),
                EntryType::EntryConfChange => self.handle_raft_entry_conf_change(apply_ctx, entry),
            };

            if let Some(res) = res {
                results.push(res);
            }
        }

        apply_ctx.finish_for(self, results);
    }

    fn update_metrics(&mut self, apply_ctx: &ApplyContextCore) {
        self.metrics.written_bytes += apply_ctx.delta_bytes();
        self.metrics.written_keys += apply_ctx.delta_keys();
    }

    fn write_apply_state(&self, wb: &WriteBatch) {
        rocksdb::get_cf_handle(&self.engine, CF_RAFT)
            .map_err(From::from)
            .and_then(|handle| {
                wb.put_msg_cf(
                    handle,
                    &keys::apply_state_key(self.region.get_id()),
                    &self.apply_state,
                )
            })
            .unwrap_or_else(|e| {
                panic!(
                    "{} failed to save apply state to write batch, error: {:?}",
                    self.tag, e
                );
            });
    }

    fn handle_raft_entry_normal(
        &mut self,
        apply_ctx: &mut ApplyContext,
        entry: Entry,
    ) -> Option<ExecResult> {
        let index = entry.get_index();
        let term = entry.get_term();
        let data = entry.get_data();

        if !data.is_empty() {
            let cmd = util::parse_data_at(data, index, &self.tag);

            if should_write_to_engine(&cmd, apply_ctx.wb().count()) {
                apply_ctx.commit(self);
            }

            return self.process_raft_cmd(apply_ctx, index, term, cmd);
        }

        // when a peer become leader, it will send an empty entry.
        let mut state = self.apply_state.clone();
        state.set_applied_index(index);
        self.apply_state = state;
        self.applied_index_term = term;
        assert!(term > 0);
        while let Some(mut cmd) = self.pending_cmds.pop_normal(term - 1) {
            // apprently, all the callbacks whose term is less than entry's term are stale.
            apply_ctx
                .cbs
                .last_mut()
                .unwrap()
                .push(cmd.cb.take(), cmd_resp::err_resp(Error::StaleCommand, term));
        }
        None
    }

    fn handle_raft_entry_conf_change(
        &mut self,
        apply_ctx: &mut ApplyContext,
        entry: Entry,
    ) -> Option<ExecResult> {
        let index = entry.get_index();
        let term = entry.get_term();
        let conf_change: ConfChange = util::parse_data_at(entry.get_data(), index, &self.tag);
        let cmd = util::parse_data_at(conf_change.get_context(), index, &self.tag);
        Some(
            self.process_raft_cmd(apply_ctx, index, term, cmd)
                .map_or_else(
                    || {
                        // If failed, tell raft that the config change was aborted.
                        ExecResult::ChangePeer(Default::default())
                    },
                    |mut res| {
                        if let ExecResult::ChangePeer(ref mut cp) = res {
                            cp.conf_change = conf_change;
                        } else {
                            panic!(
                                "{} unexpected result {:?} for conf change {:?} at {}",
                                self.tag, res, conf_change, index
                            );
                        }
                        res
                    },
                ),
        )
    }

    fn find_cb(&mut self, index: u64, term: u64, cmd: &RaftCmdRequest) -> Option<Callback> {
        if get_change_peer_cmd(cmd).is_some() {
            if let Some(mut cmd) = self.pending_cmds.take_conf_change() {
                if cmd.index == index && cmd.term == term {
                    return Some(cmd.cb.take().unwrap());
                } else {
                    notify_stale_command(&self.tag, self.term, cmd);
                }
            }
            return None;
        }
        while let Some(mut head) = self.pending_cmds.pop_normal(term) {
            if head.index == index && head.term == term {
                return Some(head.cb.take().unwrap());
            }
            // Because of the lack of original RaftCmdRequest, we skip calling
            // coprocessor here.
            notify_stale_command(&self.tag, self.term, head);
        }
        None
    }

    fn process_raft_cmd(
        &mut self,
        apply_ctx: &mut ApplyContext,
        index: u64,
        term: u64,
        cmd: RaftCmdRequest,
    ) -> Option<ExecResult> {
        if index == 0 {
            panic!(
                "{} processing raft command needs a none zero index",
                self.tag
            );
        }

        if cmd.has_admin_request() {
            apply_ctx.sync_log_hint = true;
        }

        let cmd_cb = self.find_cb(index, term, &cmd);
        apply_ctx.host.pre_apply(&self.region, &cmd);
        let (mut resp, exec_result) = self.apply_raft_cmd(apply_ctx, index, term, cmd);

        debug!("{} applied command at log index {}", self.tag, index);

        // TODO: if we have exec_result, maybe we should return this callback too. Outer
        // store will call it after handing exec result.
        cmd_resp::bind_term(&mut resp, self.term);
        apply_ctx.cbs.last_mut().unwrap().push(cmd_cb, resp);

        exec_result
    }

    // apply operation can fail as following situation:
    //   1. encouter an error that will occur on all store, it can continue
    // applying next entry safely, like stale epoch for example;
    //   2. encouter an error that may not occur on all store, in this case
    // we should try to apply the entry again or panic. Considering that this
    // usually due to disk operation fail, which is rare, so just panic is ok.
    fn apply_raft_cmd(
        &mut self,
        ctx: &mut ApplyContext,
        index: u64,
        term: u64,
        req: RaftCmdRequest,
    ) -> (RaftCmdResponse, Option<ExecResult>) {
        // if pending remove, apply should be aborted already.
        assert!(!self.pending_remove);

        ctx.exec_ctx = Some(self.new_ctx(index, term, req));
        ctx.wb_mut().set_save_point();
        let (resp, exec_result) = self.exec_raft_cmd(ctx).unwrap_or_else(|e| {
            // clear dirty values.
            ctx.wb_mut().rollback_to_save_point().unwrap();
            match e {
                Error::StaleEpoch(..) => info!("{} stale epoch err: {:?}", self.tag, e),
                _ => error!("{} execute raft command err: {:?}", self.tag, e),
            }
            (cmd_resp::new_error(e), None)
        });

        let mut exec_ctx = ctx.exec_ctx.take().unwrap();
        exec_ctx.apply_state.set_applied_index(index);

        self.apply_state = exec_ctx.apply_state;
        self.applied_index_term = term;

        if let Some(ref exec_result) = exec_result {
            match *exec_result {
                ExecResult::ChangePeer(ref cp) => {
                    self.region = cp.region.clone();
                }
                ExecResult::ComputeHash { .. }
                | ExecResult::VerifyHash { .. }
                | ExecResult::CompactLog { .. }
                | ExecResult::DeleteRange { .. } => {}
                ExecResult::SplitRegion {
                    ref left,
                    ref right,
                    right_derive,
                } => {
                    if right_derive {
                        self.region = right.clone();
                    } else {
                        self.region = left.clone();
                    }
                    self.metrics.size_diff_hint = 0;
                    self.metrics.delete_keys_hint = 0;
                }
                ExecResult::PrepareMerge { ref region, .. } => {
                    self.region = region.clone();
                    self.is_merging = true;
                }
                ExecResult::CommitMerge {
                    ref region,
                    ref source,
                } => {
                    self.region = region.clone();
                    ctx.merged_regions.push(source.get_id());
                }
                ExecResult::RollbackMerge { ref region, .. } => {
                    self.region = region.clone();
                    self.is_merging = false;
                }
            }
        }

        (resp, exec_result)
    }

    /// Clear all the pending commands.
    ///
    /// Please note that all the pending callbacks will be lost.
    /// Should not do this when dropping a peer in case of possible leak.
    fn clear_pending_commands(&mut self) {
        if !self.pending_cmds.normals.is_empty() {
            info!(
                "{} clear {} commands",
                self.tag,
                self.pending_cmds.normals.len()
            );
            while let Some(mut cmd) = self.pending_cmds.normals.pop_front() {
                cmd.cb.take();
            }
        }
        if let Some(mut cmd) = self.pending_cmds.conf_change.take() {
            info!("{} clear pending conf change", self.tag);
            cmd.cb.take();
        }
    }

    fn destroy(&mut self) {
        for cmd in self.pending_cmds.normals.drain(..) {
            notify_region_removed(self.region.get_id(), self.id, cmd);
        }
        if let Some(cmd) = self.pending_cmds.conf_change.take() {
            notify_region_removed(self.region.get_id(), self.id, cmd);
        }
    }

    fn clear_all_commands_as_stale(&mut self) {
        for cmd in self.pending_cmds.normals.drain(..) {
            notify_stale_command(&self.tag, self.term, cmd);
        }
        if let Some(cmd) = self.pending_cmds.conf_change.take() {
            notify_stale_command(&self.tag, self.term, cmd);
        }
    }

    fn new_ctx(&self, index: u64, term: u64, req: RaftCmdRequest) -> ExecContext {
        ExecContext::new(self.apply_state.clone(), req, index, term)
    }
}

struct ExecContext {
    apply_state: RaftApplyState,
    // Note: use reference here to help get around the borrow check
    // at compile time, so we can borrow the content of req and modify
    // context at the same time.
    req: Rc<RaftCmdRequest>,
    index: u64,
    term: u64,
}

impl ExecContext {
    pub fn new(state: RaftApplyState, req: RaftCmdRequest, index: u64, term: u64) -> ExecContext {
        ExecContext {
            apply_state: state,
            req: Rc::new(req),
            index: index,
            term: term,
        }
    }
}

// Here we implement all commands.
impl ApplyDelegate {
    // Only errors that will also occur on all other stores should be returned.
    fn exec_raft_cmd(
        &mut self,
        ctx: &mut ApplyContext,
    ) -> Result<(RaftCmdResponse, Option<ExecResult>)> {
        let req = Rc::clone(&ctx.exec_ctx.as_ref().unwrap().req);
        check_epoch(&self.region, &req)?;
        if req.has_admin_request() {
            self.exec_admin_cmd(ctx, req.get_admin_request())
        } else {
            self.exec_write_cmd(ctx, req.get_requests())
        }
    }

    fn exec_admin_cmd(
        &mut self,
        ctx: &mut ApplyContext,
        request: &AdminRequest,
    ) -> Result<(RaftCmdResponse, Option<ExecResult>)> {
        let cmd_type = request.get_cmd_type();
        info!(
            "{} execute admin command {:?} at [term: {}, index: {}]",
            self.tag,
            request,
            ctx.exec_ctx.as_ref().unwrap().term,
            ctx.exec_ctx.as_ref().unwrap().index
        );

        let (mut response, exec_result) = match cmd_type {
            AdminCmdType::ChangePeer => self.exec_change_peer(ctx, request),
            AdminCmdType::Split => self.exec_split(ctx, request),
            AdminCmdType::CompactLog => self.exec_compact_log(ctx, request),
            AdminCmdType::TransferLeader => Err(box_err!("transfer leader won't exec")),
            AdminCmdType::ComputeHash => self.exec_compute_hash(ctx, request),
            AdminCmdType::VerifyHash => self.exec_verify_hash(ctx, request),
            // TODO: is it backward compatible to add new cmd_type?
            AdminCmdType::PrepareMerge => self.exec_prepare_merge(ctx, request),
            AdminCmdType::CommitMerge => self.exec_commit_merge(ctx, request),
            AdminCmdType::RollbackMerge => self.exec_rollback_merge(ctx, request),
            AdminCmdType::InvalidAdmin => Err(box_err!("unsupported admin command type")),
        }?;
        response.set_cmd_type(cmd_type);

        let mut resp = RaftCmdResponse::new();
        let uuid = ctx.exec_ctx
            .as_ref()
            .unwrap()
            .req
            .get_header()
            .get_uuid()
            .to_vec();
        resp.mut_header().set_uuid(uuid);
        resp.set_admin_response(response);
        Ok((resp, exec_result))
    }

    fn exec_change_peer(
        &mut self,
        ctx: &mut ApplyContext,
        request: &AdminRequest,
    ) -> Result<(AdminResponse, Option<ExecResult>)> {
        let request = request.get_change_peer();
        let peer = request.get_peer();
        let store_id = peer.get_store_id();
        let change_type = request.get_change_type();
        let mut region = self.region.clone();

        info!(
            "{} exec ConfChange {:?}, epoch: {:?}",
            self.tag,
            util::conf_change_type_str(&change_type),
            region.get_region_epoch()
        );

        // TODO: we should need more check, like peer validation, duplicated id, etc.
        let exists = util::find_peer(&region, store_id).is_some();
        let conf_ver = region.get_region_epoch().get_conf_ver() + 1;

        region.mut_region_epoch().set_conf_ver(conf_ver);

        match change_type {
            ConfChangeType::AddNode => {
                PEER_ADMIN_CMD_COUNTER_VEC
                    .with_label_values(&["add_peer", "all"])
                    .inc();

                if exists {
                    error!(
                        "{} can't add duplicated peer {:?} to region {:?}",
                        self.tag, peer, self.region
                    );
                    return Err(box_err!(
                        "can't add duplicated peer {:?} to region {:?}",
                        peer,
                        self.region
                    ));
                }

                // TODO: Do we allow adding peer in same node?

                region.mut_peers().push(peer.clone());

                PEER_ADMIN_CMD_COUNTER_VEC
                    .with_label_values(&["add_peer", "success"])
                    .inc();

                info!(
                    "{} add peer {:?} to region {:?}",
                    self.tag, peer, self.region
                );
            }
            ConfChangeType::RemoveNode => {
                PEER_ADMIN_CMD_COUNTER_VEC
                    .with_label_values(&["remove_peer", "all"])
                    .inc();

                if !exists {
                    error!(
                        "{} remove missing peer {:?} from region {:?}",
                        self.tag, peer, self.region
                    );
                    return Err(box_err!(
                        "remove missing peer {:?} from region {:?}",
                        peer,
                        self.region
                    ));
                }

                if self.id == peer.get_id() {
                    // Remove ourself, we will destroy all region data later.
                    // So we need not to apply following logs.
                    self.pending_remove = true;
                }

                util::remove_peer(&mut region, store_id).unwrap();

                PEER_ADMIN_CMD_COUNTER_VEC
                    .with_label_values(&["remove_peer", "success"])
                    .inc();

                info!(
                    "{} remove {} from region:{:?}",
                    self.tag,
                    peer.get_id(),
                    self.region
                );
            }
            ConfChangeType::AddLearnerNode => unimplemented!(),
        }

        let state = if self.pending_remove {
            PeerState::Tombstone
        } else {
            PeerState::Normal
        };
        if let Err(e) = write_peer_state(&self.engine, ctx.wb_mut(), &region, state) {
            panic!("{} failed to update region state: {:?}", self.tag, e);
        }

        let mut resp = AdminResponse::new();
        resp.mut_change_peer().set_region(region.clone());

        Ok((
            resp,
            Some(ExecResult::ChangePeer(ChangePeer {
                conf_change: Default::default(),
                peer: peer.clone(),
                region: region,
            })),
        ))
    }

    fn exec_split(
        &mut self,
        ctx: &mut ApplyContext,
        req: &AdminRequest,
    ) -> Result<(AdminResponse, Option<ExecResult>)> {
        PEER_ADMIN_CMD_COUNTER_VEC
            .with_label_values(&["split", "all"])
            .inc();

        let split_req = req.get_split();
        let right_derive = split_req.get_right_derive();
        if split_req.get_split_key().is_empty() {
            return Err(box_err!("missing split key"));
        }

        let split_key = split_req.get_split_key();
        let mut region = self.region.clone();
        if split_key <= region.get_start_key() {
            return Err(box_err!("invalid split request: {:?}", split_req));
        }

        util::check_key_in_region(split_key, &region)?;

        info!(
            "{} split at key: {}, region: {:?}",
            self.tag,
            escape(split_key),
            region
        );

        // TODO: check new region id validation.
        let new_region_id = split_req.get_new_region_id();

        // After split, the left region key range is [start_key, split_key),
        // the right region is [split_key, end).
        let mut new_region = region.clone();
        new_region.set_id(new_region_id);
        if right_derive {
            region.set_start_key(split_key.to_vec());
            new_region.set_end_key(split_key.to_vec());
        } else {
            region.set_end_key(split_key.to_vec());
            new_region.set_start_key(split_key.to_vec());
        }

        // Update new region peer ids.
        let new_peer_ids = split_req.get_new_peer_ids();
        if new_peer_ids.len() != new_region.get_peers().len() {
            return Err(box_err!(
                "invalid new peer id count, need {}, but got {}",
                new_region.get_peers().len(),
                new_peer_ids.len()
            ));
        }

        for (peer, &peer_id) in new_region.mut_peers().iter_mut().zip(new_peer_ids) {
            peer.set_id(peer_id);
        }

        // update region version
        let region_ver = region.get_region_epoch().get_version() + 1;
        region.mut_region_epoch().set_version(region_ver);
        new_region.mut_region_epoch().set_version(region_ver);
        write_peer_state(&self.engine, ctx.wb_mut(), &region, PeerState::Normal)
            .and_then(|_| {
                write_peer_state(&self.engine, ctx.wb_mut(), &new_region, PeerState::Normal)
            })
            .and_then(|_| {
                write_initial_apply_state(&self.engine, ctx.wb_mut(), new_region.get_id())
            })
            .unwrap_or_else(|e| {
                panic!(
                    "{} failed to save split region {:?}: {:?}",
                    self.tag, new_region, e
                )
            });

        let mut resp = AdminResponse::new();
        if right_derive {
            resp.mut_split().set_left(new_region.clone());
            resp.mut_split().set_right(region.clone());
        } else {
            resp.mut_split().set_left(region.clone());
            resp.mut_split().set_right(new_region.clone());
        }

        PEER_ADMIN_CMD_COUNTER_VEC
            .with_label_values(&["split", "success"])
            .inc();

        if right_derive {
            Ok((
                resp,
                Some(ExecResult::SplitRegion {
                    left: new_region,
                    right: region,
                    right_derive: true,
                }),
            ))
        } else {
            Ok((
                resp,
                Some(ExecResult::SplitRegion {
                    left: region,
                    right: new_region,
                    right_derive: false,
                }),
            ))
        }
    }

    fn exec_prepare_merge(
        &mut self,
        ctx: &mut ApplyContext,
        req: &AdminRequest,
    ) -> Result<(AdminResponse, Option<ExecResult>)> {
        PEER_ADMIN_CMD_COUNTER_VEC
            .with_label_values(&["prepare_merge", "all"])
            .inc();

        let prepare_merge = req.get_prepare_merge();
        let index = prepare_merge.get_min_index();
        let exec_ctx = ctx.exec_ctx.as_ref().unwrap();
        let first_index = peer_storage::first_index(&exec_ctx.apply_state);
        if index < first_index {
            // We filter `CompactLog` command before.
            panic!(
                "{} first index {} > min_index {}, skip pre merge.",
                self.tag, first_index, index
            );
        }
        let mut region = self.region.clone();
        let region_version = region.get_region_epoch().get_version() + 1;
        region.mut_region_epoch().set_version(region_version);
        // In theory conf version should not be increased when executing pre-merge.
        // However, we don't want to do conf change after pre-merge is committed.
        // This can also be done by iterating all proposal to find if pre-merge is
        // proposed before proposing conf change, but it make things complicated.
        // Another way is make conf change also check region version, but this is not
        // backward compatible.
        let conf_version = region.get_region_epoch().get_conf_ver() + 1;
        region.mut_region_epoch().set_conf_ver(conf_version);
        let mut merging_state = MergeState::new();
        merging_state.set_min_index(index);
        merging_state.set_target(prepare_merge.get_target().to_owned());
        merging_state.set_commit(exec_ctx.index);
        write_merge_state(
            &self.engine,
            ctx.wb(),
            &region,
            PeerState::Merging,
            merging_state.clone(),
        ).unwrap_or_else(|e| {
            panic!(
                "{} failed to save merging state {:?} for region {:?}: {:?}",
                self.tag, merging_state, region, e
            )
        });

        PEER_ADMIN_CMD_COUNTER_VEC
            .with_label_values(&["prepare_merge", "success"])
            .inc();

        Ok((
            AdminResponse::new(),
            Some(ExecResult::PrepareMerge {
                region: region,
                state: merging_state,
            }),
        ))
    }

    fn load_entries_for_merge(&self, merge: &CommitMergeRequest, apply_index: u64) -> Vec<Entry> {
        // Entries from [first_index, last_index) need to be loaded.
        let first_index = apply_index + 1;
        let last_index = merge.get_commit();
        if first_index >= last_index {
            return vec![];
        }
        let exist_first_index = merge
            .get_entries()
            .get(0)
            .map_or(last_index, |e| e.get_index());
        if first_index >= exist_first_index {
            return merge.get_entries()[(first_index - exist_first_index) as usize..].to_vec();
        }
        let source_region = merge.get_source();
        let mut entries = Vec::with_capacity((last_index - first_index) as usize);
        peer_storage::fetch_entries_to(
            &self.raft_engine,
            source_region.get_id(),
            first_index,
            exist_first_index,
            NO_LIMIT,
            &mut entries,
        ).unwrap_or_else(|e| {
            panic!(
                "{} failed to load entries [{}:{}) from region {}: {:?}",
                self.tag,
                first_index,
                exist_first_index,
                source_region.get_id(),
                e
            );
        });
        entries.extend_from_slice(merge.get_entries());
        entries
    }

    fn catch_up_log_for_merge(
        &mut self,
        ctx: &mut ApplyContext,
        merge: &CommitMergeRequest,
        exist_region: &Region,
    ) {
        let source_region = merge.get_source();
        let apply_state_key = keys::apply_state_key(source_region.get_id());
        let apply_state: RaftApplyState = match self.engine.get_msg_cf(CF_RAFT, &apply_state_key) {
            Ok(Some(s)) => s,
            e => panic!(
                "{} failed to get apply state of {:?}: {:?}",
                self.tag, source_region, e
            ),
        };
        let apply_index = apply_state.get_applied_index();
        if apply_index >= merge.get_commit() {
            if source_region.get_region_epoch() != exist_region.get_region_epoch() {
                panic!(
                    "{} source region {:?} not match exist region {:?}",
                    self.tag, source_region, exist_region
                );
            }
            return;
        }

        let entries = self.load_entries_for_merge(merge, apply_index);
        if entries.is_empty() {
            return;
        }
        let stash = ctx.stash(self);
        let mut delegate = match ctx.delegates.get_mut(&source_region.get_id()) {
            None => panic!("{} source region {:?} not exist", self.tag, source_region),
            Some(e) => e.take().unwrap_or_else(|| {
                panic!(
                    "{} unexpected circle dependency of region {:?}",
                    self.tag, source_region
                )
            }),
        };
        delegate.handle_raft_committed_entries(ctx, entries);
        *ctx.delegates.get_mut(&source_region.get_id()).unwrap() = Some(delegate);
        ctx.apply_res.last_mut().unwrap().merged = true;
        ctx.restore_stash(stash);
    }

    fn exec_commit_merge(
        &mut self,
        ctx: &mut ApplyContext,
        req: &AdminRequest,
    ) -> Result<(AdminResponse, Option<ExecResult>)> {
        PEER_ADMIN_CMD_COUNTER_VEC
            .with_label_values(&["commit_merge", "all"])
            .inc();

        let merge = req.get_commit_merge();
        let source_region = merge.get_source();
        let region_state_key = keys::region_state_key(source_region.get_id());
        let state: RegionLocalState = match self.engine.get_msg_cf(CF_RAFT, &region_state_key) {
            Ok(Some(s)) => s,
            e => panic!(
                "{} failed to get regions state of {:?}: {:?}",
                self.tag, source_region, e
            ),
        };
        match state.get_state() {
            PeerState::Normal | PeerState::Merging => {}
            _ => panic!(
                "{} unexpected state of merging region {:?}",
                self.tag, state
            ),
        }
        let exist_region = state.get_region();
        if source_region.get_start_key() != exist_region.get_start_key()
            || source_region.get_end_key() != exist_region.get_end_key()
        {
            panic!(
                "{} source_region {:?} not match exist region {:?}",
                self.tag, source_region, exist_region
            );
        }

        self.catch_up_log_for_merge(ctx, merge, exist_region);

        let mut region = self.region.clone();
        // Use a max value so that pd can ensure overlapped region has a priority.
        let version = cmp::max(
            source_region.get_region_epoch().get_version(),
            region.get_region_epoch().get_version(),
        ) + 1;
        region.mut_region_epoch().set_version(version);
        if keys::enc_end_key(&region) == keys::enc_start_key(source_region) {
            region.set_end_key(source_region.get_end_key().to_vec());
        } else {
            region.set_start_key(source_region.get_start_key().to_vec());
        }
        write_peer_state(&self.engine, ctx.wb(), &region, PeerState::Normal)
            .and_then(|_| {
                // Should source_region be used?
                write_peer_state(&self.engine, ctx.wb(), exist_region, PeerState::Tombstone)
            })
            .unwrap_or_else(|e| {
                panic!(
                    "{} failed to save merge region {:?}: {:?}",
                    self.tag, region, e
                )
            });

        PEER_ADMIN_CMD_COUNTER_VEC
            .with_label_values(&["commit_merge", "success"])
            .inc();

        let resp = AdminResponse::new();
        Ok((
            resp,
            Some(ExecResult::CommitMerge {
                region: region,
                source: source_region.to_owned(),
            }),
        ))
    }

    fn exec_rollback_merge(
        &mut self,
        ctx: &mut ApplyContext,
        req: &AdminRequest,
    ) -> Result<(AdminResponse, Option<ExecResult>)> {
        PEER_ADMIN_CMD_COUNTER_VEC
            .with_label_values(&["rollback_merge", "all"])
            .inc();
        let region_state_key = keys::region_state_key(self.region_id());
        let state: RegionLocalState = match self.engine.get_msg_cf(CF_RAFT, &region_state_key) {
            Ok(Some(s)) => s,
            e => panic!("{} failed to get regions state: {:?}", self.tag, e),
        };
        assert_eq!(state.get_state(), PeerState::Merging, "{}", self.tag);
        let rollback = req.get_rollback_merge();
        assert_eq!(
            state.get_merge_state().get_commit(),
            rollback.get_commit(),
            "{}",
            self.tag
        );
        let mut region = self.region.clone();
        let version = region.get_region_epoch().get_version();
        region.mut_region_epoch().set_version(version + 1);
        write_peer_state(&self.engine, ctx.wb(), &region, PeerState::Normal).unwrap_or_else(|e| {
            panic!(
                "{} failed to rollback merge {:?}: {:?}",
                self.tag, rollback, e
            )
        });

        PEER_ADMIN_CMD_COUNTER_VEC
            .with_label_values(&["rollback_merge", "success"])
            .inc();
        let resp = AdminResponse::new();
        Ok((
            resp,
            Some(ExecResult::RollbackMerge {
                region: region,
                commit: rollback.get_commit(),
            }),
        ))
    }

    fn exec_compact_log(
        &mut self,
        ctx: &mut ApplyContext,
        req: &AdminRequest,
    ) -> Result<(AdminResponse, Option<ExecResult>)> {
        PEER_ADMIN_CMD_COUNTER_VEC
            .with_label_values(&["compact", "all"])
            .inc();

        let compact_index = req.get_compact_log().get_compact_index();
        let resp = AdminResponse::new();
        let apply_state = &mut ctx.exec_ctx.as_mut().unwrap().apply_state;
        let first_index = peer_storage::first_index(apply_state);
        if compact_index <= first_index {
            debug!(
                "{} compact index {} <= first index {}, no need to compact",
                self.tag, compact_index, first_index
            );
            return Ok((resp, None));
        }
        if self.is_merging {
            info!(
                "{} is in merging mode, skip compact {}",
                self.tag, compact_index
            );
            return Ok((resp, None));
        }

        let compact_term = req.get_compact_log().get_compact_term();
        // TODO: add unit tests to cover all the message integrity checks.
        if compact_term == 0 {
            info!(
                "{} compact term missing in {:?}, skip.",
                self.tag,
                req.get_compact_log()
            );
            // old format compact log command, safe to ignore.
            return Err(box_err!(
                "command format is outdated, please upgrade leader."
            ));
        }

        // compact failure is safe to be omitted, no need to assert.
        compact_raft_log(&self.tag, apply_state, compact_index, compact_term)?;

        PEER_ADMIN_CMD_COUNTER_VEC
            .with_label_values(&["compact", "success"])
            .inc();

        Ok((
            resp,
            Some(ExecResult::CompactLog {
                state: apply_state.get_truncated_state().clone(),
                first_index: first_index,
            }),
        ))
    }

    fn exec_write_cmd(
        &mut self,
        ctx: &ApplyContext,
        requests: &[Request],
    ) -> Result<(RaftCmdResponse, Option<ExecResult>)> {
        let mut responses = Vec::with_capacity(requests.len());

        let mut ranges = vec![];
        for req in requests {
            let cmd_type = req.get_cmd_type();
            let mut resp = match cmd_type {
                CmdType::Put => self.handle_put(ctx, req),
                CmdType::Delete => self.handle_delete(ctx, req),
                CmdType::DeleteRange => {
                    self.handle_delete_range(req, &mut ranges, ctx.use_delete_range)
                }
                // Readonly commands are handled in raftstore directly.
                // Don't panic here in case there are old entries need to be applied.
                // It's also safe to skip them here, because a restart must have happened,
                // hence there is no callback to be called.
                CmdType::Snap | CmdType::Get => {
                    warn!("{} skip readonly command: {:?}", self.tag, req);
                    continue;
                }
                CmdType::Prewrite | CmdType::Invalid => {
                    Err(box_err!("invalid cmd type, message maybe currupted"))
                }
            }?;

            resp.set_cmd_type(cmd_type);

            responses.push(resp);
        }

        let mut resp = RaftCmdResponse::new();
        let uuid = ctx.exec_ctx
            .as_ref()
            .unwrap()
            .req
            .get_header()
            .get_uuid()
            .to_vec();
        resp.mut_header().set_uuid(uuid);
        resp.set_responses(RepeatedField::from_vec(responses));

        let exec_res = if ranges.is_empty() {
            None
        } else {
            Some(ExecResult::DeleteRange { ranges: ranges })
        };

        Ok((resp, exec_res))
    }

    fn handle_put(&mut self, ctx: &ApplyContext, req: &Request) -> Result<Response> {
        let (key, value) = (req.get_put().get_key(), req.get_put().get_value());
        check_data_key(key, &self.region)?;

        let resp = Response::new();
        let key = keys::data_key(key);
        self.metrics.size_diff_hint += key.len() as i64;
        self.metrics.size_diff_hint += value.len() as i64;
        if !req.get_put().get_cf().is_empty() {
            let cf = req.get_put().get_cf();
            // TODO: don't allow write preseved cfs.
            if cf == CF_LOCK {
                self.metrics.lock_cf_written_bytes += key.len() as u64;
                self.metrics.lock_cf_written_bytes += value.len() as u64;
            }
            // TODO: check whether cf exists or not.
            rocksdb::get_cf_handle(&self.engine, cf)
                .and_then(|handle| ctx.wb().put_cf(handle, &key, value))
                .unwrap_or_else(|e| {
                    panic!(
                        "{} failed to write ({}, {}) to cf {}: {:?}",
                        self.tag,
                        escape(&key),
                        escape(value),
                        cf,
                        e
                    )
                });
        } else {
            ctx.wb().put(&key, value).unwrap_or_else(|e| {
                panic!(
                    "{} failed to write ({}, {}): {:?}",
                    self.tag,
                    escape(&key),
                    escape(value),
                    e
                );
            });
        }
        Ok(resp)
    }

    fn handle_delete(&mut self, ctx: &ApplyContext, req: &Request) -> Result<Response> {
        let key = req.get_delete().get_key();
        check_data_key(key, &self.region)?;

        let key = keys::data_key(key);
        // since size_diff_hint is not accurate, so we just skip calculate the value size.
        self.metrics.size_diff_hint -= key.len() as i64;
        let resp = Response::new();
        if !req.get_delete().get_cf().is_empty() {
            let cf = req.get_delete().get_cf();
            // TODO: check whether cf exists or not.
            rocksdb::get_cf_handle(&self.engine, cf)
                .and_then(|handle| ctx.wb().delete_cf(handle, &key))
                .unwrap_or_else(|e| {
                    panic!("{} failed to delete {}: {:?}", self.tag, escape(&key), e)
                });

            if cf == CF_LOCK {
                // delete is a kind of write for RocksDB.
                self.metrics.lock_cf_written_bytes += key.len() as u64;
            } else {
                self.metrics.delete_keys_hint += 1;
            }
        } else {
            ctx.wb().delete(&key).unwrap_or_else(|e| {
                panic!("{} failed to delete {}: {:?}", self.tag, escape(&key), e)
            });
            self.metrics.delete_keys_hint += 1;
        }

        Ok(resp)
    }

    fn handle_delete_range(
        &mut self,
        req: &Request,
        ranges: &mut Vec<Range>,
        use_delete_range: bool,
    ) -> Result<Response> {
        let s_key = req.get_delete_range().get_start_key();
        let e_key = req.get_delete_range().get_end_key();
        if !e_key.is_empty() && s_key >= e_key {
            return Err(box_err!(
                "invalid delete range command, start_key: {:?}, end_key: {:?}",
                s_key,
                e_key
            ));
        }
        check_data_key(s_key, &self.region)?;
        let end_key = keys::data_end_key(e_key);
        let region_end_key = keys::data_end_key(self.region.get_end_key());
        if end_key > region_end_key {
            return Err(Error::KeyNotInRegion(e_key.to_vec(), self.region.clone()));
        }

        let resp = Response::new();
        let mut cf = req.get_delete_range().get_cf();
        if cf.is_empty() {
            cf = CF_DEFAULT;
        }
        if ALL_CFS.iter().find(|x| **x == cf).is_none() {
            return Err(box_err!("invalid delete range command, cf: {:?}", cf));
        }
        let handle = rocksdb::get_cf_handle(&self.engine, cf).unwrap();

        let start_key = keys::data_key(s_key);
        // Use delete_files_in_range to drop as many sst files as possible, this
        // is a way to reclaim disk space quickly after drop a table/index.
        self.engine
            .delete_files_in_range_cf(handle, &start_key, &end_key, /* include_end */ false)
            .unwrap_or_else(|e| {
                panic!(
                    "{} failed to delete files in range [{}, {}): {:?}",
                    self.tag,
                    escape(&start_key),
                    escape(&end_key),
                    e
                )
            });

        // Delete all remaining keys.
        util::delete_all_in_range_cf(&self.engine, cf, &start_key, &end_key, use_delete_range)
            .unwrap_or_else(|e| {
                panic!(
                    "{} failed to delete all in range [{}, {}), cf: {}, err: {:?}",
                    self.tag,
                    escape(&start_key),
                    escape(&end_key),
                    cf,
                    e
                );
            });

        ranges.push(Range::new(cf.to_owned(), start_key, end_key));

        Ok(resp)
    }
}

pub fn get_change_peer_cmd(msg: &RaftCmdRequest) -> Option<&ChangePeerRequest> {
    if !msg.has_admin_request() {
        return None;
    }
    let req = msg.get_admin_request();
    if !req.has_change_peer() {
        return None;
    }

    Some(req.get_change_peer())
}

fn check_data_key(key: &[u8], region: &Region) -> Result<()> {
    // region key range has no data prefix, so we must use origin key to check.
    util::check_key_in_region(key, region)?;

    Ok(())
}

pub fn do_get(tag: &str, region: &Region, snap: &Snapshot, req: &Request) -> Result<Response> {
    // TODO: the get_get looks wried, maybe we should figure out a better name later.
    let key = req.get_get().get_key();
    check_data_key(key, region)?;

    let mut resp = Response::new();
    let res = if !req.get_get().get_cf().is_empty() {
        let cf = req.get_get().get_cf();
        // TODO: check whether cf exists or not.
        snap.get_value_cf(cf, &keys::data_key(key))
            .unwrap_or_else(|e| {
                panic!(
                    "{} failed to get {} with cf {}: {:?}",
                    tag,
                    escape(key),
                    cf,
                    e
                )
            })
    } else {
        snap.get_value(&keys::data_key(key))
            .unwrap_or_else(|e| panic!("{} failed to get {}: {:?}", tag, escape(key), e))
    };
    if let Some(res) = res {
        resp.mut_get().set_value(res.to_vec());
    }

    Ok(resp)
}

// Consistency Check
impl ApplyDelegate {
    fn exec_compute_hash(
        &self,
        ctx: &ApplyContext,
        _: &AdminRequest,
    ) -> Result<(AdminResponse, Option<ExecResult>)> {
        let resp = AdminResponse::new();
        Ok((
            resp,
            Some(ExecResult::ComputeHash {
                region: self.region.clone(),
                index: ctx.exec_ctx.as_ref().unwrap().index,
                // This snapshot may be held for a long time, which may cause too many
                // open files in rocksdb.
                // TODO: figure out another way to do consistency check without snapshot
                // or short life snapshot.
                snap: Snapshot::new(Arc::clone(&self.engine)),
            }),
        ))
    }

    fn exec_verify_hash(
        &self,
        _: &ApplyContext,
        req: &AdminRequest,
    ) -> Result<(AdminResponse, Option<ExecResult>)> {
        let verify_req = req.get_verify_hash();
        let index = verify_req.get_index();
        let hash = verify_req.get_hash().to_vec();
        let resp = AdminResponse::new();
        Ok((
            resp,
            Some(ExecResult::VerifyHash {
                index: index,
                hash: hash,
            }),
        ))
    }
}

pub struct Apply {
    region_id: u64,
    term: u64,
    entries: Vec<Entry>,
}

impl Apply {
    pub fn new(region_id: u64, term: u64, entries: Vec<Entry>) -> Apply {
        Apply {
            region_id: region_id,
            term: term,
            entries: entries,
        }
    }
}

#[derive(Default, Clone)]
pub struct Registration {
    pub id: u64,
    pub term: u64,
    pub apply_state: RaftApplyState,
    pub applied_index_term: u64,
    pub region: Region,
}

impl Registration {
    pub fn new(peer: &Peer) -> Registration {
        Registration {
            id: peer.peer_id(),
            term: peer.term(),
            apply_state: peer.get_store().apply_state.clone(),
            applied_index_term: peer.get_store().applied_index_term,
            region: peer.region().clone(),
        }
    }
}

pub struct Proposal {
    is_conf_change: bool,
    index: u64,
    term: u64,
    pub cb: Callback,
}

impl Proposal {
    pub fn new(is_conf_change: bool, index: u64, term: u64, cb: Callback) -> Proposal {
        Proposal {
            is_conf_change: is_conf_change,
            index: index,
            term: term,
            cb: cb,
        }
    }
}

pub struct RegionProposal {
    id: u64,
    region_id: u64,
    props: Vec<Proposal>,
}

impl RegionProposal {
    pub fn new(id: u64, region_id: u64, props: Vec<Proposal>) -> RegionProposal {
        RegionProposal {
            id: id,
            region_id: region_id,
            props: props,
        }
    }
}

pub struct ApplyBatch {
    vec: Vec<Apply>,
    start: Instant,
}

pub struct Destroy {
    region_id: u64,
}

/// region related task.
pub enum Task {
    Applies(ApplyBatch),
    Registration(Registration),
    Proposals(Vec<RegionProposal>),
    Destroy(Destroy),
}

impl Task {
    pub fn applies(applies: Vec<Apply>) -> Task {
        Task::Applies(ApplyBatch {
            vec: applies,
            start: Instant::now_coarse(),
        })
    }

    pub fn register(peer: &Peer) -> Task {
        Task::Registration(Registration::new(peer))
    }

    pub fn destroy(region_id: u64) -> Task {
        Task::Destroy(Destroy {
            region_id: region_id,
        })
    }
}

impl Display for Task {
    fn fmt(&self, f: &mut Formatter) -> fmt::Result {
        match *self {
            Task::Applies(ref a) => write!(f, "async applys count {}", a.vec.len()),
            Task::Proposals(ref p) => write!(f, "region proposal count {}", p.len()),
            Task::Registration(ref r) => {
                write!(f, "[region {}] Reg {:?}", r.region.get_id(), r.apply_state)
            }
            Task::Destroy(ref d) => write!(f, "[region {}] destroy", d.region_id),
        }
    }
}

#[derive(Default, Clone, Debug, PartialEq)]
pub struct ApplyMetrics {
    /// an inaccurate difference in region size since last reset.
    pub size_diff_hint: i64,
    /// delete keys' count since last reset.
    pub delete_keys_hint: u64,

    pub written_bytes: u64,
    pub written_keys: u64,
    pub lock_cf_written_bytes: u64,
}

#[derive(Debug)]
pub struct ApplyRes {
    pub region_id: u64,
    pub apply_state: RaftApplyState,
    pub applied_index_term: u64,
    pub exec_res: Vec<ExecResult>,
    pub metrics: ApplyMetrics,
    pub merged: bool,
}

#[derive(Debug)]
pub enum TaskRes {
    Applys(Vec<ApplyRes>),
    Destroy(ApplyDelegate),
}

// TODO: use threadpool to do task concurrently
pub struct Runner {
    db: Arc<DB>,
    raft_db: Arc<DB>,
    host: Arc<CoprocessorHost>,
    delegates: HashMap<u64, Option<ApplyDelegate>>,
    notifier: Sender<TaskRes>,
    sync_log: bool,
    use_delete_range: bool,
    tag: String,
}

impl Runner {
    pub fn new<T, C>(
        store: &Store<T, C>,
        notifier: Sender<TaskRes>,
        sync_log: bool,
        use_delete_range: bool,
    ) -> Runner {
        let mut delegates =
            HashMap::with_capacity_and_hasher(store.get_peers().len(), Default::default());
        for (&region_id, p) in store.get_peers() {
            delegates.insert(region_id, Some(ApplyDelegate::from_peer(p)));
        }
        Runner {
            db: store.kv_engine(),
            raft_db: store.raft_engine(),
            host: Arc::clone(&store.coprocessor_host),
            delegates: delegates,
            notifier: notifier,
            sync_log: sync_log,
            use_delete_range: use_delete_range,
            tag: format!("[store {}]", store.store_id()),
        }
    }

    fn handle_applies(&mut self, applys: Vec<Apply>) {
        let t = SlowTimer::new();

        let mut core = ApplyContextCore::new(self.host.as_ref())
            .apply_res_capacity(applys.len())
            .use_delete_range(self.use_delete_range)
            .enable_sync_log(self.sync_log);
        for apply in applys {
            if apply.entries.is_empty() || core.merged_regions.contains(&apply.region_id) {
                continue;
            }
            let mut delegate = match self.delegates.get_mut(&apply.region_id) {
                None => {
                    error!("[region {}] is missing", apply.region_id);
                    continue;
                }
                Some(e) => e.take().unwrap(),
            };
            delegate.metrics = ApplyMetrics::default();
            delegate.term = apply.term;

            {
<<<<<<< HEAD
                let mut ctx = ApplyContext {
                    core: core,
                    delegates: &mut self.delegates,
                };
                delegate.handle_raft_committed_entries(&mut ctx, apply.entries);
                core = ctx.core;
=======
                let mut ctx = ApplyContext::new(&mut core, &mut self.delegates);
                delegate.handle_raft_committed_entries(&mut ctx, apply.entries);
>>>>>>> 6f99309f
            }

            if delegate.pending_remove {
                delegate.destroy();
                self.delegates.remove(&apply.region_id);
            } else {
                *self.delegates.get_mut(&apply.region_id).unwrap() = Some(delegate);
            }
        }

        // Write to engine
        // raftsotre.sync-log = true means we need prevent data loss when power failure.
        // take raft log gc for example, we write kv WAL first, then write raft WAL,
        // if power failure happen, raft WAL may synced to disk, but kv WAL may not.
        // so we use sync-log flag here.
        core.write_to_db(&self.db);
<<<<<<< HEAD

        for region_id in core.merged_regions.drain(..) {
            if let Some(mut e) = self.delegates.remove(&region_id) {
                e.as_mut().unwrap().destroy();
            }
        }
=======
>>>>>>> 6f99309f

        if !core.apply_res.is_empty() {
            self.notifier.send(TaskRes::Applys(core.apply_res)).unwrap();
        }

        STORE_APPLY_LOG_HISTOGRAM.observe(duration_to_sec(t.elapsed()) as f64);

        slow_log!(
            t,
            "{} handle ready {} committed entries",
            self.tag,
            core.committed_count
        );
    }

    fn handle_proposals(&mut self, proposals: Vec<RegionProposal>) {
        let mut propose_num = 0;
        for region_proposal in proposals {
            propose_num += region_proposal.props.len();
            let delegate = match self.delegates.get_mut(&region_proposal.region_id) {
                Some(d) => d.as_mut().unwrap(),
                None => {
                    for p in region_proposal.props {
                        let cmd = PendingCmd::new(p.index, p.term, p.cb);
                        notify_region_removed(region_proposal.region_id, region_proposal.id, cmd);
                    }
                    continue;
                }
            };
            assert_eq!(delegate.id, region_proposal.id);
            for p in region_proposal.props {
                let cmd = PendingCmd::new(p.index, p.term, p.cb);
                if p.is_conf_change {
                    if let Some(cmd) = delegate.pending_cmds.take_conf_change() {
                        // if it loses leadership before conf change is replicated, there may be
                        // a stale pending conf change before next conf change is applied. If it
                        // becomes leader again with the stale pending conf change, will enter
                        // this block, so we notify leadership may have been changed.
                        notify_stale_command(&delegate.tag, delegate.term, cmd);
                    }
                    delegate.pending_cmds.set_conf_change(cmd);
                } else {
                    delegate.pending_cmds.append_normal(cmd);
                }
            }
        }
        APPLY_PROPOSAL.observe(propose_num as f64);
    }

    fn handle_registration(&mut self, s: Registration) {
        let peer_id = s.id;
        let region_id = s.region.get_id();
        let term = s.term;
        let delegate =
            ApplyDelegate::from_registration(Arc::clone(&self.db), Arc::clone(&self.raft_db), s);
        info!(
            "{} register to apply delegates at term {}",
            delegate.tag, delegate.term
        );
        if let Some(mut old_delegate) = self.delegates.insert(region_id, Some(delegate)) {
            let old_delegate = old_delegate.as_mut().unwrap();
            assert_eq!(old_delegate.id, peer_id);
            old_delegate.term = term;
            old_delegate.clear_all_commands_as_stale();
        }
    }

    fn handle_destroy(&mut self, d: Destroy) {
        // Only respond when the meta exists. Otherwise if destroy is triggered
        // multiple times, the store may destroy wrong target peer.
        if let Some(meta) = self.delegates.remove(&d.region_id) {
            let mut meta = meta.unwrap();
            info!("{} remove from apply delegates", meta.tag);
            meta.destroy();
            self.notifier.send(TaskRes::Destroy(meta)).unwrap();
        }
    }

    fn handle_shutdown(&mut self) {
        for p in self.delegates.values_mut() {
            p.as_mut().unwrap().clear_pending_commands();
        }
    }
}

impl Runnable<Task> for Runner {
    fn run(&mut self, task: Task) {
        match task {
            Task::Applies(a) => {
                let elapsed = duration_to_sec(a.start.elapsed());
                APPLY_TASK_WAIT_TIME_HISTOGRAM.observe(elapsed);
                self.handle_applies(a.vec);
            }
            Task::Proposals(props) => self.handle_proposals(props),
            Task::Registration(s) => self.handle_registration(s),
            Task::Destroy(d) => self.handle_destroy(d),
        }
    }

    fn shutdown(&mut self) {
        self.handle_shutdown();
    }
}

#[cfg(test)]
mod tests {
    use std::sync::*;
    use std::sync::atomic::*;
    use std::time::*;

    use tempdir::TempDir;
    use rocksdb::{Writable, WriteBatch, DB};
    use protobuf::Message;
    use kvproto::metapb::RegionEpoch;
    use kvproto::raft_cmdpb::CmdType;

    use raftstore::coprocessor::*;
    use raftstore::store::msg::WriteResponse;
    use storage::{ALL_CFS, CF_WRITE};
    use super::*;
    use util::collections::HashMap;

    pub fn create_tmp_engine(path: &str) -> (TempDir, Arc<DB>, Arc<DB>) {
        let path = TempDir::new(path).unwrap();
        let db = Arc::new(
            rocksdb::new_engine(path.path().join("db").to_str().unwrap(), ALL_CFS, None).unwrap(),
        );
        let raft_db = Arc::new(
            rocksdb::new_engine(path.path().join("raft").to_str().unwrap(), &[], None).unwrap(),
        );
        (path, db, raft_db)
    }

    fn new_runner(
        db: Arc<DB>,
        raft_db: Arc<DB>,
        host: Arc<CoprocessorHost>,
        tx: Sender<TaskRes>,
    ) -> Runner {
        Runner {
            db: db,
            raft_db: raft_db,
            host: host,
            delegates: HashMap::default(),
            notifier: tx,
            sync_log: false,
            tag: "".to_owned(),
            use_delete_range: true,
        }
    }

    pub fn new_entry(term: u64, index: u64, req: Option<RaftCmdRequest>) -> Entry {
        let mut e = Entry::new();
        e.set_index(index);
        e.set_term(term);
        req.map(|r| e.set_data(r.write_to_bytes().unwrap()));
        e
    }

    #[test]
    fn test_should_write_to_engine() {
        // ComputeHash command
        let mut req = RaftCmdRequest::new();
        req.mut_admin_request()
            .set_cmd_type(AdminCmdType::ComputeHash);
        let wb = WriteBatch::new();
        assert_eq!(should_write_to_engine(&req, wb.count()), true);

        // Write batch keys reach WRITE_BATCH_MAX_KEYS
        let req = RaftCmdRequest::new();
        let wb = WriteBatch::new();
        for i in 0..WRITE_BATCH_MAX_KEYS {
            let key = format!("key_{}", i);
            wb.put(key.as_bytes(), b"value").unwrap();
        }
        assert_eq!(should_write_to_engine(&req, wb.count()), true);

        // Write batch keys not reach WRITE_BATCH_MAX_KEYS
        let req = RaftCmdRequest::new();
        let wb = WriteBatch::new();
        for i in 0..WRITE_BATCH_MAX_KEYS - 1 {
            let key = format!("key_{}", i);
            wb.put(key.as_bytes(), b"value").unwrap();
        }
        assert_eq!(should_write_to_engine(&req, wb.count()), false);
    }

    #[test]
    fn test_basic_flow() {
        let (tx, rx) = mpsc::channel();
        let (_tmp, db, raft_db) = create_tmp_engine("apply-basic");
        let host = Arc::new(CoprocessorHost::default());
        let mut runner = new_runner(Arc::clone(&db), raft_db, host, tx);

        let mut reg = Registration::default();
        reg.id = 1;
        reg.region.set_id(2);
        reg.apply_state.set_applied_index(3);
        reg.term = 4;
        reg.applied_index_term = 5;
        runner.run(Task::Registration(reg.clone()));
        assert!(runner.delegates.get(&2).is_some());
        {
            let delegate = &runner.delegates[&2].as_ref().unwrap();
            assert_eq!(delegate.id, 1);
            assert_eq!(delegate.tag, "[region 2] 1");
            assert_eq!(delegate.region, reg.region);
            assert!(!delegate.pending_remove);
            assert_eq!(delegate.apply_state, reg.apply_state);
            assert_eq!(delegate.term, reg.term);
            assert_eq!(delegate.applied_index_term, reg.applied_index_term);
        }

        let (resp_tx, resp_rx) = mpsc::channel();
        let p = Proposal::new(
            false,
            1,
            0,
            Callback::Write(box move |resp: WriteResponse| {
                resp_tx.send(resp.response).unwrap();
            }),
        );
        let region_proposal = RegionProposal::new(1, 1, vec![p]);
        runner.run(Task::Proposals(vec![region_proposal]));
        // unregistered region should be ignored and notify failed.
        assert!(rx.try_recv().is_err());
        let resp = resp_rx.try_recv().unwrap();
        assert!(resp.get_header().get_error().has_region_not_found());

        let (cc_tx, cc_rx) = mpsc::channel();
        let pops = vec![
            Proposal::new(false, 2, 0, Callback::None),
            Proposal::new(
                true,
                3,
                0,
                Callback::Write(box move |write: WriteResponse| {
                    cc_tx.send(write.response).unwrap();
                }),
            ),
        ];
        let region_proposal = RegionProposal::new(1, 2, pops);
        runner.run(Task::Proposals(vec![region_proposal]));
        assert!(rx.try_recv().is_err());
        {
            let normals = &runner.delegates[&2].as_ref().unwrap().pending_cmds.normals;
            assert_eq!(normals.back().map(|c| c.index), Some(2));
        }
        assert!(rx.try_recv().is_err());
        {
            let cc = &runner.delegates[&2]
                .as_ref()
                .unwrap()
                .pending_cmds
                .conf_change;
            assert_eq!(cc.as_ref().map(|c| c.index), Some(3));
        }

        let p = Proposal::new(true, 4, 0, Callback::None);
        let region_proposal = RegionProposal::new(1, 2, vec![p]);
        runner.run(Task::Proposals(vec![region_proposal]));
        assert!(rx.try_recv().is_err());
        {
            let cc = &runner.delegates[&2]
                .as_ref()
                .unwrap()
                .pending_cmds
                .conf_change;
            assert_eq!(cc.as_ref().map(|c| c.index), Some(4));
        }
        // propose another conf change should mark previous stale.
        let cc_resp = cc_rx.try_recv().unwrap();
        assert!(cc_resp.get_header().get_error().has_stale_command());

        runner.run(Task::applies(vec![
            Apply::new(1, 1, vec![new_entry(2, 3, None)]),
        ]));
        // non registered region should be ignored.
        assert!(rx.try_recv().is_err());

        runner.run(Task::applies(vec![Apply::new(2, 11, vec![])]));
        // empty entries should be ignored.
        assert!(rx.try_recv().is_err());
        assert_eq!(runner.delegates[&2].as_ref().unwrap().term, reg.term);

        let apply_state_key = keys::apply_state_key(2);
        assert!(db.get(&apply_state_key).unwrap().is_none());
        runner.run(Task::applies(vec![
            Apply::new(2, 11, vec![new_entry(5, 4, None)]),
        ]));
        let res = match rx.try_recv() {
            Ok(TaskRes::Applys(res)) => res,
            e => panic!("unexpected apply result: {:?}", e),
        };
        assert_eq!(res.len(), 1);
        let apply_res = &res[0];
        assert_eq!(apply_res.region_id, 2);
        assert_eq!(apply_res.apply_state.get_applied_index(), 4);
        assert!(apply_res.exec_res.is_empty());
        // empty entry will make applied_index step forward and should write apply state to engine.
        assert_eq!(apply_res.metrics.written_keys, 1);
        assert_eq!(apply_res.applied_index_term, 5);
        {
            let delegate = &runner.delegates[&2].as_ref().unwrap();
            assert_eq!(delegate.term, 11);
            assert_eq!(delegate.applied_index_term, 5);
            assert_eq!(delegate.apply_state.get_applied_index(), 4);
            let apply_state: RaftApplyState =
                db.get_msg_cf(CF_RAFT, &apply_state_key).unwrap().unwrap();
            assert_eq!(apply_state, delegate.apply_state);
        }

        runner.run(Task::destroy(2));
        let destroy_res = match rx.try_recv() {
            Ok(TaskRes::Destroy(d)) => d,
            e => panic!("expected destroy result, but got {:?}", e),
        };
        assert_eq!(destroy_res.id, 1);
        assert_eq!(destroy_res.applied_index_term, 5);

        runner.shutdown();
    }

    struct EntryBuilder {
        entry: Entry,
        req: RaftCmdRequest,
    }

    impl EntryBuilder {
        fn new(index: u64, term: u64) -> EntryBuilder {
            let req = RaftCmdRequest::new();
            let mut entry = Entry::new();
            entry.set_index(index);
            entry.set_term(term);
            EntryBuilder {
                entry: entry,
                req: req,
            }
        }

        fn capture_resp(
            self,
            delegate: &mut ApplyDelegate,
            tx: Sender<RaftCmdResponse>,
        ) -> EntryBuilder {
            let cmd = PendingCmd::new(
                self.entry.get_index(),
                self.entry.get_term(),
                Callback::Write(box move |resp: WriteResponse| {
                    tx.send(resp.response).unwrap();
                }),
            );
            delegate.pending_cmds.append_normal(cmd);
            self
        }

        fn epoch(mut self, conf_ver: u64, version: u64) -> EntryBuilder {
            let mut epoch = RegionEpoch::new();
            epoch.set_version(version);
            epoch.set_conf_ver(conf_ver);
            self.req.mut_header().set_region_epoch(epoch);
            self
        }

        fn put(self, key: &[u8], value: &[u8]) -> EntryBuilder {
            self.add_put_req(None, key, value)
        }

        fn put_cf(self, cf: &str, key: &[u8], value: &[u8]) -> EntryBuilder {
            self.add_put_req(Some(cf), key, value)
        }

        fn add_put_req(mut self, cf: Option<&str>, key: &[u8], value: &[u8]) -> EntryBuilder {
            let mut cmd = Request::new();
            cmd.set_cmd_type(CmdType::Put);
            if let Some(cf) = cf {
                cmd.mut_put().set_cf(cf.to_owned());
            }
            cmd.mut_put().set_key(key.to_vec());
            cmd.mut_put().set_value(value.to_vec());
            self.req.mut_requests().push(cmd);
            self
        }

        fn delete(self, key: &[u8]) -> EntryBuilder {
            self.add_delete_req(None, key)
        }

        fn delete_cf(self, cf: &str, key: &[u8]) -> EntryBuilder {
            self.add_delete_req(Some(cf), key)
        }

        fn delete_range(self, start_key: &[u8], end_key: &[u8]) -> EntryBuilder {
            self.add_delete_range_req(None, start_key, end_key)
        }

        fn delete_range_cf(self, cf: &str, start_key: &[u8], end_key: &[u8]) -> EntryBuilder {
            self.add_delete_range_req(Some(cf), start_key, end_key)
        }

        fn add_delete_req(mut self, cf: Option<&str>, key: &[u8]) -> EntryBuilder {
            let mut cmd = Request::new();
            cmd.set_cmd_type(CmdType::Delete);
            if let Some(cf) = cf {
                cmd.mut_delete().set_cf(cf.to_owned());
            }
            cmd.mut_delete().set_key(key.to_vec());
            self.req.mut_requests().push(cmd);
            self
        }

        fn add_delete_range_req(
            mut self,
            cf: Option<&str>,
            start_key: &[u8],
            end_key: &[u8],
        ) -> EntryBuilder {
            let mut cmd = Request::new();
            cmd.set_cmd_type(CmdType::DeleteRange);
            if let Some(cf) = cf {
                cmd.mut_delete_range().set_cf(cf.to_owned());
            }
            cmd.mut_delete_range().set_start_key(start_key.to_vec());
            cmd.mut_delete_range().set_end_key(end_key.to_vec());
            self.req.mut_requests().push(cmd);
            self
        }

        fn build(mut self) -> Entry {
            self.entry.set_data(self.req.write_to_bytes().unwrap());
            self.entry
        }
    }

    #[derive(Clone, Default)]
    struct ApplyObserver {
        pre_admin_count: Arc<AtomicUsize>,
        pre_query_count: Arc<AtomicUsize>,
        post_admin_count: Arc<AtomicUsize>,
        post_query_count: Arc<AtomicUsize>,
    }

    impl Coprocessor for ApplyObserver {}

    impl QueryObserver for ApplyObserver {
        fn pre_apply_query(&self, _: &mut ObserverContext, _: &[Request]) {
            self.pre_query_count.fetch_add(1, Ordering::SeqCst);
        }

        fn post_apply_query(&self, _: &mut ObserverContext, _: &mut RepeatedField<Response>) {
            self.post_query_count.fetch_add(1, Ordering::SeqCst);
        }
    }

    #[test]
    fn test_handle_raft_committed_entries() {
        let (_path, db, raft_db) = create_tmp_engine("test-delegate");
        let mut reg = Registration::default();
        reg.region.set_end_key(b"k5".to_vec());
        reg.region.mut_region_epoch().set_version(3);
<<<<<<< HEAD
        let mut delegate = ApplyDelegate::from_registration(Arc::clone(&db), raft_db, reg);
=======
        let mut delegate = ApplyDelegate::from_registration(Arc::clone(&db), reg);
        let mut delegates = HashMap::default();
>>>>>>> 6f99309f
        let (tx, rx) = mpsc::channel();

        let put_entry = EntryBuilder::new(1, 1)
            .put(b"k1", b"v1")
            .put(b"k2", b"v1")
            .put(b"k3", b"v1")
            .epoch(1, 3)
            .capture_resp(&mut delegate, tx.clone())
            .build();
        let mut host = CoprocessorHost::default();
        let obs = ApplyObserver::default();
        host.registry
            .register_query_observer(1, Box::new(obs.clone()));
<<<<<<< HEAD
        let core = ApplyContextCore::new(&host).use_delete_range(true);
        let mut apply_ctx = ApplyContext {
            core: core,
            delegates: &mut HashMap::default(),
        };
        delegate.handle_raft_committed_entries(&mut apply_ctx, vec![put_entry]);
        apply_ctx.core.write_to_db(&db);
=======
        let mut core = ApplyContextCore::new(&host).use_delete_range(true);
        let mut apply_ctx = ApplyContext::new(&mut core, &mut delegates);
        delegate.handle_raft_committed_entries(&mut apply_ctx, vec![put_entry]);
        apply_ctx.write_to_db(&db);
>>>>>>> 6f99309f
        assert!(apply_ctx.core.apply_res.last().unwrap().exec_res.is_empty());
        let resp = rx.try_recv().unwrap();
        assert!(!resp.get_header().has_error(), "{:?}", resp);
        assert_eq!(resp.get_responses().len(), 3);
        let dk_k1 = keys::data_key(b"k1");
        let dk_k2 = keys::data_key(b"k2");
        let dk_k3 = keys::data_key(b"k3");
        assert_eq!(db.get(&dk_k1).unwrap().unwrap(), b"v1");
        assert_eq!(db.get(&dk_k2).unwrap().unwrap(), b"v1");
        assert_eq!(db.get(&dk_k3).unwrap().unwrap(), b"v1");
        assert_eq!(delegate.applied_index_term, 1);
        assert_eq!(delegate.apply_state.get_applied_index(), 1);

        let lock_written_bytes = delegate.metrics.lock_cf_written_bytes;
        let written_bytes = delegate.metrics.written_bytes;
        let written_keys = delegate.metrics.written_keys;
        let size_diff_hint = delegate.metrics.size_diff_hint;
        let put_entry = EntryBuilder::new(2, 2)
            .put_cf(CF_LOCK, b"k1", b"v1")
            .epoch(1, 3)
            .build();
<<<<<<< HEAD
        let core = ApplyContextCore::new(&host).use_delete_range(true);
        let mut apply_ctx = ApplyContext {
            core: core,
            delegates: &mut HashMap::default(),
        };
=======
>>>>>>> 6f99309f
        delegate.handle_raft_committed_entries(&mut apply_ctx, vec![put_entry]);
        apply_ctx.core.write_to_db(&db);
        let lock_handle = db.cf_handle(CF_LOCK).unwrap();
        assert_eq!(db.get_cf(lock_handle, &dk_k1).unwrap().unwrap(), b"v1");
        assert_eq!(
            delegate.metrics.lock_cf_written_bytes,
            lock_written_bytes + 5
        );
        assert!(delegate.metrics.written_bytes >= written_bytes + 5);
        assert_eq!(delegate.metrics.written_keys, written_keys + 2);
        assert_eq!(delegate.metrics.size_diff_hint, size_diff_hint + 5);
        assert_eq!(delegate.applied_index_term, 2);
        assert_eq!(delegate.apply_state.get_applied_index(), 2);

        let put_entry = EntryBuilder::new(3, 2)
            .put(b"k2", b"v2")
            .epoch(1, 1)
            .capture_resp(&mut delegate, tx.clone())
            .build();
<<<<<<< HEAD
        let core = ApplyContextCore::new(&host).use_delete_range(true);
        let mut apply_ctx = ApplyContext {
            core: core,
            delegates: &mut HashMap::default(),
        };
=======
>>>>>>> 6f99309f
        delegate.handle_raft_committed_entries(&mut apply_ctx, vec![put_entry]);
        apply_ctx.core.write_to_db(&db);
        let resp = rx.try_recv().unwrap();
        assert!(resp.get_header().get_error().has_stale_epoch());
        assert_eq!(delegate.applied_index_term, 2);
        assert_eq!(delegate.apply_state.get_applied_index(), 3);

        let put_entry = EntryBuilder::new(4, 2)
            .put(b"k3", b"v3")
            .put(b"k5", b"v5")
            .epoch(1, 3)
            .capture_resp(&mut delegate, tx.clone())
            .build();
<<<<<<< HEAD
        let core = ApplyContextCore::new(&host).use_delete_range(true);
        let mut apply_ctx = ApplyContext {
            core: core,
            delegates: &mut HashMap::default(),
        };
=======
>>>>>>> 6f99309f
        delegate.handle_raft_committed_entries(&mut apply_ctx, vec![put_entry]);
        apply_ctx.core.write_to_db(&db);
        let resp = rx.try_recv().unwrap();
        assert!(resp.get_header().get_error().has_key_not_in_region());
        assert_eq!(delegate.applied_index_term, 2);
        assert_eq!(delegate.apply_state.get_applied_index(), 4);
        // a writebatch should be atomic.
        assert_eq!(db.get(&dk_k3).unwrap().unwrap(), b"v1");

        EntryBuilder::new(5, 2)
            .capture_resp(&mut delegate, tx.clone())
            .build();
        let put_entry = EntryBuilder::new(5, 3)
            .delete(b"k1")
            .delete_cf(CF_LOCK, b"k1")
            .delete_cf(CF_WRITE, b"k1")
            .epoch(1, 3)
            .capture_resp(&mut delegate, tx.clone())
            .build();
        let lock_written_bytes = delegate.metrics.lock_cf_written_bytes;
        let delete_keys_hint = delegate.metrics.delete_keys_hint;
        let size_diff_hint = delegate.metrics.size_diff_hint;
<<<<<<< HEAD
        let core = ApplyContextCore::new(&host).use_delete_range(true);
        let mut apply_ctx = ApplyContext {
            core: core,
            delegates: &mut HashMap::default(),
        };
=======
>>>>>>> 6f99309f
        delegate.handle_raft_committed_entries(&mut apply_ctx, vec![put_entry]);
        apply_ctx.core.write_to_db(&db);
        let resp = rx.try_recv().unwrap();
        // stale command should be cleared.
        assert!(resp.get_header().get_error().has_stale_command());
        let resp = rx.try_recv().unwrap();
        assert!(!resp.get_header().has_error(), "{:?}", resp);
        assert!(db.get(&dk_k1).unwrap().is_none());
        assert_eq!(
            delegate.metrics.lock_cf_written_bytes,
            lock_written_bytes + 3
        );
        assert_eq!(delegate.metrics.delete_keys_hint, delete_keys_hint + 2);
        assert_eq!(delegate.metrics.size_diff_hint, size_diff_hint - 9);

        let delete_entry = EntryBuilder::new(6, 3)
            .delete(b"k5")
            .epoch(1, 3)
            .capture_resp(&mut delegate, tx.clone())
            .build();
<<<<<<< HEAD
        let core = ApplyContextCore::new(&host).use_delete_range(true);
        let mut apply_ctx = ApplyContext {
            core: core,
            delegates: &mut HashMap::default(),
        };
=======
>>>>>>> 6f99309f
        delegate.handle_raft_committed_entries(&mut apply_ctx, vec![delete_entry]);
        apply_ctx.core.write_to_db(&db);
        let resp = rx.try_recv().unwrap();
        assert!(resp.get_header().get_error().has_key_not_in_region());

        let delete_range_entry = EntryBuilder::new(7, 3)
            .delete_range(b"", b"")
            .epoch(1, 3)
            .capture_resp(&mut delegate, tx.clone())
            .build();
<<<<<<< HEAD
        let core = ApplyContextCore::new(&host).use_delete_range(true);
        let mut apply_ctx = ApplyContext {
            core: core,
            delegates: &mut HashMap::default(),
        };
=======
>>>>>>> 6f99309f
        delegate.handle_raft_committed_entries(&mut apply_ctx, vec![delete_range_entry]);
        apply_ctx.core.write_to_db(&db);
        let resp = rx.try_recv().unwrap();
        assert!(resp.get_header().get_error().has_key_not_in_region());
        assert_eq!(db.get(&dk_k3).unwrap().unwrap(), b"v1");

        let delete_range_entry = EntryBuilder::new(8, 3)
            .delete_range_cf(CF_DEFAULT, b"", b"k5")
            .delete_range_cf(CF_LOCK, b"", b"k5")
            .delete_range_cf(CF_WRITE, b"", b"k5")
            .epoch(1, 3)
            .capture_resp(&mut delegate, tx.clone())
            .build();
<<<<<<< HEAD
        let core = ApplyContextCore::new(&host).use_delete_range(true);
        let mut apply_ctx = ApplyContext {
            core: core,
            delegates: &mut HashMap::default(),
        };
=======
>>>>>>> 6f99309f
        delegate.handle_raft_committed_entries(&mut apply_ctx, vec![delete_range_entry]);
        apply_ctx.core.write_to_db(&db);
        let resp = rx.try_recv().unwrap();
        assert!(!resp.get_header().has_error(), "{:?}", resp);
        assert!(db.get(&dk_k1).unwrap().is_none());
        assert!(db.get(&dk_k2).unwrap().is_none());
        assert!(db.get(&dk_k3).unwrap().is_none());

        let mut entries = vec![];
        for i in 0..WRITE_BATCH_MAX_KEYS {
            let put_entry = EntryBuilder::new(i as u64 + 9, 2)
                .put(b"k", b"v")
                .epoch(1, 3)
                .capture_resp(&mut delegate, tx.clone())
                .build();
            entries.push(put_entry);
        }
<<<<<<< HEAD
        let core = ApplyContextCore::new(&host).use_delete_range(true);
        let mut apply_ctx = ApplyContext {
            core: core,
            delegates: &mut HashMap::default(),
        };
=======
>>>>>>> 6f99309f
        delegate.handle_raft_committed_entries(&mut apply_ctx, entries);
        apply_ctx.core.write_to_db(&db);
        for _ in 0..WRITE_BATCH_MAX_KEYS {
            rx.try_recv().unwrap();
        }
        assert_eq!(
            delegate.apply_state.get_applied_index(),
            WRITE_BATCH_MAX_KEYS as u64 + 8
        );

        assert_eq!(
            obs.pre_query_count.load(Ordering::SeqCst),
            8 + WRITE_BATCH_MAX_KEYS
        );
        assert_eq!(
            obs.post_query_count.load(Ordering::SeqCst),
            8 + WRITE_BATCH_MAX_KEYS
        );
    }

    #[test]
    fn test_stash() {
        let (_path, db) = create_tmp_engine("test-delegate");
        let mut reg = Registration::default();
        reg.region.set_end_key(b"k5".to_vec());
        reg.region.mut_region_epoch().set_version(3);
        let mut delegate1 = ApplyDelegate::from_registration(Arc::clone(&db), reg);
        delegate1.apply_state.set_applied_index(3);
        reg = Registration::default();
        reg.region.set_start_key(b"k5".to_vec());
        reg.region.mut_region_epoch().set_version(3);
        let mut delegate2 = ApplyDelegate::from_registration(Arc::clone(&db), reg);
        delegate2.apply_state.set_applied_index(1);

        let host = CoprocessorHost::default();
        let mut core = ApplyContextCore::new(&host);
        let (tx, rx) = mpsc::channel();
        core.prepare_for(&delegate1);
        assert_eq!(core.last_applied_index, 3);
        let state = delegate1.apply_state.clone();
        core.exec_ctx = Some(ExecContext::new(state, RaftCmdRequest::new(), 4, 2));
        core.wb.as_mut().unwrap().put(b"k1", b"v1").unwrap();
        let tx1 = tx.clone();
        assert_eq!(core.cbs.last().unwrap().region, delegate1.region);
        core.cbs.last_mut().unwrap().push(
            Some(Callback::Write(Box::new(move |_| tx1.send(1).unwrap()))),
            RaftCmdResponse::new(),
        );
        core.exec_ctx
            .as_mut()
            .unwrap()
            .apply_state
            .set_applied_index(4);

        let stash = core.stash(&mut delegate1);
        core.prepare_for(&delegate2);
        assert!(core.exec_ctx.is_none());
        assert_eq!(core.last_applied_index, 1);
        let state = delegate2.apply_state.clone();
        core.exec_ctx = Some(ExecContext::new(state, RaftCmdRequest::new(), 2, 3));
        core.wb.as_mut().unwrap().put(b"k2", b"v2").unwrap();
        let tx1 = tx.clone();
        assert_eq!(core.cbs.last().unwrap().region, delegate2.region);
        core.cbs.last_mut().unwrap().push(
            Some(Callback::Write(Box::new(move |_| tx1.send(2).unwrap()))),
            RaftCmdResponse::new(),
        );
        delegate2.apply_state = core.exec_ctx.take().unwrap().apply_state;
        core.finish_for(&mut delegate2, vec![]);

        core.restore_stash(stash);
        assert_eq!(core.last_applied_index, 3);
        core.wb.as_mut().unwrap().put(b"k3", b"v3").unwrap();
        let tx1 = tx.clone();
        assert_eq!(core.cbs.last().unwrap().region, delegate1.region);
        core.cbs.last_mut().unwrap().push(
            Some(Callback::Write(Box::new(move |_| tx1.send(3).unwrap()))),
            RaftCmdResponse::new(),
        );
        delegate1.apply_state = core.exec_ctx.take().unwrap().apply_state;
        core.finish_for(&mut delegate1, vec![]);
        core.write_to_db(&db);

        assert_eq!(rx.recv_timeout(Duration::from_secs(1)).unwrap(), 1);
        assert_eq!(rx.recv_timeout(Duration::from_secs(1)).unwrap(), 2);
        assert_eq!(rx.recv_timeout(Duration::from_secs(1)).unwrap(), 3);
        assert_eq!(delegate1.apply_state.get_applied_index(), 4);
        assert_eq!(delegate2.apply_state.get_applied_index(), 1);
        let written_bytes1 = delegate1.metrics.written_bytes;
        let written_bytes2 = delegate2.metrics.written_bytes;
        assert!(
            written_bytes1 > written_bytes2,
            "{} > {}",
            written_bytes1,
            written_bytes2
        );
        assert_eq!(delegate1.metrics.written_keys, 3); // 2 kvs + 1 state
        assert_eq!(delegate2.metrics.written_keys, 2); // 1 kv + 1 state
    }
}<|MERGE_RESOLUTION|>--- conflicted
+++ resolved
@@ -26,14 +26,9 @@
 use protobuf::RepeatedField;
 
 use kvproto::metapb::{Peer as PeerMeta, Region};
-<<<<<<< HEAD
-use kvproto::eraftpb::{ConfChange, ConfChangeType, Entry, EntryType};
+use raft::eraftpb::{ConfChange, ConfChangeType, Entry, EntryType};
 use kvproto::raft_serverpb::{MergeState, PeerState, RaftApplyState, RaftTruncatedState,
                              RegionLocalState};
-=======
-use raft::eraftpb::{ConfChange, ConfChangeType, Entry, EntryType};
-use kvproto::raft_serverpb::{PeerState, RaftApplyState, RaftTruncatedState};
->>>>>>> 6f99309f
 use kvproto::raft_cmdpb::{AdminCmdType, AdminRequest, AdminResponse, ChangePeerRequest, CmdType,
                           CommitMergeRequest, RaftCmdRequest, RaftCmdResponse, Request, Response};
 
@@ -215,11 +210,8 @@
     }
 }
 
-<<<<<<< HEAD
-=======
 /// Stash keeps the informations that are needed to restore an appropriate
 /// applying context for the `ApplyContextCore::stash` call.
->>>>>>> 6f99309f
 struct Stash {
     region: Option<Region>,
     exec_ctx: Option<ExecContext>,
@@ -349,15 +341,9 @@
         });
     }
 
-<<<<<<< HEAD
-    /// Save the temporary working set, and act as if nothing
-    /// has been processed yet.
-    fn stash(&mut self, delegate: &mut ApplyDelegate) -> Stash {
-=======
     /// Stash the dirty state away for a `ApplyDelegate`, so
     /// the context is ready to switch to apply other `ApplyDelegate`.
     pub fn stash(&mut self, delegate: &mut ApplyDelegate) -> Stash {
->>>>>>> 6f99309f
         self.commit_opt(delegate, false);
         Stash {
             // last cbs should not be popped, because if the ApplyContext
@@ -368,14 +354,9 @@
         }
     }
 
-<<<<<<< HEAD
-    /// Restore working set, resume processing from the last point.
-    fn restore_stash(&mut self, stash: Stash) {
-=======
     /// Restore the dirty state, so context can resume applying from
     /// last stash point.
     pub fn restore_stash(&mut self, stash: Stash) {
->>>>>>> 6f99309f
         if let Some(region) = stash.region {
             self.cbs.push(ApplyCallback::new(region));
         }
@@ -402,18 +383,6 @@
     }
 }
 
-<<<<<<< HEAD
-struct ApplyContext<'a, 'b> {
-    core: ApplyContextCore<'a>,
-    delegates: &'b mut HashMap<u64, Option<ApplyDelegate>>,
-}
-
-impl<'a, 'b> Deref for ApplyContext<'a, 'b> {
-    type Target = ApplyContextCore<'a>;
-
-    fn deref(&self) -> &ApplyContextCore<'a> {
-        &self.core
-=======
 struct ApplyContext<'a, 'b: 'a> {
     core: &'a mut ApplyContextCore<'b>,
     delegates: &'a mut HashMap<u64, Option<ApplyDelegate>>,
@@ -433,18 +402,12 @@
 
     fn deref(&self) -> &ApplyContextCore<'b> {
         self.core
->>>>>>> 6f99309f
     }
 }
 
 impl<'a, 'b> DerefMut for ApplyContext<'a, 'b> {
-<<<<<<< HEAD
-    fn deref_mut(&mut self) -> &mut ApplyContextCore<'a> {
-        &mut self.core
-=======
     fn deref_mut(&mut self) -> &mut ApplyContextCore<'b> {
         self.core
->>>>>>> 6f99309f
     }
 }
 
@@ -1989,17 +1952,8 @@
             delegate.term = apply.term;
 
             {
-<<<<<<< HEAD
-                let mut ctx = ApplyContext {
-                    core: core,
-                    delegates: &mut self.delegates,
-                };
-                delegate.handle_raft_committed_entries(&mut ctx, apply.entries);
-                core = ctx.core;
-=======
                 let mut ctx = ApplyContext::new(&mut core, &mut self.delegates);
                 delegate.handle_raft_committed_entries(&mut ctx, apply.entries);
->>>>>>> 6f99309f
             }
 
             if delegate.pending_remove {
@@ -2016,15 +1970,12 @@
         // if power failure happen, raft WAL may synced to disk, but kv WAL may not.
         // so we use sync-log flag here.
         core.write_to_db(&self.db);
-<<<<<<< HEAD
 
         for region_id in core.merged_regions.drain(..) {
             if let Some(mut e) = self.delegates.remove(&region_id) {
                 e.as_mut().unwrap().destroy();
             }
         }
-=======
->>>>>>> 6f99309f
 
         if !core.apply_res.is_empty() {
             self.notifier.send(TaskRes::Applys(core.apply_res)).unwrap();
@@ -2485,12 +2436,8 @@
         let mut reg = Registration::default();
         reg.region.set_end_key(b"k5".to_vec());
         reg.region.mut_region_epoch().set_version(3);
-<<<<<<< HEAD
         let mut delegate = ApplyDelegate::from_registration(Arc::clone(&db), raft_db, reg);
-=======
-        let mut delegate = ApplyDelegate::from_registration(Arc::clone(&db), reg);
         let mut delegates = HashMap::default();
->>>>>>> 6f99309f
         let (tx, rx) = mpsc::channel();
 
         let put_entry = EntryBuilder::new(1, 1)
@@ -2504,20 +2451,10 @@
         let obs = ApplyObserver::default();
         host.registry
             .register_query_observer(1, Box::new(obs.clone()));
-<<<<<<< HEAD
-        let core = ApplyContextCore::new(&host).use_delete_range(true);
-        let mut apply_ctx = ApplyContext {
-            core: core,
-            delegates: &mut HashMap::default(),
-        };
-        delegate.handle_raft_committed_entries(&mut apply_ctx, vec![put_entry]);
-        apply_ctx.core.write_to_db(&db);
-=======
         let mut core = ApplyContextCore::new(&host).use_delete_range(true);
         let mut apply_ctx = ApplyContext::new(&mut core, &mut delegates);
         delegate.handle_raft_committed_entries(&mut apply_ctx, vec![put_entry]);
         apply_ctx.write_to_db(&db);
->>>>>>> 6f99309f
         assert!(apply_ctx.core.apply_res.last().unwrap().exec_res.is_empty());
         let resp = rx.try_recv().unwrap();
         assert!(!resp.get_header().has_error(), "{:?}", resp);
@@ -2539,16 +2476,8 @@
             .put_cf(CF_LOCK, b"k1", b"v1")
             .epoch(1, 3)
             .build();
-<<<<<<< HEAD
-        let core = ApplyContextCore::new(&host).use_delete_range(true);
-        let mut apply_ctx = ApplyContext {
-            core: core,
-            delegates: &mut HashMap::default(),
-        };
-=======
->>>>>>> 6f99309f
         delegate.handle_raft_committed_entries(&mut apply_ctx, vec![put_entry]);
-        apply_ctx.core.write_to_db(&db);
+        apply_ctx.write_to_db(&db);
         let lock_handle = db.cf_handle(CF_LOCK).unwrap();
         assert_eq!(db.get_cf(lock_handle, &dk_k1).unwrap().unwrap(), b"v1");
         assert_eq!(
@@ -2566,16 +2495,8 @@
             .epoch(1, 1)
             .capture_resp(&mut delegate, tx.clone())
             .build();
-<<<<<<< HEAD
-        let core = ApplyContextCore::new(&host).use_delete_range(true);
-        let mut apply_ctx = ApplyContext {
-            core: core,
-            delegates: &mut HashMap::default(),
-        };
-=======
->>>>>>> 6f99309f
         delegate.handle_raft_committed_entries(&mut apply_ctx, vec![put_entry]);
-        apply_ctx.core.write_to_db(&db);
+        apply_ctx.write_to_db(&db);
         let resp = rx.try_recv().unwrap();
         assert!(resp.get_header().get_error().has_stale_epoch());
         assert_eq!(delegate.applied_index_term, 2);
@@ -2587,16 +2508,8 @@
             .epoch(1, 3)
             .capture_resp(&mut delegate, tx.clone())
             .build();
-<<<<<<< HEAD
-        let core = ApplyContextCore::new(&host).use_delete_range(true);
-        let mut apply_ctx = ApplyContext {
-            core: core,
-            delegates: &mut HashMap::default(),
-        };
-=======
->>>>>>> 6f99309f
         delegate.handle_raft_committed_entries(&mut apply_ctx, vec![put_entry]);
-        apply_ctx.core.write_to_db(&db);
+        apply_ctx.write_to_db(&db);
         let resp = rx.try_recv().unwrap();
         assert!(resp.get_header().get_error().has_key_not_in_region());
         assert_eq!(delegate.applied_index_term, 2);
@@ -2617,16 +2530,8 @@
         let lock_written_bytes = delegate.metrics.lock_cf_written_bytes;
         let delete_keys_hint = delegate.metrics.delete_keys_hint;
         let size_diff_hint = delegate.metrics.size_diff_hint;
-<<<<<<< HEAD
-        let core = ApplyContextCore::new(&host).use_delete_range(true);
-        let mut apply_ctx = ApplyContext {
-            core: core,
-            delegates: &mut HashMap::default(),
-        };
-=======
->>>>>>> 6f99309f
         delegate.handle_raft_committed_entries(&mut apply_ctx, vec![put_entry]);
-        apply_ctx.core.write_to_db(&db);
+        apply_ctx.write_to_db(&db);
         let resp = rx.try_recv().unwrap();
         // stale command should be cleared.
         assert!(resp.get_header().get_error().has_stale_command());
@@ -2645,16 +2550,8 @@
             .epoch(1, 3)
             .capture_resp(&mut delegate, tx.clone())
             .build();
-<<<<<<< HEAD
-        let core = ApplyContextCore::new(&host).use_delete_range(true);
-        let mut apply_ctx = ApplyContext {
-            core: core,
-            delegates: &mut HashMap::default(),
-        };
-=======
->>>>>>> 6f99309f
         delegate.handle_raft_committed_entries(&mut apply_ctx, vec![delete_entry]);
-        apply_ctx.core.write_to_db(&db);
+        apply_ctx.write_to_db(&db);
         let resp = rx.try_recv().unwrap();
         assert!(resp.get_header().get_error().has_key_not_in_region());
 
@@ -2663,16 +2560,8 @@
             .epoch(1, 3)
             .capture_resp(&mut delegate, tx.clone())
             .build();
-<<<<<<< HEAD
-        let core = ApplyContextCore::new(&host).use_delete_range(true);
-        let mut apply_ctx = ApplyContext {
-            core: core,
-            delegates: &mut HashMap::default(),
-        };
-=======
->>>>>>> 6f99309f
         delegate.handle_raft_committed_entries(&mut apply_ctx, vec![delete_range_entry]);
-        apply_ctx.core.write_to_db(&db);
+        apply_ctx.write_to_db(&db);
         let resp = rx.try_recv().unwrap();
         assert!(resp.get_header().get_error().has_key_not_in_region());
         assert_eq!(db.get(&dk_k3).unwrap().unwrap(), b"v1");
@@ -2684,16 +2573,8 @@
             .epoch(1, 3)
             .capture_resp(&mut delegate, tx.clone())
             .build();
-<<<<<<< HEAD
-        let core = ApplyContextCore::new(&host).use_delete_range(true);
-        let mut apply_ctx = ApplyContext {
-            core: core,
-            delegates: &mut HashMap::default(),
-        };
-=======
->>>>>>> 6f99309f
         delegate.handle_raft_committed_entries(&mut apply_ctx, vec![delete_range_entry]);
-        apply_ctx.core.write_to_db(&db);
+        apply_ctx.write_to_db(&db);
         let resp = rx.try_recv().unwrap();
         assert!(!resp.get_header().has_error(), "{:?}", resp);
         assert!(db.get(&dk_k1).unwrap().is_none());
@@ -2709,16 +2590,8 @@
                 .build();
             entries.push(put_entry);
         }
-<<<<<<< HEAD
-        let core = ApplyContextCore::new(&host).use_delete_range(true);
-        let mut apply_ctx = ApplyContext {
-            core: core,
-            delegates: &mut HashMap::default(),
-        };
-=======
->>>>>>> 6f99309f
         delegate.handle_raft_committed_entries(&mut apply_ctx, entries);
-        apply_ctx.core.write_to_db(&db);
+        apply_ctx.write_to_db(&db);
         for _ in 0..WRITE_BATCH_MAX_KEYS {
             rx.try_recv().unwrap();
         }
@@ -2739,16 +2612,18 @@
 
     #[test]
     fn test_stash() {
-        let (_path, db) = create_tmp_engine("test-delegate");
+        let (_path, db, raft_db) = create_tmp_engine("test-delegate");
         let mut reg = Registration::default();
         reg.region.set_end_key(b"k5".to_vec());
         reg.region.mut_region_epoch().set_version(3);
-        let mut delegate1 = ApplyDelegate::from_registration(Arc::clone(&db), reg);
+        let mut delegate1 =
+            ApplyDelegate::from_registration(Arc::clone(&db), Arc::clone(&raft_db), reg);
         delegate1.apply_state.set_applied_index(3);
         reg = Registration::default();
         reg.region.set_start_key(b"k5".to_vec());
         reg.region.mut_region_epoch().set_version(3);
-        let mut delegate2 = ApplyDelegate::from_registration(Arc::clone(&db), reg);
+        let mut delegate2 =
+            ApplyDelegate::from_registration(Arc::clone(&db), Arc::clone(&raft_db), reg);
         delegate2.apply_state.set_applied_index(1);
 
         let host = CoprocessorHost::default();
