--- conflicted
+++ resolved
@@ -181,7 +181,7 @@
     fn invoke_all(self, host: &CoprocessorHost) {
         for (cb, mut resp) in self.cbs {
             host.post_apply(&self.region, &mut resp);
-            cb.map(|cb| cb(resp));
+            cb.map(|cb| cb(resp, None));
         }
     }
 
@@ -438,14 +438,8 @@
                     });
 
                 // call callback
-<<<<<<< HEAD
-                for (cb, mut resp) in apply_ctx.cbs.drain(..) {
-                    apply_ctx.host.post_apply(&self.region, &mut resp);
-                    cb(resp, None);
-=======
                 for cbs in apply_ctx.cbs.drain(..) {
                     cbs.invoke_all(apply_ctx.host);
->>>>>>> 28ece082
                 }
                 apply_ctx.prepare_for(self);
                 apply_ctx.mark_last_bytes_and_keys();
@@ -1527,13 +1521,8 @@
         }
 
         // Call callbacks
-<<<<<<< HEAD
-        for (cb, resp) in apply_ctx.cbs.drain(..) {
-            cb(resp, None);
-=======
         for cbs in apply_ctx.cbs.drain(..) {
             cbs.invoke_all(&self.host);
->>>>>>> 28ece082
         }
 
         if !applys_res.is_empty() {
@@ -1980,13 +1969,8 @@
         let mut apply_ctx = ApplyContext::new(&host);
         let res = delegate.handle_raft_committed_entries(&mut apply_ctx, vec![put_entry]);
         db.write(apply_ctx.wb).unwrap();
-<<<<<<< HEAD
-        for (cb, resp) in apply_ctx.cbs.drain(..) {
-            cb(resp, None);
-=======
         for cbs in apply_ctx.cbs.drain(..) {
             cbs.invoke_all(&host);
->>>>>>> 28ece082
         }
         assert!(res.is_empty());
         let resp = rx.try_recv().unwrap();
@@ -2012,13 +1996,8 @@
         let mut apply_ctx = ApplyContext::new(&host);
         delegate.handle_raft_committed_entries(&mut apply_ctx, vec![put_entry]);
         db.write(apply_ctx.wb).unwrap();
-<<<<<<< HEAD
-        for (cb, resp) in apply_ctx.cbs.drain(..) {
-            cb(resp, None);
-=======
         for cbs in apply_ctx.cbs.drain(..) {
             cbs.invoke_all(&host);
->>>>>>> 28ece082
         }
         let lock_handle = db.cf_handle(CF_LOCK).unwrap();
         assert_eq!(db.get_cf(lock_handle, &dk_k1).unwrap().unwrap(), b"v1");
@@ -2040,13 +2019,8 @@
         let mut apply_ctx = ApplyContext::new(&host);
         delegate.handle_raft_committed_entries(&mut apply_ctx, vec![put_entry]);
         db.write(apply_ctx.wb).unwrap();
-<<<<<<< HEAD
-        for (cb, resp) in apply_ctx.cbs.drain(..) {
-            cb(resp, None);
-=======
         for cbs in apply_ctx.cbs.drain(..) {
             cbs.invoke_all(&host);
->>>>>>> 28ece082
         }
         let resp = rx.try_recv().unwrap();
         assert!(resp.get_header().get_error().has_stale_epoch());
@@ -2062,13 +2036,8 @@
         let mut apply_ctx = ApplyContext::new(&host);
         delegate.handle_raft_committed_entries(&mut apply_ctx, vec![put_entry]);
         db.write(apply_ctx.wb).unwrap();
-<<<<<<< HEAD
-        for (cb, resp) in apply_ctx.cbs.drain(..) {
-            cb(resp, None);
-=======
         for cbs in apply_ctx.cbs.drain(..) {
             cbs.invoke_all(&host);
->>>>>>> 28ece082
         }
         let resp = rx.try_recv().unwrap();
         assert!(resp.get_header().get_error().has_key_not_in_region());
@@ -2093,13 +2062,8 @@
         let mut apply_ctx = ApplyContext::new(&host);
         delegate.handle_raft_committed_entries(&mut apply_ctx, vec![put_entry]);
         db.write(apply_ctx.wb).unwrap();
-<<<<<<< HEAD
-        for (cb, resp) in apply_ctx.cbs.drain(..) {
-            cb(resp, None);
-=======
         for cbs in apply_ctx.cbs.drain(..) {
             cbs.invoke_all(&host);
->>>>>>> 28ece082
         }
         let resp = rx.try_recv().unwrap();
         // stale command should be cleared.
@@ -2122,13 +2086,8 @@
         let mut apply_ctx = ApplyContext::new(&host);
         delegate.handle_raft_committed_entries(&mut apply_ctx, vec![delete_entry]);
         db.write(apply_ctx.wb).unwrap();
-<<<<<<< HEAD
-        for (cb, resp) in apply_ctx.cbs.drain(..) {
-            cb(resp, None);
-=======
         for cbs in apply_ctx.cbs.drain(..) {
             cbs.invoke_all(&host);
->>>>>>> 28ece082
         }
         let resp = rx.try_recv().unwrap();
         assert!(resp.get_header().get_error().has_key_not_in_region());
@@ -2141,13 +2100,8 @@
         let mut apply_ctx = ApplyContext::new(&host);
         delegate.handle_raft_committed_entries(&mut apply_ctx, vec![delete_range_entry]);
         db.write(apply_ctx.wb).unwrap();
-<<<<<<< HEAD
-        for (cb, resp) in apply_ctx.cbs.drain(..) {
-            cb(resp, None);
-=======
         for cbs in apply_ctx.cbs.drain(..) {
             cbs.invoke_all(&host);
->>>>>>> 28ece082
         }
         let resp = rx.try_recv().unwrap();
         assert!(resp.get_header().get_error().has_key_not_in_region());
@@ -2163,13 +2117,8 @@
         let mut apply_ctx = ApplyContext::new(&host);
         delegate.handle_raft_committed_entries(&mut apply_ctx, vec![delete_range_entry]);
         db.write(apply_ctx.wb).unwrap();
-<<<<<<< HEAD
-        for (cb, resp) in apply_ctx.cbs.drain(..) {
-            cb(resp, None);
-=======
         for cbs in apply_ctx.cbs.drain(..) {
             cbs.invoke_all(&host);
->>>>>>> 28ece082
         }
         let resp = rx.try_recv().unwrap();
         assert!(!resp.get_header().has_error(), "{:?}", resp);
@@ -2189,13 +2138,8 @@
         let mut apply_ctx = ApplyContext::new(&host);
         delegate.handle_raft_committed_entries(&mut apply_ctx, entries);
         db.write(apply_ctx.wb).unwrap();
-<<<<<<< HEAD
-        for (cb, resp) in apply_ctx.cbs.drain(..) {
-            cb(resp, None);
-=======
         for cbs in apply_ctx.cbs.drain(..) {
             cbs.invoke_all(&host);
->>>>>>> 28ece082
         }
         for _ in 0..WRITE_BATCH_MAX_KEYS {
             rx.try_recv().unwrap();
