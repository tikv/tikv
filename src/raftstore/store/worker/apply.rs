// Copyright 2017 PingCAP, Inc.
//
// Licensed under the Apache License, Version 2.0 (the "License");
// you may not use this file except in compliance with the License.
// You may obtain a copy of the License at
//
//     http://www.apache.org/licenses/LICENSE-2.0
//
// Unless required by applicable law or agreed to in writing, software
// distributed under the License is distributed on an "AS IS" BASIS,
// See the License for the specific language governing permissions and
// limitations under the License.


use std::sync::Arc;
use std::sync::mpsc::Sender;
use std::fmt::{self, Debug, Display, Formatter};
use std::rc::Rc;
use std::collections::VecDeque;
use std::mem;

use rocksdb::{Writable, WriteBatch, DB};
use rocksdb::rocksdb_options::WriteOptions;
use protobuf::RepeatedField;

use kvproto::metapb::{Peer as PeerMeta, Region};
use kvproto::eraftpb::{ConfChange, ConfChangeType, Entry, EntryType};
use kvproto::raft_serverpb::{PeerState, RaftApplyState, RaftTruncatedState};
use kvproto::raft_cmdpb::{AdminCmdType, AdminRequest, AdminResponse, ChangePeerRequest, CmdType,
                          RaftCmdRequest, RaftCmdResponse, Request, Response};

use util::worker::Runnable;
use util::{escape, rocksdb, MustConsumeVec};
use util::time::{duration_to_sec, SlowTimer};
use util::collections::{HashMap, HashMapEntry as MapEntry};
use storage::{ALL_CFS, CF_DEFAULT, CF_LOCK, CF_RAFT};
use raftstore::{Error, Result};
use raftstore::coprocessor::CoprocessorHost;
use raftstore::store::{cmd_resp, keys, util, Store};
use raftstore::store::msg::Callback;
use raftstore::store::engine::{Mutable, Peekable, Snapshot};
use raftstore::store::peer_storage::{self, compact_raft_log, write_initial_apply_state,
                                     write_peer_state};
use raftstore::store::peer::{check_epoch, parse_data_at, Peer};
use raftstore::store::metrics::*;

use super::metrics::*;

const WRITE_BATCH_MAX_KEYS: usize = 128;
const DEFAULT_APPLY_WB_SIZE: usize = 4 * 1024;

pub struct PendingCmd {
    pub index: u64,
    pub term: u64,
    pub cb: Option<Callback>,
}

impl PendingCmd {
    fn new(index: u64, term: u64, cb: Callback) -> PendingCmd {
        PendingCmd {
            index: index,
            term: term,
            cb: Some(cb),
        }
    }
}

impl Drop for PendingCmd {
    fn drop(&mut self) {
        if self.cb.is_some() {
            panic!(
                "callback of pending command at [index: {}, term: {}] is leak.",
                self.index,
                self.term
            );
        }
    }
}

impl Debug for PendingCmd {
    fn fmt(&self, f: &mut Formatter) -> fmt::Result {
        write!(
            f,
            "PendingCmd [index: {}, term: {}, has_cb: {}]",
            self.index,
            self.term,
            self.cb.is_some()
        )
    }
}

#[derive(Default, Debug)]
pub struct PendingCmdQueue {
    normals: VecDeque<PendingCmd>,
    conf_change: Option<PendingCmd>,
}

impl PendingCmdQueue {
    fn pop_normal(&mut self, term: u64) -> Option<PendingCmd> {
        self.normals.pop_front().and_then(|cmd| {
            if cmd.term > term {
                self.normals.push_front(cmd);
                return None;
            }
            Some(cmd)
        })
    }

    fn append_normal(&mut self, cmd: PendingCmd) {
        self.normals.push_back(cmd);
    }

    fn take_conf_change(&mut self) -> Option<PendingCmd> {
        // conf change will not be affected when changing between follower and leader,
        // so there is no need to check term.
        self.conf_change.take()
    }

    // TODO: seems we don't need to separate conf change from normal entries.
    fn set_conf_change(&mut self, cmd: PendingCmd) {
        self.conf_change = Some(cmd);
    }
}

#[derive(Default, Debug)]
pub struct ChangePeer {
    pub conf_change: ConfChange,
    pub peer: PeerMeta,
    pub region: Region,
}

#[derive(Debug)]
pub struct Range {
    pub cf: String,
    pub start_key: Vec<u8>,
    pub end_key: Vec<u8>,
}

impl Range {
    fn new(cf: String, start_key: Vec<u8>, end_key: Vec<u8>) -> Range {
        Range {
            cf: cf,
            start_key: start_key,
            end_key: end_key,
        }
    }
}

#[derive(Debug)]
pub enum ExecResult {
    ChangePeer(ChangePeer),
    CompactLog {
        state: RaftTruncatedState,
        first_index: u64,
    },
    SplitRegion {
        left: Region,
        right: Region,
        right_derive: bool,
    },
    ComputeHash {
        region: Region,
        index: u64,
        snap: Snapshot,
    },
    VerifyHash { index: u64, hash: Vec<u8> },
    DeleteRange { ranges: Vec<Range> },
}

struct ApplyContext<'a> {
    host: &'a CoprocessorHost,
    wb: WriteBatch,
    cbs: MustConsumeVec<(Callback, RaftCmdResponse)>,
    wb_last_bytes: u64,
    wb_last_keys: u64,
    sync_log: bool,
    exec_ctx: Option<ExecContext>,
}

impl<'a> ApplyContext<'a> {
    fn new(host: &CoprocessorHost) -> ApplyContext {
        ApplyContext {
            host: host,
            wb: WriteBatch::with_capacity(DEFAULT_APPLY_WB_SIZE),
            cbs: MustConsumeVec::new("callback of apply context"),
            wb_last_bytes: 0,
            wb_last_keys: 0,
            sync_log: false,
            exec_ctx: None,
        }
    }

    pub fn mark_last_bytes_and_keys(&mut self) {
        self.wb_last_bytes = self.wb.data_size() as u64;
        self.wb_last_keys = self.wb.count() as u64;
    }

    pub fn delta_bytes(&self) -> u64 {
        self.wb.data_size() as u64 - self.wb_last_bytes
    }

    pub fn delta_keys(&self) -> u64 {
        self.wb.count() as u64 - self.wb_last_keys
    }
}

/// Call the callback of `cmd` that the region is removed.
fn notify_region_removed(region_id: u64, peer_id: u64, mut cmd: PendingCmd) {
    debug!(
        "[region {}] {} is removed, notify cmd at [index: {}, term: {}].",
        region_id,
        peer_id,
        cmd.index,
        cmd.term
    );
    notify_req_region_removed(region_id, cmd.cb.take().unwrap());
}

pub fn notify_req_region_removed(region_id: u64, cb: Callback) {
    let region_not_found = Error::RegionNotFound(region_id);
    let resp = cmd_resp::new_error(region_not_found);
    cb(resp);
}

/// Call the callback of `cmd` when it can not be processed further.
fn notify_stale_command(tag: &str, term: u64, mut cmd: PendingCmd) {
    info!(
        "{} command at [index: {}, term: {}] is stale, skip",
        tag,
        cmd.index,
        cmd.term
    );
    notify_stale_req(term, cmd.cb.take().unwrap());
}

pub fn notify_stale_req(term: u64, cb: Callback) {
    let resp = cmd_resp::err_resp(Error::StaleCommand, term);
    cb(resp);
}

fn should_flush_to_engine(cmd: &RaftCmdRequest, wb_keys: usize) -> bool {
    // When encounter ComputeHash cmd, we must flush the write batch to engine immediately.
    if cmd.has_admin_request() &&
        cmd.get_admin_request().get_cmd_type() == AdminCmdType::ComputeHash
    {
        return true;
    }

    // When write batch contains more than `recommended` keys, flush the batch to engine.
    if wb_keys >= WRITE_BATCH_MAX_KEYS {
        return true;
    }

    // When encounter DeleteRange command, we must flush current write batch to engine first,
    // because current write batch may contains keys are covered by DeleteRange.
    for req in cmd.get_requests() {
        if req.has_delete_range() {
            return true;
        }
    }

    false
}

#[derive(Debug)]
pub struct ApplyDelegate {
    // peer_id
    id: u64,
    // peer_tag, "[region region_id] peer_id"
    tag: String,
    engine: Arc<DB>,
    region: Region,
    // if we remove ourself in ChangePeer remove, we should set this flag, then
    // any following committed logs in same Ready should be applied failed.
    pending_remove: bool,
    // we write apply_state to kv rocksdb, in one writebatch together with kv data.
    // because if we write it to raft rocksdb, apply_state and kv data (Put, Delete) are in
    // separate WAL file. when power failure, for current raft log, apply_index may synced
    // to file, but kv data may not synced to file, so we will lose data.
    apply_state: RaftApplyState,
    applied_index_term: u64,
    term: u64,
    pending_cmds: PendingCmdQueue,
    metrics: ApplyMetrics,
}

impl ApplyDelegate {
    pub fn region_id(&self) -> u64 {
        self.region.get_id()
    }

    pub fn id(&self) -> u64 {
        self.id
    }

    fn from_peer(peer: &Peer) -> ApplyDelegate {
        let reg = Registration::new(peer);
        ApplyDelegate::from_registration(peer.kv_engine(), reg)
    }

    fn from_registration(db: Arc<DB>, reg: Registration) -> ApplyDelegate {
        ApplyDelegate {
            id: reg.id,
            tag: format!("[region {}] {}", reg.region.get_id(), reg.id),
            engine: db,
            region: reg.region,
            pending_remove: false,
            apply_state: reg.apply_state,
            applied_index_term: reg.applied_index_term,
            term: reg.term,
            pending_cmds: Default::default(),
            metrics: Default::default(),
        }
    }

    fn handle_raft_committed_entries(
        &mut self,
        apply_ctx: &mut ApplyContext,
        committed_entries: Vec<Entry>,
    ) -> Vec<ExecResult> {
        if committed_entries.is_empty() {
            return vec![];
        }
        // If we send multiple ConfChange commands, only first one will be proposed correctly,
        // others will be saved as a normal entry with no data, so we must re-propose these
        // commands again.
        let mut results = vec![];
        for entry in committed_entries {
            if self.pending_remove {
                // This peer is about to be destroyed, skip everything.
                break;
            }

            let expect_index = self.apply_state.get_applied_index() + 1;
            if expect_index != entry.get_index() {
                panic!(
                    "{} expect index {}, but got {}",
                    self.tag,
                    expect_index,
                    entry.get_index()
                );
            }

            let res = match entry.get_entry_type() {
                EntryType::EntryNormal => self.handle_raft_entry_normal(apply_ctx, entry),
                EntryType::EntryConfChange => self.handle_raft_entry_conf_change(apply_ctx, entry),
            };

            if let Some(res) = res {
                results.push(res);
            }
        }

        if !self.pending_remove {
            self.write_apply_state(&apply_ctx.wb);
        }

        self.update_metrics(apply_ctx);
        apply_ctx.mark_last_bytes_and_keys();

        results
    }

    fn update_metrics(&mut self, apply_ctx: &ApplyContext) {
        self.metrics.written_bytes += apply_ctx.delta_bytes();
        self.metrics.written_keys += apply_ctx.delta_keys();
    }

    fn write_apply_state(&self, wb: &WriteBatch) {
        rocksdb::get_cf_handle(&self.engine, CF_RAFT)
            .map_err(From::from)
            .and_then(|handle| {
                wb.put_msg_cf(
                    handle,
                    &keys::apply_state_key(self.region.get_id()),
                    &self.apply_state,
                )
            })
            .unwrap_or_else(|e| {
                panic!(
                    "{} failed to save apply state to write batch, error: {:?}",
                    self.tag,
                    e
                );
            });
    }

    fn handle_raft_entry_normal(
        &mut self,
        apply_ctx: &mut ApplyContext,
        entry: Entry,
    ) -> Option<ExecResult> {
        let index = entry.get_index();
        let term = entry.get_term();
        let data = entry.get_data();

        if !data.is_empty() {
            let cmd = parse_data_at(data, index, &self.tag);

            if should_flush_to_engine(&cmd, apply_ctx.wb.count()) {
                self.write_apply_state(&apply_ctx.wb);

                self.update_metrics(apply_ctx);
                let wb = WriteBatch::with_capacity(DEFAULT_APPLY_WB_SIZE);
                // flush to engine
                self.engine
                    .write(mem::replace(&mut apply_ctx.wb, wb))
                    .unwrap_or_else(|e| {
                        panic!("{} failed to write to engine, error: {:?}", self.tag, e)
                    });

                // call callback
                for (cb, mut resp) in apply_ctx.cbs.drain(..) {
                    apply_ctx.host.post_apply(&self.region, &mut resp);
                    cb(resp);
                }
                apply_ctx.mark_last_bytes_and_keys();
            }

            return self.process_raft_cmd(apply_ctx, index, term, cmd);
        }

        // when a peer become leader, it will send an empty entry.
        let mut state = self.apply_state.clone();
        state.set_applied_index(index);
        self.apply_state = state;
        self.applied_index_term = term;
        assert!(term > 0);
        while let Some(mut cmd) = self.pending_cmds.pop_normal(term - 1) {
            // apprently, all the callbacks whose term is less than entry's term are stale.
            apply_ctx.cbs.push((
                cmd.cb.take().unwrap(),
                cmd_resp::err_resp(Error::StaleCommand, term),
            ));
        }
        None
    }

    fn handle_raft_entry_conf_change(
        &mut self,
        apply_ctx: &mut ApplyContext,
        entry: Entry,
    ) -> Option<ExecResult> {
        let index = entry.get_index();
        let term = entry.get_term();
        let conf_change: ConfChange = parse_data_at(entry.get_data(), index, &self.tag);
        let cmd = parse_data_at(conf_change.get_context(), index, &self.tag);
        Some(
            self.process_raft_cmd(apply_ctx, index, term, cmd)
                .map_or_else(
                    || {
                        // If failed, tell raft that the config change was aborted.
                        ExecResult::ChangePeer(Default::default())
                    },
                    |mut res| {
                        if let ExecResult::ChangePeer(ref mut cp) = res {
                            cp.conf_change = conf_change;
                        } else {
                            panic!(
                                "{} unexpected result {:?} for conf change {:?} at {}",
                                self.tag,
                                res,
                                conf_change,
                                index
                            );
                        }
                        res
                    },
                ),
        )
    }

    fn find_cb(&mut self, index: u64, term: u64, cmd: &RaftCmdRequest) -> Option<Callback> {
        if get_change_peer_cmd(cmd).is_some() {
            if let Some(mut cmd) = self.pending_cmds.take_conf_change() {
                if cmd.index == index && cmd.term == term {
                    return Some(cmd.cb.take().unwrap());
                } else {
                    notify_stale_command(&self.tag, self.term, cmd);
                }
            }
            return None;
        }
        while let Some(mut head) = self.pending_cmds.pop_normal(term) {
            if head.index == index && head.term == term {
                return Some(head.cb.take().unwrap());
            }
            // Because of the lack of original RaftCmdRequest, we skip calling
            // coprocessor here.
            notify_stale_command(&self.tag, self.term, head);
        }
        None
    }

    fn process_raft_cmd(
        &mut self,
        apply_ctx: &mut ApplyContext,
        index: u64,
        term: u64,
        cmd: RaftCmdRequest,
    ) -> Option<ExecResult> {
        if index == 0 {
            panic!(
                "{} processing raft command needs a none zero index",
                self.tag
            );
        }

        if cmd.has_admin_request() {
            apply_ctx.sync_log = true;
        }

        let cmd_cb = self.find_cb(index, term, &cmd);
        apply_ctx.host.pre_apply(&self.region, &cmd);
        let (mut resp, exec_result) = self.apply_raft_cmd(apply_ctx, index, term, cmd);

        debug!("{} applied command at log index {}", self.tag, index);

        let cb = match cmd_cb {
            None => return exec_result,
            Some(cb) => cb,
        };

        // TODO: if we have exec_result, maybe we should return this callback too. Outer
        // store will call it after handing exec result.
        cmd_resp::bind_term(&mut resp, self.term);
        apply_ctx.cbs.push((cb, resp));

        exec_result
    }

    // apply operation can fail as following situation:
    //   1. encouter an error that will occur on all store, it can continue
    // applying next entry safely, like stale epoch for example;
    //   2. encouter an error that may not occur on all store, in this case
    // we should try to apply the entry again or panic. Considering that this
    // usually due to disk operation fail, which is rare, so just panic is ok.
    fn apply_raft_cmd(
        &mut self,
        ctx: &mut ApplyContext,
        index: u64,
        term: u64,
        req: RaftCmdRequest,
    ) -> (RaftCmdResponse, Option<ExecResult>) {
        // if pending remove, apply should be aborted already.
        assert!(!self.pending_remove);

        ctx.exec_ctx = Some(self.new_ctx(index, term, req));
        ctx.wb.set_save_point();
        let (resp, exec_result) = self.exec_raft_cmd(ctx).unwrap_or_else(|e| {
            // clear dirty values.
            ctx.wb.rollback_to_save_point().unwrap();
            match e {
                Error::StaleEpoch(..) => info!("{} stale epoch err: {:?}", self.tag, e),
                _ => error!("{} execute raft command err: {:?}", self.tag, e),
            }
            (cmd_resp::new_error(e), None)
        });

        let mut exec_ctx = ctx.exec_ctx.take().unwrap();
        exec_ctx.apply_state.set_applied_index(index);

        self.apply_state = exec_ctx.apply_state;
        self.applied_index_term = term;

        if let Some(ref exec_result) = exec_result {
            match *exec_result {
                ExecResult::ChangePeer(ref cp) => {
                    self.region = cp.region.clone();
                }
                ExecResult::ComputeHash { .. } |
                ExecResult::VerifyHash { .. } |
                ExecResult::CompactLog { .. } |
                ExecResult::DeleteRange { .. } => {}
                ExecResult::SplitRegion {
                    ref left,
                    ref right,
                    right_derive,
                } => {
                    if right_derive {
                        self.region = right.clone();
                    } else {
                        self.region = left.clone();
                    }
                    self.metrics.size_diff_hint = 0;
                    self.metrics.delete_keys_hint = 0;
                }
            }
        }

        (resp, exec_result)
    }

    /// Clear all the pending commands.
    ///
    /// Please note that all the pending callbacks will be lost.
    /// Should not do this when dropping a peer in case of possible leak.
    fn clear_pending_commands(&mut self) {
        if !self.pending_cmds.normals.is_empty() {
            info!(
                "{} clear {} commands",
                self.tag,
                self.pending_cmds.normals.len()
            );
            while let Some(mut cmd) = self.pending_cmds.normals.pop_front() {
                cmd.cb.take();
            }
        }
        if let Some(mut cmd) = self.pending_cmds.conf_change.take() {
            info!("{} clear pending conf change", self.tag);
            cmd.cb.take();
        }
    }

    fn destroy(&mut self) {
        for cmd in self.pending_cmds.normals.drain(..) {
            notify_region_removed(self.region.get_id(), self.id, cmd);
        }
        if let Some(cmd) = self.pending_cmds.conf_change.take() {
            notify_region_removed(self.region.get_id(), self.id, cmd);
        }
    }

    fn clear_all_commands_as_stale(&mut self) {
        for cmd in self.pending_cmds.normals.drain(..) {
            notify_stale_command(&self.tag, self.term, cmd);
        }
        if let Some(cmd) = self.pending_cmds.conf_change.take() {
            notify_stale_command(&self.tag, self.term, cmd);
        }
    }

    fn new_ctx(&self, index: u64, term: u64, req: RaftCmdRequest) -> ExecContext {
        ExecContext {
            apply_state: self.apply_state.clone(),
            req: Rc::new(req),
            index: index,
            term: term,
        }
    }
}

struct ExecContext {
    apply_state: RaftApplyState,
    // Note: use reference here to help get around the borrow check
    // at compile time, so we can borrow the content of req and modify
    // context at the same time.
    req: Rc<RaftCmdRequest>,
    index: u64,
    term: u64,
}

// Here we implement all commands.
impl ApplyDelegate {
    // Only errors that will also occur on all other stores should be returned.
    fn exec_raft_cmd(
        &mut self,
        ctx: &mut ApplyContext,
    ) -> Result<(RaftCmdResponse, Option<ExecResult>)> {
        let req = ctx.exec_ctx.as_ref().unwrap().req.clone();
        check_epoch(&self.region, &req)?;
        if req.has_admin_request() {
            self.exec_admin_cmd(ctx, req.get_admin_request())
        } else {
            self.exec_write_cmd(ctx, req.get_requests())
        }
    }

    fn exec_admin_cmd(
        &mut self,
        ctx: &mut ApplyContext,
        request: &AdminRequest,
    ) -> Result<(RaftCmdResponse, Option<ExecResult>)> {
        let cmd_type = request.get_cmd_type();
        info!(
            "{} execute admin command {:?} at [term: {}, index: {}]",
            self.tag,
            request,
            ctx.exec_ctx.as_ref().unwrap().term,
            ctx.exec_ctx.as_ref().unwrap().index
        );

        let (mut response, exec_result) = match cmd_type {
            AdminCmdType::ChangePeer => self.exec_change_peer(ctx, request),
            AdminCmdType::Split => self.exec_split(ctx, request),
            AdminCmdType::CompactLog => self.exec_compact_log(ctx, request),
            AdminCmdType::TransferLeader => Err(box_err!("transfer leader won't exec")),
            AdminCmdType::ComputeHash => self.exec_compute_hash(ctx, request),
            AdminCmdType::VerifyHash => self.exec_verify_hash(ctx, request),
            AdminCmdType::InvalidAdmin => Err(box_err!("unsupported admin command type")),
        }?;
        response.set_cmd_type(cmd_type);

        let mut resp = RaftCmdResponse::new();
        let uuid = ctx.exec_ctx
            .as_ref()
            .unwrap()
            .req
            .get_header()
            .get_uuid()
            .to_vec();
        resp.mut_header().set_uuid(uuid);
        resp.set_admin_response(response);
        Ok((resp, exec_result))
    }

    fn exec_change_peer(
        &mut self,
        ctx: &mut ApplyContext,
        request: &AdminRequest,
    ) -> Result<(AdminResponse, Option<ExecResult>)> {
        let request = request.get_change_peer();
        let peer = request.get_peer();
        let store_id = peer.get_store_id();
        let change_type = request.get_change_type();
        let mut region = self.region.clone();

        info!(
            "{} exec ConfChange {:?}, epoch: {:?}",
            self.tag,
            util::conf_change_type_str(&change_type),
            region.get_region_epoch()
        );

        // TODO: we should need more check, like peer validation, duplicated id, etc.
        let exists = util::find_peer(&region, store_id).is_some();
        let conf_ver = region.get_region_epoch().get_conf_ver() + 1;

        region.mut_region_epoch().set_conf_ver(conf_ver);

        match change_type {
            ConfChangeType::AddNode => {
                PEER_ADMIN_CMD_COUNTER_VEC
                    .with_label_values(&["add_peer", "all"])
                    .inc();

                if exists {
                    error!(
                        "{} can't add duplicated peer {:?} to region {:?}",
                        self.tag,
                        peer,
                        self.region
                    );
                    return Err(box_err!(
                        "can't add duplicated peer {:?} to region {:?}",
                        peer,
                        self.region
                    ));
                }

                // TODO: Do we allow adding peer in same node?

                region.mut_peers().push(peer.clone());

                PEER_ADMIN_CMD_COUNTER_VEC
                    .with_label_values(&["add_peer", "success"])
                    .inc();

                info!(
                    "{} add peer {:?} to region {:?}",
                    self.tag,
                    peer,
                    self.region
                );
            }
            ConfChangeType::RemoveNode => {
                PEER_ADMIN_CMD_COUNTER_VEC
                    .with_label_values(&["remove_peer", "all"])
                    .inc();

                if !exists {
                    error!(
                        "{} remove missing peer {:?} from region {:?}",
                        self.tag,
                        peer,
                        self.region
                    );
                    return Err(box_err!(
                        "remove missing peer {:?} from region {:?}",
                        peer,
                        self.region
                    ));
                }

                if self.id == peer.get_id() {
                    // Remove ourself, we will destroy all region data later.
                    // So we need not to apply following logs.
                    self.pending_remove = true;
                }

                util::remove_peer(&mut region, store_id).unwrap();

                PEER_ADMIN_CMD_COUNTER_VEC
                    .with_label_values(&["remove_peer", "success"])
                    .inc();

                info!(
                    "{} remove {} from region:{:?}",
                    self.tag,
                    peer.get_id(),
                    self.region
                );
            }
<<<<<<< HEAD
            _ => unimplemented!(),
=======
            ConfChangeType::AddLearnerNode => unimplemented!(),
>>>>>>> 19ac05f8
        }

        let state = if self.pending_remove {
            PeerState::Tombstone
        } else {
            PeerState::Normal
        };
        if let Err(e) = write_peer_state(&self.engine, &ctx.wb, &region, state) {
            panic!("{} failed to update region state: {:?}", self.tag, e);
        }

        let mut resp = AdminResponse::new();
        resp.mut_change_peer().set_region(region.clone());

        Ok((
            resp,
            Some(ExecResult::ChangePeer(ChangePeer {
                conf_change: Default::default(),
                peer: peer.clone(),
                region: region,
            })),
        ))
    }

    fn exec_split(
        &mut self,
        ctx: &mut ApplyContext,
        req: &AdminRequest,
    ) -> Result<(AdminResponse, Option<ExecResult>)> {
        PEER_ADMIN_CMD_COUNTER_VEC
            .with_label_values(&["split", "all"])
            .inc();

        let split_req = req.get_split();
        let right_derive = split_req.get_right_derive();
        if split_req.get_split_key().is_empty() {
            return Err(box_err!("missing split key"));
        }

        let split_key = split_req.get_split_key();
        let mut region = self.region.clone();
        if split_key <= region.get_start_key() {
            return Err(box_err!("invalid split request: {:?}", split_req));
        }

        util::check_key_in_region(split_key, &region)?;

        info!(
            "{} split at key: {}, region: {:?}",
            self.tag,
            escape(split_key),
            region
        );

        // TODO: check new region id validation.
        let new_region_id = split_req.get_new_region_id();

        // After split, the left region key range is [start_key, split_key),
        // the right region is [split_key, end).
        let mut new_region = region.clone();
        new_region.set_id(new_region_id);
        if right_derive {
            region.set_start_key(split_key.to_vec());
            new_region.set_end_key(split_key.to_vec());
        } else {
            region.set_end_key(split_key.to_vec());
            new_region.set_start_key(split_key.to_vec());
        }

        // Update new region peer ids.
        let new_peer_ids = split_req.get_new_peer_ids();
        if new_peer_ids.len() != new_region.get_peers().len() {
            return Err(box_err!(
                "invalid new peer id count, need {}, but got {}",
                new_region.get_peers().len(),
                new_peer_ids.len()
            ));
        }

        for (peer, &peer_id) in new_region.mut_peers().iter_mut().zip(new_peer_ids) {
            peer.set_id(peer_id);
        }

        // update region version
        let region_ver = region.get_region_epoch().get_version() + 1;
        region.mut_region_epoch().set_version(region_ver);
        new_region.mut_region_epoch().set_version(region_ver);
        write_peer_state(&self.engine, &ctx.wb, &region, PeerState::Normal)
            .and_then(|_| {
                write_peer_state(&self.engine, &ctx.wb, &new_region, PeerState::Normal)
            })
            .and_then(|_| {
                write_initial_apply_state(&self.engine, &ctx.wb, new_region.get_id())
            })
            .unwrap_or_else(|e| {
                panic!(
                    "{} failed to save split region {:?}: {:?}",
                    self.tag,
                    new_region,
                    e
                )
            });

        let mut resp = AdminResponse::new();
        if right_derive {
            resp.mut_split().set_left(new_region.clone());
            resp.mut_split().set_right(region.clone());
        } else {
            resp.mut_split().set_left(region.clone());
            resp.mut_split().set_right(new_region.clone());
        }

        PEER_ADMIN_CMD_COUNTER_VEC
            .with_label_values(&["split", "success"])
            .inc();

        if right_derive {
            Ok((
                resp,
                Some(ExecResult::SplitRegion {
                    left: new_region,
                    right: region,
                    right_derive: true,
                }),
            ))
        } else {
            Ok((
                resp,
                Some(ExecResult::SplitRegion {
                    left: region,
                    right: new_region,
                    right_derive: false,
                }),
            ))
        }
    }

    fn exec_compact_log(
        &mut self,
        ctx: &mut ApplyContext,
        req: &AdminRequest,
    ) -> Result<(AdminResponse, Option<ExecResult>)> {
        PEER_ADMIN_CMD_COUNTER_VEC
            .with_label_values(&["compact", "all"])
            .inc();

        let compact_index = req.get_compact_log().get_compact_index();
        let resp = AdminResponse::new();
        let apply_state = &mut ctx.exec_ctx.as_mut().unwrap().apply_state;
        let first_index = peer_storage::first_index(apply_state);
        if compact_index <= first_index {
            debug!(
                "{} compact index {} <= first index {}, no need to compact",
                self.tag,
                compact_index,
                first_index
            );
            return Ok((resp, None));
        }

        let compact_term = req.get_compact_log().get_compact_term();
        // TODO: add unit tests to cover all the message integrity checks.
        if compact_term == 0 {
            info!(
                "{} compact term missing in {:?}, skip.",
                self.tag,
                req.get_compact_log()
            );
            // old format compact log command, safe to ignore.
            return Err(box_err!(
                "command format is outdated, please upgrade leader."
            ));
        }

        // compact failure is safe to be omitted, no need to assert.
        compact_raft_log(&self.tag, apply_state, compact_index, compact_term)?;

        PEER_ADMIN_CMD_COUNTER_VEC
            .with_label_values(&["compact", "success"])
            .inc();

        Ok((
            resp,
            Some(ExecResult::CompactLog {
                state: apply_state.get_truncated_state().clone(),
                first_index: first_index,
            }),
        ))
    }

    fn exec_write_cmd(
        &mut self,
        ctx: &ApplyContext,
        requests: &[Request],
    ) -> Result<(RaftCmdResponse, Option<ExecResult>)> {
        let mut responses = Vec::with_capacity(requests.len());

        let mut ranges = vec![];
        for req in requests {
            let cmd_type = req.get_cmd_type();
            let mut resp = match cmd_type {
                CmdType::Put => self.handle_put(ctx, req),
                CmdType::Delete => self.handle_delete(ctx, req),
                CmdType::DeleteRange => self.handle_delete_range(req, &mut ranges),
                // Readonly commands are handled in raftstore directly.
                // Don't panic here in case there are old entries need to be applied.
                // It's also safe to skip them here, because a restart must have happened,
                // hence there is no callback to be called.
                CmdType::Snap | CmdType::Get => {
                    warn!("{} skip readonly command: {:?}", self.tag, req);
                    continue;
                }
                CmdType::Prewrite | CmdType::Invalid => {
                    Err(box_err!("invalid cmd type, message maybe currupted"))
                }
            }?;

            resp.set_cmd_type(cmd_type);

            responses.push(resp);
        }

        let mut resp = RaftCmdResponse::new();
        let uuid = ctx.exec_ctx
            .as_ref()
            .unwrap()
            .req
            .get_header()
            .get_uuid()
            .to_vec();
        resp.mut_header().set_uuid(uuid);
        resp.set_responses(RepeatedField::from_vec(responses));

        let exec_res = if ranges.is_empty() {
            None
        } else {
            Some(ExecResult::DeleteRange { ranges: ranges })
        };

        Ok((resp, exec_res))
    }

    fn handle_put(&mut self, ctx: &ApplyContext, req: &Request) -> Result<Response> {
        let (key, value) = (req.get_put().get_key(), req.get_put().get_value());
        check_data_key(key, &self.region)?;

        let resp = Response::new();
        let key = keys::data_key(key);
        self.metrics.size_diff_hint += key.len() as i64;
        self.metrics.size_diff_hint += value.len() as i64;
        if !req.get_put().get_cf().is_empty() {
            let cf = req.get_put().get_cf();
            // TODO: don't allow write preseved cfs.
            if cf == CF_LOCK {
                self.metrics.lock_cf_written_bytes += key.len() as u64;
                self.metrics.lock_cf_written_bytes += value.len() as u64;
            }
            // TODO: check whether cf exists or not.
            rocksdb::get_cf_handle(&self.engine, cf)
                .and_then(|handle| ctx.wb.put_cf(handle, &key, value))
                .unwrap_or_else(|e| {
                    panic!(
                        "{} failed to write ({}, {}) to cf {}: {:?}",
                        self.tag,
                        escape(&key),
                        escape(value),
                        cf,
                        e
                    )
                });
        } else {
            ctx.wb.put(&key, value).unwrap_or_else(|e| {
                panic!(
                    "{} failed to write ({}, {}): {:?}",
                    self.tag,
                    escape(&key),
                    escape(value),
                    e
                );
            });
        }
        Ok(resp)
    }

    fn handle_delete(&mut self, ctx: &ApplyContext, req: &Request) -> Result<Response> {
        let key = req.get_delete().get_key();
        check_data_key(key, &self.region)?;

        let key = keys::data_key(key);
        // since size_diff_hint is not accurate, so we just skip calculate the value size.
        self.metrics.size_diff_hint -= key.len() as i64;
        let resp = Response::new();
        if !req.get_delete().get_cf().is_empty() {
            let cf = req.get_delete().get_cf();
            // TODO: check whether cf exists or not.
            rocksdb::get_cf_handle(&self.engine, cf)
                .and_then(|handle| ctx.wb.delete_cf(handle, &key))
                .unwrap_or_else(|e| {
                    panic!("{} failed to delete {}: {:?}", self.tag, escape(&key), e)
                });

            if cf == CF_LOCK {
                // delete is a kind of write for RocksDB.
                self.metrics.lock_cf_written_bytes += key.len() as u64;
            } else {
                self.metrics.delete_keys_hint += 1;
            }
        } else {
            ctx.wb.delete(&key).unwrap_or_else(|e| {
                panic!("{} failed to delete {}: {:?}", self.tag, escape(&key), e)
            });
            self.metrics.delete_keys_hint += 1;
        }

        Ok(resp)
    }

    fn handle_delete_range(&mut self, req: &Request, ranges: &mut Vec<Range>) -> Result<Response> {
        let s_key = req.get_delete_range().get_start_key();
        let e_key = req.get_delete_range().get_end_key();
        if !e_key.is_empty() && s_key >= e_key {
            return Err(box_err!(
                "invalid delete range command, start_key: {:?}, end_key: {:?}",
                s_key,
                e_key
            ));
        }
        check_data_key(s_key, &self.region)?;
        let end_key = keys::data_end_key(e_key);
        let region_end_key = keys::data_end_key(self.region.get_end_key());
        if end_key > region_end_key {
            return Err(Error::KeyNotInRegion(e_key.to_vec(), self.region.clone()));
        }

        let resp = Response::new();
        let mut cf = req.get_delete_range().get_cf();
        if cf.is_empty() {
            cf = CF_DEFAULT;
        }
        if ALL_CFS.iter().find(|x| **x == cf).is_none() {
            return Err(box_err!("invalid delete range command, cf: {:?}", cf));
        }
        let handle = rocksdb::get_cf_handle(&self.engine, cf).unwrap();

        let start_key = keys::data_key(s_key);
        // Use delete_file_in_range to drop as many sst files as possible, this is
        // a way to reclaim disk space quickly after drop a table/index.
        self.engine
            .delete_file_in_range_cf(handle, &start_key, &end_key)
            .unwrap_or_else(|e| {
                panic!(
                    "{} failed to delete files in range [{}, {}): {:?}",
                    self.tag,
                    escape(&start_key),
                    escape(&end_key),
                    e
                )
            });

        // Delete all remaining keys.
        util::delete_all_in_range_cf(&self.engine, cf, &start_key, &end_key).unwrap_or_else(|e| {
            panic!(
                "{} failed to delete all in range [{}, {}), cf: {}, err: {:?}",
                self.tag,
                escape(&start_key),
                escape(&end_key),
                cf,
                e
            );
        });

        ranges.push(Range::new(cf.to_owned(), start_key, end_key));

        Ok(resp)
    }
}

pub fn get_change_peer_cmd(msg: &RaftCmdRequest) -> Option<&ChangePeerRequest> {
    if !msg.has_admin_request() {
        return None;
    }
    let req = msg.get_admin_request();
    if !req.has_change_peer() {
        return None;
    }

    Some(req.get_change_peer())
}

fn check_data_key(key: &[u8], region: &Region) -> Result<()> {
    // region key range has no data prefix, so we must use origin key to check.
    util::check_key_in_region(key, region)?;

    Ok(())
}

pub fn do_get(tag: &str, region: &Region, snap: &Snapshot, req: &Request) -> Result<Response> {
    // TODO: the get_get looks wried, maybe we should figure out a better name later.
    let key = req.get_get().get_key();
    check_data_key(key, region)?;

    let mut resp = Response::new();
    let res = if !req.get_get().get_cf().is_empty() {
        let cf = req.get_get().get_cf();
        // TODO: check whether cf exists or not.
        snap.get_value_cf(cf, &keys::data_key(key)).unwrap_or_else(
            |e| {
                panic!(
                    "{} failed to get {} with cf {}: {:?}",
                    tag,
                    escape(key),
                    cf,
                    e
                )
            },
        )
    } else {
        snap.get_value(&keys::data_key(key))
            .unwrap_or_else(|e| panic!("{} failed to get {}: {:?}", tag, escape(key), e))
    };
    if let Some(res) = res {
        resp.mut_get().set_value(res.to_vec());
    }

    Ok(resp)
}

pub fn do_snap(region: Region) -> Result<Response> {
    let mut resp = Response::new();
    resp.mut_snap().set_region(region);
    Ok(resp)
}

// Consistency Check
impl ApplyDelegate {
    fn exec_compute_hash(
        &self,
        ctx: &ApplyContext,
        _: &AdminRequest,
    ) -> Result<(AdminResponse, Option<ExecResult>)> {
        let resp = AdminResponse::new();
        Ok((
            resp,
            Some(ExecResult::ComputeHash {
                region: self.region.clone(),
                index: ctx.exec_ctx.as_ref().unwrap().index,
                // This snapshot may be held for a long time, which may cause too many
                // open files in rocksdb.
                // TODO: figure out another way to do consistency check without snapshot
                // or short life snapshot.
                snap: Snapshot::new(self.engine.clone()),
            }),
        ))
    }

    fn exec_verify_hash(
        &self,
        _: &ApplyContext,
        req: &AdminRequest,
    ) -> Result<(AdminResponse, Option<ExecResult>)> {
        let verify_req = req.get_verify_hash();
        let index = verify_req.get_index();
        let hash = verify_req.get_hash().to_vec();
        let resp = AdminResponse::new();
        Ok((
            resp,
            Some(ExecResult::VerifyHash {
                index: index,
                hash: hash,
            }),
        ))
    }
}

pub struct Apply {
    region_id: u64,
    term: u64,
    entries: Vec<Entry>,
}

impl Apply {
    pub fn new(region_id: u64, term: u64, entries: Vec<Entry>) -> Apply {
        Apply {
            region_id: region_id,
            term: term,
            entries: entries,
        }
    }
}

#[derive(Default, Clone)]
pub struct Registration {
    pub id: u64,
    pub term: u64,
    pub apply_state: RaftApplyState,
    pub applied_index_term: u64,
    pub region: Region,
}

impl Registration {
    pub fn new(peer: &Peer) -> Registration {
        Registration {
            id: peer.peer_id(),
            term: peer.term(),
            apply_state: peer.get_store().apply_state.clone(),
            applied_index_term: peer.get_store().applied_index_term,
            region: peer.region().clone(),
        }
    }
}

pub struct Proposal {
    is_conf_change: bool,
    index: u64,
    term: u64,
    pub cb: Callback,
}

impl Proposal {
    pub fn new(is_conf_change: bool, index: u64, term: u64, cb: Callback) -> Proposal {
        Proposal {
            is_conf_change: is_conf_change,
            index: index,
            term: term,
            cb: cb,
        }
    }
}

pub struct RegionProposal {
    id: u64,
    region_id: u64,
    props: Vec<Proposal>,
}

impl RegionProposal {
    pub fn new(id: u64, region_id: u64, props: Vec<Proposal>) -> RegionProposal {
        RegionProposal {
            id: id,
            region_id: region_id,
            props: props,
        }
    }
}

pub struct Destroy {
    region_id: u64,
}

/// region related task.
pub enum Task {
    Applies(Vec<Apply>),
    Registration(Registration),
    Proposals(Vec<RegionProposal>),
    Destroy(Destroy),
}

impl Task {
    pub fn applies(applies: Vec<Apply>) -> Task {
        Task::Applies(applies)
    }

    pub fn register(peer: &Peer) -> Task {
        Task::Registration(Registration::new(peer))
    }

    pub fn destroy(region_id: u64) -> Task {
        Task::Destroy(Destroy {
            region_id: region_id,
        })
    }
}

impl Display for Task {
    fn fmt(&self, f: &mut Formatter) -> fmt::Result {
        match *self {
            Task::Applies(ref a) => write!(f, "async applys count {}", a.len()),
            Task::Proposals(ref p) => write!(f, "region proposal count {}", p.len()),
            Task::Registration(ref r) => {
                write!(f, "[region {}] Reg {:?}", r.region.get_id(), r.apply_state)
            }
            Task::Destroy(ref d) => write!(f, "[region {}] destroy", d.region_id),
        }
    }
}

#[derive(Default, Clone, Debug, PartialEq)]
pub struct ApplyMetrics {
    /// an inaccurate difference in region size since last reset.
    pub size_diff_hint: i64,
    /// delete keys' count since last reset.
    pub delete_keys_hint: u64,

    pub written_bytes: u64,
    pub written_keys: u64,
    pub lock_cf_written_bytes: u64,
}

#[derive(Debug)]
pub struct ApplyRes {
    pub region_id: u64,
    pub apply_state: RaftApplyState,
    pub applied_index_term: u64,
    pub exec_res: Vec<ExecResult>,
    pub metrics: ApplyMetrics,
}

#[derive(Debug)]
pub enum TaskRes {
    Applys(Vec<ApplyRes>),
    Destroy(ApplyDelegate),
}

// TODO: use threadpool to do task concurrently
pub struct Runner {
    db: Arc<DB>,
    host: Arc<CoprocessorHost>,
    delegates: HashMap<u64, ApplyDelegate>,
    notifier: Sender<TaskRes>,
    sync_log: bool,
    tag: String,
}

impl Runner {
    pub fn new<T, C>(store: &Store<T, C>, notifier: Sender<TaskRes>, sync_log: bool) -> Runner {
        let mut delegates =
            HashMap::with_capacity_and_hasher(store.get_peers().len(), Default::default());
        for (&region_id, p) in store.get_peers() {
            delegates.insert(region_id, ApplyDelegate::from_peer(p));
        }
        Runner {
            db: store.kv_engine(),
            host: store.coprocessor_host.clone(),
            delegates: delegates,
            notifier: notifier,
            sync_log: sync_log,
            tag: format!("[store {}]", store.store_id()),
        }
    }

    fn handle_applies(&mut self, applys: Vec<Apply>) {
        let t = SlowTimer::new();

        let mut applys_res = Vec::with_capacity(applys.len());
        let mut apply_ctx = ApplyContext::new(self.host.as_ref());
        let mut committed_count = 0;
        for apply in applys {
            if apply.entries.is_empty() {
                continue;
            }
            let mut e = match self.delegates.entry(apply.region_id) {
                MapEntry::Vacant(_) => {
                    error!("[region {}] is missing", apply.region_id);
                    continue;
                }
                MapEntry::Occupied(e) => e,
            };
            {
                let delegate = e.get_mut();
                delegate.metrics = ApplyMetrics::default();
                delegate.term = apply.term;
                committed_count += apply.entries.len();
                let results = delegate.handle_raft_committed_entries(&mut apply_ctx, apply.entries);

                if delegate.pending_remove {
                    delegate.destroy();
                }

                applys_res.push(ApplyRes {
                    region_id: apply.region_id,
                    apply_state: delegate.apply_state.clone(),
                    exec_res: results,
                    metrics: delegate.metrics.clone(),
                    applied_index_term: delegate.applied_index_term,
                });
            }
            if e.get().pending_remove {
                e.remove();
            }
        }

        // Write to engine
        // raftsotre.sync-log = true means we need prevent data loss when power failure.
        // take raft log gc for example, we write kv WAL first, then write raft WAL,
        // if power failure happen, raft WAL may synced to disk, but kv WAL may not.
        // so we use sync-log flag here.
        let mut write_opts = WriteOptions::new();
        write_opts.set_sync(self.sync_log && apply_ctx.sync_log);
        if !apply_ctx.wb.is_empty() {
            self.db
                .write_opt(apply_ctx.wb, &write_opts)
                .unwrap_or_else(|e| panic!("failed to write to engine, error: {:?}", e));
        }

        // Call callbacks
        for (cb, resp) in apply_ctx.cbs.drain(..) {
            cb(resp);
        }

        if !applys_res.is_empty() {
            self.notifier.send(TaskRes::Applys(applys_res)).unwrap();
        }

        STORE_APPLY_LOG_HISTOGRAM.observe(duration_to_sec(t.elapsed()) as f64);

        slow_log!(
            t,
            "{} handle ready {} committed entries",
            self.tag,
            committed_count
        );
    }

    fn handle_proposals(&mut self, proposals: Vec<RegionProposal>) {
        let mut propose_num = 0;
        for region_proposal in proposals {
            propose_num += region_proposal.props.len();
            let delegate = match self.delegates.get_mut(&region_proposal.region_id) {
                Some(d) => d,
                None => {
                    for p in region_proposal.props {
                        let cmd = PendingCmd::new(p.index, p.term, p.cb);
                        notify_region_removed(region_proposal.region_id, region_proposal.id, cmd);
                    }
                    continue;
                }
            };
            assert_eq!(delegate.id, region_proposal.id);
            for p in region_proposal.props {
                let cmd = PendingCmd::new(p.index, p.term, p.cb);
                if p.is_conf_change {
                    if let Some(cmd) = delegate.pending_cmds.take_conf_change() {
                        // if it loses leadership before conf change is replicated, there may be
                        // a stale pending conf change before next conf change is applied. If it
                        // becomes leader again with the stale pending conf change, will enter
                        // this block, so we notify leadership may have been changed.
                        notify_stale_command(&delegate.tag, delegate.term, cmd);
                    }
                    delegate.pending_cmds.set_conf_change(cmd);
                } else {
                    delegate.pending_cmds.append_normal(cmd);
                }
            }
        }
        APPLY_PROPOSAL.observe(propose_num as f64);
    }

    fn handle_registration(&mut self, s: Registration) {
        let peer_id = s.id;
        let region_id = s.region.get_id();
        let term = s.term;
        let delegate = ApplyDelegate::from_registration(self.db.clone(), s);
        info!(
            "{} register to apply delegates at term {}",
            delegate.tag,
            delegate.term
        );
        if let Some(mut old_delegate) = self.delegates.insert(region_id, delegate) {
            assert_eq!(old_delegate.id, peer_id);
            old_delegate.term = term;
            old_delegate.clear_all_commands_as_stale();
        }
    }

    fn handle_destroy(&mut self, d: Destroy) {
        // Only respond when the meta exists. Otherwise if destroy is triggered
        // multiple times, the store may destroy wrong target peer.
        if let Some(mut meta) = self.delegates.remove(&d.region_id) {
            info!("{} remove from apply delegates", meta.tag);
            meta.destroy();
            self.notifier.send(TaskRes::Destroy(meta)).unwrap();
        }
    }

    fn handle_shutdown(&mut self) {
        for p in self.delegates.values_mut() {
            p.clear_pending_commands();
        }
    }
}

impl Runnable<Task> for Runner {
    fn run(&mut self, task: Task) {
        match task {
            Task::Applies(a) => self.handle_applies(a),
            Task::Proposals(props) => self.handle_proposals(props),
            Task::Registration(s) => self.handle_registration(s),
            Task::Destroy(d) => self.handle_destroy(d),
        }
    }

    fn shutdown(&mut self) {
        self.handle_shutdown();
    }
}

#[cfg(test)]
mod tests {
    use std::sync::*;

    use tempdir::TempDir;
    use rocksdb::{Writable, WriteBatch, DB};
    use protobuf::Message;
    use kvproto::metapb::RegionEpoch;
    use kvproto::raft_cmdpb::CmdType;

    use super::*;
    use storage::{ALL_CFS, CF_WRITE};
    use util::collections::HashMap;

    pub fn create_tmp_engine(path: &str) -> (TempDir, Arc<DB>) {
        let path = TempDir::new(path).unwrap();
        let db = Arc::new(
            rocksdb::new_engine(path.path().to_str().unwrap(), ALL_CFS).unwrap(),
        );
        (path, db)
    }

    fn new_runner(db: Arc<DB>, host: Arc<CoprocessorHost>, tx: Sender<TaskRes>) -> Runner {
        Runner {
            db: db,
            host: host,
            delegates: HashMap::default(),
            notifier: tx,
            sync_log: false,
            tag: "".to_owned(),
        }
    }

    pub fn new_entry(term: u64, index: u64, req: Option<RaftCmdRequest>) -> Entry {
        let mut e = Entry::new();
        e.set_index(index);
        e.set_term(term);
        req.map(|r| e.set_data(r.write_to_bytes().unwrap()));
        e
    }

    #[test]
    fn test_should_flush_to_engine() {
        // ComputeHash command
        let mut req = RaftCmdRequest::new();
        req.mut_admin_request()
            .set_cmd_type(AdminCmdType::ComputeHash);
        let wb = WriteBatch::new();
        assert_eq!(should_flush_to_engine(&req, wb.count()), true);

        // Write batch keys reach WRITE_BATCH_MAX_KEYS
        let req = RaftCmdRequest::new();
        let wb = WriteBatch::new();
        for i in 0..WRITE_BATCH_MAX_KEYS {
            let key = format!("key_{}", i);
            wb.put(key.as_bytes(), b"value").unwrap();
        }
        assert_eq!(should_flush_to_engine(&req, wb.count()), true);

        // Write batch keys not reach WRITE_BATCH_MAX_KEYS
        let req = RaftCmdRequest::new();
        let wb = WriteBatch::new();
        for i in 0..WRITE_BATCH_MAX_KEYS - 1 {
            let key = format!("key_{}", i);
            wb.put(key.as_bytes(), b"value").unwrap();
        }
        assert_eq!(should_flush_to_engine(&req, wb.count()), false);
    }

    #[test]
    fn test_basic_flow() {
        let (tx, rx) = mpsc::channel();
        let (_tmp, db) = create_tmp_engine("apply-basic");
        let host = Arc::new(CoprocessorHost::default());
        let mut runner = new_runner(db.clone(), host, tx);

        let mut reg = Registration::default();
        reg.id = 1;
        reg.region.set_id(2);
        reg.apply_state.set_applied_index(3);
        reg.term = 4;
        reg.applied_index_term = 5;
        runner.run(Task::Registration(reg.clone()));
        assert!(runner.delegates.get(&2).is_some());
        {
            let delegate = &runner.delegates[&2];
            assert_eq!(delegate.id, 1);
            assert_eq!(delegate.tag, "[region 2] 1");
            assert_eq!(delegate.region, reg.region);
            assert!(!delegate.pending_remove);
            assert_eq!(delegate.apply_state, reg.apply_state);
            assert_eq!(delegate.term, reg.term);
            assert_eq!(delegate.applied_index_term, reg.applied_index_term);
        }

        let (resp_tx, resp_rx) = mpsc::channel();
        let p = Proposal::new(
            false,
            1,
            0,
            box move |resp| { resp_tx.send(resp).unwrap(); },
        );
        let region_proposal = RegionProposal::new(1, 1, vec![p]);
        runner.run(Task::Proposals(vec![region_proposal]));
        // unregistered region should be ignored and notify failed.
        assert!(rx.try_recv().is_err());
        let resp = resp_rx.try_recv().unwrap();
        assert!(resp.get_header().get_error().has_region_not_found());

        let (cc_tx, cc_rx) = mpsc::channel();
        let pops = vec![
            Proposal::new(false, 2, 0, box |_| {}),
            Proposal::new(true, 3, 0, box move |resp| { cc_tx.send(resp).unwrap(); }),
        ];
        let region_proposal = RegionProposal::new(1, 2, pops);
        runner.run(Task::Proposals(vec![region_proposal]));
        assert!(rx.try_recv().is_err());
        {
            let normals = &runner.delegates[&2].pending_cmds.normals;
            assert_eq!(normals.back().map(|c| c.index), Some(2));
        }
        assert!(rx.try_recv().is_err());
        {
            let cc = &runner.delegates[&2].pending_cmds.conf_change;
            assert_eq!(cc.as_ref().map(|c| c.index), Some(3));
        }

        let p = Proposal::new(true, 4, 0, box move |_| {});
        let region_proposal = RegionProposal::new(1, 2, vec![p]);
        runner.run(Task::Proposals(vec![region_proposal]));
        assert!(rx.try_recv().is_err());
        {
            let cc = &runner.delegates[&2].pending_cmds.conf_change;
            assert_eq!(cc.as_ref().map(|c| c.index), Some(4));
        }
        // propose another conf change should mark previous stale.
        let cc_resp = cc_rx.try_recv().unwrap();
        assert!(cc_resp.get_header().get_error().has_stale_command());

        runner.run(Task::applies(
            vec![Apply::new(1, 1, vec![new_entry(2, 3, None)])],
        ));
        // non registered region should be ignored.
        assert!(rx.try_recv().is_err());

        runner.run(Task::applies(vec![Apply::new(2, 11, vec![])]));
        // empty entries should be ignored.
        assert!(rx.try_recv().is_err());
        assert_eq!(runner.delegates[&2].term, reg.term);

        let apply_state_key = keys::apply_state_key(2);
        assert!(db.get(&apply_state_key).unwrap().is_none());
        runner.run(Task::applies(
            vec![Apply::new(2, 11, vec![new_entry(5, 4, None)])],
        ));
        let res = match rx.try_recv() {
            Ok(TaskRes::Applys(res)) => res,
            e => panic!("unexpected apply result: {:?}", e),
        };
        assert_eq!(res.len(), 1);
        let apply_res = &res[0];
        assert_eq!(apply_res.region_id, 2);
        assert_eq!(apply_res.apply_state.get_applied_index(), 4);
        assert!(apply_res.exec_res.is_empty());
        // empty entry will make applied_index step forward and should write apply state to engine.
        assert_eq!(apply_res.metrics.written_keys, 1);
        assert_eq!(apply_res.applied_index_term, 5);
        {
            let delegate = &runner.delegates[&2];
            assert_eq!(delegate.term, 11);
            assert_eq!(delegate.applied_index_term, 5);
            assert_eq!(delegate.apply_state.get_applied_index(), 4);
            let apply_state: RaftApplyState =
                db.get_msg_cf(CF_RAFT, &apply_state_key).unwrap().unwrap();
            assert_eq!(apply_state, delegate.apply_state);
        }

        runner.run(Task::destroy(2));
        let destroy_res = match rx.try_recv() {
            Ok(TaskRes::Destroy(d)) => d,
            e => panic!("expected destroy result, but got {:?}", e),
        };
        assert_eq!(destroy_res.id, 1);
        assert_eq!(destroy_res.applied_index_term, 5);

        runner.shutdown();
    }

    struct EntryBuilder {
        entry: Entry,
        req: RaftCmdRequest,
    }

    impl EntryBuilder {
        fn new(index: u64, term: u64) -> EntryBuilder {
            let req = RaftCmdRequest::new();
            let mut entry = Entry::new();
            entry.set_index(index);
            entry.set_term(term);
            EntryBuilder {
                entry: entry,
                req: req,
            }
        }

        fn capture_resp(
            self,
            delegate: &mut ApplyDelegate,
            tx: Sender<RaftCmdResponse>,
        ) -> EntryBuilder {
            let cmd = PendingCmd::new(
                self.entry.get_index(),
                self.entry.get_term(),
                box move |r| tx.send(r).unwrap(),
            );
            delegate.pending_cmds.append_normal(cmd);
            self
        }

        fn epoch(mut self, conf_ver: u64, version: u64) -> EntryBuilder {
            let mut epoch = RegionEpoch::new();
            epoch.set_version(version);
            epoch.set_conf_ver(conf_ver);
            self.req.mut_header().set_region_epoch(epoch);
            self
        }

        fn put(self, key: &[u8], value: &[u8]) -> EntryBuilder {
            self.add_put_req(None, key, value)
        }

        fn put_cf(self, cf: &str, key: &[u8], value: &[u8]) -> EntryBuilder {
            self.add_put_req(Some(cf), key, value)
        }

        fn add_put_req(mut self, cf: Option<&str>, key: &[u8], value: &[u8]) -> EntryBuilder {
            let mut cmd = Request::new();
            cmd.set_cmd_type(CmdType::Put);
            if let Some(cf) = cf {
                cmd.mut_put().set_cf(cf.to_owned());
            }
            cmd.mut_put().set_key(key.to_vec());
            cmd.mut_put().set_value(value.to_vec());
            self.req.mut_requests().push(cmd);
            self
        }

        fn delete(self, key: &[u8]) -> EntryBuilder {
            self.add_delete_req(None, key)
        }

        fn delete_cf(self, cf: &str, key: &[u8]) -> EntryBuilder {
            self.add_delete_req(Some(cf), key)
        }

        fn delete_range(self, start_key: &[u8], end_key: &[u8]) -> EntryBuilder {
            self.add_delete_range_req(None, start_key, end_key)
        }

        fn delete_range_cf(self, cf: &str, start_key: &[u8], end_key: &[u8]) -> EntryBuilder {
            self.add_delete_range_req(Some(cf), start_key, end_key)
        }

        fn add_delete_req(mut self, cf: Option<&str>, key: &[u8]) -> EntryBuilder {
            let mut cmd = Request::new();
            cmd.set_cmd_type(CmdType::Delete);
            if let Some(cf) = cf {
                cmd.mut_delete().set_cf(cf.to_owned());
            }
            cmd.mut_delete().set_key(key.to_vec());
            self.req.mut_requests().push(cmd);
            self
        }

        fn add_delete_range_req(
            mut self,
            cf: Option<&str>,
            start_key: &[u8],
            end_key: &[u8],
        ) -> EntryBuilder {
            let mut cmd = Request::new();
            cmd.set_cmd_type(CmdType::DeleteRange);
            if let Some(cf) = cf {
                cmd.mut_delete_range().set_cf(cf.to_owned());
            }
            cmd.mut_delete_range().set_start_key(start_key.to_vec());
            cmd.mut_delete_range().set_end_key(end_key.to_vec());
            self.req.mut_requests().push(cmd);
            self
        }

        fn build(mut self) -> Entry {
            self.entry.set_data(self.req.write_to_bytes().unwrap());
            self.entry
        }
    }

    #[test]
    fn test_handle_raft_committed_entries() {
        let (_path, db) = create_tmp_engine("test-delegate");
        let mut reg = Registration::default();
        reg.region.set_end_key(b"k5".to_vec());
        reg.region.mut_region_epoch().set_version(3);
        let mut delegate = ApplyDelegate::from_registration(db.clone(), reg);
        let (tx, rx) = mpsc::channel();

        let put_entry = EntryBuilder::new(1, 1)
            .put(b"k1", b"v1")
            .put(b"k2", b"v1")
            .put(b"k3", b"v1")
            .epoch(1, 3)
            .capture_resp(&mut delegate, tx.clone())
            .build();
        let host = CoprocessorHost::default();
        let mut apply_ctx = ApplyContext::new(&host);
        let res = delegate.handle_raft_committed_entries(&mut apply_ctx, vec![put_entry]);
        db.write(apply_ctx.wb).unwrap();
        for (cb, resp) in apply_ctx.cbs.drain(..) {
            cb(resp);
        }
        assert!(res.is_empty());
        let resp = rx.try_recv().unwrap();
        assert!(!resp.get_header().has_error(), "{:?}", resp);
        assert_eq!(resp.get_responses().len(), 3);
        let dk_k1 = keys::data_key(b"k1");
        let dk_k2 = keys::data_key(b"k2");
        let dk_k3 = keys::data_key(b"k3");
        assert_eq!(db.get(&dk_k1).unwrap().unwrap(), b"v1");
        assert_eq!(db.get(&dk_k2).unwrap().unwrap(), b"v1");
        assert_eq!(db.get(&dk_k3).unwrap().unwrap(), b"v1");
        assert_eq!(delegate.applied_index_term, 1);
        assert_eq!(delegate.apply_state.get_applied_index(), 1);

        let lock_written_bytes = delegate.metrics.lock_cf_written_bytes;
        let written_bytes = delegate.metrics.written_bytes;
        let written_keys = delegate.metrics.written_keys;
        let size_diff_hint = delegate.metrics.size_diff_hint;
        let put_entry = EntryBuilder::new(2, 2)
            .put_cf(CF_LOCK, b"k1", b"v1")
            .epoch(1, 3)
            .build();
        let mut apply_ctx = ApplyContext::new(&host);
        delegate.handle_raft_committed_entries(&mut apply_ctx, vec![put_entry]);
        db.write(apply_ctx.wb).unwrap();
        for (cb, resp) in apply_ctx.cbs.drain(..) {
            cb(resp);
        }
        let lock_handle = db.cf_handle(CF_LOCK).unwrap();
        assert_eq!(db.get_cf(lock_handle, &dk_k1).unwrap().unwrap(), b"v1");
        assert_eq!(
            delegate.metrics.lock_cf_written_bytes,
            lock_written_bytes + 5
        );
        assert!(delegate.metrics.written_bytes >= written_bytes + 5);
        assert_eq!(delegate.metrics.written_keys, written_keys + 2);
        assert_eq!(delegate.metrics.size_diff_hint, size_diff_hint + 5);
        assert_eq!(delegate.applied_index_term, 2);
        assert_eq!(delegate.apply_state.get_applied_index(), 2);

        let put_entry = EntryBuilder::new(3, 2)
            .put(b"k2", b"v2")
            .epoch(1, 1)
            .capture_resp(&mut delegate, tx.clone())
            .build();
        let mut apply_ctx = ApplyContext::new(&host);
        delegate.handle_raft_committed_entries(&mut apply_ctx, vec![put_entry]);
        db.write(apply_ctx.wb).unwrap();
        for (cb, resp) in apply_ctx.cbs.drain(..) {
            cb(resp);
        }
        let resp = rx.try_recv().unwrap();
        assert!(resp.get_header().get_error().has_stale_epoch());
        assert_eq!(delegate.applied_index_term, 2);
        assert_eq!(delegate.apply_state.get_applied_index(), 3);

        let put_entry = EntryBuilder::new(4, 2)
            .put(b"k3", b"v3")
            .put(b"k5", b"v5")
            .epoch(1, 3)
            .capture_resp(&mut delegate, tx.clone())
            .build();
        let mut apply_ctx = ApplyContext::new(&host);
        delegate.handle_raft_committed_entries(&mut apply_ctx, vec![put_entry]);
        db.write(apply_ctx.wb).unwrap();
        for (cb, resp) in apply_ctx.cbs.drain(..) {
            cb(resp);
        }
        let resp = rx.try_recv().unwrap();
        assert!(resp.get_header().get_error().has_key_not_in_region());
        assert_eq!(delegate.applied_index_term, 2);
        assert_eq!(delegate.apply_state.get_applied_index(), 4);
        // a writebatch should be atomic.
        assert_eq!(db.get(&dk_k3).unwrap().unwrap(), b"v1");

        EntryBuilder::new(5, 2)
            .capture_resp(&mut delegate, tx.clone())
            .build();
        let put_entry = EntryBuilder::new(5, 3)
            .delete(b"k1")
            .delete_cf(CF_LOCK, b"k1")
            .delete_cf(CF_WRITE, b"k1")
            .epoch(1, 3)
            .capture_resp(&mut delegate, tx.clone())
            .build();
        let lock_written_bytes = delegate.metrics.lock_cf_written_bytes;
        let delete_keys_hint = delegate.metrics.delete_keys_hint;
        let size_diff_hint = delegate.metrics.size_diff_hint;
        let mut apply_ctx = ApplyContext::new(&host);
        delegate.handle_raft_committed_entries(&mut apply_ctx, vec![put_entry]);
        db.write(apply_ctx.wb).unwrap();
        for (cb, resp) in apply_ctx.cbs.drain(..) {
            cb(resp);
        }
        let resp = rx.try_recv().unwrap();
        // stale command should be cleared.
        assert!(resp.get_header().get_error().has_stale_command());
        let resp = rx.try_recv().unwrap();
        assert!(!resp.get_header().has_error(), "{:?}", resp);
        assert!(db.get(&dk_k1).unwrap().is_none());
        assert_eq!(
            delegate.metrics.lock_cf_written_bytes,
            lock_written_bytes + 3
        );
        assert_eq!(delegate.metrics.delete_keys_hint, delete_keys_hint + 2);
        assert_eq!(delegate.metrics.size_diff_hint, size_diff_hint - 9);

        let delete_entry = EntryBuilder::new(6, 3)
            .delete(b"k5")
            .epoch(1, 3)
            .capture_resp(&mut delegate, tx.clone())
            .build();
        let mut apply_ctx = ApplyContext::new(&host);
        delegate.handle_raft_committed_entries(&mut apply_ctx, vec![delete_entry]);
        db.write(apply_ctx.wb).unwrap();
        for (cb, resp) in apply_ctx.cbs.drain(..) {
            cb(resp);
        }
        let resp = rx.try_recv().unwrap();
        assert!(resp.get_header().get_error().has_key_not_in_region());

        let delete_range_entry = EntryBuilder::new(7, 3)
            .delete_range(b"", b"")
            .epoch(1, 3)
            .capture_resp(&mut delegate, tx.clone())
            .build();
        let mut apply_ctx = ApplyContext::new(&host);
        delegate.handle_raft_committed_entries(&mut apply_ctx, vec![delete_range_entry]);
        db.write(apply_ctx.wb).unwrap();
        for (cb, resp) in apply_ctx.cbs.drain(..) {
            cb(resp);
        }
        let resp = rx.try_recv().unwrap();
        assert!(resp.get_header().get_error().has_key_not_in_region());
        assert_eq!(db.get(&dk_k3).unwrap().unwrap(), b"v1");

        let delete_range_entry = EntryBuilder::new(8, 3)
            .delete_range_cf(CF_DEFAULT, b"", b"k5")
            .delete_range_cf(CF_LOCK, b"", b"k5")
            .delete_range_cf(CF_WRITE, b"", b"k5")
            .epoch(1, 3)
            .capture_resp(&mut delegate, tx.clone())
            .build();
        let mut apply_ctx = ApplyContext::new(&host);
        delegate.handle_raft_committed_entries(&mut apply_ctx, vec![delete_range_entry]);
        db.write(apply_ctx.wb).unwrap();
        for (cb, resp) in apply_ctx.cbs.drain(..) {
            cb(resp);
        }
        let resp = rx.try_recv().unwrap();
        assert!(!resp.get_header().has_error(), "{:?}", resp);
        assert!(db.get(&dk_k1).unwrap().is_none());
        assert!(db.get(&dk_k2).unwrap().is_none());
        assert!(db.get(&dk_k3).unwrap().is_none());

        let mut entries = vec![];
        for i in 0..WRITE_BATCH_MAX_KEYS {
            let put_entry = EntryBuilder::new(i as u64 + 9, 2)
                .put(b"k", b"v")
                .epoch(1, 3)
                .capture_resp(&mut delegate, tx.clone())
                .build();
            entries.push(put_entry);
        }
        let mut apply_ctx = ApplyContext::new(&host);
        delegate.handle_raft_committed_entries(&mut apply_ctx, entries);
        db.write(apply_ctx.wb).unwrap();
        for (cb, resp) in apply_ctx.cbs.drain(..) {
            cb(resp);
        }
        for _ in 0..WRITE_BATCH_MAX_KEYS {
            rx.try_recv().unwrap();
        }
        assert_eq!(
            delegate.apply_state.get_applied_index(),
            WRITE_BATCH_MAX_KEYS as u64 + 8
        );
    }
}<|MERGE_RESOLUTION|>--- conflicted
+++ resolved
@@ -801,11 +801,7 @@
                     self.region
                 );
             }
-<<<<<<< HEAD
-            _ => unimplemented!(),
-=======
             ConfChangeType::AddLearnerNode => unimplemented!(),
->>>>>>> 19ac05f8
         }
 
         let state = if self.pending_remove {
