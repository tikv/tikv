--- conflicted
+++ resolved
@@ -1167,11 +1167,7 @@
         // Use delete_files_in_range to drop as many sst files as possible, this
         // is a way to reclaim disk space quickly after drop a table/index.
         self.engine
-<<<<<<< HEAD
-            .delete_files_in_range_cf(handle, &start_key, &end_key, false)
-=======
             .delete_files_in_range_cf(handle, &start_key, &end_key, /* include_end */ false)
->>>>>>> 051d88c0
             .unwrap_or_else(|e| {
                 panic!(
                     "{} failed to delete files in range [{}, {}): {:?}",
