--- conflicted
+++ resolved
@@ -161,26 +161,6 @@
                 tombstones_num_threshold,
                 tombstones_percent_threshold,
             ) {
-<<<<<<< HEAD
-                Ok(mut ranges) => for (start, end) in ranges.drain(..) {
-                    for cf in &cf_names {
-                        if let Err(e) = self.compact_range_cf(
-                            cf.clone(),
-                            Some(start.clone()),
-                            Some(end.clone()),
-                        ) {
-                            error!(
-                                "compact range failed";
-                                "range_start" => ::log_wrappers::Key(&start),
-                                "range_end" => ::log_wrappers::Key(&end),
-                                "cf" => cf,
-                                "error" => %e,
-                            );
-                        }
-                    }
-                },
-                Err(e) => warn!("check ranges need reclaim failed"; "error" => %e),
-=======
                 Ok(mut ranges) => {
                     for (start, end) in ranges.drain(..) {
                         for cf in &cf_names {
@@ -190,15 +170,17 @@
                                 Some(end.clone()),
                             ) {
                                 error!(
-                                    "compact range ({:?}, {:?}) for cf {:?} failed, error {:?}",
-                                    start, end, cf, e
+                                    "compact range failed";
+                                    "range_start" => ::log_wrappers::Key(&start),
+                                    "range_end" => ::log_wrappers::Key(&end),
+                                    "cf" => cf,
+                                    "error" => %e,
                                 );
                             }
                         }
                     }
                 }
                 Err(e) => warn!("check ranges need reclaim failed, err: {:?}", e),
->>>>>>> b4f05277
             },
         }
     }
