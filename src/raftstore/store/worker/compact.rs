--- conflicted
+++ resolved
@@ -65,9 +65,6 @@
             } => f
                 .debug_struct("CheckAndCompact")
                 .field("cf_names", cf_names)
-<<<<<<< HEAD
-                .field("ranges", &(ranges.first(), ranges.last()))
-=======
                 .field(
                     "ranges",
                     &(
@@ -75,7 +72,6 @@
                         ranges.last().as_ref().map(|k| escape(k)),
                     ),
                 )
->>>>>>> 54d0cddb
                 .field("tombstones_num_threshold", &tombstones_num_threshold)
                 .field(
                     "tombstones_percent_threshold",
