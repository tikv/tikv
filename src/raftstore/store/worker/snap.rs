--- conflicted
+++ resolved
@@ -183,14 +183,9 @@
         timer.observe_duration();
     }
 
-<<<<<<< HEAD
     fn apply_snap(&self, region_id: u64, abort: Arc<AtomicBool>) -> Result<(), Error> {
-        info!("begin apply snap data for {}", region_id);
+        info!("[region {}] begin apply snap data", region_id);
         try!(check_abort(&abort));
-=======
-    fn apply_snap(&self, region_id: u64) -> Result<(), Error> {
-        info!("[region {}] begin apply snap data", region_id);
->>>>>>> cebe9088
         let region_key = keys::region_state_key(region_id);
         let mut region_state: RegionLocalState = match box_try!(self.db.get_msg(&region_key)) {
             Some(state) => state,
