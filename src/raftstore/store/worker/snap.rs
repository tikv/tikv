--- conflicted
+++ resolved
@@ -256,10 +256,11 @@
         Ok(())
     }
 
-<<<<<<< HEAD
     fn handle_apply(&self, region_id: u64, abort: Arc<AtomicBool>) {
-        metric_incr!("raftstore.apply_snap");
-        let ts = Instant::now();
+        SNAP_COUNTER_VEC.with_label_values(&["apply", "all"]).inc();
+        let apply_histogram = SNAP_HISTOGRAM.with_label_values(&["apply"]);
+        let timer = apply_histogram.start_timer();
+
         let (is_success, is_aborted) = match self.apply_snap(region_id, abort) {
             Ok(()) => (true, false),
             Err(Error::Abort) => {
@@ -271,18 +272,6 @@
                 (false, false)
             }
         };
-=======
-    fn handle_apply(&self, region_id: u64) {
-        SNAP_COUNTER_VEC.with_label_values(&["apply", "all"]).inc();
-        let apply_histogram = SNAP_HISTOGRAM.with_label_values(&["apply"]);
-        let timer = apply_histogram.start_timer();
-
-        let mut is_success = true;
-        if let Err(e) = self.apply_snap(region_id) {
-            is_success = false;
-            error!("failed to apply snap: {:?}!!!", e);
-        }
->>>>>>> 9e60b3da
         let msg = Msg::SnapApplyRes {
             region_id: region_id,
             is_success: is_success,
@@ -293,20 +282,15 @@
                    region_id,
                    e);
         }
-<<<<<<< HEAD
+
         if is_aborted {
-            metric_incr!("raftstore.apply_snap.abort");
+            SNAP_COUNTER_VEC.with_label_values(&["apply", "abort"]).inc();
         } else if is_success {
-            metric_incr!("raftstore.apply_snap.success");
-            metric_time!("raftstore.apply_snap.cost", ts.elapsed());
+            SNAP_COUNTER_VEC.with_label_values(&["apply", "success"]).inc();
         } else {
-            metric_incr!("raftstore.apply_snap.fail");
-        }
-=======
-
-        SNAP_COUNTER_VEC.with_label_values(&["apply", "success"]).inc();
+            SNAP_COUNTER_VEC.with_label_values(&["apply", "fail"]).inc();
+        }
         timer.observe_duration();
->>>>>>> 9e60b3da
     }
 }
 
