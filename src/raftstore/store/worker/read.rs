// Copyright 2018 PingCAP, Inc.
//
// Licensed under the Apache License, Version 2.0 (the "License");
// you may not use this file except in compliance with the License.
// You may obtain a copy of the License at
//
//     http://www.apache.org/licenses/LICENSE-2.0
//
// Unless required by applicable law or agreed to in writing, software
// distributed under the License is distributed on an "AS IS" BASIS,
// See the License for the specific language governing permissions and
// limitations under the License.

use crossbeam::TrySendError;
use kvproto::errorpb;
use kvproto::metapb;
use kvproto::raft_cmdpb::{CmdType, RaftCmdRequest, RaftCmdResponse};
use prometheus::local::LocalHistogram;
use rocksdb::DB;
use std::cell::RefCell;
use std::fmt::{self, Display, Formatter};
use std::sync::Arc;
use std::time::{Duration, Instant};
use time::Timespec;

use raftstore::errors::RAFTSTORE_IS_BUSY;
use raftstore::store::fsm::{RaftPollerBuilder, RaftRouter};
use raftstore::store::msg::Callback;
use raftstore::store::util::{self, LeaseState, RemoteLease};
use raftstore::store::{
    cmd_resp, Msg as StoreMsg, Peer, PeerMsg, ReadExecutor, ReadResponse, RequestInspector,
    RequestPolicy,
};
use raftstore::Result;
use util::collections::HashMap;
use util::time::duration_to_sec;
use util::timer::Timer;
use util::transport::Sender;
use util::worker::{Runnable, RunnableWithTimer};

use super::metrics::*;

/// A read only delegate of `Peer`.
#[derive(Debug)]
pub struct ReadDelegate {
    region: metapb::Region,
    peer_id: u64,
    term: u64,
    applied_index_term: u64,
    leader_lease: Option<RemoteLease>,
    last_valid_ts: RefCell<Timespec>,

    tag: String,
}

impl ReadDelegate {
    fn from_peer(peer: &Peer) -> ReadDelegate {
        let region = peer.region().clone();
        let region_id = region.get_id();
        let peer_id = peer.peer.get_id();
        ReadDelegate {
            region,
            peer_id,
            term: peer.term(),
            applied_index_term: peer.get_store().applied_index_term(),
            leader_lease: None,
            last_valid_ts: RefCell::new(Timespec::new(0, 0)),
            tag: format!("[region {}] {}", region_id, peer_id),
        }
    }

    fn update(&mut self, progress: Progress) {
        match progress {
            Progress::Region(region) => {
                self.region = region;
            }
            Progress::Term(term) => {
                self.term = term;
            }
            Progress::AppliedIndexTerm(applied_index_term) => {
                self.applied_index_term = applied_index_term;
            }
            Progress::LeaderLease(leader_lease) => {
                self.leader_lease = Some(leader_lease);
            }
        }
    }

    // TODO: return ReadResponse once we remove batch snapshot.
    fn handle_read(
        &self,
        req: &RaftCmdRequest,
        executor: &mut ReadExecutor,
        metrics: &mut ReadMetrics,
    ) -> Option<ReadResponse> {
        if let Some(ref lease) = self.leader_lease {
            let term = lease.term();
            if term == self.term {
                let snapshot_time = executor.snapshot_time().unwrap();
                let mut last_valid_ts = self.last_valid_ts.borrow_mut();
                if *last_valid_ts == snapshot_time /* quick path for lease checking. */
                    || lease.inspect(Some(snapshot_time)) == LeaseState::Valid
                {
                    // Cache snapshot_time for remaining requests in the same batch.
                    *last_valid_ts = snapshot_time;
                    let mut resp = executor.execute(req, &self.region);
                    // Leader can read local if and only if it is in lease.
                    cmd_resp::bind_term(&mut resp.response, term);
                    return Some(resp);
                } else {
                    metrics.rejected_by_lease_expire += 1;
                    debug!("rejected by lease expire"; "tag" => &self.tag);
                }
            } else {
                metrics.rejected_by_term_mismatch += 1;
                debug!("rejected by term mismatch"; "tag" => &self.tag);
            }
        }

        None
    }
}

impl Display for ReadDelegate {
    fn fmt(&self, f: &mut Formatter) -> fmt::Result {
        write!(
            f,
            "ReadDelegate for region {}, \
             leader {} at term {}, applied_index_term {}, has lease {}",
            self.region.get_id(),
            self.peer_id,
            self.term,
            self.applied_index_term,
            self.leader_lease.is_some(),
        )
    }
}

#[derive(Debug)]
pub enum Progress {
    Region(metapb::Region),
    Term(u64),
    AppliedIndexTerm(u64),
    LeaderLease(RemoteLease),
}

impl Progress {
    pub fn region(region: metapb::Region) -> Progress {
        Progress::Region(region)
    }

    pub fn term(term: u64) -> Progress {
        Progress::Term(term)
    }

    pub fn applied_index_term(applied_index_term: u64) -> Progress {
        Progress::AppliedIndexTerm(applied_index_term)
    }

    pub fn leader_lease(lease: RemoteLease) -> Progress {
        Progress::LeaderLease(lease)
    }
}

pub enum Task {
    Register(ReadDelegate),
    Update((u64, Progress)),
    Read(StoreMsg),
    Destroy(u64),
}

impl Task {
    pub fn register(peer: &Peer) -> Task {
        let delegate = ReadDelegate::from_peer(peer);
        Task::Register(delegate)
    }

    pub fn update(region_id: u64, progress: Progress) -> Task {
        Task::Update((region_id, progress))
    }

    pub fn destroy(region_id: u64) -> Task {
        Task::Destroy(region_id)
    }

    pub fn read(msg: StoreMsg) -> Task {
        Task::Read(msg)
    }

    /// Task accepts `Mag`s that contain Get/Snap requests.
    /// Returns `true`, it can be saftly sent to localreader,
    /// Returns `false`, it must not be sent to localreader.
    #[inline]
    pub fn acceptable(msg: &StoreMsg) -> bool {
        match *msg {
            StoreMsg::PeerMsg(PeerMsg::RaftCmd { ref request, .. }) => {
                if request.has_admin_request() || request.has_status_request() {
                    false
                } else {
                    for r in request.get_requests() {
                        match r.get_cmd_type() {
                            CmdType::Get | CmdType::Snap => (),
                            CmdType::Delete
                            | CmdType::Put
                            | CmdType::DeleteRange
                            | CmdType::Prewrite
                            | CmdType::IngestSST
                            | CmdType::Invalid => return false,
                        }
                    }
                    true
                }
            }
            _ => false,
        }
    }
}

impl Display for Task {
    fn fmt(&self, f: &mut Formatter) -> fmt::Result {
        match *self {
            Task::Register(ref delegate) => write!(f, "localreader Task::Register {:?}", delegate),
            Task::Read(ref msg) => write!(f, "localreader Task::Msg {:?}", msg),
            Task::Update(ref progress) => write!(f, "localreader Task::Update {:?}", progress),
            Task::Destroy(region_id) => write!(f, "localreader Task::Destroy region {}", region_id),
        }
    }
}

fn handle_busy(cmd: StoreMsg) {
    let mut err = errorpb::Error::new();
    err.set_message(RAFTSTORE_IS_BUSY.to_owned());
    let mut server_is_busy = errorpb::ServerIsBusy::new();
    server_is_busy.set_reason(RAFTSTORE_IS_BUSY.to_owned());
    err.set_server_is_busy(server_is_busy);
    let mut resp = RaftCmdResponse::new();
    resp.mut_header().set_error(err);

    let read_resp = ReadResponse {
        response: resp,
        snapshot: None,
    };

    match cmd {
        StoreMsg::PeerMsg(PeerMsg::RaftCmd { callback, .. }) => callback.invoke_read(read_resp),
        other => panic!("unexpected cmd {:?}", other),
    }
}

pub struct LocalReader<C: Sender<StoreMsg>> {
    store_id: u64,
    kv_engine: Arc<DB>,
    metrics: RefCell<ReadMetrics>,
    // region id -> ReadDelegate
    delegates: HashMap<u64, ReadDelegate>,
    // A channel to raftstore.
    ch: C,
    tag: String,
}

impl LocalReader<RaftRouter> {
    pub fn new<'a, T, P>(
        builder: &RaftPollerBuilder<T, P>,
        peers: impl Iterator<Item = &'a Peer>,
    ) -> Self {
        let mut delegates =
            HashMap::with_capacity_and_hasher(peers.size_hint().0, Default::default());
        for p in peers {
            let delegate = ReadDelegate::from_peer(p);
            info!(
                "create ReadDelegate";
                "tag" => &delegate.tag,
                "peer" => delegate.peer_id,
            );
            delegates.insert(p.region().get_id(), delegate);
        }
        let store_id = builder.store.get_id();
        LocalReader {
            delegates,
            store_id,
            kv_engine: builder.engines.kv.clone(),
            ch: builder.router.clone(),
            metrics: Default::default(),
            tag: format!("[store {}]", store_id),
        }
    }

    pub fn new_timer() -> Timer<()> {
        let mut timer = Timer::new(1);
        timer.add_task(Duration::from_millis(METRICS_FLUSH_INTERVAL), ());
        timer
    }
}

impl<C: Sender<StoreMsg>> LocalReader<C> {
    fn redirect(&self, cmd: StoreMsg) {
        debug!("localreader redirects command"; "tag" => &self.tag, "command" => ?cmd);
        match self.ch.send(cmd) {
            Ok(()) => (),
            Err(TrySendError::Full(cmd)) => {
                self.metrics.borrow_mut().rejected_by_channel_full += 1;
                handle_busy(cmd)
            }
            Err(err) => {
                panic!("localreader redirect failed: {:?}", err);
            }
        }
    }

    fn pre_propose_raft_command<'a>(
        &'a self,
        req: &RaftCmdRequest,
    ) -> Result<Option<&'a ReadDelegate>> {
        // Check store id.
        if let Err(e) = util::check_store_id(req, self.store_id) {
            self.metrics.borrow_mut().rejected_by_store_id_mismatch += 1;
            debug!("rejected by store id not match"; "err" => %e);
            return Err(e);
        }

        // Check region id.
        let region_id = req.get_header().get_region_id();
        let delegate = match self.delegates.get(&region_id) {
            Some(delegate) => {
                fail_point!("localreader_on_find_delegate");
                delegate
            }
            None => {
                self.metrics.borrow_mut().rejected_by_no_region += 1;
                debug!("rejected by no region"; "region_id" => region_id);
                return Ok(None);
            }
        };
        // Check peer id.
        if let Err(e) = util::check_peer_id(req, delegate.peer_id) {
            self.metrics.borrow_mut().rejected_by_peer_id_mismatch += 1;
            return Err(e);
        }

        // Check term.
        if let Err(e) = util::check_term(req, delegate.term) {
            debug!(
                "check term";
                "delegate_term" => delegate.term,
                "header_term" => req.get_header().get_term(),
            );
            self.metrics.borrow_mut().rejected_by_term_mismatch += 1;
            return Err(e);
        }

        // Check region epoch.
        if util::check_region_epoch(req, &delegate.region, false).is_err() {
            self.metrics.borrow_mut().rejected_by_epoch += 1;
            // Stale epoch, redirect it to raftstore to get the latest region.
<<<<<<< HEAD
            debug!("{} rejected by epoch not match", delegate.tag);
=======
            debug!("rejected by stale epoch"; "tag" => &delegate.tag);
>>>>>>> 15355d60
            return Ok(None);
        }

        let mut inspector = Inspector {
            delegate,
            metrics: &mut *self.metrics.borrow_mut(),
        };
        match inspector.inspect(req) {
            Ok(RequestPolicy::ReadLocal) => Ok(Some(delegate)),
            // It can not handle other policies.
            Ok(_) => Ok(None),
            Err(e) => Err(e),
        }
    }

    // It can only handle read command.
    fn propose_raft_command(
        &mut self,
        request: RaftCmdRequest,
        callback: Callback,
        send_time: Instant,
        executor: &mut ReadExecutor,
    ) {
        let region_id = request.get_header().get_region_id();
        match self.pre_propose_raft_command(&request) {
            Ok(Some(delegate)) => {
                let mut metrics = self.metrics.borrow_mut();
                if let Some(resp) = delegate.handle_read(&request, executor, &mut *metrics) {
                    callback.invoke_read(resp);
                    return;
                }
            }
            // It can not handle the rquest, forwards to raftstore.
            Ok(None) => {}
            Err(e) => {
                let mut response = cmd_resp::new_error(e);
                if let Some(delegate) = self.delegates.get(&region_id) {
                    cmd_resp::bind_term(&mut response, delegate.term);
                }
                callback.invoke_read(ReadResponse {
                    response,
                    snapshot: None,
                });
                return;
            }
        }

        self.redirect(StoreMsg::PeerMsg(PeerMsg::RaftCmd {
            send_time,
            request,
            callback,
        }));
    }
}

struct Inspector<'r, 'm> {
    delegate: &'r ReadDelegate,
    metrics: &'m mut ReadMetrics,
}

impl<'r, 'm> RequestInspector for Inspector<'r, 'm> {
    fn has_applied_to_current_term(&mut self) -> bool {
        if self.delegate.applied_index_term == self.delegate.term {
            true
        } else {
            debug!(
                "rejected by term check";
                "tag" => &self.delegate.tag,
                "applied_index_term" => self.delegate.applied_index_term,
                "delegate_term" => ?self.delegate.term,
            );
            self.metrics.rejected_by_appiled_term += 1;
            false
        }
    }

    fn inspect_lease(&mut self) -> LeaseState {
        // TODO: disable localreader if we did not enable raft's check_quorum.
        if self.delegate.leader_lease.is_some() {
            // We skip lease check, because it is postponed until `handle_read`.
            LeaseState::Valid
        } else {
            debug!("rejected by leader lease"; "tag" => &self.delegate.tag);
            self.metrics.rejected_by_no_lease += 1;
            LeaseState::Expired
        }
    }
}

impl<C: Sender<StoreMsg>> Runnable<Task> for LocalReader<C> {
    fn run_batch(&mut self, tasks: &mut Vec<Task>) {
        self.metrics
            .borrow()
            .batch_requests_size
            .observe(tasks.len() as _);

        let mut sent = None;
        let mut executor = ReadExecutor::new(
            self.kv_engine.clone(),
            false, /* dont check region epoch */
            true,  /* we need snapshot time */
        );

        for task in tasks.drain(..) {
            match task {
                Task::Register(delegate) => {
                    info!("register ReadDelegate"; "tag" => &delegate.tag);
                    self.delegates.insert(delegate.region.get_id(), delegate);
                }
                Task::Read(StoreMsg::PeerMsg(PeerMsg::RaftCmd {
                    send_time,
                    request,
                    callback,
                })) => {
                    self.propose_raft_command(request, callback, send_time, &mut executor);
                    if sent.is_none() {
                        sent = Some(send_time);
                    }
                }
                Task::Read(other) => {
                    unimplemented!("unsupported Msg {:?}", other);
                }
                Task::Update((region_id, progress)) => {
                    if let Some(delegate) = self.delegates.get_mut(&region_id) {
                        delegate.update(progress);
                    } else {
                        warn!(
                            "update unregistered ReadDelegate";
                            "region_id" => region_id,
                            "progress" => ?progress,
                        );
                    }
                }
                Task::Destroy(region_id) => {
                    if let Some(delegate) = self.delegates.remove(&region_id) {
                        info!("destroy ReadDelegate"; "tag" => &delegate.tag);
                    }
                }
            }
        }

        if let Some(send_time) = sent {
            self.metrics
                .borrow_mut()
                .requests_wait_duration
                .observe(duration_to_sec(send_time.elapsed()));
        }
    }
}

const METRICS_FLUSH_INTERVAL: u64 = 15_000; // 15s

impl<C: Sender<StoreMsg>> RunnableWithTimer<Task, ()> for LocalReader<C> {
    fn on_timeout(&mut self, timer: &mut Timer<()>, _: ()) {
        self.metrics.borrow_mut().flush();
        timer.add_task(Duration::from_millis(METRICS_FLUSH_INTERVAL), ());
    }
}

struct ReadMetrics {
    requests_wait_duration: LocalHistogram,
    batch_requests_size: LocalHistogram,

    // TODO: record rejected_by_read_quorum.
    rejected_by_store_id_mismatch: i64,
    rejected_by_peer_id_mismatch: i64,
    rejected_by_term_mismatch: i64,
    rejected_by_lease_expire: i64,
    rejected_by_no_region: i64,
    rejected_by_no_lease: i64,
    rejected_by_epoch: i64,
    rejected_by_appiled_term: i64,
    rejected_by_channel_full: i64,
}

impl Default for ReadMetrics {
    fn default() -> ReadMetrics {
        ReadMetrics {
            requests_wait_duration: LOCAL_READ_WAIT_DURATION.local(),
            batch_requests_size: LOCAL_READ_BATCH_REQUESTS.local(),
            rejected_by_store_id_mismatch: 0,
            rejected_by_peer_id_mismatch: 0,
            rejected_by_term_mismatch: 0,
            rejected_by_lease_expire: 0,
            rejected_by_no_region: 0,
            rejected_by_no_lease: 0,
            rejected_by_epoch: 0,
            rejected_by_appiled_term: 0,
            rejected_by_channel_full: 0,
        }
    }
}

impl ReadMetrics {
    fn flush(&mut self) {
        self.requests_wait_duration.flush();
        self.batch_requests_size.flush();
        if self.rejected_by_store_id_mismatch > 0 {
            LOCAL_READ_REJECT
                .with_label_values(&["store_id_mismatch"])
                .inc_by(self.rejected_by_store_id_mismatch);
            self.rejected_by_store_id_mismatch = 0;
        }
        if self.rejected_by_peer_id_mismatch > 0 {
            LOCAL_READ_REJECT
                .with_label_values(&["peer_id_mismatch"])
                .inc_by(self.rejected_by_peer_id_mismatch);
            self.rejected_by_peer_id_mismatch = 0;
        }
        if self.rejected_by_term_mismatch > 0 {
            LOCAL_READ_REJECT
                .with_label_values(&["term_mismatch"])
                .inc_by(self.rejected_by_term_mismatch);
            self.rejected_by_term_mismatch = 0;
        }
        if self.rejected_by_lease_expire > 0 {
            LOCAL_READ_REJECT
                .with_label_values(&["lease_expire"])
                .inc_by(self.rejected_by_lease_expire);
            self.rejected_by_lease_expire = 0;
        }
        if self.rejected_by_no_region > 0 {
            LOCAL_READ_REJECT
                .with_label_values(&["no_region"])
                .inc_by(self.rejected_by_no_region);
            self.rejected_by_no_region = 0;
        }
        if self.rejected_by_no_lease > 0 {
            LOCAL_READ_REJECT
                .with_label_values(&["no_lease"])
                .inc_by(self.rejected_by_no_lease);
            self.rejected_by_no_lease = 0;
        }
        if self.rejected_by_epoch > 0 {
            LOCAL_READ_REJECT
                .with_label_values(&["epoch"])
                .inc_by(self.rejected_by_epoch);
            self.rejected_by_epoch = 0;
        }
        if self.rejected_by_appiled_term > 0 {
            LOCAL_READ_REJECT
                .with_label_values(&["appiled_term"])
                .inc_by(self.rejected_by_appiled_term);
            self.rejected_by_appiled_term = 0;
        }
        if self.rejected_by_channel_full > 0 {
            LOCAL_READ_REJECT
                .with_label_values(&["channel_full"])
                .inc_by(self.rejected_by_channel_full);
            self.rejected_by_channel_full = 0;
        }
    }
}

#[cfg(test)]
mod tests {
    use std::sync::mpsc::*;
    use std::thread;

    use kvproto::raft_cmdpb::*;
    use tempdir::TempDir;
    use time::Duration;

    use raftstore::store::util::Lease;
    use raftstore::store::Callback;
    use storage::ALL_CFS;
    use util::rocksdb;
    use util::time::monotonic_raw_now;

    use super::*;

    fn new_reader(
        path: &str,
        store_id: u64,
    ) -> (
        TempDir,
        LocalReader<SyncSender<StoreMsg>>,
        Receiver<StoreMsg>,
    ) {
        let path = TempDir::new(path).unwrap();
        let db = rocksdb::new_engine(path.path().to_str().unwrap(), ALL_CFS, None).unwrap();
        let (ch, rx) = sync_channel(1);
        let reader = LocalReader {
            store_id,
            ch,
            kv_engine: Arc::new(db),
            delegates: HashMap::default(),
            metrics: Default::default(),
            tag: "foo".to_owned(),
        };
        (path, reader, rx)
    }

    fn new_peers(store_id: u64, pr_ids: Vec<u64>) -> Vec<metapb::Peer> {
        pr_ids
            .into_iter()
            .map(|id| {
                let mut pr = metapb::Peer::new();
                pr.set_store_id(store_id);
                pr.set_id(id);
                pr
            })
            .collect()
    }

    fn must_extract_cmds(msg: StoreMsg) -> Vec<RaftCmdRequest> {
        match msg {
            StoreMsg::PeerMsg(PeerMsg::RaftCmd { request, .. }) => vec![request],
            other => panic!("unexpected msg: {:?}", other),
        }
    }

    fn must_redirect(
        reader: &mut LocalReader<SyncSender<StoreMsg>>,
        rx: &Receiver<StoreMsg>,
        cmd: RaftCmdRequest,
    ) {
        let task = Task::read(StoreMsg::new_raft_cmd(
            cmd.clone(),
            Callback::Read(Box::new(|resp| {
                panic!("unexpected invoke, {:?}", resp);
            })),
        ));
        reader.run_batch(&mut vec![task]);
        assert_eq!(
            must_extract_cmds(
                rx.recv_timeout(Duration::seconds(5).to_std().unwrap())
                    .unwrap()
            ),
            vec![cmd]
        );
    }

    #[test]
    fn test_read() {
        let store_id = 2;
        let (_tmp, mut reader, rx) = new_reader("test-local-reader", store_id);

        // region: 1,
        // peers: 2, 3, 4,
        // leader:2,
        // from "" to "",
        // epoch 1, 1,
        // term 6.
        let mut region1 = metapb::Region::new();
        region1.set_id(1);
        let prs = new_peers(store_id, vec![2, 3, 4]);
        region1.set_peers(prs.clone().into());
        let epoch13 = {
            let mut ep = metapb::RegionEpoch::new();
            ep.set_conf_ver(1);
            ep.set_version(3);
            ep
        };
        let leader2 = prs[0].clone();
        region1.set_region_epoch(epoch13.clone());
        let term6 = 6;
        let mut lease = Lease::new(Duration::seconds(1)); // 1s is long enough.

        let mut cmd = RaftCmdRequest::new();
        let mut header = RaftRequestHeader::new();
        header.set_region_id(1);
        header.set_peer(leader2.clone());
        header.set_region_epoch(epoch13.clone());
        header.set_term(term6);
        cmd.set_header(header);
        let mut req = Request::new();
        req.set_cmd_type(CmdType::Snap);
        cmd.set_requests(vec![req].into());

        // The region is not register yet.
        must_redirect(&mut reader, &rx, cmd.clone());
        assert_eq!(reader.metrics.borrow().rejected_by_no_region, 1);

        // Register region 1
        lease.renew(monotonic_raw_now());
        let remote = lease.maybe_new_remote_lease(term6).unwrap();
        // But the applied_index_term is stale.
        let register_region1 = Task::Register(ReadDelegate {
            tag: String::new(),
            region: region1.clone(),
            peer_id: leader2.get_id(),
            term: term6,
            applied_index_term: term6 - 1,
            leader_lease: Some(remote),
            last_valid_ts: RefCell::new(Timespec::new(0, 0)),
        });
        reader.run_batch(&mut vec![register_region1]);
        assert!(reader.delegates.get(&1).is_some());
        assert_eq!(rx.try_recv().unwrap_err(), TryRecvError::Empty);

        // The applied_index_term is stale
        must_redirect(&mut reader, &rx, cmd.clone());
        assert_eq!(reader.metrics.borrow().rejected_by_appiled_term, 1);

        // Make the applied_index_term matches current term.
        let pg = Progress::applied_index_term(term6);
        let update_region1 = Task::update(1, pg);
        reader.run_batch(&mut vec![update_region1]);
        assert_eq!(rx.try_recv().unwrap_err(), TryRecvError::Empty);

        // Let's read.
        let region = region1.clone();
        let task = Task::read(StoreMsg::new_raft_cmd(
            cmd.clone(),
            Callback::Read(Box::new(move |resp: ReadResponse| {
                let snap = resp.snapshot.unwrap();
                assert_eq!(snap.get_region(), &region);
            })),
        ));
        reader.run_batch(&mut vec![task]);
        assert_eq!(rx.try_recv().unwrap_err(), TryRecvError::Empty);

        // Wait for expiration.
        thread::sleep(Duration::seconds(1).to_std().unwrap());
        must_redirect(&mut reader, &rx, cmd.clone());

        // Renew lease.
        lease.renew(monotonic_raw_now());

        // Store id mismatch.
        let mut cmd_store_id = cmd.clone();
        cmd_store_id
            .mut_header()
            .mut_peer()
            .set_store_id(store_id + 1);
        let task = Task::read(StoreMsg::new_raft_cmd(
            cmd_store_id,
            Callback::Read(Box::new(move |resp: ReadResponse| {
                let err = resp.response.get_header().get_error();
                assert!(err.has_store_not_match());
                assert!(resp.snapshot.is_none());
            })),
        ));
        reader.run_batch(&mut vec![task]);
        assert_eq!(reader.metrics.borrow().rejected_by_store_id_mismatch, 1);

        // metapb::Peer id mismatch.
        let mut cmd_peer_id = cmd.clone();
        cmd_peer_id
            .mut_header()
            .mut_peer()
            .set_id(leader2.get_id() + 1);
        let task = Task::read(StoreMsg::new_raft_cmd(
            cmd_peer_id,
            Callback::Read(Box::new(move |resp: ReadResponse| {
                assert!(
                    resp.response.get_header().has_error(),
                    "{:?}",
                    resp.response
                );
                assert!(resp.snapshot.is_none());
            })),
        ));
        reader.run_batch(&mut vec![task]);
        assert_eq!(reader.metrics.borrow().rejected_by_peer_id_mismatch, 1);

        // Read quorum.
        let mut cmd_read_quorum = cmd.clone();
        cmd_read_quorum.mut_header().set_read_quorum(true);
        must_redirect(&mut reader, &rx, cmd_read_quorum);

        // Term mismatch.
        let mut cmd_term = cmd.clone();
        cmd_term.mut_header().set_term(term6 - 2);
        let task = Task::read(StoreMsg::new_raft_cmd(
            cmd_term,
            Callback::Read(Box::new(move |resp: ReadResponse| {
                let err = resp.response.get_header().get_error();
                assert!(err.has_stale_command(), "{:?}", resp);
                assert!(resp.snapshot.is_none());
            })),
        ));
        reader.run_batch(&mut vec![task]);
        assert_eq!(reader.metrics.borrow().rejected_by_term_mismatch, 1);

        // Stale epoch.
        let mut epoch12 = epoch13.clone();
        epoch12.set_version(2);
        let mut cmd_epoch = cmd.clone();
        cmd_epoch.mut_header().set_region_epoch(epoch12);
        must_redirect(&mut reader, &rx, cmd_epoch);
        assert_eq!(reader.metrics.borrow().rejected_by_epoch, 1);

        // Expire lease manually, and it can not be renewed.
        let previous_lease_rejection = reader.metrics.borrow().rejected_by_lease_expire;
        lease.expire();
        lease.renew(monotonic_raw_now());
        must_redirect(&mut reader, &rx, cmd.clone());
        assert_eq!(
            reader.metrics.borrow().rejected_by_lease_expire,
            previous_lease_rejection + 1
        );

        // Channel full.
        let task1 = Task::read(StoreMsg::new_raft_cmd(cmd.clone(), Callback::None));
        let task_full = Task::read(StoreMsg::new_raft_cmd(
            cmd.clone(),
            Callback::Read(Box::new(move |resp: ReadResponse| {
                let err = resp.response.get_header().get_error();
                assert!(err.has_server_is_busy(), "{:?}", resp);
                assert!(resp.snapshot.is_none());
            })),
        ));
        reader.run_batch(&mut vec![task1]);
        reader.run_batch(&mut vec![task_full]);
        rx.try_recv().unwrap();
        assert_eq!(rx.try_recv().unwrap_err(), TryRecvError::Empty);
        assert_eq!(reader.metrics.borrow().rejected_by_channel_full, 1);

        // Reject by term mismatch in lease.
        let previous_term_rejection = reader.metrics.borrow().rejected_by_term_mismatch;
        let mut cmd9 = cmd.clone();
        cmd9.mut_header().set_term(term6 + 3);
        let msg = StoreMsg::new_raft_cmd(
            cmd9.clone(),
            Callback::Read(Box::new(|resp| {
                panic!("unexpected invoke, {:?}", resp);
            })),
        );
        let mut batch = vec![
            Task::update(1, Progress::term(term6 + 3)),
            Task::update(1, Progress::applied_index_term(term6 + 3)),
            Task::read(msg),
        ];
        reader.run_batch(&mut batch);
        assert_eq!(
            must_extract_cmds(
                rx.recv_timeout(Duration::seconds(5).to_std().unwrap())
                    .unwrap()
            ),
            vec![cmd9]
        );
        assert_eq!(
            reader.metrics.borrow().rejected_by_term_mismatch,
            previous_term_rejection + 1,
        );

        // Destroy region 1.
        let destroy_region1 = Task::destroy(1);
        reader.run_batch(&mut vec![destroy_region1]);
        assert_eq!(rx.try_recv().unwrap_err(), TryRecvError::Empty);
        assert!(reader.delegates.get(&1).is_none());
    }
}<|MERGE_RESOLUTION|>--- conflicted
+++ resolved
@@ -352,11 +352,7 @@
         if util::check_region_epoch(req, &delegate.region, false).is_err() {
             self.metrics.borrow_mut().rejected_by_epoch += 1;
             // Stale epoch, redirect it to raftstore to get the latest region.
-<<<<<<< HEAD
-            debug!("{} rejected by epoch not match", delegate.tag);
-=======
-            debug!("rejected by stale epoch"; "tag" => &delegate.tag);
->>>>>>> 15355d60
+            debug!("rejected by epoch not match"; "tag" => &delegate.tag);
             return Ok(None);
         }
 
