// Copyright 2016 PingCAP, Inc.
//
// Licensed under the Apache License, Version 2.0 (the "License");
// you may not use this file except in compliance with the License.
// You may obtain a copy of the License at
//
//     http://www.apache.org/licenses/LICENSE-2.0
//
// Unless required by applicable law or agreed to in writing, software
// distributed under the License is distributed on an "AS IS" BASIS,
// See the License for the specific language governing permissions and
// limitations under the License.

use std::option::Option;

use kvproto::metapb;
use kvproto::eraftpb::{self, ConfChangeType, MessageType};
use kvproto::raft_serverpb::RaftMessage;
use raftstore::{Error, Result};
use raftstore::store::keys;
use rocksdb::{Range, TablePropertiesCollection, Writable, WriteBatch, DB};
use storage::LARGE_CFS;
use util::properties::SizeProperties;
use util::rocksdb as rocksdb_util;
use super::engine::{IterOption, Iterable};

use super::peer_storage;

pub fn find_peer(region: &metapb::Region, store_id: u64) -> Option<&metapb::Peer> {
    for peer in region.get_peers() {
        if peer.get_store_id() == store_id {
            return Some(peer);
        }
    }

    None
}

pub fn remove_peer(region: &mut metapb::Region, store_id: u64) -> Option<metapb::Peer> {
    region
        .get_peers()
        .iter()
        .position(|x| x.get_store_id() == store_id)
        .map(|i| region.mut_peers().remove(i))
}

// a helper function to create peer easily.
pub fn new_peer(store_id: u64, peer_id: u64) -> metapb::Peer {
    let mut peer = metapb::Peer::new();
    peer.set_store_id(store_id);
    peer.set_id(peer_id);
    peer
}

/// Check if key in region range [`start_key`, `end_key`].
pub fn check_key_in_region_inclusive(key: &[u8], region: &metapb::Region) -> Result<()> {
    let end_key = region.get_end_key();
    let start_key = region.get_start_key();
    if key >= start_key && (end_key.is_empty() || key <= end_key) {
        Ok(())
    } else {
        Err(Error::KeyNotInRegion(key.to_vec(), region.clone()))
    }
}

/// Check if key in region range [`start_key`, `end_key`).
pub fn check_key_in_region(key: &[u8], region: &metapb::Region) -> Result<()> {
    let end_key = region.get_end_key();
    let start_key = region.get_start_key();
    if key >= start_key && (end_key.is_empty() || key < end_key) {
        Ok(())
    } else {
        Err(Error::KeyNotInRegion(key.to_vec(), region.clone()))
    }
}

#[inline]
pub fn is_first_vote_msg(msg: &RaftMessage) -> bool {
    msg.get_message().get_msg_type() == MessageType::MsgRequestVote &&
        msg.get_message().get_term() == peer_storage::RAFT_INIT_LOG_TERM + 1
}

const STR_CONF_CHANGE_ADD_NODE: &'static str = "AddNode";
const STR_CONF_CHANGE_REMOVE_NODE: &'static str = "RemoveNode";

pub fn conf_change_type_str(conf_type: &eraftpb::ConfChangeType) -> &'static str {
    match *conf_type {
        ConfChangeType::AddNode => STR_CONF_CHANGE_ADD_NODE,
        ConfChangeType::RemoveNode => STR_CONF_CHANGE_REMOVE_NODE,
<<<<<<< HEAD
        _ => unimplemented!(),
=======
        ConfChangeType::AddLearnerNode => unimplemented!(),
>>>>>>> 19ac05f8
    }
}

const MAX_DELETE_KEYS_COUNT: usize = 10000;

pub fn delete_all_in_range(db: &DB, start_key: &[u8], end_key: &[u8]) -> Result<()> {
    if start_key >= end_key {
        return Ok(());
    }

    for cf in db.cf_names() {
        delete_all_in_range_cf(db, cf, start_key, end_key)?;
    }

    Ok(())
}

pub fn delete_all_in_range_cf(db: &DB, cf: &str, start_key: &[u8], end_key: &[u8]) -> Result<()> {
    let handle = rocksdb_util::get_cf_handle(db, cf)?;
    let iter_opt = IterOption::new(Some(end_key.to_vec()), false);
    let mut it = db.new_iterator_cf(cf, iter_opt)?;
    let mut wb = WriteBatch::new();
    it.seek(start_key.into());
    while it.valid() {
        wb.delete_cf(handle, it.key())?;
        if wb.count() == MAX_DELETE_KEYS_COUNT {
            // Can't use write_without_wal here.
            // Otherwise it may cause dirty data when applying snapshot.
            db.write(wb)?;
            wb = WriteBatch::new();
        }

        if !it.next() {
            break;
        }
    }

    if wb.count() > 0 {
        db.write(wb)?;
    }

    Ok(())
}

// check whether epoch is staler than check_epoch.
pub fn is_epoch_stale(epoch: &metapb::RegionEpoch, check_epoch: &metapb::RegionEpoch) -> bool {
    epoch.get_version() < check_epoch.get_version() ||
        epoch.get_conf_ver() < check_epoch.get_conf_ver()
}

pub fn get_region_properties_cf(
    db: &DB,
    cfname: &str,
    region: &metapb::Region,
) -> Result<TablePropertiesCollection> {
    let cf = rocksdb_util::get_cf_handle(db, cfname)?;
    let start = keys::enc_start_key(region);
    let end = keys::enc_end_key(region);
    let range = Range::new(&start, &end);
    db.get_properties_of_tables_in_range(cf, &[range])
        .map_err(|e| e.into())
}

pub fn get_region_approximate_size_cf(
    db: &DB,
    cfname: &str,
    region: &metapb::Region,
) -> Result<u64> {
    let cf = rocksdb_util::get_cf_handle(db, cfname)?;
    let start = keys::enc_start_key(region);
    let end = keys::enc_end_key(region);
    let range = Range::new(&start, &end);
    let (_, mut size) = db.get_approximate_memtable_stats_cf(cf, &range);
    let collection = db.get_properties_of_tables_in_range(cf, &[range])?;
    for (_, v) in &*collection {
        let props = SizeProperties::decode(v.user_collected_properties())?;
        size += props.get_approximate_size_in_range(&start, &end);
    }
    Ok(size)
}

pub fn get_region_approximate_size(db: &DB, region: &metapb::Region) -> Result<u64> {
    let mut size = 0;
    for cfname in LARGE_CFS {
        size += get_region_approximate_size_cf(db, cfname, region)?
    }
    Ok(size)
}

#[cfg(test)]
mod tests {
    use std::process;

    use kvproto::metapb;
    use kvproto::raft_serverpb::RaftMessage;
    use kvproto::eraftpb::{ConfChangeType, Message, MessageType};

    use super::*;
    use raftstore::store::peer_storage;
    use util::properties::SizePropertiesCollectorFactory;

    use rocksdb::{ColumnFamilyOptions, DBOptions, SeekKey, Writable, WriteBatch, DB};
    use util::rocksdb::{get_cf_handle, new_engine_opt, CFOptions};
    use storage::ALL_CFS;
    use tempdir::TempDir;

    // Tests the util function `check_key_in_region`.
    #[test]
    fn test_check_key_in_region() {
        let test_cases = vec![
            ("", "", "", true, true),
            ("", "", "6", true, true),
            ("", "3", "6", false, false),
            ("4", "3", "6", true, true),
            ("4", "3", "", true, true),
            ("2", "3", "6", false, false),
            ("", "3", "6", false, false),
            ("", "3", "", false, false),
            ("6", "3", "6", false, true),
        ];
        for (key, start_key, end_key, is_in_region, is_in_region_inclusive) in test_cases {
            let mut region = metapb::Region::new();
            region.set_start_key(start_key.as_bytes().to_vec());
            region.set_end_key(end_key.as_bytes().to_vec());
            let mut result = check_key_in_region(key.as_bytes(), &region);
            assert_eq!(result.is_ok(), is_in_region);
            result = check_key_in_region_inclusive(key.as_bytes(), &region);
            assert_eq!(result.is_ok(), is_in_region_inclusive)
        }
    }

    #[test]
    fn test_peer() {
        let mut region = metapb::Region::new();
        region.set_id(1);
        region.mut_peers().push(new_peer(1, 1));

        assert!(find_peer(&region, 1).is_some());
        assert!(find_peer(&region, 10).is_none());

        assert!(remove_peer(&mut region, 1).is_some());
        assert!(remove_peer(&mut region, 1).is_none());
        assert!(find_peer(&region, 1).is_none());

    }

    #[test]
    fn test_first_vote_msg() {
        let tbl = vec![
            (
                MessageType::MsgRequestVote,
                peer_storage::RAFT_INIT_LOG_TERM + 1,
                true,
            ),
            (
                MessageType::MsgRequestVote,
                peer_storage::RAFT_INIT_LOG_TERM,
                false,
            ),
            (
                MessageType::MsgHup,
                peer_storage::RAFT_INIT_LOG_TERM + 1,
                false,
            ),
        ];

        for (msg_type, term, is_vote) in tbl {
            let mut msg = Message::new();
            msg.set_msg_type(msg_type);
            msg.set_term(term);

            let mut m = RaftMessage::new();
            m.set_message(msg);
            assert_eq!(is_first_vote_msg(&m), is_vote);
        }
    }

    #[test]
    fn test_conf_change_type_str() {
        assert_eq!(
            conf_change_type_str(&ConfChangeType::AddNode),
            STR_CONF_CHANGE_ADD_NODE
        );
        assert_eq!(
            conf_change_type_str(&ConfChangeType::RemoveNode),
            STR_CONF_CHANGE_REMOVE_NODE
        );
    }

    #[test]
    fn test_epoch_stale() {
        let mut epoch = metapb::RegionEpoch::new();
        epoch.set_version(10);
        epoch.set_conf_ver(10);

        let tbl = vec![
            (11, 10, true),
            (10, 11, true),
            (10, 10, false),
            (10, 9, false),
        ];

        for (version, conf_version, is_stale) in tbl {
            let mut check_epoch = metapb::RegionEpoch::new();
            check_epoch.set_version(version);
            check_epoch.set_conf_ver(conf_version);
            assert_eq!(is_epoch_stale(&epoch, &check_epoch), is_stale);
        }
    }

    fn make_region(id: u64, start_key: Vec<u8>, end_key: Vec<u8>) -> metapb::Region {
        let mut peer = metapb::Peer::new();
        peer.set_id(id);
        peer.set_store_id(id);
        let mut region = metapb::Region::new();
        region.set_id(id);
        region.set_start_key(start_key);
        region.set_end_key(end_key);
        region.mut_peers().push(peer);
        region
    }

    #[test]
    fn test_region_approximate_size() {
        let path = TempDir::new("_test_raftstore_region_approximate_size").expect("");
        let path_str = path.path().to_str().unwrap();
        let db_opts = DBOptions::new();
        let mut cf_opts = ColumnFamilyOptions::new();
        cf_opts.set_level_zero_file_num_compaction_trigger(10);
        let f = Box::new(SizePropertiesCollectorFactory::default());
        cf_opts.add_table_properties_collector_factory("tikv.size-collector", f);
        let cfs_opts = LARGE_CFS
            .iter()
            .map(|cf| CFOptions::new(cf, cf_opts.clone()))
            .collect();
        let db = rocksdb_util::new_engine_opt(path_str, db_opts, cfs_opts).unwrap();

        let cases = [("a", 1024), ("b", 2048), ("c", 4096)];
        let cf_size = 2 + 1024 + 2 + 2048 + 2 + 4096;
        for &(key, vlen) in &cases {
            for cfname in LARGE_CFS {
                let k1 = keys::data_key(b" ");
                let v1 = vec![];
                let k2 = keys::data_key(key.as_bytes());
                let v2 = vec![0; vlen as usize];
                assert_eq!(k2.len(), 2);
                let cf = db.cf_handle(cfname).unwrap();
                db.put_cf(cf, &k1, &v1).unwrap();
                db.put_cf(cf, &k2, &v2).unwrap();
                db.flush_cf(cf, true).unwrap();
            }
        }

        let region = make_region(1, vec![], vec![]);
        let size = get_region_approximate_size(&db, &region).unwrap();
        assert_eq!(size, cf_size * LARGE_CFS.len() as u64);
        for cfname in LARGE_CFS {
            let size = get_region_approximate_size_cf(&db, cfname, &region).unwrap();
            assert_eq!(size, cf_size);
        }
    }

    fn check_data(db: &DB, cfs: &[&str], expected: &[(&[u8], &[u8])]) {
        for cf in cfs {
            let handle = get_cf_handle(db, cf).unwrap();
            let mut iter = db.iter_cf(handle);
            iter.seek(SeekKey::Start);
            for &(k, v) in expected {
                assert_eq!(k, iter.key());
                assert_eq!(v, iter.value());
                iter.next();
            }
            assert!(!iter.valid());
        }
    }

    #[test]
    fn test_delete_all_in_range() {
        let path = TempDir::new("_raftstore_util_delete_all_in_range").expect("");
        let path_str = path.path().to_str().unwrap();

        let cfs_opts = ALL_CFS
            .into_iter()
            .map(|cf| CFOptions::new(cf, ColumnFamilyOptions::new()))
            .collect();
        let db = new_engine_opt(path_str, DBOptions::new(), cfs_opts).unwrap();

        let wb = WriteBatch::new();
        let kvs: Vec<(&[u8], &[u8])> = vec![
            (b"k1", b"v1"),
            (b"k2", b"v2"),
            (b"k3", b"v3"),
            (b"k4", b"v4"),
        ];
        let kvs_left: Vec<(&[u8], &[u8])> = vec![(b"k1", b"v1"), (b"k4", b"v4")];

        for &(k, v) in kvs.as_slice() {
            for cf in ALL_CFS {
                let handle = get_cf_handle(&db, cf).unwrap();
                wb.put_cf(handle, k, v).unwrap();
            }
        }
        db.write(wb).unwrap();
        check_data(&db, ALL_CFS, kvs.as_slice());

        // Delete all in ["k2", "k4").
        delete_all_in_range(&db, b"k2", b"k4").unwrap();
        check_data(&db, ALL_CFS, kvs_left.as_slice());
    }

    fn exit_with_err(msg: String) -> ! {
        error!("{}", msg);
        process::exit(1)
    }

    #[test]
    fn test_delete_range_prefix_bloom_case() {
        let path = TempDir::new("_raftstore_util_delete_range_prefix_bloom").expect("");
        let path_str = path.path().to_str().unwrap();

        let mut opts = DBOptions::new();
        opts.create_if_missing(true);

        let mut cf_opts = ColumnFamilyOptions::new();
        // Prefix extractor(trim the timestamp at tail) for write cf.
        cf_opts
            .set_prefix_extractor(
                "FixedSuffixSliceTransform",
                Box::new(rocksdb_util::FixedSuffixSliceTransform::new(8)),
            )
            .unwrap_or_else(|err| exit_with_err(format!("{:?}", err)));
        // Create prefix bloom filter for memtable.
        cf_opts.set_memtable_prefix_bloom_size_ratio(0.1 as f64);
        let cf = "default";
        let db = DB::open_cf(opts, path_str, vec![(cf, cf_opts)]).unwrap();
        let wb = WriteBatch::new();
        let kvs: Vec<(&[u8], &[u8])> = vec![
            (b"kabcdefg1", b"v1"),
            (b"kabcdefg2", b"v2"),
            (b"kabcdefg3", b"v3"),
            (b"kabcdefg4", b"v4"),
        ];
        let kvs_left: Vec<(&[u8], &[u8])> = vec![(b"kabcdefg1", b"v1"), (b"kabcdefg4", b"v4")];

        for &(k, v) in kvs.as_slice() {
            let handle = get_cf_handle(&db, cf).unwrap();
            wb.put_cf(handle, k, v).unwrap();
        }
        db.write(wb).unwrap();
        check_data(&db, &[cf], kvs.as_slice());

        // Delete all in ["k2", "k4").
        delete_all_in_range(&db, b"kabcdefg2", b"kabcdefg4").unwrap();
        check_data(&db, &[cf], kvs_left.as_slice());
    }
}<|MERGE_RESOLUTION|>--- conflicted
+++ resolved
@@ -87,11 +87,7 @@
     match *conf_type {
         ConfChangeType::AddNode => STR_CONF_CHANGE_ADD_NODE,
         ConfChangeType::RemoveNode => STR_CONF_CHANGE_REMOVE_NODE,
-<<<<<<< HEAD
-        _ => unimplemented!(),
-=======
         ConfChangeType::AddLearnerNode => unimplemented!(),
->>>>>>> 19ac05f8
     }
 }
 
