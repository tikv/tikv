--- conflicted
+++ resolved
@@ -100,48 +100,32 @@
     Ok(stats)
 }
 
-<<<<<<< HEAD
 /// Apply the given snapshot file into a column family. `callback` will be invoked for each batch of
 /// key value pairs written to db.
-pub fn apply_plain_cf_file<F>(
-=======
-/// Apply the given snapshot file into a column family.
-pub fn apply_plain_cf_file<E>(
->>>>>>> ab5d1d62
+pub fn apply_plain_cf_file<E, F>(
     path: &str,
     stale_detector: &impl StaleDetector,
     db: &E,
     cf: &str,
     batch_size: usize,
-<<<<<<< HEAD
     mut callback: F,
 ) -> Result<(), Error>
 where
+    E: KvEngine,
     F: for<'r> FnMut(&'r [(Vec<u8>, Vec<u8>)]),
 {
     let mut decoder = BufReader::new(box_try!(File::open(path)));
-    let cf_handle = box_try!(get_cf_handle(&db, cf));
-
-    let mut write_to_wb = |batch: &mut Vec<_>, wb: &WriteBatch| {
+
+    let mut write_to_wb = |batch: &mut Vec<_>, wb: &E::WriteBatch| {
         callback(batch);
-        batch
-            .drain(..)
-            .try_for_each(|(k, v)| wb.put_cf(cf_handle, &k, &v))
+        batch.drain(..).try_for_each(|(k, v)| wb.put_cf(cf, &k, &v))
     };
 
-    let wb = WriteBatch::default();
+    let wb = db.write_batch();
     // Collect keys to a vec rather than wb so that we can invoke the callback less times.
     let mut batch = Vec::with_capacity(1024);
     let mut batch_data_size = 0;
 
-=======
-) -> Result<(), Error>
-where
-    E: KvEngine,
-{
-    let mut decoder = BufReader::new(box_try!(File::open(path)));
-    let wb = db.write_batch();
->>>>>>> ab5d1d62
     loop {
         if stale_detector.is_stale() {
             return Err(Error::Abort);
@@ -155,15 +139,10 @@
             return Ok(());
         }
         let value = box_try!(decoder.decode_compact_bytes());
-<<<<<<< HEAD
         batch_data_size += key.len() + value.len();
         batch.push((key, value));
         if batch_data_size >= batch_size {
             box_try!(write_to_wb(&mut batch, &wb));
-=======
-        box_try!(wb.put_cf(cf, &key, &value));
-        if wb.data_size() >= batch_size {
->>>>>>> ab5d1d62
             box_try!(db.write(&wb));
             wb.clear();
             batch_data_size = 0;
@@ -199,7 +178,6 @@
     use std::sync::Arc;
 
     use super::*;
-    use crate::raftstore::store::keys;
     use crate::raftstore::store::snap::tests::*;
     use crate::raftstore::store::snap::SNAPSHOT_CFS;
     use engine::CF_DEFAULT;
@@ -220,39 +198,15 @@
             for db_opt in vec![None, Some(gen_db_options_with_encryption())] {
                 let dir = Builder::new().prefix("test-snap-cf-db").tempdir().unwrap();
                 let db = db_creater(&dir.path(), db_opt.clone(), None).unwrap();
-<<<<<<< HEAD
                 // Collect keys via the key_callback into a collection.
                 let mut applied_keys: HashMap<_, Vec<_>> = HashMap::new();
-=======
-
-                let snap_cf_dir = Builder::new().prefix("test-snap-cf").tempdir().unwrap();
-                let plain_file_path = snap_cf_dir.path().join("plain");
-                let snap = RocksSnapshot::new(Arc::clone(&db));
-                let stats = build_plain_cf_file(
-                    &plain_file_path.to_str().unwrap(),
-                    &snap,
-                    CF_DEFAULT,
-                    b"a",
-                    b"z",
-                )
-                .unwrap();
-                if stats.key_count == 0 {
-                    assert_eq!(
-                        fs::metadata(&plain_file_path).unwrap_err().kind(),
-                        io::ErrorKind::NotFound
-                    );
-                    continue;
-                }
-
->>>>>>> ab5d1d62
                 let dir1 = Builder::new()
                     .prefix("test-snap-cf-db-apply")
                     .tempdir()
                     .unwrap();
                 let db1 = open_test_empty_db(&dir1.path(), db_opt, None).unwrap();
-<<<<<<< HEAD
-
-                let snap = DbSnapshot::new(Arc::clone(&db));
+
+                let snap = RocksSnapshot::new(Arc::clone(&db));
                 for cf in SNAPSHOT_CFS {
                     let snap_cf_dir = Builder::new().prefix("test-snap-cf").tempdir().unwrap();
                     let plain_file_path = snap_cf_dir.path().join("plain");
@@ -276,7 +230,7 @@
                     apply_plain_cf_file(
                         &plain_file_path.to_str().unwrap(),
                         &detector,
-                        &db1,
+                        db1.c(),
                         cf,
                         16,
                         |v| {
@@ -288,17 +242,6 @@
                     .unwrap();
                 }
 
-=======
-                let detector = TestStaleDetector {};
-                apply_plain_cf_file(
-                    &plain_file_path.to_str().unwrap(),
-                    &detector,
-                    db1.c(),
-                    CF_DEFAULT,
-                    16,
-                )
-                .unwrap();
->>>>>>> ab5d1d62
                 assert_eq_db(&db, &db1);
 
                 // Scan keys from db
