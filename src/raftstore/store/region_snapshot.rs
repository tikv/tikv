// Copyright 2016 TiKV Project Authors. Licensed under Apache-2.0.

<<<<<<< HEAD
use engine::rocks::{DBIterator, DBVector, TablePropertiesCollection, DB};
=======
use engine::rocks::{DBVector, TablePropertiesCollection, DB};
>>>>>>> ca3ba0bf
use engine::{
    self, Error as EngineError, IterOption, Peekable, Result as EngineResult, Snapshot,
    SyncSnapshot,
};
use engine_rocks::{Compat, RocksEngineIterator};
use engine_traits::SeekKey;
use kvproto::metapb::Region;
use std::sync::Arc;

use crate::raftstore::store::keys::DATA_PREFIX_KEY;
use crate::raftstore::store::{keys, util, PeerStorage};
use crate::raftstore::Result;
use crate::storage::Iterator;
use engine_traits::util::check_key_in_range;
use engine_traits::{Iterable, Iterator};
use tikv_util::keybuilder::KeyBuilder;
use tikv_util::metrics::CRITICAL_ERROR;
use tikv_util::{panic_when_unexpected_key_or_data, set_panic_mark};

/// Snapshot of a region.
///
/// Only data within a region can be accessed.
#[derive(Debug)]
pub struct RegionSnapshot {
    snap: SyncSnapshot,
    region: Arc<Region>,
}

impl RegionSnapshot {
    pub fn new(ps: &PeerStorage) -> RegionSnapshot {
        RegionSnapshot::from_snapshot(ps.raw_snapshot().into_sync(), ps.region().clone())
    }

    pub fn from_raw(db: Arc<DB>, region: Region) -> RegionSnapshot {
        RegionSnapshot::from_snapshot(Snapshot::new(db).into_sync(), region)
    }

    pub fn from_snapshot(snap: SyncSnapshot, region: Region) -> RegionSnapshot {
        RegionSnapshot {
            snap,
            region: Arc::new(region),
        }
    }

    pub fn get_region(&self) -> &Region {
        &self.region
    }

    pub fn iter(&self, iter_opt: IterOption) -> RegionIterator {
        RegionIterator::new(&self.snap, Arc::clone(&self.region), iter_opt)
    }

    pub fn iter_cf(&self, cf: &str, iter_opt: IterOption) -> Result<RegionIterator> {
        Ok(RegionIterator::new_cf(
            &self.snap,
            Arc::clone(&self.region),
            iter_opt,
            cf,
        ))
    }

    // scan scans database using an iterator in range [start_key, end_key), calls function f for
    // each iteration, if f returns false, terminates this scan.
    pub fn scan<F>(&self, start_key: &[u8], end_key: &[u8], fill_cache: bool, f: F) -> Result<()>
    where
        F: FnMut(&[u8], &[u8]) -> Result<bool>,
    {
        let start = KeyBuilder::from_slice(start_key, DATA_PREFIX_KEY.len(), 0);
        let end = KeyBuilder::from_slice(end_key, DATA_PREFIX_KEY.len(), 0);
        let iter_opt = IterOption::new(Some(start), Some(end), fill_cache);
        self.scan_impl(self.iter(iter_opt), start_key, f)
    }

    // like `scan`, only on a specific column family.
    pub fn scan_cf<F>(
        &self,
        cf: &str,
        start_key: &[u8],
        end_key: &[u8],
        fill_cache: bool,
        f: F,
    ) -> Result<()>
    where
        F: FnMut(&[u8], &[u8]) -> Result<bool>,
    {
        let start = KeyBuilder::from_slice(start_key, DATA_PREFIX_KEY.len(), 0);
        let end = KeyBuilder::from_slice(end_key, DATA_PREFIX_KEY.len(), 0);
        let iter_opt = IterOption::new(Some(start), Some(end), fill_cache);
        self.scan_impl(self.iter_cf(cf, iter_opt)?, start_key, f)
    }

    fn scan_impl<F>(&self, mut it: RegionIterator, start_key: &[u8], mut f: F) -> Result<()>
    where
        F: FnMut(&[u8], &[u8]) -> Result<bool>,
    {
        if !it.seek(start_key)? {
            return Ok(());
        }
        while it.valid() {
            let r = f(it.key(), it.value())?;

            if !r || !it.next() {
                break;
            }
        }

        it.status()
    }

    pub fn get_properties_cf(&self, cf: &str) -> Result<TablePropertiesCollection> {
        let start = keys::enc_start_key(&self.region);
        let end = keys::enc_end_key(&self.region);
        let prop = engine::util::get_range_properties_cf(&self.snap.get_db(), cf, &start, &end)?;
        Ok(prop)
    }

    pub fn get_start_key(&self) -> &[u8] {
        self.region.get_start_key()
    }

    pub fn get_end_key(&self) -> &[u8] {
        self.region.get_end_key()
    }
}

impl Clone for RegionSnapshot {
    fn clone(&self) -> Self {
        RegionSnapshot {
            snap: self.snap.clone(),
            region: Arc::clone(&self.region),
        }
    }
}

impl Peekable for RegionSnapshot {
    fn get_value(&self, key: &[u8]) -> EngineResult<Option<DBVector>> {
        check_key_in_range(
            key,
            self.region.get_id(),
            self.region.get_start_key(),
            self.region.get_end_key(),
        )
        .map_err(|e| EngineError::Other(box_err!(e)))?;
        let data_key = keys::data_key(key);
        self.snap.get_value(&data_key).map_err(|e| {
            CRITICAL_ERROR.with_label_values(&["rocksdb get"]).inc();
            if panic_when_unexpected_key_or_data() {
                set_panic_mark();
                panic!(
                    "failed to get value of key {} in region {}: {:?}",
                    hex::encode_upper(&key),
                    self.region.get_id(),
                    e,
                );
            } else {
                error!(
                    "failed to get value of key";
                    "key" => hex::encode_upper(&key),
                    "region" => self.region.get_id(),
                    "error" => ?e,
                );
                e
            }
        })
    }

    fn get_value_cf(&self, cf: &str, key: &[u8]) -> EngineResult<Option<DBVector>> {
        check_key_in_range(
            key,
            self.region.get_id(),
            self.region.get_start_key(),
            self.region.get_end_key(),
        )
        .map_err(|e| EngineError::Other(box_err!(e)))?;
        let data_key = keys::data_key(key);
        self.snap.get_value_cf(cf, &data_key).map_err(|e| {
            CRITICAL_ERROR.with_label_values(&["rocksdb get"]).inc();
            if panic_when_unexpected_key_or_data() {
                set_panic_mark();
                panic!(
                    "failed to get value of key {} in region {}: {:?}",
                    hex::encode_upper(&key),
                    self.region.get_id(),
                    e,
                );
            } else {
                error!(
                    "failed to get value of key in cf";
                    "key" => hex::encode_upper(&key),
                    "region" => self.region.get_id(),
                    "cf" => cf,
                    "error" => ?e,
                );
                e
            }
        })
    }
}

/// `RegionIterator` wrap a rocksdb iterator and only allow it to
/// iterate in the region. It behaves as if underlying
/// db only contains one region.
pub struct RegionIterator {
<<<<<<< HEAD
    iter: DBIterator<Arc<DB>>,
=======
    iter: RocksEngineIterator,
    valid: bool,
>>>>>>> ca3ba0bf
    region: Arc<Region>,
}

fn update_lower_bound(iter_opt: &mut IterOption, region: &Region) {
    let region_start_key = keys::enc_start_key(region);
    if iter_opt.lower_bound().is_some() && !iter_opt.lower_bound().as_ref().unwrap().is_empty() {
        iter_opt.set_lower_bound_prefix(keys::DATA_PREFIX_KEY);
        if region_start_key.as_slice() > *iter_opt.lower_bound().as_ref().unwrap() {
            iter_opt.set_vec_lower_bound(region_start_key);
        }
    } else {
        iter_opt.set_vec_lower_bound(region_start_key);
    }
}

fn update_upper_bound(iter_opt: &mut IterOption, region: &Region) {
    let region_end_key = keys::enc_end_key(region);
    if iter_opt.upper_bound().is_some() && !iter_opt.upper_bound().as_ref().unwrap().is_empty() {
        iter_opt.set_upper_bound_prefix(keys::DATA_PREFIX_KEY);
        if region_end_key.as_slice() < *iter_opt.upper_bound().as_ref().unwrap() {
            iter_opt.set_vec_upper_bound(region_end_key);
        }
    } else {
        iter_opt.set_vec_upper_bound(region_end_key);
    }
}

// we use engine::rocks's style iterator, doesn't need to impl std iterator.
impl RegionIterator {
    pub fn new(snap: &Snapshot, region: Arc<Region>, mut iter_opt: IterOption) -> RegionIterator {
        update_lower_bound(&mut iter_opt, &region);
        update_upper_bound(&mut iter_opt, &region);
<<<<<<< HEAD
        let iter = snap.db_iterator(iter_opt);
        RegionIterator { iter, region }
=======
        let start_key = iter_opt.lower_bound().unwrap().to_vec();
        let end_key = iter_opt.upper_bound().unwrap().to_vec();
        let iter = snap
            .c()
            .iterator_opt(iter_opt)
            .expect("creating snapshot iterator"); // FIXME error handling
        RegionIterator {
            iter,
            valid: false,
            start_key,
            end_key,
            region,
        }
>>>>>>> ca3ba0bf
    }

    pub fn new_cf(
        snap: &Snapshot,
        region: Arc<Region>,
        mut iter_opt: IterOption,
        cf: &str,
    ) -> RegionIterator {
        update_lower_bound(&mut iter_opt, &region);
        update_upper_bound(&mut iter_opt, &region);
<<<<<<< HEAD
        let iter = snap.db_iterator_cf(cf, iter_opt).unwrap();
        RegionIterator { iter, region }
=======
        let start_key = iter_opt.lower_bound().unwrap().to_vec();
        let end_key = iter_opt.upper_bound().unwrap().to_vec();
        let iter = snap
            .c()
            .iterator_cf_opt(cf, iter_opt)
            .expect("creating snapshot iterator"); // FIXME error handling
        RegionIterator {
            iter,
            valid: false,
            start_key,
            end_key,
            region,
        }
>>>>>>> ca3ba0bf
    }

    pub fn seek_to_first(&mut self) -> bool {
        self.iter.seek_to_first()
    }

    pub fn seek_to_last(&mut self) -> bool {
        self.iter.seek_to_last()
    }

    pub fn seek(&mut self, key: &[u8]) -> Result<bool> {
        fail_point!("region_snapshot_seek", |_| {
            return Err(box_err!("region seek error"));
        });
        self.should_seekable(key)?;
        let key = keys::data_key(key);
        Ok(self.iter.seek(key.as_slice().into()))
    }

    pub fn seek_for_prev(&mut self, key: &[u8]) -> Result<bool> {
        self.should_seekable(key)?;
        let key = keys::data_key(key);
        Ok(self.iter.seek_for_prev(key.as_slice().into()))
    }

    pub fn prev(&mut self) -> bool {
        if !self.valid() {
            return false;
        }
        self.iter.prev()
    }

    pub fn next(&mut self) -> bool {
        if !self.valid() {
            return false;
        }
        self.iter.next()
    }

    #[inline]
    pub fn key(&self) -> &[u8] {
        keys::origin_key(self.iter.key())
    }

    #[inline]
    pub fn value(&self) -> &[u8] {
        self.iter.value()
    }

    #[inline]
    pub fn valid(&self) -> bool {
        self.iter.valid()
    }

    #[inline]
    pub fn status(&self) -> Result<()> {
        self.iter.status().map_err(From::from)
    }

    #[inline]
    pub fn should_seekable(&self, key: &[u8]) -> Result<()> {
        if let Err(e) = util::check_key_in_region_inclusive(key, &self.region) {
            return handle_check_key_in_region_error(e);
        }
        Ok(())
    }
}

#[inline(never)]
fn handle_check_key_in_region_error(e: crate::raftstore::Error) -> Result<()> {
    // Split out the error case to reduce hot-path code size.
    CRITICAL_ERROR
        .with_label_values(&["key not in region"])
        .inc();
    if panic_when_unexpected_key_or_data() {
        set_panic_mark();
        panic!("key exceed bound: {:?}", e);
    } else {
        Err(e)
    }
}

#[cfg(test)]
mod tests {
    use std::path::Path;
    use std::sync::Arc;
    use std::thread;
    use std::time::Duration;

    use kvproto::metapb::{Peer, Region};
    use tempfile::{Builder, TempDir};

    use crate::config::TiKvConfig;
    use crate::raftstore::store::keys::*;
    use crate::raftstore::store::snap::snap_io::{apply_sst_cf_file, build_sst_cf_file};
    use crate::raftstore::store::PeerStorage;
    use crate::raftstore::Result;
    use crate::storage::mvcc::ScannerBuilder;
    use crate::storage::mvcc::{Write, WriteType};
    use crate::storage::txn::Scanner;
    use crate::storage::{CFStatistics, Cursor, Key, ScanMode};
    use engine::rocks;
    use engine::rocks::util::compact_files_in_range;
    use engine::rocks::{IngestExternalFileOptions, Snapshot, Writable};
    use engine::util::{delete_all_files_in_range, delete_all_in_range};
    use engine::Engines;
    use engine::*;
    use engine::{ALL_CFS, CF_DEFAULT};
    use engine_rocks::RocksIOLimiter;
    use engine_rocks::RocksSstWriterBuilder;
    use engine_traits::{SstWriter, SstWriterBuilder};
    use tikv_util::config::{ReadableDuration, ReadableSize};
    use tikv_util::worker;

    use super::*;

    type DataSet = Vec<(Vec<u8>, Vec<u8>)>;

    fn new_temp_engine(path: &TempDir) -> Engines {
        let raft_path = path.path().join(Path::new("raft"));
        let shared_block_cache = false;
        Engines::new(
            Arc::new(
                rocks::util::new_engine(path.path().to_str().unwrap(), None, ALL_CFS, None)
                    .unwrap(),
            ),
            Arc::new(
                rocks::util::new_engine(raft_path.to_str().unwrap(), None, &[CF_DEFAULT], None)
                    .unwrap(),
            ),
            shared_block_cache,
        )
    }

    fn new_peer_storage(engines: Engines, r: &Region) -> PeerStorage {
        let (sched, _) = worker::dummy_scheduler();
        PeerStorage::new(engines, r, sched, 0, "".to_owned()).unwrap()
    }

    fn load_default_dataset(engines: Engines) -> (PeerStorage, DataSet) {
        let mut r = Region::default();
        r.mut_peers().push(Peer::default());
        r.set_id(10);
        r.set_start_key(b"a2".to_vec());
        r.set_end_key(b"a7".to_vec());

        let base_data = vec![
            (b"a1".to_vec(), b"v1".to_vec()),
            (b"a3".to_vec(), b"v3".to_vec()),
            (b"a5".to_vec(), b"v5".to_vec()),
            (b"a7".to_vec(), b"v7".to_vec()),
            (b"a9".to_vec(), b"v9".to_vec()),
        ];

        for &(ref k, ref v) in &base_data {
            engines.kv.put(&data_key(k), v).unwrap();
        }
        let store = new_peer_storage(engines, &r);
        (store, base_data)
    }

    fn load_multiple_levels_dataset(engines: Engines) -> (PeerStorage, DataSet) {
        let mut r = Region::default();
        r.mut_peers().push(Peer::default());
        r.set_id(10);
        r.set_start_key(b"a04".to_vec());
        r.set_end_key(b"a15".to_vec());

        let levels = vec![
            (b"a01".to_vec(), 1),
            (b"a02".to_vec(), 5),
            (b"a03".to_vec(), 3),
            (b"a04".to_vec(), 4),
            (b"a05".to_vec(), 1),
            (b"a06".to_vec(), 2),
            (b"a07".to_vec(), 2),
            (b"a08".to_vec(), 5),
            (b"a09".to_vec(), 6),
            (b"a10".to_vec(), 0),
            (b"a11".to_vec(), 1),
            (b"a12".to_vec(), 4),
            (b"a13".to_vec(), 2),
            (b"a14".to_vec(), 5),
            (b"a15".to_vec(), 3),
            (b"a16".to_vec(), 2),
            (b"a17".to_vec(), 1),
            (b"a18".to_vec(), 0),
        ];

        let mut data = vec![];
        {
            let db = &engines.kv;
            for &(ref k, level) in &levels {
                db.put(&data_key(k), k).unwrap();
                db.flush(true).unwrap();
                data.push((k.to_vec(), k.to_vec()));
                compact_files_in_range(&db, Some(&data_key(k)), Some(&data_key(k)), Some(level))
                    .unwrap();
            }
        }

        let store = new_peer_storage(engines, &r);
        (store, data)
    }

    #[test]
    fn test_peekable() {
        let path = Builder::new().prefix("test-raftstore").tempdir().unwrap();
        let engines = new_temp_engine(&path);
        let mut r = Region::default();
        r.set_id(10);
        r.set_start_key(b"key0".to_vec());
        r.set_end_key(b"key4".to_vec());
        let store = new_peer_storage(engines.clone(), &r);

        let key3 = b"key3";
        engines.kv.put_msg(&data_key(key3), &r).expect("");

        let snap = RegionSnapshot::new(&store);
        let v3 = snap.get_msg(key3).expect("");
        assert_eq!(v3, Some(r));

        let v0 = snap.get_value(b"key0").expect("");
        assert!(v0.is_none());

        let v4 = snap.get_value(b"key5");
        assert!(v4.is_err());
    }

    #[allow(clippy::type_complexity)]
    #[test]
    fn test_seek_and_seek_prev() {
        let path = Builder::new().prefix("test-raftstore").tempdir().unwrap();
        let engines = new_temp_engine(&path);
        let (store, _) = load_default_dataset(engines.clone());
        let snap = RegionSnapshot::new(&store);

        let check_seek_result = |snap: &RegionSnapshot,
                                 lower_bound: Option<&[u8]>,
                                 upper_bound: Option<&[u8]>,
                                 seek_table: &Vec<(
            &[u8],
            bool,
            Option<(&[u8], &[u8])>,
            Option<(&[u8], &[u8])>,
        )>| {
            let iter_opt = IterOption::new(
                lower_bound.map(|v| KeyBuilder::from_slice(v, keys::DATA_PREFIX_KEY.len(), 0)),
                upper_bound.map(|v| KeyBuilder::from_slice(v, keys::DATA_PREFIX_KEY.len(), 0)),
                true,
            );
            let mut iter = snap.iter(iter_opt);
            for (seek_key, in_range, seek_exp, prev_exp) in seek_table.clone() {
                let check_res =
                    |iter: &RegionIterator, res: Result<bool>, exp: Option<(&[u8], &[u8])>| {
                        if !in_range {
                            assert!(
                                res.is_err(),
                                "exp failed at {}",
                                hex::encode_upper(seek_key)
                            );
                            return;
                        }
                        if exp.is_none() {
                            assert!(!res.unwrap(), "exp none at {}", hex::encode_upper(seek_key));
                            return;
                        }

                        assert!(
                            res.unwrap(),
                            "should succeed at {}",
                            hex::encode_upper(seek_key)
                        );
                        let (exp_key, exp_val) = exp.unwrap();
                        assert_eq!(iter.key(), exp_key);
                        assert_eq!(iter.value(), exp_val);
                    };
                let seek_res = iter.seek(seek_key);
                check_res(&iter, seek_res, seek_exp);
                let prev_res = iter.seek_for_prev(seek_key);
                check_res(&iter, prev_res, prev_exp);
            }
        };

        let mut seek_table: Vec<(&[u8], bool, Option<(&[u8], &[u8])>, Option<(&[u8], &[u8])>)> = vec![
            (b"a1", false, None, None),
            (b"a2", true, Some((b"a3", b"v3")), None),
            (b"a3", true, Some((b"a3", b"v3")), Some((b"a3", b"v3"))),
            (b"a4", true, Some((b"a5", b"v5")), Some((b"a3", b"v3"))),
            (b"a6", true, None, Some((b"a5", b"v5"))),
            (b"a7", true, None, Some((b"a5", b"v5"))),
            (b"a9", false, None, None),
        ];
        check_seek_result(&snap, None, None, &seek_table);
        check_seek_result(&snap, None, Some(b"a9"), &seek_table);
        check_seek_result(&snap, Some(b"a1"), None, &seek_table);
        check_seek_result(&snap, Some(b""), Some(b""), &seek_table);
        check_seek_result(&snap, Some(b"a1"), Some(b"a9"), &seek_table);
        check_seek_result(&snap, Some(b"a2"), Some(b"a9"), &seek_table);
        check_seek_result(&snap, Some(b"a2"), Some(b"a7"), &seek_table);
        check_seek_result(&snap, Some(b"a1"), Some(b"a7"), &seek_table);

        seek_table = vec![
            (b"a1", false, None, None),
            (b"a2", true, None, None),
            (b"a3", true, None, None),
            (b"a4", true, None, None),
            (b"a6", true, None, None),
            (b"a7", true, None, None),
            (b"a9", false, None, None),
        ];
        check_seek_result(&snap, None, Some(b"a1"), &seek_table);
        check_seek_result(&snap, Some(b"a8"), None, &seek_table);
        check_seek_result(&snap, Some(b"a7"), Some(b"a2"), &seek_table);

        let path = Builder::new().prefix("test-raftstore").tempdir().unwrap();
        let engines = new_temp_engine(&path);
        let (store, _) = load_multiple_levels_dataset(engines.clone());
        let snap = RegionSnapshot::new(&store);

        seek_table = vec![
            (b"a01", false, None, None),
            (b"a03", false, None, None),
            (b"a05", true, Some((b"a05", b"a05")), Some((b"a05", b"a05"))),
            (b"a10", true, Some((b"a10", b"a10")), Some((b"a10", b"a10"))),
            (b"a14", true, Some((b"a14", b"a14")), Some((b"a14", b"a14"))),
            (b"a15", true, None, Some((b"a14", b"a14"))),
            (b"a18", false, None, None),
            (b"a19", false, None, None),
        ];
        check_seek_result(&snap, None, None, &seek_table);
        check_seek_result(&snap, None, Some(b"a20"), &seek_table);
        check_seek_result(&snap, Some(b"a00"), None, &seek_table);
        check_seek_result(&snap, Some(b""), Some(b""), &seek_table);
        check_seek_result(&snap, Some(b"a00"), Some(b"a20"), &seek_table);
        check_seek_result(&snap, Some(b"a01"), Some(b"a20"), &seek_table);
        check_seek_result(&snap, Some(b"a01"), Some(b"a15"), &seek_table);
        check_seek_result(&snap, Some(b"a00"), Some(b"a15"), &seek_table);
    }

    #[test]
    fn test_iterate() {
        let path = Builder::new().prefix("test-raftstore").tempdir().unwrap();
        let engines = new_temp_engine(&path);
        let (store, base_data) = load_default_dataset(engines.clone());

        let snap = RegionSnapshot::new(&store);
        let mut data = vec![];
        snap.scan(b"a2", &[0xFF, 0xFF], false, |key, value| {
            data.push((key.to_vec(), value.to_vec()));
            Ok(true)
        })
        .unwrap();

        assert_eq!(data.len(), 2);
        assert_eq!(data, &base_data[1..3]);

        data.clear();
        snap.scan(b"a2", &[0xFF, 0xFF], false, |key, value| {
            data.push((key.to_vec(), value.to_vec()));
            Ok(false)
        })
        .unwrap();

        assert_eq!(data.len(), 1);

        let mut iter = snap.iter(IterOption::default());
        assert!(iter.seek_to_first());
        let mut res = vec![];
        loop {
            res.push((iter.key().to_vec(), iter.value().to_vec()));
            if !iter.next() {
                break;
            }
        }
        assert_eq!(res, base_data[1..3].to_vec());

        // test last region
        let mut region = Region::default();
        region.mut_peers().push(Peer::default());
        let store = new_peer_storage(engines.clone(), &region);
        let snap = RegionSnapshot::new(&store);
        data.clear();
        snap.scan(b"", &[0xFF, 0xFF], false, |key, value| {
            data.push((key.to_vec(), value.to_vec()));
            Ok(true)
        })
        .unwrap();

        assert_eq!(data.len(), 5);
        assert_eq!(data, base_data);

        let mut iter = snap.iter(IterOption::default());
        assert!(iter.seek(b"a1").unwrap());

        assert!(iter.seek_to_first());
        let mut res = vec![];
        loop {
            res.push((iter.key().to_vec(), iter.value().to_vec()));
            if !iter.next() {
                break;
            }
        }
        assert_eq!(res, base_data);

        // test iterator with upper bound
        let store = new_peer_storage(engines, &region);
        let snap = RegionSnapshot::new(&store);
        let mut iter = snap.iter(IterOption::new(
            None,
            Some(KeyBuilder::from_slice(b"a5", DATA_PREFIX_KEY.len(), 0)),
            true,
        ));
        assert!(iter.seek_to_first());
        let mut res = vec![];
        loop {
            res.push((iter.key().to_vec(), iter.value().to_vec()));
            if !iter.next() {
                break;
            }
        }
        assert_eq!(res, base_data[0..2].to_vec());
    }

    #[test]
    fn test_reverse_iterate() {
        let path = Builder::new().prefix("test-raftstore").tempdir().unwrap();
        let engines = new_temp_engine(&path);
        let (store, test_data) = load_default_dataset(engines.clone());

        let snap = RegionSnapshot::new(&store);
        let mut statistics = CFStatistics::default();
        let it = snap.iter(IterOption::default());
        let mut iter = Cursor::new(it, ScanMode::Mixed);
        assert!(!iter
            .reverse_seek(&Key::from_encoded_slice(b"a2"), &mut statistics)
            .unwrap());
        assert!(iter
            .reverse_seek(&Key::from_encoded_slice(b"a7"), &mut statistics)
            .unwrap());
        let mut pair = (
            iter.key(&mut statistics).to_vec(),
            iter.value(&mut statistics).to_vec(),
        );
        assert_eq!(pair, (b"a5".to_vec(), b"v5".to_vec()));
        assert!(iter
            .reverse_seek(&Key::from_encoded_slice(b"a5"), &mut statistics)
            .unwrap());
        pair = (
            iter.key(&mut statistics).to_vec(),
            iter.value(&mut statistics).to_vec(),
        );
        assert_eq!(pair, (b"a3".to_vec(), b"v3".to_vec()));
        assert!(!iter
            .reverse_seek(&Key::from_encoded_slice(b"a3"), &mut statistics)
            .unwrap());
        assert!(iter
            .reverse_seek(&Key::from_encoded_slice(b"a1"), &mut statistics)
            .is_err());
        assert!(iter
            .reverse_seek(&Key::from_encoded_slice(b"a8"), &mut statistics)
            .is_err());

        assert!(iter.seek_to_last(&mut statistics));
        let mut res = vec![];
        loop {
            res.push((
                iter.key(&mut statistics).to_vec(),
                iter.value(&mut statistics).to_vec(),
            ));
            if !iter.prev(&mut statistics) {
                break;
            }
        }
        let mut expect = test_data[1..3].to_vec();
        expect.reverse();
        assert_eq!(res, expect);

        // test last region
        let mut region = Region::default();
        region.mut_peers().push(Peer::default());
        let store = new_peer_storage(engines, &region);
        let snap = RegionSnapshot::new(&store);
        let it = snap.iter(IterOption::default());
        let mut iter = Cursor::new(it, ScanMode::Mixed);
        assert!(!iter
            .reverse_seek(&Key::from_encoded_slice(b"a1"), &mut statistics)
            .unwrap());
        assert!(iter
            .reverse_seek(&Key::from_encoded_slice(b"a2"), &mut statistics)
            .unwrap());
        let pair = (
            iter.key(&mut statistics).to_vec(),
            iter.value(&mut statistics).to_vec(),
        );
        assert_eq!(pair, (b"a1".to_vec(), b"v1".to_vec()));
        for kv_pairs in test_data.windows(2) {
            let seek_key = Key::from_encoded(kv_pairs[1].0.clone());
            assert!(
                iter.reverse_seek(&seek_key, &mut statistics).unwrap(),
                "{}",
                seek_key
            );
            let pair = (
                iter.key(&mut statistics).to_vec(),
                iter.value(&mut statistics).to_vec(),
            );
            assert_eq!(pair, kv_pairs[0]);
        }

        assert!(iter.seek_to_last(&mut statistics));
        let mut res = vec![];
        loop {
            res.push((
                iter.key(&mut statistics).to_vec(),
                iter.value(&mut statistics).to_vec(),
            ));
            if !iter.prev(&mut statistics) {
                break;
            }
        }
        let mut expect = test_data.clone();
        expect.reverse();
        assert_eq!(res, expect);
    }

    #[test]
    fn test_reverse_iterate_with_lower_bound() {
        let path = Builder::new().prefix("test-raftstore").tempdir().unwrap();
        let engines = new_temp_engine(&path);
        let (store, test_data) = load_default_dataset(engines);

        let snap = RegionSnapshot::new(&store);
        let mut iter_opt = IterOption::default();
        iter_opt.set_lower_bound(b"a3", 1);
        let mut iter = snap.iter(iter_opt);
        assert!(iter.seek_to_last());
        let mut res = vec![];
        loop {
            res.push((iter.key().to_vec(), iter.value().to_vec()));
            if !iter.prev() {
                break;
            }
        }
        res.sort();
        assert_eq!(res, test_data[1..3].to_vec());
    }

    #[test]
    fn test_delete_files_in_range_for_titan() {
        let path = Builder::new()
            .prefix("test-titan-delete-files-in-range")
            .tempdir()
            .unwrap();

        // Set configs and create engines
        let mut cfg = TiKvConfig::default();
        let cache = cfg.storage.block_cache.build_shared_cache();
        cfg.rocksdb.titan.enabled = true;
        cfg.rocksdb.titan.disable_gc = true;
        cfg.rocksdb.titan.purge_obsolete_files_period = ReadableDuration::secs(1);
        cfg.rocksdb.defaultcf.disable_auto_compactions = true;
        // Disable dynamic_level_bytes, otherwise SST files would be ingested to L0.
        cfg.rocksdb.defaultcf.dynamic_level_bytes = false;
        cfg.rocksdb.defaultcf.titan.min_gc_batch_size = ReadableSize(0);
        cfg.rocksdb.defaultcf.titan.discardable_ratio = 0.4;
        cfg.rocksdb.defaultcf.titan.sample_ratio = 1.0;
        cfg.rocksdb.defaultcf.titan.min_blob_size = ReadableSize(0);
        let kv_db_opts = cfg.rocksdb.build_opt();
        let kv_cfs_opts = cfg.rocksdb.build_cf_opts(&cache);

        let raft_path = path.path().join(Path::new("titan"));
        let shared_block_cache = false;
        let engines = Engines::new(
            Arc::new(
                rocks::util::new_engine(
                    path.path().to_str().unwrap(),
                    Some(kv_db_opts),
                    ALL_CFS,
                    Some(kv_cfs_opts),
                )
                .unwrap(),
            ),
            Arc::new(
                rocks::util::new_engine(raft_path.to_str().unwrap(), None, &[CF_DEFAULT], None)
                    .unwrap(),
            ),
            shared_block_cache,
        );

        // Write some mvcc keys and values into db
        // default_cf : a_7, b_7
        // write_cf : a_8, b_8
        let start_ts = 7.into();
        let commit_ts = 8.into();
        let write = Write::new(WriteType::Put, start_ts, None);
        let db = &engines.kv;
        let default_cf = db.cf_handle(CF_DEFAULT).unwrap();
        let write_cf = db.cf_handle(CF_WRITE).unwrap();
        db.put_cf(
            &default_cf,
            &data_key(Key::from_raw(b"a").append_ts(start_ts).as_encoded()),
            b"a_value",
        )
        .unwrap();
        db.put_cf(
            &write_cf,
            &data_key(Key::from_raw(b"a").append_ts(commit_ts).as_encoded()),
            &write.as_ref().to_bytes(),
        )
        .unwrap();
        db.put_cf(
            &default_cf,
            &data_key(Key::from_raw(b"b").append_ts(start_ts).as_encoded()),
            b"b_value",
        )
        .unwrap();
        db.put_cf(
            &write_cf,
            &data_key(Key::from_raw(b"b").append_ts(commit_ts).as_encoded()),
            &write.as_ref().to_bytes(),
        )
        .unwrap();

        // Flush and compact the kvs into L6.
        db.flush(true).unwrap();
        compact_files_in_range(&db, None, None, None).unwrap();
        let value = db.get_property_int(&"rocksdb.num-files-at-level0").unwrap();
        assert_eq!(value, 0);
        let value = db.get_property_int(&"rocksdb.num-files-at-level6").unwrap();
        assert_eq!(value, 1);

        // Delete one mvcc kvs we have written above.
        // Here we make the kvs on the L5 by ingesting SST.
        let sst_file_path = Path::new(db.path()).join("for_ingest.sst");
        let mut writer = RocksSstWriterBuilder::new()
            .build(&sst_file_path.to_str().unwrap())
            .unwrap();
        writer
            .delete(&data_key(
                Key::from_raw(b"a").append_ts(start_ts).as_encoded(),
            ))
            .unwrap();
        writer.finish().unwrap();
        let mut opts = IngestExternalFileOptions::new();
        opts.move_files(true);
        db.ingest_external_file_cf(&default_cf, &opts, &[sst_file_path.to_str().unwrap()])
            .unwrap();

        // Now the LSM structure of default cf is:
        // L5: [delete(a_7)]
        // L6: [put(a_7, blob1), put(b_7, blob1)]
        // the ranges of two SST files are overlapped.
        //
        // There is one blob file in Titan
        // blob1: (a_7, a_value), (b_7, b_value)
        let value = db.get_property_int(&"rocksdb.num-files-at-level0").unwrap();
        assert_eq!(value, 0);
        let value = db.get_property_int(&"rocksdb.num-files-at-level5").unwrap();
        assert_eq!(value, 1);
        let value = db.get_property_int(&"rocksdb.num-files-at-level6").unwrap();
        assert_eq!(value, 1);

        // Used to trigger titan gc
        let db = &engines.kv;
        db.put(b"1", b"1").unwrap();
        db.flush(true).unwrap();
        db.put(b"2", b"2").unwrap();
        db.flush(true).unwrap();
        compact_files_in_range(db, Some(b"0"), Some(b"3"), Some(1)).unwrap();

        // Now the LSM structure of default cf is:
        // memtable: [put(b_7, blob4)] (because of Titan GC)
        // L0: [put(1, blob2), put(2, blob3)]
        // L5: [delete(a_7)]
        // L6: [put(a_7, blob1), put(b_7, blob1)]
        // the ranges of two SST files are overlapped.
        //
        // There is four blob files in Titan
        // blob1: (a_7, a_value), (b_7, b_value)
        // blob2: (1, 1)
        // blob3: (2, 2)
        // blob4: (b_7, b_value)
        let value = db.get_property_int(&"rocksdb.num-files-at-level0").unwrap();
        assert_eq!(value, 0);
        let value = db.get_property_int(&"rocksdb.num-files-at-level1").unwrap();
        assert_eq!(value, 1);
        let value = db.get_property_int(&"rocksdb.num-files-at-level5").unwrap();
        assert_eq!(value, 1);
        let value = db.get_property_int(&"rocksdb.num-files-at-level6").unwrap();
        assert_eq!(value, 1);

        // Wait Titan to purge obsolete files
        thread::sleep(Duration::from_secs(2));
        // Now the LSM structure of default cf is:
        // memtable: [put(b_7, blob4)] (because of Titan GC)
        // L0: [put(1, blob2), put(2, blob3)]
        // L5: [delete(a_7)]
        // L6: [put(a_7, blob1), put(b_7, blob1)]
        // the ranges of two SST files are overlapped.
        //
        // There is three blob files in Titan
        // blob2: (1, 1)
        // blob3: (2, 2)
        // blob4: (b_7, b_value)

        // `delete_files_in_range` may expose some old keys.
        // For Titan it may encounter `missing blob file` in `delete_all_in_range`,
        // so we set key_only for Titan.
        delete_all_files_in_range(
            &engines.kv,
            &data_key(Key::from_raw(b"a").as_encoded()),
            &data_key(Key::from_raw(b"b").as_encoded()),
        )
        .unwrap();
        delete_all_in_range(
            &engines.kv,
            &data_key(Key::from_raw(b"a").as_encoded()),
            &data_key(Key::from_raw(b"b").as_encoded()),
            false,
        )
        .unwrap();

        // Now the LSM structure of default cf is:
        // memtable: [put(b_7, blob4)] (because of Titan GC)
        // L0: [put(1, blob2), put(2, blob3)]
        // L6: [put(a_7, blob1), put(b_7, blob1)]
        // the ranges of two SST files are overlapped.
        //
        // There is three blob files in Titan
        // blob2: (1, 1)
        // blob3: (2, 2)
        // blob4: (b_7, b_value)
        let value = db.get_property_int(&"rocksdb.num-files-at-level0").unwrap();
        assert_eq!(value, 0);
        let value = db.get_property_int(&"rocksdb.num-files-at-level1").unwrap();
        assert_eq!(value, 1);
        let value = db.get_property_int(&"rocksdb.num-files-at-level5").unwrap();
        assert_eq!(value, 0);
        let value = db.get_property_int(&"rocksdb.num-files-at-level6").unwrap();
        assert_eq!(value, 1);

        // Generate a snapshot
        let default_sst_file_path = path.path().join("default.sst");
        let write_sst_file_path = path.path().join("write.sst");
        build_sst_cf_file::<RocksIOLimiter>(
            &default_sst_file_path.to_str().unwrap(),
            &Snapshot::new(Arc::clone(&engines.kv)),
            CF_DEFAULT,
            b"",
            b"{",
            None,
        )
        .unwrap();
        build_sst_cf_file::<RocksIOLimiter>(
            &write_sst_file_path.to_str().unwrap(),
            &Snapshot::new(Arc::clone(&engines.kv)),
            CF_WRITE,
            b"",
            b"{",
            None,
        )
        .unwrap();

        // Apply the snapshot to other DB.
        let dir1 = Builder::new()
            .prefix("test-snap-cf-db-apply")
            .tempdir()
            .unwrap();
        let engines1 = new_temp_engine(&dir1);
        apply_sst_cf_file(
            &default_sst_file_path.to_str().unwrap(),
            &engines1.kv,
            CF_DEFAULT,
        )
        .unwrap();
        apply_sst_cf_file(
            &write_sst_file_path.to_str().unwrap(),
            &engines1.kv,
            CF_WRITE,
        )
        .unwrap();

        // Do scan on other DB.
        let mut r = Region::default();
        r.mut_peers().push(Peer::default());
        r.set_start_key(b"a".to_vec());
        r.set_end_key(b"z".to_vec());
        let snapshot = RegionSnapshot::from_raw(Arc::clone(&engines1.kv), r);
        let mut scanner = ScannerBuilder::new(snapshot, 10.into(), false)
            .range(Some(Key::from_raw(b"a")), None)
            .build()
            .unwrap();
        assert_eq!(
            scanner.next().unwrap(),
            Some((Key::from_raw(b"b"), b"b_value".to_vec())),
        );
    }
}<|MERGE_RESOLUTION|>--- conflicted
+++ resolved
@@ -1,10 +1,6 @@
 // Copyright 2016 TiKV Project Authors. Licensed under Apache-2.0.
 
-<<<<<<< HEAD
-use engine::rocks::{DBIterator, DBVector, TablePropertiesCollection, DB};
-=======
 use engine::rocks::{DBVector, TablePropertiesCollection, DB};
->>>>>>> ca3ba0bf
 use engine::{
     self, Error as EngineError, IterOption, Peekable, Result as EngineResult, Snapshot,
     SyncSnapshot,
@@ -208,12 +204,7 @@
 /// iterate in the region. It behaves as if underlying
 /// db only contains one region.
 pub struct RegionIterator {
-<<<<<<< HEAD
-    iter: DBIterator<Arc<DB>>,
-=======
     iter: RocksEngineIterator,
-    valid: bool,
->>>>>>> ca3ba0bf
     region: Arc<Region>,
 }
 
@@ -246,24 +237,14 @@
     pub fn new(snap: &Snapshot, region: Arc<Region>, mut iter_opt: IterOption) -> RegionIterator {
         update_lower_bound(&mut iter_opt, &region);
         update_upper_bound(&mut iter_opt, &region);
-<<<<<<< HEAD
-        let iter = snap.db_iterator(iter_opt);
-        RegionIterator { iter, region }
-=======
-        let start_key = iter_opt.lower_bound().unwrap().to_vec();
-        let end_key = iter_opt.upper_bound().unwrap().to_vec();
         let iter = snap
             .c()
             .iterator_opt(iter_opt)
             .expect("creating snapshot iterator"); // FIXME error handling
         RegionIterator {
             iter,
-            valid: false,
-            start_key,
-            end_key,
             region,
         }
->>>>>>> ca3ba0bf
     }
 
     pub fn new_cf(
@@ -274,24 +255,14 @@
     ) -> RegionIterator {
         update_lower_bound(&mut iter_opt, &region);
         update_upper_bound(&mut iter_opt, &region);
-<<<<<<< HEAD
-        let iter = snap.db_iterator_cf(cf, iter_opt).unwrap();
-        RegionIterator { iter, region }
-=======
-        let start_key = iter_opt.lower_bound().unwrap().to_vec();
-        let end_key = iter_opt.upper_bound().unwrap().to_vec();
         let iter = snap
             .c()
             .iterator_cf_opt(cf, iter_opt)
             .expect("creating snapshot iterator"); // FIXME error handling
         RegionIterator {
             iter,
-            valid: false,
-            start_key,
-            end_key,
             region,
         }
->>>>>>> ca3ba0bf
     }
 
     pub fn seek_to_first(&mut self) -> bool {
