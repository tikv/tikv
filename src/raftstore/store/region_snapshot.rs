--- conflicted
+++ resolved
@@ -11,11 +11,8 @@
 use crate::raftstore::store::keys::DATA_PREFIX_KEY;
 use crate::raftstore::store::{keys, util, PeerStorage};
 use crate::raftstore::Result;
-<<<<<<< HEAD
+use engine_traits::util::check_key_in_range;
 use keys::{PhysicalKeySlice, RaftPhysicalKey, RaftPhysicalKeySlice, ToPhysicalKeySlice};
-=======
-use engine_traits::util::check_key_in_range;
->>>>>>> a9c10818
 use tikv_util::keybuilder::KeyBuilder;
 use tikv_util::metrics::CRITICAL_ERROR;
 use tikv_util::{panic_when_unexpected_key_or_data, set_panic_mark};
@@ -136,7 +133,6 @@
 }
 
 impl Peekable for RegionSnapshot {
-<<<<<<< HEAD
     type Key = RaftPhysicalKey;
 
     fn get_value(
@@ -145,25 +141,14 @@
     ) -> EngineResult<Option<DBVector>> {
         let pk_slice = key.to_physical_slice_container();
         let lk_slice = pk_slice.as_logical_slice();
-        engine::util::check_key_in_range(
+        check_key_in_range(
             lk_slice.as_std_slice(),
             self.region.get_id(),
             self.region.get_start_key(),
             self.region.get_end_key(),
-        )?;
+        )
+        .map_err(|e| EngineError::Other(box_err!(e)))?;
         self.snap.get_value(&*pk_slice).map_err(|e| {
-=======
-    fn get_value(&self, key: &[u8]) -> EngineResult<Option<DBVector>> {
-        check_key_in_range(
-            key,
-            self.region.get_id(),
-            self.region.get_start_key(),
-            self.region.get_end_key(),
-        )
-        .map_err(|e| EngineError::Other(box_err!(e)))?;
-        let data_key = keys::data_key(key);
-        self.snap.get_value(&data_key).map_err(|e| {
->>>>>>> a9c10818
             CRITICAL_ERROR.with_label_values(&["rocksdb get"]).inc();
             if panic_when_unexpected_key_or_data() {
                 set_panic_mark();
@@ -185,7 +170,6 @@
         })
     }
 
-<<<<<<< HEAD
     fn get_value_cf(
         &self,
         cf: &str,
@@ -193,25 +177,14 @@
     ) -> EngineResult<Option<DBVector>> {
         let pk_slice = key.to_physical_slice_container();
         let lk_slice = pk_slice.as_logical_slice();
-        engine::util::check_key_in_range(
+        check_key_in_range(
             lk_slice.as_std_slice(),
             self.region.get_id(),
             self.region.get_start_key(),
             self.region.get_end_key(),
-        )?;
+        )
+        .map_err(|e| EngineError::Other(box_err!(e)))?;
         self.snap.get_value_cf(cf, &*pk_slice).map_err(|e| {
-=======
-    fn get_value_cf(&self, cf: &str, key: &[u8]) -> EngineResult<Option<DBVector>> {
-        check_key_in_range(
-            key,
-            self.region.get_id(),
-            self.region.get_start_key(),
-            self.region.get_end_key(),
-        )
-        .map_err(|e| EngineError::Other(box_err!(e)))?;
-        let data_key = keys::data_key(key);
-        self.snap.get_value_cf(cf, &data_key).map_err(|e| {
->>>>>>> a9c10818
             CRITICAL_ERROR.with_label_values(&["rocksdb get"]).inc();
             if panic_when_unexpected_key_or_data() {
                 set_panic_mark();
