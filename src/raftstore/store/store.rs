--- conflicted
+++ resolved
@@ -29,17 +29,14 @@
 use kvproto::metapb;
 use kvproto::raft_serverpb::{PeerState, RaftMessage, RaftSnapshotData, RaftTruncatedState,
                              RegionLocalState};
+use kvproto::importpb::SSTMeta;
+use kvproto::raft_cmdpb::{AdminCmdType, AdminRequest, RaftCmdRequest, RaftCmdResponse,
+                          StatusCmdType, StatusResponse};
 use raft::eraftpb::{ConfChangeType, MessageType};
 use kvproto::pdpb::StoreStats;
-<<<<<<< HEAD
-=======
-use kvproto::importpb::SSTMeta;
 use util::{escape, rocksdb};
 use util::time::{duration_to_sec, SlowTimer};
 use pd::{PdClient, PdRunner, PdTask};
->>>>>>> 0c0a518a
-use kvproto::raft_cmdpb::{AdminCmdType, AdminRequest, RaftCmdRequest, RaftCmdResponse,
-                          StatusCmdType, StatusResponse};
 
 use util::{escape, rocksdb};
 use util::time::{duration_to_sec, SlowTimer};
@@ -55,18 +52,15 @@
 use raftstore::{Error, Result};
 use raftstore::coprocessor::CoprocessorHost;
 use raftstore::coprocessor::split_observer::SplitObserver;
-<<<<<<< HEAD
 
 use super::worker::{ApplyRunner, ApplyTask, ApplyTaskRes, CompactRunner, CompactTask,
                     ConsistencyCheckRunner, ConsistencyCheckTask, RaftlogGcRunner, RaftlogGcTask,
                     RegionRunner, RegionTask, SplitCheckRunner, SplitCheckTask};
-=======
 use import::SSTImporter;
 use super::worker::{ApplyRunner, ApplyTask, ApplyTaskRes, CleanupSSTRunner, CleanupSSTTask,
                     CompactRunner, CompactTask, ConsistencyCheckRunner, ConsistencyCheckTask,
                     RaftlogGcRunner, RaftlogGcTask, RegionRunner, RegionTask, SplitCheckRunner,
                     SplitCheckTask};
->>>>>>> 0c0a518a
 use super::worker::apply::{ChangePeer, ExecResult};
 use super::{util, Msg, SignificantMsg, SnapKey, SnapManager, SnapshotDeleter, Tick};
 use super::keys::{self, data_end_key, data_key, enc_end_key, enc_start_key};
