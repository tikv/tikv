--- conflicted
+++ resolved
@@ -28,13 +28,8 @@
 use fs2;
 use time::{self, Timespec};
 
-<<<<<<< HEAD
-use kvproto::raft_serverpb::{RaftMessage, RaftSnapshotData, RaftTruncatedState, RegionLocalState,
-                             PeerState};
-=======
-use kvproto::raft_serverpb::{PeerState, RaftLocalState, RaftMessage, RaftSnapshotData,
-                             RaftTruncatedState, RegionLocalState};
->>>>>>> 4ccb9a86
+use kvproto::raft_serverpb::{PeerState, RaftMessage, RaftSnapshotData, RaftTruncatedState,
+                             RegionLocalState};
 use kvproto::eraftpb::{ConfChangeType, MessageType};
 use kvproto::pdpb::StoreStats;
 use util::escape;
@@ -50,11 +45,7 @@
 use util::transport::SendCh;
 use util::{rocksdb, RingQueue};
 use util::collections::{HashMap, HashSet};
-<<<<<<< HEAD
-use storage::{ALL_CFS, CF_DEFAULT, CF_LOCK, CF_WRITE};
-=======
-use storage::{CF_DEFAULT, CF_LOCK, CF_RAFT, CF_WRITE};
->>>>>>> 4ccb9a86
+use storage::{CF_DEFAULT, CF_LOCK, CF_WRITE};
 use raftstore::coprocessor::CoprocessorHost;
 use raftstore::coprocessor::split_observer::SplitObserver;
 use super::worker::{ApplyRunner, ApplyTask, ApplyTaskRes, CompactRunner, CompactTask,
@@ -196,26 +187,15 @@
 }
 
 impl<T, C> Store<T, C> {
-<<<<<<< HEAD
-    pub fn new(ch: StoreChannel,
-               meta: metapb::Store,
-               cfg: Config,
-               engines: Engines,
-               trans: T,
-               pd_client: Arc<C>,
-               mgr: SnapManager)
-               -> Result<Store<T, C>> {
-=======
     pub fn new(
         ch: StoreChannel,
         meta: metapb::Store,
         cfg: Config,
-        engine: Arc<DB>,
+        engines: Engines,
         trans: T,
         pd_client: Arc<C>,
         mgr: SnapManager,
     ) -> Result<Store<T, C>> {
->>>>>>> 4ccb9a86
         // TODO: we can get cluster meta regularly too later.
         try!(cfg.validate());
 
@@ -278,15 +258,8 @@
 
         let t = Instant::now();
         let mut wb = WriteBatch::new();
-<<<<<<< HEAD
         let mut raft_wb = WriteBatch::new();
-        try!(engine.scan(start_key,
-                         end_key,
-                         false,
-                         &mut |key, value| {
-=======
         try!(engine.scan(start_key, end_key, false, &mut |key, value| {
->>>>>>> 4ccb9a86
             let (region_id, suffix) = try!(keys::decode_region_meta_key(key));
             if suffix != keys::REGION_STATE_SUFFIX {
                 return Ok(true);
@@ -298,27 +271,22 @@
             let region = local_state.get_region();
             if local_state.get_state() == PeerState::Tombstone {
                 tomebstone_count += 1;
-<<<<<<< HEAD
-                debug!("region {:?} is tombstone in store {}",
-                       region,
-                       self.store_id());
-                self.clear_stale_meta(&mut wb, &mut raft_wb, region);
-=======
                 debug!(
                     "region {:?} is tombstone in store {}",
                     region,
                     self.store_id()
                 );
-                self.clear_stale_meta(&mut wb, region);
->>>>>>> 4ccb9a86
+                self.clear_stale_meta(&mut wb, &mut raft_wb, region);
                 return Ok(true);
             }
             if local_state.get_state() == PeerState::Applying {
                 // in case of restart happen when we just write region state to Applying,
                 // but not write raft_local_state to raft rocksdb in time.
-                try!(peer_storage::recover_from_applying_state(&self.engine,
-                                                               &self.raft_engine,
-                                                               region_id));
+                try!(peer_storage::recover_from_applying_state(
+                    &self.engine,
+                    &self.raft_engine,
+                    region_id
+                ));
             }
 
             let mut peer = try!(Peer::create(self, region));
@@ -344,19 +312,10 @@
             self.engine.write(wb).unwrap();
         }
 
-<<<<<<< HEAD
         if !raft_wb.is_empty() {
             self.raft_engine.write(raft_wb).unwrap();
         }
 
-        info!("{} starts with {} regions, including {} tombstones and {} applying \
-               regions, takes {:?}",
-              self.tag,
-              total_count,
-              tomebstone_count,
-              applying_count,
-              t.elapsed());
-=======
         info!(
             "{} starts with {} regions, including {} tombstones and {} applying \
              regions, takes {:?}",
@@ -366,17 +325,18 @@
             applying_count,
             t.elapsed()
         );
->>>>>>> 4ccb9a86
 
         try!(self.clear_stale_data());
 
         Ok(())
     }
 
-    fn clear_stale_meta(&mut self,
-                        wb: &mut WriteBatch,
-                        raft_wb: &mut WriteBatch,
-                        region: &metapb::Region) {
+    fn clear_stale_meta(
+        &mut self,
+        wb: &mut WriteBatch,
+        raft_wb: &mut WriteBatch,
+        region: &metapb::Region,
+    ) {
         let raft_key = keys::raft_state_key(region.get_id());
         let raft_state = match self.raft_engine.get_msg(&raft_key).unwrap() {
             // it has been cleaned up.
@@ -384,13 +344,14 @@
             Some(value) => value,
         };
 
-        peer_storage::clear_meta(wb,
-                                 raft_wb,
-                                 &self.raft_engine,
-                                 region.get_id(),
-                                 &raft_state,
-                                 true)
-            .unwrap();
+        peer_storage::clear_meta(
+            wb,
+            raft_wb,
+            &self.raft_engine,
+            region.get_id(),
+            &raft_state,
+            true,
+        ).unwrap();
         peer_storage::write_peer_state(wb, region, PeerState::Tombstone).unwrap();
     }
 
@@ -544,18 +505,12 @@
         );
         box_try!(self.split_check_worker.start(split_check_runner));
 
-<<<<<<< HEAD
-        let runner = RegionRunner::new(self.engine.clone(),
-                                       self.raft_engine.clone(),
-                                       self.snap_mgr.clone(),
-                                       self.cfg.snap_apply_batch_size.0 as usize);
-=======
         let runner = RegionRunner::new(
             self.engine.clone(),
+            self.raft_engine.clone(),
             self.snap_mgr.clone(),
             self.cfg.snap_apply_batch_size.0 as usize,
         );
->>>>>>> 4ccb9a86
         box_try!(self.region_worker.start(runner));
 
         let raftlog_gc_runner = RaftlogGcRunner::new(None);
@@ -1123,9 +1078,11 @@
             // RaftLocalState, Raft Log Entry
             let mut write_opts = WriteOptions::new();
             write_opts.set_sync(self.cfg.sync_log);
-            self.raft_engine.write_opt(raft_wb, &write_opts).unwrap_or_else(|e| {
-                panic!("{} failed to save raft append result: {:?}", self.tag, e);
-            });
+            self.raft_engine
+                .write_opt(raft_wb, &write_opts)
+                .unwrap_or_else(|e| {
+                    panic!("{} failed to save raft append result: {:?}", self.tag, e);
+                });
         }
 
         let mut ready_results = Vec::with_capacity(append_res.len());
@@ -1954,13 +1911,7 @@
         };
         stats.set_capacity(capacity);
 
-<<<<<<< HEAD
-        flush_engine_properties_and_get_used_size(self.raft_engine.clone(), "raft", &[CF_DEFAULT]);
-        let mut used_size =
-            flush_engine_properties_and_get_used_size(self.engine.clone(), "kv", ALL_CFS);
-=======
         let mut used_size = get_used_size(self.engine.clone());
->>>>>>> 4ccb9a86
         used_size += self.snap_mgr.get_total_snap_size();
 
         stats.set_used_size(used_size);
@@ -2042,28 +1993,6 @@
         self.register_pd_store_heartbeat_tick(event_loop);
     }
 
-<<<<<<< HEAD
-    fn flush_engine_statistics(&mut self) {
-        for t in ENGINE_TICKER_TYPES {
-            let v = self.engine.get_statistics_ticker_count(*t);
-            flush_engine_ticker_metrics(*t, v, "kv");
-
-            let v = self.raft_engine.get_statistics_ticker_count(*t);
-            flush_engine_ticker_metrics(*t, v, "raft");
-        }
-
-        for t in ENGINE_HIST_TYPES {
-            if let Some(v) = self.engine.get_statistics_histogram(*t) {
-                flush_engine_histogram_metrics(*t, v, "kv");
-            }
-            if let Some(v) = self.raft_engine.get_statistics_histogram(*t) {
-                flush_engine_histogram_metrics(*t, v, "raft");
-            }
-        }
-    }
-
-=======
->>>>>>> 4ccb9a86
     fn handle_snap_mgr_gc(&mut self) -> Result<()> {
         let mut snap_keys = try!(self.snap_mgr.list_idle_snap());
         if snap_keys.is_empty() {
