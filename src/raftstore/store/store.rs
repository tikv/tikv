// Copyright 2016 PingCAP, Inc.
//
// Licensed under the Apache License, Version 2.0 (the "License");
// you may not use this file except in compliance with the License.
// You may obtain a copy of the License at
//
//     http://www.apache.org/licenses/LICENSE-2.0
//
// Unless required by applicable law or agreed to in writing, software
// distributed under the License is distributed on an "AS IS" BASIS,
// See the License for the specific language governing permissions and
// limitations under the License.

use std::sync::Arc;
use std::sync::mpsc::{Receiver as StdReceiver, TryRecvError};
use std::rc::Rc;
use std::cell::RefCell;
use std::collections::{HashMap, HashSet, BTreeMap};
use std::boxed::Box;
use std::collections::Bound::{Excluded, Unbounded};
use std::time::{Duration, Instant};
use std::{cmp, u64};

use rocksdb::DB;
use mio::{self, EventLoop, EventLoopBuilder, Sender};
use protobuf;
use fs2;
use uuid::Uuid;
use time::{self, Timespec};

use kvproto::raft_serverpb::{RaftMessage, RaftSnapshotData, RaftTruncatedState, RegionLocalState,
                             PeerState};
use kvproto::eraftpb::{ConfChangeType, MessageType};
use kvproto::pdpb::StoreStats;
use util::{HandyRwLock, SlowTimer, duration_to_nanos, escape};
use pd::PdClient;
use kvproto::raft_cmdpb::{AdminCmdType, AdminRequest, StatusCmdType, StatusResponse,
                          RaftCmdRequest, RaftCmdResponse};
use protobuf::Message;
use raft::{SnapshotStatus, INVALID_INDEX};
use raftstore::{Result, Error};
use kvproto::metapb;
use util::worker::{Worker, Scheduler};
use util::transport::SendCh;
use util::rocksdb;
use storage::{ALL_CFS, CF_DEFAULT, CF_LOCK, CF_WRITE};
use super::worker::{SplitCheckRunner, SplitCheckTask, RegionTask, RegionRunner, CompactTask,
                    CompactRunner, RaftlogGcTask, RaftlogGcRunner, PdRunner, PdTask,
                    ConsistencyCheckTask, ConsistencyCheckRunner};
use super::{util, Msg, Tick, SnapshotStatusMsg, SnapManager};
use super::keys::{self, enc_start_key, enc_end_key, data_end_key, data_key};
use super::engine::{Iterable, Peekable, Snapshot as EngineSnapshot};
use super::config::Config;
use super::peer::{Peer, PendingCmd, ReadyResult, ExecResult, StaleState, ConsistencyState};
use super::peer_storage::ApplySnapResult;
use super::msg::Callback;
use super::cmd_resp::{bind_uuid, bind_term, bind_error};
use super::transport::Transport;
use super::metrics::*;
use super::local_metrics::RaftMetrics;

type Key = Vec<u8>;

const ROCKSDB_TOTAL_SST_FILE_SIZE_PROPERTY: &'static str = "rocksdb.total-sst-files-size";
const MIO_TICK_RATIO: u64 = 10;

// A helper structure to bundle all channels for messages to `Store`.
pub struct StoreChannel {
    pub sender: Sender<Msg>,
    pub snapshot_status_receiver: StdReceiver<SnapshotStatusMsg>,
}

pub struct Store<T: Transport, C: PdClient + 'static> {
    cfg: Config,
    store: metapb::Store,
    engine: Arc<DB>,
    sendch: SendCh<Msg>,

    sent_snapshot_count: u64,
    snapshot_status_receiver: StdReceiver<SnapshotStatusMsg>,

    // region_id -> peers
    region_peers: HashMap<u64, Peer>,
    pending_raft_groups: HashSet<u64>,
    // region end key -> region id
    region_ranges: BTreeMap<Key, u64>,
    pending_regions: Vec<metapb::Region>,
    split_check_worker: Worker<SplitCheckTask>,
    region_worker: Worker<RegionTask>,
    raftlog_gc_worker: Worker<RaftlogGcTask>,
    compact_worker: Worker<CompactTask>,
    pd_worker: Worker<PdTask>,
    consistency_check_worker: Worker<ConsistencyCheckTask>,

    trans: T,
    pd_client: Arc<C>,

    peer_cache: Rc<RefCell<HashMap<u64, metapb::Peer>>>,

    snap_mgr: SnapManager,

    raft_metrics: RaftMetrics,

    tag: String,

    start_time: Timespec,
    is_busy: bool,
}

pub fn create_event_loop<T, C>(cfg: &Config) -> Result<EventLoop<Store<T, C>>>
    where T: Transport,
          C: PdClient
{
    let mut builder = EventLoopBuilder::new();
    // To make raft base tick more accurate, timer tick should be small enough.
    builder.timer_tick(Duration::from_millis(cfg.raft_base_tick_interval / MIO_TICK_RATIO));
    builder.notify_capacity(cfg.notify_capacity);
    builder.messages_per_tick(cfg.messages_per_tick);
    let event_loop = try!(builder.build());
    Ok(event_loop)
}

pub fn delete_file_in_range(db: &DB, start_key: &[u8], end_key: &[u8]) -> Result<()> {
    if start_key >= end_key {
        return Ok(());
    }

    for cf in db.cf_names() {
        let handle = try!(rocksdb::get_cf_handle(db, cf));
        try!(db.delete_file_in_range_cf(handle, start_key, end_key));
    }

    Ok(())
}

impl<T: Transport, C: PdClient> Store<T, C> {
    pub fn new(ch: StoreChannel,
               meta: metapb::Store,
               cfg: Config,
               engine: Arc<DB>,
               trans: T,
               pd_client: Arc<C>,
               mgr: SnapManager)
               -> Result<Store<T, C>> {

        // TODO: we can get cluster meta regularly too later.
        try!(cfg.validate());

        let sendch = SendCh::new(ch.sender, "raftstore");
        let peer_cache = HashMap::new();
        let tag = format!("[store {}]", meta.get_id());

        let mut s = Store {
            cfg: cfg,
            store: meta,
            engine: engine,
            sendch: sendch,
            sent_snapshot_count: 0,
            snapshot_status_receiver: ch.snapshot_status_receiver,
            region_peers: HashMap::new(),
            pending_raft_groups: HashSet::new(),
            split_check_worker: Worker::new("split check worker"),
            region_worker: Worker::new("snapshot worker"),
            raftlog_gc_worker: Worker::new("raft gc worker"),
            compact_worker: Worker::new("compact worker"),
            pd_worker: Worker::new("pd worker"),
            consistency_check_worker: Worker::new("consistency check worker"),
            region_ranges: BTreeMap::new(),
            pending_regions: vec![],
            trans: trans,
            pd_client: pd_client,
            peer_cache: Rc::new(RefCell::new(peer_cache)),
            snap_mgr: mgr,
            raft_metrics: RaftMetrics::default(),
            tag: tag,
            start_time: time::get_time(),
            is_busy: false,
        };
        try!(s.init());
        Ok(s)
    }

    /// Initialize this store. It scans the db engine, loads all regions
    /// and their peers from it, and schedules snapshot worker if neccessary.
    /// WARN: This store should not be used before initialized.
    fn init(&mut self) -> Result<()> {
        // Scan region meta to get saved regions.
        let start_key = keys::REGION_META_MIN_KEY;
        let end_key = keys::REGION_META_MAX_KEY;
        let engine = self.engine.clone();
        let mut total_count = 0;
        let mut tomebstone_count = 0;
        let mut applying_count = 0;

        let t = Instant::now();
        try!(engine.scan(start_key,
                         end_key,
                         false,
                         &mut |key, value| {
            let (region_id, suffix) = try!(keys::decode_region_meta_key(key));
            if suffix != keys::REGION_STATE_SUFFIX {
                return Ok(true);
            }

            total_count += 1;

            let local_state = try!(protobuf::parse_from_bytes::<RegionLocalState>(value));
            let region = local_state.get_region();
            if local_state.get_state() == PeerState::Tombstone {
                tomebstone_count += 1;
                debug!("region {:?} is tombstone in store {}",
                       region,
                       self.store_id());
                return Ok(true);
            }
            let mut peer = try!(Peer::create(self, region));

            if local_state.get_state() == PeerState::Applying {
                applying_count += 1;
                info!("region {:?} is applying in store {}",
                      local_state.get_region(),
                      self.store_id());
                peer.mut_store().schedule_applying_snapshot();
            }

            self.region_ranges.insert(enc_end_key(region), region_id);
            // No need to check duplicated here, because we use region id as the key
            // in DB.
            self.region_peers.insert(region_id, peer);
            Ok(true)
        }));

        info!("{} starts with {} regions, including {} tombstones and {} applying \
               regions, takes {:?}",
              self.tag,
              total_count,
              tomebstone_count,
              applying_count,
              t.elapsed());

        try!(self.clean_up());

        Ok(())
    }

    /// `clean_up` clean up all possible garbage data.
    fn clean_up(&mut self) -> Result<()> {
        let t = Instant::now();
        let mut last_start_key = keys::data_key(b"");
        for region_id in self.region_ranges.values() {
            let region = self.region_peers[region_id].region();
            let start_key = keys::enc_start_key(region);
            // TODO: use delete_range once #1250 is resolved.
            try!(delete_file_in_range(&self.engine, &last_start_key, &start_key));
            last_start_key = keys::enc_end_key(region);
        }

        // TODO: use delete_range once #1250 is resolved.
        try!(delete_file_in_range(&self.engine, &last_start_key, keys::DATA_MAX_KEY));

        info!("{} cleans up garbage data, takes {:?}",
              self.tag,
              t.elapsed());
        Ok(())
    }

    pub fn run(&mut self, event_loop: &mut EventLoop<Self>) -> Result<()> {
        try!(self.snap_mgr.wl().init());

        self.register_raft_base_tick(event_loop);
        self.register_raft_gc_log_tick(event_loop);
        self.register_split_region_check_tick(event_loop);
        self.register_compact_check_tick(event_loop);
        self.register_pd_heartbeat_tick(event_loop);
        self.register_pd_store_heartbeat_tick(event_loop);
        self.register_snap_mgr_gc_tick(event_loop);
        self.register_compact_lock_cf_tick(event_loop);
        self.register_consistency_check_tick(event_loop);

        let split_check_runner = SplitCheckRunner::new(self.sendch.clone(),
                                                       self.cfg.region_max_size,
                                                       self.cfg.region_split_size);
        box_try!(self.split_check_worker.start(split_check_runner));

        let runner = RegionRunner::new(self.engine.clone(),
                                       self.snap_mgr.clone(),
                                       self.cfg.snap_apply_batch_size);
        box_try!(self.region_worker.start(runner));

        let raftlog_gc_runner = RaftlogGcRunner;
        box_try!(self.raftlog_gc_worker.start(raftlog_gc_runner));

        let compact_runner = CompactRunner::new(self.engine.clone());
        box_try!(self.compact_worker.start(compact_runner));

        let pd_runner = PdRunner::new(self.pd_client.clone(), self.sendch.clone());
        box_try!(self.pd_worker.start(pd_runner));

        let consistency_check_runner = ConsistencyCheckRunner::new(self.sendch.clone());
        box_try!(self.consistency_check_worker.start(consistency_check_runner));

        try!(event_loop.run(self));
        Ok(())
    }

    pub fn get_sendch(&self) -> SendCh<Msg> {
        self.sendch.clone()
    }

    #[inline]
    pub fn get_snap_mgr(&self) -> SnapManager {
        self.snap_mgr.clone()
    }

    pub fn snap_scheduler(&self) -> Scheduler<RegionTask> {
        self.region_worker.scheduler()
    }

    pub fn engine(&self) -> Arc<DB> {
        self.engine.clone()
    }

    pub fn store_id(&self) -> u64 {
        self.store.get_id()
    }

    pub fn config(&self) -> &Config {
        &self.cfg
    }

    pub fn peer_cache(&self) -> Rc<RefCell<HashMap<u64, metapb::Peer>>> {
        self.peer_cache.clone()
    }

    fn poll_snapshot_status(&mut self) {
        if self.sent_snapshot_count == 0 {
            return;
        }

        // Poll all snapshot messages and handle them.
        loop {
            match self.snapshot_status_receiver.try_recv() {
                Ok(SnapshotStatusMsg { region_id, to_peer_id, status }) => {
                    // Report snapshot status to the corresponding peer.
                    self.report_snapshot_status(region_id, to_peer_id, status);
                }
                Err(TryRecvError::Empty) => {
                    // The snapshot status receiver channel is empty
                    return;
                }
                Err(e) => {
                    error!("{} unexpected error {:?} when receive from snapshot channel",
                           self.tag,
                           e);
                    return;
                }
            }
        }
    }

    fn report_snapshot_status(&mut self, region_id: u64, to_peer_id: u64, status: SnapshotStatus) {
        self.sent_snapshot_count -= 1;
        if let Some(mut peer) = self.region_peers.get_mut(&region_id) {
            let to_peer = match self.peer_cache.borrow().get(&to_peer_id).cloned() {
                Some(peer) => peer,
                None => {
                    // If to_peer is gone, ignore this snapshot status
                    warn!("[region {}] peer {} not found, ignore snapshot status {:?}",
                          region_id,
                          to_peer_id,
                          status);
                    return;
                }
            };
            info!("[region {}] report snapshot status {:?} {:?}",
                  region_id,
                  to_peer,
                  status);
            peer.raft_group.report_snapshot(to_peer_id, status)
        }
    }

    fn register_raft_base_tick(&self, event_loop: &mut EventLoop<Self>) {
        // If we register raft base tick failed, the whole raft can't run correctly,
        // TODO: shutdown the store?
        if let Err(e) = register_timer(event_loop, Tick::Raft, self.cfg.raft_base_tick_interval) {
            error!("{} register raft base tick err: {:?}", self.tag, e);
        };
    }

    fn on_raft_base_tick(&mut self, event_loop: &mut EventLoop<Self>) {
        let t = Instant::now();
        for (&region_id, peer) in &mut self.region_peers {
            if !peer.get_store().is_applying() {
                peer.raft_group.tick();

                // If this peer detects the leader is missing for a long long time,
                // it should consider itself as a stale peer which is removed from
                // the original cluster.
                // This most likely happens in the following scenario:
                // At first, there are three peer A, B, C in the cluster, and A is leader.
                // Peer B gets down. And then A adds D, E, F into the cluster.
                // Peer D becomes leader of the new cluster, and then removes peer A, B, C.
                // After all these peer in and out, now the cluster has peer D, E, F.
                // If peer B goes up at this moment, it still thinks it is one of the cluster
                // and has peers A, C. However, it could not reach A, C since they are removed
                // from the cluster or probably destroyed.
                // Meantime, D, E, F would not reach B, since it's not in the cluster anymore.
                // In this case, peer B would notice that the leader is missing for a long time,
                // and it would check with pd to confirm whether it's still a member of the cluster.
                // If not, it destroys itself as a stale peer which is removed out already.
                match peer.check_stale_state(self.cfg.max_leader_missing_duration) {
                    StaleState::Valid => {
                        self.pending_raft_groups.insert(region_id);
                    }
                    StaleState::ToValidate => {
                        // for peer B in case 1 above
                        info!("{} detects leader missing for a long time. To check with pd \
                               whether it's still valid",
                              peer.tag);
                        let task = PdTask::ValidatePeer {
                            peer: peer.peer.clone(),
                            region: peer.region().clone(),
                        };
                        if let Err(e) = self.pd_worker.schedule(task) {
                            error!("{} failed to notify pd: {}", peer.tag, e)
                        }

                        self.pending_raft_groups.insert(region_id);
                    }
                }
            }
        }

        self.poll_snapshot_status();

        PEER_RAFT_PROCESS_NANOS_COUNTER_VEC.with_label_values(&["tick"])
            .inc_by(duration_to_nanos(t.elapsed()) as f64)
            .unwrap();

        self.raft_metrics.flush();

        self.register_raft_base_tick(event_loop);
    }

    /// If target peer doesn't exist, create it.
    ///
    /// return false to indicate that target peer is in invalid state or
    /// doesn't exist and can't be created.
    fn maybe_create_peer(&mut self, region_id: u64, msg: &RaftMessage) -> Result<bool> {
        let target = msg.get_to_peer();
        // we may encounter a message with larger peer id, which means
        // current peer is stale, then we should remove current peer
        let mut has_peer = false;
        let mut stale_peer = None;
        if let Some(p) = self.region_peers.get_mut(&region_id) {
            has_peer = true;
            let target_peer_id = target.get_id();
            if p.peer_id() < target_peer_id {
                if p.is_applying() && !p.mut_store().cancel_applying_snap() {
                    info!("[region {}] Stale peer {} is applying snapshot, will destroy next \
                           time.",
                          region_id,
                          p.peer_id());
                    return Ok(false);
                }
                stale_peer = Some(p.peer.clone());
            } else if p.peer_id() > target_peer_id {
                info!("[region {}] target peer id {} is less than {}, msg maybe stale.",
                      region_id,
                      target_peer_id,
                      p.peer_id());
                return Ok(false);
            }
        }
        if let Some(p) = stale_peer {
            info!("[region {}] destroying stale peer {:?}", region_id, p);
            self.destroy_peer(region_id, p);
            has_peer = false;
        }

        if has_peer {
            return Ok(true);
        }

        let message = msg.get_message();
        let msg_type = message.get_msg_type();
        if msg_type != MessageType::MsgRequestVote &&
           (msg_type != MessageType::MsgHeartbeat || message.get_commit() != INVALID_INDEX) {
            debug!("target peer {:?} doesn't exist, stale message {:?}.",
                   target,
                   msg_type);
            return Ok(false);
        }

        let start_key = data_key(msg.get_start_key());
        if let Some((_, &exist_region_id)) = self.region_ranges
            .range(Excluded(&start_key), Unbounded::<&Key>)
            .next() {
            let exist_region = self.region_peers[&exist_region_id].region();
            if enc_start_key(exist_region) < data_end_key(msg.get_end_key()) {
                debug!("msg {:?} is overlapped with region {:?}, ignored",
                       msg,
                       exist_region);
                return Ok(false);
            }
        }

        let peer = try!(Peer::replicate(self, region_id, target.get_id()));
        // following snapshot may overlap, should insert into region_ranges after
        // snapshot is applied.
        self.region_peers.insert(region_id, peer);
        Ok(true)
    }

    // Clippy doesn't allow hash_map contains_key followed by insert, and suggests
    // using entry().or_insert() instead, but we can't use this because creating peer
    // may fail, so we allow map_entry.
    fn on_raft_message(&mut self, mut msg: RaftMessage) -> Result<()> {
        let region_id = msg.get_region_id();
        if !self.is_raft_msg_valid(&msg) {
            return Ok(());
        }

        if msg.get_is_tombstone() {
            // we receive a message tells us to remove ourself.
            self.handle_gc_peer_msg(&msg);
            return Ok(());
        }

        if try!(self.is_msg_stale(&msg)) {
            return Ok(());
        }

        if !try!(self.maybe_create_peer(region_id, &msg)) {
            return Ok(());
        }

        if !try!(self.check_snapshot(&msg)) {
            return Ok(());
        }

        self.insert_peer_cache(msg.take_from_peer());
        self.insert_peer_cache(msg.take_to_peer());

        let peer = self.region_peers.get_mut(&region_id).unwrap();
        let timer = SlowTimer::new();
        try!(peer.step(msg.take_message()));
        slow_log!(timer, "{} raft step", peer.tag);

        // Add into pending raft groups for later handling ready.
        self.pending_raft_groups.insert(region_id);

        Ok(())
    }

    // return false means the message is invalid, and can be ignored.
    fn is_raft_msg_valid(&self, msg: &RaftMessage) -> bool {
        let region_id = msg.get_region_id();
        let from = msg.get_from_peer();
        let to = msg.get_to_peer();

        debug!("[region {}] handle raft message {:?}, from {} to {}",
               region_id,
               msg.get_message().get_msg_type(),
               from.get_id(),
               to.get_id());

        if to.get_store_id() != self.store_id() {
            warn!("[region {}] store not match, to store id {}, mine {}, ignore it",
                  region_id,
                  to.get_store_id(),
                  self.store_id());
            return false;
        }

        if !msg.has_region_epoch() {
            error!("[region {}] missing epoch in raft message, ignore it",
                   region_id);
            return false;
        }

        true
    }

    fn is_msg_stale(&self, msg: &RaftMessage) -> Result<bool> {
        let region_id = msg.get_region_id();
        let from_epoch = msg.get_region_epoch();
        let is_vote_msg = msg.get_message().get_msg_type() == MessageType::MsgRequestVote;
        let from_store_id = msg.get_from_peer().get_store_id();

        // Let's consider following cases with three nodes [1, 2, 3] and 1 is leader:
        // a. 1 removes 2, 2 may still send MsgAppendResponse to 1.
        //  We should ignore this stale message and let 2 remove itself after
        //  applying the ConfChange log.
        // b. 2 is isolated, 1 removes 2. When 2 rejoins the cluster, 2 will
        //  send stale MsgRequestVote to 1 and 3, at this time, we should tell 2 to gc itself.
        // c. 2 is isolated but can communicate with 3. 1 removes 3.
        //  2 will send stale MsgRequestVote to 3, 3 should ignore this message.
        // d. 2 is isolated but can communicate with 3. 1 removes 2, then adds 4, remove 3.
        //  2 will send stale MsgRequestVote to 3, 3 should tell 2 to gc itself.
        // e. 2 is isolated. 1 adds 4, 5, 6, removes 3, 1. Now assume 4 is leader.
        //  After 2 rejoins the cluster, 2 may send stale MsgRequestVote to 1 and 3,
        //  1 and 3 will ignore this message. Later 4 will send messages to 2 and 2 will
        //  rejoin the raft group again.
        // f. 2 is isolated. 1 adds 4, 5, 6, removes 3, 1. Now assume 4 is leader, and 4 removes 2.
        //  unlike case e, 2 will be stale forever.
        // TODO: for case f, if 2 is stale for a long time, 2 will communicate with pd and pd will
        // tell 2 is stale, so 2 can remove itself.
        if let Some(peer) = self.region_peers.get(&region_id) {
            let region = &peer.get_store().region;
            let epoch = region.get_region_epoch();

            if util::is_epoch_stale(from_epoch, epoch) &&
               util::find_peer(region, from_store_id).is_none() {
                // The message is stale and not in current region.
                self.handle_stale_msg(msg, epoch, is_vote_msg);
                return Ok(true);
            }

            return Ok(false);
        }

        // no exist, check with tombstone key.
        let state_key = keys::region_state_key(region_id);
        if let Some(local_state) = try!(self.engine.get_msg::<RegionLocalState>(&state_key)) {
            assert_eq!(local_state.get_state(), PeerState::Tombstone);
            let region = local_state.get_region();
            let region_epoch = region.get_region_epoch();
            // The region in this peer is already destroyed
            if util::is_epoch_stale(from_epoch, region_epoch) {
                info!("[region {}] tombstone peer [epoch: {:?}] \
                    receive a stale message {:?}", region_id,
                    region_epoch,
                        msg,
                        );

                let not_exist = util::find_peer(region, from_store_id).is_none();
                self.handle_stale_msg(msg, region_epoch, is_vote_msg && not_exist);

                return Ok(true);
            }

            if from_epoch.get_conf_ver() == region_epoch.get_conf_ver() {
                return Err(box_err!("tombstone peer [epoch: {:?}] receive an invalid \
                                        message {:?}, ignore it",
                                    region_epoch,
                                    msg));
            }
        }

        Ok(false)
    }

    fn handle_stale_msg(&self, msg: &RaftMessage, cur_epoch: &metapb::RegionEpoch, need_gc: bool) {
        let region_id = msg.get_region_id();
        let from_peer = msg.get_from_peer();
        let to_peer = msg.get_to_peer();

        if !need_gc {
            info!("[region {}] raft message {:?} is stale, current {:?}, ignore it",
                  region_id,
                  msg,
                  cur_epoch);
            return;
        }

        info!("[region {}] raft message {:?} is stale, current {:?}, tell to gc",
              region_id,
              msg,
              cur_epoch);

        let mut gc_msg = RaftMessage::new();
        gc_msg.set_region_id(region_id);
        gc_msg.set_from_peer(to_peer.clone());
        gc_msg.set_to_peer(from_peer.clone());
        gc_msg.set_region_epoch(cur_epoch.clone());
        gc_msg.set_is_tombstone(true);
        if let Err(e) = self.trans.send(gc_msg) {
            error!("[region {}] send gc message failed {:?}", region_id, e);
        }
    }

    fn handle_gc_peer_msg(&mut self, msg: &RaftMessage) {
        let region_id = msg.get_region_id();

        let mut need_remove = false;
        if let Some(peer) = self.region_peers.get(&region_id) {
            // TODO: need checking peer id changed?
            let from_epoch = msg.get_region_epoch();
            if util::is_epoch_stale(peer.get_store().region.get_region_epoch(), from_epoch) {
                // TODO: ask pd to guarantee we are stale now.
                info!("[region {}] peer {:?} receives gc message, remove",
                      region_id,
                      msg.get_to_peer());
                need_remove = true;
            }
        }

        if need_remove {
            self.destroy_peer(region_id, msg.get_to_peer().clone());
        }
    }

    fn check_snapshot(&mut self, msg: &RaftMessage) -> Result<bool> {
        let region_id = msg.get_region_id();

        // Check if we can accept the snapshot
        if self.region_peers[&region_id].get_store().is_initialized() ||
           !msg.get_message().has_snapshot() {
            return Ok(true);
        }

        let snap = msg.get_message().get_snapshot();
        let mut snap_data = RaftSnapshotData::new();
        try!(snap_data.merge_from_bytes(snap.get_data()));
        let snap_region = snap_data.take_region();
        let peer_id = msg.get_to_peer().get_id();
        if snap_region.get_peers().into_iter().all(|p| p.get_id() != peer_id) {
            info!("[region {}] {:?} doesn't contain peer {:?}, skip.",
                  snap_region.get_id(),
                  snap_region,
                  msg.get_to_peer());
            return Ok(false);
        }
        if let Some((_, &exist_region_id)) = self.region_ranges
            .range(Excluded(&enc_start_key(&snap_region)), Unbounded::<&Key>)
            .next() {
            let exist_region = self.region_peers[&exist_region_id].region();
            if enc_start_key(exist_region) < enc_end_key(&snap_region) {
                info!("region overlapped {:?}, {:?}", exist_region, snap_region);
                return Ok(false);
            }
        }
        for region in &self.pending_regions {
            if enc_start_key(region) < enc_end_key(&snap_region) &&
               enc_end_key(region) > enc_start_key(&snap_region) &&
               // Same region can overlap, we will apply the latest version of snapshot.
               region.get_id() != snap_region.get_id() {
                info!("pending region overlapped {:?}, {:?}", region, snap_region);
                return Ok(false);
            }
        }
        self.pending_regions.push(snap_region);

        Ok(true)
    }

    fn insert_peer_cache(&mut self, peer: metapb::Peer) {
        self.peer_cache.borrow_mut().insert(peer.get_id(), peer);
    }

    fn on_raft_ready(&mut self) {
        let t = SlowTimer::new();
        let pending_count = self.pending_raft_groups.len();

<<<<<<< HEAD
        let previous_sent_snapshot_count = self.raft_metrics.message.snapshot;
        let mut ready_results: Vec<(u64, ReadyResult)> = Vec::with_capacity(ids.len());
        for region_id in ids {
=======
        let mut ready_results: Vec<(u64, ReadyResult)> = Vec::with_capacity(pending_count);
        for region_id in self.pending_raft_groups.drain() {
>>>>>>> 3f7c23f6
            if let Some(peer) = self.region_peers.get_mut(&region_id) {
                match peer.handle_raft_ready_append(&self.trans, &mut self.raft_metrics) {
                    Err(e) => {
                        // TODO: should we panic or shutdown the store?
                        error!("{} handle raft ready append err: {:?}", peer.tag, e);
                        continue;
                    }
                    Ok(Some(res)) => ready_results.push((region_id, res)),
                    Ok(None) => {}
                }
            }
        }
        let sent_snapshot_count = self.raft_metrics.message.snapshot - previous_sent_snapshot_count;
        self.sent_snapshot_count += sent_snapshot_count;

        for (region_id, mut res) in ready_results {
            {
                let peer = self.region_peers.get_mut(&region_id).unwrap();

                if let Err(e) = peer.handle_raft_ready_apply(&mut res) {
                    // TODO: should we panic or shutdown the store?
                    error!("{} handle raft ready err: {:?}", peer.tag, e);
                    continue;
                }
            };

            self.on_ready_result(region_id, res)
        }

        let dur = t.elapsed();
        if !self.is_busy {
            let election_timeout =
                Duration::from_millis(self.cfg.raft_base_tick_interval *
                                      self.cfg.raft_election_timeout_ticks as u64);
            if dur >= election_timeout {
                self.is_busy = true;
            }
        }

        PEER_RAFT_PROCESS_NANOS_COUNTER_VEC.with_label_values(&["ready"])
            .inc_by(duration_to_nanos(dur) as f64)
            .unwrap();
        slow_log!(t, "{} on {} regions raft ready", self.tag, pending_count);
    }

    fn destroy_peer(&mut self, region_id: u64, peer: metapb::Peer) {
        info!("[region {}] destroy peer {:?}", region_id, peer);
        // TODO: should we check None here?
        // Can we destroy it in another thread later?
        let mut p = self.region_peers.remove(&region_id).unwrap();
        // We can't destroy a peer which is applying snapshot.
        assert!(!p.is_applying());

        let is_initialized = p.is_initialized();
        if let Err(e) = p.destroy() {
            // If not panic here, the peer will be recreated in the next restart,
            // then it will be gc again. But if some overlap region is created
            // before restarting, the gc action will delete the overlap region's
            // data too.
            panic!("[region {}] destroy peer {:?} in store {} err {:?}",
                   region_id,
                   peer,
                   self.store_id(),
                   e);
        }

        if is_initialized && self.region_ranges.remove(&enc_end_key(p.region())).is_none() {
            panic!("[region {}] remove peer {:?} in store {}",
                   region_id,
                   peer,
                   self.store_id());

        }
    }

    fn on_ready_change_peer(&mut self,
                            region_id: u64,
                            change_type: ConfChangeType,
                            peer: metapb::Peer) {
        let mut peer_id = 0;
        if let Some(p) = self.region_peers.get(&region_id) {
            if p.is_leader() {
                // Notify pd immediately.
                info!("{} notify pd with change peer region {:?}",
                      p.tag,
                      p.region());
                self.heartbeat_pd(p);
            }
            peer_id = p.peer_id();
        }

        // We only care remove itself now.
        if change_type == ConfChangeType::RemoveNode && peer.get_store_id() == self.store_id() {
            if peer_id == peer.get_id() {
                self.destroy_peer(region_id, peer)
            } else {
                panic!("trying to remove unknown peer {:?}", peer);
            }
        }
    }

    fn on_ready_compact_log(&mut self, region_id: u64, state: RaftTruncatedState) {
        let mut peer = self.region_peers.get_mut(&region_id).unwrap();
        let task = RaftlogGcTask {
            engine: peer.get_store().get_engine().clone(),
            region_id: peer.get_store().get_region_id(),
            start_idx: peer.last_compacted_idx,
            end_idx: state.get_index() + 1,
        };
        peer.last_compacted_idx = state.get_index() + 1;
        if let Err(e) = self.raftlog_gc_worker.schedule(task) {
            error!("[region {}] failed to schedule compact task: {}",
                   region_id,
                   e);
        }
    }

    fn on_ready_split_region(&mut self,
                             region_id: u64,
                             left: metapb::Region,
                             right: metapb::Region) {
        let new_region_id = right.get_id();
        if let Some(peer) = self.region_peers.get(&new_region_id) {
            // If the store received a raft msg with the new region raft group
            // before splitting, it will creates a uninitialized peer.
            // We can remove this uninitialized peer directly.
            if peer.get_store().is_initialized() {
                panic!("duplicated region {} for split region", new_region_id);
            }
        }

        match Peer::create(self, &right) {
            Err(e) => {
                // peer information is already written into db, can't recover.
                // there is probably a bug.
                panic!("create new split region {:?} err {:?}", right, e);
            }
            Ok(mut new_peer) => {
                // If the peer for the region before split is leader,
                // we can force the new peer for the new split region to campaign
                // to become the leader too.
                let is_leader = self.region_peers[&region_id].is_leader();
                if is_leader && right.get_peers().len() > 1 {
                    if let Err(e) = new_peer.raft_group.campaign() {
                        error!("[region {}] peer {:?} campaigns  err {:?}",
                               new_region_id,
                               new_peer.peer,
                               e);
                    }
                }

                if is_leader {
                    // Notify pd immediately to let it update the region meta.
                    let left = &self.region_peers[&region_id];
                    self.report_split_pd(left, &new_peer);
                }

                // Insert new regions and validation
                info!("insert new regions left: {:?}, right:{:?}", left, right);
                if self.region_ranges
                    .insert(enc_end_key(&left), left.get_id())
                    .is_some() {
                    panic!("region should not exist, {:?}", left);
                }
                if self.region_ranges
                    .insert(enc_end_key(&right), new_region_id)
                    .is_none() {
                    panic!("region should exist, {:?}", right);
                }
                new_peer.size_diff_hint = self.cfg.region_check_size_diff;
                self.region_peers.insert(new_region_id, new_peer);
            }
        }
    }

    fn report_split_pd(&self, left: &Peer, right: &Peer) {
        let left_region = left.region();
        let right_region = right.region();

        info!("notify pd with split left {:?}, right {:?}",
              left_region,
              right_region);
        self.heartbeat_pd(left);
        self.heartbeat_pd(right);

        // Now pd only uses ReportSplit for history operation show,
        // so we send it independently here.
        let task = PdTask::ReportSplit {
            left: left_region.clone(),
            right: right_region.clone(),
        };

        if let Err(e) = self.pd_worker.schedule(task) {
            error!("{} failed to notify pd: {}", self.tag, e);
        }
    }

    fn on_ready_apply_snapshot(&mut self, apply_result: ApplySnapResult) {
        let prev_region = apply_result.prev_region;
        let region = apply_result.region;
        let region_id = region.get_id();

        info!("[region {}] snapshot for region {:?} is applied",
              region_id,
              region);

        if !prev_region.get_peers().is_empty() {
            info!("[region {}] region changed from {:?} -> {:?} after applying snapshot",
                  region_id,
                  prev_region,
                  region);
            // we have already initialized the peer, so it must exist in region_ranges.
            if self.region_ranges.remove(&enc_end_key(&prev_region)).is_none() {
                panic!("[region {}] region should exist {:?}",
                       region_id,
                       prev_region);
            }
        }

        self.region_ranges.insert(enc_end_key(&region), region.get_id());
    }

    fn on_ready_result(&mut self, region_id: u64, ready_result: ReadyResult) {
        if let Some(apply_result) = ready_result.apply_snap_result {
            self.on_ready_apply_snapshot(apply_result);
        }

        let t = SlowTimer::new();
        let result_count = ready_result.exec_results.len();
        // handle executing committed log results
        for result in ready_result.exec_results {
            match result {
                ExecResult::ChangePeer { change_type, peer, .. } => {
                    self.on_ready_change_peer(region_id, change_type, peer)
                }
                ExecResult::CompactLog { state, .. } => self.on_ready_compact_log(region_id, state),
                ExecResult::SplitRegion { left, right } => {
                    self.on_ready_split_region(region_id, left, right)
                }
                ExecResult::ComputeHash { region, index, snap } => {
                    self.on_ready_compute_hash(region, index, snap)
                }
                ExecResult::VerifyHash { index, hash } => {
                    self.on_ready_verify_hash(region_id, index, hash)
                }
            }
        }
        slow_log!(t,
                  "[region {}] on ready {} results",
                  region_id,
                  result_count);
    }

    fn propose_raft_command(&mut self, msg: RaftCmdRequest, cb: Callback) {
        let mut resp = RaftCmdResponse::new();
        let uuid: Uuid = match util::get_uuid_from_req(&msg) {
            None => {
                bind_error(&mut resp, Error::Other("missing request uuid".into()));
                return cb.call_box((resp,));
            }
            Some(uuid) => {
                bind_uuid(&mut resp, uuid);
                uuid
            }
        };

        let store_id = msg.get_header().get_peer().get_store_id();
        if store_id != self.store.get_id() {
            bind_error(&mut resp,
                       box_err!("mismatch store id {} != {}", store_id, self.store.get_id()));
            return cb.call_box((resp,));
        }

        if msg.has_status_request() {
            // For status commands, we handle it here directly.
            match self.execute_status_command(msg) {
                Err(e) => bind_error(&mut resp, e),
                Ok(status_resp) => resp = status_resp,
            };
            return cb.call_box((resp,));
        }

        if let Err(e) = self.validate_region(&msg) {
            bind_error(&mut resp, e);
            return cb.call_box((resp,));
        }

        // Note:
        // The peer that is being checked is a leader. It might step down to be a follower later. It
        // doesn't matter whether the peer is a leader or not. If it's not a leader, the proposing
        // command log entry can't be committed.

        let region_id = msg.get_header().get_region_id();
        let mut peer = self.region_peers.get_mut(&region_id).unwrap();
        let term = peer.term();
        bind_term(&mut resp, term);
        let pending_cmd = PendingCmd {
            uuid: uuid,
            term: term,
            cb: Some(cb),
            renew_lease_time: None,
        };
        if peer.propose(pending_cmd, msg, resp, &mut self.raft_metrics.propose) {
            self.pending_raft_groups.insert(region_id);
        }

        // TODO: add timeout, if the command is not applied after timeout,
        // we will call the callback with timeout error.
    }

    fn validate_region(&self, msg: &RaftCmdRequest) -> Result<()> {
        let region_id = msg.get_header().get_region_id();
        let peer_id = msg.get_header().get_peer().get_id();

        let peer = match self.region_peers.get(&region_id) {
            Some(peer) => peer,
            None => return Err(Error::RegionNotFound(region_id)),
        };
        if !peer.is_leader() {
            return Err(Error::NotLeader(region_id, peer.get_peer_from_cache(peer.leader_id())));
        }
        if peer.peer_id() != peer_id {
            return Err(box_err!("mismatch peer id {} != {}", peer.peer_id(), peer_id));
        }

        let header = msg.get_header();
        // If header's term is 2 verions behind current term, leadership may have been changed away.
        if header.get_term() > 0 && peer.term() > header.get_term() + 1 {
            return Err(Error::StaleCommand);
        }

        let res = peer.check_epoch(msg);
        if let Err(Error::StaleEpoch(msg, mut new_regions)) = res {
            // Attach the next region which might be split from the current region. But it doesn't
            // matter if the next region is not split from the current region. If the region meta
            // received by the TiKV driver is newer than the meta cached in the driver, the meta is
            // updated.
            if let Some((_, &next_region_id)) = self.region_ranges
                .range(Excluded(&enc_end_key(peer.region())), Unbounded::<&Key>)
                .next() {
                let next_region = self.region_peers[&next_region_id].region();
                new_regions.push(next_region.to_owned());
            }
            return Err(Error::StaleEpoch(msg, new_regions));
        }
        res
    }

    fn register_raft_gc_log_tick(&self, event_loop: &mut EventLoop<Self>) {
        if let Err(e) = register_timer(event_loop,
                                       Tick::RaftLogGc,
                                       self.cfg.raft_log_gc_tick_interval) {
            // If failed, we can't cleanup the raft log regularly.
            // Although the log size will grow larger and larger, it doesn't affect
            // whole raft logic, and we can send truncate log command to compact it.
            error!("{} register raft gc log tick err: {:?}", self.tag, e);
        };
    }

    #[allow(if_same_then_else)]
    fn on_raft_gc_log_tick(&mut self, event_loop: &mut EventLoop<Self>) {
        for (&region_id, peer) in &mut self.region_peers {
            if !peer.is_leader() {
                continue;
            }

            // Leader will replicate the compact log command to followers,
            // If we use current replicated_index (like 10) as the compact index,
            // when we replicate this log, the newest replicated_index will be 11,
            // but we only compact the log to 10, not 11, at that time,
            // the first index is 10, and replicated_index is 11, with an extra log,
            // and we will do compact again with compact index 11, in cycles...
            // So we introduce a threshold, if replicated index - first index > threshold,
            // we will try to compact log.
            // raft log entries[..............................................]
            //                  ^                                       ^
            //                  |-----------------threshold------------ |
            //              first_index                         replicated_index
            let replicated_idx = peer.raft_group
                .status()
                .progress
                .values()
                .map(|p| p.matched)
                .min()
                .unwrap();
            let applied_idx = peer.get_store().applied_index();
            let first_idx = peer.get_store().first_index();
            let compact_idx;
            if applied_idx > first_idx &&
               applied_idx - first_idx >= self.cfg.raft_log_gc_count_limit {
                compact_idx = applied_idx;
            } else if peer.raft_log_size_hint >= self.cfg.raft_log_gc_size_limit {
                compact_idx = applied_idx;
            } else if replicated_idx < first_idx ||
                      replicated_idx - first_idx <= self.cfg.raft_log_gc_threshold {
                continue;
            } else {
                compact_idx = replicated_idx;
            }

            // Create a compact log request and notify directly.
            let request = new_compact_log_request(region_id, peer.peer.clone(), compact_idx);

            if let Err(e) = self.sendch.try_send(Msg::RaftCmd {
                request: request,
                callback: Box::new(|_| {}),
            }) {
                error!("{} send compact log {} err {:?}", peer.tag, compact_idx, e);
            }
        }

        self.register_raft_gc_log_tick(event_loop);
    }

    fn register_split_region_check_tick(&self, event_loop: &mut EventLoop<Self>) {
        if let Err(e) = register_timer(event_loop,
                                       Tick::SplitRegionCheck,
                                       self.cfg.split_region_check_tick_interval) {
            error!("{} register split region check tick err: {:?}", self.tag, e);
        };
    }

    fn on_split_region_check_tick(&mut self, event_loop: &mut EventLoop<Self>) {
        // To avoid frequent scan, we only add new scan tasks if all previous tasks
        // have finished.
        // TODO: check whether a gc progress has been started.
        if self.split_check_worker.is_busy() {
            self.register_split_region_check_tick(event_loop);
            return;
        }
        for (_, peer) in &mut self.region_peers {
            if !peer.is_leader() {
                continue;
            }

            if peer.size_diff_hint < self.cfg.region_check_size_diff {
                continue;
            }
            info!("{} region's size diff {} >= {}, need to check whether should split",
                  peer.tag,
                  peer.size_diff_hint,
                  self.cfg.region_check_size_diff);
            let task = SplitCheckTask::new(peer.get_store());
            if let Err(e) = self.split_check_worker.schedule(task) {
                error!("{} failed to schedule split check: {}", self.tag, e);
            }
            peer.size_diff_hint = 0;
        }

        self.register_split_region_check_tick(event_loop);
    }

    fn register_compact_check_tick(&self, event_loop: &mut EventLoop<Self>) {
        if let Err(e) = register_timer(event_loop,
                                       Tick::CompactCheck,
                                       self.cfg.region_compact_check_interval) {
            error!("{} register compact check tick err: {:?}", self.tag, e);
        };
    }

    fn on_compact_check_tick(&mut self, event_loop: &mut EventLoop<Self>) {
        for (_, peer) in &mut self.region_peers {
            if peer.delete_keys_hint < self.cfg.region_compact_delete_keys_count {
                continue;
            }
            for &cf in &[CF_DEFAULT, CF_WRITE] {
                let task = CompactTask {
                    cf_name: String::from(cf),
                    start_key: Some(keys::enc_start_key(peer.region())),
                    end_key: Some(keys::enc_end_key(peer.region())),
                };
                if let Err(e) = self.compact_worker.schedule(task) {
                    error!("{} failed to schedule compact task: {}", self.tag, e);
                }
            }
            peer.delete_keys_hint = 0;
            // Compact only 1 region each check in case compact task accumulates.
            break;
        }
        self.register_compact_check_tick(event_loop);
    }

    fn on_split_check_result(&mut self,
                             region_id: u64,
                             epoch: metapb::RegionEpoch,
                             split_key: Vec<u8>) {
        if split_key.is_empty() {
            error!("[region {}] split key should not be empty!!!", region_id);
            return;
        }
        let p = self.region_peers.get(&region_id);
        if p.is_none() || !p.unwrap().is_leader() {
            // region on this store is no longer leader, skipped.
            info!("[region {}] region on {} doesn't exist or is not leader, skip.",
                  region_id,
                  self.store_id());
            return;
        }

        let peer = p.unwrap();
        let region = peer.region();

        if region.get_region_epoch().get_version() != epoch.get_version() {
            info!("{} epoch changed {:?} != {:?}, need re-check later",
                  peer.tag,
                  region.get_region_epoch(),
                  epoch);
            return;
        }

        let key = keys::origin_key(&split_key);
        let task = PdTask::AskSplit {
            region: region.clone(),
            split_key: key.to_vec(),
            peer: peer.peer.clone(),
        };

        if let Err(e) = self.pd_worker.schedule(task) {
            error!("{} failed to notify pd to split at {:?}: {}",
                   peer.tag,
                   split_key,
                   e);
        }
    }

    fn heartbeat_pd(&self, peer: &Peer) {
        let task = PdTask::Heartbeat {
            region: peer.region().clone(),
            peer: peer.peer.clone(),
            down_peers: peer.collect_down_peers(self.cfg.max_peer_down_duration),
            pending_peers: peer.collect_pending_peers(),
        };
        if let Err(e) = self.pd_worker.schedule(task) {
            error!("{} failed to notify pd: {}", peer.tag, e);
        }
    }

    fn on_pd_heartbeat_tick(&mut self, event_loop: &mut EventLoop<Self>) {
        for peer in self.region_peers.values_mut() {
            peer.check_peers();
        }

        let mut leader_count = 0;
        for peer in self.region_peers.values() {
            if peer.is_leader() {
                leader_count += 1;
                self.heartbeat_pd(peer);
            }
        }

        STORE_PD_HEARTBEAT_GAUGE_VEC.with_label_values(&["leader"]).set(leader_count as f64);
        STORE_PD_HEARTBEAT_GAUGE_VEC.with_label_values(&["region"])
            .set(self.region_peers.len() as f64);

        self.register_pd_heartbeat_tick(event_loop);
    }


    fn register_pd_heartbeat_tick(&self, event_loop: &mut EventLoop<Self>) {
        if let Err(e) = register_timer(event_loop,
                                       Tick::PdHeartbeat,
                                       self.cfg.pd_heartbeat_tick_interval) {
            error!("{} register pd heartbeat tick err: {:?}", self.tag, e);
        };
    }

    fn store_heartbeat_pd(&mut self) {
        let mut stats = StoreStats::new();
        let disk_stats = match fs2::statvfs(self.engine.path()) {
            Err(e) => {
                error!("{} get disk stat for rocksdb {} failed: {}",
                       self.tag,
                       self.engine.path(),
                       e);
                return;
            }
            Ok(stats) => stats,
        };

        let capacity = cmp::min(disk_stats.total_space(), self.cfg.capacity);

        stats.set_capacity(capacity);

        // Must get the total SST file size here.
        let mut used_size: u64 = 0;
        for cf in ALL_CFS {
            let handle = rocksdb::get_cf_handle(&self.engine, cf).unwrap();
            let cf_used_size = self.engine
                .get_property_int_cf(handle, ROCKSDB_TOTAL_SST_FILE_SIZE_PROPERTY)
                .expect("rocksdb is too old, missing total-sst-files-size property");

            // It is important to monitor each cf's size, especially the "raft" and "lock" column
            // families.
            STORE_ENGINE_SIZE_GAUGE_VEC.with_label_values(&[cf]).set(cf_used_size as f64);

            used_size += cf_used_size;
        }

        used_size += self.snap_mgr.rl().get_total_snap_size();

        let mut available = if capacity > used_size {
            capacity - used_size
        } else {
            warn!("{} no available space", self.tag);
            0
        };

        // We only care rocksdb SST file size, so we should
        // check disk available here.
        if available > disk_stats.free_space() {
            available = disk_stats.free_space();
        }

        stats.set_store_id(self.store_id());
        stats.set_available(available);
        stats.set_region_count(self.region_peers.len() as u32);

        let snap_stats = self.snap_mgr.rl().stats();
        stats.set_sending_snap_count(snap_stats.sending_count as u32);
        stats.set_receiving_snap_count(snap_stats.receiving_count as u32);

        STORE_SIZE_GAUGE_VEC.with_label_values(&["capacity"]).set(capacity as f64);
        STORE_SIZE_GAUGE_VEC.with_label_values(&["available"]).set(available as f64);

        STORE_SNAPSHOT_TRAFFIC_GAUGE_VEC.with_label_values(&["sending"])
            .set(snap_stats.sending_count as f64);
        STORE_SNAPSHOT_TRAFFIC_GAUGE_VEC.with_label_values(&["receiving"])
            .set(snap_stats.receiving_count as f64);

        let mut apply_snapshot_count = 0;
        for peer in self.region_peers.values_mut() {
            if peer.mut_store().check_applying_snap() {
                apply_snapshot_count += 1;
            }
        }

        stats.set_applying_snap_count(apply_snapshot_count as u32);
        STORE_SNAPSHOT_TRAFFIC_GAUGE_VEC.with_label_values(&["applying"])
            .set(apply_snapshot_count as f64);

        stats.set_start_time(self.start_time.sec as u32);

        stats.set_is_busy(self.is_busy);
        self.is_busy = false;

        if let Err(e) = self.pd_worker.schedule(PdTask::StoreHeartbeat { stats: stats }) {
            error!("{} failed to notify pd: {}", self.tag, e);
        }
    }

    fn on_pd_store_heartbeat_tick(&mut self, event_loop: &mut EventLoop<Self>) {
        self.store_heartbeat_pd();
        self.register_pd_store_heartbeat_tick(event_loop);
    }

    fn handle_snap_mgr_gc(&mut self) -> Result<()> {
        let mut snap_keys = try!(self.snap_mgr.wl().list_snap());
        if snap_keys.is_empty() {
            return Ok(());
        }
        snap_keys.sort();
        let (mut last_region_id, mut compacted_idx, mut compacted_term) = (0, u64::MAX, u64::MAX);
        let mut is_applying_snap = false;
        for (key, is_sending) in snap_keys {
            if self.snap_mgr.rl().has_registered(&key) {
                continue;
            }
            if last_region_id != key.region_id {
                last_region_id = key.region_id;
                match self.region_peers.get(&key.region_id) {
                    None => {
                        // region is deleted
                        compacted_idx = u64::MAX;
                        compacted_term = u64::MAX;
                        is_applying_snap = false;
                    }
                    Some(peer) => {
                        let s = peer.get_store();
                        compacted_idx = s.truncated_index();
                        compacted_term = s.truncated_term();
                        is_applying_snap = s.is_applying();
                    }
                };
            }

            let f = try!(self.snap_mgr.rl().get_snap_file(&key, is_sending));
            if is_sending {
                if key.term < compacted_term || key.idx < compacted_idx {
                    info!("[region {}] snap file {} has been compacted, delete.",
                          key.region_id,
                          key);
                    f.delete();
                } else if let Ok(meta) = f.meta() {
                    let modified = box_try!(meta.modified());
                    if let Ok(elapsed) = modified.elapsed() {
                        if elapsed > Duration::from_secs(self.cfg.snap_gc_timeout) {
                            info!("[region {}] snap file {} has been expired, delete.",
                                  key.region_id,
                                  key);
                            f.delete();
                        }
                    }
                }
            } else if key.term <= compacted_term &&
                      (key.idx < compacted_idx || key.idx == compacted_idx && !is_applying_snap) {
                info!("[region {}] snap file {} has been applied, delete.",
                      key.region_id,
                      key);
                f.delete();
            }
        }
        Ok(())
    }

    fn on_snap_mgr_gc(&mut self, event_loop: &mut EventLoop<Self>) {
        if let Err(e) = self.handle_snap_mgr_gc() {
            error!("{} failed to gc snap manager: {:?}", self.tag, e);
        }
        self.register_snap_mgr_gc_tick(event_loop);
    }

    fn on_compact_lock_cf(&mut self, event_loop: &mut EventLoop<Self>) {
        // Create a compact lock cf task(compact whole range) and schedule directly.
        let task = CompactTask {
            cf_name: String::from(CF_LOCK),
            start_key: None,
            end_key: None,
        };
        if let Err(e) = self.compact_worker.schedule(task) {
            error!("{} failed to schedule compact lock cf task: {:?}",
                   self.tag,
                   e);
        }

        self.register_compact_lock_cf_tick(event_loop);
    }

    fn register_pd_store_heartbeat_tick(&self, event_loop: &mut EventLoop<Self>) {
        if let Err(e) = register_timer(event_loop,
                                       Tick::PdStoreHeartbeat,
                                       self.cfg.pd_store_heartbeat_tick_interval) {
            error!("{} register pd store heartbeat tick err: {:?}", self.tag, e);
        };
    }

    fn register_snap_mgr_gc_tick(&self, event_loop: &mut EventLoop<Self>) {
        if let Err(e) = register_timer(event_loop,
                                       Tick::SnapGc,
                                       self.cfg.snap_mgr_gc_tick_interval) {
            error!("{} register snap mgr gc tick err: {:?}", self.tag, e);
        }
    }

    fn register_compact_lock_cf_tick(&self, event_loop: &mut EventLoop<Self>) {
        if let Err(e) = register_timer(event_loop,
                                       Tick::CompactLockCf,
                                       self.cfg.lock_cf_compact_interval) {
            error!("{} register compact cf-lock tick err: {:?}", self.tag, e);
        }
    }

    fn on_unreachable(&mut self, region_id: u64, to_peer_id: u64) {
        if let Some(mut peer) = self.region_peers.get_mut(&region_id) {
            peer.raft_group.report_unreachable(to_peer_id);
        }
    }
}

// Consistency Check implementation.

/// Verify and store the hash to state. return true means the hash has been stored successfully.
fn verify_and_store_hash(region_id: u64,
                         state: &mut ConsistencyState,
                         expected_index: u64,
                         expected_hash: Vec<u8>)
                         -> bool {
    if expected_index < state.index {
        REGION_HASH_COUNTER_VEC.with_label_values(&["verify", "miss"]).inc();
        warn!("[region {}] has scheduled a new hash: {} > {}, skip.",
              region_id,
              state.index,
              expected_index);
        return false;
    }

    if state.index == expected_index {
        if state.hash != expected_hash {
            panic!("[region {}] hash at {} not correct, want {}, got {}!!!",
                   region_id,
                   state.index,
                   escape(&expected_hash),
                   escape(&state.hash));
        }
        REGION_HASH_COUNTER_VEC.with_label_values(&["verify", "matched"]).inc();
        state.hash = vec![];
        return false;
    }

    if state.index != INVALID_INDEX && !state.hash.is_empty() {
        // Maybe computing is too slow or computed result is dropped due to channel full.
        // If computing is too slow, miss count will be increased twice.
        REGION_HASH_COUNTER_VEC.with_label_values(&["verify", "miss"]).inc();
        warn!("[region {}] hash belongs to index {}, but we want {}, skip.",
              region_id,
              state.index,
              expected_index);
    }

    state.index = expected_index;
    state.hash = expected_hash;
    true
}

impl<T: Transport, C: PdClient> Store<T, C> {
    fn register_consistency_check_tick(&self, event_loop: &mut EventLoop<Self>) {
        if let Err(e) = register_timer(event_loop,
                                       Tick::ConsistencyCheck,
                                       self.cfg.consistency_check_tick_interval * 1000) {
            error!("{} register consistency check tick err: {:?}", self.tag, e);
        };
    }

    fn on_consistency_check_tick(&mut self, event_loop: &mut EventLoop<Self>) {
        if self.consistency_check_worker.is_busy() {
            // To avoid frequent scan, schedule new check only when all the
            // scheduled check is done.
            self.register_consistency_check_tick(event_loop);
            return;
        }
        let (mut candidate_id, mut candidate_check_time) = (0, Instant::now());
        for (&region_id, peer) in &mut self.region_peers {
            if !peer.is_leader() {
                continue;
            }
            if peer.consistency_state.last_check_time < candidate_check_time {
                candidate_id = region_id;
                candidate_check_time = peer.consistency_state.last_check_time;
            }
        }

        if candidate_id != 0 {
            let peer = &self.region_peers[&candidate_id];

            info!("{} scheduling consistent check", peer.tag);
            let msg = Msg::RaftCmd {
                request: new_compute_hash_request(candidate_id, peer.peer.clone()),
                callback: Box::new(|_| {}),
            };

            if let Err(e) = self.sendch.send(msg) {
                error!("{} failed to schedule consistent check: {:?}", peer.tag, e);
            }
        }

        self.register_consistency_check_tick(event_loop);
    }

    fn on_ready_compute_hash(&mut self, region: metapb::Region, index: u64, snap: EngineSnapshot) {
        let region_id = region.get_id();
        self.region_peers.get_mut(&region_id).unwrap().consistency_state.last_check_time =
            Instant::now();
        let task = ConsistencyCheckTask::compute_hash(region, index, snap);
        info!("[region {}] schedule {}", region_id, task);
        if let Err(e) = self.consistency_check_worker.schedule(task) {
            error!("[region {}] schedule failed: {:?}", region_id, e);
        }
    }

    fn on_ready_verify_hash(&mut self,
                            region_id: u64,
                            expected_index: u64,
                            expected_hash: Vec<u8>) {
        let state = match self.region_peers.get_mut(&region_id) {
            None => {
                warn!("[region {}] receive stale hash at index {}",
                      region_id,
                      expected_index);
                return;
            }
            Some(p) => &mut p.consistency_state,
        };

        verify_and_store_hash(region_id, state, expected_index, expected_hash);
    }

    fn on_hash_computed(&mut self, region_id: u64, index: u64, hash: Vec<u8>) {
        let (state, peer) = match self.region_peers.get_mut(&region_id) {
            None => {
                warn!("[region {}] receive stale hash at index {}",
                      region_id,
                      index);
                return;
            }
            Some(p) => (&mut p.consistency_state, &p.peer),
        };

        if !verify_and_store_hash(region_id, state, index, hash) {
            return;
        }

        let msg = Msg::RaftCmd {
            request: new_verify_hash_request(region_id, peer.clone(), state),
            callback: Box::new(|_| {}),
        };
        if let Err(e) = self.sendch.send(msg) {
            error!("[region {}] failed to schedule verify command for index {}: {:?}",
                   region_id,
                   index,
                   e);
        }
    }
}

fn new_admin_request(region_id: u64, peer: metapb::Peer) -> RaftCmdRequest {
    let mut request = RaftCmdRequest::new();
    request.mut_header().set_region_id(region_id);
    request.mut_header().set_peer(peer);
    request.mut_header().set_uuid(Uuid::new_v4().as_bytes().to_vec());
    request
}

fn new_verify_hash_request(region_id: u64,
                           peer: metapb::Peer,
                           state: &ConsistencyState)
                           -> RaftCmdRequest {
    let mut request = new_admin_request(region_id, peer);

    let mut admin = AdminRequest::new();
    admin.set_cmd_type(AdminCmdType::VerifyHash);
    admin.mut_verify_hash().set_index(state.index);
    admin.mut_verify_hash().set_hash(state.hash.clone());
    request.set_admin_request(admin);
    request
}

fn new_compute_hash_request(region_id: u64, peer: metapb::Peer) -> RaftCmdRequest {
    let mut request = new_admin_request(region_id, peer);

    let mut admin = AdminRequest::new();
    admin.set_cmd_type(AdminCmdType::ComputeHash);
    request.set_admin_request(admin);
    request
}

fn register_timer<T: Transport, C: PdClient>(event_loop: &mut EventLoop<Store<T, C>>,
                                             tick: Tick,
                                             delay: u64)
                                             -> Result<()> {
    // TODO: now mio TimerError doesn't implement Error trait,
    // so we can't use `try!` directly.
    if delay == 0 {
        // 0 delay means turn off the timer.
        return Ok(());
    }
    box_try!(event_loop.timeout(tick, Duration::from_millis(delay)));
    Ok(())
}

fn new_compact_log_request(region_id: u64,
                           peer: metapb::Peer,
                           compact_index: u64)
                           -> RaftCmdRequest {
    let mut request = new_admin_request(region_id, peer);

    let mut admin = AdminRequest::new();
    admin.set_cmd_type(AdminCmdType::CompactLog);
    admin.mut_compact_log().set_compact_index(compact_index);
    request.set_admin_request(admin);
    request
}

impl<T: Transport, C: PdClient> mio::Handler for Store<T, C> {
    type Timeout = Tick;
    type Message = Msg;

    fn notify(&mut self, event_loop: &mut EventLoop<Self>, msg: Msg) {
        let t = SlowTimer::new();
        let msg_str = format!("{:?}", msg);
        match msg {
            Msg::RaftMessage(data) => {
                if let Err(e) = self.on_raft_message(data) {
                    error!("{} handle raft message err: {:?}", self.tag, e);
                }
            }
            Msg::RaftCmd { request, callback } => self.propose_raft_command(request, callback),
            Msg::Quit => {
                info!("{} receive quit message", self.tag);
                event_loop.shutdown();
            }
            Msg::SplitCheckResult { region_id, epoch, split_key } => {
                info!("[region {}] split check complete.", region_id);
                self.on_split_check_result(region_id, epoch, split_key);
            }
            Msg::ReportUnreachable { region_id, to_peer_id } => {
                self.on_unreachable(region_id, to_peer_id);
            }
            Msg::SnapshotStats => self.store_heartbeat_pd(),
            Msg::ComputeHashResult { region_id, index, hash } => {
                self.on_hash_computed(region_id, index, hash);
            }
        }
        slow_log!(t, "{} handle {}", self.tag, msg_str);
    }

    fn timeout(&mut self, event_loop: &mut EventLoop<Self>, timeout: Tick) {
        let t = SlowTimer::new();
        match timeout {
            Tick::Raft => self.on_raft_base_tick(event_loop),
            Tick::RaftLogGc => self.on_raft_gc_log_tick(event_loop),
            Tick::SplitRegionCheck => self.on_split_region_check_tick(event_loop),
            Tick::CompactCheck => self.on_compact_check_tick(event_loop),
            Tick::PdHeartbeat => self.on_pd_heartbeat_tick(event_loop),
            Tick::PdStoreHeartbeat => self.on_pd_store_heartbeat_tick(event_loop),
            Tick::SnapGc => self.on_snap_mgr_gc(event_loop),
            Tick::CompactLockCf => self.on_compact_lock_cf(event_loop),
            Tick::ConsistencyCheck => self.on_consistency_check_tick(event_loop),
        }
        slow_log!(t, "{} handle timeout {:?}", self.tag, timeout);
    }

    // This method is invoked very frequently, should avoid time consuming operation.
    fn tick(&mut self, event_loop: &mut EventLoop<Self>) {
        if !event_loop.is_running() {
            self.split_check_worker.stop();
            self.region_worker.stop();
            self.raftlog_gc_worker.stop();
            self.compact_worker.stop();
            self.pd_worker.stop();
            self.consistency_check_worker.stop();

            for peer in self.region_peers.values_mut() {
                peer.clear_pending_commands();
            }

            return;
        }

        // We handle raft ready in event loop.
        if !self.pending_raft_groups.is_empty() {
            self.on_raft_ready();
        }
        self.pending_regions.clear();
    }
}

impl<T: Transport, C: PdClient> Store<T, C> {
    /// load the target peer of request as mutable borrow.
    fn mut_target_peer(&mut self, request: &RaftCmdRequest) -> Result<&mut Peer> {
        let region_id = request.get_header().get_region_id();
        match self.region_peers.get_mut(&region_id) {
            None => Err(Error::RegionNotFound(region_id)),
            Some(peer) => Ok(peer),
        }
    }

    // Handle status commands here, separate the logic, maybe we can move it
    // to another file later.
    // Unlike other commands (write or admin), status commands only show current
    // store status, so no need to handle it in raft group.
    fn execute_status_command(&mut self, request: RaftCmdRequest) -> Result<RaftCmdResponse> {
        let cmd_type = request.get_status_request().get_cmd_type();
        let region_id = request.get_header().get_region_id();

        let mut response = try!(match cmd_type {
            StatusCmdType::RegionLeader => self.execute_region_leader(request),
            StatusCmdType::RegionDetail => self.execute_region_detail(request),
            StatusCmdType::InvalidStatus => Err(box_err!("invalid status command!")),
        });
        response.set_cmd_type(cmd_type);

        let mut resp = RaftCmdResponse::new();
        resp.set_status_response(response);
        // Bind peer current term here.
        if let Some(peer) = self.region_peers.get(&region_id) {
            bind_term(&mut resp, peer.term());
        }
        Ok(resp)
    }

    fn execute_region_leader(&mut self, request: RaftCmdRequest) -> Result<StatusResponse> {
        let peer = try!(self.mut_target_peer(&request));

        let mut resp = StatusResponse::new();
        if let Some(leader) = peer.get_peer_from_cache(peer.leader_id()) {
            resp.mut_region_leader().set_leader(leader);
        }

        Ok(resp)
    }

    fn execute_region_detail(&mut self, request: RaftCmdRequest) -> Result<StatusResponse> {
        let peer = try!(self.mut_target_peer(&request));
        if !peer.get_store().is_initialized() {
            let region_id = request.get_header().get_region_id();
            return Err(Error::RegionNotInitialized(region_id));
        }
        let mut resp = StatusResponse::new();
        resp.mut_region_detail().set_region(peer.region().clone());
        if let Some(leader) = peer.get_peer_from_cache(peer.leader_id()) {
            resp.mut_region_detail().set_leader(leader);
        }

        Ok(resp)
    }
}<|MERGE_RESOLUTION|>--- conflicted
+++ resolved
@@ -754,14 +754,9 @@
         let t = SlowTimer::new();
         let pending_count = self.pending_raft_groups.len();
 
-<<<<<<< HEAD
         let previous_sent_snapshot_count = self.raft_metrics.message.snapshot;
-        let mut ready_results: Vec<(u64, ReadyResult)> = Vec::with_capacity(ids.len());
-        for region_id in ids {
-=======
         let mut ready_results: Vec<(u64, ReadyResult)> = Vec::with_capacity(pending_count);
         for region_id in self.pending_raft_groups.drain() {
->>>>>>> 3f7c23f6
             if let Some(peer) = self.region_peers.get_mut(&region_id) {
                 match peer.handle_raft_ready_append(&self.trans, &mut self.raft_metrics) {
                     Err(e) => {
