// Copyright 2016 PingCAP, Inc.
//
// Licensed under the Apache License, Version 2.0 (the "License");
// you may not use this file except in compliance with the License.
// You may obtain a copy of the License at
//
//     http://www.apache.org/licenses/LICENSE-2.0
//
// Unless required by applicable law or agreed to in writing, software
// distributed under the License is distributed on an "AS IS" BASIS,
// See the License for the specific language governing permissions and
// limitations under the License.

use std::sync::{Arc, RwLock};
use std::option::Option;
use std::collections::{HashMap, HashSet, BTreeMap};
use std::boxed::Box;
use std::collections::Bound::{Excluded, Unbounded};
use std::time::Duration;
use std::{cmp, u64};

use rocksdb::DB;
use mio::{self, EventLoop, EventLoopBuilder, Sender};
use protobuf;
use uuid::Uuid;

use kvproto::raft_serverpb::{RaftMessage, StoreIdent, RaftSnapshotData, RaftTruncatedState,
                             RegionLocalState, PeerState};
use kvproto::raftpb::{ConfChangeType, Snapshot};
use kvproto::pdpb::StoreStats;
use util::{HandyRwLock, SlowTimer};
use pd::PdClient;
use kvproto::raft_cmdpb::{AdminCmdType, AdminRequest, StatusCmdType, StatusResponse,
                          RaftCmdRequest, RaftCmdResponse};
use protobuf::Message;
use raft::SnapshotStatus;
use raftstore::{Result, Error};
use kvproto::metapb;
use util::worker::{Worker, Scheduler};
use util::get_disk_stat;
use super::worker::{SplitCheckRunner, SplitCheckTask, SnapTask, SnapRunner, CompactTask,
                    CompactRunner, PdRunner, PdTask};
use super::{util, SendCh, Msg, Tick, SnapManager};
use super::keys::{self, enc_start_key, enc_end_key};
use super::engine::{Peekable, Iterable};
use super::config::Config;
use super::peer::{Peer, PendingCmd, ReadyResult, ExecResult};
use super::peer_storage::{ApplySnapResult, SnapState};
use super::msg::Callback;
use super::cmd_resp::{bind_uuid, bind_term, bind_error};
use super::transport::Transport;

type Key = Vec<u8>;

const SPLIT_TASK_PEEK_INTERVAL_SECS: u64 = 1;
const ROCKSDB_TOTAL_SST_FILE_SIZE_PROPERTY: &'static str = "rocksdb.total-sst-files-size";

pub struct Store<T: Transport, C: PdClient + 'static> {
    cfg: Config,
    store: metapb::Store,
    engine: Arc<DB>,
    sendch: SendCh,

    // region_id -> peers
    region_peers: HashMap<u64, Peer>,
    pending_raft_groups: HashSet<u64>,
    // region end key -> region id
    region_ranges: BTreeMap<Key, u64>,

    split_check_worker: Worker<SplitCheckTask>,
    snap_worker: Worker<SnapTask>,
    compact_worker: Worker<CompactTask>,
    pd_worker: Worker<PdTask>,

    trans: Arc<RwLock<T>>,
    pd_client: Arc<C>,

    peer_cache: Arc<RwLock<HashMap<u64, metapb::Peer>>>,

    snap_mgr: SnapManager,
}

pub fn create_event_loop<T, C>(cfg: &Config) -> Result<EventLoop<Store<T, C>>>
    where T: Transport,
          C: PdClient
{
    // We use base raft tick as the event loop timer tick.
    let mut builder = EventLoopBuilder::new();
    builder.timer_tick(Duration::from_millis(cfg.raft_base_tick_interval));
    builder.notify_capacity(cfg.notify_capacity);
    let event_loop = try!(builder.build());
    Ok(event_loop)
}

impl<T: Transport, C: PdClient> Store<T, C> {
    pub fn new(sender: Sender<Msg>,
               meta: metapb::Store,
               cfg: Config,
               engine: Arc<DB>,
               trans: Arc<RwLock<T>>,
               pd_client: Arc<C>,
               mgr: SnapManager)
               -> Result<Store<T, C>> {
        // TODO: we can get cluster meta regularly too later.
        try!(cfg.validate());

        let sendch = SendCh::new(sender);

        let peer_cache = HashMap::new();

        Ok(Store {
            cfg: cfg,
            store: meta,
            engine: engine,
            sendch: sendch,
            region_peers: HashMap::new(),
            pending_raft_groups: HashSet::new(),
            split_check_worker: Worker::new("split check worker"),
            snap_worker: Worker::new("snapshot worker"),
            compact_worker: Worker::new("compact worker"),
            pd_worker: Worker::new("pd worker"),
            region_ranges: BTreeMap::new(),
            trans: trans,
            pd_client: pd_client,
            peer_cache: Arc::new(RwLock::new(peer_cache)),
            snap_mgr: mgr,
        })
    }

    // Do something before store runs.
    fn prepare(&mut self) -> Result<()> {
        // Scan region meta to get saved regions.
        let start_key = keys::REGION_META_MIN_KEY;
        let end_key = keys::REGION_META_MAX_KEY;
        let engine = self.engine.clone();
        try!(engine.scan(start_key,
                         end_key,
                         &mut |key, value| {
            let (region_id, suffix) = try!(keys::decode_region_meta_key(key));
            if suffix != keys::REGION_STATE_SUFFIX {
                return Ok(true);
            }

            let local_state = try!(protobuf::parse_from_bytes::<RegionLocalState>(value));
            if local_state.get_state() == PeerState::Tombstone {
                return Ok(true);
            }
            let region = local_state.get_region();
            let peer = try!(Peer::create(self, region));

            if local_state.get_state() == PeerState::Applying {
                peer.storage.wl().snap_state = SnapState::Applying;
                box_try!(self.snap_worker.schedule(SnapTask::Apply { region_id: region_id }));
            }

            self.region_ranges.insert(enc_end_key(region), region_id);
            // No need to check duplicated here, because we use region id as the key
            // in DB.
            self.region_peers.insert(region_id, peer);
            Ok(true)
        }));

        Ok(())
    }

    pub fn run(&mut self, event_loop: &mut EventLoop<Self>) -> Result<()> {
        try!(self.prepare());

        try!(self.snap_mgr.wl().init());

        self.register_raft_base_tick(event_loop);
        self.register_raft_gc_log_tick(event_loop);
        self.register_split_region_check_tick(event_loop);
        self.register_pd_heartbeat_tick(event_loop);
        self.register_pd_store_heartbeat_tick(event_loop);
        self.register_snap_mgr_gc_tick(event_loop);

        let split_check_runner = SplitCheckRunner::new(self.sendch.clone(),
                                                       self.cfg.region_max_size,
                                                       self.cfg.region_split_size);
        box_try!(self.split_check_worker.start(split_check_runner));

        let runner = SnapRunner::new(self.engine.clone(),
                                     self.get_sendch(),
                                     self.snap_mgr.clone());
        box_try!(self.snap_worker.start(runner));

        box_try!(self.compact_worker.start(CompactRunner));

        let pd_runner = PdRunner::new(self.pd_client.clone(), self.sendch.clone());
        box_try!(self.pd_worker.start(pd_runner));

        try!(event_loop.run(self));
        Ok(())
    }

    pub fn get_sendch(&self) -> SendCh {
        self.sendch.clone()
    }

    #[inline]
    pub fn get_snap_mgr(&self) -> SnapManager {
        self.snap_mgr.clone()
    }

    pub fn snap_scheduler(&self) -> Scheduler<SnapTask> {
        self.snap_worker.scheduler()
    }

    pub fn engine(&self) -> Arc<DB> {
        self.engine.clone()
    }

    pub fn store_id(&self) -> u64 {
        self.store.get_id()
    }

    pub fn config(&self) -> &Config {
        &self.cfg
    }

    pub fn peer_cache(&self) -> Arc<RwLock<HashMap<u64, metapb::Peer>>> {
        self.peer_cache.clone()
    }

    fn register_raft_base_tick(&self, event_loop: &mut EventLoop<Self>) {
        // If we register raft base tick failed, the whole raft can't run correctly,
        // TODO: shutdown the store?
        if let Err(e) = register_timer(event_loop, Tick::Raft, self.cfg.raft_base_tick_interval) {
            error!("register raft base tick err: {:?}", e);
        };
    }

    fn on_raft_base_tick(&mut self, event_loop: &mut EventLoop<Self>) {
        for (&region_id, peer) in &mut self.region_peers {
            if !peer.storage.rl().is_applying_snap() {
                peer.raft_group.tick();
            }
            self.pending_raft_groups.insert(region_id);
        }

        self.register_raft_base_tick(event_loop);
    }

    // Clippy doesn't allow hash_map contains_key followed by insert, and suggests
    // using entry().or_insert() instead, but we can't use this because creating peer
    // may fail, so we allow map_entry.
    #[allow(map_entry)]
    fn on_raft_message(&mut self, mut msg: RaftMessage) -> Result<()> {
        let region_id = msg.get_region_id();
        if !self.is_raft_msg_valid(&msg) {
            return Ok(());
        }

        // TODO: we may encounter a message with larger peer id, which
        // means current peer is stale, then we should remove current peer

        if !self.region_peers.contains_key(&region_id) {
            let peer = try!(Peer::replicate(self,
                                            region_id,
                                            msg.get_region_epoch(),
                                            msg.get_to_peer().get_id()));
            // We don't have start_key of the region, so there is no need to insert into
            // region_ranges
            self.region_peers.insert(region_id, peer);
        }

        if try!(self.is_snapshot_overlapped(&msg)) {
            return Ok(());
        }

        self.insert_peer_cache(msg.take_from_peer());
        self.insert_peer_cache(msg.take_to_peer());

        let peer = self.region_peers.get_mut(&region_id).unwrap();
        let timer = SlowTimer::new();
        try!(peer.raft_group.step(msg.take_message()));
        slow_log!(timer, "step takes {:?}", timer.elapsed());

        // Add into pending raft groups for later handling ready.
        self.pending_raft_groups.insert(region_id);

        Ok(())
    }

    // return false means the message is invalid, and can be ignored.
    fn is_raft_msg_valid(&self, msg: &RaftMessage) -> bool {
        let region_id = msg.get_region_id();
        let from = msg.get_from_peer();
        let to = msg.get_to_peer();

        debug!("handle raft message {:?} for region {}, from {} to {}",
               msg.get_message().get_msg_type(),
               region_id,
               from.get_id(),
               to.get_id());

        if to.get_store_id() != self.store_id() {
            warn!("store not match, to store id {}, mine {}, ignore it",
                  to.get_store_id(),
                  self.store_id());
            return false;
        }

        if !msg.has_region_epoch() {
            error!("missing epoch in raft message, ignore it");
            return false;
        }

        // If we receive a message whose sender peer is not in current region and
        // epoch is stale, we can ignore it.
        if let Some(peer) = self.region_peers.get(&region_id) {
            let from_epoch = msg.get_region_epoch();
            let conf_ver = peer.storage.rl().region.get_region_epoch().get_conf_ver();
            let version = peer.storage.rl().region.get_region_epoch().get_version();

            if (from_epoch.get_conf_ver() < conf_ver || from_epoch.get_version() < version) &&
               util::find_peer(&peer.storage.rl().region, from.get_store_id()).is_none() {

                warn!("raft message {:?} is stale {:?}, ignore it",
                      msg.get_message().get_msg_type(),
                      from_epoch);
                return false;
            }
        }

        true
    }

    fn is_snapshot_overlapped(&self, msg: &RaftMessage) -> Result<bool> {
        let region_id = msg.get_region_id();

        // Check if we can accept the snapshot
        // TODO: we need to inject failure or re-order network packet to test the situation
        if !self.region_peers[&region_id].storage.rl().is_initialized() &&
           msg.get_message().has_snapshot() {
            let snap = msg.get_message().get_snapshot();
            let mut snap_data = RaftSnapshotData::new();
            try!(snap_data.merge_from_bytes(snap.get_data()));
            let snap_region = snap_data.get_region();
            if let Some((_, &exist_region_id)) = self.region_ranges
                .range(Excluded(&enc_start_key(snap_region)), Unbounded::<&Key>)
                .next() {
                let exist_region = self.region_peers[&exist_region_id].region();
                if enc_start_key(&exist_region) < enc_end_key(snap_region) {
                    warn!("region overlapped {:?}, {:?}", exist_region, snap_region);
                    return Ok(true);
                }
            }
        }

        Ok(false)
    }

    fn insert_peer_cache(&mut self, peer: metapb::Peer) {
        self.peer_cache.wl().insert(peer.get_id(), peer);
    }

    fn on_raft_ready(&mut self) -> Result<()> {
        let t = SlowTimer::new();
        let ids: Vec<u64> = self.pending_raft_groups.drain().collect();
        let pending_count = ids.len();

        for region_id in ids {
            let mut ready_result = None;
            if let Some(peer) = self.region_peers.get_mut(&region_id) {
                match peer.handle_raft_ready(&self.trans) {
                    Err(e) => {
                        // TODO: should we panic or shutdown the store?
                        error!("handle raft ready at region {} err: {:?}", region_id, e);
                        return Err(e);
                    }
                    Ok(ready) => ready_result = ready,
                }
            }

            if let Some(ready_result) = ready_result {
                if let Err(e) = self.on_ready_result(region_id, ready_result) {
                    error!("handle raft ready result at region {} err: {:?}",
                           region_id,
                           e);
                    return Err(e);
                }
            }
        }

        slow_log!(t,
                  "on {} regions raft ready takes {:?}",
                  pending_count,
                  t.elapsed());

        Ok(())
    }

    fn on_ready_change_peer(&mut self,
                            region_id: u64,
                            change_type: ConfChangeType,
                            peer: metapb::Peer) {
        if let Some(p) = self.region_peers.get(&region_id) {
            if p.is_leader() {
                // Notify pd immediately.
                info!("notify pd with change peer region {:?}", p.region());
                self.heartbeat_pd(p);
            }
        }


        // We only care remove itself now.
        if change_type == ConfChangeType::RemoveNode && peer.get_store_id() == self.store_id() {
            warn!("destroy peer {:?} for region {}", peer, region_id);
            // The remove peer is in the same store.
            // TODO: should we check None here?
            // Can we destroy it in another thread later?
            let mut p = self.region_peers.remove(&region_id).unwrap();
            let end_key = enc_end_key(&p.region());
            if let Err(e) = p.destroy() {
                error!("destroy peer {:?} for region {} in store {} err {:?}",
                       peer,
                       region_id,
                       self.store_id(),
                       e);
            } else {
                if self.region_ranges.remove(&end_key).is_none() {
                    panic!("Remove region, peer {:?}, region {} in store {}",
                           peer,
                           region_id,
                           self.store_id());

                }
            }
        }
    }

    fn on_ready_compact_log(&mut self, region_id: u64, state: RaftTruncatedState) {
        let peer = self.region_peers.get(&region_id).unwrap();
        let task = CompactTask::new(&peer.storage.rl(), state.get_index() + 1);
        if let Err(e) = self.compact_worker.schedule(task) {
            error!("failed to schedule compact task: {}", e);
        }
    }

    fn on_ready_split_region(&mut self,
                             region_id: u64,
                             left: metapb::Region,
                             right: metapb::Region) {
        let new_region_id = right.get_id();
        if let Some(peer) = self.region_peers.get(&new_region_id) {
            // If the store received a raft msg with the new region raft group
            // before splitting, it will creates a uninitialized peer.
            // We can remove this uninitialized peer directly.
            if peer.storage.rl().is_initialized() {
                panic!("duplicated region {} for split region", new_region_id);
            }
        }

        match Peer::create(self, &right) {
            Err(e) => {
                error!("create new split region {:?} err {:?}", right, e);
            }
            Ok(mut new_peer) => {
                // If the peer for the region before split is leader,
                // we can force the new peer for the new split region to campaign
                // to become the leader too.
                let is_leader = self.region_peers.get(&region_id).unwrap().is_leader();
                if is_leader && right.get_peers().len() > 1 {
                    if let Err(e) = new_peer.raft_group.campaign() {
                        error!("peer {:?} campaigns for region {} err {:?}",
                               new_peer.peer,
                               new_region_id,
                               e);
                    }
                }

                if is_leader {
                    // Notify pd immediately to let it update the region meta.
                    let left = self.region_peers.get(&region_id).unwrap();
                    self.report_split_pd(left, &new_peer);
                }

                // Insert new regions and validation
                info!("insert new regions left: {:?}, right:{:?}", left, right);
                if self.region_ranges
                    .insert(enc_end_key(&left), left.get_id())
                    .is_some() {
                    panic!("region should not exist, {:?}", left);
                }
                if self.region_ranges
                    .insert(enc_end_key(&right), new_region_id)
                    .is_none() {
                    panic!("region should exist, {:?}", right);
                }
                self.region_peers.insert(new_region_id, new_peer);
            }
        }
    }

    fn report_split_pd(&self, left: &Peer, right: &Peer) {
        let left_region = left.region();
        let right_region = right.region();

        info!("notify pd with split left {:?}, right {:?}",
              left_region,
              right_region);
        self.heartbeat_pd(left);
        self.heartbeat_pd(right);

        // Now pd only uses ReportSplit for history operation show,
        // so we send it independently here.
        let task = PdTask::ReportSplit {
            left: left_region,
            right: right_region,
        };

        if let Err(e) = self.pd_worker.schedule(task) {
            error!("failed to notify pd: {}", e);
        }
    }

    fn on_ready_apply_snapshot(&mut self, apply_result: ApplySnapResult) {
        let prev_region = apply_result.prev_region;
        let region = apply_result.region;

        info!("snapshot for region {:?} is applied", region);

        if !prev_region.get_peers().is_empty() {
            info!("region changed from {:?} -> {:?} after applying snapshot",
                  prev_region,
                  region);
            // we have already initialized the peer, so it must exist in region_ranges.
            if self.region_ranges.remove(&enc_end_key(&prev_region)).is_none() {
                panic!("region should exist {:?}", prev_region);
            }
        }

        self.region_ranges.insert(enc_end_key(&region), region.get_id());
    }

    fn on_ready_result(&mut self, region_id: u64, ready_result: ReadyResult) -> Result<()> {
        if let Some(apply_result) = ready_result.apply_snap_result {
            self.on_ready_apply_snapshot(apply_result);
        }

        let t = SlowTimer::new();
        let result_count = ready_result.exec_results.len();
        // handle executing committed log results
        for result in ready_result.exec_results {
            match result {
                ExecResult::ChangePeer { change_type, peer, .. } => {
                    self.on_ready_change_peer(region_id, change_type, peer)
                }
                ExecResult::CompactLog { state } => self.on_ready_compact_log(region_id, state),
                ExecResult::SplitRegion { left, right } => {
                    self.on_ready_split_region(region_id, left, right)
                }
            }
        }
        slow_log!(t,
                  "on region {} ready {} results takes {:?}",
                  region_id,
                  result_count,
                  t.elapsed());

        Ok(())
    }

    fn propose_raft_command(&mut self, msg: RaftCmdRequest, cb: Callback) -> Result<()> {
        let mut resp = RaftCmdResponse::new();
        let uuid: Uuid = match util::get_uuid_from_req(&msg) {
            None => {
                bind_error(&mut resp, Error::Other("missing request uuid".into()));
                return cb.call_box((resp,));
            }
            Some(uuid) => {
                bind_uuid(&mut resp, uuid);
                uuid
            }
        };

        if msg.has_status_request() {
            // For status commands, we handle it here directly.
            match self.execute_status_command(msg) {
                Err(e) => bind_error(&mut resp, e),
                Ok(status_resp) => resp = status_resp,
            };
            return cb.call_box((resp,));
        }

        let region_id = msg.get_header().get_region_id();
        let mut peer = match self.region_peers.get_mut(&region_id) {
            None => {
                bind_error(&mut resp, Error::RegionNotFound(region_id));
                return cb.call_box((resp,));
            }
            Some(peer) => peer,
        };

        let term = peer.term();
        bind_term(&mut resp, term);

        if !peer.is_leader() {
            bind_error(&mut resp,
                       Error::NotLeader(region_id, peer.get_peer_from_cache(peer.leader_id())));
            return cb.call_box((resp,));
        }

        let peer_id = msg.get_header().get_peer().get_id();
        if peer.peer_id() != peer_id {
            bind_error(&mut resp,
                       box_err!("mismatch peer id {} != {}", peer.peer_id(), peer_id));
            return cb.call_box((resp,));
        }

        // Notice:
        // Here means the peer is leader, it can still step down to follower later,
        // but it doesn't matter, if the peer is not leader, the proposing command
        // log entry can't be committed.


        // TODO: support handing read-only commands later.
        // for read-only, if we don't care stale read, we can
        // execute these commands immediately in leader.

        let pending_cmd = PendingCmd {
            uuid: uuid,
            term: term,
            cb: cb,
        };
        try!(peer.propose(pending_cmd, msg, resp));

        self.pending_raft_groups.insert(region_id);

        // TODO: add timeout, if the command is not applied after timeout,
        // we will call the callback with timeout error.

        Ok(())
    }

    fn register_raft_gc_log_tick(&self, event_loop: &mut EventLoop<Self>) {
        if let Err(e) = register_timer(event_loop,
                                       Tick::RaftLogGc,
                                       self.cfg.raft_log_gc_tick_interval) {
            // If failed, we can't cleanup the raft log regularly.
            // Although the log size will grow larger and larger, it doesn't affect
            // whole raft logic, and we can send truncate log command to compact it.
            error!("register raft gc log tick err: {:?}", e);
        };
    }

    fn on_raft_gc_log_tick(&mut self, event_loop: &mut EventLoop<Self>) {
        for (&region_id, peer) in &mut self.region_peers {
            if !peer.is_leader() {
                continue;
            }

            // Leader will replicate the compact log command to followers,
            // If we use current replicated_index (like 10) as the compact index,
            // when we replicate this log, the newest replicated_index will be 11,
            // but we only compact the log to 10, not 11, at that time,
            // the first index is 10, and replicated_index is 11, with an extra log,
            // and we will do compact again with compact index 11, in cycles...
            // So we introduce a threshold, if replicated index - first index > threshold,
            // we will try to compact log.
            // raft log entries[..............................................]
            //                  ^                                       ^
            //                  |-----------------threshold------------ |
            //              first_index                         replicated_index
            let replicated_idx = peer.raft_group
                .status()
                .progress
                .values()
                .map(|p| p.matched)
                .min()
                .unwrap();
            let applied_idx = peer.storage.rl().applied_index();
            let first_idx = peer.storage.rl().first_index();
            let compact_idx;
            if applied_idx > first_idx && applied_idx - first_idx >= self.cfg.raft_log_gc_limit {
                compact_idx = applied_idx;
            } else if replicated_idx < first_idx ||
               replicated_idx - first_idx <= self.cfg.raft_log_gc_threshold {
                continue;
            } else {
                compact_idx = replicated_idx;
            }

            // Create a compact log request and notify directly.
            let request = new_compact_log_request(region_id, peer.peer.clone(), compact_idx);

            let cb = Box::new(move |_: RaftCmdResponse| -> Result<()> { Ok(()) });

            if let Err(e) = self.sendch.send(Msg::RaftCmd {
                request: request,
                callback: cb,
            }) {
                error!("send compact log {} to region {} err {:?}",
                       compact_idx,
                       region_id,
                       e);
            }
        }

        self.register_raft_gc_log_tick(event_loop);
    }

    fn register_split_region_check_tick(&self, event_loop: &mut EventLoop<Self>) {
        if let Err(e) = register_timer(event_loop,
                                       Tick::SplitRegionCheck,
                                       self.cfg.split_region_check_tick_interval) {
            error!("register split region check tick err: {:?}", e);
        };
    }

    fn on_split_region_check_tick(&mut self, event_loop: &mut EventLoop<Self>) {
        // To avoid frequent scan, we only add new scan tasks if all previous tasks
        // have finished.
        // TODO: check whether a gc progress has been started.
        if self.split_check_worker.is_busy() {
            self.register_split_region_check_tick(event_loop);
            return;
        }
        for (id, peer) in &mut self.region_peers {
            if !peer.is_leader() {
                continue;
            }

            if peer.size_diff_hint < self.cfg.region_check_size_diff {
                continue;
            }
            info!("region {}'s size diff {} >= {}, need to check whether should split",
                  id,
                  peer.size_diff_hint,
                  self.cfg.region_check_size_diff);
            let task = SplitCheckTask::new(&peer.storage.rl());
            if let Err(e) = self.split_check_worker.schedule(task) {
                error!("failed to schedule split check: {}", e);
            }
            peer.size_diff_hint = 0;
        }

        self.register_split_region_check_tick(event_loop);
    }

    fn on_split_check_result(&mut self,
                             region_id: u64,
                             epoch: metapb::RegionEpoch,
                             split_key: Vec<u8>) {
        if split_key.is_empty() {
            error!("split key should not be empty!!!");
            return;
        }
        let p = self.region_peers.get(&region_id);
        if p.is_none() || !p.unwrap().is_leader() {
            // region on this store is no longer leader, skipped.
            info!("{} on {} doesn't exist or is not leader, skip.",
                  region_id,
                  self.store_id());
            return;
        }

        let peer = p.unwrap();
        let region = peer.region();

        if region.get_region_epoch().get_version() != epoch.get_version() {
            info!("{} epoch changed {:?} != {:?}, need re-check later",
                  region_id,
                  region.get_region_epoch(),
                  epoch);
            return;
        }

        let key = keys::origin_key(&split_key);
        let task = PdTask::AskSplit {
            region: region,
            split_key: key.to_vec(),
            peer: peer.peer.clone(),
        };

        if let Err(e) = self.pd_worker.schedule(task) {
            error!("failed to notify pd to split region {} at {:?}: {}",
                   region_id,
                   split_key,
                   e);
        }
    }

    fn heartbeat_pd(&self, peer: &Peer) {
        let task = PdTask::Heartbeat {
            region: peer.region(),
            peer: peer.peer.clone(),
        };
        if let Err(e) = self.pd_worker.schedule(task) {
            error!("failed to notify pd: {}", e);
        }
    }

    fn on_pd_heartbeat_tick(&mut self, event_loop: &mut EventLoop<Self>) {
        let mut leader_count = 0;
        for peer in self.region_peers.values() {
            if peer.is_leader() {
                leader_count += 1;
                self.heartbeat_pd(peer);
            }
        }

        metric_gauge!("raftstore.leader_count", leader_count);
        metric_gauge!("raftstore.region_count", self.region_peers.len() as u64);

        self.register_pd_heartbeat_tick(event_loop);
    }


    fn register_pd_heartbeat_tick(&self, event_loop: &mut EventLoop<Self>) {
        if let Err(e) = register_timer(event_loop,
                                       Tick::PdHeartbeat,
                                       self.cfg.pd_heartbeat_tick_interval) {
            error!("register pd heartbeat tick err: {:?}", e);
        };
    }

    fn store_heartbeat_pd(&self) {
        let mut stats = StoreStats::new();
        let disk_stat = match get_disk_stat(self.engine.path()) {
            Ok(disk_stat) => disk_stat,
            Err(_) => {
                error!("get disk stat for rocksdb {} failed", self.engine.path());
                return;
            }
        };

        let capacity = cmp::min(disk_stat.capacity, self.cfg.capacity);

        stats.set_capacity(capacity);

        // Must get the total SST file size here.
        let used_size = self.engine
            .get_property_int(ROCKSDB_TOTAL_SST_FILE_SIZE_PROPERTY)
            .expect("rocksdb is too old, missing total-sst-files-size property");

        let mut available = if capacity > used_size {
            capacity - used_size
        } else {
            warn!("no available space for store {}", self.store_id());
            0
        };

        // We only care rocksdb SST file size, so we should
        // check disk available here.
        if available > disk_stat.available {
            available = disk_stat.available
        }

        stats.set_store_id(self.store_id());
        stats.set_available(available);
        stats.set_region_count(self.region_peers.len() as u32);

        let snap_stats = self.snap_mgr.rl().stats();
        stats.set_snap_sending_count(snap_stats.sending_count as u32);
        stats.set_snap_receiving_count(snap_stats.receiving_count as u32);

        metric_gauge!("raftstore.capacity", capacity);
        metric_gauge!("raftstore.available", available);
        metric_gauge!("raftstore.snapshot.sending",
                      snap_stats.sending_count as u64);
        metric_gauge!("raftstore.snapshot.receiving",
                      snap_stats.receiving_count as u64);

        if let Err(e) = self.pd_worker.schedule(PdTask::StoreHeartbeat { stats: stats }) {
            error!("failed to notify pd: {}", e);
        }
    }

    fn on_pd_store_heartbeat_tick(&mut self, event_loop: &mut EventLoop<Self>) {
        self.store_heartbeat_pd();
        self.register_pd_store_heartbeat_tick(event_loop);
    }

    fn handle_snap_mgr_gc(&mut self) -> Result<()> {
        let mut snap_keys = try!(self.snap_mgr.wl().list_snap());
        if snap_keys.is_empty() {
            return Ok(());
        }
        snap_keys.sort();
        let (mut last_region_id, mut compacted_idx, mut compacted_term) = (0, u64::MAX, u64::MAX);
        let mut is_applying_snap = false;
        for (key, is_sending) in snap_keys {
            if self.snap_mgr.rl().has_registered(&key) {
                continue;
            }
            if last_region_id != key.region_id {
                last_region_id = key.region_id;
                match self.region_peers.get(&key.region_id) {
                    None => {
                        // region is deleted
                        compacted_idx = u64::MAX;
                        compacted_term = u64::MAX;
                        is_applying_snap = false;
                    }
                    Some(peer) => {
                        let s = peer.storage.rl();
                        compacted_idx = s.truncated_index();
                        compacted_term = s.truncated_term();
                        is_applying_snap = s.is_applying_snap();
                    }
                };
            }

            let f = try!(self.snap_mgr.rl().get_snap_file(&key, is_sending));
            if is_sending {
                if key.term < compacted_term || key.idx < compacted_idx {
                    debug!("snap file {} has been compacted, delete.", key);
                    f.delete();
                } else if let Ok(meta) = f.meta() {
                    let modified = box_try!(meta.modified());
                    if let Ok(elapsed) = modified.elapsed() {
                        if elapsed > Duration::from_secs(self.cfg.snap_gc_timeout) {
                            debug!("snap file {} has been expired, delete.", key);
                            f.delete();
                        }
                    }
                }
            } else if key.term <= compacted_term &&
               (key.idx < compacted_idx || key.idx == compacted_idx && !is_applying_snap) {
                debug!("snap file {} has been applied, delete.", key);
                f.delete();
            }
        }
        Ok(())
    }

    fn on_snap_mgr_gc(&mut self, event_loop: &mut EventLoop<Self>) {
        if let Err(e) = self.handle_snap_mgr_gc() {
            error!("failed to gc snap manager on {}: {:?}", self.store_id(), e);
        }
        self.register_snap_mgr_gc_tick(event_loop);
    }

    fn register_pd_store_heartbeat_tick(&self, event_loop: &mut EventLoop<Self>) {
        if let Err(e) = register_timer(event_loop,
                                       Tick::PdStoreHeartbeat,
                                       self.cfg.pd_store_heartbeat_tick_interval) {
            error!("register pd store heartbeat tick err: {:?}", e);
        };
    }

    fn register_snap_mgr_gc_tick(&self, event_loop: &mut EventLoop<Self>) {
        if let Err(e) = register_timer(event_loop,
                                       Tick::SnapGc,
                                       self.cfg.snap_mgr_gc_tick_interval) {
            error!("register snap mgr gc tick err: {:?}", e);
        }
    }

    fn on_report_snapshot(&mut self, region_id: u64, to_peer_id: u64, status: SnapshotStatus) {
        if let Some(mut peer) = self.region_peers.get_mut(&region_id) {
            // The peer must exist in peer_cache.
            let to_peer = match self.peer_cache.rl().get(&to_peer_id).cloned() {
                Some(peer) => peer,
                None => {
                    // If to_peer is removed immediately after sending snapshot, the command
                    // may be applied before SnapshotStatus is reported. So here just ignore.
                    warn!("peer {} not found, skip reporting snap {:?}",
                          to_peer_id,
                          status);
                    return;
                }
            };
            info!("report snapshot status {:?} for {} {:?}",
                  to_peer,
                  region_id,
                  status);
            peer.raft_group.report_snapshot(to_peer_id, status)
        }
    }

    fn on_unreachable(&mut self, region_id: u64, to_peer_id: u64) {
        if let Some(mut peer) = self.region_peers.get_mut(&region_id) {
            peer.raft_group.report_unreachable(to_peer_id);
        }
    }

    fn on_snap_gen_res(&mut self, region_id: u64, snap: Option<Snapshot>) {
        let peer = match self.region_peers.get_mut(&region_id) {
            None => return,
            Some(peer) => peer,
        };
        let mut storage = peer.storage.wl();
        if storage.snap_state != SnapState::Generating {
            // snapshot no need anymore.
            return;
        }
        match snap {
            Some(snap) => {
                storage.snap_state = SnapState::Relax;
                storage.snap = Some(snap);
            }
            None => {
                storage.snap_state = SnapState::Failed;
            }
        }
    }

    fn on_snap_apply_res(&mut self, region_id: u64, is_success: bool) {
        let peer = self.region_peers.get_mut(&region_id).unwrap();
        let mut storage = peer.storage.wl();
        assert!(storage.snap_state == SnapState::Applying,
                "snap state should not change during applying");
        if !is_success {
            // TODO: cleanup region and treat it as tombstone.
            panic!("applying snapshot to {} failed", region_id);
        }
        storage.snap_state = SnapState::Relax;
    }
}

fn load_store_ident<T: Peekable>(r: &T) -> Result<Option<StoreIdent>> {
    let ident = try!(r.get_msg::<StoreIdent>(&keys::store_ident_key()));

    Ok(ident)
}

fn register_timer<T: Transport, C: PdClient>(event_loop: &mut EventLoop<Store<T, C>>,
                                             tick: Tick,
                                             delay: u64)
                                             -> Result<mio::Timeout> {
    // TODO: now mio TimerError doesn't implement Error trait,
    // so we can't use `try!` directly.
    event_loop.timeout(tick, Duration::from_millis(delay))
        .map_err(|e| box_err!("register timer err: {:?}", e))
}

fn new_compact_log_request(region_id: u64,
                           peer: metapb::Peer,
                           compact_index: u64)
                           -> RaftCmdRequest {
    let mut request = RaftCmdRequest::new();
    request.mut_header().set_region_id(region_id);
    request.mut_header().set_peer(peer);
    request.mut_header().set_uuid(Uuid::new_v4().as_bytes().to_vec());

    let mut admin = AdminRequest::new();
    admin.set_cmd_type(AdminCmdType::CompactLog);
    admin.mut_compact_log().set_compact_index(compact_index);
    request.set_admin_request(admin);
    request
}

impl<T: Transport, C: PdClient> mio::Handler for Store<T, C> {
    type Timeout = Tick;
    type Message = Msg;

    fn notify(&mut self, event_loop: &mut EventLoop<Self>, msg: Msg) {
        let t = SlowTimer::new();
        let msg_str = format!("{:?}", msg);
        match msg {
            Msg::RaftMessage(data) => {
                if let Err(e) = self.on_raft_message(data) {
                    error!("handle raft message err: {:?}", e);
                }
            }
            Msg::RaftCmd { request, callback } => {
                if let Err(e) = self.propose_raft_command(request, callback) {
                    error!("propose raft command err: {:?}", e);
                }
            }
            Msg::Quit => {
                info!("receive quit message");
                event_loop.shutdown();
            }
            Msg::SplitCheckResult { region_id, epoch, split_key } => {
                info!("split check of {} complete.", region_id);
                self.on_split_check_result(region_id, epoch, split_key);
            }
            Msg::ReportSnapshot { region_id, to_peer_id, status } => {
                self.on_report_snapshot(region_id, to_peer_id, status);
            }
            Msg::ReportUnreachable { region_id, to_peer_id } => {
                self.on_unreachable(region_id, to_peer_id);
            }
<<<<<<< HEAD
            Msg::SnapshotStats => self.store_heartbeat_pd(),
=======
            Msg::SnapApplyRes { region_id, is_success } => {
                self.on_snap_apply_res(region_id, is_success);
            }
            Msg::SnapGenRes { region_id, snap } => {
                self.on_snap_gen_res(region_id, snap);
            }
>>>>>>> dcc17c05
        }
        slow_log!(t, "handle {:?} takes {:?}", msg_str, t.elapsed());
    }

    fn timeout(&mut self, event_loop: &mut EventLoop<Self>, timeout: Tick) {
        let t = SlowTimer::new();
        match timeout {
            Tick::Raft => self.on_raft_base_tick(event_loop),
            Tick::RaftLogGc => self.on_raft_gc_log_tick(event_loop),
            Tick::SplitRegionCheck => self.on_split_region_check_tick(event_loop),
            Tick::PdHeartbeat => self.on_pd_heartbeat_tick(event_loop),
            Tick::PdStoreHeartbeat => self.on_pd_store_heartbeat_tick(event_loop),
            Tick::SnapGc => self.on_snap_mgr_gc(event_loop),
        }
        slow_log!(t, "handle timeout {:?} takes {:?}", timeout, t.elapsed());
    }

    fn tick(&mut self, event_loop: &mut EventLoop<Self>) {
        if !event_loop.is_running() {
            if let Err(e) = self.split_check_worker.stop() {
                error!("failed to stop split scan thread: {:?}!!!", e);
            }

            if let Err(e) = self.snap_worker.stop() {
                error!("failed to stop snap thread: {:?}!!!", e);
            }

            if let Err(e) = self.compact_worker.stop() {
                error!("failed to stop compact thread: {:?}!!!", e);
            }

            if let Err(e) = self.pd_worker.stop() {
                error!("failed to stop pd thread: {:?}!!!", e);
            }

            return;
        }

        // We handle raft ready in event loop.
        if let Err(e) = self.on_raft_ready() {
            // TODO: should we panic here or shutdown the store?
            error!("handle raft ready err: {:?}", e);
        }
    }
}

impl<T: Transport, C: PdClient> Store<T, C> {
    /// load the target peer of request as mutable borrow.
    fn mut_target_peer(&mut self, request: &RaftCmdRequest) -> Result<&mut Peer> {
        let region_id = request.get_header().get_region_id();
        match self.region_peers.get_mut(&region_id) {
            None => Err(Error::RegionNotFound(region_id)),
            Some(peer) => Ok(peer),
        }
    }

    // Handle status commands here, separate the logic, maybe we can move it
    // to another file later.
    // Unlike other commands (write or admin), status commands only show current
    // store status, so no need to handle it in raft group.
    fn execute_status_command(&mut self, request: RaftCmdRequest) -> Result<RaftCmdResponse> {
        let cmd_type = request.get_status_request().get_cmd_type();
        let region_id = request.get_header().get_region_id();

        let mut response = try!(match cmd_type {
            StatusCmdType::RegionLeader => self.execute_region_leader(request),
            StatusCmdType::RegionDetail => self.execute_region_detail(request),
            StatusCmdType::InvalidStatus => Err(box_err!("invalid status command!")),
        });
        response.set_cmd_type(cmd_type);

        let mut resp = RaftCmdResponse::new();
        resp.set_status_response(response);
        // Bind peer current term here.
        if let Some(peer) = self.region_peers.get(&region_id) {
            bind_term(&mut resp, peer.term());
        }
        Ok(resp)
    }

    fn execute_region_leader(&mut self, request: RaftCmdRequest) -> Result<StatusResponse> {
        let peer = try!(self.mut_target_peer(&request));

        let mut resp = StatusResponse::new();
        if let Some(leader) = peer.get_peer_from_cache(peer.leader_id()) {
            resp.mut_region_leader().set_leader(leader);
        }

        Ok(resp)
    }

    fn execute_region_detail(&mut self, request: RaftCmdRequest) -> Result<StatusResponse> {
        let peer = try!(self.mut_target_peer(&request));
        if !peer.storage.rl().is_initialized() {
            let region_id = request.get_header().get_region_id();
            return Err(Error::RegionNotInitialized(region_id));
        }
        let mut resp = StatusResponse::new();
        resp.mut_region_detail().set_region(peer.region());
        if let Some(leader) = peer.get_peer_from_cache(peer.leader_id()) {
            resp.mut_region_detail().set_leader(leader);
        }

        Ok(resp)
    }
}<|MERGE_RESOLUTION|>--- conflicted
+++ resolved
@@ -1076,16 +1076,13 @@
             Msg::ReportUnreachable { region_id, to_peer_id } => {
                 self.on_unreachable(region_id, to_peer_id);
             }
-<<<<<<< HEAD
             Msg::SnapshotStats => self.store_heartbeat_pd(),
-=======
             Msg::SnapApplyRes { region_id, is_success } => {
                 self.on_snap_apply_res(region_id, is_success);
             }
             Msg::SnapGenRes { region_id, snap } => {
                 self.on_snap_gen_res(region_id, snap);
             }
->>>>>>> dcc17c05
         }
         slow_log!(t, "handle {:?} takes {:?}", msg_str, t.elapsed());
     }
