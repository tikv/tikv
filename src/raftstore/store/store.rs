--- conflicted
+++ resolved
@@ -29,7 +29,7 @@
 use time::{self, Timespec};
 
 use kvproto::raft_serverpb::{RaftMessage, RaftSnapshotData, RaftTruncatedState, RegionLocalState,
-                             PeerState, RaftLocalState};
+                             PeerState};
 use kvproto::eraftpb::{ConfChangeType, MessageType};
 use kvproto::pdpb::StoreStats;
 use util::escape;
@@ -320,23 +320,12 @@
                         raft_wb: &mut WriteBatch,
                         region: &metapb::Region) {
         let raft_key = keys::raft_state_key(region.get_id());
-<<<<<<< HEAD
         if self.engine.get(&raft_key).unwrap().is_none() {
             // it has been cleaned up.
             return;
         }
 
         peer_storage::clear_meta(wb, raft_wb, &self.raft_engine, region.get_id()).unwrap();
-=======
-        let raft_state: RaftLocalState =
-            match self.engine.get_msg_cf(CF_RAFT, &raft_key).unwrap() {
-                // it has been cleaned up.
-                None => return,
-                Some(value) => value,
-            };
-
-        peer_storage::clear_meta(&self.engine, wb, region.get_id(), &raft_state).unwrap();
->>>>>>> 0c6e080e
         peer_storage::write_peer_state(wb, region, PeerState::Tombstone).unwrap();
     }
 
@@ -971,7 +960,7 @@
         self.raft_metrics.ready.has_ready_region += append_res.len() as u64;
 
         if !wb.is_empty() {
-            // RegionLocalState, ApplyState, RaftState
+            // RegionLocalState, ApplyState, RaftLocalState
             let mut write_opts = WriteOptions::new();
             write_opts.set_sync(self.cfg.sync_log);
             self.engine.write_opt(wb, &write_opts).unwrap_or_else(|e| {
