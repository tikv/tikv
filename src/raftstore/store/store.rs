// Copyright 2016 PingCAP, Inc.
//
// Licensed under the Apache License, Version 2.0 (the "License");
// you may not use this file except in compliance with the License.
// You may obtain a copy of the License at
//
//     http://www.apache.org/licenses/LICENSE-2.0
//
// Unless required by applicable law or agreed to in writing, software
// distributed under the License is distributed on an "AS IS" BASIS,
// See the License for the specific language governing permissions and
// limitations under the License.

use std::sync::Arc;
use std::sync::mpsc::{self, Receiver as StdReceiver, TryRecvError};
use std::rc::Rc;
use std::cell::RefCell;
use std::collections::BTreeMap;
use std::collections::Bound::{Excluded, Included, Unbounded};
use std::time::{Duration, Instant};
use std::thread;
use std::u64;

use rocksdb::{WriteBatch, DB};
use rocksdb::rocksdb_options::WriteOptions;
use mio::{self, EventLoop, EventLoopConfig, Sender};
use protobuf;
use time::{self, Timespec};

use kvproto::raft_serverpb::{PeerState, RaftMessage, RaftSnapshotData, RaftTruncatedState,
                             RegionLocalState};
use kvproto::eraftpb::{ConfChangeType, MessageType};
use kvproto::pdpb::StoreStats;
use util::{escape, rocksdb};
use util::time::{duration_to_sec, SlowTimer};
use pd::{PdClient, PdRunner, PdTask};
use kvproto::raft_cmdpb::{AdminCmdType, AdminRequest, RaftCmdRequest, RaftCmdResponse,
                          StatusCmdType, StatusResponse};
use protobuf::Message;
use raft::{self, SnapshotStatus, INVALID_INDEX};
use raftstore::{Error, Result};
use kvproto::metapb;
use util::worker::{FutureWorker, Scheduler, Stopped, Worker};
use util::transport::SendCh;
use util::RingQueue;
use util::collections::{HashMap, HashSet};
use storage::{CF_DEFAULT, CF_LOCK, CF_RAFT, CF_WRITE};
use raftstore::coprocessor::CoprocessorHost;
use raftstore::coprocessor::split_observer::SplitObserver;
use super::worker::{ApplyRunner, ApplyTask, ApplyTaskRes, CompactRunner, CompactTask,
                    ConsistencyCheckRunner, ConsistencyCheckTask, RaftlogGcRunner, RaftlogGcTask,
                    RegionRunner, RegionTask, SplitCheckRunner, SplitCheckTask};
use super::worker::apply::{ChangePeer, ExecResult};
use super::{util, Msg, SignificantMsg, SnapManager, SnapshotDeleter, Tick};
use super::keys::{self, data_end_key, data_key, enc_end_key, enc_start_key};
use super::engine::{Iterable, Peekable, Snapshot as EngineSnapshot};
use super::config::Config;
use super::peer::{self, ConsistencyState, Peer, ReadyContext, StaleState};
use super::peer_storage::{self, ApplySnapResult, CacheQueryStats};
use super::msg::{BatchCallback, Callback};
use super::cmd_resp::{bind_term, new_error};
use super::transport::Transport;
use super::metrics::*;
use super::local_metrics::RaftMetrics;
use prometheus::local::LocalHistogram;

type Key = Vec<u8>;

const MIO_TICK_RATIO: u64 = 10;
const PENDING_VOTES_CAP: usize = 20;

#[derive(Clone)]
pub struct Engines {
    pub kv_engine: Arc<DB>,
    pub raft_engine: Arc<DB>,
}

impl Engines {
    pub fn new(kv_engine: Arc<DB>, raft_engine: Arc<DB>) -> Engines {
        Engines {
            kv_engine: kv_engine,
            raft_engine: raft_engine,
        }
    }
}

// A helper structure to bundle all channels for messages to `Store`.
pub struct StoreChannel {
    pub sender: Sender<Msg>,
    pub significant_msg_receiver: StdReceiver<SignificantMsg>,
}

pub struct StoreStat {
    pub region_bytes_written: LocalHistogram,
    pub region_keys_written: LocalHistogram,
    pub region_bytes_read: LocalHistogram,
    pub region_keys_read: LocalHistogram,
    pub lock_cf_bytes_written: u64,

    pub engine_total_bytes_written: u64,
    pub engine_total_keys_written: u64,
    pub engine_total_bytes_read: u64,
    pub engine_total_keys_read: u64,

    pub engine_last_total_bytes_written: u64,
    pub engine_last_total_keys_written: u64,
    pub engine_last_total_bytes_read: u64,
    pub engine_last_total_keys_read: u64,
}

impl Default for StoreStat {
    fn default() -> StoreStat {
        StoreStat {
            region_bytes_written: REGION_WRITTEN_BYTES_HISTOGRAM.local(),
            region_keys_written: REGION_WRITTEN_KEYS_HISTOGRAM.local(),
            region_bytes_read: REGION_READ_BYTES_HISTOGRAM.local(),
            region_keys_read: REGION_READ_KEYS_HISTOGRAM.local(),
            lock_cf_bytes_written: 0,
            engine_total_bytes_written: 0,
            engine_total_keys_written: 0,
            engine_total_bytes_read: 0,
            engine_total_keys_read: 0,

            engine_last_total_bytes_written: 0,
            engine_last_total_keys_written: 0,
            engine_last_total_bytes_read: 0,
            engine_last_total_keys_read: 0,
        }
    }
}

pub struct StoreInfo {
    pub engine: Arc<DB>,
    pub capacity: u64,
}

pub struct Store<T, C: 'static> {
    cfg: Rc<Config>,
    kv_engine: Arc<DB>,
    raft_engine: Arc<DB>,
    store: metapb::Store,
    sendch: SendCh<Msg>,

    significant_msg_receiver: StdReceiver<SignificantMsg>,

    // region_id -> peers
    region_peers: HashMap<u64, Peer>,
    pending_raft_groups: HashSet<u64>,
    // region end key -> region id
    region_ranges: BTreeMap<Key, u64>,
    // the regions with pending snapshots between two mio ticks.
    pending_snapshot_regions: Vec<metapb::Region>,
    split_check_worker: Worker<SplitCheckTask>,
    region_worker: Worker<RegionTask>,
    raftlog_gc_worker: Worker<RaftlogGcTask>,
    compact_worker: Worker<CompactTask>,
    pd_worker: FutureWorker<PdTask>,
    consistency_check_worker: Worker<ConsistencyCheckTask>,
    pub apply_worker: Worker<ApplyTask>,
    apply_res_receiver: Option<StdReceiver<ApplyTaskRes>>,

    trans: T,
    pd_client: Arc<C>,

    pub coprocessor_host: Arc<CoprocessorHost>,

    snap_mgr: SnapManager,

    raft_metrics: RaftMetrics,
    pub entry_cache_metries: Rc<RefCell<CacheQueryStats>>,

    tag: String,

    start_time: Timespec,
    is_busy: bool,

    pending_votes: RingQueue<RaftMessage>,

    store_stat: StoreStat,
}

pub fn create_event_loop<T, C>(cfg: &Config) -> Result<EventLoop<Store<T, C>>>
where
    T: Transport,
    C: PdClient,
{
    let mut config = EventLoopConfig::new();
    // To make raft base tick more accurate, timer tick should be small enough.
    config.timer_tick_ms(cfg.raft_base_tick_interval.as_millis() / MIO_TICK_RATIO);
    config.notify_capacity(cfg.notify_capacity);
    config.messages_per_tick(cfg.messages_per_tick);
    let event_loop = try!(EventLoop::configured(config));
    Ok(event_loop)
}

impl<T, C> Store<T, C> {
    #[allow(too_many_arguments)]
    pub fn new(
        ch: StoreChannel,
        meta: metapb::Store,
        cfg: Config,
        engines: Engines,
        trans: T,
        pd_client: Arc<C>,
        mgr: SnapManager,
        pd_worker: FutureWorker<PdTask>,
    ) -> Result<Store<T, C>> {
        // TODO: we can get cluster meta regularly too later.
        try!(cfg.validate());

        let sendch = SendCh::new(ch.sender, "raftstore");
        let tag = format!("[store {}]", meta.get_id());

        let mut coprocessor_host = CoprocessorHost::new();
        // TODO load coprocessors from configuration
        coprocessor_host
            .registry
            .register_observer(100, box SplitObserver);

        let mut s = Store {
            cfg: Rc::new(cfg),
            store: meta,
            kv_engine: engines.kv_engine,
            raft_engine: engines.raft_engine,
            sendch: sendch,
            significant_msg_receiver: ch.significant_msg_receiver,
            region_peers: HashMap::default(),
            pending_raft_groups: HashSet::default(),
            split_check_worker: Worker::new("split check worker"),
            region_worker: Worker::new("snapshot worker"),
            raftlog_gc_worker: Worker::new("raft gc worker"),
            compact_worker: Worker::new("compact worker"),
            pd_worker: pd_worker,
            consistency_check_worker: Worker::new("consistency check worker"),
            apply_worker: Worker::new("apply worker"),
            apply_res_receiver: None,
            region_ranges: BTreeMap::new(),
            pending_snapshot_regions: vec![],
            trans: trans,
            pd_client: pd_client,
            coprocessor_host: Arc::new(coprocessor_host),
            snap_mgr: mgr,
            raft_metrics: RaftMetrics::default(),
            entry_cache_metries: Rc::new(RefCell::new(CacheQueryStats::default())),
            pending_votes: RingQueue::with_capacity(PENDING_VOTES_CAP),
            tag: tag,
            start_time: time::get_time(),
            is_busy: false,
            store_stat: StoreStat::default(),
        };
        try!(s.init());
        Ok(s)
    }

    /// Initialize this store. It scans the db engine, loads all regions
    /// and their peers from it, and schedules snapshot worker if neccessary.
    /// WARN: This store should not be used before initialized.
    fn init(&mut self) -> Result<()> {
        // Scan region meta to get saved regions.
        let start_key = keys::REGION_META_MIN_KEY;
        let end_key = keys::REGION_META_MAX_KEY;
        let kv_engine = self.kv_engine.clone();
        let mut total_count = 0;
        let mut tomebstone_count = 0;
        let mut applying_count = 0;

        let t = Instant::now();
        let mut kv_wb = WriteBatch::new();
        let mut raft_wb = WriteBatch::new();
        let mut applying_regions = vec![];
        try!(kv_engine.scan_cf(
            CF_RAFT,
            start_key,
            end_key,
            false,
            &mut |key, value| {
                let (region_id, suffix) = try!(keys::decode_region_meta_key(key));
                if suffix != keys::REGION_STATE_SUFFIX {
                    return Ok(true);
                }

                total_count += 1;

                let local_state = try!(protobuf::parse_from_bytes::<RegionLocalState>(value));
                let region = local_state.get_region();
                if local_state.get_state() == PeerState::Tombstone {
                    tomebstone_count += 1;
                    debug!(
                        "region {:?} is tombstone in store {}",
                        region,
                        self.store_id()
                    );
                    self.clear_stale_meta(&mut kv_wb, &mut raft_wb, region);
                    return Ok(true);
                }
                if local_state.get_state() == PeerState::Applying {
                    // in case of restart happen when we just write region state to Applying,
                    // but not write raft_local_state to raft rocksdb in time.
                    try!(peer_storage::recover_from_applying_state(
                        &self.kv_engine,
                        &self.raft_engine,
                        &raft_wb,
                        region_id
                    ));
                    applying_count += 1;
                    applying_regions.push(region.clone());
                    return Ok(true);
                }

                let mut peer = try!(Peer::create(self, region));
                if self.cfg.region_split_check_after_initialization {
                    // Check if it needs to split ASAP.
                    peer.size_diff_hint = self.cfg.region_split_check_diff.0;
                }
                self.region_ranges.insert(enc_end_key(region), region_id);
                // No need to check duplicated here, because we use region id as the key
                // in DB.
                self.region_peers.insert(region_id, peer);
                Ok(true)
            }
        ));

        if !kv_wb.is_empty() {
            self.kv_engine.write(kv_wb).unwrap();
            self.kv_engine.sync_wal().unwrap();
        }
        if !raft_wb.is_empty() {
            self.raft_engine.write(raft_wb).unwrap();
            self.raft_engine.sync_wal().unwrap();
        }

        // schedule applying snapshot after raft writebatch were written.
        for region in applying_regions {
            info!(
                "region {:?} is applying in store {}",
                region,
                self.store_id()
            );
            let mut peer = try!(Peer::create(self, &region));
            peer.mut_store().schedule_applying_snapshot();
            self.region_ranges
                .insert(enc_end_key(&region), region.get_id());
            self.region_peers.insert(region.get_id(), peer);
        }

        info!(
            "{} starts with {} regions, including {} tombstones and {} applying \
             regions, takes {:?}",
            self.tag,
            total_count,
            tomebstone_count,
            applying_count,
            t.elapsed()
        );

        try!(self.clear_stale_data());

        Ok(())
    }

    fn clear_stale_meta(
        &mut self,
        kv_wb: &mut WriteBatch,
        raft_wb: &mut WriteBatch,
        region: &metapb::Region,
    ) {
        let raft_key = keys::raft_state_key(region.get_id());
        let raft_state = match self.raft_engine.get_msg(&raft_key).unwrap() {
            // it has been cleaned up.
            None => return,
            Some(value) => value,
        };

        peer_storage::clear_meta(
            &self.kv_engine,
            &self.raft_engine,
            kv_wb,
            raft_wb,
            region.get_id(),
            &raft_state,
        ).unwrap();
        peer_storage::write_peer_state(&self.kv_engine, kv_wb, region, PeerState::Tombstone)
            .unwrap();
    }

    /// `clear_stale_data` clean up all possible garbage data.
    fn clear_stale_data(&mut self) -> Result<()> {
        let t = Instant::now();
        let mut last_start_key = keys::data_key(b"");
        for region_id in self.region_ranges.values() {
            let region = self.region_peers[region_id].region();
            let start_key = keys::enc_start_key(region);
            try!(rocksdb::roughly_cleanup_range(
                &self.kv_engine,
                &last_start_key,
                &start_key
            ));
            last_start_key = keys::enc_end_key(region);
        }

        try!(rocksdb::roughly_cleanup_range(
            &self.kv_engine,
            &last_start_key,
            keys::DATA_MAX_KEY
        ));

        info!(
            "{} cleans up garbage data, takes {:?}",
            self.tag,
            t.elapsed()
        );
        Ok(())
    }

    pub fn get_sendch(&self) -> SendCh<Msg> {
        self.sendch.clone()
    }

    #[inline]
    pub fn get_snap_mgr(&self) -> SnapManager {
        self.snap_mgr.clone()
    }

    pub fn snap_scheduler(&self) -> Scheduler<RegionTask> {
        self.region_worker.scheduler()
    }

    pub fn apply_scheduler(&self) -> Scheduler<ApplyTask> {
        self.apply_worker.scheduler()
    }

    pub fn kv_engine(&self) -> Arc<DB> {
        self.kv_engine.clone()
    }

    pub fn raft_engine(&self) -> Arc<DB> {
        self.raft_engine.clone()
    }

    pub fn store_id(&self) -> u64 {
        self.store.get_id()
    }

    pub fn get_peers(&self) -> &HashMap<u64, Peer> {
        &self.region_peers
    }

    pub fn config(&self) -> Rc<Config> {
        self.cfg.clone()
    }

    fn poll_significant_msg(&mut self) {
        // Poll all snapshot messages and handle them.
        loop {
            match self.significant_msg_receiver.try_recv() {
                Ok(SignificantMsg::SnapshotStatus {
                    region_id,
                    to_peer_id,
                    status,
                }) => {
                    // Report snapshot status to the corresponding peer.
                    self.report_snapshot_status(region_id, to_peer_id, status);
                }
                Ok(SignificantMsg::Unreachable {
                    region_id,
                    to_peer_id,
                }) => if let Some(peer) = self.region_peers.get_mut(&region_id) {
                    peer.raft_group.report_unreachable(to_peer_id);
                },
                Err(TryRecvError::Empty) => {
                    // The snapshot status receiver channel is empty
                    return;
                }
                Err(e) => {
                    error!(
                        "{} unexpected error {:?} when receive from snapshot channel",
                        self.tag,
                        e
                    );
                    return;
                }
            }
        }
    }

    fn report_snapshot_status(&mut self, region_id: u64, to_peer_id: u64, status: SnapshotStatus) {
        if let Some(peer) = self.region_peers.get_mut(&region_id) {
            let to_peer = match peer.get_peer_from_cache(to_peer_id) {
                Some(peer) => peer,
                None => {
                    // If to_peer is gone, ignore this snapshot status
                    warn!(
                        "[region {}] peer {} not found, ignore snapshot status {:?}",
                        region_id,
                        to_peer_id,
                        status
                    );
                    return;
                }
            };
            info!(
                "[region {}] report snapshot status {:?} {:?}",
                region_id,
                to_peer,
                status
            );
            peer.raft_group.report_snapshot(to_peer_id, status)
        }
    }
}

impl<T: Transport, C: PdClient> Store<T, C> {
    pub fn run(&mut self, event_loop: &mut EventLoop<Self>) -> Result<()> {
        try!(self.snap_mgr.init());

        self.register_raft_base_tick(event_loop);
        self.register_raft_gc_log_tick(event_loop);
        self.register_split_region_check_tick(event_loop);
        self.register_compact_check_tick(event_loop);
        self.register_pd_store_heartbeat_tick(event_loop);
        self.register_pd_heartbeat_tick(event_loop);
        self.register_snap_mgr_gc_tick(event_loop);
        self.register_compact_lock_cf_tick(event_loop);
        self.register_consistency_check_tick(event_loop);

        let split_check_runner = SplitCheckRunner::new(
            self.kv_engine.clone(),
            self.sendch.clone(),
            self.cfg.region_max_size.0,
            self.cfg.region_split_size.0,
        );
        box_try!(self.split_check_worker.start(split_check_runner));

        let runner = RegionRunner::new(
            self.kv_engine.clone(),
            self.raft_engine.clone(),
            self.snap_mgr.clone(),
            self.cfg.snap_apply_batch_size.0 as usize,
        );
        box_try!(self.region_worker.start(runner));

        let raftlog_gc_runner = RaftlogGcRunner::new(None);
        box_try!(self.raftlog_gc_worker.start(raftlog_gc_runner));

        let compact_runner = CompactRunner::new(self.kv_engine.clone());
        box_try!(self.compact_worker.start(compact_runner));

        let pd_runner = PdRunner::new(
            self.store_id(),
            self.pd_client.clone(),
            self.sendch.clone(),
            self.kv_engine.clone(),
        );
        box_try!(self.pd_worker.start(pd_runner));

        let consistency_check_runner = ConsistencyCheckRunner::new(self.sendch.clone());
        box_try!(
            self.consistency_check_worker
                .start(consistency_check_runner)
        );

        let (tx, rx) = mpsc::channel();
        let apply_runner = ApplyRunner::new(self, tx, self.cfg.sync_log);
        self.apply_res_receiver = Some(rx);
        box_try!(self.apply_worker.start(apply_runner));

        try!(event_loop.run(self));
        Ok(())
    }

    fn stop(&mut self) {
        info!("start to stop raftstore.");

        // Applying snapshot may take an unexpected long time.
        for peer in self.region_peers.values_mut() {
            peer.stop();
        }

        // Wait all workers finish.
        let mut handles: Vec<Option<thread::JoinHandle<()>>> = vec![];
        handles.push(self.split_check_worker.stop());
        handles.push(self.region_worker.stop());
        handles.push(self.raftlog_gc_worker.stop());
        handles.push(self.compact_worker.stop());
        handles.push(self.pd_worker.stop());
        handles.push(self.consistency_check_worker.stop());
        handles.push(self.apply_worker.stop());

        for h in handles {
            if let Some(h) = h {
                h.join().unwrap();
            }
        }

        self.coprocessor_host.shutdown();

        info!("stop raftstore finished.");
    }

    fn register_raft_base_tick(&self, event_loop: &mut EventLoop<Self>) {
        // If we register raft base tick failed, the whole raft can't run correctly,
        // TODO: shutdown the store?
        if let Err(e) = register_timer(
            event_loop,
            Tick::Raft,
            self.cfg.raft_base_tick_interval.as_millis(),
        ) {
            error!("{} register raft base tick err: {:?}", self.tag, e);
        };
    }

    fn on_raft_base_tick(&mut self, event_loop: &mut EventLoop<Self>) {
        let timer = self.raft_metrics.process_tick.start_coarse_timer();
        for peer in &mut self.region_peers.values_mut() {
            if peer.pending_remove {
                continue;
            }
            // When having pending snapshot, if election timeout is met, it can't pass
            // the pending conf change check because first index has been updated to
            // a value that is larger than last index.
            if peer.is_applying_snapshot() || peer.has_pending_snapshot() {
                // need to check if snapshot is applied.
                peer.mark_to_be_checked(&mut self.pending_raft_groups);
                continue;
            }

            if peer.raft_group.tick() {
                peer.mark_to_be_checked(&mut self.pending_raft_groups);
            }

            // If this peer detects the leader is missing for a long long time,
            // it should consider itself as a stale peer which is removed from
            // the original cluster.
            // This most likely happens in the following scenario:
            // At first, there are three peer A, B, C in the cluster, and A is leader.
            // Peer B gets down. And then A adds D, E, F into the cluster.
            // Peer D becomes leader of the new cluster, and then removes peer A, B, C.
            // After all these peer in and out, now the cluster has peer D, E, F.
            // If peer B goes up at this moment, it still thinks it is one of the cluster
            // and has peers A, C. However, it could not reach A, C since they are removed
            // from the cluster or probably destroyed.
            // Meantime, D, E, F would not reach B, since it's not in the cluster anymore.
            // In this case, peer B would notice that the leader is missing for a long time,
            // and it would check with pd to confirm whether it's still a member of the cluster.
            // If not, it destroys itself as a stale peer which is removed out already.
            let max_missing_duration = self.cfg.max_leader_missing_duration.0;
            if let StaleState::ToValidate = peer.check_stale_state(max_missing_duration) {
                // for peer B in case 1 above
                info!(
                    "{} detects leader missing for a long time. To check with pd \
                     whether it's still valid",
                    peer.tag
                );
                let task = PdTask::ValidatePeer {
                    peer: peer.peer.clone(),
                    region: peer.region().clone(),
                };
                if let Err(e) = self.pd_worker.schedule(task) {
                    error!("{} failed to notify pd: {}", peer.tag, e)
                }
            }
        }

        self.poll_significant_msg();

        timer.observe_duration();

        self.raft_metrics.flush();
        self.entry_cache_metries.borrow_mut().flush();

        self.register_raft_base_tick(event_loop);
    }

    fn poll_apply(&mut self) {
        loop {
            match self.apply_res_receiver.as_ref().unwrap().try_recv() {
                Ok(ApplyTaskRes::Applys(multi_res)) => for res in multi_res {
                    if let Some(p) = self.region_peers.get_mut(&res.region_id) {
                        debug!("{} async apply finish: {:?}", p.tag, res);
                        p.post_apply(&res, &mut self.pending_raft_groups, &mut self.store_stat);
                    }
                    self.store_stat.lock_cf_bytes_written += res.metrics.lock_cf_written_bytes;
                    self.on_ready_result(res.region_id, res.exec_res);
                },
                Ok(ApplyTaskRes::Destroy(p)) => {
                    let store_id = self.store_id();
                    self.destroy_peer(p.region_id(), util::new_peer(store_id, p.id()));
                }
                Err(TryRecvError::Empty) => break,
                Err(e) => panic!("unexpected error {:?}", e),
            }
        }
    }

    /// If target peer doesn't exist, create it.
    ///
    /// return false to indicate that target peer is in invalid state or
    /// doesn't exist and can't be created.
    fn maybe_create_peer(&mut self, region_id: u64, msg: &RaftMessage) -> Result<bool> {
        let target = msg.get_to_peer();
        // we may encounter a message with larger peer id, which means
        // current peer is stale, then we should remove current peer
        let mut has_peer = false;
        let mut async_remove = false;
        let mut stale_peer = None;
        let mut initialized = false;
        if let Some(p) = self.region_peers.get_mut(&region_id) {
            has_peer = true;
            let target_peer_id = target.get_id();
            if p.peer_id() < target_peer_id {
                initialized = p.get_store().is_initialized();
                async_remove = initialized;
                if p.is_applying_snapshot() {
                    if !p.mut_store().cancel_applying_snap() {
                        info!(
                            "[region {}] Stale peer {} is applying snapshot, will destroy next \
                             time.",
                            region_id,
                            p.peer_id()
                        );
                        self.raft_metrics.message_dropped.stale_peer += 1;
                        return Ok(false);
                    }
                    // There is no tasks in apply worker.
                    async_remove = false;
                }
                p.pending_remove = true;
                stale_peer = Some(p.peer.clone());
            } else if p.peer_id() > target_peer_id {
                info!(
                    "[region {}] target peer id {} is less than {}, msg maybe stale.",
                    region_id,
                    target_peer_id,
                    p.peer_id()
                );
                self.raft_metrics.message_dropped.stale_msg += 1;
                return Ok(false);
            }
        }
        if let Some(p) = stale_peer {
            if initialized {
                self.apply_worker
                    .schedule(ApplyTask::destroy(region_id))
                    .unwrap();
            }
            if async_remove {
                info!(
                    "[region {}] asking destroying stale peer {:?}",
                    region_id,
                    p
                );
                self.raft_metrics.message_dropped.stale_peer += 1;
                return Ok(false);
            }
            info!("[region {}] destroying stale peer {:?}", region_id, p);
            self.destroy_peer(region_id, p);
            has_peer = false;
        }

        if has_peer {
            return Ok(true);
        }

        let message = msg.get_message();
        let msg_type = message.get_msg_type();
        if msg_type != MessageType::MsgRequestVote &&
            (msg_type != MessageType::MsgHeartbeat || message.get_commit() != INVALID_INDEX)
        {
            debug!(
                "target peer {:?} doesn't exist, stale message {:?}.",
                target,
                msg_type
            );
            self.raft_metrics.message_dropped.stale_msg += 1;
            return Ok(false);
        }

        let start_key = data_key(msg.get_start_key());
        if let Some((_, &exist_region_id)) = self.region_ranges
            .range((Excluded(start_key), Unbounded::<Key>))
            .next()
        {
            let exist_region = self.region_peers[&exist_region_id].region();
            if enc_start_key(exist_region) < data_end_key(msg.get_end_key()) {
                debug!("msg {:?} is overlapped with region {:?}", msg, exist_region);
                if util::is_first_vote_msg(msg) {
                    self.pending_votes.push(msg.to_owned());
                }
                self.raft_metrics.message_dropped.region_overlap += 1;
                return Ok(false);
            }
        }

        let peer = try!(Peer::replicate(self, region_id, target.get_id()));
        // following snapshot may overlap, should insert into region_ranges after
        // snapshot is applied.
        self.region_peers.insert(region_id, peer);
        Ok(true)
    }

    fn on_raft_message(&mut self, mut msg: RaftMessage) -> Result<()> {
        let region_id = msg.get_region_id();
        if !self.validate_raft_msg(&msg) {
            return Ok(());
        }

        if msg.get_is_tombstone() {
            // we receive a message tells us to remove ourself.
            self.handle_gc_peer_msg(&msg);
            return Ok(());
        }

        if try!(self.check_msg(&msg)) {
            return Ok(());
        }

        if !try!(self.maybe_create_peer(region_id, &msg)) {
            return Ok(());
        }

        if !try!(self.check_snapshot(&msg)) {
            return Ok(());
        }

        let peer = self.region_peers.get_mut(&region_id).unwrap();
        peer.insert_peer_cache(msg.take_from_peer());
        try!(peer.step(msg.take_message()));

        // Add into pending raft groups for later handling ready.
        peer.mark_to_be_checked(&mut self.pending_raft_groups);

        Ok(())
    }

    // return false means the message is invalid, and can be ignored.
    fn validate_raft_msg(&mut self, msg: &RaftMessage) -> bool {
        let region_id = msg.get_region_id();
        let from = msg.get_from_peer();
        let to = msg.get_to_peer();

        debug!(
            "[region {}] handle raft message {:?}, from {} to {}",
            region_id,
            msg.get_message().get_msg_type(),
            from.get_id(),
            to.get_id()
        );

        if to.get_store_id() != self.store_id() {
            warn!(
                "[region {}] store not match, to store id {}, mine {}, ignore it",
                region_id,
                to.get_store_id(),
                self.store_id()
            );
            self.raft_metrics.message_dropped.mismatch_store_id += 1;
            return false;
        }

        if !msg.has_region_epoch() {
            error!(
                "[region {}] missing epoch in raft message, ignore it",
                region_id
            );
            self.raft_metrics.message_dropped.mismatch_region_epoch += 1;
            return false;
        }

        true
    }

    fn check_msg(&mut self, msg: &RaftMessage) -> Result<bool> {
        let region_id = msg.get_region_id();
        let from_epoch = msg.get_region_epoch();
        let msg_type = msg.get_message().get_msg_type();
        let is_vote_msg = msg_type == MessageType::MsgRequestVote;
        let from_store_id = msg.get_from_peer().get_store_id();

        // Let's consider following cases with three nodes [1, 2, 3] and 1 is leader:
        // a. 1 removes 2, 2 may still send MsgAppendResponse to 1.
        //  We should ignore this stale message and let 2 remove itself after
        //  applying the ConfChange log.
        // b. 2 is isolated, 1 removes 2. When 2 rejoins the cluster, 2 will
        //  send stale MsgRequestVote to 1 and 3, at this time, we should tell 2 to gc itself.
        // c. 2 is isolated but can communicate with 3. 1 removes 3.
        //  2 will send stale MsgRequestVote to 3, 3 should ignore this message.
        // d. 2 is isolated but can communicate with 3. 1 removes 2, then adds 4, remove 3.
        //  2 will send stale MsgRequestVote to 3, 3 should tell 2 to gc itself.
        // e. 2 is isolated. 1 adds 4, 5, 6, removes 3, 1. Now assume 4 is leader.
        //  After 2 rejoins the cluster, 2 may send stale MsgRequestVote to 1 and 3,
        //  1 and 3 will ignore this message. Later 4 will send messages to 2 and 2 will
        //  rejoin the raft group again.
        // f. 2 is isolated. 1 adds 4, 5, 6, removes 3, 1. Now assume 4 is leader, and 4 removes 2.
        //  unlike case e, 2 will be stale forever.
        // TODO: for case f, if 2 is stale for a long time, 2 will communicate with pd and pd will
        // tell 2 is stale, so 2 can remove itself.
        let trans = &self.trans;
        let raft_metrics = &mut self.raft_metrics;
        if let Some(peer) = self.region_peers.get(&region_id) {
            let region = peer.region();
            let epoch = region.get_region_epoch();

            if util::is_epoch_stale(from_epoch, epoch) &&
                util::find_peer(region, from_store_id).is_none()
            {
                // The message is stale and not in current region.
                Self::handle_stale_msg(trans, msg, epoch, is_vote_msg, raft_metrics);
                return Ok(true);
            }

            return Ok(false);
        }

        // no exist, check with tombstone key.
        let state_key = keys::region_state_key(region_id);
        if let Some(local_state) = try!(
            self.kv_engine
                .get_msg_cf::<RegionLocalState>(CF_RAFT, &state_key)
        ) {
            if local_state.get_state() != PeerState::Tombstone {
                // Maybe split, but not registered yet.
                raft_metrics.message_dropped.region_nonexistent += 1;
                if util::is_first_vote_msg(msg) {
                    self.pending_votes.push(msg.to_owned());
                    info!(
                        "[region {}] doesn't exist yet, wait for it to be split",
                        region_id
                    );
                    return Ok(true);
                }
                return Err(box_err!(
                    "[region {}] region not exist but not tombstone: {:?}",
                    region_id,
                    local_state
                ));
            }
            let region = local_state.get_region();
            let region_epoch = region.get_region_epoch();
            // The region in this peer is already destroyed
            if util::is_epoch_stale(from_epoch, region_epoch) {
                info!(
                    "[region {}] tombstone peer [epoch: {:?}] \
                     receive a stale message {:?}",
                    region_id,
                    region_epoch,
                    msg_type,
                );

                let not_exist = util::find_peer(region, from_store_id).is_none();
                Self::handle_stale_msg(
                    trans,
                    msg,
                    region_epoch,
                    is_vote_msg && not_exist,
                    raft_metrics,
                );

                return Ok(true);
            }

            if from_epoch.get_conf_ver() == region_epoch.get_conf_ver() {
                raft_metrics.message_dropped.region_tombstone_peer += 1;
                return Err(box_err!(
                    "tombstone peer [epoch: {:?}] receive an invalid \
                     message {:?}, ignore it",
                    region_epoch,
                    msg_type
                ));
            }
        }

        Ok(false)
    }

    fn handle_stale_msg(
        trans: &T,
        msg: &RaftMessage,
        cur_epoch: &metapb::RegionEpoch,
        need_gc: bool,
        raft_metrics: &mut RaftMetrics,
    ) {
        let region_id = msg.get_region_id();
        let from_peer = msg.get_from_peer();
        let to_peer = msg.get_to_peer();
        let msg_type = msg.get_message().get_msg_type();

        if !need_gc {
            info!(
                "[region {}] raft message {:?} is stale, current {:?}, ignore it",
                region_id,
                msg_type,
                cur_epoch
            );
            raft_metrics.message_dropped.stale_msg += 1;
            return;
        }

        info!(
            "[region {}] raft message {:?} is stale, current {:?}, tell to gc",
            region_id,
            msg_type,
            cur_epoch
        );

        let mut gc_msg = RaftMessage::new();
        gc_msg.set_region_id(region_id);
        gc_msg.set_from_peer(to_peer.clone());
        gc_msg.set_to_peer(from_peer.clone());
        gc_msg.set_region_epoch(cur_epoch.clone());
        gc_msg.set_is_tombstone(true);
        if let Err(e) = trans.send(gc_msg) {
            error!("[region {}] send gc message failed {:?}", region_id, e);
        }
    }

    fn handle_gc_peer_msg(&mut self, msg: &RaftMessage) {
        let region_id = msg.get_region_id();

        let mut need_remove = false;
        let mut async_remove = true;
        if let Some(peer) = self.region_peers.get_mut(&region_id) {
            // TODO: need checking peer id changed?
            let from_epoch = msg.get_region_epoch();
            if util::is_epoch_stale(peer.get_store().region.get_region_epoch(), from_epoch) {
                // TODO: ask pd to guarantee we are stale now.
                info!(
                    "[region {}] peer {:?} receives gc message, remove",
                    region_id,
                    msg.get_to_peer()
                );
                need_remove = true;
                peer.pending_remove = true;
                async_remove = peer.get_store().is_initialized();
            }
        }

        if need_remove {
            if async_remove {
                self.apply_worker
                    .schedule(ApplyTask::destroy(region_id))
                    .unwrap();
            } else {
                self.destroy_peer(region_id, msg.get_to_peer().clone());
            }
        }
    }

    fn check_snapshot(&mut self, msg: &RaftMessage) -> Result<bool> {
        let region_id = msg.get_region_id();

        // Check if we can accept the snapshot
        if self.region_peers[&region_id].get_store().is_initialized() ||
            !msg.get_message().has_snapshot()
        {
            return Ok(true);
        }

        let snap = msg.get_message().get_snapshot();
        let mut snap_data = RaftSnapshotData::new();
        try!(snap_data.merge_from_bytes(snap.get_data()));
        let snap_region = snap_data.take_region();
        let peer_id = msg.get_to_peer().get_id();
        if snap_region
            .get_peers()
            .into_iter()
            .all(|p| p.get_id() != peer_id)
        {
            info!(
                "[region {}] {:?} doesn't contain peer {:?}, skip.",
                snap_region.get_id(),
                snap_region,
                msg.get_to_peer()
            );
            self.raft_metrics.message_dropped.region_no_peer += 1;
            return Ok(false);
        }
        if let Some((_, &exist_region_id)) = self.region_ranges
            .range((Excluded(enc_start_key(&snap_region)), Unbounded::<Key>))
            .next()
        {
            let exist_region = self.region_peers[&exist_region_id].region();
            if enc_start_key(exist_region) < enc_end_key(&snap_region) {
                info!("region overlapped {:?}, {:?}", exist_region, snap_region);
                self.raft_metrics.message_dropped.region_overlap += 1;
                return Ok(false);
            }
        }
        for region in &self.pending_snapshot_regions {
            if enc_start_key(region) < enc_end_key(&snap_region) &&
               enc_end_key(region) > enc_start_key(&snap_region) &&
               // Same region can overlap, we will apply the latest version of snapshot.
               region.get_id() != snap_region.get_id()
            {
                info!("pending region overlapped {:?}, {:?}", region, snap_region);
                self.raft_metrics.message_dropped.region_overlap += 1;
                return Ok(false);
            }
        }
        self.pending_snapshot_regions.push(snap_region);

        Ok(true)
    }

    fn on_raft_ready(&mut self) {
        let t = SlowTimer::new();
        let pending_count = self.pending_raft_groups.len();
        let previous_ready_metrics = self.raft_metrics.ready.clone();

        self.raft_metrics.ready.pending_region += pending_count as u64;

        let mut region_proposals = Vec::with_capacity(pending_count);
        let (kv_wb, raft_wb, append_res, sync_log) = {
            let mut ctx = ReadyContext::new(&mut self.raft_metrics, &self.trans, pending_count);
            for region_id in self.pending_raft_groups.drain() {
                if let Some(peer) = self.region_peers.get_mut(&region_id) {
                    if let Some(region_proposal) = peer.take_apply_proposals() {
                        region_proposals.push(region_proposal);
                    }
                    peer.handle_raft_ready_append(&mut ctx, &self.pd_worker);
                }
            }
            (ctx.kv_wb, ctx.raft_wb, ctx.ready_res, ctx.sync_log)
        };

        if !region_proposals.is_empty() {
            self.apply_worker
                .schedule(ApplyTask::Proposals(region_proposals))
                .unwrap();

            // In most cases, if the leader proposes a message, it will also
            // broadcast the message to other followers, so we should flush the
            // messages ASAP.
            self.trans.flush();
        }

        self.raft_metrics.ready.has_ready_region += append_res.len() as u64;

        // apply_snapshot, peer_destroy will clear_meta, so we need write region state first.
        // otherwise, if program restart between two write, raft log will be removed,
        // but region state may not changed in disk.
        if !kv_wb.is_empty() {
            // RegionLocalState, ApplyState
            let mut write_opts = WriteOptions::new();
            write_opts.set_sync(true);
            self.kv_engine
                .write_opt(kv_wb, &write_opts)
                .unwrap_or_else(|e| {
                    panic!("{} failed to save append state result: {:?}", self.tag, e);
                });
        }

        if !raft_wb.is_empty() {
            // RaftLocalState, Raft Log Entry
            let mut write_opts = WriteOptions::new();
            write_opts.set_sync(self.cfg.sync_log || sync_log);
            self.raft_engine
                .write_opt(raft_wb, &write_opts)
                .unwrap_or_else(|e| {
                    panic!("{} failed to save raft append result: {:?}", self.tag, e);
                });
        }

        let mut ready_results = Vec::with_capacity(append_res.len());
        for (mut ready, invoke_ctx) in append_res {
            let region_id = invoke_ctx.region_id;
            let res =
                self.region_peers
                    .get_mut(&region_id)
                    .unwrap()
                    .post_raft_ready_append(
                        &mut self.raft_metrics,
                        &self.trans,
                        &mut ready,
                        invoke_ctx,
                    );
            ready_results.push((region_id, ready, res));
        }

        self.raft_metrics
            .append_log
            .observe(duration_to_sec(t.elapsed()) as f64);

        slow_log!(
            t,
            "{} handle {} pending peers include {} ready, {} entries, {} messages and {} \
             snapshots",
            self.tag,
            pending_count,
            ready_results.capacity(),
            self.raft_metrics.ready.append - previous_ready_metrics.append,
            self.raft_metrics.ready.message - previous_ready_metrics.message,
            self.raft_metrics.ready.snapshot - previous_ready_metrics.snapshot
        );

        let mut apply_tasks = Vec::with_capacity(ready_results.len());
        for (region_id, ready, res) in ready_results {
            self.region_peers
                .get_mut(&region_id)
                .unwrap()
                .handle_raft_ready_apply(ready, &mut apply_tasks);
            if let Some(apply_result) = res {
                self.on_ready_apply_snapshot(apply_result);
            }
        }
        self.apply_worker
            .schedule(ApplyTask::applies(apply_tasks))
            .unwrap();

        let dur = t.elapsed();
        if !self.is_busy {
            let election_timeout = Duration::from_millis(
                self.cfg.raft_base_tick_interval.as_millis() *
                    self.cfg.raft_election_timeout_ticks as u64,
            );
            if dur >= election_timeout {
                self.is_busy = true;
            }
        }

        self.raft_metrics
            .process_ready
            .observe(duration_to_sec(dur) as f64);

        self.trans.flush();

        slow_log!(t, "{} on {} regions raft ready", self.tag, pending_count);
    }

    fn destroy_peer(&mut self, region_id: u64, peer: metapb::Peer) {
        // Can we destroy it in another thread later?

        // Suppose cluster removes peer a from store and then add a new
        // peer b to the same store again, if peer a is applying snapshot,
        // then it will be considered stale and removed immediately, and the
        // apply meta will be removed asynchronously. So the `destroy_peer` will
        // be called again when `poll_apply`. We need to check if the peer exists
        // and is the very target.
        let mut p = match self.region_peers.remove(&region_id) {
            None => return,
            Some(p) => if p.peer_id() == peer.get_id() {
                p
            } else {
                assert!(p.peer_id() > peer.get_id());
                // It has been destroyed.
                self.region_peers.insert(region_id, p);
                return;
            },
        };

        info!("[region {}] destroy peer {:?}", region_id, peer);
        // We can't destroy a peer which is applying snapshot.
        assert!(!p.is_applying_snapshot());

        let is_initialized = p.is_initialized();
        if let Err(e) = p.destroy() {
            // If not panic here, the peer will be recreated in the next restart,
            // then it will be gc again. But if some overlap region is created
            // before restarting, the gc action will delete the overlap region's
            // data too.
            panic!(
                "[region {}] destroy peer {:?} in store {} err {:?}",
                region_id,
                peer,
                self.store_id(),
                e
            );
        }

        if is_initialized &&
            self.region_ranges
                .remove(&enc_end_key(p.region()))
                .is_none()
        {
            panic!(
                "[region {}] remove peer {:?} in store {}",
                region_id,
                peer,
                self.store_id()
            );

        }
    }

    fn on_ready_change_peer(&mut self, region_id: u64, cp: ChangePeer) {
        let my_peer_id;
        let change_type = cp.conf_change.get_change_type();
        if let Some(p) = self.region_peers.get_mut(&region_id) {
            p.raft_group.apply_conf_change(&cp.conf_change);
            if cp.conf_change.get_node_id() == raft::INVALID_ID {
                // Apply failed, skip.
                return;
            }
            p.mut_store().region = cp.region;
            if p.is_leader() {
                // Notify pd immediately.
                info!(
                    "{} notify pd with change peer region {:?}",
                    p.tag,
                    p.region()
                );
                p.heartbeat_pd(&self.pd_worker);
            }

            match change_type {
                ConfChangeType::AddNode => {
                    // Add this peer to cache.
                    let peer = cp.peer.clone();
                    p.peer_heartbeats.insert(peer.get_id(), Instant::now());
                    p.insert_peer_cache(peer);
                }
                ConfChangeType::RemoveNode => {
                    // Remove this peer from cache.
                    p.peer_heartbeats.remove(&cp.peer.get_id());
                    p.remove_peer_from_cache(cp.peer.get_id());
                }
            }

            my_peer_id = p.peer_id();
        } else {
            panic!("{} missing region {}", self.tag, region_id);
        }

        let peer = cp.peer;

        // We only care remove itself now.
        if change_type == ConfChangeType::RemoveNode && peer.get_store_id() == self.store_id() {
            if my_peer_id == peer.get_id() {
                self.destroy_peer(region_id, peer)
            } else {
                panic!("{} trying to remove unknown peer {:?}", self.tag, peer);
            }
        }
    }

    fn on_ready_compact_log(
        &mut self,
        region_id: u64,
        first_index: u64,
        state: RaftTruncatedState,
    ) {
        let peer = self.region_peers.get_mut(&region_id).unwrap();
        let total_cnt = peer.last_applying_idx - first_index;
        // the size of current CompactLog command can be ignored.
        let remain_cnt = peer.last_applying_idx - state.get_index() - 1;
        peer.raft_log_size_hint = peer.raft_log_size_hint * remain_cnt / total_cnt;
        let task = RaftlogGcTask {
            raft_engine: peer.get_store().get_raft_engine().clone(),
            region_id: peer.get_store().get_region_id(),
            start_idx: peer.last_compacted_idx,
            end_idx: state.get_index() + 1,
        };
        peer.last_compacted_idx = task.end_idx;
        peer.mut_store().compact_to(task.end_idx);
        if let Err(e) = self.raftlog_gc_worker.schedule(task) {
            error!(
                "[region {}] failed to schedule compact task: {}",
                region_id,
                e
            );
        }
    }

    fn on_ready_split_region(
        &mut self,
        region_id: u64,
        left: metapb::Region,
        right: metapb::Region,
        right_derive: bool,
    ) {
        let (origin_region, new_region) = if right_derive {
            (right.clone(), left.clone())
        } else {
            (left.clone(), right.clone())
        };

        self.region_peers
            .get_mut(&region_id)
            .unwrap()
            .mut_store()
            .region = origin_region.clone();
        let new_region_id = new_region.get_id();
        if let Some(peer) = self.region_peers.get(&new_region_id) {
            // If the store received a raft msg with the new region raft group
            // before splitting, it will creates a uninitialized peer.
            // We can remove this uninitialized peer directly.
            if peer.get_store().is_initialized() {
                panic!("duplicated region {} for split region", new_region_id);
            }
        }

        let mut campaigned = false;
        let peer;
        match Peer::create(self, &new_region) {
            Err(e) => {
                // peer information is already written into db, can't recover.
                // there is probably a bug.
                panic!("create new split region {:?} err {:?}", new_region, e);
            }
            Ok(mut new_peer) => {
                for peer in new_region.get_peers() {
                    // Add this peer to cache.
                    new_peer.insert_peer_cache(peer.clone());
                }
                peer = new_peer.peer.clone();
                if let Some(origin_peer) = self.region_peers.get(&region_id) {
                    // New peer derive write flow from parent region,
                    // this will be used by balance write flow.
                    new_peer.peer_stat = origin_peer.peer_stat.clone();

                    campaigned =
                        new_peer.maybe_campaign(origin_peer, &mut self.pending_raft_groups);

                    if origin_peer.is_leader() {
                        // Notify pd immediately to let it update the region meta.
                        if right_derive {
                            self.report_split_pd(&new_peer, origin_peer);
                        } else {
                            self.report_split_pd(origin_peer, &new_peer);
                        }
                    }
                }

                // Insert new regions and validation
                info!("insert new regions left: {:?}, right:{:?}", left, right);
                if self.region_ranges
                    .insert(enc_end_key(&left), left.get_id())
                    .is_some()
                {
                    panic!("region should not exist, {:?}", left);
                }
                if self.region_ranges
                    .insert(enc_end_key(&right), right.get_id())
                    .is_none()
                {
                    panic!("region should exist, {:?}", right);
                }

                // To prevent from big region, the right region need run split
                // check again after split.
                if right_derive {
                    self.region_peers
                        .get_mut(&region_id)
                        .unwrap()
                        .size_diff_hint = self.cfg.region_split_check_diff.0;
                } else {
                    new_peer.size_diff_hint = self.cfg.region_split_check_diff.0;
                }
                self.apply_worker
                    .schedule(ApplyTask::register(&new_peer))
                    .unwrap();
                self.region_peers.insert(new_region_id, new_peer);
            }
        }

        if !campaigned {
            if let Some(msg) = self.pending_votes
                .swap_remove_front(|m| m.get_to_peer() == &peer)
            {
                let _ = self.on_raft_message(msg);
            }
        }
    }

    fn report_split_pd(&self, left: &Peer, right: &Peer) {
        let left_region = left.region();
        let right_region = right.region();

        info!(
            "notify pd with split left {:?}, right {:?}",
            left_region,
            right_region
        );
        right.heartbeat_pd(&self.pd_worker);
        left.heartbeat_pd(&self.pd_worker);

        // Now pd only uses ReportSplit for history operation show,
        // so we send it independently here.
        let task = PdTask::ReportSplit {
            left: left_region.clone(),
            right: right_region.clone(),
        };

        if let Err(e) = self.pd_worker.schedule(task) {
            error!("{} failed to notify pd: {}", self.tag, e);
        }
    }

    fn on_ready_apply_snapshot(&mut self, apply_result: ApplySnapResult) {
        let prev_region = apply_result.prev_region;
        let region = apply_result.region;
        let region_id = region.get_id();

        info!(
            "[region {}] snapshot for region {:?} is applied",
            region_id,
            region
        );

        if !prev_region.get_peers().is_empty() {
            info!(
                "[region {}] region changed from {:?} -> {:?} after applying snapshot",
                region_id,
                prev_region,
                region
            );
            // we have already initialized the peer, so it must exist in region_ranges.
            if self.region_ranges
                .remove(&enc_end_key(&prev_region))
                .is_none()
            {
                panic!(
                    "[region {}] region should exist {:?}",
                    region_id,
                    prev_region
                );
            }
        }

        self.region_ranges
            .insert(enc_end_key(&region), region.get_id());
    }

    fn on_ready_result(&mut self, region_id: u64, exec_results: Vec<ExecResult>) {
        // handle executing committed log results
        for result in exec_results {
            match result {
                ExecResult::ChangePeer(cp) => self.on_ready_change_peer(region_id, cp),
                ExecResult::CompactLog { first_index, state } => {
                    self.on_ready_compact_log(region_id, first_index, state)
                }
                ExecResult::SplitRegion {
                    left,
                    right,
                    right_derive,
                } => self.on_ready_split_region(region_id, left, right, right_derive),
                ExecResult::ComputeHash {
                    region,
                    index,
                    snap,
                } => self.on_ready_compute_hash(region, index, snap),
                ExecResult::VerifyHash { index, hash } => {
                    self.on_ready_verify_hash(region_id, index, hash)
                }
                ExecResult::DeleteRange { .. } => {
                    // TODO: clean user properties?
                }
            }
        }
    }

    fn pre_propose_raft_command(
        &mut self,
        msg: &RaftCmdRequest,
    ) -> Result<Option<RaftCmdResponse>> {
        try!(self.validate_store_id(msg));
        if msg.has_status_request() {
            // For status commands, we handle it here directly.
            let resp = try!(self.execute_status_command(msg));
            return Ok(Some(resp));
        }
        try!(self.validate_region(msg));
        Ok(None)
    }

    fn propose_raft_command(&mut self, msg: RaftCmdRequest, cb: Callback) {
        match self.pre_propose_raft_command(&msg) {
            Ok(Some(resp)) => {
                cb.call_box((resp,));
                return;
            }
            Err(e) => {
                cb.call_box((new_error(e),));
                return;
            }
            _ => (),
        }

        // Note:
        // The peer that is being checked is a leader. It might step down to be a follower later. It
        // doesn't matter whether the peer is a leader or not. If it's not a leader, the proposing
        // command log entry can't be committed.

        let mut resp = RaftCmdResponse::new();
        let region_id = msg.get_header().get_region_id();
        let peer = self.region_peers.get_mut(&region_id).unwrap();
        let term = peer.term();
        bind_term(&mut resp, term);
        if peer.propose(cb, msg, resp, &mut self.raft_metrics.propose) {
            peer.mark_to_be_checked(&mut self.pending_raft_groups);
        }

        // TODO: add timeout, if the command is not applied after timeout,
        // we will call the callback with timeout error.
    }

    fn propose_batch_raft_snapshot_command(
        &mut self,
        batch: Vec<RaftCmdRequest>,
        on_finished: BatchCallback,
    ) {
        let size = batch.len();
        BATCH_SNAPSHOT_COMMANDS.observe(size as f64);
        let mut ret = Vec::with_capacity(size);
        for msg in batch {
            match self.pre_propose_raft_command(&msg) {
                Ok(Some(resp)) => {
                    ret.push(Some(resp));
                    continue;
                }
                Err(e) => {
                    ret.push(Some(new_error(e)));
                    continue;
                }
                _ => (),
            }

            let region_id = msg.get_header().get_region_id();
            let peer = self.region_peers.get_mut(&region_id).unwrap();
            ret.push(peer.propose_snapshot(msg, &mut self.raft_metrics.propose));
        }
        on_finished.call_box((ret,));
    }

    fn validate_store_id(&self, msg: &RaftCmdRequest) -> Result<()> {
        let store_id = msg.get_header().get_peer().get_store_id();
        if store_id != self.store.get_id() {
            return Err(Error::StoreNotMatch(store_id, self.store.get_id()));
        }
        Ok(())
    }

    fn validate_region(&self, msg: &RaftCmdRequest) -> Result<()> {
        let region_id = msg.get_header().get_region_id();
        let peer_id = msg.get_header().get_peer().get_id();

        let peer = match self.region_peers.get(&region_id) {
            Some(peer) => peer,
            None => return Err(Error::RegionNotFound(region_id)),
        };
        if !peer.is_leader() {
            return Err(Error::NotLeader(
                region_id,
                peer.get_peer_from_cache(peer.leader_id()),
            ));
        }
        if peer.peer_id() != peer_id {
            return Err(box_err!(
                "mismatch peer id {} != {}",
                peer.peer_id(),
                peer_id
            ));
        }

        let header = msg.get_header();
        // If header's term is 2 verions behind current term, leadership may have been changed away.
        if header.get_term() > 0 && peer.term() > header.get_term() + 1 {
            return Err(Error::StaleCommand);
        }

        let res = peer::check_epoch(peer.region(), msg);
        if let Err(Error::StaleEpoch(msg, mut new_regions)) = res {
            // Attach the region which might be split from the current region. But it doesn't
            // matter if the region is not split from the current region. If the region meta
            // received by the TiKV driver is newer than the meta cached in the driver, the meta is
            // updated.
            let sibling_region_id = self.find_sibling_region(peer.region());
            if let Some(sibling_region_id) = sibling_region_id {
                let sibling_region = self.region_peers[&sibling_region_id].region();
                new_regions.push(sibling_region.to_owned());
            }
            return Err(Error::StaleEpoch(msg, new_regions));
        }
        res
    }

    pub fn find_sibling_region(&self, region: &metapb::Region) -> Option<u64> {
        let start = if self.cfg.right_derive_when_split {
            Included(enc_start_key(region))
        } else {
            Excluded(enc_end_key(region))
        };
        self.region_ranges
            .range((start, Unbounded::<Key>))
            .next()
            .map(|(_, &region_id)| region_id)
    }

    fn register_raft_gc_log_tick(&self, event_loop: &mut EventLoop<Self>) {
        if let Err(e) = register_timer(
            event_loop,
            Tick::RaftLogGc,
            self.cfg.raft_log_gc_tick_interval.as_millis(),
        ) {
            // If failed, we can't cleanup the raft log regularly.
            // Although the log size will grow larger and larger, it doesn't affect
            // whole raft logic, and we can send truncate log command to compact it.
            error!("{} register raft gc log tick err: {:?}", self.tag, e);
        };
    }

    fn on_update_region_flow(&mut self) {
        for peer in self.region_peers.values_mut() {
            peer.peer_stat.last_written_bytes = peer.peer_stat.written_bytes;
            peer.peer_stat.last_written_keys = peer.peer_stat.written_keys;

            self.store_stat
                .region_bytes_written
                .observe(peer.peer_stat.written_bytes as f64);
            self.store_stat
                .region_keys_written
                .observe(peer.peer_stat.written_keys as f64);
        }
        self.store_stat.region_bytes_written.flush();
        self.store_stat.region_keys_written.flush();
    }

    fn on_update_store_flow(&mut self) {
        self.store_stat.engine_last_total_bytes_written =
            self.store_stat.engine_total_bytes_written;
        self.store_stat.engine_last_total_keys_written = self.store_stat.engine_total_keys_written;
    }

    #[allow(if_same_then_else)]
    fn on_raft_gc_log_tick(&mut self, event_loop: &mut EventLoop<Self>) {
        let mut total_gc_logs = 0;

        for (&region_id, peer) in &mut self.region_peers {
            if !peer.is_leader() {
                continue;
            }

            // Leader will replicate the compact log command to followers,
            // If we use current replicated_index (like 10) as the compact index,
            // when we replicate this log, the newest replicated_index will be 11,
            // but we only compact the log to 10, not 11, at that time,
            // the first index is 10, and replicated_index is 11, with an extra log,
            // and we will do compact again with compact index 11, in cycles...
            // So we introduce a threshold, if replicated index - first index > threshold,
            // we will try to compact log.
            // raft log entries[..............................................]
            //                  ^                                       ^
            //                  |-----------------threshold------------ |
            //              first_index                         replicated_index
            let replicated_idx = peer.raft_group
                .status()
                .progress
                .values()
                .map(|p| p.matched)
                .min()
                .unwrap();
            // When an election happened or a new peer is added, replicated_idx can be 0.
            if replicated_idx > 0 {
                let last_idx = peer.raft_group.raft.raft_log.last_index();
                assert!(
                    last_idx >= replicated_idx,
                    "expect last index {} >= replicated index {}",
                    last_idx,
                    replicated_idx
                );
                REGION_MAX_LOG_LAG.observe((last_idx - replicated_idx) as f64);
            }
            let applied_idx = peer.get_store().applied_index();
            let first_idx = peer.get_store().first_index();
            let mut compact_idx;
            if applied_idx > first_idx &&
                applied_idx - first_idx >= self.cfg.raft_log_gc_count_limit
            {
                compact_idx = applied_idx;
            } else if peer.raft_log_size_hint >= self.cfg.raft_log_gc_size_limit.0 {
                compact_idx = applied_idx;
            } else if replicated_idx < first_idx ||
                replicated_idx - first_idx <= self.cfg.raft_log_gc_threshold
            {
                continue;
            } else {
                compact_idx = replicated_idx;
            }

            // Have no idea why subtract 1 here, but original code did this by magic.
            assert!(compact_idx > 0);
            compact_idx -= 1;
            if compact_idx < first_idx {
                // In case compact_idx == first_idx before subtraction.
                continue;
            }

            total_gc_logs += compact_idx - first_idx;

            let term = peer.raft_group.raft.raft_log.term(compact_idx).unwrap();

            // Create a compact log request and notify directly.
            let request = new_compact_log_request(region_id, peer.peer.clone(), compact_idx, term);

            if let Err(e) = self.sendch
                .try_send(Msg::new_raft_cmd(request, Box::new(|_| {})))
            {
                error!("{} send compact log {} err {:?}", peer.tag, compact_idx, e);
            }
        }

        PEER_GC_RAFT_LOG_COUNTER
            .inc_by(total_gc_logs as f64)
            .unwrap();
        self.register_raft_gc_log_tick(event_loop);
    }

    fn register_split_region_check_tick(&self, event_loop: &mut EventLoop<Self>) {
        if let Err(e) = register_timer(
            event_loop,
            Tick::SplitRegionCheck,
            self.cfg.split_region_check_tick_interval.as_millis(),
        ) {
            error!("{} register split region check tick err: {:?}", self.tag, e);
        };
    }

    fn on_split_region_check_tick(&mut self, event_loop: &mut EventLoop<Self>) {
        // To avoid frequent scan, we only add new scan tasks if all previous tasks
        // have finished.
        // TODO: check whether a gc progress has been started.
        if self.split_check_worker.is_busy() {
            self.register_split_region_check_tick(event_loop);
            return;
        }
        for peer in self.region_peers.values_mut() {
            if !peer.is_leader() {
                continue;
            }

            if peer.size_diff_hint < self.cfg.region_split_check_diff.0 {
                continue;
            }
            info!(
                "{} region's size diff {} >= {}, need to check whether should split",
                peer.tag,
                peer.size_diff_hint,
                self.cfg.region_split_check_diff.0
            );
            let task = SplitCheckTask::new(peer.region());
            if let Err(e) = self.split_check_worker.schedule(task) {
                error!("{} failed to schedule split check: {}", self.tag, e);
            }
            peer.size_diff_hint = 0;
        }

        self.register_split_region_check_tick(event_loop);
    }

    fn register_compact_check_tick(&self, event_loop: &mut EventLoop<Self>) {
        if let Err(e) = register_timer(
            event_loop,
            Tick::CompactCheck,
            self.cfg.region_compact_check_interval.as_millis(),
        ) {
            error!("{} register compact check tick err: {:?}", self.tag, e);
        }
    }

    fn on_compact_check_tick(&mut self, event_loop: &mut EventLoop<Self>) {
        for peer in self.region_peers.values_mut() {
            if peer.delete_keys_hint < self.cfg.region_compact_delete_keys_count {
                continue;
            }
            for &cf in &[CF_DEFAULT, CF_WRITE] {
                let task = CompactTask {
                    cf_name: String::from(cf),
                    start_key: Some(keys::enc_start_key(peer.region())),
                    end_key: Some(keys::enc_end_key(peer.region())),
                };
                if let Err(e) = self.compact_worker.schedule(task) {
                    error!("{} failed to schedule compact task: {}", self.tag, e);
                }
            }
            peer.delete_keys_hint = 0;
            // Compact only 1 region each check in case compact task accumulates.
            break;
        }
        self.register_compact_check_tick(event_loop);
    }

    fn on_prepare_split_region(
        &mut self,
        region_id: u64,
        region_epoch: metapb::RegionEpoch,
        split_key: Vec<u8>, // `split_key` is a encoded key.
        cb: Option<Callback>,
    ) {
        if let Err(e) = self.validate_split_region(region_id, &region_epoch, &split_key) {
            cb.map(|cb| cb(new_error(e)));
            return;
        }
        let peer = &self.region_peers[&region_id];
        let region = peer.region();
        let task = PdTask::AskSplit {
            region: region.clone(),
            split_key: split_key,
            peer: peer.peer.clone(),
            right_derive: self.cfg.right_derive_when_split,
            callback: cb,
        };
        if let Err(Stopped(t)) = self.pd_worker.schedule(task) {
            error!("{} failed to notify pd to split: Stopped", peer.tag);
            match t {
                PdTask::AskSplit { callback, .. } => {
                    callback.map(|cb| cb(new_error(box_err!("failed to split: Stopped"))));
                }
                _ => unreachable!(),
            }
        }
    }

    fn validate_split_region(
        &mut self,
        region_id: u64,
        epoch: &metapb::RegionEpoch,
        split_key: &[u8], // `split_key` is a encoded key.
    ) -> Result<()> {
        if split_key.is_empty() {
            error!("[region {}] split key should not be empty!!!", region_id);
            return Err(box_err!(
                "[region {}] split key should not be empty",
                region_id
            ));
        }
        let peer = match self.region_peers.get(&region_id) {
            None => {
                info!(
                    "[region {}] region on {} doesn't exist, skip.",
                    region_id,
                    self.store_id()
                );
                return Err(Error::RegionNotFound(region_id));
            }
            Some(peer) => {
                if !peer.is_leader() {
                    // region on this store is no longer leader, skipped.
                    info!(
                        "[region {}] region on {} is not leader, skip.",
                        region_id,
                        self.store_id()
                    );
                    return Err(Error::NotLeader(region_id, Some(peer.peer.clone())));
                }
                peer
            }
        };

        let region = peer.region();

        if region.get_region_epoch().get_version() != epoch.get_version() {
            info!(
                "{} epoch changed {:?} != {:?}, need re-check later",
                peer.tag,
                region.get_region_epoch(),
                epoch
            );
            return Err(box_err!(
                "{} epoch changed {:?} != {:?}, need re-check later",
                peer.tag,
                region.get_region_epoch(),
                epoch
            ));
        }
        Ok(())
    }

    fn on_pd_heartbeat_tick(&mut self, event_loop: &mut EventLoop<Self>) {
        for peer in self.region_peers.values_mut() {
            peer.check_peers();
        }
        let mut leader_count = 0;
        for peer in self.region_peers.values() {
            if peer.is_leader() {
                leader_count += 1;
                peer.heartbeat_pd(&self.pd_worker);
            }
        }
        self.on_update_region_flow();
        STORE_PD_HEARTBEAT_GAUGE_VEC
            .with_label_values(&["leader"])
            .set(leader_count as f64);
        STORE_PD_HEARTBEAT_GAUGE_VEC
            .with_label_values(&["region"])
            .set(self.region_peers.len() as f64);

        self.register_pd_heartbeat_tick(event_loop);
    }


    fn register_pd_heartbeat_tick(&self, event_loop: &mut EventLoop<Self>) {
        if let Err(e) = register_timer(
            event_loop,
            Tick::PdHeartbeat,
            self.cfg.pd_heartbeat_tick_interval.as_millis(),
        ) {
            error!("{} register pd heartbeat tick err: {:?}", self.tag, e);
        };
    }

    fn store_heartbeat_pd(&mut self) {
        let mut stats = StoreStats::new();

        let used_size = self.snap_mgr.get_total_snap_size();
        stats.set_used_size(used_size);
        stats.set_store_id(self.store_id());
        stats.set_region_count(self.region_peers.len() as u32);

        let snap_stats = self.snap_mgr.stats();
        stats.set_sending_snap_count(snap_stats.sending_count as u32);
        stats.set_receiving_snap_count(snap_stats.receiving_count as u32);
        STORE_SNAPSHOT_TRAFFIC_GAUGE_VEC
            .with_label_values(&["sending"])
            .set(snap_stats.sending_count as f64);
        STORE_SNAPSHOT_TRAFFIC_GAUGE_VEC
            .with_label_values(&["receiving"])
            .set(snap_stats.receiving_count as f64);

        let mut apply_snapshot_count = 0;
        for peer in self.region_peers.values_mut() {
            if peer.mut_store().check_applying_snap() {
                apply_snapshot_count += 1;
            }
        }

        stats.set_applying_snap_count(apply_snapshot_count as u32);
        STORE_SNAPSHOT_TRAFFIC_GAUGE_VEC
            .with_label_values(&["applying"])
            .set(apply_snapshot_count as f64);

        stats.set_start_time(self.start_time.sec as u32);

        // report store write flow to pd
        stats.set_bytes_written(
            self.store_stat.engine_total_bytes_written -
                self.store_stat.engine_last_total_bytes_written,
        );
        stats.set_keys_written(
            self.store_stat.engine_total_keys_written -
                self.store_stat.engine_last_total_keys_written,
        );

        self.on_update_store_flow();

        stats.set_is_busy(self.is_busy);
        self.is_busy = false;

        let store_info = StoreInfo {
            engine: self.kv_engine.clone(),
            capacity: self.cfg.capacity.0,
        };

        let task = PdTask::StoreHeartbeat {
            stats: stats,
            store_info: store_info,
        };
        if let Err(e) = self.pd_worker.schedule(task) {
            error!("{} failed to notify pd: {}", self.tag, e);
        }
    }

    fn on_pd_store_heartbeat_tick(&mut self, event_loop: &mut EventLoop<Self>) {
        self.store_heartbeat_pd();
        self.register_pd_store_heartbeat_tick(event_loop);
    }

    fn handle_snap_mgr_gc(&mut self) -> Result<()> {
        let snap_keys = try!(self.snap_mgr.list_idle_snap());
        if snap_keys.is_empty() {
            return Ok(());
        }
        let (mut last_region_id, mut compacted_idx, mut compacted_term) = (0, u64::MAX, u64::MAX);
        let mut is_applying_snap = false;
        for (key, is_sending) in snap_keys {
            if last_region_id != key.region_id {
                last_region_id = key.region_id;
                match self.region_peers.get(&key.region_id) {
                    None => {
                        // region is deleted
                        compacted_idx = u64::MAX;
                        compacted_term = u64::MAX;
                        is_applying_snap = false;
                    }
                    Some(peer) => {
                        let s = peer.get_store();
                        compacted_idx = s.truncated_index();
                        compacted_term = s.truncated_term();
                        is_applying_snap = s.is_applying_snapshot();
                    }
                };
            }

            if is_sending {
                let s = try!(self.snap_mgr.get_snapshot_for_sending(&key));
                if key.term < compacted_term || key.idx < compacted_idx {
                    info!(
                        "[region {}] snap file {} has been compacted, delete.",
                        key.region_id,
                        key
                    );
                    self.snap_mgr.delete_snapshot(&key, s.as_ref(), false);
                } else if let Ok(meta) = s.meta() {
                    let modified = box_try!(meta.modified());
                    if let Ok(elapsed) = modified.elapsed() {
                        if elapsed > self.cfg.snap_gc_timeout.0 {
                            info!(
                                "[region {}] snap file {} has been expired, delete.",
                                key.region_id,
                                key
                            );
                            self.snap_mgr.delete_snapshot(&key, s.as_ref(), false);
                        }
                    }
                }
            } else if key.term <= compacted_term &&
                (key.idx < compacted_idx || key.idx == compacted_idx && !is_applying_snap)
            {
                info!(
                    "[region {}] snap file {} has been applied, delete.",
                    key.region_id,
                    key
                );
                let a = try!(self.snap_mgr.get_snapshot_for_applying(&key));
                self.snap_mgr.delete_snapshot(&key, a.as_ref(), false);
            }
        }
        Ok(())
    }

    fn on_snap_mgr_gc(&mut self, event_loop: &mut EventLoop<Self>) {
        if let Err(e) = self.handle_snap_mgr_gc() {
            error!("{} failed to gc snap manager: {:?}", self.tag, e);
        }
        self.register_snap_mgr_gc_tick(event_loop);
    }

    fn on_compact_lock_cf(&mut self, event_loop: &mut EventLoop<Self>) {
        // Create a compact lock cf task(compact whole range) and schedule directly.
        if self.store_stat.lock_cf_bytes_written > self.cfg.lock_cf_compact_bytes_threshold.0 {
            self.store_stat.lock_cf_bytes_written = 0;
            let task = CompactTask {
                cf_name: String::from(CF_LOCK),
                start_key: None,
                end_key: None,
            };
            if let Err(e) = self.compact_worker.schedule(task) {
                error!(
                    "{} failed to schedule compact lock cf task: {:?}",
                    self.tag,
                    e
                );
            }
        }

        self.register_compact_lock_cf_tick(event_loop);
    }

    fn register_pd_store_heartbeat_tick(&self, event_loop: &mut EventLoop<Self>) {
        if let Err(e) = register_timer(
            event_loop,
            Tick::PdStoreHeartbeat,
            self.cfg.pd_store_heartbeat_tick_interval.as_millis(),
        ) {
            error!("{} register pd store heartbeat tick err: {:?}", self.tag, e);
        };
    }

    fn register_snap_mgr_gc_tick(&self, event_loop: &mut EventLoop<Self>) {
        if let Err(e) = register_timer(
            event_loop,
            Tick::SnapGc,
            self.cfg.snap_mgr_gc_tick_interval.as_millis(),
        ) {
            error!("{} register snap mgr gc tick err: {:?}", self.tag, e);
        }
    }

    fn register_compact_lock_cf_tick(&self, event_loop: &mut EventLoop<Self>) {
        if let Err(e) = register_timer(
            event_loop,
            Tick::CompactLockCf,
            self.cfg.lock_cf_compact_interval.as_millis(),
        ) {
            error!("{} register compact cf-lock tick err: {:?}", self.tag, e);
        }
    }

<<<<<<< HEAD
    fn on_unreachable(&mut self, region_id: u64, to_peer_id: u64) {
        if let Some(peer) = self.region_peers.get_mut(&region_id) {
            peer.raft_group.report_unreachable(to_peer_id);
=======
    fn handle_coprocessor_msg(&mut self, request_stats: CopFlowStatistics) {
        for (region_id, stats) in &request_stats {
            if let Some(peer) = self.region_peers.get_mut(region_id) {
                if !peer.is_leader() {
                    continue;
                }
                peer.peer_stat.read_bytes += stats.read_bytes as u64;
                peer.peer_stat.read_keys += stats.read_keys as u64;
                self.store_stat.engine_total_bytes_read += stats.read_bytes as u64;
                self.store_stat.engine_total_keys_read += stats.read_keys as u64;
            }
>>>>>>> 6b919c3b
        }
    }
}

// Consistency Check implementation.

/// Verify and store the hash to state. return true means the hash has been stored successfully.
fn verify_and_store_hash(
    region_id: u64,
    state: &mut ConsistencyState,
    expected_index: u64,
    expected_hash: Vec<u8>,
) -> bool {
    if expected_index < state.index {
        REGION_HASH_COUNTER_VEC
            .with_label_values(&["verify", "miss"])
            .inc();
        warn!(
            "[region {}] has scheduled a new hash: {} > {}, skip.",
            region_id,
            state.index,
            expected_index
        );
        return false;
    }

    if state.index == expected_index {
        if state.hash.is_empty() {
            warn!(
                "[region {}] duplicated consistency check detected, skip.",
                region_id
            );
            return false;
        }
        if state.hash != expected_hash {
            panic!(
                "[region {}] hash at {} not correct, want \"{}\", got \"{}\"!!!",
                region_id,
                state.index,
                escape(&expected_hash),
                escape(&state.hash)
            );
        }
        info!(
            "[region {}] consistency check at {} pass.",
            region_id,
            state.index
        );
        REGION_HASH_COUNTER_VEC
            .with_label_values(&["verify", "matched"])
            .inc();
        state.hash = vec![];
        return false;
    }

    if state.index != INVALID_INDEX && !state.hash.is_empty() {
        // Maybe computing is too slow or computed result is dropped due to channel full.
        // If computing is too slow, miss count will be increased twice.
        REGION_HASH_COUNTER_VEC
            .with_label_values(&["verify", "miss"])
            .inc();
        warn!(
            "[region {}] hash belongs to index {}, but we want {}, skip.",
            region_id,
            state.index,
            expected_index
        );
    }

    info!(
        "[region {}] save hash of {} for consistency check later.",
        region_id,
        expected_index
    );
    state.index = expected_index;
    state.hash = expected_hash;
    true
}

impl<T: Transport, C: PdClient> Store<T, C> {
    fn register_consistency_check_tick(&self, event_loop: &mut EventLoop<Self>) {
        if let Err(e) = register_timer(
            event_loop,
            Tick::ConsistencyCheck,
            self.cfg.consistency_check_interval.as_millis(),
        ) {
            error!("{} register consistency check tick err: {:?}", self.tag, e);
        };
    }

    fn on_consistency_check_tick(&mut self, event_loop: &mut EventLoop<Self>) {
        if self.consistency_check_worker.is_busy() {
            // To avoid frequent scan, schedule new check only when all the
            // scheduled check is done.
            self.register_consistency_check_tick(event_loop);
            return;
        }
        let (mut candidate_id, mut candidate_check_time) = (0, Instant::now());
        for (&region_id, peer) in &mut self.region_peers {
            if !peer.is_leader() {
                continue;
            }
            if peer.consistency_state.last_check_time < candidate_check_time {
                candidate_id = region_id;
                candidate_check_time = peer.consistency_state.last_check_time;
            }
        }

        if candidate_id != 0 {
            let peer = &self.region_peers[&candidate_id];

            info!("{} scheduling consistent check", peer.tag);
            let msg = Msg::new_raft_cmd(
                new_compute_hash_request(candidate_id, peer.peer.clone()),
                Box::new(|_| {}),
            );

            if let Err(e) = self.sendch.send(msg) {
                error!("{} failed to schedule consistent check: {:?}", peer.tag, e);
            }
        }

        self.register_consistency_check_tick(event_loop);
    }

    fn on_ready_compute_hash(&mut self, region: metapb::Region, index: u64, snap: EngineSnapshot) {
        let region_id = region.get_id();
        self.region_peers
            .get_mut(&region_id)
            .unwrap()
            .consistency_state
            .last_check_time = Instant::now();
        let task = ConsistencyCheckTask::compute_hash(region, index, snap);
        info!("[region {}] schedule {}", region_id, task);
        if let Err(e) = self.consistency_check_worker.schedule(task) {
            error!("[region {}] schedule failed: {:?}", region_id, e);
        }
    }

    fn on_ready_verify_hash(
        &mut self,
        region_id: u64,
        expected_index: u64,
        expected_hash: Vec<u8>,
    ) {
        let state = match self.region_peers.get_mut(&region_id) {
            None => {
                warn!(
                    "[region {}] receive stale hash at index {}",
                    region_id,
                    expected_index
                );
                return;
            }
            Some(p) => &mut p.consistency_state,
        };

        verify_and_store_hash(region_id, state, expected_index, expected_hash);
    }

    fn on_hash_computed(&mut self, region_id: u64, index: u64, hash: Vec<u8>) {
        let (state, peer) = match self.region_peers.get_mut(&region_id) {
            None => {
                warn!(
                    "[region {}] receive stale hash at index {}",
                    region_id,
                    index
                );
                return;
            }
            Some(p) => (&mut p.consistency_state, &p.peer),
        };

        if !verify_and_store_hash(region_id, state, index, hash) {
            return;
        }

        let msg = Msg::new_raft_cmd(
            new_verify_hash_request(region_id, peer.clone(), state),
            Box::new(|_| {}),
        );
        if let Err(e) = self.sendch.send(msg) {
            error!(
                "[region {}] failed to schedule verify command for index {}: {:?}",
                region_id,
                index,
                e
            );
        }
    }
}

fn new_admin_request(region_id: u64, peer: metapb::Peer) -> RaftCmdRequest {
    let mut request = RaftCmdRequest::new();
    request.mut_header().set_region_id(region_id);
    request.mut_header().set_peer(peer);
    request
}

fn new_verify_hash_request(
    region_id: u64,
    peer: metapb::Peer,
    state: &ConsistencyState,
) -> RaftCmdRequest {
    let mut request = new_admin_request(region_id, peer);

    let mut admin = AdminRequest::new();
    admin.set_cmd_type(AdminCmdType::VerifyHash);
    admin.mut_verify_hash().set_index(state.index);
    admin.mut_verify_hash().set_hash(state.hash.clone());
    request.set_admin_request(admin);
    request
}

fn new_compute_hash_request(region_id: u64, peer: metapb::Peer) -> RaftCmdRequest {
    let mut request = new_admin_request(region_id, peer);

    let mut admin = AdminRequest::new();
    admin.set_cmd_type(AdminCmdType::ComputeHash);
    request.set_admin_request(admin);
    request
}

fn register_timer<T: Transport, C: PdClient>(
    event_loop: &mut EventLoop<Store<T, C>>,
    tick: Tick,
    delay: u64,
) -> Result<()> {
    // TODO: now mio TimerError doesn't implement Error trait,
    // so we can't use `try!` directly.
    if delay == 0 {
        // 0 delay means turn off the timer.
        return Ok(());
    }
    if let Err(e) = event_loop.timeout_ms(tick, delay) {
        return Err(box_err!(
            "failed to register timeout [{:?}, delay: {:?}ms]: {:?}",
            tick,
            delay,
            e
        ));
    }
    Ok(())
}

fn new_compact_log_request(
    region_id: u64,
    peer: metapb::Peer,
    compact_index: u64,
    compact_term: u64,
) -> RaftCmdRequest {
    let mut request = new_admin_request(region_id, peer);

    let mut admin = AdminRequest::new();
    admin.set_cmd_type(AdminCmdType::CompactLog);
    admin.mut_compact_log().set_compact_index(compact_index);
    admin.mut_compact_log().set_compact_term(compact_term);
    request.set_admin_request(admin);
    request
}

impl<T: Transport, C: PdClient> mio::Handler for Store<T, C> {
    type Timeout = Tick;
    type Message = Msg;

    fn notify(&mut self, event_loop: &mut EventLoop<Self>, msg: Msg) {
        match msg {
            Msg::RaftMessage(data) => if let Err(e) = self.on_raft_message(data) {
                error!("{} handle raft message err: {:?}", self.tag, e);
            },
            Msg::RaftCmd {
                send_time,
                request,
                callback,
            } => {
                self.raft_metrics
                    .propose
                    .request_wait_time
                    .observe(duration_to_sec(send_time.elapsed()) as f64);
                self.propose_raft_command(request, callback)
            }
            // For now, it is only called by batch snapshot.
            Msg::BatchRaftSnapCmds {
                send_time,
                batch,
                on_finished,
            } => {
                self.raft_metrics
                    .propose
                    .request_wait_time
                    .observe(duration_to_sec(send_time.elapsed()) as f64);
                self.propose_batch_raft_snapshot_command(batch, on_finished);
            }
            Msg::Quit => {
                info!("{} receive quit message", self.tag);
                event_loop.shutdown();
            }
            Msg::SnapshotStats => self.store_heartbeat_pd(),
            Msg::ComputeHashResult {
                region_id,
                index,
                hash,
            } => {
                self.on_hash_computed(region_id, index, hash);
            }
            Msg::SplitRegion {
                region_id,
                region_epoch,
                split_key,
                callback,
            } => {
                info!(
                    "[region {}] on split region at key {:?}.",
                    region_id,
                    split_key
                );
                self.on_prepare_split_region(region_id, region_epoch, split_key, callback);
            }
        }
    }

    fn timeout(&mut self, event_loop: &mut EventLoop<Self>, timeout: Tick) {
        let t = SlowTimer::new();
        match timeout {
            Tick::Raft => self.on_raft_base_tick(event_loop),
            Tick::RaftLogGc => self.on_raft_gc_log_tick(event_loop),
            Tick::SplitRegionCheck => self.on_split_region_check_tick(event_loop),
            Tick::CompactCheck => self.on_compact_check_tick(event_loop),
            Tick::PdHeartbeat => self.on_pd_heartbeat_tick(event_loop),
            Tick::PdStoreHeartbeat => self.on_pd_store_heartbeat_tick(event_loop),
            Tick::SnapGc => self.on_snap_mgr_gc(event_loop),
            Tick::CompactLockCf => self.on_compact_lock_cf(event_loop),
            Tick::ConsistencyCheck => self.on_consistency_check_tick(event_loop),
        }
        slow_log!(t, "{} handle timeout {:?}", self.tag, timeout);
    }

    // This method is invoked very frequently, should avoid time consuming operation.
    fn tick(&mut self, event_loop: &mut EventLoop<Self>) {
        if !event_loop.is_running() {
            self.stop();
            return;
        }

        // We handle raft ready in event loop.
        if !self.pending_raft_groups.is_empty() {
            self.on_raft_ready();
        }

        self.poll_apply();

        self.pending_snapshot_regions.clear();
    }
}

impl<T: Transport, C: PdClient> Store<T, C> {
    /// load the target peer of request as mutable borrow.
    fn mut_target_peer(&mut self, request: &RaftCmdRequest) -> Result<&mut Peer> {
        let region_id = request.get_header().get_region_id();
        match self.region_peers.get_mut(&region_id) {
            None => Err(Error::RegionNotFound(region_id)),
            Some(peer) => Ok(peer),
        }
    }

    // Handle status commands here, separate the logic, maybe we can move it
    // to another file later.
    // Unlike other commands (write or admin), status commands only show current
    // store status, so no need to handle it in raft group.
    fn execute_status_command(&mut self, request: &RaftCmdRequest) -> Result<RaftCmdResponse> {
        let cmd_type = request.get_status_request().get_cmd_type();
        let region_id = request.get_header().get_region_id();

        let mut response = try!(match cmd_type {
            StatusCmdType::RegionLeader => self.execute_region_leader(request),
            StatusCmdType::RegionDetail => self.execute_region_detail(request),
            StatusCmdType::InvalidStatus => Err(box_err!("invalid status command!")),
        });
        response.set_cmd_type(cmd_type);

        let mut resp = RaftCmdResponse::new();
        resp.set_status_response(response);
        // Bind peer current term here.
        if let Some(peer) = self.region_peers.get(&region_id) {
            bind_term(&mut resp, peer.term());
        }
        Ok(resp)
    }

    fn execute_region_leader(&mut self, request: &RaftCmdRequest) -> Result<StatusResponse> {
        let peer = try!(self.mut_target_peer(request));

        let mut resp = StatusResponse::new();
        if let Some(leader) = peer.get_peer_from_cache(peer.leader_id()) {
            resp.mut_region_leader().set_leader(leader);
        }

        Ok(resp)
    }

    fn execute_region_detail(&mut self, request: &RaftCmdRequest) -> Result<StatusResponse> {
        let peer = try!(self.mut_target_peer(request));
        if !peer.get_store().is_initialized() {
            let region_id = request.get_header().get_region_id();
            return Err(Error::RegionNotInitialized(region_id));
        }
        let mut resp = StatusResponse::new();
        resp.mut_region_detail().set_region(peer.region().clone());
        if let Some(leader) = peer.get_peer_from_cache(peer.leader_id()) {
            resp.mut_region_detail().set_leader(leader);
        }

        Ok(resp)
    }
}<|MERGE_RESOLUTION|>--- conflicted
+++ resolved
@@ -2183,26 +2183,6 @@
             error!("{} register compact cf-lock tick err: {:?}", self.tag, e);
         }
     }
-
-<<<<<<< HEAD
-    fn on_unreachable(&mut self, region_id: u64, to_peer_id: u64) {
-        if let Some(peer) = self.region_peers.get_mut(&region_id) {
-            peer.raft_group.report_unreachable(to_peer_id);
-=======
-    fn handle_coprocessor_msg(&mut self, request_stats: CopFlowStatistics) {
-        for (region_id, stats) in &request_stats {
-            if let Some(peer) = self.region_peers.get_mut(region_id) {
-                if !peer.is_leader() {
-                    continue;
-                }
-                peer.peer_stat.read_bytes += stats.read_bytes as u64;
-                peer.peer_stat.read_keys += stats.read_keys as u64;
-                self.store_stat.engine_total_bytes_read += stats.read_bytes as u64;
-                self.store_stat.engine_total_keys_read += stats.read_keys as u64;
-            }
->>>>>>> 6b919c3b
-        }
-    }
 }
 
 // Consistency Check implementation.
