// Copyright 2016 PingCAP, Inc.
//
// Licensed under the Apache License, Version 2.0 (the "License");
// you may not use this file except in compliance with the License.
// You may obtain a copy of the License at
//
//     http://www.apache.org/licenses/LICENSE-2.0
//
// Unless required by applicable law or agreed to in writing, software
// distributed under the License is distributed on an "AS IS" BASIS,
// See the License for the specific language governing permissions and
// limitations under the License.

use std::sync::Arc;
use std::sync::mpsc::{self, Receiver as StdReceiver, TryRecvError};
use std::rc::Rc;
use std::cell::RefCell;
use std::collections::BTreeMap;
use std::collections::Bound::{Excluded, Included, Unbounded};
use std::time::{Duration, Instant};
use std::{cmp, thread, u64};

use rocksdb::{CompactionJobInfo, WriteBatch, DB};
use rocksdb::rocksdb_options::WriteOptions;
use mio::{self, EventLoop, EventLoopConfig, Sender};
use protobuf::{self, RepeatedField};
use time::{self, Timespec};

use kvproto::raft_serverpb::{MergeState, PeerState, RaftMessage, RaftSnapshotData,
                             RaftTruncatedState, RegionLocalState};
use raft::eraftpb::{ConfChangeType, MessageType};
use kvproto::pdpb::StoreStats;
use kvproto::importpb::SSTMeta;
use util::{escape, rocksdb};
use util::time::{duration_to_sec, SlowTimer};
use pd::{PdClient, PdRunner, PdTask};
use kvproto::raft_cmdpb::{AdminCmdType, AdminRequest, RaftCmdRequest, RaftCmdResponse,
                          StatusCmdType, StatusResponse};
use protobuf::Message;
use raft::{self, SnapshotStatus, INVALID_INDEX, NO_LIMIT};
use raftstore::{Error, Result};
use kvproto::metapb;
use util::worker::{FutureWorker, Scheduler, Stopped, Worker};
use util::transport::SendCh;
use util::RingQueue;
use util::collections::{HashMap, HashSet};
use util::rocksdb::{CompactedEvent, CompactionListener};
use util::sys as util_sys;
use storage::{CF_DEFAULT, CF_LOCK, CF_RAFT, CF_WRITE};
use raftstore::coprocessor::CoprocessorHost;
use raftstore::coprocessor::split_observer::SplitObserver;
use import::SSTImporter;
use super::worker::{ApplyRunner, ApplyTask, ApplyTaskRes, CleanupSSTRunner, CleanupSSTTask,
                    CompactRunner, CompactTask, ConsistencyCheckRunner, ConsistencyCheckTask,
                    RaftlogGcRunner, RaftlogGcTask, RegionRunner, RegionTask, SplitCheckRunner,
                    SplitCheckTask};
use super::worker::apply::{ChangePeer, ExecResult};
use super::{util, Msg, SignificantMsg, SnapKey, SnapManager, SnapshotDeleter, Tick};
use super::keys::{self, data_end_key, data_key, enc_end_key, enc_start_key};
use super::engine::{Iterable, Peekable, Snapshot as EngineSnapshot};
use super::config::Config;
use super::peer::{self, ConsistencyState, Peer, ReadyContext, StaleState};
use super::peer_storage::{self, ApplySnapResult, CacheQueryStats};
use super::msg::{Callback, ReadResponse};
use super::cmd_resp::{bind_term, new_error};
use super::transport::Transport;
use super::metrics::*;
use super::local_metrics::RaftMetrics;

type Key = Vec<u8>;

const MIO_TICK_RATIO: u64 = 10;
const PENDING_VOTES_CAP: usize = 20;

#[derive(Clone)]
pub struct Engines {
    pub kv_engine: Arc<DB>,
    pub raft_engine: Arc<DB>,
}

impl Engines {
    pub fn new(kv_engine: Arc<DB>, raft_engine: Arc<DB>) -> Engines {
        Engines {
            kv_engine: kv_engine,
            raft_engine: raft_engine,
        }
    }
}

// A helper structure to bundle all channels for messages to `Store`.
pub struct StoreChannel {
    pub sender: Sender<Msg>,
    pub significant_msg_receiver: StdReceiver<SignificantMsg>,
}

pub struct StoreStat {
    pub lock_cf_bytes_written: u64,

    pub engine_total_bytes_written: u64,
    pub engine_total_keys_written: u64,

    pub engine_last_total_bytes_written: u64,
    pub engine_last_total_keys_written: u64,
}

impl Default for StoreStat {
    fn default() -> StoreStat {
        StoreStat {
            lock_cf_bytes_written: 0,
            engine_total_bytes_written: 0,
            engine_total_keys_written: 0,

            engine_last_total_bytes_written: 0,
            engine_last_total_keys_written: 0,
        }
    }
}

pub struct DestroyPeerJob {
    pub initialized: bool,
    pub async_remove: bool,
    pub region_id: u64,
    pub peer: metapb::Peer,
}

pub struct StoreInfo {
    pub engine: Arc<DB>,
    pub capacity: u64,
}

pub struct Store<T, C: 'static> {
    cfg: Rc<Config>,
    kv_engine: Arc<DB>,
    raft_engine: Arc<DB>,
    store: metapb::Store,
    sendch: SendCh<Msg>,

    significant_msg_receiver: StdReceiver<SignificantMsg>,

    // region_id -> peers
    region_peers: HashMap<u64, Peer>,
    merging_regions: Option<Vec<metapb::Region>>,
    pending_raft_groups: HashSet<u64>,
    // region end key -> region id
    region_ranges: BTreeMap<Key, u64>,
    // the regions with pending snapshots between two mio ticks.
    pending_snapshot_regions: Vec<metapb::Region>,
    // A marker used to indicate if the peer of a region is going to apply a snapshot
    // with different range.
    // It assumes that when a peer is going to accept snapshot, it can never
    // captch up by normal log replication.
    pending_cross_snap: HashMap<u64, metapb::RegionEpoch>,
    split_check_worker: Worker<SplitCheckTask>,
    region_worker: Worker<RegionTask>,
    raftlog_gc_worker: Worker<RaftlogGcTask>,
    compact_worker: Worker<CompactTask>,
    pd_worker: FutureWorker<PdTask>,
    consistency_check_worker: Worker<ConsistencyCheckTask>,
    cleanup_sst_worker: Worker<CleanupSSTTask>,
    pub apply_worker: Worker<ApplyTask>,
    apply_res_receiver: Option<StdReceiver<ApplyTaskRes>>,

    last_compact_checked_key: Key,

    trans: T,
    pd_client: Arc<C>,

    pub coprocessor_host: Arc<CoprocessorHost>,

    pub importer: Arc<SSTImporter>,

    snap_mgr: SnapManager,

    raft_metrics: RaftMetrics,
    pub entry_cache_metries: Rc<RefCell<CacheQueryStats>>,

    tag: String,

    start_time: Timespec,
    is_busy: bool,

    pending_votes: RingQueue<RaftMessage>,

    store_stat: StoreStat,
}

pub fn create_event_loop<T, C>(cfg: &Config) -> Result<EventLoop<Store<T, C>>>
where
    T: Transport,
    C: PdClient,
{
    let mut config = EventLoopConfig::new();
    // To make raft base tick more accurate, timer tick should be small enough.
    config.timer_tick_ms(cfg.raft_base_tick_interval.as_millis() / MIO_TICK_RATIO);
    config.notify_capacity(cfg.notify_capacity);
    config.messages_per_tick(cfg.messages_per_tick);
    let event_loop = EventLoop::configured(config)?;
    Ok(event_loop)
}

impl<T: Transport, C: PdClient> Store<T, C> {
    #[allow(too_many_arguments)]
    pub fn new(
        ch: StoreChannel,
        meta: metapb::Store,
        cfg: Config,
        engines: Engines,
        trans: T,
        pd_client: Arc<C>,
        mgr: SnapManager,
        pd_worker: FutureWorker<PdTask>,
        mut coprocessor_host: CoprocessorHost,
        importer: Arc<SSTImporter>,
    ) -> Result<Store<T, C>> {
        // TODO: we can get cluster meta regularly too later.
        cfg.validate()?;

        let sendch = SendCh::new(ch.sender, "raftstore");
        let tag = format!("[store {}]", meta.get_id());

        // TODO load coprocessors from configuration
        coprocessor_host
            .registry
            .register_admin_observer(100, box SplitObserver);

        let mut s = Store {
            cfg: Rc::new(cfg),
            store: meta,
            kv_engine: engines.kv_engine,
            raft_engine: engines.raft_engine,
            sendch: sendch,
            significant_msg_receiver: ch.significant_msg_receiver,
            region_peers: HashMap::default(),
            merging_regions: Some(vec![]),
            pending_raft_groups: HashSet::default(),
            split_check_worker: Worker::new("split check worker"),
            region_worker: Worker::new("snapshot worker"),
            raftlog_gc_worker: Worker::new("raft gc worker"),
            compact_worker: Worker::new("compact worker"),
            pd_worker: pd_worker,
            consistency_check_worker: Worker::new("consistency check worker"),
            cleanup_sst_worker: Worker::new("cleanup sst worker"),
            apply_worker: Worker::new("apply worker"),
            apply_res_receiver: None,
            last_compact_checked_key: keys::DATA_MIN_KEY.to_vec(),
            region_ranges: BTreeMap::new(),
            pending_snapshot_regions: vec![],
            pending_cross_snap: HashMap::default(),
            trans: trans,
            pd_client: pd_client,
            coprocessor_host: Arc::new(coprocessor_host),
            importer: importer,
            snap_mgr: mgr,
            raft_metrics: RaftMetrics::default(),
            entry_cache_metries: Rc::new(RefCell::new(CacheQueryStats::default())),
            pending_votes: RingQueue::with_capacity(PENDING_VOTES_CAP),
            tag: tag,
            start_time: time::get_time(),
            is_busy: false,
            store_stat: StoreStat::default(),
        };
        s.init()?;
        Ok(s)
    }

    /// Initialize this store. It scans the db engine, loads all regions
    /// and their peers from it, and schedules snapshot worker if necessary.
    /// WARN: This store should not be used before initialized.
    fn init(&mut self) -> Result<()> {
        // Scan region meta to get saved regions.
        let start_key = keys::REGION_META_MIN_KEY;
        let end_key = keys::REGION_META_MAX_KEY;
        let kv_engine = Arc::clone(&self.kv_engine);
        let mut total_count = 0;
        let mut tomebstone_count = 0;
        let mut applying_count = 0;

        let t = Instant::now();
        let mut kv_wb = WriteBatch::new();
        let mut raft_wb = WriteBatch::new();
        let mut applying_regions = vec![];
        let mut prepare_merge = vec![];
        kv_engine.scan_cf(CF_RAFT, start_key, end_key, false, &mut |key, value| {
            let (region_id, suffix) = keys::decode_region_meta_key(key)?;
            if suffix != keys::REGION_STATE_SUFFIX {
                return Ok(true);
            }

            total_count += 1;

            let local_state = protobuf::parse_from_bytes::<RegionLocalState>(value)?;
            let region = local_state.get_region();
            if local_state.get_state() == PeerState::Tombstone {
                tomebstone_count += 1;
                debug!(
                    "region {:?} is tombstone in store {}",
                    region,
                    self.store_id()
                );
                self.clear_stale_meta(&mut kv_wb, &mut raft_wb, region);
                return Ok(true);
            }
            if local_state.get_state() == PeerState::Applying {
                // in case of restart happen when we just write region state to Applying,
                // but not write raft_local_state to raft rocksdb in time.
                peer_storage::recover_from_applying_state(
                    &self.kv_engine,
                    &self.raft_engine,
                    &raft_wb,
                    region_id,
                )?;
                applying_count += 1;
                applying_regions.push(region.clone());
                return Ok(true);
            }
            if local_state.get_state() == PeerState::Merging {
                prepare_merge.push((
                    local_state.get_region().to_owned(),
                    local_state.get_merge_state().to_owned(),
                ));
            }

            let peer = Peer::create(self, region)?;
            self.region_ranges.insert(enc_end_key(region), region_id);
            // No need to check duplicated here, because we use region id as the key
            // in DB.
            self.region_peers.insert(region_id, peer);
            Ok(true)
        })?;

        if !kv_wb.is_empty() {
            self.kv_engine.write(kv_wb).unwrap();
            self.kv_engine.sync_wal().unwrap();
        }
        if !raft_wb.is_empty() {
            self.raft_engine.write(raft_wb).unwrap();
            self.raft_engine.sync_wal().unwrap();
        }

        // schedule applying snapshot after raft writebatch were written.
        for region in applying_regions {
            info!(
                "region {:?} is applying in store {}",
                region,
                self.store_id()
            );
            let mut peer = Peer::create(self, &region)?;
            peer.mut_store().schedule_applying_snapshot();
            self.region_ranges
                .insert(enc_end_key(&region), region.get_id());
            self.region_peers.insert(region.get_id(), peer);
        }

        // recover prepare_merge
        let merging_count = prepare_merge.len();
        for (region, state) in prepare_merge {
            info!(
                "region {:?} is merging in store {}",
                region,
                self.store_id()
            );
            self.on_ready_prepare_merge(region, state);
        }

        info!(
            "{} starts with {} regions, including {} tombstones, {} applying \
             regions and {} merging regions, takes {:?}",
            self.tag,
            total_count,
            tomebstone_count,
            applying_count,
            merging_count,
            t.elapsed()
        );

        self.clear_stale_data()?;

        Ok(())
    }
}

impl<T, C> Store<T, C> {
    fn clear_stale_meta(
        &mut self,
        kv_wb: &mut WriteBatch,
        raft_wb: &mut WriteBatch,
        region: &metapb::Region,
    ) {
        let raft_key = keys::raft_state_key(region.get_id());
        let raft_state = match self.raft_engine.get_msg(&raft_key).unwrap() {
            // it has been cleaned up.
            None => return,
            Some(value) => value,
        };

        peer_storage::clear_meta(
            &self.kv_engine,
            &self.raft_engine,
            kv_wb,
            raft_wb,
            region.get_id(),
            &raft_state,
        ).unwrap();
        peer_storage::write_peer_state(&self.kv_engine, kv_wb, region, PeerState::Tombstone)
            .unwrap();
    }

    /// `clear_stale_data` clean up all possible garbage data.
    fn clear_stale_data(&mut self) -> Result<()> {
        let t = Instant::now();

        let mut ranges = Vec::new();
        let mut last_start_key = keys::data_key(b"");
        for region_id in self.region_ranges.values() {
            let region = self.region_peers[region_id].region();
            let start_key = keys::enc_start_key(region);
            ranges.push((last_start_key, start_key));
            last_start_key = keys::enc_end_key(region);
        }
        ranges.push((last_start_key, keys::DATA_MAX_KEY.to_vec()));

        rocksdb::roughly_cleanup_ranges(&self.kv_engine, &ranges)?;

        info!(
            "{} cleans up {} ranges garbage data, takes {:?}",
            self.tag,
            ranges.len(),
            t.elapsed()
        );

        Ok(())
    }

    pub fn get_sendch(&self) -> SendCh<Msg> {
        self.sendch.clone()
    }

    #[inline]
    pub fn get_snap_mgr(&self) -> SnapManager {
        self.snap_mgr.clone()
    }

    pub fn snap_scheduler(&self) -> Scheduler<RegionTask> {
        self.region_worker.scheduler()
    }

    pub fn apply_scheduler(&self) -> Scheduler<ApplyTask> {
        self.apply_worker.scheduler()
    }

    pub fn kv_engine(&self) -> Arc<DB> {
        Arc::clone(&self.kv_engine)
    }

    pub fn raft_engine(&self) -> Arc<DB> {
        Arc::clone(&self.raft_engine)
    }

    pub fn store_id(&self) -> u64 {
        self.store.get_id()
    }

    pub fn get_peers(&self) -> &HashMap<u64, Peer> {
        &self.region_peers
    }

    pub fn config(&self) -> Rc<Config> {
        Rc::clone(&self.cfg)
    }

    fn poll_significant_msg(&mut self) {
        // Poll all snapshot messages and handle them.
        loop {
            match self.significant_msg_receiver.try_recv() {
                Ok(SignificantMsg::SnapshotStatus {
                    region_id,
                    to_peer_id,
                    status,
                }) => {
                    // Report snapshot status to the corresponding peer.
                    self.report_snapshot_status(region_id, to_peer_id, status);
                }
                Ok(SignificantMsg::Unreachable {
                    region_id,
                    to_peer_id,
                }) => if let Some(peer) = self.region_peers.get_mut(&region_id) {
                    peer.raft_group.report_unreachable(to_peer_id);
                },
                Err(TryRecvError::Empty) => {
                    // The snapshot status receiver channel is empty
                    return;
                }
                Err(e) => {
                    error!(
                        "{} unexpected error {:?} when receive from snapshot channel",
                        self.tag, e
                    );
                    return;
                }
            }
        }
    }

    fn report_snapshot_status(&mut self, region_id: u64, to_peer_id: u64, status: SnapshotStatus) {
        if let Some(peer) = self.region_peers.get_mut(&region_id) {
            let to_peer = match peer.get_peer_from_cache(to_peer_id) {
                Some(peer) => peer,
                None => {
                    // If to_peer is gone, ignore this snapshot status
                    warn!(
                        "[region {}] peer {} not found, ignore snapshot status {:?}",
                        region_id, to_peer_id, status
                    );
                    return;
                }
            };
            info!(
                "[region {}] report snapshot status {:?} {:?}",
                region_id, to_peer, status
            );
            peer.raft_group.report_snapshot(to_peer_id, status)
        }
    }
}

impl<T: Transport, C: PdClient> Store<T, C> {
    pub fn run(&mut self, event_loop: &mut EventLoop<Self>) -> Result<()> {
        self.snap_mgr.init()?;

        self.register_raft_base_tick(event_loop);
        self.register_raft_gc_log_tick(event_loop);
        self.register_split_region_check_tick(event_loop);
        self.register_compact_check_tick(event_loop);
        self.register_pd_store_heartbeat_tick(event_loop);
        self.register_pd_heartbeat_tick(event_loop);
        self.register_snap_mgr_gc_tick(event_loop);
        self.register_compact_lock_cf_tick(event_loop);
        self.register_consistency_check_tick(event_loop);
        self.register_merge_check_tick(event_loop);

        let split_check_runner = SplitCheckRunner::new(
            Arc::clone(&self.kv_engine),
            self.sendch.clone(),
            Arc::clone(&self.coprocessor_host),
        );

        box_try!(self.split_check_worker.start(split_check_runner));

        let runner = RegionRunner::new(
            Arc::clone(&self.kv_engine),
            Arc::clone(&self.raft_engine),
            self.snap_mgr.clone(),
            self.cfg.snap_apply_batch_size.0 as usize,
            self.cfg.use_delete_range,
        );
        box_try!(self.region_worker.start(runner));

        let raftlog_gc_runner = RaftlogGcRunner::new(None);
        box_try!(self.raftlog_gc_worker.start(raftlog_gc_runner));

        let compact_runner = CompactRunner::new(Arc::clone(&self.kv_engine));
        box_try!(self.compact_worker.start(compact_runner));

        let pd_runner = PdRunner::new(
            self.store_id(),
            Arc::clone(&self.pd_client),
            self.sendch.clone(),
            Arc::clone(&self.kv_engine),
        );
        box_try!(self.pd_worker.start(pd_runner));

        let consistency_check_runner = ConsistencyCheckRunner::new(self.sendch.clone());
        box_try!(
            self.consistency_check_worker
                .start(consistency_check_runner)
        );

        let cleanup_sst_runner = CleanupSSTRunner::new(Arc::clone(&self.importer));
        box_try!(self.cleanup_sst_worker.start(cleanup_sst_runner));

        let (tx, rx) = mpsc::channel();
        let apply_runner = ApplyRunner::new(self, tx, self.cfg.sync_log, self.cfg.use_delete_range);
        self.apply_res_receiver = Some(rx);
        box_try!(self.apply_worker.start(apply_runner));

        if let Err(e) = util_sys::pri::set_priority(util_sys::HIGH_PRI) {
            warn!("set priority for raftstore failed, error: {:?}", e);
        }

        event_loop.run(self)?;
        Ok(())
    }

    fn stop(&mut self) {
        info!("start to stop raftstore.");

        // Applying snapshot may take an unexpected long time.
        for peer in self.region_peers.values_mut() {
            peer.stop();
        }

        // Wait all workers finish.
        let mut handles: Vec<Option<thread::JoinHandle<()>>> = vec![];
        handles.push(self.split_check_worker.stop());
        handles.push(self.region_worker.stop());
        handles.push(self.raftlog_gc_worker.stop());
        handles.push(self.compact_worker.stop());
        handles.push(self.pd_worker.stop());
        handles.push(self.consistency_check_worker.stop());
        handles.push(self.cleanup_sst_worker.stop());
        handles.push(self.apply_worker.stop());

        for h in handles {
            if let Some(h) = h {
                h.join().unwrap();
            }
        }

        self.coprocessor_host.shutdown();

        info!("stop raftstore finished.");
    }

    fn register_raft_base_tick(&self, event_loop: &mut EventLoop<Self>) {
        // If we register raft base tick failed, the whole raft can't run correctly,
        // TODO: shutdown the store?
        if let Err(e) = register_timer(
            event_loop,
            Tick::Raft,
            self.cfg.raft_base_tick_interval.as_millis(),
        ) {
            error!("{} register raft base tick err: {:?}", self.tag, e);
        };
    }

    fn on_raft_base_tick(&mut self, event_loop: &mut EventLoop<Self>) {
        let timer = self.raft_metrics.process_tick.start_coarse_timer();
        let mut leader_missing = 0;
        for peer in &mut self.region_peers.values_mut() {
            if peer.pending_remove {
                continue;
            }
            // When having pending snapshot, if election timeout is met, it can't pass
            // the pending conf change check because first index has been updated to
            // a value that is larger than last index.
            if peer.is_applying_snapshot() || peer.has_pending_snapshot() {
                // need to check if snapshot is applied.
                peer.mark_to_be_checked(&mut self.pending_raft_groups);
                continue;
            }

            if peer.raft_group.tick() {
                peer.mark_to_be_checked(&mut self.pending_raft_groups);
            }

            // If this peer detects the leader is missing for a long long time,
            // it should consider itself as a stale peer which is removed from
            // the original cluster.
            // This most likely happens in the following scenario:
            // At first, there are three peer A, B, C in the cluster, and A is leader.
            // Peer B gets down. And then A adds D, E, F into the cluster.
            // Peer D becomes leader of the new cluster, and then removes peer A, B, C.
            // After all these peer in and out, now the cluster has peer D, E, F.
            // If peer B goes up at this moment, it still thinks it is one of the cluster
            // and has peers A, C. However, it could not reach A, C since they are removed
            // from the cluster or probably destroyed.
            // Meantime, D, E, F would not reach B, since it's not in the cluster anymore.
            // In this case, peer B would notice that the leader is missing for a long time,
            // and it would check with pd to confirm whether it's still a member of the cluster.
            // If not, it destroys itself as a stale peer which is removed out already.
            match peer.check_stale_state() {
                StaleState::Valid => (),
                StaleState::LeaderMissing => {
                    warn!(
                        "{} leader missing longer than abnormal_leader_missing_duration {:?}",
                        peer.tag, self.cfg.abnormal_leader_missing_duration.0,
                    );
                    leader_missing += 1;
                }
                StaleState::ToValidate => {
                    // for peer B in case 1 above
                    warn!(
                        "{} leader missing longer than max_leader_missing_duration {:?}. \
                         To check with pd whether it's still valid",
                        peer.tag, self.cfg.max_leader_missing_duration.0,
                    );
                    let task = PdTask::ValidatePeer {
                        peer: peer.peer.clone(),
                        region: peer.region().clone(),
                        merge_source: None,
                    };
                    if let Err(e) = self.pd_worker.schedule(task) {
                        error!("{} failed to notify pd: {}", peer.tag, e)
                    }
                }
            }
        }
        self.raft_metrics.leader_missing = leader_missing;

        timer.observe_duration();

        self.raft_metrics.flush();
        self.entry_cache_metries.borrow_mut().flush();

        self.register_raft_base_tick(event_loop);
    }

    fn poll_apply(&mut self) {
        loop {
            match self.apply_res_receiver.as_ref().unwrap().try_recv() {
                Ok(ApplyTaskRes::Applys(multi_res)) => for res in multi_res {
                    if let Some(p) = self.region_peers.get_mut(&res.region_id) {
                        debug!("{} async apply finish: {:?}", p.tag, res);
                        p.post_apply(&res, &mut self.pending_raft_groups, &mut self.store_stat);
                    }
                    self.store_stat.lock_cf_bytes_written += res.metrics.lock_cf_written_bytes;
                    self.on_ready_result(res.region_id, res.merged, res.exec_res);
                },
                Ok(ApplyTaskRes::Destroy(p)) => {
                    let store_id = self.store_id();
                    self.destroy_peer(p.region_id(), util::new_peer(store_id, p.id()), false);
                }
                Err(TryRecvError::Empty) => break,
                Err(e) => panic!("unexpected error {:?}", e),
            }
        }
    }

    /// If target peer doesn't exist, create it.
    ///
    /// return false to indicate that target peer is in invalid state or
    /// doesn't exist and can't be created.
    fn maybe_create_peer(&mut self, region_id: u64, msg: &RaftMessage) -> Result<bool> {
        let target = msg.get_to_peer();
        // we may encounter a message with larger peer id, which means
        // current peer is stale, then we should remove current peer
        let mut has_peer = false;
        let mut job = None;
        if let Some(p) = self.region_peers.get_mut(&region_id) {
            has_peer = true;
            let target_peer_id = target.get_id();
            if p.peer_id() < target_peer_id {
                job = p.maybe_destroy();
                if job.is_none() {
                    self.raft_metrics.message_dropped.applying_snap += 1;
                    return Ok(false);
                }
            } else if p.peer_id() > target_peer_id {
                info!(
                    "[region {}] target peer id {} is less than {}, msg maybe stale.",
                    region_id,
                    target_peer_id,
                    p.peer_id()
                );
                self.raft_metrics.message_dropped.stale_msg += 1;
                return Ok(false);
            }
        }

        if let Some(job) = job {
            info!(
                "[region {}] try to destroy stale peer {:?}",
                region_id, job.peer
            );
            if !self.handle_destroy_peer(job) {
                return Ok(false);
            }
            has_peer = false;
        }

        if has_peer {
            return Ok(true);
        }

        let message = msg.get_message();
        let msg_type = message.get_msg_type();
        if msg_type != MessageType::MsgRequestVote
            && (msg_type != MessageType::MsgHeartbeat || message.get_commit() != INVALID_INDEX)
        {
            debug!(
                "target peer {:?} doesn't exist, stale message {:?}.",
                target, msg_type
            );
            self.raft_metrics.message_dropped.stale_msg += 1;
            return Ok(false);
        }

        let start_key = data_key(msg.get_start_key());
        if let Some((_, &exist_region_id)) = self.region_ranges
            .range((Excluded(start_key), Unbounded::<Key>))
            .next()
        {
            let exist_region = self.region_peers[&exist_region_id].region();
            if enc_start_key(exist_region) < data_end_key(msg.get_end_key()) {
                debug!("msg {:?} is overlapped with region {:?}", msg, exist_region);
                if util::is_first_vote_msg(msg) {
                    self.pending_votes.push(msg.to_owned());
                }
                self.raft_metrics.message_dropped.region_overlap += 1;
                self.pending_cross_snap
                    .insert(region_id, msg.get_region_epoch().to_owned());
                return Ok(false);
            }
        }

        let peer = Peer::replicate(self, region_id, target.get_id())?;
        // following snapshot may overlap, should insert into region_ranges after
        // snapshot is applied.
        self.region_peers.insert(region_id, peer);
        Ok(true)
    }

    fn on_raft_message(&mut self, mut msg: RaftMessage) -> Result<()> {
        let region_id = msg.get_region_id();
        if !self.validate_raft_msg(&msg) {
            return Ok(());
        }

        if msg.get_is_tombstone() {
            // we receive a message tells us to remove ourself.
            self.handle_gc_peer_msg(&msg);
            return Ok(());
        }

        if msg.has_merge_target() {
            if self.need_gc_merge(&msg)? {
                self.on_merge_fail(region_id);
            }
            return Ok(());
        }

        if self.check_msg(&msg)? {
            return Ok(());
        }

        if !self.maybe_create_peer(region_id, &msg)? {
            return Ok(());
        }

        if let Some(key) = self.check_snapshot(&msg)? {
            // If the snapshot file is not used again, then it's OK to
            // delete them here. If the snapshot file will be reused when
            // receiving, then it will fail to pass the check again, so
            // missing snapshot files should not be noticed.
            let s = self.snap_mgr.get_snapshot_for_applying(&key)?;
            self.snap_mgr.delete_snapshot(&key, s.as_ref(), false);
            return Ok(());
        }

        let peer = self.region_peers.get_mut(&region_id).unwrap();
        let from_peer_id = msg.get_from_peer().get_id();
        peer.insert_peer_cache(msg.take_from_peer());
        peer.step(msg.take_message())?;

        if peer.any_new_peer_catch_up(from_peer_id) {
            peer.heartbeat_pd(&self.pd_worker);
        }

        // Add into pending raft groups for later handling ready.
        peer.mark_to_be_checked(&mut self.pending_raft_groups);

        Ok(())
    }

    // return false means the message is invalid, and can be ignored.
    fn validate_raft_msg(&mut self, msg: &RaftMessage) -> bool {
        let region_id = msg.get_region_id();
        let from = msg.get_from_peer();
        let to = msg.get_to_peer();

        debug!(
            "[region {}] handle raft message {:?}, from {} to {}",
            region_id,
            msg.get_message().get_msg_type(),
            from.get_id(),
            to.get_id()
        );

        if to.get_store_id() != self.store_id() {
            warn!(
                "[region {}] store not match, to store id {}, mine {}, ignore it",
                region_id,
                to.get_store_id(),
                self.store_id()
            );
            self.raft_metrics.message_dropped.mismatch_store_id += 1;
            return false;
        }

        if !msg.has_region_epoch() {
            error!(
                "[region {}] missing epoch in raft message, ignore it",
                region_id
            );
            self.raft_metrics.message_dropped.mismatch_region_epoch += 1;
            return false;
        }

        true
    }

    fn check_msg(&mut self, msg: &RaftMessage) -> Result<bool> {
        let region_id = msg.get_region_id();
        let from_epoch = msg.get_region_epoch();
        let msg_type = msg.get_message().get_msg_type();
        let is_vote_msg = msg_type == MessageType::MsgRequestVote;
        let from_store_id = msg.get_from_peer().get_store_id();

        // Let's consider following cases with three nodes [1, 2, 3] and 1 is leader:
        // a. 1 removes 2, 2 may still send MsgAppendResponse to 1.
        //  We should ignore this stale message and let 2 remove itself after
        //  applying the ConfChange log.
        // b. 2 is isolated, 1 removes 2. When 2 rejoins the cluster, 2 will
        //  send stale MsgRequestVote to 1 and 3, at this time, we should tell 2 to gc itself.
        // c. 2 is isolated but can communicate with 3. 1 removes 3.
        //  2 will send stale MsgRequestVote to 3, 3 should ignore this message.
        // d. 2 is isolated but can communicate with 3. 1 removes 2, then adds 4, remove 3.
        //  2 will send stale MsgRequestVote to 3, 3 should tell 2 to gc itself.
        // e. 2 is isolated. 1 adds 4, 5, 6, removes 3, 1. Now assume 4 is leader.
        //  After 2 rejoins the cluster, 2 may send stale MsgRequestVote to 1 and 3,
        //  1 and 3 will ignore this message. Later 4 will send messages to 2 and 2 will
        //  rejoin the raft group again.
        // f. 2 is isolated. 1 adds 4, 5, 6, removes 3, 1. Now assume 4 is leader, and 4 removes 2.
        //  unlike case e, 2 will be stale forever.
        // TODO: for case f, if 2 is stale for a long time, 2 will communicate with pd and pd will
        // tell 2 is stale, so 2 can remove itself.
        let trans = &self.trans;
        let raft_metrics = &mut self.raft_metrics;
        if let Some(peer) = self.region_peers.get(&region_id) {
            let region = peer.region();
            let epoch = region.get_region_epoch();

            if util::is_epoch_stale(from_epoch, epoch)
                && util::find_peer(region, from_store_id).is_none()
            {
                // The message is stale and not in current region.
                Self::handle_stale_msg(trans, msg, epoch, is_vote_msg, None, raft_metrics);
                return Ok(true);
            }

            return Ok(false);
        }

        // no exist, check with tombstone key.
        let state_key = keys::region_state_key(region_id);
        if let Some(local_state) = self.kv_engine
            .get_msg_cf::<RegionLocalState>(CF_RAFT, &state_key)?
        {
            if local_state.get_state() != PeerState::Tombstone {
                // Maybe split, but not registered yet.
                raft_metrics.message_dropped.region_nonexistent += 1;
                if util::is_first_vote_msg(msg) {
                    self.pending_votes.push(msg.to_owned());
                    info!(
                        "[region {}] doesn't exist yet, wait for it to be split",
                        region_id
                    );
                    return Ok(true);
                }
                return Err(box_err!(
                    "[region {}] region not exist but not tombstone: {:?}",
                    region_id,
                    local_state
                ));
            }
            let region = local_state.get_region();
            let region_epoch = region.get_region_epoch();
            if local_state.has_merge_state() {
                info!(
                    "[region {}] merged peer [epoch: {:?}] receive a stale message {:?}",
                    region_id, region_epoch, msg_type
                );

                let merge_target = if let Some(peer) = util::find_peer(region, from_store_id) {
                    assert_eq!(peer, msg.get_from_peer());
                    // Let stale peer decides whether it should wait for merging or just remove
                    // itself.
                    Some(local_state.get_merge_state().get_target().to_owned())
                } else {
                    // If a peer is isolated before prepare_merge and conf remove, it should just
                    // remove itself.
                    None
                };
                Self::handle_stale_msg(trans, msg, region_epoch, true, merge_target, raft_metrics);
                return Ok(true);
            }
            // The region in this peer is already destroyed
            if util::is_epoch_stale(from_epoch, region_epoch) {
                info!(
                    "[region {}] tombstone peer [epoch: {:?}] \
                     receive a stale message {:?}",
                    region_id, region_epoch, msg_type,
                );

                let not_exist = util::find_peer(region, from_store_id).is_none();
                Self::handle_stale_msg(
                    trans,
                    msg,
                    region_epoch,
                    is_vote_msg && not_exist,
                    None,
                    raft_metrics,
                );

                return Ok(true);
            }

            if from_epoch.get_conf_ver() == region_epoch.get_conf_ver() {
                raft_metrics.message_dropped.region_tombstone_peer += 1;
                return Err(box_err!(
                    "tombstone peer [epoch: {:?}] receive an invalid \
                     message {:?}, ignore it",
                    region_epoch,
                    msg_type
                ));
            }
        }

        Ok(false)
    }

    fn handle_stale_msg(
        trans: &T,
        msg: &RaftMessage,
        cur_epoch: &metapb::RegionEpoch,
        need_gc: bool,
        target_region: Option<metapb::Region>,
        raft_metrics: &mut RaftMetrics,
    ) {
        let region_id = msg.get_region_id();
        let from_peer = msg.get_from_peer();
        let to_peer = msg.get_to_peer();
        let msg_type = msg.get_message().get_msg_type();

        if !need_gc {
            info!(
                "[region {}] raft message {:?} is stale, current {:?}, ignore it",
                region_id, msg_type, cur_epoch
            );
            raft_metrics.message_dropped.stale_msg += 1;
            return;
        }

        info!(
            "[region {}] raft message {:?} is stale, current {:?}, tell to gc",
            region_id, msg_type, cur_epoch
        );

        let mut gc_msg = RaftMessage::new();
        gc_msg.set_region_id(region_id);
        gc_msg.set_from_peer(to_peer.clone());
        gc_msg.set_to_peer(from_peer.clone());
        gc_msg.set_region_epoch(cur_epoch.clone());
        if let Some(r) = target_region {
            gc_msg.set_merge_target(r);
        } else {
            gc_msg.set_is_tombstone(true);
        }
        if let Err(e) = trans.send(gc_msg) {
            error!("[region {}] send gc message failed {:?}", region_id, e);
        }
    }

    /// Check if it's necessary to gc the source merge peer.
    ///
    /// If the target merge peer won't be created on this store,
    /// then it's appropriate to destroy it immediately.
    fn need_gc_merge(&mut self, msg: &RaftMessage) -> Result<bool> {
        let merge_target = msg.get_merge_target();
        let target_region_id = merge_target.get_id();

        if let Some(epoch) = self.pending_cross_snap.get(&target_region_id).or_else(|| {
            self.region_peers
                .get(&target_region_id)
                .map(|p| p.region().get_region_epoch())
        }) {
            info!(
                "[region {}] checking target {} epoch: {:?}",
                msg.get_region_id(),
                target_region_id,
                epoch
            );
            // So the target peer has moved on, we should let it go.
            if epoch.get_version() > merge_target.get_region_epoch().get_version() {
                return Ok(true);
            }
            // Wait till it catching up logs.
            return Ok(false);
        }

        let state_key = keys::region_state_key(target_region_id);
        if let Some(state) = self.kv_engine()
            .get_msg_cf::<RegionLocalState>(CF_RAFT, &state_key)?
        {
            debug!(
                "[region {}] check local state {:?}",
                target_region_id, state
            );
            if state.get_state() == PeerState::Tombstone
                && state.get_region().get_region_epoch().get_conf_ver()
                    >= merge_target.get_region_epoch().get_conf_ver()
            {
                // Replica was destroyed.
                return Ok(true);
            }
        }

        info!(
            "[region {}] no replica of region {} exist, check pd.",
            msg.get_region_id(),
            target_region_id
        );
        // We can't know whether the peer is destroyed or not for sure locally, ask
        // pd for help.
        let merge_source = match self.region_peers.get(&msg.get_region_id()) {
            // It has been gc.
            None => return Ok(false),
            Some(p) => p,
        };
        let target_peer = merge_target
            .get_peers()
            .iter()
            .find(|p| p.get_store_id() == self.store_id())
            .unwrap();
        let task = PdTask::ValidatePeer {
            peer: target_peer.to_owned(),
            region: merge_target.to_owned(),
            merge_source: Some(merge_source.region().get_id()),
        };
        if let Err(e) = self.pd_worker.schedule(task) {
            error!(
                "[region {}] failed to validate target peer {:?}: {}",
                msg.get_region_id(),
                target_peer,
                e
            );
        }
        Ok(false)
    }

    fn handle_gc_peer_msg(&mut self, msg: &RaftMessage) {
        let region_id = msg.get_region_id();

        let mut job = None;
        if let Some(peer) = self.region_peers.get_mut(&region_id) {
            let from_epoch = msg.get_region_epoch();
            if util::is_epoch_stale(peer.get_store().region.get_region_epoch(), from_epoch) {
                if peer.peer != *msg.get_to_peer() {
                    info!("[region {}] receive stale gc message, ignore.", region_id);
                    self.raft_metrics.message_dropped.stale_msg += 1;
                    return;
                }
                // TODO: ask pd to guarantee we are stale now.
                info!(
                    "[region {}] peer {:?} receives gc message, trying to remove",
                    region_id,
                    msg.get_to_peer()
                );
                job = peer.maybe_destroy();
                if job.is_none() {
                    self.raft_metrics.message_dropped.applying_snap += 1;
                    return;
                }
            }
        }

        if let Some(job) = job {
            self.handle_destroy_peer(job);
        }
    }

    fn check_snapshot(&mut self, msg: &RaftMessage) -> Result<Option<SnapKey>> {
        if !msg.get_message().has_snapshot() {
            return Ok(None);
        }

        let region_id = msg.get_region_id();
        let snap = msg.get_message().get_snapshot();
        let key = SnapKey::from_region_snap(region_id, snap);
        let mut snap_data = RaftSnapshotData::new();
        snap_data.merge_from_bytes(snap.get_data())?;
        let snap_region = snap_data.take_region();
        let peer_id = msg.get_to_peer().get_id();
        if snap_region
            .get_peers()
            .into_iter()
            .all(|p| p.get_id() != peer_id)
        {
            info!(
                "[region {}] {:?} doesn't contain peer {:?}, skip.",
                snap_region.get_id(),
                snap_region,
                msg.get_to_peer()
            );
            self.raft_metrics.message_dropped.region_no_peer += 1;
            return Ok(Some(key));
        }

        let r = self.region_ranges
            .range((Excluded(enc_start_key(&snap_region)), Unbounded::<Key>))
            .map(|(_, &region_id)| self.region_peers[&region_id].region())
            .take_while(|r| enc_start_key(r) < enc_end_key(&snap_region))
            .skip_while(|r| r.get_id() == region_id)
            .next()
            .map(|r| r.to_owned());
        if let Some(exist_region) = r {
            info!("region overlapped {:?}, {:?}", exist_region, snap_region);
            self.pending_cross_snap
                .insert(region_id, snap_region.get_region_epoch().to_owned());
            self.raft_metrics.message_dropped.region_overlap += 1;
            return Ok(Some(key));
        }
        for region in &self.pending_snapshot_regions {
            if enc_start_key(region) < enc_end_key(&snap_region) &&
               enc_end_key(region) > enc_start_key(&snap_region) &&
               // Same region can overlap, we will apply the latest version of snapshot.
               region.get_id() != snap_region.get_id()
            {
                info!("pending region overlapped {:?}, {:?}", region, snap_region);
                self.raft_metrics.message_dropped.region_overlap += 1;
                return Ok(Some(key));
            }
        }
        if let Some(r) = self.pending_cross_snap.get(&region_id) {
            // Check it to avoid epoch moves backward.
            if util::is_epoch_stale(snap_region.get_region_epoch(), r) {
                info!(
                    "[region {}] snapshot epoch is stale, drop: {:?} < {:?}",
                    snap_region.get_id(),
                    snap_region.get_region_epoch(),
                    r
                );
                self.raft_metrics.message_dropped.stale_msg += 1;
                return Ok(Some(key));
            }
        }
        // check if snapshot file exists.
        self.snap_mgr.get_snapshot_for_applying(&key)?;

        self.pending_snapshot_regions.push(snap_region);
        self.pending_cross_snap.remove(&region_id);

        Ok(None)
    }

    fn on_raft_ready(&mut self) {
        let t = SlowTimer::new();
        let pending_count = self.pending_raft_groups.len();
        let previous_ready_metrics = self.raft_metrics.ready.clone();

        self.raft_metrics.ready.pending_region += pending_count as u64;

        let mut region_proposals = Vec::with_capacity(pending_count);
        let (kv_wb, raft_wb, append_res, sync_log) = {
            let mut ctx = ReadyContext::new(&mut self.raft_metrics, &self.trans, pending_count);
            for region_id in self.pending_raft_groups.drain() {
                if let Some(peer) = self.region_peers.get_mut(&region_id) {
                    if let Some(region_proposal) = peer.take_apply_proposals() {
                        region_proposals.push(region_proposal);
                    }
                    peer.handle_raft_ready_append(&mut ctx, &self.pd_worker);
                }
            }
            (ctx.kv_wb, ctx.raft_wb, ctx.ready_res, ctx.sync_log)
        };

        if !region_proposals.is_empty() {
            self.apply_worker
                .schedule(ApplyTask::Proposals(region_proposals))
                .unwrap();

            // In most cases, if the leader proposes a message, it will also
            // broadcast the message to other followers, so we should flush the
            // messages ASAP.
            self.trans.flush();
        }

        self.raft_metrics.ready.has_ready_region += append_res.len() as u64;

        // apply_snapshot, peer_destroy will clear_meta, so we need write region state first.
        // otherwise, if program restart between two write, raft log will be removed,
        // but region state may not changed in disk.
        fail_point!("raft_before_save");
        if !kv_wb.is_empty() {
            // RegionLocalState, ApplyState
            let mut write_opts = WriteOptions::new();
            write_opts.set_sync(true);
            self.kv_engine
                .write_opt(kv_wb, &write_opts)
                .unwrap_or_else(|e| {
                    panic!("{} failed to save append state result: {:?}", self.tag, e);
                });
        }
        fail_point!("raft_between_save");

        if !raft_wb.is_empty() {
            // RaftLocalState, Raft Log Entry
            let mut write_opts = WriteOptions::new();
            write_opts.set_sync(self.cfg.sync_log || sync_log);
            self.raft_engine
                .write_opt(raft_wb, &write_opts)
                .unwrap_or_else(|e| {
                    panic!("{} failed to save raft append result: {:?}", self.tag, e);
                });
        }
        fail_point!("raft_after_save");

        let mut ready_results = Vec::with_capacity(append_res.len());
        for (mut ready, invoke_ctx) in append_res {
            let region_id = invoke_ctx.region_id;
            let mut is_merging;
            let res = {
                let peer = self.region_peers.get_mut(&region_id).unwrap();
                is_merging = peer.pending_merge.is_some();
                peer.post_raft_ready_append(
                    &mut self.raft_metrics,
                    &self.trans,
                    &mut ready,
                    invoke_ctx,
                )
            };
            if is_merging && res.is_some() {
                // After applying a snapshot, merge is rollbacked implicitly.
                self.on_ready_rollback_merge(region_id, 0, None);
            }
            ready_results.push((region_id, ready, res));
        }

        self.raft_metrics
            .append_log
            .observe(duration_to_sec(t.elapsed()) as f64);

        slow_log!(
            t,
            "{} handle {} pending peers include {} ready, {} entries, {} messages and {} \
             snapshots",
            self.tag,
            pending_count,
            ready_results.capacity(),
            self.raft_metrics.ready.append - previous_ready_metrics.append,
            self.raft_metrics.ready.message - previous_ready_metrics.message,
            self.raft_metrics.ready.snapshot - previous_ready_metrics.snapshot
        );

        if !ready_results.is_empty() {
            let mut apply_tasks = Vec::with_capacity(ready_results.len());
            for (region_id, ready, res) in ready_results {
                self.region_peers
                    .get_mut(&region_id)
                    .unwrap()
                    .handle_raft_ready_apply(ready, &mut apply_tasks);
                if let Some(apply_result) = res {
                    self.on_ready_apply_snapshot(apply_result);
                }
            }
            self.apply_worker
                .schedule(ApplyTask::applies(apply_tasks))
                .unwrap();
        }

        let dur = t.elapsed();
        if !self.is_busy {
            let election_timeout = Duration::from_millis(
                self.cfg.raft_base_tick_interval.as_millis()
                    * self.cfg.raft_election_timeout_ticks as u64,
            );
            if dur >= election_timeout {
                self.is_busy = true;
            }
        }

        self.raft_metrics
            .process_ready
            .observe(duration_to_sec(dur) as f64);

        self.trans.flush();

        slow_log!(t, "{} on {} regions raft ready", self.tag, pending_count);
    }

    fn handle_destroy_peer(&mut self, job: DestroyPeerJob) -> bool {
        if job.initialized {
            self.apply_worker
                .schedule(ApplyTask::destroy(job.region_id))
                .unwrap();
        }
        if job.async_remove {
            info!(
                "[region {}] {} is destroyed asychroniously",
                job.region_id,
                job.peer.get_id()
            );
            false
        } else {
            self.destroy_peer(job.region_id, job.peer, false);
            true
        }
    }

    pub fn destroy_peer(&mut self, region_id: u64, peer: metapb::Peer, keep_data: bool) {
        // Can we destroy it in another thread later?

        // Suppose cluster removes peer a from store and then add a new
        // peer b to the same store again, if peer a is applying snapshot,
        // then it will be considered stale and removed immediately, and the
        // apply meta will be removed asynchronously. So the `destroy_peer` will
        // be called again when `poll_apply`. We need to check if the peer exists
        // and is the very target.
        let mut p = match self.region_peers.remove(&region_id) {
            None => return,
            Some(p) => if p.peer_id() == peer.get_id() {
                p
            } else {
                assert!(p.peer_id() > peer.get_id());
                // It has been destroyed.
                self.region_peers.insert(region_id, p);
                return;
            },
        };

        info!("[region {}] destroy peer {:?}", region_id, peer);
        // We can't destroy a peer which is applying snapshot.
        assert!(!p.is_applying_snapshot());
        self.pending_cross_snap.remove(&region_id);
        let task = PdTask::DestroyPeer {
            region_id: region_id,
        };
        if let Err(e) = self.pd_worker.schedule(task) {
            error!("{} failed to notify pd: {}", self.tag, e);
        }
        let is_initialized = p.is_initialized();
        if let Err(e) = p.destroy(keep_data) {
            // If not panic here, the peer will be recreated in the next restart,
            // then it will be gc again. But if some overlap region is created
            // before restarting, the gc action will delete the overlap region's
            // data too.
            panic!(
                "[region {}] destroy peer {:?} in store {} err {:?}",
                region_id,
                peer,
                self.store_id(),
                e
            );
        }

        if is_initialized
            && self.region_ranges
                .remove(&enc_end_key(p.region()))
                .is_none()
        {
            panic!(
                "[region {}] remove peer {:?} in store {}",
                region_id,
                peer,
                self.store_id()
            );
        }
        self.merging_regions
            .as_mut()
            .unwrap()
            .retain(|r| r.get_id() != p.region().get_id());
    }

    fn on_ready_change_peer(&mut self, region_id: u64, cp: ChangePeer) {
        let my_peer_id;
        let change_type = cp.conf_change.get_change_type();
        if let Some(p) = self.region_peers.get_mut(&region_id) {
            p.raft_group.apply_conf_change(&cp.conf_change);
            if cp.conf_change.get_node_id() == raft::INVALID_ID {
                // Apply failed, skip.
                return;
            }
            p.mut_store().region = cp.region;
            if p.is_leader() {
                // Notify pd immediately.
                info!(
                    "{} notify pd with change peer region {:?}",
                    p.tag,
                    p.region()
                );
                p.heartbeat_pd(&self.pd_worker);
            }

            match change_type {
                ConfChangeType::AddNode => {
                    // Add this peer to cache.
                    let peer = cp.peer.clone();
                    let now = Instant::now();
                    p.peer_heartbeats.insert(peer.get_id(), now);
                    if p.is_leader() {
                        p.peers_start_pending_time.push((peer.get_id(), now));
                    }
                    p.insert_peer_cache(peer);
                }
                ConfChangeType::RemoveNode => {
                    // Remove this peer from cache.
                    let peer_id = cp.peer.get_id();
                    p.peer_heartbeats.remove(&peer_id);
                    if p.is_leader() {
                        p.peers_start_pending_time.retain(|&(p, _)| p != peer_id);
                    }
                    p.remove_peer_from_cache(peer_id);
                }
                ConfChangeType::AddLearnerNode => unimplemented!(),
            }

            my_peer_id = p.peer_id();
        } else {
            panic!("{} missing region {}", self.tag, region_id);
        }

        let peer = cp.peer;

        // We only care remove itself now.
        if change_type == ConfChangeType::RemoveNode && peer.get_store_id() == self.store_id() {
            if my_peer_id == peer.get_id() {
                self.destroy_peer(region_id, peer, false)
            } else {
                panic!("{} trying to remove unknown peer {:?}", self.tag, peer);
            }
        }
    }

    fn on_ready_compact_log(
        &mut self,
        region_id: u64,
        first_index: u64,
        state: RaftTruncatedState,
    ) {
        let peer = self.region_peers.get_mut(&region_id).unwrap();
        let total_cnt = peer.last_applying_idx - first_index;
        // the size of current CompactLog command can be ignored.
        let remain_cnt = peer.last_applying_idx - state.get_index() - 1;
        peer.raft_log_size_hint = peer.raft_log_size_hint * remain_cnt / total_cnt;
        let task = RaftlogGcTask {
            raft_engine: Arc::clone(&peer.get_store().get_raft_engine()),
            region_id: peer.get_store().get_region_id(),
            start_idx: peer.last_compacted_idx,
            end_idx: state.get_index() + 1,
        };
        peer.last_compacted_idx = task.end_idx;
        peer.mut_store().compact_to(task.end_idx);
        if let Err(e) = self.raftlog_gc_worker.schedule(task) {
            error!(
                "[region {}] failed to schedule compact task: {}",
                region_id, e
            );
        }
    }

    fn on_ready_split_region(
        &mut self,
        region_id: u64,
        left: metapb::Region,
        right: metapb::Region,
        right_derive: bool,
    ) {
        let (origin_region, new_region) = if right_derive {
            (right.clone(), left.clone())
        } else {
            (left.clone(), right.clone())
        };

        self.region_peers
            .get_mut(&region_id)
            .unwrap()
            .mut_store()
            .region = origin_region.clone();
        let new_region_id = new_region.get_id();
        if let Some(peer) = self.region_peers.get(&new_region_id) {
            // If the store received a raft msg with the new region raft group
            // before splitting, it will creates a uninitialized peer.
            // We can remove this uninitialized peer directly.
            if peer.get_store().is_initialized() {
                panic!("duplicated region {} for split region", new_region_id);
            }
        }

        let mut campaigned = false;
        let peer;
        match Peer::create(self, &new_region) {
            Err(e) => {
                // peer information is already written into db, can't recover.
                // there is probably a bug.
                panic!("create new split region {:?} err {:?}", new_region, e);
            }
            Ok(mut new_peer) => {
                for peer in new_region.get_peers() {
                    // Add this peer to cache.
                    new_peer.insert_peer_cache(peer.clone());
                }
                peer = new_peer.peer.clone();
                if let Some(origin_peer) = self.region_peers.get_mut(&region_id) {
                    // New peer derive write flow from parent region,
                    // this will be used by balance write flow.
                    new_peer.peer_stat = origin_peer.peer_stat.clone();

                    campaigned =
                        new_peer.maybe_campaign(origin_peer, &mut self.pending_raft_groups);

                    if origin_peer.is_leader() {
                        // Notify pd immediately to let it update the region meta.
                        if let Err(e) = if right_derive {
                            report_split_pd(&mut new_peer, origin_peer, &self.pd_worker)
                        } else {
                            report_split_pd(origin_peer, &mut new_peer, &self.pd_worker)
                        } {
                            error!("{} failed to notify pd: {}", self.tag, e);
                        }
                    }
                }

                // Insert new regions and validation
                info!("insert new regions left: {:?}, right:{:?}", left, right);
                if self.region_ranges
                    .insert(enc_end_key(&left), left.get_id())
                    .is_some()
                {
                    panic!("region should not exist, {:?}", left);
                }
                if self.region_ranges
                    .insert(enc_end_key(&right), right.get_id())
                    .is_none()
                {
                    panic!("region should exist, {:?}", right);
                }

                // To prevent from big region, the right region need run split
                // check again after split.
                if right_derive {
                    self.region_peers
                        .get_mut(&region_id)
                        .unwrap()
                        .size_diff_hint = self.cfg.region_split_check_diff.0;
                } else {
                    new_peer.size_diff_hint = self.cfg.region_split_check_diff.0;
                }
                self.apply_worker
                    .schedule(ApplyTask::register(&new_peer))
                    .unwrap();
                self.region_peers.insert(new_region_id, new_peer);
            }
        }

        if !campaigned {
            if let Some(msg) = self.pending_votes
                .swap_remove_front(|m| m.get_to_peer() == &peer)
            {
                let _ = self.on_raft_message(msg);
            }
        }
    }

<<<<<<< HEAD
    fn register_merge_check_tick(&self, event_loop: &mut EventLoop<Self>) {
        if let Err(e) = register_timer(
            event_loop,
            Tick::CheckMerge,
            self.cfg.merge_check_tick_interval.as_millis(),
        ) {
            error!("{} register split region check tick err: {:?}", self.tag, e);
        };
    }

    fn get_merge_peer(&self, tag: &str, target_region: &metapb::Region) -> Result<Option<&Peer>> {
        let region_id = target_region.get_id();
        if let Some(p) = self.region_peers.get(&region_id) {
            let exist_epoch = p.region().get_region_epoch();
            let expect_epoch = target_region.get_region_epoch();
            // exist_epoch > expect_epoch
            if util::is_epoch_stale(expect_epoch, exist_epoch) {
                return Err(box_err!(
                    "target region changed {:?} -> {:?}",
                    target_region,
                    p.region()
                ));
            }
            // exist_epoch < expect_epoch
            if util::is_epoch_stale(exist_epoch, expect_epoch) {
                info!(
                    "{} target region still not catch up: {:?} vs {:?}, skip.",
                    tag,
                    target_region,
                    p.region()
                );
                return Ok(None);
            }
            return Ok(Some(p));
        }

        let state_key = keys::region_state_key(region_id);
        let state: RegionLocalState = match self.kv_engine().get_msg_cf(CF_RAFT, &state_key) {
            Err(e) => {
                error!(
                    "{} failed to load region state of {}, ignore: {}",
                    tag, region_id, e
                );
                return Ok(None);
            }
            Ok(None) => {
                info!(
                    "{} seems to merge into a new replica of region {}, let's wait.",
                    tag, region_id
                );
                return Ok(None);
            }
            Ok(Some(state)) => state,
        };
        if state.get_state() != PeerState::Tombstone {
            info!("{} wait for region {} split.", tag, region_id);
            return Ok(None);
        }

        let tombstone_region = state.get_region();
        if tombstone_region.get_region_epoch().get_conf_ver()
            < target_region.get_region_epoch().get_conf_ver()
        {
            info!(
                "{} seems to merge into a new replica of region {}, let's wait.",
                tag, region_id
            );
            return Ok(None);
        }

        Err(box_err!("region {} is destroyed", region_id))
    }

    fn schedule_merge(&mut self, region: &metapb::Region) -> Result<()> {
        fail_point!("on_schedule_merge", |_| Ok(()));
        let req = {
            let peer = &self.region_peers[&region.get_id()];
            let state = peer.pending_merge.as_ref().unwrap();
            let expect_region = state.get_target();
            let sibling_peer = match self.get_merge_peer(&peer.tag, expect_region)? {
                // Wait till next round.
                None => return Ok(()),
                Some(p) => p,
            };
            if !sibling_peer.is_leader() {
                info!("{} merge target peer is not leader, skip.", self.tag);
                // skip early.
                return Ok(());
            }
            let sibling_region = sibling_peer.region();

            let min_index = peer.get_min_progress() + 1;
            let low = cmp::max(min_index, state.get_min_index());
            // TODO: move this into raft module.
            let entries = if low >= state.get_commit() {
                vec![]
            } else {
                self.region_peers[&region.get_id()]
                    .get_store()
                    .entries(low, state.get_commit(), NO_LIMIT)
                    .unwrap()
            };

            let mut request = new_admin_request(sibling_region.get_id(), sibling_peer.peer.clone());
            request
                .mut_header()
                .set_region_epoch(sibling_region.get_region_epoch().clone());
            let mut admin = AdminRequest::new();
            admin.set_cmd_type(AdminCmdType::CommitMerge);
            admin.mut_commit_merge().set_source(region.clone());
            admin.mut_commit_merge().set_commit(state.get_commit());
            admin
                .mut_commit_merge()
                .set_entries(RepeatedField::from_vec(entries));
            request.set_admin_request(admin);
            request
        };
        // Please note that, here assumes that the unit of network isolation is store rather than
        // peer. So a quorum stores of souce region should also be the quorum stores of target
        // region. Otherwise we need to enable proposal forwarding.
        self.propose_raft_command(req, Callback::None);
        Ok(())
    }

    fn rollback_merge(&mut self, region: &metapb::Region) {
        let req = {
            let peer = &self.region_peers[&region.get_id()];
            let state = peer.pending_merge.as_ref().unwrap();
            let mut request = new_admin_request(region.get_id(), peer.peer.clone());
            request
                .mut_header()
                .set_region_epoch(peer.region().get_region_epoch().clone());
            let mut admin = AdminRequest::new();
            admin.set_cmd_type(AdminCmdType::RollbackMerge);
            admin.mut_rollback_merge().set_commit(state.get_commit());
            request.set_admin_request(admin);
            request
        };
        self.propose_raft_command(req, Callback::None);
    }

    fn on_check_merge(&mut self, event_loop: &mut EventLoop<Self>) {
        let merging_regions = self.merging_regions.take().unwrap();
        for region in &merging_regions {
            if let Err(e) = self.schedule_merge(region) {
                info!(
                    "[region {}] failed to schedule merge, rollback: {:?}",
                    region.get_id(),
                    e
                );
                self.rollback_merge(region);
            }
        }
        self.merging_regions = Some(merging_regions);
        self.register_merge_check_tick(event_loop);
    }

    fn on_ready_prepare_merge(&mut self, region: metapb::Region, state: MergeState) {
        {
            let peer = self.region_peers.get_mut(&region.get_id()).unwrap();
            peer.pending_merge = Some(state);
            peer.mut_store().region = region.clone();
        }

        if let Err(e) = self.schedule_merge(&region) {
            info!(
                "[region {}] failed to schedule merge, rollback: {:?}",
                region.get_id(),
                e
            );
            self.rollback_merge(&region);
        }
        self.merging_regions.as_mut().unwrap().push(region);
    }

    fn on_ready_commit_merge(&mut self, region: metapb::Region, source: metapb::Region) {
        let source_peer = {
            let peer = self.region_peers.get_mut(&source.get_id()).unwrap();
            // In some case, PrepareMerge entry may be carried by the dst region. So
            // the peer is not in merging mode.
            if peer.pending_merge.is_none() {
                let mut state = MergeState::new();
                state.set_target(region.clone());
                peer.pending_merge = Some(state);
            }
            peer.peer.clone()
        };
        self.destroy_peer(source.get_id(), source_peer, true);
        // If merge backward, then stale meta is clear when source region is destroyed.
        // So only forward needs to be considered.
        if region.get_end_key() == source.get_end_key() {
            self.region_ranges.remove(&keys::enc_start_key(&source));
            self.region_ranges
                .insert(keys::enc_end_key(&region), region.get_id());
        }
        let region_id = region.get_id();
        let peer = self.region_peers.get_mut(&region_id).unwrap();
        peer.mut_store().region = region;
        if peer.is_leader() {
            info!("notify pd with merge {:?} into {:?}", source, peer.region());
            peer.heartbeat_pd(&self.pd_worker);
        }
    }

    /// Handle rollbacking Merge result.
    ///
    /// If commit is 0, it means that Merge is rollbacked by a snapshot; otherwise
    /// it's rollbacked by a proposal, and its value should be equal to the commit
    /// index of previous PrepareMerge.
    fn on_ready_rollback_merge(
        &mut self,
        region_id: u64,
        commit: u64,
        region: Option<metapb::Region>,
    ) {
        let peer = self.region_peers.get_mut(&region_id).unwrap();
        let pending_commit = peer.pending_merge.as_ref().unwrap().get_commit();
        self.merging_regions.as_mut().unwrap().retain(|r| {
            if r.get_id() != region_id {
                return true;
            }
            if commit != 0 && pending_commit != commit {
                panic!(
                    "{} rollbacks a wrong merge: {} != {}",
                    peer.tag, pending_commit, commit
                );
            }
            false
        });
        peer.pending_merge = None;
        if let Some(r) = region {
            peer.mut_store().region = r;
        }
        if peer.is_leader() {
            info!("{} notify pd with rollback merge {}", peer.tag, commit);
            peer.heartbeat_pd(&self.pd_worker);
        }
    }

    fn on_merge_fail(&mut self, region_id: u64) {
        info!("[region {}] merge fail, try gc stale peer.", region_id);
        if let Some(job) = self.region_peers
            .get_mut(&region_id)
            .and_then(|p| p.maybe_destroy())
        {
            self.handle_destroy_peer(job);
        }
    }

    fn report_split_pd(&self, left: &Peer, right: &Peer) {
        let left_region = left.region();
        let right_region = right.region();

        info!(
            "notify pd with split left {:?}, right {:?}",
            left_region, right_region
        );
        right.heartbeat_pd(&self.pd_worker);
        left.heartbeat_pd(&self.pd_worker);

        // Now pd only uses ReportSplit for history operation show,
        // so we send it independently here.
        let task = PdTask::ReportSplit {
            left: left_region.clone(),
            right: right_region.clone(),
        };

        if let Err(e) = self.pd_worker.schedule(task) {
            error!("{} failed to notify pd: {}", self.tag, e);
        }
    }

=======
>>>>>>> ccdfa728
    fn on_ready_apply_snapshot(&mut self, apply_result: ApplySnapResult) {
        let prev_region = apply_result.prev_region;
        let region = apply_result.region;
        let region_id = region.get_id();

        info!(
            "[region {}] snapshot for region {:?} is applied",
            region_id, region
        );

        if !prev_region.get_peers().is_empty() {
            info!(
                "[region {}] region changed from {:?} -> {:?} after applying snapshot",
                region_id, prev_region, region
            );
            // we have already initialized the peer, so it must exist in region_ranges.
            if self.region_ranges
                .remove(&enc_end_key(&prev_region))
                .is_none()
            {
                panic!(
                    "[region {}] region should exist {:?}",
                    region_id, prev_region
                );
            }
        }

        self.region_ranges
            .insert(enc_end_key(&region), region.get_id());
    }

    fn on_ready_result(&mut self, region_id: u64, merged: bool, exec_results: Vec<ExecResult>) {
        // handle executing committed log results
        for result in exec_results {
            match result {
                ExecResult::ChangePeer(cp) => self.on_ready_change_peer(region_id, cp),
                ExecResult::CompactLog { first_index, state } => if !merged {
                    self.on_ready_compact_log(region_id, first_index, state)
                },
                ExecResult::SplitRegion {
                    left,
                    right,
                    right_derive,
                } => self.on_ready_split_region(region_id, left, right, right_derive),
                ExecResult::PrepareMerge { region, state } => {
                    self.on_ready_prepare_merge(region, state);
                }
                ExecResult::CommitMerge { region, source } => {
                    self.on_ready_commit_merge(region, source);
                }
                ExecResult::RollbackMerge { region, commit } => {
                    self.on_ready_rollback_merge(region.get_id(), commit, Some(region))
                }
                ExecResult::ComputeHash {
                    region,
                    index,
                    snap,
                } => self.on_ready_compute_hash(region, index, snap),
                ExecResult::VerifyHash { index, hash } => {
                    self.on_ready_verify_hash(region_id, index, hash)
                }
                ExecResult::DeleteRange { .. } => {
                    // TODO: clean user properties?
                }
                ExecResult::IngestSST { ssts } => self.on_ingest_sst_result(ssts),
            }
        }
    }

    /// Check if a request is valid if it has valid prepare_merge/commit_merge proposal.
    fn check_merge_proposal(&self, msg: &mut RaftCmdRequest) -> Result<()> {
        if !msg.get_admin_request().has_prepare_merge()
            && !msg.get_admin_request().has_commit_merge()
        {
            return Ok(());
        }

        let region_id = msg.get_header().get_region_id();
        let peer = &self.region_peers[&region_id];
        let region = peer.region();

        if msg.get_admin_request().has_prepare_merge() {
            let target_region = msg.get_admin_request().get_prepare_merge().get_target();
            let peer = match self.region_peers.get(&target_region.get_id()) {
                None => return Err(box_err!("target region doesn't exist.")),
                Some(p) => p,
            };
            if peer.region() != target_region {
                return Err(box_err!("target region not matched, skip proposing."));
            }
            if !util::is_sibling_regions(target_region, region) {
                return Err(box_err!("regions are not sibling, skip proposing."));
            }
            if !util::region_on_same_stores(target_region, region) {
                return Err(box_err!(
                    "peers doesn't match {:?} != {:?}, reject merge",
                    region.get_peers(),
                    target_region.get_peers()
                ));
            }
        } else {
            let source_region = msg.get_admin_request().get_commit_merge().get_source();
            let source_peer = &self.region_peers[&source_region.get_id()];
            // only merging peer can propose merge request.
            assert!(
                source_peer.pending_merge.is_some(),
                "{} {} should be in merging state",
                peer.tag,
                source_peer.tag
            );
            assert_eq!(source_region, source_peer.region());
            assert!(
                util::is_sibling_regions(source_region, region),
                "{:?} {:?} should be sibling",
                source_region,
                region
            );
            assert!(
                util::region_on_same_stores(source_region, region),
                "peers not matched: {:?} {:?}",
                source_region,
                region
            );
        };

        Ok(())
    }

    fn pre_propose_raft_command(
        &mut self,
        msg: &RaftCmdRequest,
    ) -> Result<Option<RaftCmdResponse>> {
        self.validate_store_id(msg)?;
        if msg.has_status_request() {
            // For status commands, we handle it here directly.
            let resp = self.execute_status_command(msg)?;
            return Ok(Some(resp));
        }
        self.validate_region(msg)?;
        Ok(None)
    }

    fn propose_raft_command(&mut self, mut msg: RaftCmdRequest, cb: Callback) {
        match self.pre_propose_raft_command(&msg) {
            Ok(Some(resp)) => {
                cb.invoke_with_response(resp);
                return;
            }
            Err(e) => {
                debug!("{} failed to propose {:?}: {:?}", self.tag, msg, e);
                cb.invoke_with_response(new_error(e));
                return;
            }
            _ => (),
        }

        if let Err(e) = self.check_merge_proposal(&mut msg) {
            warn!("{} failed to propose merge: {:?}: {}", self.tag, msg, e);
            cb.invoke_with_response(new_error(e));
            return;
        }

        // Note:
        // The peer that is being checked is a leader. It might step down to be a follower later. It
        // doesn't matter whether the peer is a leader or not. If it's not a leader, the proposing
        // command log entry can't be committed.

        let mut resp = RaftCmdResponse::new();
        let region_id = msg.get_header().get_region_id();
        let peer = self.region_peers.get_mut(&region_id).unwrap();
        let term = peer.term();
        bind_term(&mut resp, term);
        if peer.propose(cb, msg, resp, &mut self.raft_metrics.propose) {
            peer.mark_to_be_checked(&mut self.pending_raft_groups);
        }

        // TODO: add timeout, if the command is not applied after timeout,
        // we will call the callback with timeout error.
    }

    fn propose_batch_raft_snapshot_command(
        &mut self,
        batch: Vec<RaftCmdRequest>,
        on_finished: Callback,
    ) {
        let size = batch.len();
        BATCH_SNAPSHOT_COMMANDS.observe(size as f64);
        let mut ret = Vec::with_capacity(size);
        for msg in batch {
            match self.pre_propose_raft_command(&msg) {
                Ok(Some(resp)) => {
                    ret.push(Some(ReadResponse {
                        response: resp,
                        snapshot: None,
                    }));
                    continue;
                }
                Err(e) => {
                    ret.push(Some(ReadResponse {
                        response: new_error(e),
                        snapshot: None,
                    }));
                    continue;
                }
                _ => (),
            }

            let region_id = msg.get_header().get_region_id();
            let peer = self.region_peers.get_mut(&region_id).unwrap();
            ret.push(peer.propose_snapshot(msg, &mut self.raft_metrics.propose));
        }
        match on_finished {
            Callback::BatchRead(on_finished) => on_finished(ret),
            _ => unreachable!(),
        }
    }

    fn validate_store_id(&self, msg: &RaftCmdRequest) -> Result<()> {
        let store_id = msg.get_header().get_peer().get_store_id();
        if store_id != self.store.get_id() {
            return Err(Error::StoreNotMatch(store_id, self.store.get_id()));
        }
        Ok(())
    }

    fn validate_region(&self, msg: &RaftCmdRequest) -> Result<()> {
        let region_id = msg.get_header().get_region_id();
        let peer_id = msg.get_header().get_peer().get_id();

        let peer = match self.region_peers.get(&region_id) {
            Some(peer) => peer,
            None => return Err(Error::RegionNotFound(region_id)),
        };
        if !peer.is_leader() {
            return Err(Error::NotLeader(
                region_id,
                peer.get_peer_from_cache(peer.leader_id()),
            ));
        }
        if peer.peer_id() != peer_id {
            return Err(box_err!(
                "mismatch peer id {} != {}",
                peer.peer_id(),
                peer_id
            ));
        }

        let header = msg.get_header();
        // If header's term is 2 verions behind current term, leadership may have been changed away.
        if header.get_term() > 0 && peer.term() > header.get_term() + 1 {
            return Err(Error::StaleCommand);
        }

        let res = peer::check_epoch(peer.region(), msg, true);
        if let Err(Error::StaleEpoch(msg, mut new_regions)) = res {
            // Attach the region which might be split from the current region. But it doesn't
            // matter if the region is not split from the current region. If the region meta
            // received by the TiKV driver is newer than the meta cached in the driver, the meta is
            // updated.
            let sibling_region_id = self.find_sibling_region(peer.region());
            if let Some(sibling_region_id) = sibling_region_id {
                let sibling_region = self.region_peers[&sibling_region_id].region();
                new_regions.push(sibling_region.to_owned());
            }
            return Err(Error::StaleEpoch(msg, new_regions));
        }
        res
    }

    pub fn find_sibling_region(&self, region: &metapb::Region) -> Option<u64> {
        let start = if self.cfg.right_derive_when_split {
            Included(enc_start_key(region))
        } else {
            Excluded(enc_end_key(region))
        };
        self.region_ranges
            .range((start, Unbounded::<Key>))
            .next()
            .map(|(_, &region_id)| region_id)
    }

    fn register_raft_gc_log_tick(&self, event_loop: &mut EventLoop<Self>) {
        if let Err(e) = register_timer(
            event_loop,
            Tick::RaftLogGc,
            self.cfg.raft_log_gc_tick_interval.as_millis(),
        ) {
            // If failed, we can't cleanup the raft log regularly.
            // Although the log size will grow larger and larger, it doesn't affect
            // whole raft logic, and we can send truncate log command to compact it.
            error!("{} register raft gc log tick err: {:?}", self.tag, e);
        };
    }

    #[allow(if_same_then_else)]
    fn on_raft_gc_log_tick(&mut self, event_loop: &mut EventLoop<Self>) {
        let mut total_gc_logs = 0;

        for (&region_id, peer) in &mut self.region_peers {
            if !peer.is_leader() {
                continue;
            }

            // Leader will replicate the compact log command to followers,
            // If we use current replicated_index (like 10) as the compact index,
            // when we replicate this log, the newest replicated_index will be 11,
            // but we only compact the log to 10, not 11, at that time,
            // the first index is 10, and replicated_index is 11, with an extra log,
            // and we will do compact again with compact index 11, in cycles...
            // So we introduce a threshold, if replicated index - first index > threshold,
            // we will try to compact log.
            // raft log entries[..............................................]
            //                  ^                                       ^
            //                  |-----------------threshold------------ |
            //              first_index                         replicated_index
            let replicated_idx = peer.raft_group
                .raft
                .prs()
                .iter()
                .map(|(_, p)| p.matched)
                .min()
                .unwrap();
            // When an election happened or a new peer is added, replicated_idx can be 0.
            if replicated_idx > 0 {
                let last_idx = peer.raft_group.raft.raft_log.last_index();
                assert!(
                    last_idx >= replicated_idx,
                    "expect last index {} >= replicated index {}",
                    last_idx,
                    replicated_idx
                );
                REGION_MAX_LOG_LAG.observe((last_idx - replicated_idx) as f64);
            }
            let applied_idx = peer.get_store().applied_index();
            let first_idx = peer.get_store().first_index();
            let mut compact_idx;
            if applied_idx > first_idx
                && applied_idx - first_idx >= self.cfg.raft_log_gc_count_limit
            {
                compact_idx = applied_idx;
            } else if peer.raft_log_size_hint >= self.cfg.raft_log_gc_size_limit.0 {
                compact_idx = applied_idx;
            } else if replicated_idx < first_idx
                || replicated_idx - first_idx <= self.cfg.raft_log_gc_threshold
            {
                continue;
            } else {
                compact_idx = replicated_idx;
            }

            // Have no idea why subtract 1 here, but original code did this by magic.
            assert!(compact_idx > 0);
            compact_idx -= 1;
            if compact_idx < first_idx {
                // In case compact_idx == first_idx before subtraction.
                continue;
            }

            total_gc_logs += compact_idx - first_idx;

            let term = peer.raft_group.raft.raft_log.term(compact_idx).unwrap();

            // Create a compact log request and notify directly.
            let request = new_compact_log_request(region_id, peer.peer.clone(), compact_idx, term);

            if let Err(e) = self.sendch
                .try_send(Msg::new_raft_cmd(request, Callback::None))
            {
                error!("{} send compact log {} err {:?}", peer.tag, compact_idx, e);
            }
        }

        PEER_GC_RAFT_LOG_COUNTER
            .inc_by(total_gc_logs as f64)
            .unwrap();
        self.register_raft_gc_log_tick(event_loop);
    }

    fn register_split_region_check_tick(&self, event_loop: &mut EventLoop<Self>) {
        if let Err(e) = register_timer(
            event_loop,
            Tick::SplitRegionCheck,
            self.cfg.split_region_check_tick_interval.as_millis(),
        ) {
            error!("{} register split region check tick err: {:?}", self.tag, e);
        };
    }

    fn on_compaction_finished(&mut self, event: CompactedEvent) {
        // If size declining is trivial, skip.
        let total_bytes_declined = if event.total_input_bytes > event.total_output_bytes {
            event.total_input_bytes - event.total_output_bytes
        } else {
            0
        };
        if total_bytes_declined < self.cfg.region_split_check_diff.0
            || total_bytes_declined * 10 < event.total_input_bytes
        {
            return;
        }

        let output_level_str = event.output_level.to_string();
        COMPACTION_DECLINED_BYTES
            .with_label_values(&[&output_level_str])
            .observe(total_bytes_declined as f64);

        // self.cfg.region_split_check_diff.0 / 16 is an experienced value.
        let mut region_declined_bytes = calc_region_declined_bytes(
            event,
            &self.region_ranges,
            self.cfg.region_split_check_diff.0 / 16,
        );

        COMPACTION_RELATED_REGION_COUNT
            .with_label_values(&[&output_level_str])
            .observe(region_declined_bytes.len() as f64);

        for (region_id, declined_bytes) in region_declined_bytes.drain(..) {
            if let Some(peer) = self.region_peers.get_mut(&region_id) {
                peer.compaction_declined_bytes += declined_bytes;
                if peer.compaction_declined_bytes >= self.cfg.region_split_check_diff.0 {
                    UPDATE_REGION_SIZE_BY_COMPACTION_COUNTER.inc();
                }
            }
        }
    }

    fn on_split_region_check_tick(&mut self, event_loop: &mut EventLoop<Self>) {
        // To avoid frequent scan, we only add new scan tasks if all previous tasks
        // have finished.
        // TODO: check whether a gc progress has been started.
        if self.split_check_worker.is_busy() {
            self.register_split_region_check_tick(event_loop);
            return;
        }
        for peer in self.region_peers.values_mut() {
            if !peer.is_leader() {
                continue;
            }
            // When restart, the approximate size will be None. The
            // split check will first check the region size, and then
            // check whether the region should split.  This should
            // work even if we change the region max size.
            // If peer says should update approximate size, update region
            // size and check whether the region should split.
            if peer.approximate_size.is_some()
                && peer.compaction_declined_bytes < self.cfg.region_split_check_diff.0
                && peer.size_diff_hint < self.cfg.region_split_check_diff.0
            {
                continue;
            }
            let task = SplitCheckTask::new(peer.region());
            if let Err(e) = self.split_check_worker.schedule(task) {
                error!("{} failed to schedule split check: {}", self.tag, e);
            }
            peer.size_diff_hint = 0;
            peer.compaction_declined_bytes = 0;
        }

        self.register_split_region_check_tick(event_loop);
    }

    fn register_compact_check_tick(&self, event_loop: &mut EventLoop<Self>) {
        if let Err(e) = register_timer(
            event_loop,
            Tick::CompactCheck,
            self.cfg.region_compact_check_interval.as_millis(),
        ) {
            error!("{} register compact check tick err: {:?}", self.tag, e);
        }
    }

    fn on_compact_check_tick(&mut self, event_loop: &mut EventLoop<Self>) {
        if self.compact_worker.is_busy() {
            debug!("compact worker is busy, check space redundancy next time");
        } else if self.region_ranges.is_empty() {
            debug!("there is no range need to check");
        } else {
            // Start from last checked key.
            let mut ranges_need_check =
                Vec::with_capacity(self.cfg.region_compact_check_step as usize + 1);
            ranges_need_check.push(self.last_compact_checked_key.clone());

            // Collect continuous ranges.
            let left_ranges = self.region_ranges.range((
                Excluded(self.last_compact_checked_key.clone()),
                Unbounded::<Key>,
            ));
            ranges_need_check.extend(
                left_ranges
                    .take(self.cfg.region_compact_check_step as usize)
                    .map(|(k, _)| k.to_owned()),
            );

            // Update last_compact_checked_key.
            let largest_key = self.region_ranges.keys().last().unwrap().to_vec();
            let last_key = ranges_need_check.last().unwrap().clone();
            if last_key == largest_key {
                // Range [largest key, DATA_MAX_KEY) also need to check.
                if last_key != keys::DATA_MAX_KEY.to_vec() {
                    ranges_need_check.push(keys::DATA_MAX_KEY.to_vec());
                }
                // Next task will start from the very beginning.
                self.last_compact_checked_key = keys::DATA_MIN_KEY.to_vec();
            } else {
                self.last_compact_checked_key = last_key;
            }

            // Schedule the task.
            let cf_names = vec![CF_DEFAULT.to_owned(), CF_WRITE.to_owned()];
            if let Err(e) = self.compact_worker.schedule(CompactTask::CheckAndCompact {
                cf_names: cf_names,
                ranges: ranges_need_check,
                tombstones_threshold: self.cfg.region_compact_min_tombstones,
            }) {
                error!("{} failed to schedule space check task: {}", self.tag, e);
            }
        }

        self.register_compact_check_tick(event_loop);
    }

    fn on_prepare_split_region(
        &mut self,
        region_id: u64,
        region_epoch: metapb::RegionEpoch,
        split_key: Vec<u8>, // `split_key` is a encoded key.
        cb: Callback,
    ) {
        if let Err(e) = self.validate_split_region(region_id, &region_epoch, &split_key) {
            cb.invoke_with_response(new_error(e));
            return;
        }
        let peer = &self.region_peers[&region_id];
        let region = peer.region();
        let task = PdTask::AskSplit {
            region: region.clone(),
            split_key: split_key,
            peer: peer.peer.clone(),
            right_derive: self.cfg.right_derive_when_split,
            callback: cb,
        };
        if let Err(Stopped(t)) = self.pd_worker.schedule(task) {
            error!("{} failed to notify pd to split: Stopped", peer.tag);
            match t {
                PdTask::AskSplit { callback, .. } => {
                    callback.invoke_with_response(new_error(box_err!("failed to split: Stopped")));
                }
                _ => unreachable!(),
            }
        }
    }

    fn validate_split_region(
        &mut self,
        region_id: u64,
        epoch: &metapb::RegionEpoch,
        split_key: &[u8], // `split_key` is a encoded key.
    ) -> Result<()> {
        if split_key.is_empty() {
            error!("[region {}] split key should not be empty!!!", region_id);
            return Err(box_err!(
                "[region {}] split key should not be empty",
                region_id
            ));
        }
        let peer = match self.region_peers.get(&region_id) {
            None => {
                info!(
                    "[region {}] region on {} doesn't exist, skip.",
                    region_id,
                    self.store_id()
                );
                return Err(Error::RegionNotFound(region_id));
            }
            Some(peer) => {
                if !peer.is_leader() {
                    // region on this store is no longer leader, skipped.
                    info!(
                        "[region {}] region on {} is not leader, skip.",
                        region_id,
                        self.store_id()
                    );
                    return Err(Error::NotLeader(
                        region_id,
                        peer.get_peer_from_cache(peer.leader_id()),
                    ));
                }
                peer
            }
        };

        let region = peer.region();
        let latest_epoch = region.get_region_epoch();

        if latest_epoch.get_version() != epoch.get_version() {
            info!(
                "{} epoch changed {:?} != {:?}, retry later",
                peer.tag,
                region.get_region_epoch(),
                epoch
            );
            return Err(Error::StaleEpoch(
                format!(
                    "{} epoch changed {:?} != {:?}, retry later",
                    peer.tag, latest_epoch, epoch
                ),
                vec![region.to_owned()],
            ));
        }
        Ok(())
    }

    fn on_approximate_region_size(&mut self, region_id: u64, region_size: u64) {
        let peer = match self.region_peers.get_mut(&region_id) {
            Some(peer) => peer,
            None => {
                warn!(
                    "[region {}] receive stale approximate size {}",
                    region_id, region_size,
                );
                return;
            }
        };
        peer.approximate_size = Some(region_size);
    }

    fn on_pd_heartbeat_tick(&mut self, event_loop: &mut EventLoop<Self>) {
        for peer in self.region_peers.values_mut() {
            peer.check_peers();
        }
        let mut leader_count = 0;
        for peer in self.region_peers.values_mut() {
            if peer.is_leader() {
                leader_count += 1;
                peer.heartbeat_pd(&self.pd_worker);
            }
        }
        STORE_PD_HEARTBEAT_GAUGE_VEC
            .with_label_values(&["leader"])
            .set(f64::from(leader_count));
        STORE_PD_HEARTBEAT_GAUGE_VEC
            .with_label_values(&["region"])
            .set(self.region_peers.len() as f64);

        self.register_pd_heartbeat_tick(event_loop);
    }

    fn register_pd_heartbeat_tick(&self, event_loop: &mut EventLoop<Self>) {
        if let Err(e) = register_timer(
            event_loop,
            Tick::PdHeartbeat,
            self.cfg.pd_heartbeat_tick_interval.as_millis(),
        ) {
            error!("{} register pd heartbeat tick err: {:?}", self.tag, e);
        };
    }

    fn store_heartbeat_pd(&mut self) {
        let mut stats = StoreStats::new();

        let used_size = self.snap_mgr.get_total_snap_size();
        stats.set_used_size(used_size);
        stats.set_store_id(self.store_id());
        stats.set_region_count(self.region_peers.len() as u32);

        let snap_stats = self.snap_mgr.stats();
        stats.set_sending_snap_count(snap_stats.sending_count as u32);
        stats.set_receiving_snap_count(snap_stats.receiving_count as u32);
        STORE_SNAPSHOT_TRAFFIC_GAUGE_VEC
            .with_label_values(&["sending"])
            .set(snap_stats.sending_count as f64);
        STORE_SNAPSHOT_TRAFFIC_GAUGE_VEC
            .with_label_values(&["receiving"])
            .set(snap_stats.receiving_count as f64);

        let mut apply_snapshot_count = 0;
        for peer in self.region_peers.values_mut() {
            if peer.mut_store().check_applying_snap() {
                apply_snapshot_count += 1;
            }
        }

        stats.set_applying_snap_count(apply_snapshot_count as u32);
        STORE_SNAPSHOT_TRAFFIC_GAUGE_VEC
            .with_label_values(&["applying"])
            .set(f64::from(apply_snapshot_count));

        stats.set_start_time(self.start_time.sec as u32);

        // report store write flow to pd
        stats.set_bytes_written(
            self.store_stat.engine_total_bytes_written
                - self.store_stat.engine_last_total_bytes_written,
        );
        stats.set_keys_written(
            self.store_stat.engine_total_keys_written
                - self.store_stat.engine_last_total_keys_written,
        );
        self.store_stat.engine_last_total_bytes_written =
            self.store_stat.engine_total_bytes_written;
        self.store_stat.engine_last_total_keys_written = self.store_stat.engine_total_keys_written;

        stats.set_is_busy(self.is_busy);
        self.is_busy = false;

        let store_info = StoreInfo {
            engine: Arc::clone(&self.kv_engine),
            capacity: self.cfg.capacity.0,
        };

        let task = PdTask::StoreHeartbeat {
            stats: stats,
            store_info: store_info,
        };
        if let Err(e) = self.pd_worker.schedule(task) {
            error!("{} failed to notify pd: {}", self.tag, e);
        }
    }

    fn on_pd_store_heartbeat_tick(&mut self, event_loop: &mut EventLoop<Self>) {
        self.store_heartbeat_pd();
        self.register_pd_store_heartbeat_tick(event_loop);
    }

    fn handle_snap_mgr_gc(&mut self) -> Result<()> {
        let snap_keys = self.snap_mgr.list_idle_snap()?;
        if snap_keys.is_empty() {
            return Ok(());
        }
        let (mut last_region_id, mut compacted_idx, mut compacted_term) = (0, u64::MAX, u64::MAX);
        let mut is_applying_snap = false;
        for (key, is_sending) in snap_keys {
            if last_region_id != key.region_id {
                last_region_id = key.region_id;
                match self.region_peers.get(&key.region_id) {
                    None => {
                        // region is deleted
                        compacted_idx = u64::MAX;
                        compacted_term = u64::MAX;
                        is_applying_snap = false;
                    }
                    Some(peer) => {
                        let s = peer.get_store();
                        compacted_idx = s.truncated_index();
                        compacted_term = s.truncated_term();
                        is_applying_snap = s.is_applying_snapshot();
                    }
                };
            }

            if is_sending {
                let s = self.snap_mgr.get_snapshot_for_sending(&key)?;
                if key.term < compacted_term || key.idx < compacted_idx {
                    info!(
                        "[region {}] snap file {} has been compacted, delete.",
                        key.region_id, key
                    );
                    self.snap_mgr.delete_snapshot(&key, s.as_ref(), false);
                } else if let Ok(meta) = s.meta() {
                    let modified = box_try!(meta.modified());
                    if let Ok(elapsed) = modified.elapsed() {
                        if elapsed > self.cfg.snap_gc_timeout.0 {
                            info!(
                                "[region {}] snap file {} has been expired, delete.",
                                key.region_id, key
                            );
                            self.snap_mgr.delete_snapshot(&key, s.as_ref(), false);
                        }
                    }
                }
            } else if key.term <= compacted_term
                && (key.idx < compacted_idx || key.idx == compacted_idx && !is_applying_snap)
            {
                info!(
                    "[region {}] snap file {} has been applied, delete.",
                    key.region_id, key
                );
                let a = self.snap_mgr.get_snapshot_for_applying(&key)?;
                self.snap_mgr.delete_snapshot(&key, a.as_ref(), false);
            }
        }
        Ok(())
    }

    fn on_snap_mgr_gc(&mut self, event_loop: &mut EventLoop<Self>) {
        if let Err(e) = self.handle_snap_mgr_gc() {
            error!("{} failed to gc snap manager: {:?}", self.tag, e);
        }
        self.register_snap_mgr_gc_tick(event_loop);
    }

    fn on_compact_lock_cf(&mut self, event_loop: &mut EventLoop<Self>) {
        // Create a compact lock cf task(compact whole range) and schedule directly.
        if self.store_stat.lock_cf_bytes_written > self.cfg.lock_cf_compact_bytes_threshold.0 {
            self.store_stat.lock_cf_bytes_written = 0;
            let task = CompactTask::Compact {
                cf_name: String::from(CF_LOCK),
                start_key: None,
                end_key: None,
            };
            if let Err(e) = self.compact_worker.schedule(task) {
                error!(
                    "{} failed to schedule compact lock cf task: {:?}",
                    self.tag, e
                );
            }
        }

        self.register_compact_lock_cf_tick(event_loop);
    }

    fn register_pd_store_heartbeat_tick(&self, event_loop: &mut EventLoop<Self>) {
        if let Err(e) = register_timer(
            event_loop,
            Tick::PdStoreHeartbeat,
            self.cfg.pd_store_heartbeat_tick_interval.as_millis(),
        ) {
            error!("{} register pd store heartbeat tick err: {:?}", self.tag, e);
        };
    }

    fn register_snap_mgr_gc_tick(&self, event_loop: &mut EventLoop<Self>) {
        if let Err(e) = register_timer(
            event_loop,
            Tick::SnapGc,
            self.cfg.snap_mgr_gc_tick_interval.as_millis(),
        ) {
            error!("{} register snap mgr gc tick err: {:?}", self.tag, e);
        }
    }

    fn register_compact_lock_cf_tick(&self, event_loop: &mut EventLoop<Self>) {
        if let Err(e) = register_timer(
            event_loop,
            Tick::CompactLockCf,
            self.cfg.lock_cf_compact_interval.as_millis(),
        ) {
            error!("{} register compact cf-lock tick err: {:?}", self.tag, e);
        }
    }
}

fn report_split_pd(
    left: &mut Peer,
    right: &mut Peer,
    pd_worker: &FutureWorker<PdTask>,
) -> ::std::result::Result<(), Stopped<PdTask>> {
    info!(
        "notify pd with split left {:?}, right {:?}",
        left.region(),
        right.region()
    );
    right.heartbeat_pd(pd_worker);
    left.heartbeat_pd(pd_worker);

    // Now pd only uses ReportSplit for history operation show,
    // so we send it independently here.
    let task = PdTask::ReportSplit {
        left: left.region().clone(),
        right: right.region().clone(),
    };

    pd_worker.schedule(task)
}

// Consistency Check implementation.

/// Verify and store the hash to state. return true means the hash has been stored successfully.
fn verify_and_store_hash(
    region_id: u64,
    state: &mut ConsistencyState,
    expected_index: u64,
    expected_hash: Vec<u8>,
) -> bool {
    if expected_index < state.index {
        REGION_HASH_COUNTER_VEC
            .with_label_values(&["verify", "miss"])
            .inc();
        warn!(
            "[region {}] has scheduled a new hash: {} > {}, skip.",
            region_id, state.index, expected_index
        );
        return false;
    }

    if state.index == expected_index {
        if state.hash.is_empty() {
            warn!(
                "[region {}] duplicated consistency check detected, skip.",
                region_id
            );
            return false;
        }
        if state.hash != expected_hash {
            panic!(
                "[region {}] hash at {} not correct, want \"{}\", got \"{}\"!!!",
                region_id,
                state.index,
                escape(&expected_hash),
                escape(&state.hash)
            );
        }
        info!(
            "[region {}] consistency check at {} pass.",
            region_id, state.index
        );
        REGION_HASH_COUNTER_VEC
            .with_label_values(&["verify", "matched"])
            .inc();
        state.hash = vec![];
        return false;
    }

    if state.index != INVALID_INDEX && !state.hash.is_empty() {
        // Maybe computing is too slow or computed result is dropped due to channel full.
        // If computing is too slow, miss count will be increased twice.
        REGION_HASH_COUNTER_VEC
            .with_label_values(&["verify", "miss"])
            .inc();
        warn!(
            "[region {}] hash belongs to index {}, but we want {}, skip.",
            region_id, state.index, expected_index
        );
    }

    info!(
        "[region {}] save hash of {} for consistency check later.",
        region_id, expected_index
    );
    state.index = expected_index;
    state.hash = expected_hash;
    true
}

impl<T: Transport, C: PdClient> Store<T, C> {
    fn register_consistency_check_tick(&self, event_loop: &mut EventLoop<Self>) {
        if let Err(e) = register_timer(
            event_loop,
            Tick::ConsistencyCheck,
            self.cfg.consistency_check_interval.as_millis(),
        ) {
            error!("{} register consistency check tick err: {:?}", self.tag, e);
        };
    }

    fn on_consistency_check_tick(&mut self, event_loop: &mut EventLoop<Self>) {
        if self.consistency_check_worker.is_busy() {
            // To avoid frequent scan, schedule new check only when all the
            // scheduled check is done.
            self.register_consistency_check_tick(event_loop);
            return;
        }
        let (mut candidate_id, mut candidate_check_time) = (0, Instant::now());
        for (&region_id, peer) in &mut self.region_peers {
            if !peer.is_leader() {
                continue;
            }
            if peer.consistency_state.last_check_time < candidate_check_time {
                candidate_id = region_id;
                candidate_check_time = peer.consistency_state.last_check_time;
            }
        }

        if candidate_id != 0 {
            let peer = &self.region_peers[&candidate_id];

            info!("{} scheduling consistent check", peer.tag);
            let msg = Msg::new_raft_cmd(
                new_compute_hash_request(candidate_id, peer.peer.clone()),
                Callback::None,
            );

            if let Err(e) = self.sendch.send(msg) {
                error!("{} failed to schedule consistent check: {:?}", peer.tag, e);
            }
        }

        self.register_consistency_check_tick(event_loop);
    }

    fn on_ready_compute_hash(&mut self, region: metapb::Region, index: u64, snap: EngineSnapshot) {
        let region_id = region.get_id();
        self.region_peers
            .get_mut(&region_id)
            .unwrap()
            .consistency_state
            .last_check_time = Instant::now();
        let task = ConsistencyCheckTask::compute_hash(region, index, snap);
        info!("[region {}] schedule {}", region_id, task);
        if let Err(e) = self.consistency_check_worker.schedule(task) {
            error!("[region {}] schedule failed: {:?}", region_id, e);
        }
    }

    fn on_ready_verify_hash(
        &mut self,
        region_id: u64,
        expected_index: u64,
        expected_hash: Vec<u8>,
    ) {
        let state = match self.region_peers.get_mut(&region_id) {
            None => {
                warn!(
                    "[region {}] receive stale hash at index {}",
                    region_id, expected_index
                );
                return;
            }
            Some(p) => &mut p.consistency_state,
        };

        verify_and_store_hash(region_id, state, expected_index, expected_hash);
    }

    fn on_hash_computed(&mut self, region_id: u64, index: u64, hash: Vec<u8>) {
        let (state, peer) = match self.region_peers.get_mut(&region_id) {
            None => {
                warn!(
                    "[region {}] receive stale hash at index {}",
                    region_id, index
                );
                return;
            }
            Some(p) => (&mut p.consistency_state, &p.peer),
        };

        if !verify_and_store_hash(region_id, state, index, hash) {
            return;
        }

        let msg = Msg::new_raft_cmd(
            new_verify_hash_request(region_id, peer.clone(), state),
            Callback::None,
        );
        if let Err(e) = self.sendch.send(msg) {
            error!(
                "[region {}] failed to schedule verify command for index {}: {:?}",
                region_id, index, e
            );
        }
    }

    fn on_ingest_sst_result(&mut self, ssts: Vec<SSTMeta>) {
        for sst in ssts {
            let region_id = sst.get_region_id();
            if let Some(region) = self.region_peers.get_mut(&region_id) {
                region.size_diff_hint += sst.get_length();
            }
            let task = CleanupSSTTask::DeleteSST { sst };
            if let Err(e) = self.cleanup_sst_worker.schedule(task) {
                error!("[region {}] schedule delete sst: {:?}", region_id, e);
            }
        }
    }
}

fn new_admin_request(region_id: u64, peer: metapb::Peer) -> RaftCmdRequest {
    let mut request = RaftCmdRequest::new();
    request.mut_header().set_region_id(region_id);
    request.mut_header().set_peer(peer);
    request
}

fn new_verify_hash_request(
    region_id: u64,
    peer: metapb::Peer,
    state: &ConsistencyState,
) -> RaftCmdRequest {
    let mut request = new_admin_request(region_id, peer);

    let mut admin = AdminRequest::new();
    admin.set_cmd_type(AdminCmdType::VerifyHash);
    admin.mut_verify_hash().set_index(state.index);
    admin.mut_verify_hash().set_hash(state.hash.clone());
    request.set_admin_request(admin);
    request
}

fn new_compute_hash_request(region_id: u64, peer: metapb::Peer) -> RaftCmdRequest {
    let mut request = new_admin_request(region_id, peer);

    let mut admin = AdminRequest::new();
    admin.set_cmd_type(AdminCmdType::ComputeHash);
    request.set_admin_request(admin);
    request
}

fn register_timer<T: Transport, C: PdClient>(
    event_loop: &mut EventLoop<Store<T, C>>,
    tick: Tick,
    delay: u64,
) -> Result<()> {
    // TODO: now mio TimerError doesn't implement Error trait,
    // so we can't use `try!` directly.
    if delay == 0 {
        // 0 delay means turn off the timer.
        return Ok(());
    }
    if let Err(e) = event_loop.timeout_ms(tick, delay) {
        return Err(box_err!(
            "failed to register timeout [{:?}, delay: {:?}ms]: {:?}",
            tick,
            delay,
            e
        ));
    }
    Ok(())
}

fn new_compact_log_request(
    region_id: u64,
    peer: metapb::Peer,
    compact_index: u64,
    compact_term: u64,
) -> RaftCmdRequest {
    let mut request = new_admin_request(region_id, peer);

    let mut admin = AdminRequest::new();
    admin.set_cmd_type(AdminCmdType::CompactLog);
    admin.mut_compact_log().set_compact_index(compact_index);
    admin.mut_compact_log().set_compact_term(compact_term);
    request.set_admin_request(admin);
    request
}

impl<T: Transport, C: PdClient> mio::Handler for Store<T, C> {
    type Timeout = Tick;
    type Message = Msg;

    fn notify(&mut self, event_loop: &mut EventLoop<Self>, msg: Msg) {
        match msg {
            Msg::RaftMessage(data) => if let Err(e) = self.on_raft_message(data) {
                error!("{} handle raft message err: {:?}", self.tag, e);
            },
            Msg::RaftCmd {
                send_time,
                request,
                callback,
            } => {
                self.raft_metrics
                    .propose
                    .request_wait_time
                    .observe(duration_to_sec(send_time.elapsed()) as f64);
                self.propose_raft_command(request, callback)
            }
            // For now, it is only called by batch snapshot.
            Msg::BatchRaftSnapCmds {
                send_time,
                batch,
                on_finished,
            } => {
                self.raft_metrics
                    .propose
                    .request_wait_time
                    .observe(duration_to_sec(send_time.elapsed()) as f64);
                self.propose_batch_raft_snapshot_command(batch, on_finished);
            }
            Msg::Quit => {
                info!("{} receive quit message", self.tag);
                event_loop.shutdown();
            }
            Msg::SnapshotStats => self.store_heartbeat_pd(),
            Msg::ComputeHashResult {
                region_id,
                index,
                hash,
            } => {
                self.on_hash_computed(region_id, index, hash);
            }
            Msg::SplitRegion {
                region_id,
                region_epoch,
                split_key,
                callback,
            } => {
                info!(
                    "[region {}] on split region at key {:?}.",
                    region_id, split_key
                );
                self.on_prepare_split_region(region_id, region_epoch, split_key, callback);
            }
            Msg::ApproximateRegionSize {
                region_id,
                region_size,
            } => self.on_approximate_region_size(region_id, region_size),
            Msg::CompactedEvent(event) => self.on_compaction_finished(event),
            Msg::MergeFail { region_id } => self.on_merge_fail(region_id),
        }
    }

    fn timeout(&mut self, event_loop: &mut EventLoop<Self>, timeout: Tick) {
        let t = SlowTimer::new();
        match timeout {
            Tick::Raft => self.on_raft_base_tick(event_loop),
            Tick::RaftLogGc => self.on_raft_gc_log_tick(event_loop),
            Tick::SplitRegionCheck => self.on_split_region_check_tick(event_loop),
            Tick::CompactCheck => self.on_compact_check_tick(event_loop),
            Tick::PdHeartbeat => self.on_pd_heartbeat_tick(event_loop),
            Tick::PdStoreHeartbeat => self.on_pd_store_heartbeat_tick(event_loop),
            Tick::SnapGc => self.on_snap_mgr_gc(event_loop),
            Tick::CompactLockCf => self.on_compact_lock_cf(event_loop),
            Tick::ConsistencyCheck => self.on_consistency_check_tick(event_loop),
            Tick::CheckMerge => self.on_check_merge(event_loop),
        }
        slow_log!(t, "{} handle timeout {:?}", self.tag, timeout);
    }

    // This method is invoked very frequently, should avoid time consuming operation.
    fn tick(&mut self, event_loop: &mut EventLoop<Self>) {
        if !event_loop.is_running() {
            self.stop();
            return;
        }

        // We handle raft ready in event loop.
        if !self.pending_raft_groups.is_empty() {
            self.on_raft_ready();
        }

        self.poll_significant_msg();

        self.poll_apply();

        self.pending_snapshot_regions.clear();
    }
}

impl<T: Transport, C: PdClient> Store<T, C> {
    /// load the target peer of request as mutable borrow.
    fn mut_target_peer(&mut self, request: &RaftCmdRequest) -> Result<&mut Peer> {
        let region_id = request.get_header().get_region_id();
        match self.region_peers.get_mut(&region_id) {
            None => Err(Error::RegionNotFound(region_id)),
            Some(peer) => Ok(peer),
        }
    }

    // Handle status commands here, separate the logic, maybe we can move it
    // to another file later.
    // Unlike other commands (write or admin), status commands only show current
    // store status, so no need to handle it in raft group.
    fn execute_status_command(&mut self, request: &RaftCmdRequest) -> Result<RaftCmdResponse> {
        let cmd_type = request.get_status_request().get_cmd_type();
        let region_id = request.get_header().get_region_id();

        let mut response = match cmd_type {
            StatusCmdType::RegionLeader => self.execute_region_leader(request),
            StatusCmdType::RegionDetail => self.execute_region_detail(request),
            StatusCmdType::InvalidStatus => Err(box_err!("invalid status command!")),
        }?;
        response.set_cmd_type(cmd_type);

        let mut resp = RaftCmdResponse::new();
        resp.set_status_response(response);
        // Bind peer current term here.
        if let Some(peer) = self.region_peers.get(&region_id) {
            bind_term(&mut resp, peer.term());
        }
        Ok(resp)
    }

    fn execute_region_leader(&mut self, request: &RaftCmdRequest) -> Result<StatusResponse> {
        let peer = self.mut_target_peer(request)?;

        let mut resp = StatusResponse::new();
        if let Some(leader) = peer.get_peer_from_cache(peer.leader_id()) {
            resp.mut_region_leader().set_leader(leader);
        }

        Ok(resp)
    }

    fn execute_region_detail(&mut self, request: &RaftCmdRequest) -> Result<StatusResponse> {
        let peer = self.mut_target_peer(request)?;
        if !peer.get_store().is_initialized() {
            let region_id = request.get_header().get_region_id();
            return Err(Error::RegionNotInitialized(region_id));
        }
        let mut resp = StatusResponse::new();
        resp.mut_region_detail().set_region(peer.region().clone());
        if let Some(leader) = peer.get_peer_from_cache(peer.leader_id()) {
            resp.mut_region_detail().set_leader(leader);
        }

        Ok(resp)
    }
}

fn size_change_filter(info: &CompactionJobInfo) -> bool {
    // When calculating region size, we only consider write and default
    // column families.
    let cf = info.cf_name();
    if cf != CF_WRITE && cf != CF_DEFAULT {
        return false;
    }
    // Compactions in level 0 and level 1 are very frequently.
    if info.output_level() < 2 {
        return false;
    }

    true
}

pub fn new_compaction_listener(ch: SendCh<Msg>) -> CompactionListener {
    let compacted_handler = box move |compacted_event: CompactedEvent| {
        if let Err(e) = ch.try_send(Msg::CompactedEvent(compacted_event)) {
            error!(
                "Send compaction finished event to raftstore failed: {:?}",
                e
            );
        }
    };
    CompactionListener::new(compacted_handler, Some(size_change_filter))
}

fn calc_region_declined_bytes(
    event: CompactedEvent,
    region_ranges: &BTreeMap<Key, u64>,
    bytes_threshold: u64,
) -> Vec<(u64, u64)> {
    // Calculate influenced regions.
    let mut influenced_regions = vec![];
    for (end_key, region_id) in
        region_ranges.range((Excluded(event.start_key), Included(event.end_key.clone())))
    {
        influenced_regions.push((region_id, end_key.clone()));
    }
    if let Some((end_key, region_id)) = region_ranges
        .range((Included(event.end_key), Unbounded))
        .next()
    {
        influenced_regions.push((region_id, end_key.clone()));
    }

    // Calculate declined bytes for each region.
    // `end_key` in influenced_regions are in incremental order.
    let mut region_declined_bytes = vec![];
    let mut last_end_key: Vec<u8> = vec![];
    for (region_id, end_key) in influenced_regions {
        let mut old_size = 0;
        for prop in &event.input_props {
            old_size += prop.get_approximate_size_in_range(&last_end_key, &end_key);
        }
        let mut new_size = 0;
        for prop in &event.output_props {
            new_size += prop.get_approximate_size_in_range(&last_end_key, &end_key);
        }
        last_end_key = end_key;

        // Filter some trivial declines for better performance.
        if old_size > new_size && old_size - new_size > bytes_threshold {
            region_declined_bytes.push((*region_id, old_size - new_size));
        }
    }

    region_declined_bytes
}

#[cfg(test)]
mod tests {
    use std::collections::BTreeMap;

    use util::rocksdb::CompactedEvent;
    use util::rocksdb::properties::{IndexHandle, IndexHandles, SizeProperties};

    use super::*;

    #[test]
    fn test_calc_region_declined_bytes() {
        let index_handle1 = IndexHandle {
            size: 4 * 1024,
            offset: 4 * 1024,
        };
        let index_handle2 = IndexHandle {
            size: 4 * 1024,
            offset: 8 * 1024,
        };
        let index_handle3 = IndexHandle {
            size: 4 * 1024,
            offset: 12 * 1024,
        };
        let mut index_handles = IndexHandles::new();
        index_handles.add(b"a".to_vec(), index_handle1);
        index_handles.add(b"b".to_vec(), index_handle2);
        index_handles.add(b"c".to_vec(), index_handle3);
        let size_prop = SizeProperties {
            total_size: 12 * 1024,
            index_handles: index_handles,
        };
        let event = CompactedEvent {
            cf: "default".to_owned(),
            output_level: 3,
            total_input_bytes: 12 * 1024,
            total_output_bytes: 0,
            start_key: size_prop.smallest_key().unwrap(),
            end_key: size_prop.largest_key().unwrap(),
            input_props: vec![size_prop],
            output_props: vec![],
        };

        let mut region_ranges = BTreeMap::new();
        region_ranges.insert(b"a".to_vec(), 1);
        region_ranges.insert(b"b".to_vec(), 2);
        region_ranges.insert(b"c".to_vec(), 3);

        let declined_bytes = calc_region_declined_bytes(event, &region_ranges, 1024);
        let expected_declined_bytes = vec![(2, 8192), (3, 4096)];
        assert_eq!(declined_bytes, expected_declined_bytes);
    }
}<|MERGE_RESOLUTION|>--- conflicted
+++ resolved
@@ -1651,7 +1651,6 @@
         }
     }
 
-<<<<<<< HEAD
     fn register_merge_check_tick(&self, event_loop: &mut EventLoop<Self>) {
         if let Err(e) = register_timer(
             event_loop,
@@ -1901,31 +1900,6 @@
         }
     }
 
-    fn report_split_pd(&self, left: &Peer, right: &Peer) {
-        let left_region = left.region();
-        let right_region = right.region();
-
-        info!(
-            "notify pd with split left {:?}, right {:?}",
-            left_region, right_region
-        );
-        right.heartbeat_pd(&self.pd_worker);
-        left.heartbeat_pd(&self.pd_worker);
-
-        // Now pd only uses ReportSplit for history operation show,
-        // so we send it independently here.
-        let task = PdTask::ReportSplit {
-            left: left_region.clone(),
-            right: right_region.clone(),
-        };
-
-        if let Err(e) = self.pd_worker.schedule(task) {
-            error!("{} failed to notify pd: {}", self.tag, e);
-        }
-    }
-
-=======
->>>>>>> ccdfa728
     fn on_ready_apply_snapshot(&mut self, apply_result: ApplySnapResult) {
         let prev_region = apply_result.prev_region;
         let region = apply_result.region;
