--- conflicted
+++ resolved
@@ -43,29 +43,7 @@
 use raftstore::coprocessor::CoprocessorHost;
 use raftstore::store::util::RegionApproximateStat;
 use raftstore::{Error, Result};
-<<<<<<< HEAD
-use kvproto::metapb;
-use coprocessor::cache::SQLCache;
-use util::worker::{FutureWorker, Scheduler, Stopped, Worker};
-use util::transport::SendCh;
-use util::RingQueue;
-use util::collections::{HashMap, HashSet};
-use util::rocksdb::{CompactedEvent, CompactionListener};
-use util::sys as util_sys;
-use storage::{CF_DEFAULT, CF_LOCK, CF_RAFT, CF_WRITE};
-use raftstore::coprocessor::CoprocessorHost;
-use raftstore::coprocessor::split_observer::SplitObserver;
 use raftstore::coprocessor::distsql_cache_observer::DistSQLObserver;
-use import::SSTImporter;
-use super::worker::{ApplyRunner, ApplyTask, ApplyTaskRes, CleanupSSTRunner, CleanupSSTTask,
-                    CompactRunner, CompactTask, ConsistencyCheckRunner, ConsistencyCheckTask,
-                    RaftlogGcRunner, RaftlogGcTask, RegionRunner, RegionTask, SplitCheckRunner,
-                    SplitCheckTask};
-use super::worker::apply::{ChangePeer, ExecResult};
-use super::{util, Msg, SignificantMsg, SnapKey, SnapManager, SnapshotDeleter, Tick};
-use super::keys::{self, data_end_key, data_key, enc_end_key, enc_start_key};
-use super::engine::{Iterable, Mutable, Peekable, Snapshot as EngineSnapshot};
-=======
 use storage::{CF_DEFAULT, CF_LOCK, CF_RAFT, CF_WRITE};
 use util::collections::{HashMap, HashSet};
 use util::rocksdb::{CompactedEvent, CompactionListener};
@@ -78,7 +56,6 @@
 use util::{escape, rocksdb};
 
 use super::cmd_resp::{bind_term, new_error};
->>>>>>> 0515b9f0
 use super::config::Config;
 use super::engine::{Iterable, Mutable, Peekable, Snapshot as EngineSnapshot};
 use super::keys::{self, data_end_key, data_key, enc_end_key, enc_start_key};
