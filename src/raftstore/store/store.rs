--- conflicted
+++ resolved
@@ -429,14 +429,12 @@
         handles.push(self.compact_worker.stop());
         handles.push(self.pd_worker.stop());
         handles.push(self.consistency_check_worker.stop());
+        handles.push(sefl.apply_worker.stop());
+
         for h in handles {
             if let Some(h) = h {
                 h.join().unwrap();
             }
-        }
-
-        for peer in self.region_peers.values_mut() {
-            peer.clear_pending_commands();
         }
 
         info!("stop raftstore finished.");
@@ -452,40 +450,16 @@
 
     fn on_raft_base_tick(&mut self, event_loop: &mut EventLoop<Self>) {
         let timer = self.raft_metrics.process_tick.start_timer();
-<<<<<<< HEAD
-        for (&region_id, peer) in &mut self.region_peers {
+        for peer in &mut self.region_peers.values_mut() {
             // When having pending snapshot, if election timeout is met, it can't pass
             // the pending conf change check because first index has been updated to
             // a value that is larger than last index.
-            self.pending_raft_groups.insert(region_id);
-            if !peer.is_applying_snapshot() && !peer.has_pending_snapshot() {
-                peer.raft_group.tick();
-
-                // If this peer detects the leader is missing for a long long time,
-                // it should consider itself as a stale peer which is removed from
-                // the original cluster.
-                // This most likely happens in the following scenario:
-                // At first, there are three peer A, B, C in the cluster, and A is leader.
-                // Peer B gets down. And then A adds D, E, F into the cluster.
-                // Peer D becomes leader of the new cluster, and then removes peer A, B, C.
-                // After all these peer in and out, now the cluster has peer D, E, F.
-                // If peer B goes up at this moment, it still thinks it is one of the cluster
-                // and has peers A, C. However, it could not reach A, C since they are removed
-                // from the cluster or probably destroyed.
-                // Meantime, D, E, F would not reach B, since it's not in the cluster anymore.
-                // In this case, peer B would notice that the leader is missing for a long time,
-                // and it would check with pd to confirm whether it's still a member of the cluster.
-                // If not, it destroys itself as a stale peer which is removed out already.
-                let max_missing_duration = self.cfg.max_leader_missing_duration;
-                if let StaleState::ToValidate = peer.check_stale_state(max_missing_duration) {
-=======
-        for peer in self.region_peers.values_mut() {
-            if peer.get_store().is_applying() {
+            if peer.is_applying_snapshot() || peer.has_pending_snapshot() {
                 // need to check if snapshot is applied.
                 peer.mark_to_be_checked(&mut self.pending_raft_groups);
                 continue;
             }
-
+            
             if peer.raft_group.tick() {
                 peer.mark_to_be_checked(&mut self.pending_raft_groups);
             }
@@ -505,21 +479,18 @@
             // In this case, peer B would notice that the leader is missing for a long time,
             // and it would check with pd to confirm whether it's still a member of the cluster.
             // If not, it destroys itself as a stale peer which is removed out already.
-            match peer.check_stale_state(self.cfg.max_leader_missing_duration) {
-                StaleState::Valid => {}
-                StaleState::ToValidate => {
->>>>>>> b260657a
-                    // for peer B in case 1 above
-                    info!("{} detects leader missing for a long time. To check with pd \
-                            whether it's still valid",
-                          peer.tag);
-                    let task = PdTask::ValidatePeer {
-                        peer: peer.peer.clone(),
-                        region: peer.region().clone(),
-                    };
-                    if let Err(e) = self.pd_worker.schedule(task) {
-                        error!("{} failed to notify pd: {}", peer.tag, e)
-                    }
+            let max_missing_duration = self.cfg.max_leader_missing_duration;
+            if let StaleState::ToValidate = peer.check_stale_state(max_missing_duration) {
+                // for peer B in case 1 above
+                info!("{} detects leader missing for a long time. To check with pd \
+                        whether it's still valid",
+                        peer.tag);
+                let task = PdTask::ValidatePeer {
+                    peer: peer.peer.clone(),
+                    region: peer.region().clone(),
+                };
+                if let Err(e) = self.pd_worker.schedule(task) {
+                    error!("{} failed to notify pd: {}", peer.tag, e)
                 }
             }
         }
@@ -2059,19 +2030,7 @@
     // This method is invoked very frequently, should avoid time consuming operation.
     fn tick(&mut self, event_loop: &mut EventLoop<Self>) {
         if !event_loop.is_running() {
-<<<<<<< HEAD
-            self.split_check_worker.stop();
-            self.region_worker.stop();
-            self.raftlog_gc_worker.stop();
-            self.compact_worker.stop();
-            self.pd_worker.stop();
-            self.consistency_check_worker.stop();
-
-            self.apply_worker.stop().unwrap().join().unwrap();
-
-=======
             self.stop();
->>>>>>> b260657a
             return;
         }
 
