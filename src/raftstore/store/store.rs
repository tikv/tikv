--- conflicted
+++ resolved
@@ -753,8 +753,8 @@
     fn on_raft_ready(&mut self) {
         let t = SlowTimer::new();
         let pending_count = self.pending_raft_groups.len();
-
-<<<<<<< HEAD
+        let previous_sent_snapshot_count = self.raft_metrics.message.snapshot;
+
         let (wb, append_res) = {
             let mut ctx = ReadyContext::new(&mut self.raft_metrics, &self.trans, pending_count);
             for region_id in self.pending_raft_groups.drain() {
@@ -764,29 +764,6 @@
             }
             (ctx.wb, ctx.ready_res)
         };
-=======
-        let previous_sent_snapshot_count = self.raft_metrics.message.snapshot;
-        let mut ready_results: Vec<(u64, ReadyResult)> = Vec::with_capacity(pending_count);
-        for region_id in self.pending_raft_groups.drain() {
-            if let Some(peer) = self.region_peers.get_mut(&region_id) {
-                match peer.handle_raft_ready_append(&self.trans, &mut self.raft_metrics) {
-                    Err(e) => {
-                        // TODO: should we panic or shutdown the store?
-                        error!("{} handle raft ready append err: {:?}", peer.tag, e);
-                        continue;
-                    }
-                    Ok(Some(res)) => ready_results.push((region_id, res)),
-                    Ok(None) => {}
-                }
-            }
-        }
-        let sent_snapshot_count = self.raft_metrics.message.snapshot - previous_sent_snapshot_count;
-        self.sent_snapshot_count += sent_snapshot_count;
-
-        for (region_id, mut res) in ready_results {
-            {
-                let peer = self.region_peers.get_mut(&region_id).unwrap();
->>>>>>> d7791b0a
 
         if !wb.is_empty() {
             self.engine.write(wb).unwrap_or_else(|e| {
@@ -802,6 +779,9 @@
                 .handle_raft_ready_apply(&mut self.raft_metrics, &self.trans, ready, invoke_ctx);
             self.on_ready_result(region_id, res)
         }
+
+        let sent_snapshot_count = self.raft_metrics.message.snapshot - previous_sent_snapshot_count;
+        self.sent_snapshot_count += sent_snapshot_count;
 
         let dur = t.elapsed();
         if !self.is_busy {
