--- conflicted
+++ resolved
@@ -11,31 +11,22 @@
 // See the License for the specific language governing permissions and
 // limitations under the License.
 
-<<<<<<< HEAD
 use std::{error, mem, result};
 
 use protobuf::RepeatedField;
 
-use rocksdb::{DB as RocksDB, DBIterator, Kv, SeekKey};
+use rocksdb::{DBIterator, Kv, SeekKey, DB};
 use kvproto::kvrpcpb::{LockInfo, MvccInfo, Op, ValueInfo, WriteInfo};
 use kvproto::debugpb::*;
-=======
-use std::{error, result};
 use kvproto::debugpb::DB as DBType;
->>>>>>> 6b919c3b
 use kvproto::{eraftpb, raft_serverpb};
 
-use rocksdb::DB;
 use raftstore::store::{keys, Engines, Iterable, Peekable};
-<<<<<<< HEAD
 use raftstore::store::engine::IterOption;
 use storage::{is_short_value, CF_DEFAULT, CF_LOCK, CF_RAFT, CF_WRITE};
 use storage::types::Key;
 use storage::mvcc::{Lock, Write, WriteType};
-=======
-use storage::{CF_DEFAULT, CF_LOCK, CF_RAFT, CF_WRITE};
 use util::rocksdb::{compact_range, get_cf_handle};
->>>>>>> 6b919c3b
 
 pub type Result<T> = result::Result<T, Error>;
 
@@ -175,7 +166,6 @@
         }
     }
 
-<<<<<<< HEAD
     pub fn scan_mvcc(&self, mut req: ScanMvccRequest) -> Result<MvccInfoIterator> {
         let from_key = req.take_from_key();
         let to_key = Some(req.take_to_key()).into_iter().find(|k| !k.is_empty());
@@ -190,6 +180,17 @@
             limit,
         )
     }
+
+    /// Compact the cf[start..end) in the db.
+    pub fn compact(&self, db: DBType, cf: &str, start: &[u8], end: &[u8]) -> Result<()> {
+        try!(validate_db_and_cf(db, cf));
+        let db = try!(self.get_db_from_type(db));
+        let handle = box_try!(get_cf_handle(db, cf));
+        let start = if start.is_empty() { None } else { Some(start) };
+        let end = if end.is_empty() { None } else { Some(end) };
+        compact_range(db, handle, start, end, false);
+        Ok(())
+    }
 }
 
 pub struct MvccInfoIterator<'a> {
@@ -215,7 +216,7 @@
 }
 
 impl<'a> MvccInfoIterator<'a> {
-    fn new(db: &'a RocksDB, from: &[u8], to: Option<&[u8]>, limit: u64) -> Result<Self> {
+    fn new(db: &'a DB, from: &[u8], to: Option<&[u8]>, limit: u64) -> Result<Self> {
         let gen_iter = |cf: &str| -> Result<_> {
             let iter_option = IterOption::new(to.map(Vec::from), false);
             let mut iter = box_try!(db.new_iterator_cf(cf, iter_option));
@@ -401,18 +402,6 @@
     let k = Key::from_encoded(keys::origin_key(data_key).to_owned());
     let k = box_try!(k.truncate_ts());
     Ok(keys::data_key(k.encoded()))
-=======
-    /// Compact the cf[start..end) in the db **by manual**.
-    pub fn compact(&self, db: DBType, cf: &str, start: &[u8], end: &[u8]) -> Result<()> {
-        try!(validate_db_and_cf(db, cf));
-        let db = try!(self.get_db_from_type(db));
-        let handle = box_try!(get_cf_handle(db, cf));
-        let start = if start.is_empty() { None } else { Some(start) };
-        let end = if end.is_empty() { None } else { Some(end) };
-        compact_range(db, handle, start, end, false);
-        Ok(())
-    }
->>>>>>> 6b919c3b
 }
 
 pub fn validate_db_and_cf(db: DBType, cf: &str) -> Result<()> {
