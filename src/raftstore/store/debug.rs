--- conflicted
+++ resolved
@@ -13,12 +13,7 @@
 
 use std::{error, result};
 use kvproto::debugpb::*;
-<<<<<<< HEAD
 use kvproto::{eraftpb, raft_serverpb};
-=======
-use kvproto::raft_serverpb;
-use kvproto::eraftpb;
->>>>>>> 667cbac6
 
 use raftstore::store::{keys, Engines, Iterable, Peekable};
 use storage::{CF_DEFAULT, CF_LOCK, CF_RAFT, CF_WRITE};
@@ -67,6 +62,19 @@
             Ok(None) => Err(Error::NotFound(
                 format!("value for key {:?} in db {:?}", key, db),
             )),
+            Err(e) => Err(box_err!(e)),
+        }
+    }
+
+    pub fn raft_log(&self, region_id: u64, log_index: u64) -> Result<eraftpb::Entry> {
+        let key = keys::raft_log_key(region_id, log_index);
+        match self.engines.raft_engine.get_msg(&key) {
+            Ok(Some(entry)) => Ok(entry),
+            Ok(None) => Err(Error::NotFound(format!(
+                "raft log for region {} at index {}",
+                region_id,
+                log_index
+            ))),
             Err(e) => Err(box_err!(e)),
         }
     }
@@ -105,19 +113,6 @@
         match (raft_state, apply_state, region_state) {
             (None, None, None) => Err(Error::NotFound(format!("info for region {}", region_id))),
             (raft_state, apply_state, region_state) => Ok((raft_state, apply_state, region_state)),
-        }
-    }
-
-    pub fn raft_log(&self, region_id: u64, log_index: u64) -> Result<eraftpb::Entry> {
-        let key = keys::raft_log_key(region_id, log_index);
-        match self.engines.raft_engine.get_msg(&key) {
-            Ok(Some(entry)) => Ok(entry),
-            Ok(None) => Err(Error::NotFound(format!(
-                "raft log for region {} at index {}",
-                region_id,
-                log_index
-            ))),
-            Err(e) => Err(box_err!(e)),
         }
     }
 
@@ -273,7 +268,65 @@
     }
 
     #[test]
-<<<<<<< HEAD
+    fn test_region_info() {
+        let debugger = new_debugger();
+        let raft_engine = &debugger.engines.raft_engine;
+        let kv_engine = &debugger.engines.kv_engine;
+        let raft_cf = kv_engine.cf_handle(CF_RAFT).unwrap();
+        let region_id = 1;
+
+        let raft_state_key = keys::raft_state_key(region_id);
+        let mut raft_state = raft_serverpb::RaftLocalState::new();
+        raft_state.set_last_index(42);
+        raft_engine.put_msg(&raft_state_key, &raft_state).unwrap();
+        assert_eq!(
+            raft_engine
+                .get_msg::<raft_serverpb::RaftLocalState>(&raft_state_key)
+                .unwrap()
+                .unwrap(),
+            raft_state
+        );
+
+        let apply_state_key = keys::apply_state_key(region_id);
+        let mut apply_state = raft_serverpb::RaftApplyState::new();
+        apply_state.set_applied_index(42);
+        kv_engine
+            .put_msg_cf(raft_cf, &apply_state_key, &apply_state)
+            .unwrap();
+        assert_eq!(
+            kv_engine
+                .get_msg_cf::<raft_serverpb::RaftApplyState>(CF_RAFT, &apply_state_key)
+                .unwrap()
+                .unwrap(),
+            apply_state
+        );
+
+        let region_state_key = keys::region_state_key(region_id);
+        let mut region_state = raft_serverpb::RegionLocalState::new();
+        region_state.set_state(raft_serverpb::PeerState::Tombstone);
+        kv_engine
+            .put_msg_cf(raft_cf, &region_state_key, &region_state)
+            .unwrap();
+        assert_eq!(
+            kv_engine
+                .get_msg_cf::<raft_serverpb::RegionLocalState>(CF_RAFT, &region_state_key)
+                .unwrap()
+                .unwrap(),
+            region_state
+        );
+
+        assert_eq!(
+            debugger.region_info(region_id).unwrap(),
+            (Some(raft_state), Some(apply_state), Some(region_state))
+        );
+        match debugger.region_info(region_id + 1) {
+            Err(Error::NotFound(_)) => (),
+            _ => panic!("expect Error::NotFound(_)"),
+        }
+    }
+
+
+    #[test]
     fn test_size() {
         let debugger = new_debugger();
         let engine = &debugger.engines.kv_engine;
@@ -303,62 +356,6 @@
         for (cf, size) in sizes {
             cfs.iter().find(|&&c| c == cf).unwrap();
             assert!(size > 0);
-=======
-    fn test_region_info() {
-        let debugger = new_debugger();
-        let raft_engine = &debugger.engines.raft_engine;
-        let kv_engine = &debugger.engines.kv_engine;
-        let raft_cf = kv_engine.cf_handle(CF_RAFT).unwrap();
-        let region_id = 1;
-
-        let raft_state_key = keys::raft_state_key(region_id);
-        let mut raft_state = raft_serverpb::RaftLocalState::new();
-        raft_state.set_last_index(42);
-        raft_engine.put_msg(&raft_state_key, &raft_state).unwrap();
-        assert_eq!(
-            raft_engine
-                .get_msg::<raft_serverpb::RaftLocalState>(&raft_state_key)
-                .unwrap()
-                .unwrap(),
-            raft_state
-        );
-
-        let apply_state_key = keys::apply_state_key(region_id);
-        let mut apply_state = raft_serverpb::RaftApplyState::new();
-        apply_state.set_applied_index(42);
-        kv_engine
-            .put_msg_cf(raft_cf, &apply_state_key, &apply_state)
-            .unwrap();
-        assert_eq!(
-            kv_engine
-                .get_msg_cf::<raft_serverpb::RaftApplyState>(CF_RAFT, &apply_state_key)
-                .unwrap()
-                .unwrap(),
-            apply_state
-        );
-
-        let region_state_key = keys::region_state_key(region_id);
-        let mut region_state = raft_serverpb::RegionLocalState::new();
-        region_state.set_state(raft_serverpb::PeerState::Tombstone);
-        kv_engine
-            .put_msg_cf(raft_cf, &region_state_key, &region_state)
-            .unwrap();
-        assert_eq!(
-            kv_engine
-                .get_msg_cf::<raft_serverpb::RegionLocalState>(CF_RAFT, &region_state_key)
-                .unwrap()
-                .unwrap(),
-            region_state
-        );
-
-        assert_eq!(
-            debugger.region_info(region_id).unwrap(),
-            (Some(raft_state), Some(apply_state), Some(region_state))
-        );
-        match debugger.region_info(region_id + 1) {
-            Err(Error::NotFound(_)) => (),
-            _ => panic!("expect Error::NotFound(_)"),
->>>>>>> 667cbac6
         }
     }
 }