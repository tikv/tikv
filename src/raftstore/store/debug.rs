--- conflicted
+++ resolved
@@ -13,17 +13,11 @@
 
 use std::{error, result};
 use kvproto::debugpb::*;
-<<<<<<< HEAD
 use kvproto::raft_serverpb;
 
-use raftstore::store::{keys, Engines};
-use raftstore::store::engine::{Iterable, Peekable};
-=======
 use kvproto::eraftpb;
 
-use raftstore::store::{keys, Engines};
-use raftstore::store::engine::Peekable;
->>>>>>> 1c0d97e2
+use raftstore::store::{keys, Engines, Iterable, Peekable};
 use storage::{CF_DEFAULT, CF_LOCK, CF_RAFT, CF_WRITE};
 
 pub type Result<T> = result::Result<T, Error>;
@@ -74,7 +68,19 @@
         }
     }
 
-<<<<<<< HEAD
+    pub fn raft_log(&self, region_id: u64, log_index: u64) -> Result<eraftpb::Entry> {
+        let key = keys::raft_log_key(region_id, log_index);
+        match self.engines.raft_engine.get_msg(&key) {
+            Ok(Some(entry)) => Ok(entry),
+            Ok(None) => Err(Error::NotFound(format!(
+                "raft log for region {} at index {}",
+                region_id,
+                log_index
+            ))),
+            Err(e) => Err(box_err!(e)),
+        }
+    }
+
     pub fn size<'a>(&self, region_id: u64, cfs: &[&'a str]) -> Result<Vec<(&'a str, usize)>> {
         let region_state_key = keys::region_state_key(region_id);
         match self.engines
@@ -100,17 +106,6 @@
                 Ok(sizes)
             }
             Ok(None) => Err(Error::NotFound(format!("none region {:?}", region_id))),
-=======
-    pub fn raft_log(&self, region_id: u64, log_index: u64) -> Result<eraftpb::Entry> {
-        let key = keys::raft_log_key(region_id, log_index);
-        match self.engines.raft_engine.get_msg(&key) {
-            Ok(Some(entry)) => Ok(entry),
-            Ok(None) => Err(Error::NotFound(format!(
-                "raft log for region {} at index {}",
-                region_id,
-                log_index
-            ))),
->>>>>>> 1c0d97e2
             Err(e) => Err(box_err!(e)),
         }
     }
@@ -140,11 +135,7 @@
 
     use raftstore::store::engine::Mutable;
     use storage::{CF_DEFAULT, CF_LOCK, CF_RAFT, CF_WRITE};
-<<<<<<< HEAD
-    use raftstore::store::engine::Mutable;
-=======
     use util::rocksdb::{self as rocksdb_util, CFOptions};
->>>>>>> 1c0d97e2
     use super::*;
 
     #[test]
@@ -208,37 +199,6 @@
     }
 
     #[test]
-<<<<<<< HEAD
-    fn test_size() {
-        let debugger = new_debugger();
-        let engine = &debugger.engines.kv_engine;
-
-        let region_id = 1;
-        let region_state_key = keys::region_state_key(region_id);
-        let mut region = metapb::Region::new();
-        region.set_id(region_id);
-        region.set_start_key(b"a".to_vec());
-        region.set_end_key(b"zz".to_vec());
-        let mut state = raft_serverpb::RegionLocalState::new();
-        state.set_region(region);
-        let cf_raft = engine.cf_handle(CF_RAFT).unwrap();
-        engine
-            .put_msg_cf(cf_raft, &region_state_key, &state)
-            .unwrap();
-
-        let cfs = vec![CF_DEFAULT, CF_LOCK, CF_RAFT, CF_WRITE];
-        let (k, v) = (keys::data_key(b"k"), b"v");
-        for cf in &cfs {
-            let cf_handle = engine.cf_handle(cf).unwrap();
-            engine.put_cf(cf_handle, k.as_slice(), v).unwrap();
-        }
-
-        let sizes = debugger.size(region_id, cfs.as_slice()).unwrap();
-        assert_eq!(sizes.len(), 4);
-        for (cf, size) in sizes {
-            cfs.iter().find(|&&c| c == cf).unwrap();
-            assert!(size > 0);
-=======
     fn test_raft_log() {
         let debugger = new_debugger();
         let engine = &debugger.engines.raft_engine;
@@ -262,7 +222,39 @@
         match debugger.raft_log(region_id + 1, log_index + 1) {
             Err(Error::NotFound(_)) => (),
             _ => panic!("expect Error::NotFound(_)"),
->>>>>>> 1c0d97e2
+        }
+    }
+
+    #[test]
+    fn test_size() {
+        let debugger = new_debugger();
+        let engine = &debugger.engines.kv_engine;
+
+        let region_id = 1;
+        let region_state_key = keys::region_state_key(region_id);
+        let mut region = metapb::Region::new();
+        region.set_id(region_id);
+        region.set_start_key(b"a".to_vec());
+        region.set_end_key(b"zz".to_vec());
+        let mut state = raft_serverpb::RegionLocalState::new();
+        state.set_region(region);
+        let cf_raft = engine.cf_handle(CF_RAFT).unwrap();
+        engine
+            .put_msg_cf(cf_raft, &region_state_key, &state)
+            .unwrap();
+
+        let cfs = vec![CF_DEFAULT, CF_LOCK, CF_RAFT, CF_WRITE];
+        let (k, v) = (keys::data_key(b"k"), b"v");
+        for cf in &cfs {
+            let cf_handle = engine.cf_handle(cf).unwrap();
+            engine.put_cf(cf_handle, k.as_slice(), v).unwrap();
+        }
+
+        let sizes = debugger.size(region_id, cfs.as_slice()).unwrap();
+        assert_eq!(sizes.len(), 4);
+        for (cf, size) in sizes {
+            cfs.iter().find(|&&c| c == cf).unwrap();
+            assert!(size > 0);
         }
     }
 }