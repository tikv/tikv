--- conflicted
+++ resolved
@@ -78,43 +78,6 @@
 #[macro_use]
 extern crate serde_derive;
 extern crate serde_json;
-<<<<<<< HEAD
-#[cfg_attr(
-    not(test),
-    macro_use(
-        kv,
-        slog_o,
-        slog_kv,
-        slog_trace,
-        slog_error,
-        slog_warn,
-        slog_info,
-        slog_debug,
-        slog_log,
-        slog_record,
-        slog_b,
-        slog_record_static
-    )
-)]
-// additional `slog_crit`
-#[cfg_attr(
-    test,
-    macro_use(
-        kv,
-        slog_o,
-        slog_kv,
-        slog_crit,
-        slog_trace,
-        slog_error,
-        slog_warn,
-        slog_info,
-        slog_debug,
-        slog_log,
-        slog_record,
-        slog_b,
-        slog_record_static
-    )
-=======
 #[macro_use(
     kv,
     slog_o,
@@ -128,7 +91,6 @@
     slog_record,
     slog_b,
     slog_record_static,
->>>>>>> 358b88c7
 )]
 extern crate slog;
 extern crate slog_async;
