// Copyright 2016 TiKV Project Authors. Licensed under Apache-2.0.

//! TiKV - A distributed key/value database
//!
//! TiKV ("Ti" stands for Titanium) is an open source distributed
//! transactional key-value database. Unlike other traditional NoSQL
//! systems, TiKV not only provides classical key-value APIs, but also
//! transactional APIs with ACID compliance. TiKV was originally
//! created to complement [TiDB], a distributed HTAP database
//! compatible with the MySQL protocol.
//!
//! [TiDB]: https://github.com/pingcap/tidb
//!
//! The design of TiKV is inspired by some great distributed systems
//! from Google, such as BigTable, Spanner, and Percolator, and some
//! of the latest achievements in academia in recent years, such as
//! the Raft consensus algorithm.

#![crate_type = "lib"]
#![cfg_attr(test, feature(test))]
#![recursion_limit = "400"]
#![feature(cell_update)]
#![feature(proc_macro_hygiene)]
#![feature(specialization)]
#![feature(const_fn)]
#![feature(box_patterns)]
#![feature(shrink_to)]
#![feature(drain_filter)]

#[macro_use(fail_point)]
extern crate fail;
#[macro_use]
extern crate lazy_static;
#[macro_use]
extern crate quick_error;
#[macro_use]
extern crate serde_derive;
#[macro_use]
extern crate slog_derive;
#[macro_use]
extern crate slog_global;
#[macro_use]
extern crate derive_more;
#[macro_use]
extern crate more_asserts;
#[macro_use]
extern crate vlog;
#[macro_use]
extern crate tikv_util;
#[macro_use]
extern crate failure;

#[cfg(test)]
extern crate test;

<<<<<<< HEAD
extern crate coarsetime;
=======
extern crate encryption;
>>>>>>> f05eb62f

pub mod config;
pub mod coprocessor;
pub mod import;
pub mod read_pool;
pub mod server;
pub mod storage;

/// Returns the tikv version information.
pub fn tikv_version_info() -> String {
    let fallback = "Unknown (env var does not exist when building)";
    format!(
        "\nRelease Version:   {}\
         \nGit Commit Hash:   {}\
         \nGit Commit Branch: {}\
         \nUTC Build Time:    {}\
         \nRust Version:      {}\
         \nEnable Features:   {}\
         \nProfile:           {}",
        env!("CARGO_PKG_VERSION"),
        option_env!("TIKV_BUILD_GIT_HASH").unwrap_or(fallback),
        option_env!("TIKV_BUILD_GIT_BRANCH").unwrap_or(fallback),
        option_env!("TIKV_BUILD_TIME").unwrap_or(fallback),
        option_env!("TIKV_BUILD_RUSTC_VERSION").unwrap_or(fallback),
        option_env!("TIKV_ENABLE_FEATURES")
            .unwrap_or(fallback)
            .trim(),
        option_env!("TIKV_PROFILE").unwrap_or(fallback),
    )
}

/// Prints the tikv version information to the standard output.
pub fn log_tikv_info() {
    info!("Welcome to TiKV");
    for line in tikv_version_info().lines() {
        info!("{}", line);
    }
}<|MERGE_RESOLUTION|>--- conflicted
+++ resolved
@@ -53,11 +53,9 @@
 #[cfg(test)]
 extern crate test;
 
-<<<<<<< HEAD
 extern crate coarsetime;
-=======
+
 extern crate encryption;
->>>>>>> f05eb62f
 
 pub mod config;
 pub mod coprocessor;
