--- conflicted
+++ resolved
@@ -115,11 +115,8 @@
 #[macro_use]
 extern crate derive_more;
 
-<<<<<<< HEAD
 extern crate base64;
-=======
 extern crate cop_datatype;
->>>>>>> be3bae00
 extern crate panic_hook;
 extern crate safemem;
 
