--- conflicted
+++ resolved
@@ -1,14 +1,5 @@
 // Copyright 2019 TiKV Project Authors. Licensed under Apache-2.0.
 
-<<<<<<< HEAD
-use super::client::{self, Client};
-use super::config::Config;
-use super::metrics::*;
-use super::waiter_manager::Scheduler as WaiterMgrScheduler;
-use super::{Error, Result};
-use crate::server::resolve::StoreAddrResolver;
-use crate::storage::lock_manager::{DiagnosticContext, KeyLockWaitInfo, LockDigest, LockWaitToken};
-=======
 use std::{
     cell::RefCell,
     fmt::{self, Display, Formatter},
@@ -16,7 +7,6 @@
     sync::{Arc, Mutex},
 };
 
->>>>>>> 4dbb0572
 use collections::HashMap;
 use engine_traits::KvEngine;
 use futures::{
@@ -56,7 +46,7 @@
 };
 use crate::{
     server::resolve::StoreAddrResolver,
-    storage::lock_manager::{DiagnosticContext, Lock},
+    storage::lock_manager::{DiagnosticContext, KeyLockWaitInfo, LockDigest, LockWaitToken},
 };
 
 /// `Locks` is a set of locks belonging to one transaction.
@@ -972,16 +962,10 @@
                 // failing to send a request. So retry to
                 // refresh the leader info and send it again.
             }
-<<<<<<< HEAD
-            // If a request which causes deadlock is dropped, it leads to the waiter timeout.
-            // TiDB will retry to acquire the lock and detect deadlock again.
-            warn!("detect request dropped"; "tp" => ?tp, "txn_ts" => txn_ts, "wait_info" => ?wait_info);
-=======
             // If a request which causes deadlock is dropped, it leads to the waiter
             // timeout. TiDB will retry to acquire the lock and detect deadlock
             // again.
-            warn!("detect request dropped"; "tp" => ?tp, "txn_ts" => txn_ts, "lock" => ?lock);
->>>>>>> 4dbb0572
+            warn!("detect request dropped"; "tp" => ?tp, "txn_ts" => txn_ts, "wait_info" => ?wait_info);
             ERROR_COUNTER_METRICS.dropped.inc();
         }
     }
