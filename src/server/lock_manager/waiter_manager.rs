--- conflicted
+++ resolved
@@ -3,7 +3,6 @@
 use std::{
     cell::RefCell,
     fmt::{self, Debug, Display, Formatter},
-    ops::DerefMut,
     pin::Pin,
     rc::Rc,
     sync::{
@@ -13,23 +12,13 @@
     time::Instant,
 };
 
-use collections::{HashMap, HashSet};
-use engine_traits::KvEngine;
+use collections::HashMap;
 use futures::{
     compat::{Compat01As03, Future01CompatExt},
     future::Future,
     task::{Context, Poll},
 };
 use kvproto::{deadlock::WaitForEntry, metapb::RegionEpoch};
-<<<<<<< HEAD
-use log_wrappers;
-use raft::StateRole;
-use raftstore::coprocessor::{
-    BoxRegionChangeObserver, BoxRoleObserver, Coprocessor, CoprocessorHost, ObserverContext,
-    RegionChangeEvent, RegionChangeObserver, RoleChange, RoleObserver,
-};
-=======
->>>>>>> 3f9d878f
 use tikv_util::{
     config::ReadableDuration,
     time::{duration_to_sec, InstantExt},
@@ -43,13 +32,8 @@
 use super::{config::Config, deadlock::Scheduler as DetectorScheduler, metrics::*};
 use crate::storage::{
     lock_manager::{
-<<<<<<< HEAD
-        DiagnosticContext, KeyLockWaitInfo, KeyWakeUpEvent, LockDigest, LockWaitToken,
-        UpdateWaitForEvent, WaitTimeout,
-=======
         DiagnosticContext, KeyLockWaitInfo, LockDigest, LockWaitToken, UpdateWaitForEvent,
         WaitTimeout,
->>>>>>> 3f9d878f
     },
     mvcc::{Error as MvccError, ErrorInner as MvccErrorInner, TimeStamp},
     txn::Error as TxnError,
@@ -89,14 +73,8 @@
     }
 
     /// Resets the instance to an earlier deadline.
-    fn reset_shrinking(&self, deadline: Instant) {
+    fn reset(&self, deadline: Instant) {
         if deadline < self.deadline {
-            self.inner.borrow_mut().timer.get_mut().reset(deadline);
-        }
-    }
-
-    fn reset_extending(&self, deadline: Instant) {
-        if deadline > self.deadline {
             self.inner.borrow_mut().timer.get_mut().reset(deadline);
         }
     }
@@ -139,22 +117,12 @@
         term: u64,
         // which txn waits for the lock
         start_ts: TimeStamp,
-<<<<<<< HEAD
-        wait_info: Vec<KeyLockWaitInfo>,
-=======
         wait_info: KeyLockWaitInfo,
->>>>>>> 3f9d878f
         timeout: WaitTimeout,
         cancel_callback: Box<dyn FnOnce(StorageError) + Send>,
         diag_ctx: DiagnosticContext,
         start_waiting_time: Instant,
     },
-<<<<<<< HEAD
-    RecordLegacyWakingUpKeys {
-        events: Vec<KeyWakeUpEvent>,
-    },
-=======
->>>>>>> 3f9d878f
     RemoveLockWait {
         token: LockWaitToken,
     },
@@ -165,22 +133,12 @@
         cb: Callback,
     },
     Deadlock {
-        token: LockWaitToken,
         // Which txn causes deadlock
         start_ts: TimeStamp,
         key: Vec<u8>,
         lock: LockDigest,
         deadlock_key_hash: u64,
         wait_chain: Vec<WaitForEntry>,
-    },
-    RegionLeaderRetired {
-        region_id: u64,
-        current_term: u64,
-    },
-    RegionChanged {
-        region_id: u64,
-        region_epoch: RegionEpoch,
-        event: RegionChangeEvent,
     },
     ChangeConfig {
         timeout: Option<ReadableDuration>,
@@ -211,24 +169,10 @@
             } => {
                 write!(
                     f,
-<<<<<<< HEAD
-                    "txn:{} waiting for {}:{} and another {} locks, token {:?}",
-                    start_ts,
-                    wait_info[0].lock_digest.ts,
-                    wait_info[0].lock_digest.hash,
-                    wait_info.len() - 1,
-                    token
-                )
-            }
-            Task::RecordLegacyWakingUpKeys { events } => {
-                write!(f, "recording legacy waking up keys {:?}", events)
-            }
-=======
                     "txn:{} waiting for {}:{}, token {:?}",
                     start_ts, wait_info.lock_digest.ts, wait_info.lock_digest.hash, token
                 )
             }
->>>>>>> 3f9d878f
             Task::RemoveLockWait { token } => {
                 write!(f, "waking up txns waiting for token {:?}", token)
             }
@@ -237,28 +181,7 @@
             }
             Task::Dump { .. } => write!(f, "dump"),
             Task::Deadlock { start_ts, .. } => write!(f, "txn:{} deadlock", start_ts),
-<<<<<<< HEAD
-            Task::RegionLeaderRetired {
-                region_id,
-                current_term,
-            } => write!(
-                f,
-                "region {} leader become follower at term {}",
-                region_id, current_term
-            ),
-            Task::RegionChanged {
-                region_id,
-                region_epoch,
-                event,
-            } => write!(
-                f,
-                "region {} epoch changed to {:?}: {:?}",
-                region_id, region_epoch, event
-            ),
-            Task::ChangeConfig { timeout, delay } => write!(
-=======
             Task::ChangeConfig { timeout } => write!(
->>>>>>> 3f9d878f
                 f,
                 "change config to default_wait_for_lock_timeout: {:?}",
                 timeout
@@ -276,13 +199,6 @@
 /// has a timeout. Transaction will be notified when the lock is released
 /// or the corresponding waiter times out.
 pub(crate) struct Waiter {
-<<<<<<< HEAD
-    region_id: u64,
-    region_epoch: RegionEpoch,
-    term: u64,
-    pub(crate) start_ts: TimeStamp,
-    pub(crate) wait_info: Vec<KeyLockWaitInfo>,
-=======
     // These field will be needed for supporting region-level waking up when region errors
     // happens.
     // region_id: u64,
@@ -290,7 +206,6 @@
     // term: u64,
     pub(crate) start_ts: TimeStamp,
     pub(crate) wait_info: KeyLockWaitInfo,
->>>>>>> 3f9d878f
     pub(crate) cancel_callback: Box<dyn FnOnce(StorageError) + Send>,
     pub diag_ctx: DiagnosticContext,
     delay: Delay,
@@ -299,28 +214,17 @@
 
 impl Waiter {
     fn new(
-<<<<<<< HEAD
-        region_id: u64,
-        region_epoch: RegionEpoch,
-        term: u64,
-        start_ts: TimeStamp,
-        wait_info: Vec<KeyLockWaitInfo>,
-=======
         _region_id: u64,
         _region_epoch: RegionEpoch,
         _term: u64,
         start_ts: TimeStamp,
         wait_info: KeyLockWaitInfo,
->>>>>>> 3f9d878f
         cancel_callback: Box<dyn FnOnce(StorageError) + Send>,
         deadline: Instant,
         diag_ctx: DiagnosticContext,
         start_waiting_time: Instant,
     ) -> Self {
         Self {
-            region_id,
-            region_epoch,
-            term,
             start_ts,
             wait_info,
             cancel_callback,
@@ -345,17 +249,11 @@
 
     #[allow(dead_code)]
     fn reset_timeout(&self, deadline: Instant) {
-        self.delay.reset_shrinking(deadline);
-    }
-
-<<<<<<< HEAD
-    /// `Notify` consumes the `Waiter` to notify the corresponding transaction
-    /// going on.
-    fn cancel(self, error: Option<StorageError>) -> Vec<KeyLockWaitInfo> {
-=======
+        self.delay.reset(deadline);
+    }
+
     /// Consumes the `Waiter` to notify the corresponding transaction `going on.
     fn cancel(self, error: Option<StorageError>) -> KeyLockWaitInfo {
->>>>>>> 3f9d878f
         let elapsed = self.start_waiting_time.saturating_elapsed();
         GLOBAL_TRACKERS.with_tracker(self.diag_ctx.tracker, |tracker| {
             tracker.metrics.pessimistic_lock_wait_nanos = elapsed.as_nanos() as u64;
@@ -369,24 +267,6 @@
         self.wait_info
     }
 
-<<<<<<< HEAD
-    fn cancel_for_finished(self) -> Vec<KeyLockWaitInfo> {
-        self.cancel(None)
-    }
-
-    fn cancel_for_timeout(self, skip_resolving_lock: bool) -> Vec<KeyLockWaitInfo> {
-        let mut lock_info = self.wait_info[0].lock_info.clone();
-        lock_info.set_skip_resolving_lock(skip_resolving_lock);
-        let error = MvccError::from(MvccErrorInner::KeyIsLocked(lock_info));
-        self.cancel(Some(StorageError::from(TxnError::from(error))))
-    }
-
-    pub(super) fn cancel_no_timeout(
-        mut wait_info: Vec<KeyLockWaitInfo>,
-        cancel_callback: Box<dyn FnOnce(StorageError)>,
-    ) {
-        let lock_info = wait_info.swap_remove(0).lock_info;
-=======
     fn cancel_for_finished(self) -> KeyLockWaitInfo {
         self.cancel(None)
     }
@@ -403,7 +283,6 @@
         cancel_callback: Box<dyn FnOnce(StorageError)>,
     ) {
         let lock_info = wait_info.lock_info;
->>>>>>> 3f9d878f
         let error = MvccError::from(MvccErrorInner::KeyIsLocked(lock_info));
         cancel_callback(StorageError::from(TxnError::from(error)))
     }
@@ -414,11 +293,7 @@
         key: Vec<u8>,
         deadlock_key_hash: u64,
         wait_chain: Vec<WaitForEntry>,
-<<<<<<< HEAD
-    ) -> Vec<KeyLockWaitInfo> {
-=======
     ) -> KeyLockWaitInfo {
->>>>>>> 3f9d878f
         let e = MvccError::from(MvccErrorInner::Deadlock {
             start_ts: self.start_ts,
             lock_ts: lock_digest.ts,
@@ -427,161 +302,16 @@
             wait_chain,
         });
         self.cancel(Some(StorageError::from(TxnError::from(e))))
-<<<<<<< HEAD
-    }
-
-    // /// Changes the `ProcessResult` to `WriteConflict`.
-    // /// It may be invoked more than once.
-    // fn conflict_with(&mut self, lock_ts: TimeStamp, commit_ts: TimeStamp) {
-    //     let (key, primary) = self.extract_key_info();
-    //     let mvcc_err = MvccError::from(MvccErrorInner::WriteConflict {
-    //         start_ts: self.start_ts,
-    //         conflict_start_ts: lock_ts,
-    //         conflict_commit_ts: commit_ts,
-    //         key,
-    //         primary,
-    //     });
-    //     self.pr = ProcessResult::Failed {
-    //         err: StorageError::from(TxnError::from(mvcc_err)),
-    //     };
-    // }
-
-    // /// Changes the `ProcessResult` to `Deadlock`.
-    // fn deadlock_with(&mut self, deadlock_key_hash: u64, wait_chain:
-    // Vec<WaitForEntry>) {     let (key, _) = self.extract_key_info();
-    //     let mvcc_err = MvccError::from(MvccErrorInner::Deadlock {
-    //         start_ts: self.start_ts,
-    //         lock_ts: self.lock.ts,
-    //         lock_key: key,
-    //         deadlock_key_hash,
-    //         wait_chain,
-    //     });
-    //     self.pr = ProcessResult::Failed {
-    //         err: StorageError::from(TxnError::from(mvcc_err)),
-    //     };
-    // }
-
-    // /// Extracts key and primary key from `ProcessResult`.
-    // fn extract_key_info(&mut self) -> (Vec<u8>, Vec<u8>) {
-    //     match &mut self.pr {
-    //         ProcessResult::PessimisticLockRes { res } => match res {
-    //             Err(StorageError(box StorageErrorInner::Txn(TxnError(
-    //                 box TxnErrorInner::Mvcc(MvccError(box
-    // MvccErrorInner::KeyIsLocked(info))),             )))) =>
-    // (info.take_key(), info.take_primary_lock()),             _ =>
-    // panic!("unexpected mvcc error"),         },
-    //         ProcessResult::Failed { err } => match err {
-    //             StorageError(box StorageErrorInner::Txn(TxnError(box
-    // TxnErrorInner::Mvcc(                 MvccError(box
-    // MvccErrorInner::WriteConflict {                     ref mut key,
-    //                     ref mut primary,
-    //                     ..
-    //                 }),
-    //             )))) => (std::mem::take(key), std::mem::take(primary)),
-    //             _ => panic!("unexpected mvcc error"),
-    //         },
-    //         _ => panic!("unexpected progress result"),
-    //     }
-    // }
-
-    fn check_region_state(&self, region_state: &RegionState) -> CheckRegionStateResult {
-        if self.term < region_state.term
-            || self.region_epoch.version < region_state.region_epoch.version
-            || self.region_epoch.conf_ver < region_state.region_epoch.conf_ver
-        {
-            return CheckRegionStateResult::WaiterExpired;
-        } else if self.term > region_state.term
-            || self.region_epoch.version > region_state.region_epoch.version
-            || self.region_epoch.conf_ver > region_state.region_epoch.conf_ver
-        {
-            return CheckRegionStateResult::RegionStateExpired;
-        }
-
-        assert_eq!(self.term, region_state.term);
-        assert_eq!(self.region_epoch.version, region_state.region_epoch.version);
-        assert_eq!(
-            self.region_epoch.conf_ver,
-            region_state.region_epoch.conf_ver
-        );
-
-        CheckRegionStateResult::Ok
-    }
-}
-
-// NOTE: Now we assume `Waiters` is not very long.
-// Maybe needs to use `BinaryHeap` or sorted `VecDeque` instead.
-// type Waiters = Vec<Waiter>;
-
-#[derive(PartialEq)]
-struct RegionState {
-    region_epoch: RegionEpoch,
-    term: u64,
-}
-
-impl RegionState {
-    fn new(region_epoch: RegionEpoch, term: u64) -> Self {
-        Self { region_epoch, term }
-    }
-}
-
-enum CheckRegionStateResult {
-    Ok,
-    RegionStateExpired,
-    WaiterExpired,
-}
-
-const SKIP_RESOLVING_LOCK_LIMIT: Duration = Duration::from_millis(300);
-
-struct DelayedLegacyWakeUp {
-    delay: Delay,
-    conflicting_start_ts: TimeStamp,
-    conflicting_commit_ts: TimeStamp,
-    record_time: Instant,
-    is_expiring: bool,
-    clean_up_entry_delay: Option<Delay>,
-}
-
-impl DelayedLegacyWakeUp {
-    fn new(
-        delay: Delay,
-        conflicting_start_ts: TimeStamp,
-        conflicting_commit_ts: TimeStamp,
-    ) -> Self {
-        Self {
-            delay,
-            conflicting_start_ts,
-            conflicting_commit_ts,
-            record_time: Instant::now(),
-            is_expiring: false,
-            clean_up_entry_delay: None,
-        }
-    }
-}
-
-=======
-    }
-}
-
->>>>>>> 3f9d878f
+    }
+}
+
 struct WaitTable {
     // Map lock hash and ts to waiters.
     // For compatibility.
     wait_table: HashMap<(u64, TimeStamp), LockWaitToken>,
-<<<<<<< HEAD
-    // Map region id to waiters belonging to this region, along with other meta of the region.
-    region_waiters: HashMap<u64, (RegionState, HashSet<LockWaitToken>)>,
     waiter_pool: HashMap<LockWaitToken, Waiter>,
     waiter_count: Arc<AtomicUsize>,
 
-    legacy_wakeup_in_progress: HashMap<Key, DelayedLegacyWakeUp>,
-
-    on_waiter_cancel_by_region_error:
-        Option<Box<dyn Fn(LockWaitToken, TimeStamp, Vec<KeyLockWaitInfo>) + Send>>,
-=======
-    waiter_pool: HashMap<LockWaitToken, Waiter>,
-    waiter_count: Arc<AtomicUsize>,
-
->>>>>>> 3f9d878f
     wake_up_key_delay_callback: Option<Box<dyn Fn(&Key, TimeStamp, TimeStamp, Instant) + Send>>,
 }
 
@@ -589,30 +319,12 @@
     fn new(waiter_count: Arc<AtomicUsize>) -> Self {
         Self {
             wait_table: HashMap::default(),
-<<<<<<< HEAD
-            region_waiters: HashMap::default(),
             waiter_pool: HashMap::default(),
             waiter_count,
-            legacy_wakeup_in_progress: HashMap::default(),
-            on_waiter_cancel_by_region_error: None,
-=======
-            waiter_pool: HashMap::default(),
-            waiter_count,
->>>>>>> 3f9d878f
             wake_up_key_delay_callback: None,
         }
     }
 
-<<<<<<< HEAD
-    fn set_on_waiter_cancel_by_region_error(
-        &mut self,
-        cb: Option<Box<dyn Fn(LockWaitToken, TimeStamp, Vec<KeyLockWaitInfo>) + Send>>,
-    ) {
-        self.on_waiter_cancel_by_region_error = cb;
-    }
-
-=======
->>>>>>> 3f9d878f
     fn set_wake_up_key_delay_callback(
         &mut self,
         cb: Option<Box<dyn Fn(&Key, TimeStamp, TimeStamp, Instant) + Send>>,
@@ -631,135 +343,6 @@
 
     /// Returns the duplicated `Waiter` if there is.
     fn add_waiter(&mut self, token: LockWaitToken, waiter: Waiter) -> bool {
-<<<<<<< HEAD
-        // Map region id to waiters in the region.
-        let mut region_waiters_entry =
-            self.region_waiters
-                .entry(waiter.region_id)
-                .or_insert_with(|| {
-                    (
-                        RegionState::new(waiter.region_epoch.clone(), waiter.term),
-                        HashSet::default(),
-                    )
-                });
-        match waiter.check_region_state(&region_waiters_entry.0) {
-            CheckRegionStateResult::RegionStateExpired => {
-                self.cancel_region(waiter.region_id);
-                region_waiters_entry =
-                    self.region_waiters
-                        .entry(waiter.region_id)
-                        .or_insert_with(|| {
-                            (
-                                RegionState::new(waiter.region_epoch.clone(), waiter.term),
-                                HashSet::default(),
-                            )
-                        });
-            }
-            CheckRegionStateResult::WaiterExpired => {
-                self.waiter_count.fetch_sub(1, Ordering::SeqCst);
-                waiter.cancel_for_timeout(false);
-                return false;
-            }
-            CheckRegionStateResult::Ok => {}
-        }
-
-        for waiting_item in &waiter.wait_info {
-            // Add to old wait_table for compatibility. Replace on duplicated.
-            // let waiters =
-            // self.wait_table.entry(waiting_item.lock_digest.hash).or_insert_with(|| {
-            //     // WAIT_TABLE_STATUS_GAUGE.locks.inc();
-            //     Vec::default()
-            // });
-            // let waiter_pool = &mut self.waiter_pool;
-            // let _old_idx = waiters
-            //     .iter()
-            //     .position(|w| waiter_pool.get(w).unwrap().start_ts == waiter.start_ts);
-            // waiters.push(token);
-            self.wait_table
-                .insert((waiting_item.lock_digest.hash, waiter.start_ts), token);
-        }
-
-        assert!(region_waiters_entry.1.insert(token));
-        assert!(self.waiter_pool.insert(token, waiter).is_none());
-
-        // if let Some(old_idx) = old_idx {
-        //     let _old = waiters.swap_remove(old_idx);
-        //     self.waiter_count.fetch_sub(1, Ordering::SeqCst);
-        //     // Some(old)
-        // } else {
-        //     // WAIT_TABLE_STATUS_GAUGE.txns.inc();
-        //     // None
-        // }
-        // Here we don't increase waiter_count because it's already updated in
-        // LockManager::wait_for()
-
-        true
-    }
-
-    fn cancel_region(&mut self, region_id: u64) {
-        let (_, tokens) = match self.region_waiters.remove(&region_id) {
-            Some(entry) => entry,
-            None => return,
-        };
-        let count = tokens.len();
-        for token in tokens {
-            let waiter = self.waiter_pool.remove(&token).unwrap();
-            for waiting_item in &waiter.wait_info {
-                self.wait_table
-                    .remove(&(waiting_item.lock_digest.hash, waiter.start_ts));
-            }
-            // TODO: Cancel with a region error.
-            let start_ts = waiter.start_ts;
-            let wait_info = waiter.cancel_for_timeout(false);
-            if let Some(cb) = &self.on_waiter_cancel_by_region_error {
-                cb(token, start_ts, wait_info);
-            }
-        }
-        self.waiter_count.fetch_sub(count, Ordering::SeqCst);
-    }
-
-    fn cancel_region_if_term_expired(&mut self, region_id: u64, term: u64) {
-        if let Some((region_state, _)) = self.region_waiters.get(&region_id) {
-            if region_state.term < term {
-                self.cancel_region(region_id);
-            }
-        }
-    }
-
-    fn cancel_region_if_epoch_expired(
-        &mut self,
-        region_id: u64,
-        epoch: RegionEpoch,
-        _event: RegionChangeEvent,
-    ) {
-        if let Some((region_state, _)) = self.region_waiters.get(&region_id) {
-            if region_state.region_epoch.get_version() < epoch.get_version()
-                || region_state.region_epoch.get_conf_ver() < epoch.get_conf_ver()
-            {
-                self.cancel_region(region_id);
-            }
-        }
-    }
-
-    // /// Removes all waiters waiting for the lock.
-    // fn remove(&mut self, lock: LockDigest) {
-    //     self.wait_table.remove(&lock.hash);
-    //     WAIT_TABLE_STATUS_GAUGE.locks.dec();
-    // }
-
-    fn take_waiter(&mut self, token: LockWaitToken) -> Option<Waiter> {
-        let waiter = self.waiter_pool.remove(&token)?;
-        self.waiter_count.fetch_sub(1, Ordering::SeqCst);
-        for waiting_item in &waiter.wait_info {
-            self.wait_table
-                .remove(&(waiting_item.lock_digest.hash, waiter.start_ts));
-        }
-        let region_waiters = self.region_waiters.get_mut(&waiter.region_id).unwrap();
-        assert!(region_waiters.1.remove(&token));
-        if region_waiters.1.is_empty() {
-            self.region_waiters.remove(&waiter.region_id);
-        }
-=======
         self.wait_table
             .insert((waiter.wait_info.lock_digest.hash, waiter.start_ts), token);
 
@@ -773,7 +356,6 @@
         self.waiter_count.fetch_sub(1, Ordering::SeqCst);
         self.wait_table
             .remove(&(waiter.wait_info.lock_digest.hash, waiter.start_ts));
->>>>>>> 3f9d878f
         // WAIT_TABLE_STATUS_GAUGE.txns.dec();
         Some(waiter)
     }
@@ -781,36 +363,6 @@
     fn update_waiter(&mut self, update_event: &UpdateWaitForEvent) -> Option<KeyLockWaitInfo> {
         let waiter = self.waiter_pool.get_mut(&update_event.token)?;
 
-<<<<<<< HEAD
-        for previous_wait_info in &mut waiter.wait_info {
-            if previous_wait_info.lock_digest.hash != update_event.wait_info.lock_digest.hash
-                || previous_wait_info.key != update_event.wait_info.key
-            {
-                continue;
-            }
-
-            if previous_wait_info.lock_digest.ts == update_event.wait_info.lock_digest.ts {
-                // Unchanged.
-                return None;
-            }
-
-            let result = previous_wait_info.clone();
-            previous_wait_info.lock_digest = update_event.wait_info.lock_digest.clone();
-            // TODO: Update the detailed lock info.
-
-            waiter.diag_ctx = update_event.diag_ctx.clone();
-            return Some(result);
-        }
-
-        error!(
-            "cannot find matching wait info in the waiter";
-            "token" => ?update_event.token,
-            "start_ts" => %update_event.start_ts,
-            "key" => log_wrappers::Value::key(update_event.wait_info.key.as_encoded()),
-            "new_wait_for_txn" => %update_event.wait_info.lock_digest.ts
-        );
-        None
-=======
         assert_eq!(waiter.wait_info.key, update_event.wait_info.key);
 
         if waiter.wait_info.lock_digest.ts == update_event.wait_info.lock_digest.ts {
@@ -831,69 +383,9 @@
     ) -> Option<Waiter> {
         let token = *self.wait_table.get(&(lock.hash, waiter_ts))?;
         self.take_waiter(token)
->>>>>>> 3f9d878f
-    }
-
-    fn take_waiter_by_lock_digest(
-        &mut self,
-        lock: LockDigest,
-        waiter_ts: TimeStamp,
-    ) -> Option<Waiter> {
-        let token = *self.wait_table.get(&(lock.hash, waiter_ts))?;
-        self.take_waiter(token)
-    }
-
-    // /// Removes the `Waiter` with the smallest start ts and returns it with
-    // /// remaining waiters.
-    // ///
-    // /// NOTE: Due to the borrow checker, it doesn't remove the entry in the
-    // /// `WaitTable` even if there is no remaining waiter.
-    // fn remove_oldest_waiter(&mut self, lock: LockDigest) -> Option<(Waiter, &mut
-    // Waiters)> {     let waiters = self.wait_table.get_mut(&lock.hash)?;
-    //     let oldest_idx = waiters
-    //         .iter()
-    //         .enumerate()
-    //         .min_by_key(|(_, w)| w.start_ts)
-    //         .unwrap()
-    //         .0;
-    //     let oldest = waiters.swap_remove(oldest_idx);
-    //     self.waiter_count.fetch_sub(1, Ordering::SeqCst);
-    //     WAIT_TABLE_STATUS_GAUGE.txns.dec();
-    //     Some((oldest, waiters))
-    // }
+    }
 
     fn to_wait_for_entries(&self) -> Vec<WaitForEntry> {
-<<<<<<< HEAD
-        // self.wait_table
-        //     .iter()
-        //     .flat_map(|(_, waiters)| {
-        //         waiters.iter().map(|waiter| {
-        //             let mut wait_for_entry = WaitForEntry::default();
-        //             wait_for_entry.set_txn(waiter.start_ts.into_inner());
-        //             wait_for_entry.set_wait_for_txn(waiter.lock.ts.into_inner());
-        //             wait_for_entry.set_key_hash(waiter.lock.hash);
-        //             wait_for_entry.set_key(waiter.diag_ctx.key.clone());
-        //             wait_for_entry
-        //
-        // .set_resource_group_tag(waiter.diag_ctx.resource_group_tag.clone());
-        //             wait_for_entry
-        //         })
-        //     })
-        //     .collect()
-        self.waiter_pool
-            .iter()
-            .flat_map(|(_, waiter)| {
-                waiter.wait_info.iter().map(move |waiting_item| {
-                    let mut wait_for_entry = WaitForEntry::default();
-                    wait_for_entry.set_txn(waiter.start_ts.into_inner());
-                    wait_for_entry.set_wait_for_txn(waiting_item.lock_digest.ts.into_inner());
-                    wait_for_entry.set_key_hash(waiting_item.lock_digest.hash);
-                    wait_for_entry.set_key(waiting_item.key.to_raw().unwrap());
-                    wait_for_entry
-                        .set_resource_group_tag(waiter.diag_ctx.resource_group_tag.clone());
-                    wait_for_entry
-                })
-=======
         self.waiter_pool
             .iter()
             .map(|(_, waiter)| {
@@ -904,7 +396,6 @@
                 wait_for_entry.set_key(waiter.wait_info.key.to_raw().unwrap());
                 wait_for_entry.set_resource_group_tag(waiter.diag_ctx.resource_group_tag.clone());
                 wait_for_entry
->>>>>>> 3f9d878f
             })
             .collect()
     }
@@ -940,11 +431,7 @@
         region_epoch: RegionEpoch,
         term: u64,
         start_ts: TimeStamp,
-<<<<<<< HEAD
-        wait_info: Vec<KeyLockWaitInfo>,
-=======
         wait_info: KeyLockWaitInfo,
->>>>>>> 3f9d878f
         timeout: WaitTimeout,
         cancel_callback: Box<dyn FnOnce(StorageError) + Send>,
         diag_ctx: DiagnosticContext,
@@ -970,13 +457,6 @@
         self.notify_scheduler(Task::SetKeyWakeUpDelayCallback { cb });
     }
 
-<<<<<<< HEAD
-    pub fn record_legacy_waking_up_keys(&self, events: Vec<KeyWakeUpEvent>) {
-        self.notify_scheduler(Task::RecordLegacyWakingUpKeys { events });
-    }
-
-=======
->>>>>>> 3f9d878f
     pub fn remove_lock_wait(&self, token: LockWaitToken) {
         self.notify_scheduler(Task::RemoveLockWait { token });
     }
@@ -991,7 +471,6 @@
 
     pub fn deadlock(
         &self,
-        token: LockWaitToken,
         txn_ts: TimeStamp,
         key: Vec<u8>,
         lock: LockDigest,
@@ -999,7 +478,6 @@
         wait_chain: Vec<WaitForEntry>,
     ) {
         self.notify_scheduler(Task::Deadlock {
-            token,
             start_ts: txn_ts,
             key,
             lock,
@@ -1039,17 +517,7 @@
         detector_scheduler: DetectorScheduler,
         cfg: &Config,
     ) -> Self {
-<<<<<<< HEAD
-        let mut wait_table = WaitTable::new(waiter_count);
-        let detector_scheduler1 = detector_scheduler.clone();
-        wait_table.set_on_waiter_cancel_by_region_error(Some(Box::new(
-            move |token, start_ts, wait_info| {
-                detector_scheduler1.clean_up_wait_for(token, start_ts, wait_info);
-            },
-        )));
-=======
         let wait_table = WaitTable::new(waiter_count);
->>>>>>> 3f9d878f
 
         Self {
             wait_table: Rc::new(RefCell::new(wait_table)),
@@ -1071,106 +539,14 @@
         let f = waiter.on_timeout(move || {
             let mut wait_table = wait_table.borrow_mut();
             if let Some(waiter) = wait_table.take_waiter(token) {
-<<<<<<< HEAD
-                let skip_resolving_lock = wait_table
-                    .legacy_wakeup_in_progress
-                    .contains_key(&waiter.wait_info[0].key);
-                let start_ts = waiter.start_ts;
-                let wait_info = waiter.cancel_for_timeout(skip_resolving_lock);
-                detector_scheduler.clean_up_wait_for(token, start_ts, wait_info);
-=======
                 let start_ts = waiter.start_ts;
                 let wait_info = waiter.cancel_for_timeout(false);
                 detector_scheduler.clean_up_wait_for(start_ts, wait_info);
->>>>>>> 3f9d878f
             }
         });
         if self.wait_table.borrow_mut().add_waiter(token, waiter) {
             spawn_local(f);
         }
-<<<<<<< HEAD
-    }
-
-    fn handle_record_legacy_waking_up_keys(&mut self, events: Vec<KeyWakeUpEvent>) {
-        use std::collections::hash_map::Entry;
-
-        let wake_up_delay_duration = self.wake_up_delay_duration.0;
-        let spawn_background_timing =
-            |key: Key, delay: Delay, wait_table: Rc<RefCell<WaitTable>>| {
-                spawn_local(async move {
-                    delay.await;
-                    let mut ref_mut_wait_table = wait_table.borrow_mut();
-                    // To make the borrow checker happy.
-                    let wait_table_inner_ref = ref_mut_wait_table.deref_mut();
-                    if let Some(expired_entry) =
-                        wait_table_inner_ref.legacy_wakeup_in_progress.get_mut(&key)
-                    {
-                        if let Some(cb) = &wait_table_inner_ref.wake_up_key_delay_callback {
-                            cb(
-                                &key,
-                                expired_entry.conflicting_start_ts,
-                                expired_entry.conflicting_commit_ts,
-                                expired_entry.record_time,
-                            );
-                        }
-
-                        expired_entry.is_expiring = true;
-
-                        if expired_entry.clean_up_entry_delay.is_some() {
-                            return;
-                        }
-                        let new_deadline = if wake_up_delay_duration < SKIP_RESOLVING_LOCK_LIMIT {
-                            Instant::now() + SKIP_RESOLVING_LOCK_LIMIT - wake_up_delay_duration
-                        } else {
-                            Instant::now()
-                        };
-
-                        let delay = Delay::new(new_deadline);
-                        expired_entry.clean_up_entry_delay = Some(delay.clone());
-                        drop(ref_mut_wait_table);
-
-                        if delay.await {
-                            let mut wait_table_ref = wait_table.borrow_mut();
-                            wait_table_ref.legacy_wakeup_in_progress.remove(&key);
-                        }
-                    }
-                });
-            };
-
-        let now = Instant::now();
-        let deadline = now + wake_up_delay_duration;
-        for event in events {
-            // Make borrow checker happy.
-            let released_start_ts = event.released_start_ts;
-            let released_commit_ts = event.released_commit_ts;
-            let mut wait_table = self.wait_table.borrow_mut();
-            let mut entry = wait_table.legacy_wakeup_in_progress.entry(event.key);
-
-            if let Entry::Occupied(entry) = &mut entry {
-                let inner = entry.get_mut();
-                inner.conflicting_start_ts = released_start_ts;
-                inner.conflicting_commit_ts = released_commit_ts;
-                if !inner.is_expiring {
-                    inner.delay.reset_shrinking(deadline);
-                } else {
-                    let delay = Delay::new(deadline);
-                    inner.delay = delay.clone();
-                    inner.is_expiring = false;
-                    spawn_background_timing(entry.key().clone(), delay, self.wait_table.clone());
-                }
-                if let Some(clean_up_delay) = entry.get().clean_up_entry_delay.as_ref() {
-                    clean_up_delay.reset_extending(now + SKIP_RESOLVING_LOCK_LIMIT);
-                }
-            } else {
-                entry.or_insert_with_key(|key| {
-                    let delay = Delay::new(deadline);
-                    spawn_background_timing(key.clone(), delay.clone(), self.wait_table.clone());
-                    DelayedLegacyWakeUp::new(delay, released_start_ts, released_commit_ts)
-                });
-            }
-        }
-=======
->>>>>>> 3f9d878f
     }
 
     fn handle_remove_lock_wait(&mut self, token: LockWaitToken) {
@@ -1188,34 +564,7 @@
         let start_ts = waiter.start_ts;
         let wait_info = waiter.cancel_for_finished();
         self.detector_scheduler
-<<<<<<< HEAD
-            .clean_up_wait_for(token, start_ts, wait_info);
-        // for hash in hashes {
-        //     let _lock = LockDigest { ts: lock_ts, hash };
-        //     if let Some((mut oldest, others)) =
-        // wait_table.remove_oldest_waiter(lock) {         // Notify the
-        // oldest one immediately.         self.detector_scheduler
-        //             .clean_up_wait_for(oldest.start_ts, oldest.lock);
-        //         // oldest.conflict_with(lock_ts, commit_ts);
-        //         // oldest.cancel();
-        //         // Others will be waked up after `wake_up_delay_duration`.
-        //         //
-        //         // NOTE: Actually these waiters are waiting for an unknown
-        // transaction.         // If there is a deadlock between them,
-        // it will be detected after timeout.         if
-        // others.is_empty() {             // Remove the empty entry
-        // here.             wait_table.remove(lock);
-        //         } else {
-        //             others.iter_mut().for_each(|waiter| {
-        //                 waiter.conflict_with(lock_ts, commit_ts);
-        //                 waiter.reset_timeout(new_timeout);
-        //             });
-        //         }
-        //     }
-        // }
-=======
             .clean_up_wait_for(start_ts, wait_info);
->>>>>>> 3f9d878f
     }
 
     fn handle_update_wait_for(&mut self, events: Vec<UpdateWaitForEvent>) {
@@ -1228,24 +577,10 @@
             }
 
             if let Some(previous_wait_info) = previous_wait_info {
-<<<<<<< HEAD
-                self.detector_scheduler.clean_up_wait_for(
-                    event.token,
-                    event.start_ts,
-                    vec![previous_wait_info],
-                );
-                self.detector_scheduler.detect(
-                    event.token,
-                    event.start_ts,
-                    vec![event.wait_info],
-                    event.diag_ctx,
-                );
-=======
                 self.detector_scheduler
                     .clean_up_wait_for(event.start_ts, previous_wait_info);
                 self.detector_scheduler
                     .detect(event.start_ts, event.wait_info, event.diag_ctx);
->>>>>>> 3f9d878f
             }
         }
     }
@@ -1256,61 +591,22 @@
 
     fn handle_deadlock(
         &mut self,
-        token: LockWaitToken,
         waiter_ts: TimeStamp,
         key: Vec<u8>,
         lock: LockDigest,
         deadlock_key_hash: u64,
         wait_chain: Vec<WaitForEntry>,
     ) {
-<<<<<<< HEAD
-        let waiter = if token.0.is_some() {
-            self.wait_table.borrow_mut().take_waiter(token)
-        } else {
-            self.wait_table
-                .borrow_mut()
-                .take_waiter_by_lock_digest(lock, waiter_ts)
-        };
-        if let Some(waiter) = waiter {
-            // waiter.deadlock_with(deadlock_key_hash, wait_chain);
-            // waiter.cancel();
-=======
         let waiter = self
             .wait_table
             .borrow_mut()
             .take_waiter_by_lock_digest(lock, waiter_ts);
         if let Some(waiter) = waiter {
->>>>>>> 3f9d878f
             waiter.cancel_for_deadlock(lock, key, deadlock_key_hash, wait_chain);
         }
     }
 
-<<<<<<< HEAD
-    fn handle_region_leader_retire(&mut self, region_id: u64, term: u64) {
-        self.wait_table
-            .borrow_mut()
-            .cancel_region_if_term_expired(region_id, term);
-    }
-
-    fn handle_region_epoch_change(
-        &mut self,
-        region_id: u64,
-        epoch: RegionEpoch,
-        event: RegionChangeEvent,
-    ) {
-        self.wait_table
-            .borrow_mut()
-            .cancel_region_if_epoch_expired(region_id, epoch, event);
-    }
-
-    fn handle_config_change(
-        &mut self,
-        timeout: Option<ReadableDuration>,
-        delay: Option<ReadableDuration>,
-    ) {
-=======
     fn handle_config_change(&mut self, timeout: Option<ReadableDuration>) {
->>>>>>> 3f9d878f
         if let Some(timeout) = timeout {
             self.default_wait_for_lock_timeout = timeout;
         }
@@ -1355,13 +651,7 @@
                 self.handle_wait_for(token, waiter);
                 TASK_COUNTER_METRICS.wait_for.inc();
             }
-<<<<<<< HEAD
-            Task::RecordLegacyWakingUpKeys { events } => {
-                self.handle_record_legacy_waking_up_keys(events);
-            }
-=======
-
->>>>>>> 3f9d878f
+
             Task::RemoveLockWait { token } => {
                 self.handle_remove_lock_wait(token);
                 TASK_COUNTER_METRICS.wake_up.inc();
@@ -1375,31 +665,13 @@
                 TASK_COUNTER_METRICS.dump.inc();
             }
             Task::Deadlock {
-                token,
                 start_ts,
                 key,
                 lock,
                 deadlock_key_hash,
                 wait_chain,
             } => {
-<<<<<<< HEAD
-                self.handle_deadlock(token, start_ts, key, lock, deadlock_key_hash, wait_chain);
-            }
-            Task::RegionLeaderRetired {
-                region_id,
-                current_term,
-            } => {
-                self.handle_region_leader_retire(region_id, current_term);
-            }
-            Task::RegionChanged {
-                region_id,
-                region_epoch,
-                event,
-            } => {
-                self.handle_region_epoch_change(region_id, region_epoch, event);
-=======
                 self.handle_deadlock(start_ts, key, lock, deadlock_key_hash, wait_chain);
->>>>>>> 3f9d878f
             }
             Task::ChangeConfig { timeout } => self.handle_config_change(timeout),
             #[cfg(any(test, feature = "testexport"))]
@@ -1408,57 +680,6 @@
                 // self.wake_up_delay_duration,
             ),
         }
-    }
-}
-
-#[derive(Clone)]
-pub(crate) struct RegionLockWaitCancellationObserver {
-    scheduler: Scheduler,
-}
-
-impl RegionLockWaitCancellationObserver {
-    pub fn new(scheduler: Scheduler) -> Self {
-        Self { scheduler }
-    }
-
-    pub fn register(self, coprocessor_host: &mut CoprocessorHost<impl KvEngine>) {
-        coprocessor_host
-            .registry
-            .register_role_observer(1, BoxRoleObserver::new(self.clone()));
-        coprocessor_host
-            .registry
-            .register_region_change_observer(1, BoxRegionChangeObserver::new(self));
-    }
-}
-
-impl Coprocessor for RegionLockWaitCancellationObserver {}
-
-impl RoleObserver for RegionLockWaitCancellationObserver {
-    fn on_role_change(&self, ctx: &mut ObserverContext<'_>, role_change: &RoleChange) {
-        if role_change.state == StateRole::Follower {
-            self.scheduler.notify_scheduler(Task::RegionLeaderRetired {
-                region_id: ctx.region().get_id(),
-                current_term: role_change.term,
-            });
-        }
-    }
-}
-
-impl RegionChangeObserver for RegionLockWaitCancellationObserver {
-    fn on_region_changed(
-        &self,
-        ctx: &mut ObserverContext<'_>,
-        event: RegionChangeEvent,
-        role: StateRole,
-    ) {
-        if role != StateRole::Leader {
-            return;
-        }
-        self.scheduler.notify_scheduler(Task::RegionChanged {
-            region_id: ctx.region().get_id(),
-            region_epoch: ctx.region().get_region_epoch().clone(),
-            event,
-        });
     }
 }
 
@@ -1477,47 +698,15 @@
 
     use super::*;
     use crate::storage::txn::ErrorInner as TxnErrorInner;
-<<<<<<< HEAD
-
-    impl Waiter {
-        fn region_id(mut self, id: u64) -> Self {
-            self.region_id = id;
-            self
-        }
-
-        fn epoch(mut self, ver: u64, conf_ver: u64) -> Self {
-            self.region_epoch.set_version(ver);
-            self.region_epoch.set_conf_ver(conf_ver);
-            self
-        }
-
-        fn term(mut self, term: u64) -> Self {
-            self.term = term;
-            self
-        }
-    }
-=======
->>>>>>> 3f9d878f
 
     fn dummy_waiter(start_ts: TimeStamp, lock_ts: TimeStamp, hash: u64) -> Waiter {
         Waiter {
-            region_id: 1,
-            region_epoch: Default::default(),
-            term: 1,
             start_ts,
-<<<<<<< HEAD
-            wait_info: vec![KeyLockWaitInfo {
-                key: Key::from_raw(b""),
-                lock_digest: LockDigest { ts: lock_ts, hash },
-                lock_info: Default::default(),
-            }],
-=======
             wait_info: KeyLockWaitInfo {
                 key: Key::from_raw(b""),
                 lock_digest: LockDigest { ts: lock_ts, hash },
                 lock_info: Default::default(),
             },
->>>>>>> 3f9d878f
             cancel_callback: Box::new(|_| ()),
             diag_ctx: DiagnosticContext::default(),
             delay: Delay::new(Instant::now()),
@@ -1550,7 +739,7 @@
         // Should reset timeout successfully with cloned delay.
         let delay = Delay::new(Instant::now() + Duration::from_millis(100));
         let delay_clone = delay.clone();
-        delay_clone.reset_shrinking(Instant::now() + Duration::from_millis(50));
+        delay_clone.reset(Instant::now() + Duration::from_millis(50));
         assert_elapsed(
             || {
                 block_on(delay.map(|not_cancelled| assert!(not_cancelled)));
@@ -1562,7 +751,7 @@
         // New deadline can't exceed the initial deadline.
         let delay = Delay::new(Instant::now() + Duration::from_millis(100));
         let delay_clone = delay.clone();
-        delay_clone.reset_shrinking(Instant::now() + Duration::from_millis(300));
+        delay_clone.reset(Instant::now() + Duration::from_millis(300));
         assert_elapsed(
             || {
                 block_on(delay.map(|not_cancelled| assert!(not_cancelled)));
@@ -1632,19 +821,11 @@
             Default::default(),
             1,
             waiter_ts,
-<<<<<<< HEAD
-            vec![KeyLockWaitInfo {
-                key: Key::from_raw(&raw_key),
-                lock_digest: lock,
-                lock_info: info.clone(),
-            }],
-=======
             KeyLockWaitInfo {
                 key: Key::from_raw(&raw_key),
                 lock_digest: lock,
                 lock_info: info.clone(),
             },
->>>>>>> 3f9d878f
             cb,
             Instant::now() + Duration::from_millis(3000),
             DiagnosticContext::default(),
@@ -1653,59 +834,11 @@
         (waiter, info, f)
     }
 
-<<<<<<< HEAD
-    // #[test]
-    // fn test_waiter_extract_key_info() {
-    //     let (mut waiter, mut lock_info, _) = new_test_waiter(10.into(),
-    // 20.into(), 20);     assert_eq!(
-    //         waiter.extract_key_info(),
-    //         (lock_info.take_key(), lock_info.take_primary_lock())
-    //     );
-    //
-    //     let (mut waiter, mut lock_info, _) = new_test_waiter(10.into(),
-    // 20.into(), 20);     waiter.conflict_with(20.into(), 30.into());
-    //     assert_eq!(
-    //         waiter.extract_key_info(),
-    //         (lock_info.take_key(), lock_info.take_primary_lock())
-    //     );
-    // }
-
-=======
->>>>>>> 3f9d878f
     pub(crate) fn expect_key_is_locked(error: StorageError, lock_info: LockInfo) {
         match error {
             StorageError(box StorageErrorInner::Txn(TxnError(box TxnErrorInner::Mvcc(
                 MvccError(box MvccErrorInner::KeyIsLocked(res)),
             )))) => assert_eq!(res, lock_info),
-<<<<<<< HEAD
-            e => panic!("unexpected error: {:?}", e),
-        }
-    }
-
-    pub(crate) fn expect_write_conflict(
-        error: StorageError,
-        waiter_ts: TimeStamp,
-        mut lock_info: LockInfo,
-        commit_ts: TimeStamp,
-    ) {
-        match error {
-            StorageError(box StorageErrorInner::Txn(TxnError(box TxnErrorInner::Mvcc(
-                MvccError(box MvccErrorInner::WriteConflict {
-                    start_ts,
-                    conflict_start_ts,
-                    conflict_commit_ts,
-                    key,
-                    primary,
-                }),
-            )))) => {
-                assert_eq!(start_ts, waiter_ts);
-                assert_eq!(conflict_start_ts, lock_info.get_lock_version().into());
-                assert_eq!(conflict_commit_ts, commit_ts);
-                assert_eq!(key, lock_info.take_key());
-                assert_eq!(primary, lock_info.take_primary_lock());
-            }
-=======
->>>>>>> 3f9d878f
             e => panic!("unexpected error: {:?}", e),
         }
     }
@@ -1776,36 +909,10 @@
         let (waiter, lock_info, f) = new_test_waiter(10.into(), 20.into(), 20);
         waiter.cancel_for_timeout(false);
         expect_key_is_locked(block_on(f).unwrap(), lock_info);
-<<<<<<< HEAD
-
-        // // A waiter can conflict with other transactions more than once.
-        // for conflict_times in 1..=3 {
-        //     let waiter_ts = TimeStamp::new(10);
-        //     let mut lock_ts = TimeStamp::new(20);
-        //     let (mut waiter, mut lock_info, f) = new_test_waiter(waiter_ts, lock_ts,
-        // 20);     let mut conflict_commit_ts = TimeStamp::new(30);
-        //     for _ in 0..conflict_times {
-        //         waiter.conflict_with(*lock_ts.incr(), *conflict_commit_ts.incr());
-        //         lock_info.set_lock_version(lock_ts.into_inner());
-        //     }
-        //     waiter.cancel_for_timeout();
-        //     expect_write_conflict(
-        //         block_on(f).unwrap(),
-        //         waiter_ts,
-        //         lock_info,
-        //         conflict_commit_ts,
-        //     );
-        // }
-=======
->>>>>>> 3f9d878f
 
         // Deadlock
         let waiter_ts = TimeStamp::new(10);
         let (waiter, lock_info, f) = new_test_waiter(waiter_ts, 20.into(), 20);
-<<<<<<< HEAD
-        // waiter.deadlock_with(111, vec![]);
-=======
->>>>>>> 3f9d878f
         waiter.cancel_for_deadlock(
             LockDigest {
                 ts: 20.into(),
@@ -1816,18 +923,6 @@
             vec![],
         );
         expect_deadlock(block_on(f).unwrap(), waiter_ts, lock_info, 111, &[]);
-<<<<<<< HEAD
-
-        // // Conflict then deadlock.
-        // let waiter_ts = TimeStamp::new(10);
-        // let (mut waiter, lock_info, f) = new_test_waiter(waiter_ts,
-        // 20.into(), 20); waiter.conflict_with(20.into(), 30.into());
-        // waiter.deadlock_with(111, vec![]);
-        // waiter.cancel();
-        // expect_deadlock(block_on(f).unwrap(), waiter_ts, lock_info, 111,
-        // &[]);
-=======
->>>>>>> 3f9d878f
     }
 
     #[test]
@@ -1876,11 +971,7 @@
                 .take_waiter_by_lock_digest(lock, waiter_ts)
                 .unwrap();
             assert_eq!(waiter.start_ts, waiter_ts);
-<<<<<<< HEAD
-            assert_eq!(waiter.wait_info[0].lock_digest, lock);
-=======
             assert_eq!(waiter.wait_info.lock_digest, lock);
->>>>>>> 3f9d878f
         }
         assert_eq!(wait_table.count(), 0);
         assert!(wait_table.wait_table.is_empty());
@@ -1897,187 +988,7 @@
         );
     }
 
-    // #[test]
-    // fn test_wait_table_add_duplicated_waiter() {
-    //     let mut wait_table = WaitTable::new(Arc::new(AtomicUsize::new(0)));
-    //     let waiter_ts = 10.into();
-    //     let lock = LockDigest {
-    //         ts: 20.into(),
-    //         hash: 20,
-    //     };
-    //     assert!(
-    //         wait_table
-    //             .add_waiter(dummy_waiter(waiter_ts, lock.ts, lock.hash))
-    //             .is_none()
-    //     );
-    //     let waiter = wait_table
-    //         .add_waiter(dummy_waiter(waiter_ts, lock.ts, lock.hash))
-    //         .unwrap();
-    //     assert_eq!(waiter.start_ts, waiter_ts);
-    //     assert_eq!(waiter.lock, lock);
-    // }
-    //
-    // #[test]
-    // fn test_wait_table_remove_oldest_waiter() {
-    //     let mut wait_table = WaitTable::new(Arc::new(AtomicUsize::new(0)));
-    //     let lock = LockDigest {
-    //         ts: 10.into(),
-    //         hash: 10,
-    //     };
-    //     let waiter_count = 10;
-    //     let mut waiters_ts: Vec<TimeStamp> =
-    // (0..waiter_count).map(TimeStamp::from).collect();     waiters_ts.
-    // shuffle(&mut rand::thread_rng());     for ts in waiters_ts.iter() {
-    //         wait_table.add_waiter(dummy_waiter(*ts, lock.ts, lock.hash));
-    //     }
-    //     assert_eq!(wait_table.count(), waiters_ts.len());
-    //     waiters_ts.sort();
-    //     for (i, ts) in waiters_ts.into_iter().enumerate() {
-    //         let (oldest, others) =
-    // wait_table.remove_oldest_waiter(lock).unwrap();         assert_eq!
-    // (oldest.start_ts, ts);         assert_eq!(others.len(), waiter_count as
-    // usize - i - 1);     }
-    //     // There is no waiter in the wait table but there is an entry in it.
-    //     assert_eq!(wait_table.count(), 0);
-    //     assert_eq!(wait_table.wait_table.len(), 1);
-    //     wait_table.remove(lock);
-    //     assert!(wait_table.wait_table.is_empty());
-    // }
-
     #[test]
-<<<<<<< HEAD
-    fn test_wait_table_cancel_by_region() {
-        let waiter_count = Arc::new(AtomicUsize::new(0));
-        let mut wait_table = WaitTable::new(waiter_count.clone());
-
-        // Cancel a region when there are nothing in it.
-        wait_table.cancel_region(10);
-        assert_eq!(waiter_count.load(Ordering::SeqCst), 0);
-
-        assert!(wait_table.add_waiter(LockWaitToken(Some(1)), dummy_waiter(1.into(), 1.into(), 1)));
-        assert!(wait_table.add_waiter(LockWaitToken(Some(2)), dummy_waiter(2.into(), 2.into(), 2)));
-        assert!(wait_table.add_waiter(
-            LockWaitToken(Some(3)),
-            dummy_waiter(3.into(), 3.into(), 3).region_id(2)
-        ));
-        assert!(wait_table.add_waiter(
-            LockWaitToken(Some(4)),
-            dummy_waiter(4.into(), 4.into(), 4).region_id(2)
-        ));
-        assert!(wait_table.add_waiter(
-            LockWaitToken(Some(5)),
-            dummy_waiter(5.into(), 5.into(), 5).region_id(2)
-        ));
-        waiter_count.store(5, Ordering::SeqCst);
-        assert_eq!(wait_table.region_waiters.len(), 2);
-
-        // Clear one of the two regions.
-        wait_table.cancel_region(2);
-        assert_eq!(waiter_count.load(Ordering::SeqCst), 2);
-        assert_eq!(wait_table.region_waiters.len(), 1);
-        assert_eq!(wait_table.wait_table.len(), 2);
-        assert_eq!(wait_table.waiter_pool.len(), 2);
-
-        // Clear another region.
-        wait_table.cancel_region(1);
-        assert_eq!(waiter_count.load(Ordering::SeqCst), 0);
-        assert_eq!(wait_table.region_waiters.len(), 0);
-        assert_eq!(wait_table.wait_table.len(), 0);
-        assert_eq!(wait_table.waiter_pool.len(), 0);
-
-        // Epoch / term changing. Test on region 3, and items in region 1 should never
-        // be affected.
-        waiter_count.fetch_add(1, Ordering::SeqCst);
-        assert!(wait_table.add_waiter(
-            LockWaitToken(Some(11)),
-            dummy_waiter(11.into(), 11.into(), 11).region_id(1)
-        ));
-        waiter_count.fetch_add(1, Ordering::SeqCst);
-        assert!(
-            wait_table.add_waiter(
-                LockWaitToken(Some(12)),
-                dummy_waiter(12.into(), 12.into(), 12)
-                    .region_id(3)
-                    .epoch(1, 1)
-                    .term(1)
-            )
-        );
-        assert_eq!(waiter_count.load(Ordering::SeqCst), 2);
-        // Adding a newer one.
-        waiter_count.fetch_add(1, Ordering::SeqCst);
-        assert!(
-            wait_table.add_waiter(
-                LockWaitToken(Some(13)),
-                dummy_waiter(13.into(), 13.into(), 13)
-                    .region_id(3)
-                    .epoch(1, 1)
-                    .term(2)
-            )
-        );
-        assert_eq!(waiter_count.load(Ordering::SeqCst), 2);
-        {
-            let entry = wait_table.region_waiters.get(&3).unwrap();
-            assert_eq!(entry.0.region_epoch.get_version(), 1);
-            assert_eq!(entry.0.region_epoch.get_conf_ver(), 1);
-            assert_eq!(entry.0.term, 2);
-            assert_eq!(entry.1.len(), 1);
-            assert!(entry.1.contains(&LockWaitToken(Some(13))));
-        }
-        assert_eq!(wait_table.waiter_pool.len(), 2);
-        assert!(
-            wait_table
-                .waiter_pool
-                .contains_key(&LockWaitToken(Some(13)))
-        );
-        assert!(
-            !wait_table
-                .waiter_pool
-                .contains_key(&LockWaitToken(Some(12)))
-        );
-        assert!(wait_table.wait_table.contains_key(&(13, 13.into())));
-        assert!(!wait_table.wait_table.contains_key(&(12, 12.into())));
-        // Adding a stale one.
-        waiter_count.fetch_add(1, Ordering::SeqCst);
-        assert!(
-            !wait_table.add_waiter(
-                LockWaitToken(Some(14)),
-                dummy_waiter(14.into(), 14.into(), 14)
-                    .region_id(3)
-                    .epoch(1, 1)
-                    .term(1)
-            )
-        );
-
-        assert_eq!(waiter_count.load(Ordering::SeqCst), 2);
-        {
-            let entry = wait_table.region_waiters.get(&3).unwrap();
-            assert_eq!(entry.0.region_epoch.get_version(), 1);
-            assert_eq!(entry.0.region_epoch.get_conf_ver(), 1);
-            assert_eq!(entry.0.term, 2);
-            assert_eq!(entry.1.len(), 1);
-            assert!(entry.1.contains(&LockWaitToken(Some(13))));
-        }
-        assert_eq!(wait_table.waiter_pool.len(), 2);
-        assert!(
-            wait_table
-                .waiter_pool
-                .contains_key(&LockWaitToken(Some(13)))
-        );
-        assert!(
-            !wait_table
-                .waiter_pool
-                .contains_key(&LockWaitToken(Some(12)))
-        );
-        assert!(wait_table.wait_table.contains_key(&(13, 13.into())));
-        assert!(!wait_table.wait_table.contains_key(&(12, 12.into())));
-
-        let waiter = wait_table.take_waiter(LockWaitToken(Some(13))).unwrap();
-        assert_eq!(waiter.start_ts, 13.into());
-    }
-
-    #[test]
-=======
->>>>>>> 3f9d878f
     fn test_wait_table_is_empty() {
         let waiter_count = Arc::new(AtomicUsize::new(0));
         let mut wait_table = WaitTable::new(Arc::clone(&waiter_count));
@@ -2244,143 +1155,6 @@
         worker.stop().unwrap();
     }
 
-<<<<<<< HEAD
-    // #[test]
-    // fn test_waiter_manager_wake_up() {
-    //     let (wait_for_lock_timeout, wake_up_delay_duration) = (1000, 100);
-    //     let (mut worker, scheduler) =
-    //         start_waiter_manager(wait_for_lock_timeout, wake_up_delay_duration);
-    //
-    //     // Waiters waiting for different locks should be waked up immediately.
-    //     let lock_ts = 10.into();
-    //     let lock_hashes = vec![10, 11, 12];
-    //     let waiters_ts = vec![20.into(), 30.into(), 40.into()];
-    //     let mut waiters_info = vec![];
-    //     for (&lock_hash, &waiter_ts) in lock_hashes.iter().zip(waiters_ts.iter())
-    // {         let (waiter, lock_info, f) = new_test_waiter(waiter_ts,
-    // lock_ts, lock_hash);         scheduler.wait_for(
-    //             waiter.start_ts,
-    //             waiter.cb,
-    //             waiter.pr,
-    //             waiter.lock,
-    //             WaitTimeout::Millis(wait_for_lock_timeout),
-    //             DiagnosticContext::default(),
-    //         );
-    //         waiters_info.push((waiter_ts, lock_info, f));
-    //     }
-    //     let commit_ts = 15.into();
-    //     scheduler.wake_up(lock_ts, lock_hashes, commit_ts);
-    //     for (waiter_ts, lock_info, f) in waiters_info {
-    //         assert_elapsed(
-    //             || expect_write_conflict(block_on(f).unwrap(), waiter_ts,
-    // lock_info, commit_ts),             0,
-    //             200,
-    //         );
-    //     }
-    //
-    //     // Multiple waiters are waiting for one lock.
-    //     let mut lock = LockDigest {
-    //         ts: 10.into(),
-    //         hash: 10,
-    //     };
-    //     let mut waiters_ts: Vec<TimeStamp> =
-    // (20..25).map(TimeStamp::from).collect();     // Waiters are added in
-    // arbitrary order.     waiters_ts.shuffle(&mut rand::thread_rng());
-    //     let mut waiters_info = vec![];
-    //     for waiter_ts in waiters_ts {
-    //         let (waiter, lock_info, f) = new_test_waiter(waiter_ts, lock.ts,
-    // lock.hash);         scheduler.wait_for(
-    //             waiter.start_ts,
-    //             waiter.cb,
-    //             waiter.pr,
-    //             waiter.lock,
-    //             WaitTimeout::Millis(wait_for_lock_timeout),
-    //             DiagnosticContext::default(),
-    //         );
-    //         waiters_info.push((waiter_ts, lock_info, f));
-    //     }
-    //     waiters_info.sort_by_key(|(ts, ..)| *ts);
-    //     let mut commit_ts = 30.into();
-    //     // Each waiter should be waked up immediately in order.
-    //     for (waiter_ts, mut lock_info, f) in
-    // waiters_info.drain(..waiters_info.len() - 1) {         scheduler.
-    // wake_up(lock.ts, vec![lock.hash], commit_ts);         lock_info.
-    // set_lock_version(lock.ts.into_inner());         assert_elapsed(
-    //             || expect_write_conflict(block_on(f).unwrap(), waiter_ts,
-    // lock_info, commit_ts),             0,
-    //             200,
-    //         );
-    //         // Now the lock is held by the waked up transaction.
-    //         lock.ts = waiter_ts;
-    //         commit_ts.incr();
-    //     }
-    //     // Last waiter isn't waked up by other transactions. It will be waked up
-    // after     // wake_up_delay_duration.
-    //     let (waiter_ts, mut lock_info, f) = waiters_info.pop().unwrap();
-    //     // It conflicts with the last transaction.
-    //     lock_info.set_lock_version(lock.ts.into_inner() - 1);
-    //     assert_elapsed(
-    //         || {
-    //             expect_write_conflict(
-    //                 block_on(f).unwrap(),
-    //                 waiter_ts,
-    //                 lock_info,
-    //                 *commit_ts.decr(),
-    //             )
-    //         },
-    //         wake_up_delay_duration - 50,
-    //         wake_up_delay_duration + 200,
-    //     );
-    //
-    //     // The max lifetime of waiter is its timeout.
-    //     let lock = LockDigest {
-    //         ts: 10.into(),
-    //         hash: 10,
-    //     };
-    //     let (waiter1, lock_info1, f1) = new_test_waiter(20.into(), lock.ts,
-    // lock.hash);     scheduler.wait_for(
-    //         waiter1.start_ts,
-    //         waiter1.cb,
-    //         waiter1.pr,
-    //         waiter1.lock,
-    //         WaitTimeout::Millis(wait_for_lock_timeout),
-    //         DiagnosticContext::default(),
-    //     );
-    //     let (waiter2, lock_info2, f2) = new_test_waiter(30.into(), lock.ts,
-    // lock.hash);     // Waiter2's timeout is 50ms which is less than
-    // wake_up_delay_duration.     scheduler.wait_for(
-    //         waiter2.start_ts,
-    //         waiter2.cb,
-    //         waiter2.pr,
-    //         waiter2.lock,
-    //         WaitTimeout::Millis(50),
-    //         DiagnosticContext::default(),
-    //     );
-    //     let commit_ts = 15.into();
-    //     let (tx, rx) = mpsc::sync_channel(1);
-    //     std::thread::spawn(move || {
-    //         // Waiters2's lifetime can't exceed it timeout.
-    //         assert_elapsed(
-    //             || expect_write_conflict(block_on(f2).unwrap(), 30.into(),
-    // lock_info2, 15.into()),             30,
-    //             100,
-    //         );
-    //         tx.send(()).unwrap();
-    //     });
-    //     // It will increase waiter2's timeout to wake_up_delay_duration.
-    //     scheduler.wake_up(lock.ts, vec![lock.hash], commit_ts);
-    //     assert_elapsed(
-    //         || expect_write_conflict(block_on(f1).unwrap(), 20.into(),
-    // lock_info1, commit_ts),         0,
-    //         200,
-    //     );
-    //     rx.recv().unwrap();
-    //
-    //     worker.stop().unwrap();
-    // }
-
-=======
->>>>>>> 3f9d878f
     #[test]
     fn test_waiter_manager_deadlock() {
         let (mut worker, scheduler) = start_waiter_manager(1000, 100);
@@ -2403,18 +1177,7 @@
             waiter.cancel_callback,
             DiagnosticContext::default(),
         );
-<<<<<<< HEAD
-        scheduler.deadlock(
-            LockWaitToken(Some(1)),
-            waiter_ts,
-            b"foo".to_vec(),
-            lock,
-            30,
-            vec![],
-        );
-=======
         scheduler.deadlock(waiter_ts, b"foo".to_vec(), lock, 30, vec![]);
->>>>>>> 3f9d878f
         assert_elapsed(
             || expect_deadlock(block_on(f).unwrap(), waiter_ts, lock_info, 30, &[]),
             0,
@@ -2422,76 +1185,4 @@
         );
         worker.stop().unwrap();
     }
-<<<<<<< HEAD
-
-    // #[test]
-    // fn test_waiter_manager_with_duplicated_waiters() {
-    //     let (mut worker, scheduler) = start_waiter_manager(1000, 100);
-    //     let (waiter_ts, lock) = (
-    //         10.into(),
-    //         LockDigest {
-    //             ts: 20.into(),
-    //             hash: 20,
-    //         },
-    //     );
-    //     let (waiter1, lock_info1, f1) = new_test_waiter(waiter_ts, lock.ts,
-    // lock.hash);     scheduler.wait_for(
-    //         LockWaitToken(Some(1)),
-    //         1,
-    //         RegionEpoch::default(),
-    //         1.into(),
-    //         waiter1.start_ts,
-    //         waiter1.wait_info,
-    //         WaitTimeout::Millis(1000),
-    //         waiter1.cb,
-    //         DiagnosticContext::default(),
-    //     );
-    //     let (waiter2, lock_info2, f2) = new_test_waiter(waiter_ts, lock.ts,
-    // lock.hash);     scheduler.wait_for(
-    //         LockWaitToken(Some(2)),
-    //         1,
-    //         RegionEpoch::default(),
-    //         1.into(),
-    //         waiter2.start_ts,
-    //         waiter2.wait_info,
-    //         WaitTimeout::Millis(1000),
-    //         waiter2.cb,
-    //         DiagnosticContext::default(),
-    //     );
-    //     // Should notify duplicated waiter immediately.
-    //     assert_elapsed(
-    //         || expect_key_is_locked(block_on(f1).unwrap(), lock_info1),
-    //         0,
-    //         200,
-    //     );
-    //     // The new waiter will be wake up after timeout.
-    //     assert_elapsed(
-    //         || expect_key_is_locked(block_on(f2).unwrap(), lock_info2),
-    //         900,
-    //         1200,
-    //     );
-    //
-    //     worker.stop().unwrap();
-    // }
-
-    // #[bench]
-    // fn bench_wake_up_small_table_against_big_hashes(b: &mut test::Bencher) {
-    //     let detect_worker = FutureWorker::new("dummy-deadlock");
-    //     let detector_scheduler =
-    // DetectorScheduler::new(detect_worker.scheduler());     let mut
-    // waiter_mgr = WaiterManager::new(         Arc::new(AtomicUsize::
-    // new(0)),         detector_scheduler,
-    //         &Config::default(),
-    //     );
-    //     waiter_mgr.wait_table.borrow_mut().add_waiter(
-    //         LockWaitToken(Some(1)),
-    //         dummy_waiter(10.into(), 20.into(), 10000),
-    //     );
-    //     let hashes: Vec<u64> = (0..1000).collect();
-    //     b.iter(|| {
-    //         waiter_mgr.handle_remove_lock_wait(20.into(), hashes.clone(),
-    // 30.into());     });
-    // }
-=======
->>>>>>> 3f9d878f
 }