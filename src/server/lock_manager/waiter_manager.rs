--- conflicted
+++ resolved
@@ -20,18 +20,13 @@
     future::Future,
     task::{Context, Poll},
 };
-<<<<<<< HEAD
 use kvproto::{deadlock::WaitForEntry, metapb::RegionEpoch};
 use log_wrappers;
-use prometheus::HistogramTimer;
 use raft::StateRole;
 use raftstore::coprocessor::{
     BoxRegionChangeObserver, BoxRoleObserver, Coprocessor, CoprocessorHost, ObserverContext,
     RegionChangeEvent, RegionChangeObserver, RoleChange, RoleObserver,
 };
-=======
-use kvproto::deadlock::WaitForEntry;
->>>>>>> afbacfc4
 use tikv_util::{
     config::ReadableDuration,
     time::{duration_to_sec, InstantExt},
@@ -39,11 +34,8 @@
     worker::{FutureRunnable, FutureScheduler, Stopped},
 };
 use tokio::task::spawn_local;
-<<<<<<< HEAD
+use tracker::GLOBAL_TRACKERS;
 use txn_types::Key;
-=======
-use tracker::GLOBAL_TRACKERS;
->>>>>>> afbacfc4
 
 use super::{config::Config, deadlock::Scheduler as DetectorScheduler, metrics::*};
 use crate::storage::{
@@ -314,16 +306,12 @@
 
     /// `Notify` consumes the `Waiter` to notify the corresponding transaction
     /// going on.
-<<<<<<< HEAD
     fn cancel(self, error: Option<StorageError>) -> Vec<KeyLockWaitInfo> {
-=======
-    fn notify(self) {
         let elapsed = self.start_waiting_time.saturating_elapsed();
         GLOBAL_TRACKERS.with_tracker(self.diag_ctx.tracker, |tracker| {
             tracker.metrics.pessimistic_lock_wait_nanos = elapsed.as_nanos() as u64;
         });
         WAITER_LIFETIME_HISTOGRAM.observe(duration_to_sec(elapsed));
->>>>>>> afbacfc4
         // Cancel the delay timer to prevent removing the same `Waiter` earlier.
         self.delay.cancel();
         if let Some(error) = error {
