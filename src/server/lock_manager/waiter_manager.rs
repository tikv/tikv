--- conflicted
+++ resolved
@@ -438,14 +438,8 @@
         }
     }
 
-<<<<<<< HEAD
-    pub fn normalize_deadline(&self, timeout: u64) -> Instant {
-        let timeout = if timeout == 0 || timeout > self.default_wait_for_lock_timeout {
-            self.default_wait_for_lock_timeout
-        } else {
-            timeout
-        };
-        Instant::now() + Duration::from_millis(timeout)
+    pub fn normalize_deadline(&self, timeout: WaitTimeout) -> Instant {
+        Instant::now() + timeout.into_duration_with_ceiling(self.default_wait_for_lock_timeout)
     }
 
     fn handle_wait_for(&mut self, handle: &Handle, waiter: Waiter) {
@@ -461,35 +455,6 @@
                     detector_scheduler.clean_up_wait_for(waiter.start_ts, waiter.lock);
                     waiter.notify();
                     Some(())
-=======
-    fn handle_wait_for(&mut self, handle: &Handle, waiter: Waiter, timeout: WaitTimeout) {
-        let lock = waiter.lock;
-        let start_ts = waiter.start_ts;
-
-        if self.wait_table.borrow_mut().add_waiter(lock.ts, waiter) {
-            let wait_table = Rc::clone(&self.wait_table);
-            // The retry mechanism is necessary. If the region leader is changed,
-            // all the waiters waiting for locks in this region won't be woken up timely
-            // because commit or rollback request will be sent to the new leader.
-            //
-            // `default_wait_for_lock_timeout` is the max timeout.
-            let when = Instant::now()
-                + timeout.into_duration_with_ceiling(self.default_wait_for_lock_timeout);
-            // TODO: cancel timer when wake up.
-            let timer = Delay::new(when)
-                .map_err(|e| info!("timeout timer delay errored"; "err" => ?e))
-                .then(move |_| {
-                    wait_table
-                        .borrow_mut()
-                        .remove_waiter(start_ts, lock)
-                        .and_then(|waiter| {
-                            // The corresponding `WaitForEntry` in deadlock detector
-                            // will be removed by expiration.
-                            waiter.cb.execute(waiter.pr);
-                            Some(())
-                        });
-                    Ok(())
->>>>>>> 0c9669dd
                 });
         });
         self.wait_table
@@ -1027,7 +992,13 @@
 
         // Default timeout
         let (waiter, lock_info, f) = new_test_waiter(10.into(), 20.into(), 20);
-        scheduler.wait_for(waiter.start_ts, waiter.cb, waiter.pr, waiter.lock, 1000);
+        scheduler.wait_for(
+            waiter.start_ts,
+            waiter.cb,
+            waiter.pr,
+            waiter.lock,
+            WaitTimeout::Millis(1000),
+        );
         assert_elapsed(
             || expect_key_is_locked(f.wait().unwrap().unwrap().pop().unwrap(), lock_info),
             1000,
@@ -1036,7 +1007,13 @@
 
         // Custom timeout
         let (waiter, lock_info, f) = new_test_waiter(20.into(), 30.into(), 30);
-        scheduler.wait_for(waiter.start_ts, waiter.cb, waiter.pr, waiter.lock, 100);
+        scheduler.wait_for(
+            waiter.start_ts,
+            waiter.cb,
+            waiter.pr,
+            waiter.lock,
+            WaitTimeout::Millis(100),
+        );
         assert_elapsed(
             || expect_key_is_locked(f.wait().unwrap().unwrap().pop().unwrap(), lock_info),
             100,
@@ -1045,7 +1022,13 @@
 
         // Timeout can't exceed wait_for_lock_timeout
         let (waiter, lock_info, f) = new_test_waiter(30.into(), 40.into(), 40);
-        scheduler.wait_for(waiter.start_ts, waiter.cb, waiter.pr, waiter.lock, 3000);
+        scheduler.wait_for(
+            waiter.start_ts,
+            waiter.cb,
+            waiter.pr,
+            waiter.lock,
+            WaitTimeout::Millis(3000),
+        );
         assert_elapsed(
             || expect_key_is_locked(f.wait().unwrap().unwrap().pop().unwrap(), lock_info),
             1000,
@@ -1073,7 +1056,7 @@
                 waiter.cb,
                 waiter.pr,
                 waiter.lock,
-                wait_for_lock_timeout,
+                WaitTimeout::Millis(wait_for_lock_timeout),
             );
             waiters_info.push((waiter_ts, lock_info, f));
         }
@@ -1103,7 +1086,7 @@
                 waiter.cb,
                 waiter.pr,
                 waiter.lock,
-                wait_for_lock_timeout,
+                WaitTimeout::Millis(wait_for_lock_timeout),
             );
             waiters_info.push((waiter_ts, lock_info, f));
         }
@@ -1144,11 +1127,17 @@
             waiter1.cb,
             waiter1.pr,
             waiter1.lock,
-            wait_for_lock_timeout,
+            WaitTimeout::Millis(wait_for_lock_timeout),
         );
         let (waiter2, lock_info2, f2) = new_test_waiter(30.into(), lock.ts, lock.hash);
         // Waiter2's timeout is 50ms which is less than wake_up_delay_duration.
-        scheduler.wait_for(waiter2.start_ts, waiter2.cb, waiter2.pr, waiter2.lock, 50);
+        scheduler.wait_for(
+            waiter2.start_ts,
+            waiter2.cb,
+            waiter2.pr,
+            waiter2.lock,
+            WaitTimeout::Millis(50),
+        );
         let commit_ts = 15.into();
         let (tx, rx) = mpsc::sync_channel(1);
         std::thread::spawn(move || {
@@ -1160,24 +1149,12 @@
             );
             tx.send(()).unwrap();
         });
-<<<<<<< HEAD
         // It will increase waiter2's timeout to wake_up_delay_duration.
         scheduler.wake_up(lock.ts, vec![lock.hash], commit_ts);
         assert_elapsed(
             || expect_write_conflict(f1.wait().unwrap(), 20.into(), lock_info1, commit_ts),
             0,
             200,
-=======
-        waiter_mgr_scheduler.wait_for(
-            TimeStamp::zero(),
-            StorageCallback::Boolean(cb),
-            ProcessResult::Res,
-            Lock {
-                ts: TimeStamp::zero(),
-                hash: 0,
-            },
-            WaitTimeout::Default,
->>>>>>> 0c9669dd
         );
         rx.recv().unwrap();
 
@@ -1193,13 +1170,15 @@
                 ts: 20.into(),
                 hash: 20,
             },
-<<<<<<< HEAD
-=======
-            WaitTimeout::Millis(100),
->>>>>>> 0c9669dd
         );
         let (waiter, lock_info, f) = new_test_waiter(waiter_ts, lock.ts, lock.hash);
-        scheduler.wait_for(waiter.start_ts, waiter.cb, waiter.pr, waiter.lock, 1000);
+        scheduler.wait_for(
+            waiter.start_ts,
+            waiter.cb,
+            waiter.pr,
+            waiter.lock,
+            WaitTimeout::Millis(1000),
+        );
         scheduler.deadlock(waiter_ts, lock, 30);
         assert_elapsed(
             || expect_deadlock(f.wait().unwrap(), waiter_ts, lock_info, 30),
@@ -1218,12 +1197,23 @@
                 ts: 20.into(),
                 hash: 20,
             },
-<<<<<<< HEAD
         );
         let (waiter1, lock_info1, f1) = new_test_waiter(waiter_ts, lock.ts, lock.hash);
-        scheduler.wait_for(waiter1.start_ts, waiter1.cb, waiter1.pr, waiter1.lock, 1000);
+        scheduler.wait_for(
+            waiter1.start_ts,
+            waiter1.cb,
+            waiter1.pr,
+            waiter1.lock,
+            WaitTimeout::Millis(1000),
+        );
         let (waiter2, lock_info2, f2) = new_test_waiter(waiter_ts, lock.ts, lock.hash);
-        scheduler.wait_for(waiter2.start_ts, waiter2.cb, waiter2.pr, waiter2.lock, 1000);
+        scheduler.wait_for(
+            waiter2.start_ts,
+            waiter2.cb,
+            waiter2.pr,
+            waiter2.lock,
+            WaitTimeout::Millis(1000),
+        );
         // Should notify duplicated waiter immediately.
         assert_elapsed(
             || expect_key_is_locked(f1.wait().unwrap().unwrap().pop().unwrap(), lock_info1),
@@ -1235,9 +1225,6 @@
             || expect_key_is_locked(f2.wait().unwrap().unwrap().pop().unwrap(), lock_info2),
             1000,
             1200,
-=======
-            WaitTimeout::Default,
->>>>>>> 0c9669dd
         );
 
         worker.stop().unwrap();
