// Copyright 2019 TiKV Project Authors. Licensed under Apache-2.0.

use super::config::Config;
use super::deadlock::Scheduler as DetectorScheduler;
use super::metrics::*;
use crate::storage::lock_manager::Lock;
use crate::storage::mvcc::{Error as MvccError, ErrorInner as MvccErrorInner, TimeStamp};
use crate::storage::txn::{Error as TxnError, ErrorInner as TxnErrorInner};
use crate::storage::{
    Error as StorageError, ErrorInner as StorageErrorInner, ProcessResult, StorageCallback,
};
use tikv_util::collections::HashMap;
use tikv_util::worker::{FutureRunnable, FutureScheduler, Stopped};

use std::cell::RefCell;
use std::fmt::{self, Debug, Display, Formatter};
use std::rc::Rc;
use std::sync::{
    atomic::{AtomicUsize, Ordering},
    Arc,
};
use std::time::{Duration, Instant};

use futures::{Async, Future, Poll};
use kvproto::deadlock::WaitForEntry;
use prometheus::HistogramTimer;
use tokio_core::reactor::Handle;

struct DelayInner {
    timer: tokio_timer::Delay,
    cancelled: bool,
}

/// `Delay` is a wrapper of `tokio_timer::Delay` which has a resolution of one millisecond.
/// It has some extra features than `tokio_timer::Delay` used by `WaiterManager`.
///
/// `Delay` performs no work and completes with `true` once the specified deadline has been reached.
/// If it has been cancelled, it will complete with `false` at arbitrary time.
// FIXME: Use `tokio_timer::DelayQueue` instead if https://github.com/tokio-rs/tokio/issues/1700 is fixed.
#[derive(Clone)]
struct Delay {
    inner: Rc<RefCell<DelayInner>>,
    deadline: Instant,
}

impl Delay {
    /// Create a new `Delay` instance that elapses at `deadline`.
    fn new(deadline: Instant) -> Self {
        let inner = DelayInner {
            timer: tokio_timer::Delay::new(deadline),
            cancelled: false,
        };
        Self {
            inner: Rc::new(RefCell::new(inner)),
            deadline,
        }
    }

    /// Resets the instance to an earlier deadline.
    fn reset(&self, deadline: Instant) {
        if deadline < self.deadline {
            self.inner.borrow_mut().timer.reset(deadline);
        }
    }

    /// Cancels the instance. It will complete with `false` at arbitrary time.
    fn cancel(&self) {
        self.inner.borrow_mut().cancelled = true;
    }

    fn is_cancelled(&self) -> bool {
        self.inner.borrow().cancelled
    }
}

impl Future for Delay {
    // Wether the instance is triggerd normally(true) or cancelled(false).
    type Item = bool;
    type Error = tokio_timer::Error;

    fn poll(&mut self) -> Poll<Self::Item, Self::Error> {
        if self.is_cancelled() {
            return Ok(Async::Ready(false));
        }
        self.inner
            .borrow_mut()
            .timer
            .poll()
            .map(|ready| ready.map(|_| true))
    }
}

pub type Callback = Box<dyn FnOnce(Vec<WaitForEntry>) + Send>;

pub enum Task {
    WaitFor {
        // which txn waits for the lock
        start_ts: TimeStamp,
        cb: StorageCallback,
        pr: ProcessResult,
        lock: Lock,
        timeout: u64,
    },
    WakeUp {
        // lock info
        lock_ts: TimeStamp,
        hashes: Vec<u64>,
        commit_ts: TimeStamp,
    },
    Dump {
        cb: Callback,
    },
    Deadlock {
        // Which txn causes deadlock
        start_ts: TimeStamp,
        lock: Lock,
        deadlock_key_hash: u64,
    },
}

/// Debug for task.
impl Debug for Task {
    fn fmt(&self, f: &mut Formatter<'_>) -> fmt::Result {
        write!(f, "{}", self)
    }
}

/// Display for task.
impl Display for Task {
    fn fmt(&self, f: &mut Formatter<'_>) -> fmt::Result {
        match self {
            Task::WaitFor { start_ts, lock, .. } => {
                write!(f, "txn:{} waiting for {}:{}", start_ts, lock.ts, lock.hash)
            }
            Task::WakeUp { lock_ts, .. } => write!(f, "waking up txns waiting for {}", lock_ts),
            Task::Dump { .. } => write!(f, "dump"),
            Task::Deadlock { start_ts, .. } => write!(f, "txn:{} deadlock", start_ts),
        }
    }
}

/// If a pessimistic transaction meets a lock, it will wait for the lock
/// released in `WaiterManager`.
///
/// `Waiter` contains the context of the pessimistic transaction. Each `Waiter`
/// has a timeout. Transaction will be notified when the lock is released
/// or the corresponding waiter times out.
struct Waiter {
    start_ts: TimeStamp,
    cb: StorageCallback,
    /// The result of `Command::AcquirePessimisticLock`.
    ///
    /// It contains a `KeyIsLocked` error at the beginning. It will be changed
    /// to `WriteConflict` error if the lock is released or `Deadlock` error if
    /// it causes deadlock.
    pr: ProcessResult,
    lock: Lock,
    delay: Delay,
    _lifetime_timer: HistogramTimer,
}

impl Waiter {
    fn new(
        start_ts: TimeStamp,
        cb: StorageCallback,
        pr: ProcessResult,
        lock: Lock,
        deadline: Instant,
    ) -> Self {
        Self {
            start_ts,
            cb,
            pr,
            lock,
            delay: Delay::new(deadline),
            _lifetime_timer: WAITER_LIFETIME_HISTOGRAM.start_coarse_timer(),
        }
    }

    /// The `F` will be invoked if the `Waiter` times out normally.
    fn on_timeout<F: FnOnce()>(&self, f: F) -> impl Future<Item = (), Error = ()> {
        let timer = self.delay.clone();
        timer
            .map_err(|e| warn!("waiter delay timer errored"; "err" => ?e))
            .then(move |res| {
                match res {
                    // The timer is cancelled. Don't call timeout handler.
                    Ok(false) => (),
                    // Timer times out or error occurs.
                    // It should call timeout handler to prevent starvation.
                    _ => f(),
                };
                Ok(())
            })
    }

    fn reset_timeout(&self, deadline: Instant) {
        self.delay.reset(deadline);
    }

    /// `Notify` consumes the `Waiter` to notify the corresponding transaction
    /// going on.
    fn notify(self) {
        // Cancel the delay timer to prevent removing the same `Waiter` earlier.
        self.delay.cancel();
        self.cb.execute(self.pr);
    }

    /// Changes the `ProcessResult` to `WriteConflict`.
    /// It may be invoked more than once.
    fn conflict_with(&mut self, lock_ts: TimeStamp, commit_ts: TimeStamp) {
        self.lock.ts = lock_ts;
        let (key, primary) = self.extract_key_info();
        let mvcc_err = MvccError::from(MvccErrorInner::WriteConflict {
            start_ts: self.start_ts,
            conflict_start_ts: lock_ts,
            conflict_commit_ts: commit_ts,
            key,
            primary,
        });
        self.pr = ProcessResult::Failed {
            err: StorageError::from(TxnError::from(mvcc_err)),
        };
    }

    /// Changes the `ProcessResult` to `Deadlock`.
    fn deadlock_with(&mut self, deadlock_key_hash: u64) {
        let (key, _) = self.extract_key_info();
        let mvcc_err = MvccError::from(MvccErrorInner::Deadlock {
            start_ts: self.start_ts,
            lock_ts: self.lock.ts,
            lock_key: key,
            deadlock_key_hash,
        });
        self.pr = ProcessResult::Failed {
            err: StorageError::from(TxnError::from(mvcc_err)),
        };
    }

    /// Extracts key and primary key from `ProcessResult`.
    fn extract_key_info(&mut self) -> (Vec<u8>, Vec<u8>) {
        match &mut self.pr {
            ProcessResult::MultiRes { results } => match results.pop().expect("mustn't be empty") {
                Err(StorageError(box StorageErrorInner::Txn(TxnError(
                    box TxnErrorInner::Mvcc(MvccError(box MvccErrorInner::KeyIsLocked(mut info))),
                )))) => (info.take_key(), info.take_primary_lock()),
                _ => panic!("unexpected mvcc error"),
            },
            ProcessResult::Failed { err } => match err {
                StorageError(box StorageErrorInner::Txn(TxnError(box TxnErrorInner::Mvcc(
                    MvccError(box MvccErrorInner::WriteConflict {
                        ref mut key,
                        ref mut primary,
                        ..
                    }),
                )))) => (
                    std::mem::replace(key, Vec::new()),
                    std::mem::replace(primary, Vec::new()),
                ),
                _ => panic!("unexpected mvcc error"),
            },
            _ => panic!("unexpected progress result"),
        }
    }
}

// NOTE: Now we assume `Waiters` is not very long.
// Maybe needs to use `BinaryHeap` or `VecDeque` instead.
type Waiters = Vec<Waiter>;

struct WaitTable {
    // Map lock hash to waiters.
    wait_table: HashMap<u64, Waiters>,
    waiter_count: Arc<AtomicUsize>,
}

impl WaitTable {
    fn new(waiter_count: Arc<AtomicUsize>) -> Self {
        Self {
            wait_table: HashMap::default(),
            waiter_count,
        }
    }

    #[cfg(test)]
    fn size(&self) -> usize {
        self.wait_table.iter().map(|(_, v)| v.len()).sum()
    }

    fn get_mut(&mut self, lock: &Lock) -> Option<&mut Waiters> {
        self.wait_table.get_mut(&lock.hash)
    }

    /// Returns the duplicated `Waiter` if there is.
    fn add_waiter(&mut self, waiter: Waiter) -> Option<Waiter> {
        let waiters = self.wait_table.entry(waiter.lock.hash).or_default();
        let old_idx = waiters.iter().position(|w| w.start_ts == waiter.start_ts);
        waiters.push(waiter);
        let old = waiters.swap_remove(old_idx?);
        self.waiter_count.fetch_sub(1, Ordering::SeqCst);
        Some(old)
        // Here we don't increase waiter_count because it's already updated in LockManager::wait_for()
    }

    fn remove_waiter(&mut self, lock: Lock, waiter_ts: TimeStamp) -> Option<Waiter> {
        let waiters = self.wait_table.get_mut(&lock.hash)?;
        let idx = waiters
            .iter()
            .position(|waiter| waiter.start_ts == waiter_ts)?;
        let waiter = waiters.swap_remove(idx);
        self.waiter_count.fetch_sub(1, Ordering::SeqCst);
        if waiters.is_empty() {
            self.wait_table.remove(&lock.hash);
        }
        Some(waiter)
    }

    /// Removes the `Waiter` with the smallest start ts.
    fn remove_oldest_waiter(&mut self, lock: Lock) -> Option<Waiter> {
        let waiters = self.wait_table.get_mut(&lock.hash)?;
        let oldest_idx = waiters
            .iter()
            .enumerate()
            .min_by_key(|(_, w)| w.start_ts)?
            .0;
        let oldest = waiters.swap_remove(oldest_idx);
        self.waiter_count.fetch_sub(1, Ordering::SeqCst);
        if waiters.is_empty() {
            self.wait_table.remove(&lock.hash);
        }
        Some(oldest)
    }

    fn to_wait_for_entries(&self) -> Vec<WaitForEntry> {
        self.wait_table
            .iter()
            .flat_map(|(_, waiters)| {
                waiters.iter().map(|waiter| {
                    let mut wait_for_entry = WaitForEntry::default();
                    wait_for_entry.set_txn(waiter.start_ts.into_inner());
                    wait_for_entry.set_wait_for_txn(waiter.lock.ts.into_inner());
                    wait_for_entry.set_key_hash(waiter.lock.hash);
                    wait_for_entry
                })
            })
            .collect()
    }
}

#[derive(Clone)]
pub struct Scheduler(FutureScheduler<Task>);

impl Scheduler {
    pub fn new(scheduler: FutureScheduler<Task>) -> Self {
        Self(scheduler)
    }

    fn notify_scheduler(&self, task: Task) -> bool {
        if let Err(Stopped(task)) = self.0.schedule(task) {
            error!("failed to send task to waiter_manager"; "task" => %task);
            if let Task::WaitFor { cb, pr, .. } = task {
                cb.execute(pr);
            }
            return false;
        }
        true
    }

    pub fn wait_for(
        &self,
        start_ts: TimeStamp,
        cb: StorageCallback,
        pr: ProcessResult,
        lock: Lock,
        timeout: u64,
    ) {
        self.notify_scheduler(Task::WaitFor {
            start_ts,
            cb,
            pr,
            lock,
            timeout,
        });
    }

    pub fn wake_up(&self, lock_ts: TimeStamp, hashes: Vec<u64>, commit_ts: TimeStamp) {
        self.notify_scheduler(Task::WakeUp {
            lock_ts,
            hashes,
            commit_ts,
        });
    }

    pub fn dump_wait_table(&self, cb: Callback) -> bool {
        self.notify_scheduler(Task::Dump { cb })
    }

    pub fn deadlock(&self, txn_ts: TimeStamp, lock: Lock, deadlock_key_hash: u64) {
        self.notify_scheduler(Task::Deadlock {
            start_ts: txn_ts,
            lock,
            deadlock_key_hash,
        });
    }
}

/// WaiterManager handles waiting and wake-up of pessimistic lock
pub struct WaiterManager {
    wait_table: Rc<RefCell<WaitTable>>,
    detector_scheduler: DetectorScheduler,
    /// It is the default and maximum timeout of waiter.
    default_wait_for_lock_timeout: u64,
    /// If more than one waiters are waiting for the same lock, only the
    /// oldest one will be waked up immediately when the lock is released.
    /// Others will be waked up after `wake_up_delay_duration` to reduce
    /// contention and make the oldest one more likely acquires the lock.
    wake_up_delay_duration: u64,
}

unsafe impl Send for WaiterManager {}

impl WaiterManager {
    pub fn new(
        waiter_count: Arc<AtomicUsize>,
        detector_scheduler: DetectorScheduler,
        cfg: &Config,
    ) -> Self {
        Self {
            wait_table: Rc::new(RefCell::new(WaitTable::new(waiter_count))),
            detector_scheduler,
            default_wait_for_lock_timeout: cfg.wait_for_lock_timeout,
            wake_up_delay_duration: cfg.wake_up_delay_duration,
        }
    }

    pub fn normalize_deadline(&self, timeout: u64) -> Instant {
        let timeout = if timeout == 0 || timeout > self.default_wait_for_lock_timeout {
            self.default_wait_for_lock_timeout
        } else {
            timeout
        };
        Instant::now() + Duration::from_millis(timeout)
    }

    fn handle_wait_for(&mut self, handle: &Handle, waiter: Waiter) {
        let (waiter_ts, lock) = (waiter.start_ts, waiter.lock);
        let wait_table = self.wait_table.clone();
        let detector_scheduler = self.detector_scheduler.clone();
        // Remove the waiter from wait table when it times out.
        let f = waiter.on_timeout(move || {
            wait_table
                .borrow_mut()
                .remove_waiter(lock, waiter_ts)
                .and_then(|waiter| {
                    detector_scheduler.clean_up_wait_for(waiter.start_ts, waiter.lock);
                    waiter.notify();
                    Some(())
                });
        });
        self.wait_table
            .borrow_mut()
            .add_waiter(waiter)
            .and_then(|old| {
                old.notify();
                Some(())
            });
        handle.spawn(f);
    }

    fn handle_wake_up(&mut self, lock_ts: TimeStamp, hashes: Vec<u64>, commit_ts: TimeStamp) {
        let mut wait_table = self.wait_table.borrow_mut();
        let new_timeout = Instant::now() + Duration::from_millis(self.wake_up_delay_duration);
        for hash in hashes {
            let lock = Lock { ts: lock_ts, hash };
            // Notify the oldest one immediately.
            wait_table
                .remove_oldest_waiter(lock)
                .and_then(|mut waiter| {
                    self.detector_scheduler
                        .clean_up_wait_for(waiter.start_ts, waiter.lock);
                    waiter.conflict_with(lock_ts, commit_ts);
                    waiter.notify();
                    Some(())
                });
            // Others will be waked up after `wake_up_delay_duration`.
            //
            // NOTE: Actually these waiters are waiting for an unknown transaction.
            // If there is a deadlock between them, it will be detected after timeout.
            wait_table.get_mut(&lock).and_then(|waiters| {
                waiters.iter_mut().for_each(|waiter| {
                    waiter.conflict_with(lock_ts, commit_ts);
                    waiter.reset_timeout(new_timeout);
                });
                Some(())
            });
        }
    }

    fn handle_dump(&self, cb: Callback) {
        cb(self.wait_table.borrow().to_wait_for_entries());
    }

    fn handle_deadlock(&mut self, waiter_ts: TimeStamp, lock: Lock, deadlock_key_hash: u64) {
        self.wait_table
            .borrow_mut()
            .remove_waiter(lock, waiter_ts)
            .and_then(|mut waiter| {
                waiter.deadlock_with(deadlock_key_hash);
                waiter.notify();
                Some(())
            });
    }
}

impl FutureRunnable<Task> for WaiterManager {
    fn run(&mut self, task: Task, handle: &Handle) {
        match task {
            Task::WaitFor {
                start_ts,
                cb,
                pr,
                lock,
                timeout,
            } => {
                let waiter = Waiter::new(start_ts, cb, pr, lock, self.normalize_deadline(timeout));
                self.handle_wait_for(handle, waiter);
                TASK_COUNTER_VEC.wait_for.inc();
            }
            Task::WakeUp {
                lock_ts,
                hashes,
                commit_ts,
            } => {
                self.handle_wake_up(lock_ts, hashes, commit_ts);
                TASK_COUNTER_VEC.wake_up.inc();
            }
            Task::Dump { cb } => {
                self.handle_dump(cb);
                TASK_COUNTER_VEC.dump.inc();
            }
            Task::Deadlock {
                start_ts,
                lock,
                deadlock_key_hash,
            } => {
                self.handle_deadlock(start_ts, lock, deadlock_key_hash);
            }
        }
    }
}

#[cfg(test)]
mod tests {
    use super::*;
<<<<<<< HEAD
    use tikv_util::future::paired_future_callback;
    use tikv_util::worker::FutureWorker;

    use std::sync::mpsc;

    use kvproto::kvrpcpb::LockInfo;
    use rand::prelude::*;
    use tokio_core::reactor::Core;
=======
    use std::time::Duration;
    use test_util::KvGenerator;
    use txn_types::Key;
>>>>>>> 77742cd9

    fn dummy_waiter(start_ts: TimeStamp, lock_ts: TimeStamp, hash: u64) -> Waiter {
        Waiter {
            start_ts,
            cb: StorageCallback::Boolean(Box::new(|_| ())),
            pr: ProcessResult::Res,
            lock: Lock { ts: lock_ts, hash },
            delay: Delay::new(Instant::now()),
            _lifetime_timer: WAITER_LIFETIME_HISTOGRAM.start_coarse_timer(),
        }
    }

    fn assert_elapsed<F: FnOnce()>(f: F, min: u64, max: u64) {
        let now = Instant::now();
        f();
        let elapsed = now.elapsed();
        assert!(
            Duration::from_millis(min) <= elapsed && elapsed < Duration::from_millis(max),
            "elapsed: {:?}",
            elapsed
        );
    }

    #[test]
    fn test_delay() {
        // tokio_timer can only run with tokio executor.
        let mut core = Core::new().unwrap();
        let delay = Delay::new(Instant::now() + Duration::from_millis(100));
        assert_elapsed(
            || {
                core.run(delay.map(|not_cancelled| assert!(not_cancelled)))
                    .unwrap()
            },
            100,
            200,
        );

        // Should reset timeout successfully with cloned delay.
        let delay = Delay::new(Instant::now() + Duration::from_millis(100));
        let delay_clone = delay.clone();
        delay_clone.reset(Instant::now() + Duration::from_millis(50));
        assert_elapsed(
            || {
                core.run(delay.map(|not_cancelled| assert!(not_cancelled)))
                    .unwrap()
            },
            50,
            100,
        );

        // New deadline can't exceed the initial deadline.
        let delay = Delay::new(Instant::now() + Duration::from_millis(100));
        let delay_clone = delay.clone();
        delay_clone.reset(Instant::now() + Duration::from_millis(300));
        assert_elapsed(
            || {
                core.run(delay.map(|not_cancelled| assert!(not_cancelled)))
                    .unwrap()
            },
            100,
            200,
        );

        // Cancel timer.
        let delay = Delay::new(Instant::now() + Duration::from_millis(100));
        let delay_clone = delay.clone();
        delay_clone.cancel();
        assert_elapsed(
            || {
                core.run(delay.map(|not_cancelled| assert!(!not_cancelled)))
                    .unwrap()
            },
            0,
            200,
        );
    }

    // Make clippy happy.
    type WaiterCtx = (
        Waiter,
        LockInfo,
        tokio_sync::oneshot::Receiver<Result<Vec<Result<(), StorageError>>, StorageError>>,
    );

    fn new_test_waiter(waiter_ts: TimeStamp, lock_ts: TimeStamp, lock_hash: u64) -> WaiterCtx {
        let raw_key = b"foo".to_vec();
        let primary = b"bar".to_vec();
        let mut info = LockInfo::default();
        info.set_key(raw_key.clone());
        info.set_lock_version(lock_ts.into_inner());
        info.set_primary_lock(primary.clone());
        info.set_lock_ttl(3000);
        info.set_txn_size(16);
        let pr = ProcessResult::MultiRes {
            results: vec![Err(StorageError::from(TxnError::from(MvccError::from(
                MvccErrorInner::KeyIsLocked(info.clone()),
            ))))],
        };
        let lock = Lock {
            ts: lock_ts,
            hash: lock_hash,
        };
        let (cb, f) = paired_future_callback();
        let waiter = Waiter::new(
            waiter_ts,
            StorageCallback::Booleans(cb),
            pr,
            lock,
            Instant::now() + Duration::from_millis(3000),
        );
        (waiter, info, f)
    }

    #[test]
    fn test_waiter_extract_key_info() {
        let (mut waiter, mut lock_info, _) = new_test_waiter(10.into(), 20.into(), 20);
        assert_eq!(
            waiter.extract_key_info(),
            (lock_info.take_key(), lock_info.take_primary_lock())
        );

        let (mut waiter, mut lock_info, _) = new_test_waiter(10.into(), 20.into(), 20);
        waiter.conflict_with(20.into(), 30.into());
        assert_eq!(
            waiter.extract_key_info(),
            (lock_info.take_key(), lock_info.take_primary_lock())
        );
    }

    fn expect_key_is_locked<T: Debug>(res: Result<T, StorageError>, lock_info: LockInfo) {
        match res {
            Err(StorageError(box StorageErrorInner::Txn(TxnError(box TxnErrorInner::Mvcc(
                MvccError(box MvccErrorInner::KeyIsLocked(res)),
            ))))) => assert_eq!(res, lock_info),
            e => panic!("unexpected error: {:?}", e),
        }
    }

    fn expect_write_conflict<T: Debug>(
        res: Result<T, StorageError>,
        waiter_ts: TimeStamp,
        mut lock_info: LockInfo,
        commit_ts: TimeStamp,
    ) {
        match res {
            Err(StorageError(box StorageErrorInner::Txn(TxnError(box TxnErrorInner::Mvcc(
                MvccError(box MvccErrorInner::WriteConflict {
                    start_ts,
                    conflict_start_ts,
                    conflict_commit_ts,
                    key,
                    primary,
                }),
            ))))) => {
                assert_eq!(start_ts, waiter_ts);
                assert_eq!(conflict_start_ts, lock_info.get_lock_version().into());
                assert_eq!(conflict_commit_ts, commit_ts);
                assert_eq!(key, lock_info.take_key());
                assert_eq!(primary, lock_info.take_primary_lock());
            }
            e => panic!("unexpected error: {:?}", e),
        }
    }

    fn expect_deadlock<T: Debug>(
        res: Result<T, StorageError>,
        waiter_ts: TimeStamp,
        mut lock_info: LockInfo,
        deadlock_hash: u64,
    ) {
        match res {
            Err(StorageError(box StorageErrorInner::Txn(TxnError(box TxnErrorInner::Mvcc(
                MvccError(box MvccErrorInner::Deadlock {
                    start_ts,
                    lock_ts,
                    lock_key,
                    deadlock_key_hash,
                }),
            ))))) => {
                assert_eq!(start_ts, waiter_ts);
                assert_eq!(lock_ts, lock_info.get_lock_version().into());
                assert_eq!(lock_key, lock_info.take_key());
                assert_eq!(deadlock_key_hash, deadlock_hash);
            }
            e => panic!("unexpected error: {:?}", e),
        }
    }

    #[test]
    fn test_waiter_notify() {
        let (waiter, lock_info, f) = new_test_waiter(10.into(), 20.into(), 20);
        waiter.notify();
        expect_key_is_locked(f.wait().unwrap().unwrap().pop().unwrap(), lock_info);

        // A waiter can conflict with other transactions more than once.
        for conflict_times in 1..=3 {
            let waiter_ts = TimeStamp::new(10);
            let mut lock_ts = TimeStamp::new(20);
            let (mut waiter, mut lock_info, f) = new_test_waiter(waiter_ts, lock_ts, 20);
            let mut conflict_commit_ts = TimeStamp::new(30);
            for _ in 0..conflict_times {
                waiter.conflict_with(*lock_ts.incr(), *conflict_commit_ts.incr());
                lock_info.set_lock_version(lock_ts.into_inner());
            }
            waiter.notify();
            expect_write_conflict(f.wait().unwrap(), waiter_ts, lock_info, conflict_commit_ts);
        }

        // Deadlock
        let waiter_ts = TimeStamp::new(10);
        let (mut waiter, lock_info, f) = new_test_waiter(waiter_ts, 20.into(), 20);
        waiter.deadlock_with(111);
        waiter.notify();
        expect_deadlock(f.wait().unwrap(), waiter_ts, lock_info, 111);

        // Conflict then deadlock.
        let waiter_ts = TimeStamp::new(10);
        let (mut waiter, lock_info, f) = new_test_waiter(waiter_ts, 20.into(), 20);
        waiter.conflict_with(20.into(), 30.into());
        waiter.deadlock_with(111);
        waiter.notify();
        expect_deadlock(f.wait().unwrap(), waiter_ts, lock_info, 111);
    }

    #[test]
    fn test_waiter_on_timeout() {
        let mut core = Core::new().unwrap();

        // The timeout handler should be invoked after timeout.
        let (waiter, _, _) = new_test_waiter(10.into(), 20.into(), 20);
        waiter.reset_timeout(Instant::now() + Duration::from_millis(100));
        let (tx, rx) = mpsc::sync_channel(1);
        let f = waiter.on_timeout(move || tx.send(1).unwrap());
        assert_elapsed(|| core.run(f).unwrap(), 100, 200);
        rx.try_recv().unwrap();

        // The timeout handler shouldn't be invoked after waiter has been notified.
        let (waiter, _, _) = new_test_waiter(10.into(), 20.into(), 20);
        waiter.reset_timeout(Instant::now() + Duration::from_millis(100));
        let (tx, rx) = mpsc::sync_channel(1);
        let f = waiter.on_timeout(move || tx.send(1).unwrap());
        waiter.notify();
        assert_elapsed(|| core.run(f).unwrap(), 0, 200);
        rx.try_recv().unwrap_err();
    }

    #[test]
    fn test_wait_table_add_and_remove() {
        let mut wait_table = WaitTable::new(Arc::new(AtomicUsize::new(0)));
        let mut waiter_info = Vec::new();
        let mut rng = rand::thread_rng();
        for _ in 0..20 {
            let waiter_ts = rng.gen::<u64>().into();
            let lock = Lock {
                ts: rng.gen::<u64>().into(),
                hash: rng.gen(),
            };
            // Avoid adding duplicated waiter.
            if wait_table
                .add_waiter(dummy_waiter(waiter_ts, lock.ts, lock.hash))
                .is_none()
            {
                waiter_info.push((waiter_ts, lock));
            }
        }
        assert_eq!(wait_table.size(), waiter_info.len());

        for (waiter_ts, lock) in waiter_info {
            let waiter = wait_table.remove_waiter(lock, waiter_ts).unwrap();
            assert_eq!(waiter.start_ts, waiter_ts);
            assert_eq!(waiter.lock, lock);
        }
        assert_eq!(wait_table.size(), 0);
        assert!(wait_table.wait_table.is_empty());
        assert!(wait_table
            .remove_waiter(
                Lock {
                    ts: TimeStamp::zero(),
                    hash: 0
                },
                TimeStamp::zero(),
            )
            .is_none());
    }

    #[test]
    fn test_wait_table_add_duplicated_waiter() {
        let mut wait_table = WaitTable::new(Arc::new(AtomicUsize::new(0)));
        let waiter_ts = 10.into();
        let lock = Lock {
            ts: 20.into(),
            hash: 20,
        };
        assert!(wait_table
            .add_waiter(dummy_waiter(waiter_ts, lock.ts, lock.hash))
            .is_none());
        let waiter = wait_table
            .add_waiter(dummy_waiter(waiter_ts, lock.ts, lock.hash))
            .unwrap();
        assert_eq!(waiter.start_ts, waiter_ts);
        assert_eq!(waiter.lock, lock);
    }

    #[test]
    fn test_wait_table_remove_oldest_waiter() {
        let mut wait_table = WaitTable::new(Arc::new(AtomicUsize::new(0)));
        let lock = Lock {
            ts: 10.into(),
            hash: 10,
        };
        let mut waiters_ts: Vec<TimeStamp> = (0..10).map(TimeStamp::from).collect();
        waiters_ts.shuffle(&mut rand::thread_rng());
        for ts in waiters_ts.iter() {
            wait_table.add_waiter(dummy_waiter(*ts, lock.ts, lock.hash));
        }
        assert_eq!(wait_table.size(), waiters_ts.len());
        waiters_ts.sort();
        for ts in waiters_ts {
            let oldest = wait_table.remove_oldest_waiter(lock).unwrap();
            assert_eq!(oldest.start_ts, ts);
        }
        assert_eq!(wait_table.size(), 0);
        assert!(wait_table.wait_table.is_empty());
    }

    #[test]
    fn test_wait_table_is_empty() {
        let waiter_count = Arc::new(AtomicUsize::new(0));
        let mut wait_table = WaitTable::new(Arc::clone(&waiter_count));

        let lock = Lock {
            ts: 2.into(),
            hash: 2,
        };
        wait_table.add_waiter(dummy_waiter(1.into(), lock.ts, lock.hash));
        // Increase waiter_count manually and assert the previous value is zero
        assert_eq!(waiter_count.fetch_add(1, Ordering::SeqCst), 0);
        // Adding a duplicated waiter shouldn't increase waiter count.
        waiter_count.fetch_add(1, Ordering::SeqCst);
        wait_table.add_waiter(dummy_waiter(1.into(), lock.ts, lock.hash));
        assert_eq!(waiter_count.load(Ordering::SeqCst), 1);
        wait_table.remove_waiter(lock, 1.into()).unwrap();
        assert_eq!(waiter_count.load(Ordering::SeqCst), 0);
        // Removing a non-existed waiter shouldn't decrease waiter count.
        assert!(wait_table.remove_waiter(lock, 1.into()).is_none());
        assert_eq!(waiter_count.load(Ordering::SeqCst), 0);

        wait_table.add_waiter(dummy_waiter(1.into(), lock.ts, lock.hash));
        wait_table.add_waiter(dummy_waiter(2.into(), lock.ts, lock.hash));
        waiter_count.fetch_add(2, Ordering::SeqCst);
        wait_table.remove_oldest_waiter(lock).unwrap();
        assert_eq!(waiter_count.load(Ordering::SeqCst), 1);
        wait_table.remove_oldest_waiter(lock).unwrap();
        assert_eq!(waiter_count.load(Ordering::SeqCst), 0);
        // Removing a non-existed waiter shouldn't decrease waiter count.
        assert!(wait_table.remove_oldest_waiter(lock).is_none());
        assert_eq!(waiter_count.load(Ordering::SeqCst), 0);
    }

    #[test]
    fn test_wait_table_to_wait_for_entries() {
        let mut wait_table = WaitTable::new(Arc::new(AtomicUsize::new(0)));
        assert!(wait_table.to_wait_for_entries().is_empty());

        for i in 1..5 {
            for j in 0..i {
                wait_table.add_waiter(dummy_waiter((i * 10 + j).into(), i.into(), j));
            }
        }

        let mut wait_for_enties = wait_table.to_wait_for_entries();
        wait_for_enties.sort_by_key(|e| e.txn);
        wait_for_enties.reverse();
        for i in 1..5 {
            for j in 0..i {
                let e = wait_for_enties.pop().unwrap();
                assert_eq!(e.get_txn(), i * 10 + j);
                assert_eq!(e.get_wait_for_txn(), i);
                assert_eq!(e.get_key_hash(), j);
            }
        }
        assert!(wait_for_enties.is_empty());
    }

    fn start_waiter_manager(
        wait_for_lock_timeout: u64,
        wake_up_delay_duration: u64,
    ) -> (FutureWorker<Task>, Scheduler) {
        let detect_worker = FutureWorker::new("dummy-deadlock");
        let detector_scheduler = DetectorScheduler::new(detect_worker.scheduler());

        let mut cfg = Config::default();
        cfg.wait_for_lock_timeout = wait_for_lock_timeout;
        cfg.wake_up_delay_duration = wake_up_delay_duration;
        let mut waiter_mgr_worker = FutureWorker::new("test-waiter-manager");
        let waiter_mgr_runner =
            WaiterManager::new(Arc::new(AtomicUsize::new(0)), detector_scheduler, &cfg);
        let waiter_mgr_scheduler = Scheduler::new(waiter_mgr_worker.scheduler());
        waiter_mgr_worker.start(waiter_mgr_runner).unwrap();
        (waiter_mgr_worker, waiter_mgr_scheduler)
    }

    #[test]
    fn test_waiter_manager_timeout() {
        let (mut worker, scheduler) = start_waiter_manager(1000, 100);

        // Default timeout
        let (waiter, lock_info, f) = new_test_waiter(10.into(), 20.into(), 20);
        scheduler.wait_for(waiter.start_ts, waiter.cb, waiter.pr, waiter.lock, 1000);
        assert_elapsed(
            || expect_key_is_locked(f.wait().unwrap().unwrap().pop().unwrap(), lock_info),
            1000,
            1100,
        );

        // Custom timeout
        let (waiter, lock_info, f) = new_test_waiter(20.into(), 30.into(), 30);
        scheduler.wait_for(waiter.start_ts, waiter.cb, waiter.pr, waiter.lock, 100);
        assert_elapsed(
            || expect_key_is_locked(f.wait().unwrap().unwrap().pop().unwrap(), lock_info),
            100,
            200,
        );

        // Timeout can't exceed wait_for_lock_timeout
        let (waiter, lock_info, f) = new_test_waiter(30.into(), 40.into(), 40);
        scheduler.wait_for(waiter.start_ts, waiter.cb, waiter.pr, waiter.lock, 3000);
        assert_elapsed(
            || expect_key_is_locked(f.wait().unwrap().unwrap().pop().unwrap(), lock_info),
            1000,
            1100,
        );

        worker.stop().unwrap();
    }

    #[test]
    fn test_waiter_manager_wake_up() {
        let (wait_for_lock_timeout, wake_up_delay_duration) = (1000, 100);
        let (mut worker, scheduler) =
            start_waiter_manager(wait_for_lock_timeout, wake_up_delay_duration);

        // Waiters waiting for different locks should be waked up immediately.
        let lock_ts = 10.into();
        let lock_hashes = vec![10, 11, 12];
        let waiters_ts = vec![20.into(), 30.into(), 40.into()];
        let mut waiters_info = vec![];
        for (&lock_hash, &waiter_ts) in lock_hashes.iter().zip(waiters_ts.iter()) {
            let (waiter, lock_info, f) = new_test_waiter(waiter_ts, lock_ts, lock_hash);
            scheduler.wait_for(
                waiter.start_ts,
                waiter.cb,
                waiter.pr,
                waiter.lock,
                wait_for_lock_timeout,
            );
            waiters_info.push((waiter_ts, lock_info, f));
        }
        let commit_ts = 15.into();
        scheduler.wake_up(lock_ts, lock_hashes, commit_ts);
        for (waiter_ts, lock_info, f) in waiters_info {
            assert_elapsed(
                || expect_write_conflict(f.wait().unwrap(), waiter_ts, lock_info, commit_ts),
                0,
                100,
            );
        }

        // Multiple waiters are waiting for one lock.
        let mut lock = Lock {
            ts: 10.into(),
            hash: 10,
        };
        let mut waiters_ts: Vec<TimeStamp> = (20..25).map(TimeStamp::from).collect();
        // Waiters are added in arbitrary order.
        waiters_ts.shuffle(&mut rand::thread_rng());
        let mut waiters_info = vec![];
        for waiter_ts in waiters_ts {
            let (waiter, lock_info, f) = new_test_waiter(waiter_ts, lock.ts, lock.hash);
            scheduler.wait_for(
                waiter.start_ts,
                waiter.cb,
                waiter.pr,
                waiter.lock,
                wait_for_lock_timeout,
            );
            waiters_info.push((waiter_ts, lock_info, f));
        }
        waiters_info.sort_by_key(|(ts, _, _)| *ts);
        let mut commit_ts = 30.into();
        // Each waiter should be waked up immediately in order.
        for (waiter_ts, mut lock_info, f) in waiters_info.drain(..waiters_info.len() - 1) {
            scheduler.wake_up(lock.ts, vec![lock.hash], commit_ts);
            lock_info.set_lock_version(lock.ts.into_inner());
            assert_elapsed(
                || expect_write_conflict(f.wait().unwrap(), waiter_ts, lock_info, commit_ts),
                0,
                100,
            );
            // Now the lock is held by the waked up transaction.
            lock.ts = waiter_ts;
            commit_ts.incr();
        }
        // Last waiter isn't waked up by other transactions. It will be waked up after
        // wake_up_delay_duration.
        let (waiter_ts, mut lock_info, f) = waiters_info.pop().unwrap();
        // It conflicts with the last transaction.
        lock_info.set_lock_version(lock.ts.into_inner() - 1);
        assert_elapsed(
            || expect_write_conflict(f.wait().unwrap(), waiter_ts, lock_info, *commit_ts.decr()),
            wake_up_delay_duration,
            wake_up_delay_duration + 100,
        );

        // The max lifetime of waiter is its timeout.
        let lock = Lock {
            ts: 10.into(),
            hash: 10,
        };
        let (waiter1, lock_info1, f1) = new_test_waiter(20.into(), lock.ts, lock.hash);
        scheduler.wait_for(
            waiter1.start_ts,
            waiter1.cb,
            waiter1.pr,
            waiter1.lock,
            wait_for_lock_timeout,
        );
        let (waiter2, lock_info2, f2) = new_test_waiter(30.into(), lock.ts, lock.hash);
        // Waiter2's timeout is 50ms which is less than wake_up_delay_duration.
        scheduler.wait_for(waiter2.start_ts, waiter2.cb, waiter2.pr, waiter2.lock, 50);
        let commit_ts = 15.into();
        let (tx, rx) = mpsc::sync_channel(1);
        std::thread::spawn(move || {
            // Waiters2's lifetime can't exceed it timeout.
            assert_elapsed(
                || expect_write_conflict(f2.wait().unwrap(), 30.into(), lock_info2, 15.into()),
                50,
                100,
            );
            tx.send(()).unwrap();
        });
        // It will increase waiter2's timeout to wake_up_delay_duration.
        scheduler.wake_up(lock.ts, vec![lock.hash], commit_ts);
        assert_elapsed(
            || expect_write_conflict(f1.wait().unwrap(), 20.into(), lock_info1, commit_ts),
            0,
            100,
        );
        rx.recv().unwrap();

        worker.stop().unwrap();
    }

    #[test]
    fn test_waiter_manager_deadlock() {
        let (mut worker, scheduler) = start_waiter_manager(1000, 100);
        let (waiter_ts, lock) = (
            10.into(),
            Lock {
                ts: 20.into(),
                hash: 20,
            },
        );
        let (waiter, lock_info, f) = new_test_waiter(waiter_ts, lock.ts, lock.hash);
        scheduler.wait_for(waiter.start_ts, waiter.cb, waiter.pr, waiter.lock, 1000);
        scheduler.deadlock(waiter_ts, lock, 30);
        assert_elapsed(
            || expect_deadlock(f.wait().unwrap(), waiter_ts, lock_info, 30),
            0,
            100,
        );
        worker.stop().unwrap();
    }

    #[test]
    fn test_waiter_manager_with_duplicated_waiters() {
        let (mut worker, scheduler) = start_waiter_manager(1000, 100);
        let (waiter_ts, lock) = (
            10.into(),
            Lock {
                ts: 20.into(),
                hash: 20,
            },
        );
        let (waiter1, lock_info1, f1) = new_test_waiter(waiter_ts, lock.ts, lock.hash);
        scheduler.wait_for(waiter1.start_ts, waiter1.cb, waiter1.pr, waiter1.lock, 1000);
        let (waiter2, lock_info2, f2) = new_test_waiter(waiter_ts, lock.ts, lock.hash);
        scheduler.wait_for(waiter2.start_ts, waiter2.cb, waiter2.pr, waiter2.lock, 1000);
        // Should notify duplicated waiter immediately.
        assert_elapsed(
            || expect_key_is_locked(f1.wait().unwrap().unwrap().pop().unwrap(), lock_info1),
            0,
            100,
        );
        // The new waiter will be wake up after timeout.
        assert_elapsed(
            || expect_key_is_locked(f2.wait().unwrap().unwrap().pop().unwrap(), lock_info2),
            1000,
            1100,
        );

        worker.stop().unwrap();
    }
}<|MERGE_RESOLUTION|>--- conflicted
+++ resolved
@@ -265,7 +265,7 @@
 }
 
 // NOTE: Now we assume `Waiters` is not very long.
-// Maybe needs to use `BinaryHeap` or `VecDeque` instead.
+// Maybe needs to use `BinaryHeap` or sorted `VecDeque` instead.
 type Waiters = Vec<Waiter>;
 
 struct WaitTable {
@@ -552,7 +552,6 @@
 #[cfg(test)]
 mod tests {
     use super::*;
-<<<<<<< HEAD
     use tikv_util::future::paired_future_callback;
     use tikv_util::worker::FutureWorker;
 
@@ -561,11 +560,6 @@
     use kvproto::kvrpcpb::LockInfo;
     use rand::prelude::*;
     use tokio_core::reactor::Core;
-=======
-    use std::time::Duration;
-    use test_util::KvGenerator;
-    use txn_types::Key;
->>>>>>> 77742cd9
 
     fn dummy_waiter(start_ts: TimeStamp, lock_ts: TimeStamp, hash: u64) -> Waiter {
         Waiter {
