--- conflicted
+++ resolved
@@ -326,7 +326,14 @@
         // Timeout
         assert!(!lock_mgr.has_waiter());
         let (waiter, lock_info, f) = new_test_waiter(10.into(), 20.into(), 20);
-        lock_mgr.wait_for(waiter.start_ts, waiter.cb, waiter.pr, waiter.lock, true, 0);
+        lock_mgr.wait_for(
+            waiter.start_ts,
+            waiter.cb,
+            waiter.pr,
+            waiter.lock,
+            true,
+            Some(WaitTimeout::Default),
+        );
         assert!(lock_mgr.has_waiter());
         assert_elapsed(
             || expect_key_is_locked(f.wait().unwrap().unwrap().pop().unwrap(), lock_info),
@@ -342,20 +349,22 @@
                 ts: 20.into(),
                 hash: 20,
             },
-<<<<<<< HEAD
         );
         let (waiter, lock_info, f) = new_test_waiter(waiter_ts, lock.ts, lock.hash);
-        lock_mgr.wait_for(waiter.start_ts, waiter.cb, waiter.pr, waiter.lock, true, 0);
+        lock_mgr.wait_for(
+            waiter.start_ts,
+            waiter.cb,
+            waiter.pr,
+            waiter.lock,
+            true,
+            Some(WaitTimeout::Default),
+        );
         assert!(lock_mgr.has_waiter());
         lock_mgr.wake_up(lock.ts, Some(vec![lock.hash]), 30.into(), false);
         assert_elapsed(
             || expect_write_conflict(f.wait().unwrap(), waiter_ts, lock_info, 30.into()),
             0,
             200,
-=======
-            true,
-            Some(WaitTimeout::Default),
->>>>>>> 0c9669dd
         );
         assert!(!lock_mgr.has_waiter());
 
@@ -379,7 +388,6 @@
             false,
             Some(WaitTimeout::Default),
         );
-<<<<<<< HEAD
         assert!(lock_mgr.has_waiter());
         assert_elapsed(
             || expect_deadlock(f2.wait().unwrap(), 20.into(), lock_info2, 20),
@@ -392,40 +400,6 @@
             || expect_write_conflict(f1.wait().unwrap(), 10.into(), lock_info1, 20.into()),
             0,
             200,
-=======
-        recv(&rx);
-        lock_mgr.wake_up(40.into(), Some(vec![40]), 40.into(), true);
-        recv(&rx);
-        assert_eq!(lock_mgr.has_waiter(), false);
-
-        // If it's the first lock, no detect
-        lock_mgr.wait_for(
-            50.into(),
-            storage_callback(tx.clone()),
-            ProcessResult::Res,
-            Lock {
-                ts: 60.into(),
-                hash: 60,
-            },
-            true,
-            Some(WaitTimeout::Default),
-        );
-        assert_eq!(lock_mgr.remove_from_detected(50.into()), false);
-        lock_mgr.wake_up(60.into(), Some(vec![60]), 60.into(), false);
-        recv(&rx);
-
-        // If it's not the first lock, detect deadlock
-        lock_mgr.wait_for(
-            50.into(),
-            storage_callback(tx.clone()),
-            ProcessResult::Res,
-            Lock {
-                ts: 60.into(),
-                hash: 60,
-            },
-            false,
-            Some(WaitTimeout::Default),
->>>>>>> 0c9669dd
         );
         assert!(!lock_mgr.has_waiter());
 
@@ -439,7 +413,7 @@
                 waiter.pr,
                 waiter.lock,
                 *is_first_lock,
-                0,
+                Some(WaitTimeout::Default),
             );
             assert!(lock_mgr.has_waiter());
             assert_eq!(lock_mgr.remove_from_detected(30.into()), !is_first_lock);
@@ -473,13 +447,12 @@
         let (waiter, lock_info, f) = new_test_waiter(10.into(), 20.into(), 20);
         let prev_wait_for = TASK_COUNTER_METRICS.with(|m| m.wait_for.get());
         lock_mgr.wait_for(
-<<<<<<< HEAD
             waiter.start_ts,
             waiter.cb,
             waiter.pr,
             waiter.lock,
             false,
-            -1,
+            None,
         );
         assert_elapsed(
             || expect_key_is_locked(f.wait().unwrap().unwrap().pop().unwrap(), lock_info),
@@ -489,14 +462,6 @@
         assert_eq!(
             TASK_COUNTER_METRICS.with(|m| m.wait_for.get()),
             prev_wait_for,
-=======
-            20.into(),
-            StorageCallback::Boolean(Box::new(|_| ())),
-            ProcessResult::Res,
-            Lock { ts: lock_ts, hash },
-            true,
-            Some(WaitTimeout::Default),
->>>>>>> 0c9669dd
         );
     }
 
@@ -505,27 +470,6 @@
         let lock_mgr = LockManager::new();
         b.iter(|| {
             test::black_box(lock_mgr.clone());
-<<<<<<< HEAD
         });
-=======
-        })
-    }
-
-    #[test]
-    fn test_no_wait() {
-        let lock_mgr = LockManager::new();
-        let (tx, rx) = mpsc::channel();
-        lock_mgr.wait_for(
-            10.into(),
-            StorageCallback::Boolean(Box::new(move |x| {
-                tx.send(x).unwrap();
-            })),
-            ProcessResult::Res,
-            Lock::default(),
-            false,
-            None,
-        );
-        assert!(rx.try_recv().unwrap().is_ok());
->>>>>>> 0c9669dd
     }
 }