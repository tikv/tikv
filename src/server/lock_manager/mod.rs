// Copyright 2019 TiKV Project Authors. Licensed under Apache-2.0.

mod client;
mod config;
pub mod deadlock;
mod metrics;
pub mod waiter_manager;

pub use self::config::Config;
pub use self::deadlock::Service as DeadlockService;

use self::deadlock::{Detector, RoleChangeNotifier, Scheduler as DetectorScheduler};
use self::waiter_manager::{Scheduler as WaiterMgrScheduler, WaiterManager};

use std::collections::hash_map::DefaultHasher;
use std::hash::{Hash, Hasher};
use std::sync::atomic::{AtomicUsize, Ordering};
use std::sync::{Arc, Mutex};
use std::thread::JoinHandle;

use crate::pd::PdClient;
use crate::raftstore::coprocessor::CoprocessorHost;
use crate::server::resolve::StoreAddrResolver;
use crate::server::{Error, Result};
use crate::storage::txn::{execute_callback, ProcessResult};
use crate::storage::{lock_manager::Lock, LockMgr, StorageCb};

use tikv_util::collections::HashSet;
use tikv_util::security::SecurityManager;
use tikv_util::worker::FutureWorker;

const DETECTED_SLOTS_NUM: usize = 128;

#[inline]
fn detected_slot_idx(txn_ts: u64) -> usize {
    let mut s = DefaultHasher::new();
    txn_ts.hash(&mut s);
    (s.finish() as usize) & (DETECTED_SLOTS_NUM - 1)
}

/// `LockManager` has two components working in two threads:
///   * One is the `WaiterManager` which manages transactions waiting for locks.
///   * The other one is the `Detector` which detects deadlocks between transactions.
pub struct LockManager {
    waiter_mgr_worker: Option<FutureWorker<waiter_manager::Task>>,
    detector_worker: Option<FutureWorker<deadlock::Task>>,

    waiter_mgr_scheduler: WaiterMgrScheduler,
    detector_scheduler: DetectorScheduler,

    waiter_count: Arc<AtomicUsize>,

    /// Record transactions which have sent requests to detect deadlock.
    detected: Arc<Vec<Mutex<HashSet<u64>>>>,
}

impl Clone for LockManager {
    fn clone(&self) -> Self {
        Self {
            waiter_mgr_worker: None,
            detector_worker: None,
            waiter_mgr_scheduler: self.waiter_mgr_scheduler.clone(),
            detector_scheduler: self.detector_scheduler.clone(),
            waiter_count: self.waiter_count.clone(),
            detected: self.detected.clone(),
        }
    }
}

impl LockManager {
    pub fn new() -> Self {
        let waiter_mgr_worker = FutureWorker::new("waiter-manager");
        let detector_worker = FutureWorker::new("deadlock-detector");
        let mut detected = Vec::with_capacity(DETECTED_SLOTS_NUM);
        detected.resize_with(DETECTED_SLOTS_NUM, || Mutex::new(HashSet::default()));

        Self {
            waiter_mgr_scheduler: WaiterMgrScheduler::new(waiter_mgr_worker.scheduler()),
            waiter_mgr_worker: Some(waiter_mgr_worker),
            detector_scheduler: DetectorScheduler::new(detector_worker.scheduler()),
            detector_worker: Some(detector_worker),
            waiter_count: Arc::new(AtomicUsize::new(0)),
            detected: Arc::new(detected),
        }
    }

    /// Starts `WaiterManager` and `Detector`.
    pub fn start<S, P>(
        &mut self,
        store_id: u64,
        pd_client: Arc<P>,
        resolver: S,
        security_mgr: Arc<SecurityManager>,
        cfg: &Config,
    ) -> Result<()>
    where
        S: StoreAddrResolver + 'static,
        P: PdClient + 'static,
    {
        self.start_waiter_manager(cfg)?;
        self.start_deadlock_detector(store_id, pd_client, resolver, security_mgr, cfg)?;
        Ok(())
    }

    /// Stops `WaiterManager` and `Detector`.
    pub fn stop(&mut self) {
        self.stop_waiter_manager();
        self.stop_deadlock_detector();
    }

    fn start_waiter_manager(&mut self, cfg: &Config) -> Result<()> {
        let waiter_mgr_runner = WaiterManager::new(
            Arc::clone(&self.waiter_count),
            self.detector_scheduler.clone(),
            cfg,
        );
        self.waiter_mgr_worker
            .as_mut()
            .expect("worker should be some")
            .start(waiter_mgr_runner)?;
        Ok(())
    }

    fn stop_waiter_manager(&mut self) {
        if let Some(Err(e)) = self
            .waiter_mgr_worker
            .take()
            .and_then(|mut w| w.stop())
            .map(JoinHandle::join)
        {
            info!(
                "ignore failure when stopping waiter manager worker";
                "err" => ?e
            );
        }
    }

    fn start_deadlock_detector<S, P>(
        &mut self,
        store_id: u64,
        pd_client: Arc<P>,
        resolver: S,
        security_mgr: Arc<SecurityManager>,
        cfg: &Config,
    ) -> Result<()>
    where
        S: StoreAddrResolver + 'static,
        P: PdClient + 'static,
    {
        let detector_runner = Detector::new(
            store_id,
            pd_client,
            resolver,
            security_mgr,
            self.waiter_mgr_scheduler.clone(),
            cfg,
        );
        self.detector_worker
            .as_mut()
            .expect("worker should be some")
            .start(detector_runner)?;
        Ok(())
    }

    fn stop_deadlock_detector(&mut self) {
        if let Some(Err(e)) = self
            .detector_worker
            .take()
            .and_then(|mut w| w.stop())
            .map(JoinHandle::join)
        {
            info!(
                "ignore failure when stopping deadlock detector worker";
                "err" => ?e
            );
        }
    }

    /// Creates a `RoleChangeNotifier` of the deadlock detector worker and registers it to
    /// the `CoprocessorHost` to observe the role change events of the leader region.
    pub fn register_detector_role_change_observer(&self, host: &mut CoprocessorHost) {
        let role_change_notifier = RoleChangeNotifier::new(self.detector_scheduler.clone());
        role_change_notifier.register(host);
    }

    /// Creates a `DeadlockService` to handle deadlock detect requests from other nodes.
    pub fn deadlock_service(&self) -> DeadlockService {
        DeadlockService::new(
            self.waiter_mgr_scheduler.clone(),
            self.detector_scheduler.clone(),
        )
    }

    fn add_to_detected(&self, txn_ts: u64) {
        let mut detected = self.detected[detected_slot_idx(txn_ts)].lock().unwrap();
        detected.insert(txn_ts);
    }

    fn remove_from_detected(&self, txn_ts: u64) -> bool {
        let mut detected = self.detected[detected_slot_idx(txn_ts)].lock().unwrap();
        detected.remove(&txn_ts)
    }
}

impl LockMgr for LockManager {
    fn wait_for(
        &self,
        start_ts: u64,
        cb: StorageCb,
        pr: ProcessResult,
        lock: Lock,
        is_first_lock: bool,
        timeout: i64,
    ) {
        // Negative timeout means no wait.
        if timeout < 0 {
            execute_callback(cb, pr);
            return;
        }
        // Increase `waiter_count` here to prevent there is an on-the-fly WaitFor msg
        // but the waiter_mgr haven't processed it, subsequent WakeUp msgs may be lost.
        self.waiter_count.fetch_add(1, Ordering::SeqCst);
        self.waiter_mgr_scheduler
            .wait_for(start_ts, cb, pr, lock, timeout as u64);

        // If it is the first lock the transaction tries to lock, it won't cause deadlock.
        if !is_first_lock {
            self.add_to_detected(start_ts);
            self.detector_scheduler.detect(start_ts, lock);
        }
    }

    fn wake_up(
        &self,
        lock_ts: u64,
        hashes: Option<Vec<u64>>,
        commit_ts: u64,
        is_pessimistic_txn: bool,
    ) {
        // If `hashes` is some, there may be some waiters waiting for these locks.
        // Try to wake up them.
        if self.has_waiter() {
            if let Some(hashes) = hashes {
                self.waiter_mgr_scheduler
                    .wake_up(lock_ts, hashes, commit_ts);
            }
        }
        // If a pessimistic transaction is committed or rolled back and it once sent requests to
        // detect deadlock, clean up its wait-for entries in the deadlock detector.
        if is_pessimistic_txn && self.remove_from_detected(lock_ts) {
            self.detector_scheduler.clean_up(lock_ts);
        }
    }

    fn has_waiter(&self) -> bool {
        self.waiter_count.load(Ordering::SeqCst) > 0
    }
}

#[cfg(test)]
mod tests {
    use self::deadlock::tests::*;
    use self::metrics::*;
    use self::waiter_manager::tests::*;
    use super::*;
<<<<<<< HEAD
    use crate::raftstore::coprocessor::RegionChangeEvent;
=======
    use crate::pd::{RegionInfo, Result as PdResult};
    use crate::server::resolve::Callback;
>>>>>>> 1de43120
    use tikv_util::security::SecurityConfig;

    use std::thread;
    use std::time::Duration;

    use futures::Future;
    use kvproto::metapb::{Peer, Region};
    use raft::StateRole;

    fn start_lock_manager() -> LockManager {
<<<<<<< HEAD
=======
        use protobuf::RepeatedField;

>>>>>>> 1de43120
        let mut coprocessor_host = CoprocessorHost::default();
        let mut lock_mgr = LockManager::new();
        let mut cfg = Config::default();
        cfg.wait_for_lock_timeout = 3000;
        cfg.wake_up_delay_duration = 100;
        lock_mgr.register_detector_role_change_observer(&mut coprocessor_host);
        lock_mgr
            .start(
                1,
                Arc::new(MockPdClient {}),
                MockResolver {},
                Arc::new(SecurityManager::new(&SecurityConfig::default()).unwrap()),
                &cfg,
            )
            .unwrap();

        // Make sure the deadlock detector is the leader.
        let mut leader_region = Region::new();
        leader_region.set_start_key(b"".to_vec());
        leader_region.set_end_key(b"foo".to_vec());
        leader_region.set_peers(vec![Peer::default()].into());
        coprocessor_host.on_region_changed(
            &leader_region,
            RegionChangeEvent::Create,
            StateRole::Leader,
        );
        thread::sleep(Duration::from_millis(100));

        lock_mgr
    }

    #[test]
    fn test_single_lock_manager() {
        let lock_mgr = start_lock_manager();

        // Timeout
        assert!(!lock_mgr.has_waiter());
        let (waiter, lock_info, f) = new_test_waiter(10, 20, 20);
        lock_mgr.wait_for(waiter.start_ts, waiter.cb, waiter.pr, waiter.lock, true, 0);
        assert!(lock_mgr.has_waiter());
        assert_elapsed(
            || expect_key_is_locked(f.wait().unwrap().unwrap().pop().unwrap(), lock_info),
            2900,
            3200,
        );
        assert!(!lock_mgr.has_waiter());

        // Wake up
        let (waiter_ts, lock) = (10, Lock { ts: 20, hash: 20 });
        let (waiter, lock_info, f) = new_test_waiter(waiter_ts, lock.ts, lock.hash);
        lock_mgr.wait_for(waiter.start_ts, waiter.cb, waiter.pr, waiter.lock, true, 0);
        assert!(lock_mgr.has_waiter());
        lock_mgr.wake_up(lock.ts, Some(vec![lock.hash]), 30, false);
        assert_elapsed(
            || expect_write_conflict(f.wait().unwrap(), waiter_ts, lock_info, 30),
            0,
            200,
        );
        assert!(!lock_mgr.has_waiter());

        // Deadlock
        let (waiter1, lock_info1, f1) = new_test_waiter(10, 20, 20);
        lock_mgr.wait_for(
            waiter1.start_ts,
            waiter1.cb,
            waiter1.pr,
            waiter1.lock,
            false,
            0,
        );
        assert!(lock_mgr.has_waiter());
        let (waiter2, lock_info2, f2) = new_test_waiter(20, 10, 10);
        lock_mgr.wait_for(
            waiter2.start_ts,
            waiter2.cb,
            waiter2.pr,
            waiter2.lock,
            false,
            0,
        );
        assert!(lock_mgr.has_waiter());
        assert_elapsed(
            || expect_deadlock(f2.wait().unwrap(), 20, lock_info2, 20),
            0,
            200,
        );
        // Waiter2 releases its lock.
        lock_mgr.wake_up(20, Some(vec![20]), 20, true);
        assert_elapsed(
            || expect_write_conflict(f1.wait().unwrap(), 10, lock_info1, 20),
            0,
            200,
        );
        assert!(!lock_mgr.has_waiter());

        // If it's the first lock, no detect.
        // If it's not, detect deadlock.
        for is_first_lock in &[true, false] {
            let (waiter, _, f) = new_test_waiter(30, 40, 40);
            lock_mgr.wait_for(
                waiter.start_ts,
                waiter.cb,
                waiter.pr,
                waiter.lock,
                *is_first_lock,
                0,
            );
            assert!(lock_mgr.has_waiter());
            assert_eq!(lock_mgr.remove_from_detected(30), !is_first_lock);
            lock_mgr.wake_up(40, Some(vec![40]), 40, false);
            f.wait().unwrap().unwrap_err();
        }
        assert!(!lock_mgr.has_waiter());

        // If key_hashes is none, no wake up.
        let prev_wake_up = TASK_COUNTER_VEC.wake_up.get();
        lock_mgr.wake_up(10, None, 10, false);
        assert_eq!(TASK_COUNTER_VEC.wake_up.get(), prev_wake_up);

        // If it's non-pessimistic-txn, no clean up.
        let prev_clean_up = TASK_COUNTER_VEC.clean_up.get();
        lock_mgr.wake_up(10, None, 10, false);
        assert_eq!(TASK_COUNTER_VEC.clean_up.get(), prev_clean_up);

        // If the txn doesn't wait for locks, no clean up.
        let prev_clean_up = TASK_COUNTER_VEC.clean_up.get();
        lock_mgr.wake_up(10, None, 10, true);
        assert_eq!(TASK_COUNTER_VEC.clean_up.get(), prev_clean_up);

        // If timeout is negative, no wait for.
        let (waiter, lock_info, f) = new_test_waiter(10, 20, 20);
        let prev_wait_for = TASK_COUNTER_VEC.wait_for.get();
        lock_mgr.wait_for(
            waiter.start_ts,
            waiter.cb,
            waiter.pr,
            waiter.lock,
            false,
            -1,
        );
        assert_elapsed(
            || expect_key_is_locked(f.wait().unwrap().unwrap().pop().unwrap(), lock_info),
            0,
            200,
        );
        assert_eq!(TASK_COUNTER_VEC.wait_for.get(), prev_wait_for);
    }

    #[bench]
    fn bench_lock_mgr_clone(b: &mut test::Bencher) {
        let lock_mgr = LockManager::new();
        b.iter(|| {
            test::black_box(lock_mgr.clone());
        });
    }
}<|MERGE_RESOLUTION|>--- conflicted
+++ resolved
@@ -263,12 +263,7 @@
     use self::metrics::*;
     use self::waiter_manager::tests::*;
     use super::*;
-<<<<<<< HEAD
     use crate::raftstore::coprocessor::RegionChangeEvent;
-=======
-    use crate::pd::{RegionInfo, Result as PdResult};
-    use crate::server::resolve::Callback;
->>>>>>> 1de43120
     use tikv_util::security::SecurityConfig;
 
     use std::thread;
@@ -279,11 +274,6 @@
     use raft::StateRole;
 
     fn start_lock_manager() -> LockManager {
-<<<<<<< HEAD
-=======
-        use protobuf::RepeatedField;
-
->>>>>>> 1de43120
         let mut coprocessor_host = CoprocessorHost::default();
         let mut lock_mgr = LockManager::new();
         let mut cfg = Config::default();
