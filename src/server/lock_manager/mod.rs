--- conflicted
+++ resolved
@@ -12,7 +12,6 @@
         Arc,
     },
     thread::JoinHandle,
-    time::Instant,
 };
 
 use engine_traits::KvEngine;
@@ -43,18 +42,6 @@
     },
 };
 
-<<<<<<< HEAD
-// const DETECTED_SLOTS_NUM: usize = 128;
-//
-// #[inline]
-// fn detected_slot_idx(token: LockWaitToken) -> usize {
-//     let mut s = DefaultHasher::new();
-//     token.hash(&mut s);
-//     (s.finish() as usize) & (DETECTED_SLOTS_NUM - 1)
-// }
-
-=======
->>>>>>> 3f9d878f
 /// `LockManager` has two components working in two threads:
 ///   * One is the `WaiterManager` which manages transactions waiting for locks.
 ///   * The other one is the `Detector` which detects deadlocks between
@@ -68,11 +55,6 @@
 
     waiter_count: Arc<AtomicUsize>,
 
-<<<<<<< HEAD
-    /// Record transactions which have sent requests to detect deadlock.
-    // detected: Arc<[CachePadded<Mutex<HashSet<LockWaitToken>>>]>,
-=======
->>>>>>> 3f9d878f
     token_allocator: Arc<AtomicU64>,
 
     pipelined: Arc<AtomicBool>,
@@ -90,10 +72,6 @@
             waiter_mgr_scheduler: self.waiter_mgr_scheduler.clone(),
             detector_scheduler: self.detector_scheduler.clone(),
             waiter_count: self.waiter_count.clone(),
-<<<<<<< HEAD
-            // detected: self.detected.clone(),
-=======
->>>>>>> 3f9d878f
             token_allocator: self.token_allocator.clone(),
             pipelined: self.pipelined.clone(),
             in_memory: self.in_memory.clone(),
@@ -106,12 +84,6 @@
     pub fn new(cfg: &Config) -> Self {
         let waiter_mgr_worker = FutureWorker::new("waiter-manager");
         let detector_worker = FutureWorker::new("deadlock-detector");
-<<<<<<< HEAD
-        // let mut detected = Vec::with_capacity(DETECTED_SLOTS_NUM);
-        // detected.resize_with(DETECTED_SLOTS_NUM, ||
-        // Mutex::new(HashSet::default()).into());
-=======
->>>>>>> 3f9d878f
 
         Self {
             waiter_mgr_scheduler: WaiterMgrScheduler::new(waiter_mgr_worker.scheduler()),
@@ -119,10 +91,6 @@
             detector_scheduler: DetectorScheduler::new(detector_worker.scheduler()),
             detector_worker: Some(detector_worker),
             waiter_count: Arc::new(AtomicUsize::new(0)),
-<<<<<<< HEAD
-            // detected: detected.into(),
-=======
->>>>>>> 3f9d878f
             token_allocator: Arc::new(AtomicU64::new(0)),
             pipelined: Arc::new(AtomicBool::new(cfg.pipelined)),
             in_memory: Arc::new(AtomicBool::new(cfg.in_memory)),
@@ -234,10 +202,6 @@
         let role_change_notifier =
             deadlock::RoleChangeNotifier::new(self.detector_scheduler.clone());
         role_change_notifier.register(host);
-        let region_cancel_observer = waiter_manager::RegionLockWaitCancellationObserver::new(
-            self.waiter_mgr_scheduler.clone(),
-        );
-        region_cancel_observer.register(host);
     }
 
     /// Creates a `DeadlockService` to handle deadlock detect requests from
@@ -266,32 +230,6 @@
             wake_up_delay_duration_ms: self.wake_up_delay_duration_ms.clone(),
         }
     }
-<<<<<<< HEAD
-
-    // fn add_to_detected(&self, token: LockWaitToken) {
-    //     let mut detected = self.detected[detected_slot_idx(token)].lock();
-    //     detected.insert(token);
-    // }
-    //
-    // fn remove_from_detected(&self, token: LockWaitToken) -> bool {
-    //     let mut detected = self.detected[detected_slot_idx(token)].lock();
-    //     detected.remove(&token)
-    // }
-}
-
-impl LockManagerTrait for LockManager {
-    fn set_key_wake_up_delay_callback(
-        &self,
-        cb: Box<dyn Fn(&txn_types::Key, TimeStamp, TimeStamp, Instant) + Send>,
-    ) {
-        self.waiter_mgr_scheduler.set_key_wake_up_delay_callback(cb);
-    }
-
-    fn allocate_token(&self) -> LockWaitToken {
-        LockWaitToken(Some(self.token_allocator.fetch_add(1, Ordering::SeqCst)))
-    }
-
-=======
 }
 
 impl LockManagerTrait for LockManager {
@@ -299,7 +237,6 @@
         LockWaitToken(Some(self.token_allocator.fetch_add(1, Ordering::SeqCst)))
     }
 
->>>>>>> 3f9d878f
     fn wait_for(
         &self,
         token: LockWaitToken,
@@ -307,11 +244,7 @@
         region_epoch: RegionEpoch,
         term: u64,
         start_ts: TimeStamp,
-<<<<<<< HEAD
-        wait_info: Vec<KeyLockWaitInfo>,
-=======
         wait_info: KeyLockWaitInfo,
->>>>>>> 3f9d878f
         is_first_lock: bool,
         timeout: Option<WaitTimeout>,
         cancel_callback: Box<dyn FnOnce(StorageError) + Send>,
@@ -332,14 +265,8 @@
         // If it is the first lock the transaction tries to lock, it won't cause
         // deadlock.
         if !is_first_lock {
-<<<<<<< HEAD
-            // self.add_to_detected(token);
-            self.detector_scheduler
-                .detect(token, start_ts, wait_info.clone(), diag_ctx.clone()); // TODO: Try to avoid cloning.
-=======
             self.detector_scheduler
                 .detect(start_ts, wait_info.clone(), diag_ctx.clone()); // TODO: Try to avoid cloning.
->>>>>>> 3f9d878f
         }
         self.waiter_mgr_scheduler.wait_for(
             token,
@@ -358,14 +285,7 @@
         self.waiter_mgr_scheduler.update_wait_for(updated_items);
     }
 
-<<<<<<< HEAD
-    fn on_keys_wakeup(&self, wake_up_events: Vec<KeyWakeUpEvent>) {
-        self.waiter_mgr_scheduler
-            .record_legacy_waking_up_keys(wake_up_events);
-    }
-=======
     fn on_keys_wakeup(&self, _wake_up_events: Vec<KeyWakeUpEvent>) {}
->>>>>>> 3f9d878f
 
     fn remove_lock_wait(&self, token: LockWaitToken) {
         // If `hashes` is some, there may be some waiters waiting for these locks.
@@ -373,12 +293,6 @@
         if self.has_waiter() {
             self.waiter_mgr_scheduler.remove_lock_wait(token);
         }
-        // If a pessimistic transaction is committed or rolled back and it once
-        // sent requests to detect deadlock, clean up its wait-for
-        // entries in the deadlock detector.
-        // if is_pessimistic_txn && self.remove_from_detected(token) {
-        //     self.detector_scheduler.clean_up(token);
-        // }
     }
 
     fn has_waiter(&self) -> bool {
@@ -488,11 +402,7 @@
                 hash: 20,
             },
         );
-<<<<<<< HEAD
-        let (waiter, lock_info, f) = new_test_waiter(waiter_ts, lock.ts, lock.hash);
-=======
         let (waiter, _lock_info, f) = new_test_waiter(waiter_ts, lock.ts, lock.hash);
->>>>>>> 3f9d878f
         let token = lock_mgr.allocate_token();
         lock_mgr.wait_for(
             token,
@@ -507,15 +417,10 @@
             DiagnosticContext::default(),
         );
         assert!(lock_mgr.has_waiter());
-<<<<<<< HEAD
-        // lock_mgr.wake_up(lock.ts, vec![lock.hash], 30.into(), false);
-        lock_mgr.remove_lock_wait(token);
-=======
         lock_mgr.remove_lock_wait(token);
         // The waiter will be directly dropped.
         // In normal cases, when `remove_lock_wait` is invoked, the request's callback
         // must be called somewhere else.
->>>>>>> 3f9d878f
         assert_elapsed(
             || {
                 block_on(f).unwrap_err();
@@ -529,11 +434,7 @@
         let (waiter1, _lock_info1, f1) = new_test_waiter_with_key(10.into(), 20.into(), b"k1");
         let token1 = lock_mgr.allocate_token();
         lock_mgr.wait_for(
-<<<<<<< HEAD
-            lock_mgr.allocate_token(),
-=======
             token1,
->>>>>>> 3f9d878f
             1,
             RegionEpoch::default(),
             1,
@@ -545,16 +446,9 @@
             diag_ctx(b"k1", b"tag1", INVALID_TRACKER_TOKEN),
         );
         assert!(lock_mgr.has_waiter());
-<<<<<<< HEAD
-        let (waiter2, lock_info2, f2) = new_test_waiter(20.into(), 10.into(), 10);
-        let token = lock_mgr.allocate_token();
-        lock_mgr.wait_for(
-            token,
-=======
         let (waiter2, lock_info2, f2) = new_test_waiter_with_key(20.into(), 10.into(), b"k2");
         lock_mgr.wait_for(
             lock_mgr.allocate_token(),
->>>>>>> 3f9d878f
             1,
             RegionEpoch::default(),
             1,
@@ -579,13 +473,8 @@
             0,
             500,
         );
-<<<<<<< HEAD
-        // Waiter2 releases its lock.
-        lock_mgr.remove_lock_wait(token);
-=======
         // Simulating waiter2 releases its lock so that waiter1 is removed
         lock_mgr.remove_lock_wait(token1);
->>>>>>> 3f9d878f
         assert_elapsed(
             || {
                 block_on(f1).unwrap_err();
@@ -616,17 +505,10 @@
             diag_ctx(b"k1", b"tag1", INVALID_TRACKER_TOKEN),
         );
         for is_first_lock in &[true, false] {
-<<<<<<< HEAD
-            let (waiter, _, mut f) = new_test_waiter(30.into(), 40.into(), 40);
-            let token = lock_mgr.allocate_token();
-            lock_mgr.wait_for(
-                token,
-=======
             let (waiter, lock_info2, f2) = new_test_waiter_with_key(30.into(), 40.into(), b"k2");
             let token2 = lock_mgr.allocate_token();
             lock_mgr.wait_for(
                 token2,
->>>>>>> 3f9d878f
                 1,
                 RegionEpoch::default(),
                 1,
@@ -635,15 +517,6 @@
                 *is_first_lock,
                 Some(WaitTimeout::Default),
                 waiter.cancel_callback,
-<<<<<<< HEAD
-                DiagnosticContext::default(),
-            );
-            assert!(lock_mgr.has_waiter());
-            // assert_eq!(lock_mgr.remove_from_detected(token), !is_first_lock);
-            lock_mgr.remove_lock_wait(token);
-            // block_on(f).unwrap();
-            f.try_recv().unwrap_err();
-=======
                 diag_ctx(b"k2", b"tag2", INVALID_TRACKER_TOKEN),
             );
             assert!(lock_mgr.has_waiter());
@@ -665,30 +538,11 @@
                     500,
                 );
             }
->>>>>>> 3f9d878f
         }
         lock_mgr.remove_lock_wait(token1);
         block_on(f1).unwrap_err();
         assert!(!lock_mgr.has_waiter());
 
-<<<<<<< HEAD
-        // // If key_hashes is empty, no wake up.
-        // let prev_wake_up = TASK_COUNTER_METRICS.wake_up.get();
-        // lock_mgr.wake_up(10.into(), vec![], 10.into(), false);
-        // assert_eq!(TASK_COUNTER_METRICS.wake_up.get(), prev_wake_up);
-        //
-        // // If it's non-pessimistic-txn, no clean up.
-        // let prev_clean_up = TASK_COUNTER_METRICS.clean_up.get();
-        // lock_mgr.wake_up(10.into(), vec![], 10.into(), false);
-        // assert_eq!(TASK_COUNTER_METRICS.clean_up.get(), prev_clean_up);
-        //
-        // // If the txn doesn't wait for locks, no clean up.
-        // let prev_clean_up = TASK_COUNTER_METRICS.clean_up.get();
-        // lock_mgr.wake_up(10.into(), vec![], 10.into(), true);
-        // assert_eq!(TASK_COUNTER_METRICS.clean_up.get(), prev_clean_up);
-
-=======
->>>>>>> 3f9d878f
         // If timeout is none, no wait for.
         let (waiter, lock_info, f) = new_test_waiter(10.into(), 20.into(), 20);
         let prev_wait_for = TASK_COUNTER_METRICS.wait_for.get();
