--- conflicted
+++ resolved
@@ -6,44 +6,16 @@
 mod metrics;
 pub mod waiter_manager;
 
-<<<<<<< HEAD
-pub use self::config::{Config, LockManagerConfigManager};
-pub use self::deadlock::{Scheduler as DetectorScheduler, Service as DeadlockService};
-pub use self::waiter_manager::Scheduler as WaiterMgrScheduler;
-
-use std::collections::hash_map::DefaultHasher;
-use std::hash::{Hash, Hasher};
-use std::sync::atomic::{AtomicBool, AtomicU64, AtomicUsize, Ordering};
-use std::sync::Arc;
-use std::thread::JoinHandle;
-
-use self::deadlock::Detector;
-use self::waiter_manager::WaiterManager;
-use crate::server::resolve::StoreAddrResolver;
-use crate::server::{Error, Result};
-use crate::storage::DynamicConfigs as StorageDynamicConfigs;
-use crate::storage::{
-    lock_manager::{LockManager as LockManagerTrait, WaitTimeout},
-    Error as StorageError,
-=======
 use std::{
     collections::hash_map::DefaultHasher,
     hash::{Hash, Hasher},
     sync::{
-        atomic::{AtomicBool, AtomicUsize, Ordering},
+        atomic::{AtomicBool, AtomicU64, AtomicUsize, Ordering},
         Arc,
     },
     thread::JoinHandle,
->>>>>>> 4dbb0572
 };
 
-<<<<<<< HEAD
-use crate::server::lock_manager::waiter_manager::Waiter;
-use crate::storage::lock_manager::{
-    DiagnosticContext, KeyLockWaitInfo, KeyWakeUpEvent, LockWaitToken,
-};
-=======
->>>>>>> 4dbb0572
 use collections::HashSet;
 use crossbeam::utils::CachePadded;
 use engine_traits::KvEngine;
@@ -61,14 +33,17 @@
     waiter_manager::Scheduler as WaiterMgrScheduler,
 };
 use self::{
-    deadlock::{Detector, RoleChangeNotifier},
-    waiter_manager::WaiterManager,
+    deadlock::Detector,
+    waiter_manager::{Waiter, WaiterManager},
 };
 use crate::{
     server::{resolve::StoreAddrResolver, Error, Result},
     storage::{
-        lock_manager::{DiagnosticContext, Lock, LockManager as LockManagerTrait, WaitTimeout},
-        DynamicConfigs as StorageDynamicConfigs, ProcessResult, StorageCallback,
+        lock_manager::{
+            DiagnosticContext, KeyLockWaitInfo, KeyWakeUpEvent, LockManager as LockManagerTrait,
+            LockWaitToken, WaitTimeout,
+        },
+        DynamicConfigs as StorageDynamicConfigs, Error as StorageError,
     },
 };
 
@@ -317,15 +292,9 @@
         // Increase `waiter_count` here to prevent there is an on-the-fly WaitFor msg
         // but the waiter_mgr haven't processed it, subsequent WakeUp msgs may be lost.
         self.waiter_count.fetch_add(1, Ordering::SeqCst);
-<<<<<<< HEAD
-        // If it is the first lock the transaction tries to lock, it won't cause deadlock.
-=======
-        self.waiter_mgr_scheduler
-            .wait_for(start_ts, cb, pr, lock, timeout, diag_ctx.clone());
 
         // If it is the first lock the transaction tries to lock, it won't cause
         // deadlock.
->>>>>>> 4dbb0572
         if !is_first_lock {
             self.add_to_detected(token);
             self.detector_scheduler
@@ -355,20 +324,12 @@
         if self.has_waiter() {
             self.waiter_mgr_scheduler.remove_lock_wait(token);
         }
-<<<<<<< HEAD
-        // If a pessimistic transaction is committed or rolled back and it once sent requests to
-        // detect deadlock, clean up its wait-for entries in the deadlock detector.
+        // If a pessimistic transaction is committed or rolled back and it once
+        // sent requests to detect deadlock, clean up its wait-for
+        // entries in the deadlock detector.
         // if is_pessimistic_txn && self.remove_from_detected(token) {
         //     self.detector_scheduler.clean_up(token);
         // }
-=======
-        // If a pessimistic transaction is committed or rolled back and it once sent
-        // requests to detect deadlock, clean up its wait-for entries in the
-        // deadlock detector.
-        if is_pessimistic_txn && self.remove_from_detected(lock_ts) {
-            self.detector_scheduler.clean_up(lock_ts);
-        }
->>>>>>> 4dbb0572
     }
 
     fn has_waiter(&self) -> bool {
@@ -382,16 +343,8 @@
 
 #[cfg(test)]
 mod tests {
-<<<<<<< HEAD
-    use self::deadlock::tests::*;
-    use self::metrics::*;
-    use self::waiter_manager::tests::*;
-    use super::*;
-    use crate::storage::lock_manager::LockDigest;
-=======
     use std::{thread, time::Duration};
 
->>>>>>> 4dbb0572
     use engine_test::kv::KvTestEngine;
     use futures::executor::block_on;
     use kvproto::metapb::{Peer, Region};
@@ -402,6 +355,7 @@
 
     use self::{deadlock::tests::*, metrics::*, waiter_manager::tests::*};
     use super::*;
+    use crate::storage::lock_manager::LockDigest;
 
     fn start_lock_manager() -> LockManager {
         let mut coprocessor_host = CoprocessorHost::<KvTestEngine>::default();
