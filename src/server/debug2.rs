--- conflicted
+++ resolved
@@ -216,7 +216,6 @@
         }
     }
 
-<<<<<<< HEAD
     pub fn recover_regions(
         &self,
         regions: Vec<metapb::Region>,
@@ -247,24 +246,10 @@
                 read_only,
                 0,
             ) {
-=======
-    /// Set regions to tombstone by manual, and apply other status(such as
-    /// peers, version, and key range) from `region` which comes from PD
-    /// normally.
-    pub fn set_region_tombstone(&self, regions: Vec<metapb::Region>) -> Result<Vec<(u64, Error)>> {
-        let store_id = self.get_store_ident()?.get_store_id();
-        let mut lb = self.raft_engine.log_batch(regions.len());
-
-        let mut errors = Vec::with_capacity(regions.len());
-        for region in regions {
-            let region_id = region.get_id();
-            if let Err(e) = set_region_tombstone(&self.raft_engine, store_id, region, &mut lb) {
->>>>>>> 9aa1d735
                 errors.push((region_id, e));
             }
         }
 
-<<<<<<< HEAD
         Ok(errors)
     }
 
@@ -346,7 +331,22 @@
             Err(box_err!("Not all threads finished successfully."))
         }
     }
-=======
+
+    /// Set regions to tombstone by manual, and apply other status(such as
+    /// peers, version, and key range) from `region` which comes from PD
+    /// normally.
+    pub fn set_region_tombstone(&self, regions: Vec<metapb::Region>) -> Result<Vec<(u64, Error)>> {
+        let store_id = self.get_store_ident()?.get_store_id();
+        let mut lb = self.raft_engine.log_batch(regions.len());
+
+        let mut errors = Vec::with_capacity(regions.len());
+        for region in regions {
+            let region_id = region.get_id();
+            if let Err(e) = set_region_tombstone(&self.raft_engine, store_id, region, &mut lb) {
+                errors.push((region_id, e));
+            }
+        }
+
         if errors.is_empty() {
             box_try!(self.raft_engine.consume(&mut lb, true));
         }
@@ -455,7 +455,6 @@
     box_try!(lb.put_region_state(id, apply_state.get_applied_index(), &region_state));
 
     Ok(())
->>>>>>> 9aa1d735
 }
 
 impl<ER: RaftEngine> Debugger for DebuggerImplV2<ER> {
@@ -1021,19 +1020,11 @@
 mod tests {
     use std::path::Path;
 
-<<<<<<< HEAD
     use collections::HashMap;
-    use engine_traits::{RaftLogBatch, SyncMutable, CF_DEFAULT, CF_LOCK, CF_WRITE, DATA_CFS};
-    use kvproto::{metapb, raft_serverpb::*};
-=======
     use engine_traits::{
-        RaftEngineReadOnly, RaftLogBatch, SyncMutable, CF_DEFAULT, CF_LOCK, CF_WRITE,
+        RaftEngineReadOnly, RaftLogBatch, SyncMutable, CF_DEFAULT, CF_LOCK, CF_WRITE, DATA_CFS,
     };
-    use kvproto::{
-        metapb::{self, PeerRole},
-        raft_serverpb::*,
-    };
->>>>>>> 9aa1d735
+    use kvproto::{metapb, metapb::PeerRole, raft_serverpb::*};
     use raft::prelude::EntryType;
     use raft_log_engine::RaftLogEngine;
     use tikv_util::store::new_peer;
@@ -1490,7 +1481,6 @@
     }
 
     #[test]
-<<<<<<< HEAD
     fn test_divide_regions_even() {
         let dir = test_util::temp_dir("test-debugger", false);
         let debugger = new_debugger(dir.path());
@@ -1593,7 +1583,9 @@
             deivde_regions_for_concurrency(&debugger.raft_engine, &debugger.tablet_reg, 7).unwrap();
         let group_size_threshold = total_size / 7;
         check_group(groups, group_size_threshold);
-=======
+    }
+
+    #[test]
     fn test_tombstone_regions() {
         let dir = test_util::temp_dir("test-debugger", false);
         let debugger = new_debugger(dir.path());
@@ -1739,6 +1731,5 @@
                 .unwrap(),
             expected_state
         );
->>>>>>> 9aa1d735
     }
 }