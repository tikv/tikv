// Copyright 2023 TiKV Project Authors. Licensed under Apache-2.0.

use std::sync::Arc;

use engine_rocks::{
    raw::CompactOptions, util::get_cf_handle, RocksEngine, RocksEngineIterator, RocksStatistics,
};
use engine_traits::{
    CachedTablet, Iterable, MiscExt, Peekable, RaftEngine, RaftLogBatch, TabletContext,
    TabletRegistry, CF_DEFAULT, CF_LOCK, CF_WRITE,
};
use keys::{data_key, DATA_MAX_KEY, DATA_PREFIX_KEY};
use kvproto::{
    debugpb::Db as DbType,
    kvrpcpb::MvccInfo,
    metapb,
    raft_serverpb::{PeerState, RegionLocalState, StoreIdent},
};
use nom::AsBytes;
use raft::{prelude::Entry, RawNode};
use raftstore::{coprocessor::get_region_approximate_middle, store::util::check_key_in_region};
use raftstore_v2::Storage;
use slog::o;
use tikv_util::{config::ReadableSize, store::find_peer, worker::Worker};

use super::debug::{BottommostLevelCompaction, Debugger, RegionInfo};
use crate::{
    config::ConfigController,
    server::debug::{dump_default_cf_properties, dump_write_cf_properties, Error, Result},
    storage::mvcc::{MvccInfoCollector, MvccInfoScanner},
};

// return the region containing the seek_key or the next region if not existed
fn seek_region(
    seek_key: &[u8],
    sorted_region_states: &[RegionLocalState],
) -> Option<RegionLocalState> {
    if sorted_region_states.is_empty() {
        return None;
    }

    let idx = match sorted_region_states
        .binary_search_by(|state| state.get_region().get_start_key().cmp(seek_key))
    {
        Ok(idx) => return Some(sorted_region_states[idx].clone()),
        Err(idx) => idx,
    };

    // idx == 0 means seek_key is less than the first region's start key
    if idx == 0 {
        return Some(sorted_region_states[idx].clone());
    }

    let region_state = &sorted_region_states[idx - 1];
    if check_key_in_region(seek_key, region_state.get_region()).is_err() {
        return sorted_region_states.get(idx).cloned();
    }

    Some(region_state.clone())
}

pub struct MvccInfoIteratorV2 {
    scanner: Option<MvccInfoScanner<RocksEngineIterator, MvccInfoCollector>>,
    tablet_reg: TabletRegistry<RocksEngine>,
    sorted_region_states: Vec<RegionLocalState>,
    cur_region: metapb::Region,
    start: Vec<u8>,
    end: Vec<u8>,
    limit: usize,
    count: usize,
}

impl MvccInfoIteratorV2 {
    pub fn new(
        sorted_region_states: Vec<RegionLocalState>,
        tablet_reg: TabletRegistry<RocksEngine>,
        start: &[u8],
        end: &[u8],
        limit: usize,
    ) -> Result<Self> {
        let seek_key = if start.is_empty() {
            start
        } else {
            &start[DATA_PREFIX_KEY.len()..]
        };

        if let Some(mut first_region_state) = seek_region(seek_key, &sorted_region_states) {
            let mut tablet_cache = get_tablet_cache(
                &tablet_reg,
                first_region_state.get_region().get_id(),
                Some(first_region_state.clone()),
            )?;

            let tablet = tablet_cache.latest().unwrap();
            let scanner = Some(
                MvccInfoScanner::new(
                    |cf, opts| tablet.iterator_opt(cf, opts).map_err(|e| box_err!(e)),
                    if start.is_empty() { None } else { Some(start) },
                    if end.is_empty() { None } else { Some(end) },
                    MvccInfoCollector::default(),
                )
                .map_err(|e| -> Error { box_err!(e) })?,
            );

            Ok(MvccInfoIteratorV2 {
                scanner,
                tablet_reg,
                sorted_region_states,
                cur_region: first_region_state.take_region(),
                start: start.to_vec(),
                end: end.to_vec(),
                limit,
                count: 0,
            })
        } else {
            Ok(MvccInfoIteratorV2 {
                scanner: None,
                tablet_reg,
                sorted_region_states,
                cur_region: metapb::Region::default(),
                start: start.to_vec(),
                end: end.to_vec(),
                limit,
                count: 0,
            })
        }
    }
}

impl Iterator for MvccInfoIteratorV2 {
    type Item = raftstore::Result<(Vec<u8>, MvccInfo)>;

    fn next(&mut self) -> Option<raftstore::Result<(Vec<u8>, MvccInfo)>> {
        if self.scanner.is_none() || (self.limit != 0 && self.count >= self.limit) {
            return None;
        }

        loop {
            match self.scanner.as_mut().unwrap().next_item() {
                Ok(Some(item)) => {
                    self.count += 1;
                    return Some(Ok(item));
                }
                Ok(None) => {
                    let cur_end_key = self.cur_region.get_end_key();
                    if cur_end_key.is_empty() {
                        return None;
                    }

                    let next_region_state = seek_region(cur_end_key, &self.sorted_region_states);
                    if next_region_state.is_none() {
                        self.scanner = None;
                        return None;
                    }

                    let next_region_state = next_region_state.unwrap();
                    if &self.cur_region == next_region_state.get_region() {
                        return None;
                    }
                    self.cur_region = next_region_state.get_region().clone();
                    let mut tablet_cache = get_tablet_cache(
                        &self.tablet_reg,
                        next_region_state.get_region().get_id(),
                        Some(next_region_state.clone()),
                    )
                    .unwrap();
                    let tablet = tablet_cache.latest().unwrap();
                    self.scanner = Some(
                        MvccInfoScanner::new(
                            |cf, opts| tablet.iterator_opt(cf, opts).map_err(|e| box_err!(e)),
                            if self.start.is_empty() {
                                None
                            } else {
                                Some(self.start.as_bytes())
                            },
                            if self.end.is_empty() {
                                None
                            } else {
                                Some(self.end.as_bytes())
                            },
                            MvccInfoCollector::default(),
                        )
                        .unwrap(),
                    );
                }
                Err(e) => return Some(Err(e)),
            }
        }
    }
}

// Debugger for raftstore-v2
#[derive(Clone)]
pub struct DebuggerImplV2<ER: RaftEngine> {
    tablet_reg: TabletRegistry<RocksEngine>,
    raft_engine: ER,
    kv_statistics: Option<Arc<RocksStatistics>>,
    raft_statistics: Option<Arc<RocksStatistics>>,
    cfg_controller: ConfigController,
}

impl<ER: RaftEngine> DebuggerImplV2<ER> {
    pub fn new(
        tablet_reg: TabletRegistry<RocksEngine>,
        raft_engine: ER,
        cfg_controller: ConfigController,
    ) -> Self {
        println!("Debugger for raftstore-v2 is used");
        DebuggerImplV2 {
            tablet_reg,
            raft_engine,
            cfg_controller,
            kv_statistics: None,
            raft_statistics: None,
        }
    }

<<<<<<< HEAD
    pub fn bad_regions(&self) -> Result<Vec<(u64, Error)>> {
        let store_id = self.get_store_ident()?.get_store_id();
        let mut res = Vec::new();
        let fake_read_worker = Worker::new("fake-read-worker").lazy_build("fake-read-worker");

        let logger = slog_global::borrow_global().new(o!());
        let check_region_state = |region_id: u64| -> Result<()> {
            let region_state =
                box_try!(self.raft_engine.get_region_state(region_id, u64::MAX)).unwrap();
            match region_state.get_state() {
                PeerState::Tombstone | PeerState::Applying => return Ok(()),
                _ => {}
            }

            let region = region_state.get_region();
            let peer_id = find_peer(region, store_id)
                .map(|peer| peer.get_id())
                .ok_or_else(|| {
                    Error::Other(
                        format!(
                            "RegionLocalState doesn't contains peer itself, {:?}",
                            region_state
                        )
                        .into(),
                    )
                })?;

            let logger = logger.new(o!("region_id" => region_id, "peer_id" => peer_id));
            let storage = box_try!(Storage::<RocksEngine, ER>::new(
                region_id,
                store_id,
                self.raft_engine.clone(),
                fake_read_worker.scheduler(),
                &logger
            ))
            .unwrap();

            let raft_cfg = raft::Config {
                id: peer_id,
                election_tick: 10,
                heartbeat_tick: 2,
                max_size_per_msg: ReadableSize::mb(1).0,
                max_inflight_msgs: 256,
                check_quorum: true,
                skip_bcast_commit: true,
                ..Default::default()
            };

            box_try!(RawNode::new(&raft_cfg, storage, &logger));
            Ok(())
        };

        box_try!(
            self.raft_engine
                .for_each_raft_group::<raftstore::Error, _>(&mut |region_id| {
                    if let Err(e) = check_region_state(region_id) {
                        res.push((region_id, e));
                    }

                    Ok(())
                })
        );

        Ok(res)
    }
=======
    /// Set regions to tombstone by manual, and apply other status(such as
    /// peers, version, and key range) from `region` which comes from PD
    /// normally.
    pub fn set_region_tombstone(&self, regions: Vec<metapb::Region>) -> Result<Vec<(u64, Error)>> {
        let store_id = self.get_store_ident()?.get_store_id();
        let mut lb = self.raft_engine.log_batch(regions.len());

        let mut errors = Vec::with_capacity(regions.len());
        for region in regions {
            let region_id = region.get_id();
            if let Err(e) = set_region_tombstone(&self.raft_engine, store_id, region, &mut lb) {
                errors.push((region_id, e));
            }
        }

        if errors.is_empty() {
            box_try!(self.raft_engine.consume(&mut lb, true));
        }

        Ok(errors)
    }

    pub fn set_region_tombstone_by_id(&self, regions: Vec<u64>) -> Result<Vec<(u64, Error)>> {
        let mut lb = self.raft_engine.log_batch(regions.len());
        let mut errors = Vec::with_capacity(regions.len());
        for region_id in regions {
            let mut region_state = match self
                .raft_engine
                .get_region_state(region_id, u64::MAX)
                .map_err(|e| box_err!(e))
                .and_then(|s| s.ok_or_else(|| Error::Other("Can't find RegionLocalState".into())))
            {
                Ok(region_state) => region_state,
                Err(e) => {
                    errors.push((region_id, e));
                    continue;
                }
            };

            let apply_state = match self
                .raft_engine
                .get_apply_state(region_id, u64::MAX)
                .map_err(|e| box_err!(e))
                .and_then(|s| s.ok_or_else(|| Error::Other("Can't find RaftApplyState".into())))
            {
                Ok(apply_state) => apply_state,
                Err(e) => {
                    errors.push((region_id, e));
                    continue;
                }
            };

            if region_state.get_state() == PeerState::Tombstone {
                info!("skip {} because it's already tombstone", region_id);
                continue;
            }
            region_state.set_state(PeerState::Tombstone);
            box_try!(lb.put_region_state(
                region_id,
                apply_state.get_applied_index(),
                &region_state
            ));
        }

        if errors.is_empty() {
            box_try!(self.raft_engine.consume(&mut lb, true));
        }
        Ok(errors)
    }
}

fn set_region_tombstone<ER: RaftEngine>(
    raft_engine: &ER,
    store_id: u64,
    region: metapb::Region,
    lb: &mut <ER as RaftEngine>::LogBatch,
) -> Result<()> {
    let id = region.get_id();

    let mut region_state = raft_engine
        .get_region_state(id, u64::MAX)
        .map_err(|e| box_err!(e))
        .and_then(|s| s.ok_or_else(|| Error::Other("Can't find RegionLocalState".into())))?;
    if region_state.get_state() == PeerState::Tombstone {
        return Ok(());
    }

    let peer_id = region_state
        .get_region()
        .get_peers()
        .iter()
        .find(|p| p.get_store_id() == store_id)
        .map(|p| p.get_id())
        .ok_or_else(|| Error::Other("RegionLocalState doesn't contains the peer itself".into()))?;

    let old_conf_ver = region_state.get_region().get_region_epoch().get_conf_ver();
    let new_conf_ver = region.get_region_epoch().get_conf_ver();
    if new_conf_ver <= old_conf_ver {
        return Err(box_err!(
            "invalid conf_ver: please make sure you have removed the peer by PD"
        ));
    }

    // If the store is not in peers, or it's still in but its peer_id
    // has changed, we know the peer is marked as tombstone success.
    let scheduled = region
        .get_peers()
        .iter()
        .find(|p| p.get_store_id() == store_id)
        .map_or(true, |p| p.get_id() != peer_id);
    if !scheduled {
        return Err(box_err!("The peer is still in target peers"));
    }

    let apply_state = raft_engine
        .get_apply_state(id, u64::MAX)
        .map_err(|e| box_err!(e))
        .and_then(|s| s.ok_or_else(|| Error::Other("Can't find RaftApplyState".into())))?;
    region_state.set_state(PeerState::Tombstone);
    region_state.set_region(region);
    box_try!(lb.put_region_state(id, apply_state.get_applied_index(), &region_state));

    Ok(())
>>>>>>> 9aa1d735
}

impl<ER: RaftEngine> Debugger for DebuggerImplV2<ER> {
    fn get(&self, db: DbType, cf: &str, key: &[u8]) -> Result<Vec<u8>> {
        validate_db_and_cf(db, cf)?;
        let region_state =
            find_region_state_by_key(&self.raft_engine, &key[DATA_PREFIX_KEY.len()..])?;
        let mut tablet_cache = get_tablet_cache(
            &self.tablet_reg,
            region_state.get_region().get_id(),
            Some(region_state),
        )?;
        let tablet = tablet_cache.latest().unwrap();
        match tablet.get_value_cf(cf, key) {
            Ok(Some(v)) => Ok(v.to_vec()),
            Ok(None) => Err(Error::NotFound(format!(
                "value for key {:?} in db {:?}",
                key, db
            ))),
            Err(e) => Err(box_err!(e)),
        }
    }

    fn raft_log(&self, region_id: u64, log_index: u64) -> Result<Entry> {
        if let Some(log) = box_try!(self.raft_engine.get_entry(region_id, log_index)) {
            return Ok(log);
        }
        Err(Error::NotFound(format!(
            "raft log for region {} at index {}",
            region_id, log_index
        )))
    }

    fn region_info(&self, region_id: u64) -> Result<RegionInfo> {
        let raft_state = box_try!(self.raft_engine.get_raft_state(region_id));
        let apply_state = box_try!(self.raft_engine.get_apply_state(region_id, u64::MAX));
        let region_state = box_try!(self.raft_engine.get_region_state(region_id, u64::MAX));

        match (raft_state, apply_state, region_state) {
            (None, None, None) => Err(Error::NotFound(format!("info for region {}", region_id))),
            (raft_state, apply_state, region_state) => {
                Ok(RegionInfo::new(raft_state, apply_state, region_state))
            }
        }
    }

    fn region_size<T: AsRef<str>>(&self, region_id: u64, cfs: Vec<T>) -> Result<Vec<(T, usize)>> {
        match self.raft_engine.get_region_state(region_id, u64::MAX) {
            Ok(Some(region_state)) => {
                if region_state.get_state() != PeerState::Normal {
                    return Err(Error::NotFound(format!(
                        "region {:?} has been deleted",
                        region_id
                    )));
                }
                let region = region_state.get_region();
                let start_key = &keys::data_key(region.get_start_key());
                let end_key = &keys::data_end_key(region.get_end_key());
                let mut sizes = vec![];
                let mut tablet_cache =
                    get_tablet_cache(&self.tablet_reg, region.id, Some(region_state))?;
                let tablet = tablet_cache.latest().unwrap();
                for cf in cfs {
                    let mut size = 0;
                    box_try!(tablet.scan(cf.as_ref(), start_key, end_key, false, |k, v| {
                        size += k.len() + v.len();
                        Ok(true)
                    }));
                    sizes.push((cf, size));
                }
                Ok(sizes)
            }
            Ok(None) => Err(Error::NotFound(format!("none region {:?}", region_id))),
            Err(e) => Err(box_err!(e)),
        }
    }

    fn scan_mvcc(
        &self,
        start: &[u8],
        end: &[u8],
        limit: u64,
    ) -> Result<impl Iterator<Item = raftstore::Result<(Vec<u8>, MvccInfo)>> + Send> {
        if end.is_empty() && limit == 0 {
            return Err(Error::InvalidArgument("no limit and to_key".to_owned()));
        }
        if !end.is_empty() && start > end {
            return Err(Error::InvalidArgument(
                "start key should not be larger than end key".to_owned(),
            ));
        }

        let mut region_states = vec![];
        self.raft_engine
            .for_each_raft_group::<raftstore::Error, _>(&mut |region_id| {
                let region_state = self
                    .raft_engine
                    .get_region_state(region_id, u64::MAX)
                    .unwrap()
                    .unwrap();
                if region_state.state == PeerState::Normal {
                    region_states.push(region_state);
                }
                Ok(())
            })
            .unwrap();

        region_states.sort_by(|r1, r2| {
            r1.get_region()
                .get_start_key()
                .cmp(r2.get_region().get_start_key())
        });

        MvccInfoIteratorV2::new(
            region_states,
            self.tablet_reg.clone(),
            start,
            end,
            limit as usize,
        )
    }

    fn compact(
        &self,
        db: DbType,
        cf: &str,
        start: &[u8],
        end: &[u8],
        threads: u32,
        bottommost: BottommostLevelCompaction,
    ) -> Result<()> {
        validate_db_and_cf(db, cf)?;
        if db == DbType::Raft {
            return Err(box_err!("Get raft db is not allowed"));
        }
        let compactions = find_region_states_by_key_range(&self.raft_engine, start, end);
        for (region_id, start_key, end_key, region_state) in compactions {
            let mut tablet_cache =
                get_tablet_cache(&self.tablet_reg, region_id, Some(region_state))?;
            let talbet = tablet_cache.latest().unwrap();
            info!("Debugger starts manual compact"; "talbet" => ?talbet, "cf" => cf);
            let mut opts = CompactOptions::new();
            opts.set_max_subcompactions(threads as i32);
            opts.set_exclusive_manual_compaction(false);
            opts.set_bottommost_level_compaction(bottommost.0);
            let handle = box_try!(get_cf_handle(talbet.as_inner(), cf));
            talbet.as_inner().compact_range_cf_opt(
                handle,
                &opts,
                start_key.as_ref().map(|k| k.as_bytes()),
                end_key.as_ref().map(|k| k.as_bytes()),
            );
            info!("Debugger finishes manual compact"; "db" => ?db, "cf" => cf);
        }

        Ok(())
    }

    fn get_all_regions_in_store(&self) -> Result<Vec<u64>> {
        let mut region_ids = vec![];
        self.raft_engine
            .for_each_raft_group::<raftstore::Error, _>(&mut |region_id| {
                region_ids.push(region_id);
                Ok(())
            })
            .unwrap();
        Ok(region_ids)
    }

    fn dump_kv_stats(&self) -> Result<String> {
        let mut kv_str = String::new();
        self.tablet_reg.for_each_opened_tablet(|_, cached| {
            if let Some(tablet) = cached.latest() {
                let str = MiscExt::dump_stats(tablet).unwrap();
                kv_str.push_str(&str);
            }
            true
        });
        if let Some(s) = self.kv_statistics.as_ref() && let Some(s) = s.to_string() {
            kv_str.push_str(&s);
        }
        Ok(kv_str)
    }

    fn dump_raft_stats(&self) -> Result<String> {
        let mut raft_str = box_try!(RaftEngine::dump_stats(&self.raft_engine));
        if let Some(s) = self.raft_statistics.as_ref() && let Some(s) = s.to_string() {
            raft_str.push_str(&s);
        }
        Ok(raft_str)
    }

    fn modify_tikv_config(&self, config_name: &str, config_value: &str) -> Result<()> {
        if let Err(e) = self.cfg_controller.update_config(config_name, config_value) {
            return Err(Error::Other(
                format!("failed to update config, err: {:?}", e).into(),
            ));
        }
        Ok(())
    }

    fn get_store_ident(&self) -> Result<StoreIdent> {
        self.raft_engine
            .get_store_ident()
            .map_err(|e| Error::EngineTrait(e))
            .and_then(|ident| match ident {
                Some(ident) => Ok(ident),
                None => Err(Error::NotFound("No store ident key".to_owned())),
            })
    }

    fn get_region_properties(&self, region_id: u64) -> Result<Vec<(String, String)>> {
        let region_state = match self.raft_engine.get_region_state(region_id, u64::MAX) {
            Ok(Some(region_state)) => region_state,
            Ok(None) => return Err(Error::NotFound(format!("none region {:?}", region_id))),
            Err(e) => return Err(Error::EngineTrait(e)),
        };

        if region_state.state != PeerState::Normal {
            return Err(Error::NotFound(format!("none region {:?}", region_id)));
        }
        let region = region_state.get_region();
        let start = keys::enc_start_key(region);
        let end = keys::enc_end_key(region);

        let mut tablet_cache =
            get_tablet_cache(&self.tablet_reg, region.id, Some(region_state.clone())).unwrap();
        let tablet = tablet_cache.latest().unwrap();
        let mut res = dump_write_cf_properties(tablet, &start, &end)?;
        let mut res1 = dump_default_cf_properties(tablet, &start, &end)?;
        res.append(&mut res1);

        let middle_key = match box_try!(get_region_approximate_middle(tablet, region)) {
            Some(data_key) => keys::origin_key(&data_key).to_vec(),
            None => Vec::new(),
        };

        res.push((
            "region.start_key".to_owned(),
            hex::encode(&region.start_key),
        ));
        res.push(("region.end_key".to_owned(), hex::encode(&region.end_key)));
        res.push((
            "region.middle_key_by_approximate_size".to_owned(),
            hex::encode(middle_key),
        ));

        Ok(res)
    }

    fn reset_to_version(&self, _version: u64) {
        unimplemented!()
    }

    fn set_kv_statistics(&mut self, s: Option<Arc<RocksStatistics>>) {
        self.kv_statistics = s;
    }

    fn set_raft_statistics(&mut self, s: Option<Arc<RocksStatistics>>) {
        self.raft_statistics = s;
    }

    fn get_range_properties(&self, start: &[u8], end: &[u8]) -> Result<Vec<(String, String)>> {
        let mut props = vec![];
        let start = &keys::data_key(start);
        let end = &keys::data_end_key(end);
        let regions = find_region_states_by_key_range(&self.raft_engine, start, end);
        for (region_id, start_key, end_key, region_state) in regions {
            let mut tablet_cache =
                get_tablet_cache(&self.tablet_reg, region_id, Some(region_state)).unwrap();
            let talbet = tablet_cache.latest().unwrap();
            let mut prop = dump_write_cf_properties(
                talbet,
                start_key.as_ref().map(|k| (k.as_bytes())).unwrap_or(start),
                end_key.as_ref().map(|k| k.as_bytes()).unwrap_or(end),
            )
            .unwrap();
            props.append(&mut prop);
            let mut prop = dump_default_cf_properties(
                talbet,
                start_key.as_ref().map(|k| k.as_bytes()).unwrap_or(start),
                end_key.as_ref().map(|k| k.as_bytes()).unwrap_or(end),
            )?;
            props.append(&mut prop);
        }
        Ok(props)
    }
}

fn validate_db_and_cf(db: DbType, cf: &str) -> Result<()> {
    match (db, cf) {
        (DbType::Kv, CF_DEFAULT)
        | (DbType::Kv, CF_WRITE)
        | (DbType::Kv, CF_LOCK)
        | (DbType::Raft, CF_DEFAULT) => Ok(()),
        _ => Err(Error::InvalidArgument(format!(
            "invalid cf {:?} for db {:?}",
            cf, db
        ))),
    }
}

// Return the overlap range (without data prefix) of the `range` in region or
// None if they are exclusive
// Note: generally, range should start with `DATA_PREFIX_KEY`, but they can also
// be empty in case of compacting whole cluster for example.
// Note: the range end being `DATA_PREFIX_KEY` and `DATA_MAX_KEY` both means the
// largest key
fn range_in_region<'a>(
    range: (&'a [u8], &'a [u8]),
    region: &'a metapb::Region,
) -> Option<(&'a [u8], &'a [u8])> {
    let range_start = if !range.0.is_empty() {
        range.0
    } else {
        DATA_PREFIX_KEY
    };

    let range_end = if !range.1.is_empty() && range.1 != DATA_MAX_KEY {
        range.1
    } else {
        DATA_PREFIX_KEY
    };
    if range_start == DATA_PREFIX_KEY && range_end == DATA_PREFIX_KEY {
        return Some((region.get_start_key(), region.get_end_key()));
    } else if range_start == DATA_PREFIX_KEY {
        assert!(range_end.starts_with(DATA_PREFIX_KEY));
        if region.get_start_key() < &range_end[DATA_PREFIX_KEY.len()..] {
            return Some((
                region.get_start_key(),
                smaller_key(
                    &range_end[DATA_PREFIX_KEY.len()..],
                    region.get_end_key(),
                    true,
                ),
            ));
        }
        None
    } else if range_end == DATA_PREFIX_KEY {
        assert!(range_start.starts_with(DATA_PREFIX_KEY));
        if &range_start[DATA_PREFIX_KEY.len()..] < region.get_end_key()
            || region.get_end_key().is_empty()
        {
            return Some((
                larger_key(
                    &range_start[DATA_PREFIX_KEY.len()..],
                    region.get_start_key(),
                    false,
                ),
                region.get_end_key(),
            ));
        }
        None
    } else {
        assert!(range_start.starts_with(DATA_PREFIX_KEY));
        assert!(range_end.starts_with(DATA_PREFIX_KEY));
        let start_key = larger_key(
            &range_start[DATA_PREFIX_KEY.len()..],
            region.get_start_key(),
            false,
        );
        let end_key = smaller_key(
            &range_end[DATA_PREFIX_KEY.len()..],
            region.get_end_key(),
            true,
        );
        if start_key < end_key {
            return Some((start_key, end_key));
        }
        None
    }
}

fn find_region_states_by_key_range<ER: RaftEngine>(
    raft_engine: &ER,
    start: &[u8],
    end: &[u8],
) -> Vec<(u64, Option<Vec<u8>>, Option<Vec<u8>>, RegionLocalState)> {
    let mut regions = vec![];
    raft_engine
        .for_each_raft_group::<raftstore::Error, _>(&mut |region_id| {
            let region_state = raft_engine
                .get_region_state(region_id, u64::MAX)
                .unwrap()
                .unwrap();
            if region_state.state != PeerState::Normal {
                return Ok(());
            }

            if let Some((start_key, end_key)) =
                range_in_region((start, end), region_state.get_region())
            {
                let start = if start_key.is_empty() {
                    None
                } else {
                    Some(data_key(start_key))
                };
                let end = if end_key.is_empty() {
                    None
                } else {
                    Some(data_key(end_key))
                };
                regions.push((region_id, start, end, region_state));
            };

            Ok(())
        })
        .unwrap();
    regions
}

fn find_region_state_by_key<ER: RaftEngine>(
    raft_engine: &ER,
    key: &[u8],
) -> Result<RegionLocalState> {
    let mut region_ids = vec![];
    raft_engine
        .for_each_raft_group::<raftstore::Error, _>(&mut |region_id| {
            region_ids.push(region_id);
            Ok(())
        })
        .unwrap();

    for region_id in region_ids {
        if let Ok(Some(region_state)) = raft_engine.get_region_state(region_id, u64::MAX) {
            let region = region_state.get_region();
            if check_key_in_region(key, region).is_ok() {
                if region_state.get_state() != PeerState::Normal {
                    break;
                }
                return Ok(region_state);
            }
        }
    }

    Err(Error::NotFound(format!(
        "Not found region containing {:?}",
        key
    )))
}

fn get_tablet_cache(
    tablet_reg: &TabletRegistry<RocksEngine>,
    region_id: u64,
    state: Option<RegionLocalState>,
) -> Result<CachedTablet<RocksEngine>> {
    if let Some(tablet_cache) = tablet_reg.get(region_id) {
        Ok(tablet_cache)
    } else {
        let region_state = state.unwrap();
        let ctx = TabletContext::new(region_state.get_region(), Some(region_state.tablet_index));
        match tablet_reg.load(ctx, false) {
            Ok(tablet_cache) => Ok(tablet_cache),
            Err(e) => {
                println!(
                    "tablet load failed, region_state {:?}",
                    region_state.get_state()
                );
                return Err(box_err!(e));
            }
        }
    }
}

// `key1` and `key2` should both be start_key or end_key.
fn smaller_key<'a>(key1: &'a [u8], key2: &'a [u8], end_key: bool) -> &'a [u8] {
    if end_key && key1.is_empty() {
        return key2;
    }
    if end_key && key2.is_empty() {
        return key1;
    }
    if key1 < key2 {
        return key1;
    }
    key2
}

// `key1` and `key2` should both be start_key or end_key.
fn larger_key<'a>(key1: &'a [u8], key2: &'a [u8], end_key: bool) -> &'a [u8] {
    if end_key && key1.is_empty() {
        return key1;
    }
    if end_key && key2.is_empty() {
        return key2;
    }
    if key1 < key2 {
        return key2;
    }
    key1
}

#[cfg(test)]
mod tests {
    use std::path::Path;

<<<<<<< HEAD
    use engine_traits::{RaftLogBatch, SyncMutable, ALL_CFS, CF_DEFAULT, CF_LOCK, CF_WRITE};
    use kvproto::{
        metapb::{self, Peer},
=======
    use engine_traits::{
        RaftEngineReadOnly, RaftLogBatch, SyncMutable, CF_DEFAULT, CF_LOCK, CF_WRITE,
    };
    use kvproto::{
        metapb::{self, PeerRole},
>>>>>>> 9aa1d735
        raft_serverpb::*,
    };
    use raft::prelude::EntryType;
    use raft_log_engine::RaftLogEngine;
    use raftstore::store::RAFT_INIT_LOG_INDEX;

    use super::*;
    use crate::{
        config::TikvConfig,
        server::KvEngineFactoryBuilder,
        storage::{txn::tests::must_prewrite_put, TestEngineBuilder},
    };

    const INITIAL_TABLET_INDEX: u64 = 5;
    const INITIAL_APPLY_INDEX: u64 = 5;

    fn new_debugger(path: &Path) -> DebuggerImplV2<RaftLogEngine> {
        let mut cfg = TikvConfig::default();
        cfg.storage.data_dir = path.to_str().unwrap().to_string();
        cfg.raft_store.raftdb_path = cfg.infer_raft_db_path(None).unwrap();
        cfg.raft_engine.mut_config().dir = cfg.infer_raft_engine_path(None).unwrap();
        let cache = cfg
            .storage
            .block_cache
            .build_shared_cache(cfg.storage.engine);
        let env = cfg.build_shared_rocks_env(None, None).unwrap();

        let factory = KvEngineFactoryBuilder::new(env, &cfg, cache).build();
        let reg = TabletRegistry::new(Box::new(factory), path).unwrap();

        let raft_engine = RaftLogEngine::new(cfg.raft_engine.config(), None, None).unwrap();

        DebuggerImplV2::new(reg, raft_engine, ConfigController::default())
    }

    impl<ER: RaftEngine> DebuggerImplV2<ER> {
        fn set_store_id(&self, store_id: u64) {
            let mut ident = self.get_store_ident().unwrap_or_default();
            ident.set_store_id(store_id);
            let mut lb = self.raft_engine.log_batch(3);
            lb.put_store_ident(&ident).unwrap();
            self.raft_engine.consume(&mut lb, true).unwrap();
        }
    }

<<<<<<< HEAD
=======
    fn init_region_state<ER: RaftEngine>(
        raft_engine: &ER,
        region_id: u64,
        stores: &[u64],
        mut learner: usize,
    ) -> metapb::Region {
        let mut region = metapb::Region::default();
        region.set_id(region_id);
        for (i, &store_id) in stores.iter().enumerate() {
            let mut peer = metapb::Peer::default();
            peer.set_id(i as u64);
            peer.set_store_id(store_id);
            if learner > 0 {
                peer.set_role(PeerRole::Learner);
                learner -= 1;
            }
            region.mut_peers().push(peer);
        }
        let mut region_state = RegionLocalState::default();
        region_state.set_state(PeerState::Normal);
        region_state.set_region(region.clone());
        let mut lb = raft_engine.log_batch(3);
        lb.put_region_state(region_id, INITIAL_APPLY_INDEX, &region_state)
            .unwrap();
        raft_engine.consume(&mut lb, true).unwrap();
        region
    }

>>>>>>> 9aa1d735
    #[test]
    fn test_get() {
        let dir = test_util::temp_dir("test-debugger", false);
        let debugger = new_debugger(dir.path());
        let raft_engine = &debugger.raft_engine;
        let region_id = 1;

        let mut region = metapb::Region::default();
        region.set_id(region_id);
        region.set_start_key(b"k10".to_vec());
        region.set_end_key(b"k20".to_vec());
        let mut state = RegionLocalState::default();
        state.set_region(region.clone());
        state.set_tablet_index(5);

        let ctx = TabletContext::new(&region, Some(5));
        let mut tablet_cache = debugger.tablet_reg.load(ctx, true).unwrap();
        let tablet = tablet_cache.latest().unwrap();

        let mut wb = raft_engine.log_batch(10);
        wb.put_region_state(region_id, 10, &state).unwrap();
        raft_engine.consume(&mut wb, true).unwrap();

        let cfs = vec![CF_DEFAULT, CF_LOCK, CF_WRITE];
        let (k, v) = (keys::data_key(b"k15"), b"v");
        for cf in &cfs {
            tablet.put_cf(cf, k.as_slice(), v).unwrap();
        }

        for cf in &cfs {
            let got = debugger.get(DbType::Kv, cf, &k).unwrap();
            assert_eq!(&got, v);
        }

        match debugger.get(DbType::Kv, CF_DEFAULT, b"k15") {
            Err(Error::NotFound(_)) => (),
            _ => panic!("expect Error::NotFound(_)"),
        }

        let mut wb = raft_engine.log_batch(10);
        state.set_state(PeerState::Tombstone);
        wb.put_region_state(region_id, 10, &state).unwrap();
        raft_engine.consume(&mut wb, true).unwrap();
        for cf in &cfs {
            debugger.get(DbType::Kv, cf, &k).unwrap_err();
        }
    }

    #[test]
    fn test_raft_log() {
        let dir = test_util::temp_dir("test-debugger", false);
        let debugger = new_debugger(dir.path());
        let raft_engine = &debugger.raft_engine;
        let (region_id, log_index) = (1, 1);

        let mut entry = Entry::default();
        entry.set_term(1);
        entry.set_index(1);
        entry.set_entry_type(EntryType::EntryNormal);
        entry.set_data(vec![42].into());
        let mut wb = raft_engine.log_batch(10);
        RaftLogBatch::append(&mut wb, region_id, None, vec![entry.clone()]).unwrap();
        raft_engine.consume(&mut wb, true).unwrap();

        assert_eq!(debugger.raft_log(region_id, log_index).unwrap(), entry);
        match debugger.raft_log(region_id + 1, log_index + 1) {
            Err(Error::NotFound(_)) => (),
            _ => panic!("expect Error::NotFound(_)"),
        }
    }

    #[test]
    fn test_region_info() {
        let dir = test_util::temp_dir("test-debugger", false);
        let debugger = new_debugger(dir.path());
        let raft_engine = &debugger.raft_engine;
        let region_id = 1;

        let mut wb = raft_engine.log_batch(10);
        let mut raft_state = RaftLocalState::default();
        raft_state.set_last_index(42);
        RaftLogBatch::put_raft_state(&mut wb, region_id, &raft_state).unwrap();

        let mut apply_state = RaftApplyState::default();
        apply_state.set_applied_index(42);
        RaftLogBatch::put_apply_state(&mut wb, region_id, 42, &apply_state).unwrap();

        let mut region_state = RegionLocalState::default();
        region_state.set_state(PeerState::Tombstone);
        RaftLogBatch::put_region_state(&mut wb, region_id, 42, &region_state).unwrap();

        raft_engine.consume(&mut wb, true).unwrap();

        assert_eq!(
            debugger.region_info(region_id).unwrap(),
            RegionInfo::new(Some(raft_state), Some(apply_state), Some(region_state))
        );
        match debugger.region_info(region_id + 1) {
            Err(Error::NotFound(_)) => (),
            _ => panic!("expect Error::NotFound(_)"),
        }
    }

    #[test]
    fn test_region_size() {
        let dir = test_util::temp_dir("test-debugger", false);
        let debugger = new_debugger(dir.path());
        let raft_engine = &debugger.raft_engine;
        let region_id = 1;

        let mut region = metapb::Region::default();
        region.set_id(region_id);
        region.set_start_key(b"k10".to_vec());
        region.set_end_key(b"k20".to_vec());
        let mut state = RegionLocalState::default();
        state.set_region(region.clone());
        state.set_tablet_index(5);

        let ctx = TabletContext::new(&region, Some(5));
        let mut tablet_cache = debugger.tablet_reg.load(ctx, true).unwrap();
        let tablet = tablet_cache.latest().unwrap();

        let mut wb = raft_engine.log_batch(10);
        wb.put_region_state(region_id, 10, &state).unwrap();
        raft_engine.consume(&mut wb, true).unwrap();

        let cfs = vec![CF_DEFAULT, CF_LOCK, CF_WRITE];
        let (k, v) = (keys::data_key(b"k15"), b"v");
        for cf in &cfs {
            tablet.put_cf(cf, k.as_slice(), v).unwrap();
        }

        let sizes = debugger.region_size(region_id, cfs.clone()).unwrap();
        assert_eq!(sizes.len(), 3);
        for (cf, size) in sizes {
            cfs.iter().find(|&&c| c == cf).unwrap();
            assert_eq!(size, k.len() + v.len());
        }

        // test for region that has not been trimmed
        let (k, v) = (keys::data_key(b"k05"), b"v");
        let k1 = keys::data_key(b"k25");
        for cf in &cfs {
            tablet.put_cf(cf, k.as_slice(), v).unwrap();
            tablet.put_cf(cf, k1.as_slice(), v).unwrap();
        }

        let sizes = debugger.region_size(region_id, cfs.clone()).unwrap();
        assert_eq!(sizes.len(), 3);
        for (cf, size) in sizes {
            cfs.iter().find(|&&c| c == cf).unwrap();
            assert_eq!(size, k.len() + v.len());
        }

        state.set_state(PeerState::Tombstone);
        let mut wb = raft_engine.log_batch(10);
        wb.put_region_state(region_id, 10, &state).unwrap();
        raft_engine.consume(&mut wb, true).unwrap();
        debugger.region_size(region_id, cfs.clone()).unwrap_err();
    }

    // For simplicity, the format of the key is inline with data in
    // prepare_data_on_disk
    fn extract_key(key: &[u8]) -> &[u8] {
        &key[1..4]
    }

    // Prepare some data
    // Data for each region:
    // Region 1: k00 .. k04
    // Region 2: k05 .. k09
    // Region 3: k10 .. k14
    // Region 4: k15 .. k19  <tombstone>
    // Region 5: k20 .. k24
    // Region 6: k26 .. k28  <range of region and tablet not matched>
    fn prepare_data_on_disk(path: &Path) {
        let mut cfg = TikvConfig::default();
        cfg.storage.data_dir = path.to_str().unwrap().to_string();
        cfg.raft_store.raftdb_path = cfg.infer_raft_db_path(None).unwrap();
        cfg.raft_engine.mut_config().dir = cfg.infer_raft_engine_path(None).unwrap();
        cfg.gc.enable_compaction_filter = false;
        let cache = cfg
            .storage
            .block_cache
            .build_shared_cache(cfg.storage.engine);
        let env = cfg.build_shared_rocks_env(None, None).unwrap();

        let factory = KvEngineFactoryBuilder::new(env, &cfg, cache).build();
        let reg = TabletRegistry::new(Box::new(factory), path).unwrap();

        let raft_engine = RaftLogEngine::new(cfg.raft_engine.config(), None, None).unwrap();
        let mut wb = raft_engine.log_batch(5);
        for i in 0..6 {
            let mut region = metapb::Region::default();
            let start_key = format!("k{:02}", i * 5);
            let end_key = format!("k{:02}", (i + 1) * 5);
            region.set_id(i + 1);
            region.set_start_key(start_key.into_bytes());
            region.set_end_key(end_key.into_bytes());
            let mut region_state = RegionLocalState::default();
            region_state.set_tablet_index(INITIAL_TABLET_INDEX);
            if region.get_id() == 4 {
                region_state.set_state(PeerState::Tombstone);
            } else if region.get_id() == 6 {
                region.set_start_key(b"k26".to_vec());
                region.set_end_key(b"k28".to_vec());
            }
            region_state.set_region(region);

            let tablet_path = reg.tablet_path(i + 1, INITIAL_TABLET_INDEX);
            // Use tikv_kv::RocksEngine instead of loading tablet from registry in order to
            // use prewrite method to prepare mvcc data
            let mut engine = TestEngineBuilder::new().path(tablet_path).build().unwrap();
            for i in i * 5..(i + 1) * 5 {
                let key = format!("zk{:02}", i);
                let val = format!("val{:02}", i);
                // Use prewrite only is enough for preparing mvcc data
                must_prewrite_put(
                    &mut engine,
                    key.as_bytes(),
                    val.as_bytes(),
                    key.as_bytes(),
                    10,
                );
            }

            wb.put_region_state(i + 1, INITIAL_APPLY_INDEX, &region_state)
                .unwrap();
        }
        raft_engine.consume(&mut wb, true).unwrap();
    }

    #[test]
    fn test_scan_mvcc() {
        let dir = test_util::temp_dir("test-debugger", false);
        prepare_data_on_disk(dir.path());
        let debugger = new_debugger(dir.path());
        // Test scan with bad start, end or limit.
        assert!(debugger.scan_mvcc(b"z", b"", 0).is_err());
        assert!(debugger.scan_mvcc(b"z", b"x", 3).is_err());

        let verify_scanner =
            |range, scanner: &mut dyn Iterator<Item = raftstore::Result<(Vec<u8>, MvccInfo)>>| {
                for i in range {
                    let key = format!("k{:02}", i).into_bytes();
                    assert_eq!(key, extract_key(&scanner.next().unwrap().unwrap().0));
                }
            };

        // full scann
        let mut scanner = debugger.scan_mvcc(b"", b"", 100).unwrap();
        verify_scanner(0..15, &mut scanner);
        verify_scanner(20..25, &mut scanner);
        verify_scanner(26..28, &mut scanner);
        assert!(scanner.next().is_none());

        // Range has more elements than limit
        let mut scanner = debugger.scan_mvcc(b"zk01", b"zk09", 5).unwrap();
        verify_scanner(1..6, &mut scanner);
        assert!(scanner.next().is_none());

        // Range has less elements than limit
        let mut scanner = debugger.scan_mvcc(b"zk07", b"zk10", 10).unwrap();
        verify_scanner(7..10, &mut scanner);
        assert!(scanner.next().is_none());

        // Start from the key where no region contains it
        let mut scanner = debugger.scan_mvcc(b"zk16", b"", 100).unwrap();
        verify_scanner(20..25, &mut scanner);
        verify_scanner(26..28, &mut scanner);
        assert!(scanner.next().is_none());

        // Scan a range not existed in the cluster
        let mut scanner = debugger.scan_mvcc(b"zk16", b"zk19", 100).unwrap();
        assert!(scanner.next().is_none());

        // The end key is less than the start_key of the first region
        let mut scanner = debugger.scan_mvcc(b"", b"zj", 100).unwrap();
        assert!(scanner.next().is_none());
    }

    #[test]
    fn test_compact() {
        let dir = test_util::temp_dir("test-debugger", false);
        let debugger = new_debugger(dir.path());
        let compact = |db, cf| debugger.compact(db, cf, &[0], &[0xFF], 1, Some("skip").into());
        compact(DbType::Kv, CF_DEFAULT).unwrap();
        compact(DbType::Kv, CF_LOCK).unwrap();
        compact(DbType::Kv, CF_WRITE).unwrap();
        compact(DbType::Raft, CF_DEFAULT).unwrap_err();
    }

    #[test]
    fn test_range_in_region() {
        let mut region = metapb::Region::default();
        region.set_start_key(b"k01".to_vec());
        region.set_end_key(b"k10".to_vec());

        let ranges = vec![
            ("", "", "k01", "k10"),
            ("z", "z", "k01", "k10"),
            ("zk00", "", "k01", "k10"),
            ("zk00", "z", "k01", "k10"),
            ("", "zk11", "k01", "k10"),
            ("z", "zk11", "k01", "k10"),
            ("zk02", "zk07", "k02", "k07"),
            ("zk00", "zk07", "k01", "k07"),
            ("zk02", "zk11", "k02", "k10"),
            ("zk02", "{", "k02", "k10"),
        ];

        for (range_start, range_end, expect_start, expect_end) in ranges {
            assert_eq!(
                (expect_start.as_bytes(), expect_end.as_bytes()),
                range_in_region((range_start.as_bytes(), range_end.as_bytes()), &region).unwrap()
            );
        }

        let ranges = vec![("zk05", "zk02"), ("zk11", ""), ("", "zk00")];
        for (range_start, range_end) in ranges {
            assert!(
                range_in_region((range_start.as_bytes(), range_end.as_bytes()), &region).is_none()
            );
        }

        region.set_start_key(b"".to_vec());
        region.set_end_key(b"k10".to_vec());

        let ranges = vec![
            ("", "", "", "k10"),
            ("z", "z", "", "k10"),
            ("zk00", "", "k00", "k10"),
            ("zk00", "z", "k00", "k10"),
            ("", "zk11", "", "k10"),
            ("z", "zk11", "", "k10"),
            ("zk02", "zk07", "k02", "k07"),
            ("zk02", "zk11", "k02", "k10"),
            ("zk02", "{", "k02", "k10"),
        ];

        for (range_start, range_end, expect_start, expect_end) in ranges {
            assert_eq!(
                (expect_start.as_bytes(), expect_end.as_bytes()),
                range_in_region((range_start.as_bytes(), range_end.as_bytes()), &region).unwrap()
            );
        }

        let ranges = vec![("zk05", "zk02"), ("zk11", "")];
        for (range_start, range_end) in ranges {
            assert!(
                range_in_region((range_start.as_bytes(), range_end.as_bytes()), &region).is_none()
            );
        }

        region.set_start_key(b"k01".to_vec());
        region.set_end_key(b"".to_vec());

        let ranges = vec![
            ("", "", "k01", ""),
            ("z", "z", "k01", ""),
            ("zk00", "", "k01", ""),
            ("zk00", "z", "k01", ""),
            ("", "zk11", "k01", "k11"),
            ("z", "zk11", "k01", "k11"),
            ("zk02", "zk07", "k02", "k07"),
            ("zk02", "zk11", "k02", "k11"),
            ("zk02", "{", "k02", ""),
        ];

        for (range_start, range_end, expect_start, expect_end) in ranges {
            assert_eq!(
                (expect_start.as_bytes(), expect_end.as_bytes()),
                range_in_region((range_start.as_bytes(), range_end.as_bytes()), &region).unwrap()
            );
        }

        let ranges = vec![("zk05", "zk02"), ("", "zk00")];
        for (range_start, range_end) in ranges {
            assert!(
                range_in_region((range_start.as_bytes(), range_end.as_bytes()), &region).is_none()
            );
        }
    }

    #[test]
<<<<<<< HEAD
    fn test_bad_regions() {
        let dir = test_util::temp_dir("test-debugger", false);
        let debugger = new_debugger(dir.path());
        let store_id = 1;
        debugger.set_store_id(store_id);

        let mut lb = debugger.raft_engine.log_batch(30);

        let put_region_state =
            |lb: &mut raft_log_engine::RaftLogBatch, region_id: u64, peers: &[u64]| {
                let mut region_state = RegionLocalState::default();
                region_state.set_state(PeerState::Normal);
                let region = region_state.mut_region();
                region.set_id(region_id);
                let peers = peers
                    .iter()
                    .enumerate()
                    .map(|(_, &sid)| Peer {
                        id: region_id,
                        store_id: sid,
                        ..Default::default()
                    })
                    .collect::<Vec<_>>();
                region.set_peers(peers.into());
                lb.put_region_state(region_id, 5, &region_state).unwrap();
            };

        let put_apply_state =
            |lb: &mut raft_log_engine::RaftLogBatch, region_id: u64, apply_index: u64| {
                let mut apply_state = RaftApplyState::default();
                apply_state.set_applied_index(apply_index);
                lb.put_apply_state(region_id, apply_index, &apply_state)
                    .unwrap();

                for cf in ALL_CFS {
                    lb.put_flushed_index(region_id, cf, 5, apply_index).unwrap();
                }
            };

        let put_raft_state = |lb: &mut raft_log_engine::RaftLogBatch,
                              region_id: u64,
                              last_index: u64,
                              commit_index: u64| {
            let mut raft_state = RaftLocalState::default();
            raft_state.set_last_index(last_index);
            raft_state.mut_hard_state().set_commit(commit_index);
            lb.put_raft_state(region_id, &raft_state).unwrap();
        };

        for &region_id in &[10, 11, 12] {
            put_region_state(&mut lb, region_id, &[store_id]);
        }

        // last index < commit index
        put_raft_state(&mut lb, 10, 100, 110);
        put_apply_state(&mut lb, 10, RAFT_INIT_LOG_INDEX);

        // commit index < last index < apply index, or commit index < apply index < last
        // index.
        put_raft_state(&mut lb, 11, 100, 90);
        put_apply_state(&mut lb, 11, 110);
        put_raft_state(&mut lb, 12, 100, 90);
        put_apply_state(&mut lb, 12, 95);

        // region state doesn't contains the peer itself.
        put_region_state(&mut lb, 13, &[]);

        debugger.raft_engine.consume(&mut lb, true).unwrap();

        let mut bad_regions = debugger.bad_regions().unwrap();
        bad_regions.sort_by(|a, b| a.0.cmp(&b.0));
        assert_eq!(bad_regions.len(), 4);
        for (i, (region_id, _)) in bad_regions.into_iter().enumerate() {
            assert_eq!(region_id, (10 + i) as u64);
        }
    }
=======
    fn test_tombstone_regions() {
        let dir = test_util::temp_dir("test-debugger", false);
        let debugger = new_debugger(dir.path());
        debugger.set_store_id(11);
        let mut apply_state = RaftApplyState::default();
        apply_state.set_applied_index(5);
        let mut lb = debugger.raft_engine.log_batch(10);

        // region 1 with peers at stores 11, 12, 13.
        let region_1 = init_region_state(&debugger.raft_engine, 1, &[11, 12, 13], 0);
        lb.put_apply_state(1, 5, &apply_state).unwrap();
        // Got the target region from pd, which doesn't contains the store.
        let mut target_region_1 = region_1.clone();
        target_region_1.mut_peers().remove(0);
        target_region_1.mut_region_epoch().set_conf_ver(100);

        // region 2 with peers at stores 11, 12, 13.
        let region_2 = init_region_state(&debugger.raft_engine, 2, &[11, 12, 13], 0);
        lb.put_apply_state(2, 5, &apply_state).unwrap();
        // Got the target region from pd, which has different peer_id.
        let mut target_region_2 = region_2.clone();
        target_region_2.mut_peers()[0].set_id(100);
        target_region_2.mut_region_epoch().set_conf_ver(100);

        // region 3 with peers at stores 21, 22, 23.
        let region_3 = init_region_state(&debugger.raft_engine, 3, &[21, 22, 23], 0);
        lb.put_apply_state(3, 5, &apply_state).unwrap();
        // Got the target region from pd but the peers are not changed.
        let mut target_region_3 = region_3;
        target_region_3.mut_region_epoch().set_conf_ver(100);

        // region 4 with peers at stores 11, 12, 13.
        let region_4 = init_region_state(&debugger.raft_engine, 4, &[11, 12, 13], 0);
        lb.put_apply_state(4, 5, &apply_state).unwrap();
        // Got the target region from pd but region epoch are not changed.
        let mut target_region_4 = region_4;
        target_region_4.mut_peers()[0].set_id(100);

        // region 5 with peers at stores 11, 12, 13.
        let region_5 = init_region_state(&debugger.raft_engine, 5, &[11, 12, 13], 0);
        lb.put_apply_state(5, 5, &apply_state).unwrap();
        // Got the target region from pd but peer is not scheduled.
        let mut target_region_5 = region_5;
        target_region_5.mut_region_epoch().set_conf_ver(100);

        debugger.raft_engine.consume(&mut lb, true).unwrap();

        let must_meet_error = |region_with_error: metapb::Region| {
            let error_region_id = region_with_error.get_id();
            let regions = vec![
                target_region_1.clone(),
                target_region_2.clone(),
                region_with_error,
            ];
            let errors = debugger.set_region_tombstone(regions).unwrap();
            assert_eq!(errors.len(), 1);
            assert_eq!(errors[0].0, error_region_id);
            assert_eq!(
                debugger
                    .raft_engine
                    .get_region_state(1, u64::MAX)
                    .unwrap()
                    .unwrap()
                    .take_region(),
                region_1
            );

            assert_eq!(
                debugger
                    .raft_engine
                    .get_region_state(2, u64::MAX)
                    .unwrap()
                    .unwrap()
                    .take_region(),
                region_2
            );
        };

        // Test with bad target region. No region state in rocksdb should be changed.
        must_meet_error(target_region_3);
        must_meet_error(target_region_4);
        must_meet_error(target_region_5);

        // After set_region_tombstone success, all region should be adjusted.
        let target_regions = vec![target_region_1, target_region_2];
        let errors = debugger.set_region_tombstone(target_regions).unwrap();
        assert!(errors.is_empty());
        for &region_id in &[1, 2] {
            let state = debugger
                .raft_engine
                .get_region_state(region_id, u64::MAX)
                .unwrap()
                .unwrap()
                .get_state();
            assert_eq!(state, PeerState::Tombstone);
        }
    }

    #[test]
    fn test_tombstone_regions_by_id() {
        let dir = test_util::temp_dir("test-debugger", false);
        let debugger = new_debugger(dir.path());
        debugger.set_store_id(11);
        let mut apply_state = RaftApplyState::default();
        apply_state.set_applied_index(5);
        let mut lb = debugger.raft_engine.log_batch(10);

        // tombstone region 1 which currently not exists.
        let errors = debugger.set_region_tombstone_by_id(vec![1]).unwrap();
        assert!(!errors.is_empty());

        // region 1 with peers at stores 11, 12, 13.
        init_region_state(&debugger.raft_engine, 1, &[11, 12, 13], 0);
        lb.put_apply_state(1, 5, &apply_state).unwrap();
        debugger.raft_engine.consume(&mut lb, true).unwrap();
        let mut expected_state = debugger
            .raft_engine
            .get_region_state(1, u64::MAX)
            .unwrap()
            .unwrap();
        expected_state.set_state(PeerState::Tombstone);

        // tombstone region 1.
        let errors = debugger.set_region_tombstone_by_id(vec![1]).unwrap();
        assert!(errors.is_empty());
        assert_eq!(
            debugger
                .raft_engine
                .get_region_state(1, u64::MAX)
                .unwrap()
                .unwrap(),
            expected_state
        );

        // tombstone region 1 again.
        let errors = debugger.set_region_tombstone_by_id(vec![1]).unwrap();
        assert!(errors.is_empty());
        assert_eq!(
            debugger
                .raft_engine
                .get_region_state(1, u64::MAX)
                .unwrap()
                .unwrap(),
            expected_state
        );
    }
>>>>>>> 9aa1d735
}<|MERGE_RESOLUTION|>--- conflicted
+++ resolved
@@ -215,7 +215,6 @@
         }
     }
 
-<<<<<<< HEAD
     pub fn bad_regions(&self) -> Result<Vec<(u64, Error)>> {
         let store_id = self.get_store_ident()?.get_store_id();
         let mut res = Vec::new();
@@ -281,7 +280,7 @@
 
         Ok(res)
     }
-=======
+
     /// Set regions to tombstone by manual, and apply other status(such as
     /// peers, version, and key range) from `region` which comes from PD
     /// normally.
@@ -405,7 +404,6 @@
     box_try!(lb.put_region_state(id, apply_state.get_applied_index(), &region_state));
 
     Ok(())
->>>>>>> 9aa1d735
 }
 
 impl<ER: RaftEngine> Debugger for DebuggerImplV2<ER> {
@@ -902,17 +900,11 @@
 mod tests {
     use std::path::Path;
 
-<<<<<<< HEAD
-    use engine_traits::{RaftLogBatch, SyncMutable, ALL_CFS, CF_DEFAULT, CF_LOCK, CF_WRITE};
-    use kvproto::{
-        metapb::{self, Peer},
-=======
     use engine_traits::{
-        RaftEngineReadOnly, RaftLogBatch, SyncMutable, CF_DEFAULT, CF_LOCK, CF_WRITE,
+        RaftEngineReadOnly, RaftLogBatch, SyncMutable, ALL_CFS, CF_DEFAULT, CF_LOCK, CF_WRITE,
     };
     use kvproto::{
-        metapb::{self, PeerRole},
->>>>>>> 9aa1d735
+        metapb::{self, Peer, PeerRole},
         raft_serverpb::*,
     };
     use raft::prelude::EntryType;
@@ -958,8 +950,6 @@
         }
     }
 
-<<<<<<< HEAD
-=======
     fn init_region_state<ER: RaftEngine>(
         raft_engine: &ER,
         region_id: u64,
@@ -988,7 +978,6 @@
         region
     }
 
->>>>>>> 9aa1d735
     #[test]
     fn test_get() {
         let dir = test_util::temp_dir("test-debugger", false);
@@ -1374,7 +1363,6 @@
     }
 
     #[test]
-<<<<<<< HEAD
     fn test_bad_regions() {
         let dir = test_util::temp_dir("test-debugger", false);
         let debugger = new_debugger(dir.path());
@@ -1451,7 +1439,8 @@
             assert_eq!(region_id, (10 + i) as u64);
         }
     }
-=======
+
+    #[test]
     fn test_tombstone_regions() {
         let dir = test_util::temp_dir("test-debugger", false);
         let debugger = new_debugger(dir.path());
@@ -1598,5 +1587,4 @@
             expected_state
         );
     }
->>>>>>> 9aa1d735
 }