// Copyright 2023 TiKV Project Authors. Licensed under Apache-2.0.

use std::{sync::Arc, thread::JoinHandle};

use engine_rocks::{
    raw::CompactOptions, util::get_cf_handle, RocksEngine, RocksEngineIterator, RocksStatistics,
};
use engine_traits::{
    CachedTablet, Iterable, MiscExt, Peekable, RaftEngine, RaftLogBatch, TabletContext,
    TabletRegistry, CF_DEFAULT, CF_LOCK, CF_WRITE,
};
use futures::future::Future;
use keys::{data_key, DATA_MAX_KEY, DATA_PREFIX_KEY};
use kvproto::{
    debugpb::Db as DbType,
    kvrpcpb::MvccInfo,
    metapb,
    raft_serverpb::{PeerState, RegionLocalState, StoreIdent},
};
use nom::AsBytes;
<<<<<<< HEAD
use raft::prelude::Entry;
use raftstore::{
    coprocessor::{get_region_approximate_middle, get_region_approximate_size},
    store::util::check_key_in_region,
};
use tikv_util::sys::thread::StdThreadBuildWrapper;
=======
use raft::{prelude::Entry, RawNode};
use raftstore::{coprocessor::get_region_approximate_middle, store::util::check_key_in_region};
use raftstore_v2::Storage;
use slog::o;
use tikv_util::{config::ReadableSize, store::find_peer, worker::Worker};
>>>>>>> a3ed3151

use super::debug::{recover_mvcc_for_range, BottommostLevelCompaction, Debugger, RegionInfo};
use crate::{
    config::ConfigController,
    server::debug::{dump_default_cf_properties, dump_write_cf_properties, Error, Result},
    storage::mvcc::{MvccInfoCollector, MvccInfoScanner},
};

// return the region containing the seek_key or the next region if not existed
fn seek_region(
    seek_key: &[u8],
    sorted_region_states: &[RegionLocalState],
) -> Option<RegionLocalState> {
    if sorted_region_states.is_empty() {
        return None;
    }

    let idx = match sorted_region_states
        .binary_search_by(|state| state.get_region().get_start_key().cmp(seek_key))
    {
        Ok(idx) => return Some(sorted_region_states[idx].clone()),
        Err(idx) => idx,
    };

    // idx == 0 means seek_key is less than the first region's start key
    if idx == 0 {
        return Some(sorted_region_states[idx].clone());
    }

    let region_state = &sorted_region_states[idx - 1];
    if check_key_in_region(seek_key, region_state.get_region()).is_err() {
        return sorted_region_states.get(idx).cloned();
    }

    Some(region_state.clone())
}

pub struct MvccInfoIteratorV2 {
    scanner: Option<MvccInfoScanner<RocksEngineIterator, MvccInfoCollector>>,
    tablet_reg: TabletRegistry<RocksEngine>,
    sorted_region_states: Vec<RegionLocalState>,
    cur_region: metapb::Region,
    start: Vec<u8>,
    end: Vec<u8>,
    limit: usize,
    count: usize,
}

impl MvccInfoIteratorV2 {
    pub fn new(
        sorted_region_states: Vec<RegionLocalState>,
        tablet_reg: TabletRegistry<RocksEngine>,
        start: &[u8],
        end: &[u8],
        limit: usize,
    ) -> Result<Self> {
        let seek_key = if start.is_empty() {
            start
        } else {
            &start[DATA_PREFIX_KEY.len()..]
        };

        if let Some(mut first_region_state) = seek_region(seek_key, &sorted_region_states) {
            let mut tablet_cache = get_tablet_cache(
                &tablet_reg,
                first_region_state.get_region().get_id(),
                Some(first_region_state.clone()),
            )?;

            let tablet = tablet_cache.latest().unwrap();
            let scanner = Some(
                MvccInfoScanner::new(
                    |cf, opts| tablet.iterator_opt(cf, opts).map_err(|e| box_err!(e)),
                    if start.is_empty() { None } else { Some(start) },
                    if end.is_empty() { None } else { Some(end) },
                    MvccInfoCollector::default(),
                )
                .map_err(|e| -> Error { box_err!(e) })?,
            );

            Ok(MvccInfoIteratorV2 {
                scanner,
                tablet_reg,
                sorted_region_states,
                cur_region: first_region_state.take_region(),
                start: start.to_vec(),
                end: end.to_vec(),
                limit,
                count: 0,
            })
        } else {
            Ok(MvccInfoIteratorV2 {
                scanner: None,
                tablet_reg,
                sorted_region_states,
                cur_region: metapb::Region::default(),
                start: start.to_vec(),
                end: end.to_vec(),
                limit,
                count: 0,
            })
        }
    }
}

impl Iterator for MvccInfoIteratorV2 {
    type Item = raftstore::Result<(Vec<u8>, MvccInfo)>;

    fn next(&mut self) -> Option<raftstore::Result<(Vec<u8>, MvccInfo)>> {
        if self.scanner.is_none() || (self.limit != 0 && self.count >= self.limit) {
            return None;
        }

        loop {
            match self.scanner.as_mut().unwrap().next_item() {
                Ok(Some(item)) => {
                    self.count += 1;
                    return Some(Ok(item));
                }
                Ok(None) => {
                    let cur_end_key = self.cur_region.get_end_key();
                    if cur_end_key.is_empty() {
                        return None;
                    }

                    let next_region_state = seek_region(cur_end_key, &self.sorted_region_states);
                    if next_region_state.is_none() {
                        self.scanner = None;
                        return None;
                    }

                    let next_region_state = next_region_state.unwrap();
                    if &self.cur_region == next_region_state.get_region() {
                        return None;
                    }
                    self.cur_region = next_region_state.get_region().clone();
                    let mut tablet_cache = get_tablet_cache(
                        &self.tablet_reg,
                        next_region_state.get_region().get_id(),
                        Some(next_region_state.clone()),
                    )
                    .unwrap();
                    let tablet = tablet_cache.latest().unwrap();
                    self.scanner = Some(
                        MvccInfoScanner::new(
                            |cf, opts| tablet.iterator_opt(cf, opts).map_err(|e| box_err!(e)),
                            if self.start.is_empty() {
                                None
                            } else {
                                Some(self.start.as_bytes())
                            },
                            if self.end.is_empty() {
                                None
                            } else {
                                Some(self.end.as_bytes())
                            },
                            MvccInfoCollector::default(),
                        )
                        .unwrap(),
                    );
                }
                Err(e) => return Some(Err(e)),
            }
        }
    }
}

// Debugger for raftstore-v2
#[derive(Clone)]
pub struct DebuggerImplV2<ER: RaftEngine> {
    tablet_reg: TabletRegistry<RocksEngine>,
    raft_engine: ER,
    kv_statistics: Option<Arc<RocksStatistics>>,
    raft_statistics: Option<Arc<RocksStatistics>>,
    cfg_controller: ConfigController,
}

impl<ER: RaftEngine> DebuggerImplV2<ER> {
    pub fn new(
        tablet_reg: TabletRegistry<RocksEngine>,
        raft_engine: ER,
        cfg_controller: ConfigController,
    ) -> Self {
        println!("Debugger for raftstore-v2 is used");
        DebuggerImplV2 {
            tablet_reg,
            raft_engine,
            cfg_controller,
            kv_statistics: None,
            raft_statistics: None,
        }
    }

<<<<<<< HEAD
    pub fn recover_regions(
        &self,
        regions: Vec<metapb::Region>,
        read_only: bool,
    ) -> Result<Vec<(u64, Error)>> {
        let mut errors = Vec::with_capacity(regions.len());
        for region in regions {
            let region_id = region.get_id();
            let region_state = box_try!(self.raft_engine.get_region_state(region_id, u64::MAX))
                .ok_or_else(|| Error::NotFound(format!("Not found region {:?}", region_id)))?;
            if region_state.get_state() != PeerState::Normal {
                info!(
                    "skip region";
                    "region_id" => region_id,
                    "peer_state" => ?region_state.get_state(),
                );
                continue;
            }

            let mut tablet_cache =
                get_tablet_cache(&self.tablet_reg, region_id, Some(region_state))?;
            let tablet = tablet_cache.latest().unwrap();

            if let Err(e) = recover_mvcc_for_range(
                tablet,
                region.get_start_key(),
                region.get_end_key(),
                read_only,
                0,
            ) {
                errors.push((region_id, e));
            }
        }

        Ok(errors)
    }

    pub fn recover_all(&self, threads: usize, read_only: bool) -> Result<()> {
        info!("Calculating split keys...");

        let region_groups =
            deivde_regions_for_concurrency(&self.raft_engine, &self.tablet_reg, threads as u64)?;

        let mut handles = Vec::new();
        for (thread_index, region_group) in region_groups.into_iter().enumerate() {
            let props = tikv_util::thread_group::current_properties();

            let mut tablets = vec![];
            for r in &region_group {
                let mut cache = get_tablet_cache(&self.tablet_reg, r.get_id(), None).unwrap();
                tablets.push(cache.latest().unwrap().clone());
            }
            let thread = std::thread::Builder::new()
                .name(format!("mvcc-recover-thread-{}", thread_index))
                .spawn_wrapper(move || {
                    tikv_util::thread_group::set_properties(props);
                    tikv_alloc::add_thread_memory_accessor();

                    let mut results = vec![];
                    for (region, tablet) in region_group.into_iter().zip(tablets) {
                        info!(
                            "mvcc recover";
                            "thread_index" => thread_index,
                            "region" => ?region,
                        );
                        results.push(recover_mvcc_for_range(
                            &tablet,
                            region.get_start_key(),
                            region.get_end_key(),
                            read_only,
                            thread_index,
                        ));
                    }

                    tikv_alloc::remove_thread_memory_accessor();
                    results
                })
                .unwrap();

            handles.push(thread);
        }

        let res = handles
            .into_iter()
            .map(|h: JoinHandle<Vec<Result<()>>>| h.join())
            .map(|results| {
                if let Err(e) = &results {
                    error!("{:?}", e);
                } else {
                    for r in results.as_ref().unwrap() {
                        if let Err(e) = r {
                            error!("{:?}", e);
                        }
                    }
                }
                results
            })
            .all(|results| {
                if results.is_err() {
                    return false;
                }
                for r in &results.unwrap() {
                    if !r.is_ok() {
                        return false;
                    }
                }
                true
            });

        if res {
            Ok(())
        } else {
            Err(box_err!("Not all threads finished successfully."))
        }
=======
    pub fn bad_regions(&self) -> Result<Vec<(u64, Error)>> {
        let store_id = self.get_store_ident()?.get_store_id();
        let mut res = Vec::new();
        let fake_read_worker = Worker::new("fake-read-worker").lazy_build("fake-read-worker");

        let logger = slog_global::borrow_global().new(o!());
        let check_region_state = |region_id: u64| -> Result<()> {
            let region_state =
                box_try!(self.raft_engine.get_region_state(region_id, u64::MAX)).unwrap();
            match region_state.get_state() {
                PeerState::Tombstone | PeerState::Applying => return Ok(()),
                _ => {}
            }

            let region = region_state.get_region();
            let peer_id = find_peer(region, store_id)
                .map(|peer| peer.get_id())
                .ok_or_else(|| {
                    Error::Other(
                        format!(
                            "RegionLocalState doesn't contains peer itself, {:?}",
                            region_state
                        )
                        .into(),
                    )
                })?;

            let logger = logger.new(o!("region_id" => region_id, "peer_id" => peer_id));
            let storage = box_try!(Storage::<RocksEngine, ER>::new(
                region_id,
                store_id,
                self.raft_engine.clone(),
                fake_read_worker.scheduler(),
                &logger
            ))
            .unwrap();

            let raft_cfg = raft::Config {
                id: peer_id,
                election_tick: 10,
                heartbeat_tick: 2,
                max_size_per_msg: ReadableSize::mb(1).0,
                max_inflight_msgs: 256,
                check_quorum: true,
                skip_bcast_commit: true,
                ..Default::default()
            };

            box_try!(RawNode::new(&raft_cfg, storage, &logger));
            Ok(())
        };

        box_try!(
            self.raft_engine
                .for_each_raft_group::<raftstore::Error, _>(&mut |region_id| {
                    if let Err(e) = check_region_state(region_id) {
                        res.push((region_id, e));
                    }

                    Ok(())
                })
        );

        Ok(res)
>>>>>>> a3ed3151
    }

    /// Set regions to tombstone by manual, and apply other status(such as
    /// peers, version, and key range) from `region` which comes from PD
    /// normally.
    pub fn set_region_tombstone(&self, regions: Vec<metapb::Region>) -> Result<Vec<(u64, Error)>> {
        let store_id = self.get_store_ident()?.get_store_id();
        let mut lb = self.raft_engine.log_batch(regions.len());

        let mut errors = Vec::with_capacity(regions.len());
        for region in regions {
            let region_id = region.get_id();
            if let Err(e) = set_region_tombstone(&self.raft_engine, store_id, region, &mut lb) {
                errors.push((region_id, e));
            }
        }

        if errors.is_empty() {
            box_try!(self.raft_engine.consume(&mut lb, true));
        }

        Ok(errors)
    }

    pub fn set_region_tombstone_by_id(&self, regions: Vec<u64>) -> Result<Vec<(u64, Error)>> {
        let mut lb = self.raft_engine.log_batch(regions.len());
        let mut errors = Vec::with_capacity(regions.len());
        for region_id in regions {
            let mut region_state = match self
                .raft_engine
                .get_region_state(region_id, u64::MAX)
                .map_err(|e| box_err!(e))
                .and_then(|s| s.ok_or_else(|| Error::Other("Can't find RegionLocalState".into())))
            {
                Ok(region_state) => region_state,
                Err(e) => {
                    errors.push((region_id, e));
                    continue;
                }
            };

            let apply_state = match self
                .raft_engine
                .get_apply_state(region_id, u64::MAX)
                .map_err(|e| box_err!(e))
                .and_then(|s| s.ok_or_else(|| Error::Other("Can't find RaftApplyState".into())))
            {
                Ok(apply_state) => apply_state,
                Err(e) => {
                    errors.push((region_id, e));
                    continue;
                }
            };

            if region_state.get_state() == PeerState::Tombstone {
                info!("skip {} because it's already tombstone", region_id);
                continue;
            }
            region_state.set_state(PeerState::Tombstone);
            box_try!(lb.put_region_state(
                region_id,
                apply_state.get_applied_index(),
                &region_state
            ));
        }

        if errors.is_empty() {
            box_try!(self.raft_engine.consume(&mut lb, true));
        }
        Ok(errors)
    }
}

fn set_region_tombstone<ER: RaftEngine>(
    raft_engine: &ER,
    store_id: u64,
    region: metapb::Region,
    lb: &mut <ER as RaftEngine>::LogBatch,
) -> Result<()> {
    let id = region.get_id();

    let mut region_state = raft_engine
        .get_region_state(id, u64::MAX)
        .map_err(|e| box_err!(e))
        .and_then(|s| s.ok_or_else(|| Error::Other("Can't find RegionLocalState".into())))?;
    if region_state.get_state() == PeerState::Tombstone {
        return Ok(());
    }

    let peer_id = region_state
        .get_region()
        .get_peers()
        .iter()
        .find(|p| p.get_store_id() == store_id)
        .map(|p| p.get_id())
        .ok_or_else(|| Error::Other("RegionLocalState doesn't contains the peer itself".into()))?;

    let old_conf_ver = region_state.get_region().get_region_epoch().get_conf_ver();
    let new_conf_ver = region.get_region_epoch().get_conf_ver();
    if new_conf_ver <= old_conf_ver {
        return Err(box_err!(
            "invalid conf_ver: please make sure you have removed the peer by PD"
        ));
    }

    // If the store is not in peers, or it's still in but its peer_id
    // has changed, we know the peer is marked as tombstone success.
    let scheduled = region
        .get_peers()
        .iter()
        .find(|p| p.get_store_id() == store_id)
        .map_or(true, |p| p.get_id() != peer_id);
    if !scheduled {
        return Err(box_err!("The peer is still in target peers"));
    }

    let apply_state = raft_engine
        .get_apply_state(id, u64::MAX)
        .map_err(|e| box_err!(e))
        .and_then(|s| s.ok_or_else(|| Error::Other("Can't find RaftApplyState".into())))?;
    region_state.set_state(PeerState::Tombstone);
    region_state.set_region(region);
    box_try!(lb.put_region_state(id, apply_state.get_applied_index(), &region_state));

    Ok(())
}

impl<ER: RaftEngine> Debugger for DebuggerImplV2<ER> {
    fn get(&self, db: DbType, cf: &str, key: &[u8]) -> Result<Vec<u8>> {
        validate_db_and_cf(db, cf)?;
        let region_state =
            find_region_state_by_key(&self.raft_engine, &key[DATA_PREFIX_KEY.len()..])?;
        let mut tablet_cache = get_tablet_cache(
            &self.tablet_reg,
            region_state.get_region().get_id(),
            Some(region_state),
        )?;
        let tablet = tablet_cache.latest().unwrap();
        match tablet.get_value_cf(cf, key) {
            Ok(Some(v)) => Ok(v.to_vec()),
            Ok(None) => Err(Error::NotFound(format!(
                "value for key {:?} in db {:?}",
                key, db
            ))),
            Err(e) => Err(box_err!(e)),
        }
    }

    fn raft_log(&self, region_id: u64, log_index: u64) -> Result<Entry> {
        if let Some(log) = box_try!(self.raft_engine.get_entry(region_id, log_index)) {
            return Ok(log);
        }
        Err(Error::NotFound(format!(
            "raft log for region {} at index {}",
            region_id, log_index
        )))
    }

    fn region_info(&self, region_id: u64) -> Result<RegionInfo> {
        let raft_state = box_try!(self.raft_engine.get_raft_state(region_id));
        let apply_state = box_try!(self.raft_engine.get_apply_state(region_id, u64::MAX));
        let region_state = box_try!(self.raft_engine.get_region_state(region_id, u64::MAX));

        match (raft_state, apply_state, region_state) {
            (None, None, None) => Err(Error::NotFound(format!("info for region {}", region_id))),
            (raft_state, apply_state, region_state) => {
                Ok(RegionInfo::new(raft_state, apply_state, region_state))
            }
        }
    }

    fn region_size<T: AsRef<str>>(&self, region_id: u64, cfs: Vec<T>) -> Result<Vec<(T, usize)>> {
        match self.raft_engine.get_region_state(region_id, u64::MAX) {
            Ok(Some(region_state)) => {
                if region_state.get_state() != PeerState::Normal {
                    return Err(Error::NotFound(format!(
                        "region {:?} has been deleted",
                        region_id
                    )));
                }
                let region = region_state.get_region();
                let start_key = &keys::data_key(region.get_start_key());
                let end_key = &keys::data_end_key(region.get_end_key());
                let mut sizes = vec![];
                let mut tablet_cache =
                    get_tablet_cache(&self.tablet_reg, region.id, Some(region_state))?;
                let tablet = tablet_cache.latest().unwrap();
                for cf in cfs {
                    let mut size = 0;
                    box_try!(tablet.scan(cf.as_ref(), start_key, end_key, false, |k, v| {
                        size += k.len() + v.len();
                        Ok(true)
                    }));
                    sizes.push((cf, size));
                }
                Ok(sizes)
            }
            Ok(None) => Err(Error::NotFound(format!("none region {:?}", region_id))),
            Err(e) => Err(box_err!(e)),
        }
    }

    fn scan_mvcc(
        &self,
        start: &[u8],
        end: &[u8],
        limit: u64,
    ) -> Result<impl Iterator<Item = raftstore::Result<(Vec<u8>, MvccInfo)>> + Send> {
        if end.is_empty() && limit == 0 {
            return Err(Error::InvalidArgument("no limit and to_key".to_owned()));
        }
        if !end.is_empty() && start > end {
            return Err(Error::InvalidArgument(
                "start key should not be larger than end key".to_owned(),
            ));
        }

        let mut region_states = get_all_region_states_with_normal_state(&self.raft_engine);

        region_states.sort_by(|r1, r2| {
            r1.get_region()
                .get_start_key()
                .cmp(r2.get_region().get_start_key())
        });

        MvccInfoIteratorV2::new(
            region_states,
            self.tablet_reg.clone(),
            start,
            end,
            limit as usize,
        )
    }

    fn compact(
        &self,
        db: DbType,
        cf: &str,
        start: &[u8],
        end: &[u8],
        threads: u32,
        bottommost: BottommostLevelCompaction,
    ) -> Result<()> {
        validate_db_and_cf(db, cf)?;
        if db == DbType::Raft {
            return Err(box_err!("Get raft db is not allowed"));
        }
        let compactions = find_region_states_by_key_range(&self.raft_engine, start, end);
        for (region_id, start_key, end_key, region_state) in compactions {
            let mut tablet_cache =
                get_tablet_cache(&self.tablet_reg, region_id, Some(region_state))?;
            let talbet = tablet_cache.latest().unwrap();
            info!("Debugger starts manual compact"; "talbet" => ?talbet, "cf" => cf);
            let mut opts = CompactOptions::new();
            opts.set_max_subcompactions(threads as i32);
            opts.set_exclusive_manual_compaction(false);
            opts.set_bottommost_level_compaction(bottommost.0);
            let handle = box_try!(get_cf_handle(talbet.as_inner(), cf));
            talbet.as_inner().compact_range_cf_opt(
                handle,
                &opts,
                start_key.as_ref().map(|k| k.as_bytes()),
                end_key.as_ref().map(|k| k.as_bytes()),
            );
            info!("Debugger finishes manual compact"; "db" => ?db, "cf" => cf);
        }

        Ok(())
    }

    fn get_all_regions_in_store(&self) -> Result<Vec<u64>> {
        let mut region_ids = vec![];
        self.raft_engine
            .for_each_raft_group::<raftstore::Error, _>(&mut |region_id| {
                region_ids.push(region_id);
                Ok(())
            })
            .unwrap();
        Ok(region_ids)
    }

    fn dump_kv_stats(&self) -> Result<String> {
        let mut kv_str = String::new();
        self.tablet_reg.for_each_opened_tablet(|_, cached| {
            if let Some(tablet) = cached.latest() {
                let str = MiscExt::dump_stats(tablet).unwrap();
                kv_str.push_str(&str);
            }
            true
        });
        if let Some(s) = self.kv_statistics.as_ref() && let Some(s) = s.to_string() {
            kv_str.push_str(&s);
        }
        Ok(kv_str)
    }

    fn dump_raft_stats(&self) -> Result<String> {
        let mut raft_str = box_try!(RaftEngine::dump_stats(&self.raft_engine));
        if let Some(s) = self.raft_statistics.as_ref() && let Some(s) = s.to_string() {
            raft_str.push_str(&s);
        }
        Ok(raft_str)
    }

    fn modify_tikv_config(&self, config_name: &str, config_value: &str) -> Result<()> {
        if let Err(e) = self.cfg_controller.update_config(config_name, config_value) {
            return Err(Error::Other(
                format!("failed to update config, err: {:?}", e).into(),
            ));
        }
        Ok(())
    }

    fn get_store_ident(&self) -> Result<StoreIdent> {
        self.raft_engine
            .get_store_ident()
            .map_err(|e| Error::EngineTrait(e))
            .and_then(|ident| match ident {
                Some(ident) => Ok(ident),
                None => Err(Error::NotFound("No store ident key".to_owned())),
            })
    }

    fn get_region_properties(&self, region_id: u64) -> Result<Vec<(String, String)>> {
        let region_state = match self.raft_engine.get_region_state(region_id, u64::MAX) {
            Ok(Some(region_state)) => region_state,
            Ok(None) => return Err(Error::NotFound(format!("none region {:?}", region_id))),
            Err(e) => return Err(Error::EngineTrait(e)),
        };

        if region_state.state != PeerState::Normal {
            return Err(Error::NotFound(format!("none region {:?}", region_id)));
        }
        let region = region_state.get_region();
        let start = keys::enc_start_key(region);
        let end = keys::enc_end_key(region);

        let mut tablet_cache =
            get_tablet_cache(&self.tablet_reg, region.id, Some(region_state.clone())).unwrap();
        let tablet = tablet_cache.latest().unwrap();
        let mut res = dump_write_cf_properties(tablet, &start, &end)?;
        let mut res1 = dump_default_cf_properties(tablet, &start, &end)?;
        res.append(&mut res1);

        let middle_key = match box_try!(get_region_approximate_middle(tablet, region)) {
            Some(data_key) => keys::origin_key(&data_key).to_vec(),
            None => Vec::new(),
        };

        res.push((
            "region.start_key".to_owned(),
            hex::encode(&region.start_key),
        ));
        res.push(("region.end_key".to_owned(), hex::encode(&region.end_key)));
        res.push((
            "region.middle_key_by_approximate_size".to_owned(),
            hex::encode(middle_key),
        ));

        Ok(res)
    }

    fn reset_to_version(&self, _version: u64) {
        unimplemented!()
    }

    fn set_kv_statistics(&mut self, s: Option<Arc<RocksStatistics>>) {
        self.kv_statistics = s;
    }

    fn set_raft_statistics(&mut self, s: Option<Arc<RocksStatistics>>) {
        self.raft_statistics = s;
    }

    fn key_range_flashback_to_version(
        &self,
        _version: u64,
        _region_id: u64,
        _start_key: &[u8],
        _end_key: &[u8],
        _start_ts: u64,
        _commit_ts: u64,
    ) -> impl Future<Output = Result<()>> + Send {
        async move { unimplemented!() }
    }

    fn get_range_properties(&self, start: &[u8], end: &[u8]) -> Result<Vec<(String, String)>> {
        let mut props = vec![];
        let start = &keys::data_key(start);
        let end = &keys::data_end_key(end);
        let regions = find_region_states_by_key_range(&self.raft_engine, start, end);
        for (region_id, start_key, end_key, region_state) in regions {
            let mut tablet_cache =
                get_tablet_cache(&self.tablet_reg, region_id, Some(region_state)).unwrap();
            let talbet = tablet_cache.latest().unwrap();
            let mut prop = dump_write_cf_properties(
                talbet,
                start_key.as_ref().map(|k| (k.as_bytes())).unwrap_or(start),
                end_key.as_ref().map(|k| k.as_bytes()).unwrap_or(end),
            )
            .unwrap();
            props.append(&mut prop);
            let mut prop = dump_default_cf_properties(
                talbet,
                start_key.as_ref().map(|k| k.as_bytes()).unwrap_or(start),
                end_key.as_ref().map(|k| k.as_bytes()).unwrap_or(end),
            )?;
            props.append(&mut prop);
        }
        Ok(props)
    }
}

fn validate_db_and_cf(db: DbType, cf: &str) -> Result<()> {
    match (db, cf) {
        (DbType::Kv, CF_DEFAULT)
        | (DbType::Kv, CF_WRITE)
        | (DbType::Kv, CF_LOCK)
        | (DbType::Raft, CF_DEFAULT) => Ok(()),
        _ => Err(Error::InvalidArgument(format!(
            "invalid cf {:?} for db {:?}",
            cf, db
        ))),
    }
}

// Return the overlap range (without data prefix) of the `range` in region or
// None if they are exclusive
// Note: generally, range should start with `DATA_PREFIX_KEY`, but they can also
// be empty in case of compacting whole cluster for example.
// Note: the range end being `DATA_PREFIX_KEY` and `DATA_MAX_KEY` both means the
// largest key
fn range_in_region<'a>(
    range: (&'a [u8], &'a [u8]),
    region: &'a metapb::Region,
) -> Option<(&'a [u8], &'a [u8])> {
    let range_start = if !range.0.is_empty() {
        range.0
    } else {
        DATA_PREFIX_KEY
    };

    let range_end = if !range.1.is_empty() && range.1 != DATA_MAX_KEY {
        range.1
    } else {
        DATA_PREFIX_KEY
    };
    if range_start == DATA_PREFIX_KEY && range_end == DATA_PREFIX_KEY {
        return Some((region.get_start_key(), region.get_end_key()));
    } else if range_start == DATA_PREFIX_KEY {
        assert!(range_end.starts_with(DATA_PREFIX_KEY));
        if region.get_start_key() < &range_end[DATA_PREFIX_KEY.len()..] {
            return Some((
                region.get_start_key(),
                smaller_key(
                    &range_end[DATA_PREFIX_KEY.len()..],
                    region.get_end_key(),
                    true,
                ),
            ));
        }
        None
    } else if range_end == DATA_PREFIX_KEY {
        assert!(range_start.starts_with(DATA_PREFIX_KEY));
        if &range_start[DATA_PREFIX_KEY.len()..] < region.get_end_key()
            || region.get_end_key().is_empty()
        {
            return Some((
                larger_key(
                    &range_start[DATA_PREFIX_KEY.len()..],
                    region.get_start_key(),
                    false,
                ),
                region.get_end_key(),
            ));
        }
        None
    } else {
        assert!(range_start.starts_with(DATA_PREFIX_KEY));
        assert!(range_end.starts_with(DATA_PREFIX_KEY));
        let start_key = larger_key(
            &range_start[DATA_PREFIX_KEY.len()..],
            region.get_start_key(),
            false,
        );
        let end_key = smaller_key(
            &range_end[DATA_PREFIX_KEY.len()..],
            region.get_end_key(),
            true,
        );
        if start_key < end_key {
            return Some((start_key, end_key));
        }
        None
    }
}

fn find_region_states_by_key_range<ER: RaftEngine>(
    raft_engine: &ER,
    start: &[u8],
    end: &[u8],
) -> Vec<(u64, Option<Vec<u8>>, Option<Vec<u8>>, RegionLocalState)> {
    let mut regions = vec![];
    raft_engine
        .for_each_raft_group::<raftstore::Error, _>(&mut |region_id| {
            let region_state = raft_engine
                .get_region_state(region_id, u64::MAX)
                .unwrap()
                .unwrap();
            if region_state.state != PeerState::Normal {
                return Ok(());
            }

            if let Some((start_key, end_key)) =
                range_in_region((start, end), region_state.get_region())
            {
                let start = if start_key.is_empty() {
                    None
                } else {
                    Some(data_key(start_key))
                };
                let end = if end_key.is_empty() {
                    None
                } else {
                    Some(data_key(end_key))
                };
                regions.push((region_id, start, end, region_state));
            };

            Ok(())
        })
        .unwrap();
    regions
}

fn find_region_state_by_key<ER: RaftEngine>(
    raft_engine: &ER,
    key: &[u8],
) -> Result<RegionLocalState> {
    let mut region_ids = vec![];
    raft_engine
        .for_each_raft_group::<raftstore::Error, _>(&mut |region_id| {
            region_ids.push(region_id);
            Ok(())
        })
        .unwrap();

    for region_id in region_ids {
        if let Ok(Some(region_state)) = raft_engine.get_region_state(region_id, u64::MAX) {
            let region = region_state.get_region();
            if check_key_in_region(key, region).is_ok() {
                if region_state.get_state() != PeerState::Normal {
                    break;
                }
                return Ok(region_state);
            }
        }
    }

    Err(Error::NotFound(format!(
        "Not found region containing {:?}",
        key
    )))
}

fn get_tablet_cache(
    tablet_reg: &TabletRegistry<RocksEngine>,
    region_id: u64,
    state: Option<RegionLocalState>,
) -> Result<CachedTablet<RocksEngine>> {
    if let Some(tablet_cache) = tablet_reg.get(region_id) {
        Ok(tablet_cache)
    } else {
        let region_state = state.unwrap();
        let ctx = TabletContext::new(region_state.get_region(), Some(region_state.tablet_index));
        match tablet_reg.load(ctx, false) {
            Ok(tablet_cache) => Ok(tablet_cache),
            Err(e) => {
                println!(
                    "tablet load failed, region_state {:?}",
                    region_state.get_state()
                );
                return Err(box_err!(e));
            }
        }
    }
}

fn get_all_region_states_with_normal_state<ER: RaftEngine>(
    raft_engine: &ER,
) -> Vec<RegionLocalState> {
    let mut region_states = vec![];
    raft_engine
        .for_each_raft_group::<raftstore::Error, _>(&mut |region_id| {
            let region_state = raft_engine
                .get_region_state(region_id, u64::MAX)
                .unwrap()
                .unwrap();
            if region_state.state == PeerState::Normal {
                region_states.push(region_state);
            }
            Ok(())
        })
        .unwrap();

    region_states
}

// This method devide all regions into `threads` of groups where each group has
// similar data volume so that we use `threads` of threads to execute them
// concurrently.
// Note: we cannot guarantee that we can divde them into exactly `threads` of
// groups for some cases, ex: [0, 0, 0, 0, 0, 100], we can at most return two
// groups for this.
fn deivde_regions_for_concurrency<ER: RaftEngine>(
    raft_engine: &ER,
    registry: &TabletRegistry<RocksEngine>,
    threads: u64,
) -> Result<Vec<Vec<metapb::Region>>> {
    let region_states = get_all_region_states_with_normal_state(raft_engine);

    if threads == 1 {
        return Ok(vec![
            region_states
                .into_iter()
                .map(|mut r| r.take_region())
                .collect(),
        ]);
    }

    let mut regions_groups = vec![];
    let mut region_sizes = vec![];
    let mut total_size = 0;
    for region_state in region_states {
        let mut tablet_cache = get_tablet_cache(
            registry,
            region_state.get_region().get_id(),
            Some(region_state.clone()),
        )?;
        let tablet = tablet_cache.latest().unwrap();
        let region_size = box_try!(get_region_approximate_size(
            tablet,
            region_state.get_region(),
            0
        ));
        region_sizes.push((region_size, region_state));
        total_size += region_size;
    }
    region_sizes.sort_by(|a, b| a.0.cmp(&b.0));

    let group_size = (total_size + threads - 1) / threads;
    let mut cur_group = vec![];
    let mut cur_size = 0;
    for (region_size, mut region_state) in region_sizes.into_iter() {
        cur_group.push(region_state.take_region());
        cur_size += region_size;
        if cur_size >= group_size {
            cur_size = 0;
            regions_groups.push(cur_group);
            cur_group = vec![];
        }
    }
    if !cur_group.is_empty() {
        regions_groups.push(cur_group);
    }

    assert!(regions_groups.len() <= threads as usize);
    Ok(regions_groups)
}

// `key1` and `key2` should both be start_key or end_key.
fn smaller_key<'a>(key1: &'a [u8], key2: &'a [u8], end_key: bool) -> &'a [u8] {
    if end_key && key1.is_empty() {
        return key2;
    }
    if end_key && key2.is_empty() {
        return key1;
    }
    if key1 < key2 {
        return key1;
    }
    key2
}

// `key1` and `key2` should both be start_key or end_key.
fn larger_key<'a>(key1: &'a [u8], key2: &'a [u8], end_key: bool) -> &'a [u8] {
    if end_key && key1.is_empty() {
        return key1;
    }
    if end_key && key2.is_empty() {
        return key2;
    }
    if key1 < key2 {
        return key2;
    }
    key1
}

#[cfg(test)]
mod tests {
    use std::path::Path;

    use collections::HashMap;
    use engine_traits::{
<<<<<<< HEAD
        RaftEngineReadOnly, RaftLogBatch, SyncMutable, CF_DEFAULT, CF_LOCK, CF_WRITE, DATA_CFS,
=======
        RaftEngineReadOnly, RaftLogBatch, SyncMutable, ALL_CFS, CF_DEFAULT, CF_LOCK, CF_WRITE,
    };
    use kvproto::{
        metapb::{self, Peer, PeerRole},
        raft_serverpb::*,
>>>>>>> a3ed3151
    };
    use kvproto::{metapb, metapb::PeerRole, raft_serverpb::*};
    use raft::prelude::EntryType;
    use raft_log_engine::RaftLogEngine;
<<<<<<< HEAD
    use tikv_util::store::new_peer;
=======
    use raftstore::store::RAFT_INIT_LOG_INDEX;
>>>>>>> a3ed3151

    use super::*;
    use crate::{
        config::TikvConfig,
        server::KvEngineFactoryBuilder,
        storage::{txn::tests::must_prewrite_put, TestEngineBuilder},
    };

    const INITIAL_TABLET_INDEX: u64 = 5;
    const INITIAL_APPLY_INDEX: u64 = 5;

    fn new_debugger(path: &Path) -> DebuggerImplV2<RaftLogEngine> {
        let mut cfg = TikvConfig::default();
        cfg.storage.data_dir = path.to_str().unwrap().to_string();
        cfg.raft_store.raftdb_path = cfg.infer_raft_db_path(None).unwrap();
        cfg.raft_engine.mut_config().dir = cfg.infer_raft_engine_path(None).unwrap();
        let cache = cfg
            .storage
            .block_cache
            .build_shared_cache(cfg.storage.engine);
        let env = cfg.build_shared_rocks_env(None, None).unwrap();

        let factory = KvEngineFactoryBuilder::new(env, &cfg, cache).build();
        let reg = TabletRegistry::new(Box::new(factory), path).unwrap();

        let raft_engine = RaftLogEngine::new(cfg.raft_engine.config(), None, None).unwrap();

        DebuggerImplV2::new(reg, raft_engine, ConfigController::default())
    }

    impl<ER: RaftEngine> DebuggerImplV2<ER> {
        fn set_store_id(&self, store_id: u64) {
            let mut ident = self.get_store_ident().unwrap_or_default();
            ident.set_store_id(store_id);
            let mut lb = self.raft_engine.log_batch(3);
            lb.put_store_ident(&ident).unwrap();
            self.raft_engine.consume(&mut lb, true).unwrap();
        }
    }

    fn init_region_state<ER: RaftEngine>(
        raft_engine: &ER,
        region_id: u64,
        stores: &[u64],
        mut learner: usize,
    ) -> metapb::Region {
        let mut region = metapb::Region::default();
        region.set_id(region_id);
        for (i, &store_id) in stores.iter().enumerate() {
            let mut peer = metapb::Peer::default();
            peer.set_id(i as u64);
            peer.set_store_id(store_id);
            if learner > 0 {
                peer.set_role(PeerRole::Learner);
                learner -= 1;
            }
            region.mut_peers().push(peer);
        }
        let mut region_state = RegionLocalState::default();
        region_state.set_state(PeerState::Normal);
        region_state.set_region(region.clone());
        let mut lb = raft_engine.log_batch(3);
        lb.put_region_state(region_id, INITIAL_APPLY_INDEX, &region_state)
            .unwrap();
        raft_engine.consume(&mut lb, true).unwrap();
        region
    }

    #[test]
    fn test_get() {
        let dir = test_util::temp_dir("test-debugger", false);
        let debugger = new_debugger(dir.path());
        let raft_engine = &debugger.raft_engine;
        let region_id = 1;

        let mut region = metapb::Region::default();
        region.set_id(region_id);
        region.set_start_key(b"k10".to_vec());
        region.set_end_key(b"k20".to_vec());
        let mut state = RegionLocalState::default();
        state.set_region(region.clone());
        state.set_tablet_index(5);

        let ctx = TabletContext::new(&region, Some(5));
        let mut tablet_cache = debugger.tablet_reg.load(ctx, true).unwrap();
        let tablet = tablet_cache.latest().unwrap();

        let mut wb = raft_engine.log_batch(10);
        wb.put_region_state(region_id, 10, &state).unwrap();
        raft_engine.consume(&mut wb, true).unwrap();

        let cfs = vec![CF_DEFAULT, CF_LOCK, CF_WRITE];
        let (k, v) = (keys::data_key(b"k15"), b"v");
        for cf in &cfs {
            tablet.put_cf(cf, k.as_slice(), v).unwrap();
        }

        for cf in &cfs {
            let got = debugger.get(DbType::Kv, cf, &k).unwrap();
            assert_eq!(&got, v);
        }

        match debugger.get(DbType::Kv, CF_DEFAULT, b"k15") {
            Err(Error::NotFound(_)) => (),
            _ => panic!("expect Error::NotFound(_)"),
        }

        let mut wb = raft_engine.log_batch(10);
        state.set_state(PeerState::Tombstone);
        wb.put_region_state(region_id, 10, &state).unwrap();
        raft_engine.consume(&mut wb, true).unwrap();
        for cf in &cfs {
            debugger.get(DbType::Kv, cf, &k).unwrap_err();
        }
    }

    #[test]
    fn test_raft_log() {
        let dir = test_util::temp_dir("test-debugger", false);
        let debugger = new_debugger(dir.path());
        let raft_engine = &debugger.raft_engine;
        let (region_id, log_index) = (1, 1);

        let mut entry = Entry::default();
        entry.set_term(1);
        entry.set_index(1);
        entry.set_entry_type(EntryType::EntryNormal);
        entry.set_data(vec![42].into());
        let mut wb = raft_engine.log_batch(10);
        RaftLogBatch::append(&mut wb, region_id, None, vec![entry.clone()]).unwrap();
        raft_engine.consume(&mut wb, true).unwrap();

        assert_eq!(debugger.raft_log(region_id, log_index).unwrap(), entry);
        match debugger.raft_log(region_id + 1, log_index + 1) {
            Err(Error::NotFound(_)) => (),
            _ => panic!("expect Error::NotFound(_)"),
        }
    }

    #[test]
    fn test_region_info() {
        let dir = test_util::temp_dir("test-debugger", false);
        let debugger = new_debugger(dir.path());
        let raft_engine = &debugger.raft_engine;
        let region_id = 1;

        let mut wb = raft_engine.log_batch(10);
        let mut raft_state = RaftLocalState::default();
        raft_state.set_last_index(42);
        RaftLogBatch::put_raft_state(&mut wb, region_id, &raft_state).unwrap();

        let mut apply_state = RaftApplyState::default();
        apply_state.set_applied_index(42);
        RaftLogBatch::put_apply_state(&mut wb, region_id, 42, &apply_state).unwrap();

        let mut region_state = RegionLocalState::default();
        region_state.set_state(PeerState::Tombstone);
        RaftLogBatch::put_region_state(&mut wb, region_id, 42, &region_state).unwrap();

        raft_engine.consume(&mut wb, true).unwrap();

        assert_eq!(
            debugger.region_info(region_id).unwrap(),
            RegionInfo::new(Some(raft_state), Some(apply_state), Some(region_state))
        );
        match debugger.region_info(region_id + 1) {
            Err(Error::NotFound(_)) => (),
            _ => panic!("expect Error::NotFound(_)"),
        }
    }

    #[test]
    fn test_region_size() {
        let dir = test_util::temp_dir("test-debugger", false);
        let debugger = new_debugger(dir.path());
        let raft_engine = &debugger.raft_engine;
        let region_id = 1;

        let mut region = metapb::Region::default();
        region.set_id(region_id);
        region.set_start_key(b"k10".to_vec());
        region.set_end_key(b"k20".to_vec());
        let mut state = RegionLocalState::default();
        state.set_region(region.clone());
        state.set_tablet_index(5);

        let ctx = TabletContext::new(&region, Some(5));
        let mut tablet_cache = debugger.tablet_reg.load(ctx, true).unwrap();
        let tablet = tablet_cache.latest().unwrap();

        let mut wb = raft_engine.log_batch(10);
        wb.put_region_state(region_id, 10, &state).unwrap();
        raft_engine.consume(&mut wb, true).unwrap();

        let cfs = vec![CF_DEFAULT, CF_LOCK, CF_WRITE];
        let (k, v) = (keys::data_key(b"k15"), b"v");
        for cf in &cfs {
            tablet.put_cf(cf, k.as_slice(), v).unwrap();
        }

        let sizes = debugger.region_size(region_id, cfs.clone()).unwrap();
        assert_eq!(sizes.len(), 3);
        for (cf, size) in sizes {
            cfs.iter().find(|&&c| c == cf).unwrap();
            assert_eq!(size, k.len() + v.len());
        }

        // test for region that has not been trimmed
        let (k, v) = (keys::data_key(b"k05"), b"v");
        let k1 = keys::data_key(b"k25");
        for cf in &cfs {
            tablet.put_cf(cf, k.as_slice(), v).unwrap();
            tablet.put_cf(cf, k1.as_slice(), v).unwrap();
        }

        let sizes = debugger.region_size(region_id, cfs.clone()).unwrap();
        assert_eq!(sizes.len(), 3);
        for (cf, size) in sizes {
            cfs.iter().find(|&&c| c == cf).unwrap();
            assert_eq!(size, k.len() + v.len());
        }

        state.set_state(PeerState::Tombstone);
        let mut wb = raft_engine.log_batch(10);
        wb.put_region_state(region_id, 10, &state).unwrap();
        raft_engine.consume(&mut wb, true).unwrap();
        debugger.region_size(region_id, cfs.clone()).unwrap_err();
    }

    // For simplicity, the format of the key is inline with data in
    // prepare_data_on_disk
    fn extract_key(key: &[u8]) -> &[u8] {
        &key[1..4]
    }

    // Prepare some data
    // Data for each region:
    // Region 1: k00 .. k04
    // Region 2: k05 .. k09
    // Region 3: k10 .. k14
    // Region 4: k15 .. k19  <tombstone>
    // Region 5: k20 .. k24
    // Region 6: k26 .. k28  <range of region and tablet not matched>
    fn prepare_data_on_disk(path: &Path) {
        let mut cfg = TikvConfig::default();
        cfg.storage.data_dir = path.to_str().unwrap().to_string();
        cfg.raft_store.raftdb_path = cfg.infer_raft_db_path(None).unwrap();
        cfg.raft_engine.mut_config().dir = cfg.infer_raft_engine_path(None).unwrap();
        cfg.gc.enable_compaction_filter = false;
        let cache = cfg
            .storage
            .block_cache
            .build_shared_cache(cfg.storage.engine);
        let env = cfg.build_shared_rocks_env(None, None).unwrap();

        let factory = KvEngineFactoryBuilder::new(env, &cfg, cache).build();
        let reg = TabletRegistry::new(Box::new(factory), path).unwrap();

        let raft_engine = RaftLogEngine::new(cfg.raft_engine.config(), None, None).unwrap();
        let mut wb = raft_engine.log_batch(5);
        for i in 0..6 {
            let mut region = metapb::Region::default();
            let start_key = format!("k{:02}", i * 5);
            let end_key = format!("k{:02}", (i + 1) * 5);
            region.set_id(i + 1);
            region.set_start_key(start_key.into_bytes());
            region.set_end_key(end_key.into_bytes());
            let mut region_state = RegionLocalState::default();
            region_state.set_tablet_index(INITIAL_TABLET_INDEX);
            if region.get_id() == 4 {
                region_state.set_state(PeerState::Tombstone);
            } else if region.get_id() == 6 {
                region.set_start_key(b"k26".to_vec());
                region.set_end_key(b"k28".to_vec());
            }
            region_state.set_region(region);

            let tablet_path = reg.tablet_path(i + 1, INITIAL_TABLET_INDEX);
            // Use tikv_kv::RocksEngine instead of loading tablet from registry in order to
            // use prewrite method to prepare mvcc data
            let mut engine = TestEngineBuilder::new().path(tablet_path).build().unwrap();
            for i in i * 5..(i + 1) * 5 {
                let key = format!("zk{:02}", i);
                let val = format!("val{:02}", i);
                // Use prewrite only is enough for preparing mvcc data
                must_prewrite_put(
                    &mut engine,
                    key.as_bytes(),
                    val.as_bytes(),
                    key.as_bytes(),
                    10,
                );
            }

            wb.put_region_state(i + 1, INITIAL_APPLY_INDEX, &region_state)
                .unwrap();
        }
        raft_engine.consume(&mut wb, true).unwrap();
    }

    #[test]
    fn test_scan_mvcc() {
        let dir = test_util::temp_dir("test-debugger", false);
        prepare_data_on_disk(dir.path());
        let debugger = new_debugger(dir.path());
        // Test scan with bad start, end or limit.
        assert!(debugger.scan_mvcc(b"z", b"", 0).is_err());
        assert!(debugger.scan_mvcc(b"z", b"x", 3).is_err());

        let verify_scanner =
            |range, scanner: &mut dyn Iterator<Item = raftstore::Result<(Vec<u8>, MvccInfo)>>| {
                for i in range {
                    let key = format!("k{:02}", i).into_bytes();
                    assert_eq!(key, extract_key(&scanner.next().unwrap().unwrap().0));
                }
            };

        // full scann
        let mut scanner = debugger.scan_mvcc(b"", b"", 100).unwrap();
        verify_scanner(0..15, &mut scanner);
        verify_scanner(20..25, &mut scanner);
        verify_scanner(26..28, &mut scanner);
        assert!(scanner.next().is_none());

        // Range has more elements than limit
        let mut scanner = debugger.scan_mvcc(b"zk01", b"zk09", 5).unwrap();
        verify_scanner(1..6, &mut scanner);
        assert!(scanner.next().is_none());

        // Range has less elements than limit
        let mut scanner = debugger.scan_mvcc(b"zk07", b"zk10", 10).unwrap();
        verify_scanner(7..10, &mut scanner);
        assert!(scanner.next().is_none());

        // Start from the key where no region contains it
        let mut scanner = debugger.scan_mvcc(b"zk16", b"", 100).unwrap();
        verify_scanner(20..25, &mut scanner);
        verify_scanner(26..28, &mut scanner);
        assert!(scanner.next().is_none());

        // Scan a range not existed in the cluster
        let mut scanner = debugger.scan_mvcc(b"zk16", b"zk19", 100).unwrap();
        assert!(scanner.next().is_none());

        // The end key is less than the start_key of the first region
        let mut scanner = debugger.scan_mvcc(b"", b"zj", 100).unwrap();
        assert!(scanner.next().is_none());
    }

    #[test]
    fn test_compact() {
        let dir = test_util::temp_dir("test-debugger", false);
        let debugger = new_debugger(dir.path());
        let compact = |db, cf| debugger.compact(db, cf, &[0], &[0xFF], 1, Some("skip").into());
        compact(DbType::Kv, CF_DEFAULT).unwrap();
        compact(DbType::Kv, CF_LOCK).unwrap();
        compact(DbType::Kv, CF_WRITE).unwrap();
        compact(DbType::Raft, CF_DEFAULT).unwrap_err();
    }

    #[test]
    fn test_range_in_region() {
        let mut region = metapb::Region::default();
        region.set_start_key(b"k01".to_vec());
        region.set_end_key(b"k10".to_vec());

        let ranges = vec![
            ("", "", "k01", "k10"),
            ("z", "z", "k01", "k10"),
            ("zk00", "", "k01", "k10"),
            ("zk00", "z", "k01", "k10"),
            ("", "zk11", "k01", "k10"),
            ("z", "zk11", "k01", "k10"),
            ("zk02", "zk07", "k02", "k07"),
            ("zk00", "zk07", "k01", "k07"),
            ("zk02", "zk11", "k02", "k10"),
            ("zk02", "{", "k02", "k10"),
        ];

        for (range_start, range_end, expect_start, expect_end) in ranges {
            assert_eq!(
                (expect_start.as_bytes(), expect_end.as_bytes()),
                range_in_region((range_start.as_bytes(), range_end.as_bytes()), &region).unwrap()
            );
        }

        let ranges = vec![("zk05", "zk02"), ("zk11", ""), ("", "zk00")];
        for (range_start, range_end) in ranges {
            assert!(
                range_in_region((range_start.as_bytes(), range_end.as_bytes()), &region).is_none()
            );
        }

        region.set_start_key(b"".to_vec());
        region.set_end_key(b"k10".to_vec());

        let ranges = vec![
            ("", "", "", "k10"),
            ("z", "z", "", "k10"),
            ("zk00", "", "k00", "k10"),
            ("zk00", "z", "k00", "k10"),
            ("", "zk11", "", "k10"),
            ("z", "zk11", "", "k10"),
            ("zk02", "zk07", "k02", "k07"),
            ("zk02", "zk11", "k02", "k10"),
            ("zk02", "{", "k02", "k10"),
        ];

        for (range_start, range_end, expect_start, expect_end) in ranges {
            assert_eq!(
                (expect_start.as_bytes(), expect_end.as_bytes()),
                range_in_region((range_start.as_bytes(), range_end.as_bytes()), &region).unwrap()
            );
        }

        let ranges = vec![("zk05", "zk02"), ("zk11", "")];
        for (range_start, range_end) in ranges {
            assert!(
                range_in_region((range_start.as_bytes(), range_end.as_bytes()), &region).is_none()
            );
        }

        region.set_start_key(b"k01".to_vec());
        region.set_end_key(b"".to_vec());

        let ranges = vec![
            ("", "", "k01", ""),
            ("z", "z", "k01", ""),
            ("zk00", "", "k01", ""),
            ("zk00", "z", "k01", ""),
            ("", "zk11", "k01", "k11"),
            ("z", "zk11", "k01", "k11"),
            ("zk02", "zk07", "k02", "k07"),
            ("zk02", "zk11", "k02", "k11"),
            ("zk02", "{", "k02", ""),
        ];

        for (range_start, range_end, expect_start, expect_end) in ranges {
            assert_eq!(
                (expect_start.as_bytes(), expect_end.as_bytes()),
                range_in_region((range_start.as_bytes(), range_end.as_bytes()), &region).unwrap()
            );
        }

        let ranges = vec![("zk05", "zk02"), ("", "zk00")];
        for (range_start, range_end) in ranges {
            assert!(
                range_in_region((range_start.as_bytes(), range_end.as_bytes()), &region).is_none()
            );
        }
    }

    #[test]
<<<<<<< HEAD
    fn test_divide_regions_even() {
        let dir = test_util::temp_dir("test-debugger", false);
        let debugger = new_debugger(dir.path());

        let mut lb = debugger.raft_engine.log_batch(30);
        for i in 0..20 {
            let mut region = metapb::Region::default();
            region.set_peers(vec![new_peer(1, i + 1)].into());
            region.set_id(i + 1);
            let ctx = TabletContext::new(&region, Some(5));
            let mut cache = debugger.tablet_reg.load(ctx, true).unwrap();
            let tablet = cache.latest().unwrap();
            for j in 0..10 {
                // (6 + 3) * 10
                let k = format!("zk{:04}", i * 100 + j);
                tablet.put(k.as_bytes(), b"val").unwrap();
            }
            tablet.flush_cfs(DATA_CFS, true).unwrap();

            let mut region_state = RegionLocalState::default();
            region_state.set_region(region);
            region_state.set_tablet_index(5);
            lb.put_region_state(i + 1, 5, &region_state).unwrap();
        }
        debugger.raft_engine.consume(&mut lb, true).unwrap();

        let groups =
            deivde_regions_for_concurrency(&debugger.raft_engine, &debugger.tablet_reg, 4).unwrap();
        assert_eq!(groups.len(), 4);
        for g in groups {
            assert_eq!(g.len(), 5);
        }

        let groups =
            deivde_regions_for_concurrency(&debugger.raft_engine, &debugger.tablet_reg, 3).unwrap();
        assert_eq!(groups[0].len(), 7);
        assert_eq!(groups[1].len(), 7);
        assert_eq!(groups[2].len(), 6);
    }

    #[test]
    fn test_divide_regions_uneven() {
        let dir = test_util::temp_dir("test-debugger", false);
        let debugger = new_debugger(dir.path());

        let mut lb = debugger.raft_engine.log_batch(30);
        let mut region_sizes = HashMap::default();
        let mut total_size = 0;
        let mut max_region_size = 0;
        for i in 0..20 {
            let mut region = metapb::Region::default();
            region.set_peers(vec![new_peer(1, i + 1)].into());
            region.set_id(i + 1);
            let ctx = TabletContext::new(&region, Some(5));
            let mut cache = debugger.tablet_reg.load(ctx, true).unwrap();
            let tablet = cache.latest().unwrap();
            for j in 0..=i {
                let k = format!("zk{:04}", i * 100 + j);
                tablet.put(k.as_bytes(), b"val").unwrap();
            }

            let group_size = (6 + 3) * (i + 1);
            max_region_size = group_size;
            total_size += group_size;
            region_sizes.insert(i + 1, group_size);
            tablet.flush_cfs(DATA_CFS, true).unwrap();

            let mut region_state = RegionLocalState::default();
            region_state.set_region(region);
            region_state.set_tablet_index(5);
            lb.put_region_state(i + 1, 5, &region_state).unwrap();
        }
        debugger.raft_engine.consume(&mut lb, true).unwrap();

        let check_group = |groups: Vec<Vec<metapb::Region>>, group_size_threshold| {
            let count = groups.iter().fold(0, |count, group| count + group.len());
            assert_eq!(count, 20);
            for (i, group) in groups.iter().enumerate() {
                let mut current_group_size = 0;
                for region in group {
                    current_group_size += *region_sizes.get(&region.get_id()).unwrap();
                }
                // All groups should have total size > `group_size_threshold` except for the
                // last region.
                if i != groups.len() - 1 {
                    assert!(
                        current_group_size >= group_size_threshold
                            && current_group_size < group_size_threshold + max_region_size
                    );
                }
            }
        };

        let groups =
            deivde_regions_for_concurrency(&debugger.raft_engine, &debugger.tablet_reg, 4).unwrap();
        let group_size_threshold = total_size / 4;
        check_group(groups, group_size_threshold);

        let groups =
            deivde_regions_for_concurrency(&debugger.raft_engine, &debugger.tablet_reg, 7).unwrap();
        let group_size_threshold = total_size / 7;
        check_group(groups, group_size_threshold);
=======
    fn test_bad_regions() {
        let dir = test_util::temp_dir("test-debugger", false);
        let debugger = new_debugger(dir.path());
        let store_id = 1;
        debugger.set_store_id(store_id);

        let mut lb = debugger.raft_engine.log_batch(30);

        let put_region_state =
            |lb: &mut raft_log_engine::RaftLogBatch, region_id: u64, peers: &[u64]| {
                let mut region_state = RegionLocalState::default();
                region_state.set_state(PeerState::Normal);
                let region = region_state.mut_region();
                region.set_id(region_id);
                let peers = peers
                    .iter()
                    .enumerate()
                    .map(|(_, &sid)| Peer {
                        id: region_id,
                        store_id: sid,
                        ..Default::default()
                    })
                    .collect::<Vec<_>>();
                region.set_peers(peers.into());
                lb.put_region_state(region_id, 5, &region_state).unwrap();
            };

        let put_apply_state =
            |lb: &mut raft_log_engine::RaftLogBatch, region_id: u64, apply_index: u64| {
                let mut apply_state = RaftApplyState::default();
                apply_state.set_applied_index(apply_index);
                lb.put_apply_state(region_id, apply_index, &apply_state)
                    .unwrap();

                for cf in ALL_CFS {
                    lb.put_flushed_index(region_id, cf, 5, apply_index).unwrap();
                }
            };

        let put_raft_state = |lb: &mut raft_log_engine::RaftLogBatch,
                              region_id: u64,
                              last_index: u64,
                              commit_index: u64| {
            let mut raft_state = RaftLocalState::default();
            raft_state.set_last_index(last_index);
            raft_state.mut_hard_state().set_commit(commit_index);
            lb.put_raft_state(region_id, &raft_state).unwrap();
        };

        for &region_id in &[10, 11, 12] {
            put_region_state(&mut lb, region_id, &[store_id]);
        }

        // last index < commit index
        put_raft_state(&mut lb, 10, 100, 110);
        put_apply_state(&mut lb, 10, RAFT_INIT_LOG_INDEX);

        // commit index < last index < apply index, or commit index < apply index < last
        // index.
        put_raft_state(&mut lb, 11, 100, 90);
        put_apply_state(&mut lb, 11, 110);
        put_raft_state(&mut lb, 12, 100, 90);
        put_apply_state(&mut lb, 12, 95);

        // region state doesn't contains the peer itself.
        put_region_state(&mut lb, 13, &[]);

        debugger.raft_engine.consume(&mut lb, true).unwrap();

        let mut bad_regions = debugger.bad_regions().unwrap();
        bad_regions.sort_by(|a, b| a.0.cmp(&b.0));
        assert_eq!(bad_regions.len(), 4);
        for (i, (region_id, _)) in bad_regions.into_iter().enumerate() {
            assert_eq!(region_id, (10 + i) as u64);
        }
>>>>>>> a3ed3151
    }

    #[test]
    fn test_tombstone_regions() {
        let dir = test_util::temp_dir("test-debugger", false);
        let debugger = new_debugger(dir.path());
        debugger.set_store_id(11);
        let mut apply_state = RaftApplyState::default();
        apply_state.set_applied_index(5);
        let mut lb = debugger.raft_engine.log_batch(10);

        // region 1 with peers at stores 11, 12, 13.
        let region_1 = init_region_state(&debugger.raft_engine, 1, &[11, 12, 13], 0);
        lb.put_apply_state(1, 5, &apply_state).unwrap();
        // Got the target region from pd, which doesn't contains the store.
        let mut target_region_1 = region_1.clone();
        target_region_1.mut_peers().remove(0);
        target_region_1.mut_region_epoch().set_conf_ver(100);

        // region 2 with peers at stores 11, 12, 13.
        let region_2 = init_region_state(&debugger.raft_engine, 2, &[11, 12, 13], 0);
        lb.put_apply_state(2, 5, &apply_state).unwrap();
        // Got the target region from pd, which has different peer_id.
        let mut target_region_2 = region_2.clone();
        target_region_2.mut_peers()[0].set_id(100);
        target_region_2.mut_region_epoch().set_conf_ver(100);

        // region 3 with peers at stores 21, 22, 23.
        let region_3 = init_region_state(&debugger.raft_engine, 3, &[21, 22, 23], 0);
        lb.put_apply_state(3, 5, &apply_state).unwrap();
        // Got the target region from pd but the peers are not changed.
        let mut target_region_3 = region_3;
        target_region_3.mut_region_epoch().set_conf_ver(100);

        // region 4 with peers at stores 11, 12, 13.
        let region_4 = init_region_state(&debugger.raft_engine, 4, &[11, 12, 13], 0);
        lb.put_apply_state(4, 5, &apply_state).unwrap();
        // Got the target region from pd but region epoch are not changed.
        let mut target_region_4 = region_4;
        target_region_4.mut_peers()[0].set_id(100);

        // region 5 with peers at stores 11, 12, 13.
        let region_5 = init_region_state(&debugger.raft_engine, 5, &[11, 12, 13], 0);
        lb.put_apply_state(5, 5, &apply_state).unwrap();
        // Got the target region from pd but peer is not scheduled.
        let mut target_region_5 = region_5;
        target_region_5.mut_region_epoch().set_conf_ver(100);

        debugger.raft_engine.consume(&mut lb, true).unwrap();

        let must_meet_error = |region_with_error: metapb::Region| {
            let error_region_id = region_with_error.get_id();
            let regions = vec![
                target_region_1.clone(),
                target_region_2.clone(),
                region_with_error,
            ];
            let errors = debugger.set_region_tombstone(regions).unwrap();
            assert_eq!(errors.len(), 1);
            assert_eq!(errors[0].0, error_region_id);
            assert_eq!(
                debugger
                    .raft_engine
                    .get_region_state(1, u64::MAX)
                    .unwrap()
                    .unwrap()
                    .take_region(),
                region_1
            );

            assert_eq!(
                debugger
                    .raft_engine
                    .get_region_state(2, u64::MAX)
                    .unwrap()
                    .unwrap()
                    .take_region(),
                region_2
            );
        };

        // Test with bad target region. No region state in rocksdb should be changed.
        must_meet_error(target_region_3);
        must_meet_error(target_region_4);
        must_meet_error(target_region_5);

        // After set_region_tombstone success, all region should be adjusted.
        let target_regions = vec![target_region_1, target_region_2];
        let errors = debugger.set_region_tombstone(target_regions).unwrap();
        assert!(errors.is_empty());
        for &region_id in &[1, 2] {
            let state = debugger
                .raft_engine
                .get_region_state(region_id, u64::MAX)
                .unwrap()
                .unwrap()
                .get_state();
            assert_eq!(state, PeerState::Tombstone);
        }
    }

    #[test]
    fn test_tombstone_regions_by_id() {
        let dir = test_util::temp_dir("test-debugger", false);
        let debugger = new_debugger(dir.path());
        debugger.set_store_id(11);
        let mut apply_state = RaftApplyState::default();
        apply_state.set_applied_index(5);
        let mut lb = debugger.raft_engine.log_batch(10);

        // tombstone region 1 which currently not exists.
        let errors = debugger.set_region_tombstone_by_id(vec![1]).unwrap();
        assert!(!errors.is_empty());

        // region 1 with peers at stores 11, 12, 13.
        init_region_state(&debugger.raft_engine, 1, &[11, 12, 13], 0);
        lb.put_apply_state(1, 5, &apply_state).unwrap();
        debugger.raft_engine.consume(&mut lb, true).unwrap();
        let mut expected_state = debugger
            .raft_engine
            .get_region_state(1, u64::MAX)
            .unwrap()
            .unwrap();
        expected_state.set_state(PeerState::Tombstone);

        // tombstone region 1.
        let errors = debugger.set_region_tombstone_by_id(vec![1]).unwrap();
        assert!(errors.is_empty());
        assert_eq!(
            debugger
                .raft_engine
                .get_region_state(1, u64::MAX)
                .unwrap()
                .unwrap(),
            expected_state
        );

        // tombstone region 1 again.
        let errors = debugger.set_region_tombstone_by_id(vec![1]).unwrap();
        assert!(errors.is_empty());
        assert_eq!(
            debugger
                .raft_engine
                .get_region_state(1, u64::MAX)
                .unwrap()
                .unwrap(),
            expected_state
        );
    }
}<|MERGE_RESOLUTION|>--- conflicted
+++ resolved
@@ -18,20 +18,16 @@
     raft_serverpb::{PeerState, RegionLocalState, StoreIdent},
 };
 use nom::AsBytes;
-<<<<<<< HEAD
-use raft::prelude::Entry;
+use raft::{prelude::Entry, RawNode};
 use raftstore::{
     coprocessor::{get_region_approximate_middle, get_region_approximate_size},
     store::util::check_key_in_region,
 };
-use tikv_util::sys::thread::StdThreadBuildWrapper;
-=======
-use raft::{prelude::Entry, RawNode};
-use raftstore::{coprocessor::get_region_approximate_middle, store::util::check_key_in_region};
 use raftstore_v2::Storage;
 use slog::o;
-use tikv_util::{config::ReadableSize, store::find_peer, worker::Worker};
->>>>>>> a3ed3151
+use tikv_util::{
+    config::ReadableSize, store::find_peer, sys::thread::StdThreadBuildWrapper, worker::Worker,
+};
 
 use super::debug::{recover_mvcc_for_range, BottommostLevelCompaction, Debugger, RegionInfo};
 use crate::{
@@ -225,7 +221,6 @@
         }
     }
 
-<<<<<<< HEAD
     pub fn recover_regions(
         &self,
         regions: Vec<metapb::Region>,
@@ -340,7 +335,8 @@
         } else {
             Err(box_err!("Not all threads finished successfully."))
         }
-=======
+    }
+
     pub fn bad_regions(&self) -> Result<Vec<(u64, Error)>> {
         let store_id = self.get_store_ident()?.get_store_id();
         let mut res = Vec::new();
@@ -405,7 +401,6 @@
         );
 
         Ok(res)
->>>>>>> a3ed3151
     }
 
     /// Set regions to tombstone by manual, and apply other status(such as
@@ -1110,24 +1105,17 @@
 
     use collections::HashMap;
     use engine_traits::{
-<<<<<<< HEAD
-        RaftEngineReadOnly, RaftLogBatch, SyncMutable, CF_DEFAULT, CF_LOCK, CF_WRITE, DATA_CFS,
-=======
         RaftEngineReadOnly, RaftLogBatch, SyncMutable, ALL_CFS, CF_DEFAULT, CF_LOCK, CF_WRITE,
+        DATA_CFS,
     };
     use kvproto::{
         metapb::{self, Peer, PeerRole},
         raft_serverpb::*,
->>>>>>> a3ed3151
     };
-    use kvproto::{metapb, metapb::PeerRole, raft_serverpb::*};
     use raft::prelude::EntryType;
     use raft_log_engine::RaftLogEngine;
-<<<<<<< HEAD
+    use raftstore::store::RAFT_INIT_LOG_INDEX;
     use tikv_util::store::new_peer;
-=======
-    use raftstore::store::RAFT_INIT_LOG_INDEX;
->>>>>>> a3ed3151
 
     use super::*;
     use crate::{
@@ -1581,7 +1569,6 @@
     }
 
     #[test]
-<<<<<<< HEAD
     fn test_divide_regions_even() {
         let dir = test_util::temp_dir("test-debugger", false);
         let debugger = new_debugger(dir.path());
@@ -1684,7 +1671,9 @@
             deivde_regions_for_concurrency(&debugger.raft_engine, &debugger.tablet_reg, 7).unwrap();
         let group_size_threshold = total_size / 7;
         check_group(groups, group_size_threshold);
-=======
+    }
+
+    #[test]
     fn test_bad_regions() {
         let dir = test_util::temp_dir("test-debugger", false);
         let debugger = new_debugger(dir.path());
@@ -1760,7 +1749,6 @@
         for (i, (region_id, _)) in bad_regions.into_iter().enumerate() {
             assert_eq!(region_id, (10 + i) as u64);
         }
->>>>>>> a3ed3151
     }
 
     #[test]
