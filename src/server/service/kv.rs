--- conflicted
+++ resolved
@@ -1432,7 +1432,7 @@
         let peer = ctx.peer();
         let storage = self.storage.clone();
         let cop = self.cop.clone();
-<<<<<<< HEAD
+        let gc_worker = self.gc_worker.clone();
         if self.enable_req_batch {
             let stopped = Arc::new(AtomicBool::new(false));
             let req_batcher = ReqBatcher::new(
@@ -1462,23 +1462,6 @@
                             Ok(())
                         })
                         .map_err(|e| error!("batch_commands timer errored"; "err" => ?e)),
-=======
-        let gc_worker = self.gc_worker.clone();
-
-        let request_handler = stream.for_each(move |mut req| {
-            let request_ids = req.take_request_ids();
-            let requests: Vec<_> = req.take_requests().into();
-            GRPC_REQ_BATCH_COMMANDS_SIZE.observe(requests.len() as f64);
-            for (id, req) in request_ids.into_iter().zip(requests) {
-                handle_batch_commands_request(
-                    &storage,
-                    &gc_worker,
-                    &cop,
-                    &peer,
-                    id,
-                    req,
-                    tx.clone(),
->>>>>>> 1ab088e2
                 );
             }
             let request_handler = stream.for_each(move |mut req| {
@@ -1487,7 +1470,15 @@
                 GRPC_REQ_BATCH_COMMANDS_SIZE.observe(requests.len() as f64);
                 for (id, mut req) in request_ids.into_iter().zip(requests) {
                     if !req_batcher.lock().unwrap().filter(id, &mut req) {
-                        handle_batch_commands_request(&storage, &cop, &peer, id, req, tx.clone());
+                        handle_batch_commands_request(
+                            &storage,
+                            &gc_worker,
+                            &cop,
+                            &peer,
+                            id,
+                            req,
+                            tx.clone(),
+                        );
                     }
                 }
                 req_batcher.lock().unwrap().maybe_submit(&storage);
