--- conflicted
+++ resolved
@@ -717,11 +717,7 @@
                 SnapTask::Recv { sink, .. } => sink,
                 _ => unreachable!(),
             };
-<<<<<<< HEAD
-            let status = RpcStatus::new(GRPC_STATUS_RESOURCE_EXHAUSTED, None);
-=======
-            let status = RpcStatus::new(RpcStatusCode::ResourceExhausted, Some(err_msg));
->>>>>>> b8b668e9
+            let status = RpcStatus::new(GRPC_STATUS_RESOURCE_EXHAUSTED, Some(err_msg));
             ctx.spawn(sink.fail(status).map_err(|_| ()));
         }
     }
