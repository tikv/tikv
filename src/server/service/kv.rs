// Copyright 2017 TiKV Project Authors. Licensed under Apache-2.0.

use std::iter::{self, FromIterator};
use std::sync::{Arc, Mutex};

use crate::coprocessor::Endpoint;
use crate::raftstore::store::{Callback, CasualMessage};
use crate::server::load_statistics::ThreadLoad;
use crate::server::metrics::*;
use crate::server::snap::Task as SnapTask;
use crate::server::transport::RaftStoreRouter;
use crate::server::Error;
use crate::storage::kv::Error as EngineError;
use crate::storage::lock_manager::LockMgr;
use crate::storage::mvcc::{Error as MvccError, LockType, Write as MvccWrite, WriteType};
use crate::storage::txn::Error as TxnError;
use crate::storage::{self, Engine, Key, Mutation, Options, Storage, Value};
use futures::executor::{self, Notify, Spawn};
use futures::{future, Async, Future, Sink, Stream};
use grpcio::{
    ClientStreamingSink, DuplexSink, Error as GrpcError, RequestStream, RpcContext, RpcStatus,
    RpcStatusCode, ServerStreamingSink, UnarySink, WriteFlags,
};
use kvproto::coprocessor::*;
use kvproto::errorpb::{Error as RegionError, ServerIsBusy};
use kvproto::kvrpcpb::{self, *};
use kvproto::raft_cmdpb::{CmdType, RaftCmdRequest, RaftRequestHeader, Request as RaftRequest};
use kvproto::raft_serverpb::*;
use kvproto::tikvpb::*;
use prometheus::HistogramTimer;
use tikv_util::collections::HashMap;
use tikv_util::future::{paired_future_callback, AndThenWith};
use tikv_util::mpsc::batch::{unbounded, BatchReceiver, Sender};
use tikv_util::worker::Scheduler;

const SCHEDULER_IS_BUSY: &str = "scheduler is busy";
const GC_WORKER_IS_BUSY: &str = "gc worker is busy";

const GRPC_MSG_MAX_BATCH_SIZE: usize = 128;
const GRPC_MSG_NOTIFY_SIZE: usize = 8;

/// Service handles the RPC messages for the `Tikv` service.
#[derive(Clone)]
pub struct Service<T: RaftStoreRouter + 'static, E: Engine, L: LockMgr> {
    // For handling KV requests.
    storage: Storage<E, L>,
    // For handling coprocessor requests.
    cop: Endpoint<E>,
    // For handling raft messages.
    ch: T,
    // For handling snapshot.
    snap_scheduler: Scheduler<SnapTask>,

    thread_load: Arc<ThreadLoad>,
}

impl<T: RaftStoreRouter + 'static, E: Engine, L: LockMgr> Service<T, E, L> {
    /// Constructs a new `Service` which provides the `Tikv` service.
    pub fn new(
        storage: Storage<E, L>,
        cop: Endpoint<E>,
        ch: T,
        snap_scheduler: Scheduler<SnapTask>,
        thread_load: Arc<ThreadLoad>,
    ) -> Self {
        Service {
            storage,
            cop,
            ch,
            snap_scheduler,
            thread_load,
        }
    }

    fn send_fail_status<M>(
        &self,
        ctx: RpcContext<'_>,
        sink: UnarySink<M>,
        err: Error,
        code: RpcStatusCode,
    ) {
        let status = RpcStatus::new(code, Some(format!("{}", err)));
        ctx.spawn(sink.fail(status).map_err(|_| ()));
    }
}

impl<T: RaftStoreRouter + 'static, E: Engine, L: LockMgr> Tikv for Service<T, E, L> {
    fn kv_get(&mut self, ctx: RpcContext<'_>, req: GetRequest, sink: UnarySink<GetResponse>) {
        let timer = GRPC_MSG_HISTOGRAM_VEC.kv_get.start_coarse_timer();
        let future = future_get(&self.storage, req)
            .and_then(|res| sink.success(res).map_err(Error::from))
            .map(|_| timer.observe_duration())
            .map_err(move |e| {
                debug!("kv rpc failed";
                    "request" => "kv_get",
                    "err" => ?e
                );
                GRPC_MSG_FAIL_COUNTER.kv_get.inc();
            });

        ctx.spawn(future);
    }

    fn kv_scan(&mut self, ctx: RpcContext<'_>, req: ScanRequest, sink: UnarySink<ScanResponse>) {
        let timer = GRPC_MSG_HISTOGRAM_VEC.kv_scan.start_coarse_timer();
        let future = future_scan(&self.storage, req)
            .and_then(|res| sink.success(res).map_err(Error::from))
            .map(|_| timer.observe_duration())
            .map_err(move |e| {
                debug!("kv rpc failed";
                    "request" => "kv_scan",
                    "err" => ?e
                );
                GRPC_MSG_FAIL_COUNTER.kv_scan.inc();
            });

        ctx.spawn(future);
    }

    fn kv_prewrite(
        &mut self,
        ctx: RpcContext<'_>,
        req: PrewriteRequest,
        sink: UnarySink<PrewriteResponse>,
    ) {
        let timer = GRPC_MSG_HISTOGRAM_VEC.kv_prewrite.start_coarse_timer();
        let future = future_prewrite(&self.storage, req)
            .and_then(|res| sink.success(res).map_err(Error::from))
            .map(|_| timer.observe_duration())
            .map_err(move |e| {
                debug!("kv rpc failed";
                    "request" => "kv_prewrite",
                    "err" => ?e
                );
                GRPC_MSG_FAIL_COUNTER.kv_prewrite.inc();
            });

        ctx.spawn(future);
    }

    fn kv_pessimistic_lock(
        &mut self,
        ctx: RpcContext<'_>,
        req: PessimisticLockRequest,
        sink: UnarySink<PessimisticLockResponse>,
    ) {
        let timer = GRPC_MSG_HISTOGRAM_VEC
            .kv_pessimistic_lock
            .start_coarse_timer();
        let future = future_acquire_pessimistic_lock(&self.storage, req)
            .and_then(|res| sink.success(res).map_err(Error::from))
            .map(|_| timer.observe_duration())
            .map_err(move |e| {
                debug!("kv rpc failed";
                    "request" => "kv_pessimistic_lock",
                    "err" => ?e
                );
                GRPC_MSG_FAIL_COUNTER.kv_pessimistic_lock.inc();
            });

        ctx.spawn(future);
    }

    fn kv_pessimistic_rollback(
        &mut self,
        ctx: RpcContext<'_>,
        req: PessimisticRollbackRequest,
        sink: UnarySink<PessimisticRollbackResponse>,
    ) {
        let timer = GRPC_MSG_HISTOGRAM_VEC
            .kv_pessimistic_rollback
            .start_coarse_timer();
        let future = future_pessimistic_rollback(&self.storage, req)
            .and_then(|res| sink.success(res).map_err(Error::from))
            .map(|_| timer.observe_duration())
            .map_err(move |e| {
                debug!("kv rpc failed";
                    "request" => "kv_pessimistic_rollback",
                    "err" => ?e
                );
                GRPC_MSG_FAIL_COUNTER.kv_pessimistic_rollback.inc();
            });

        ctx.spawn(future);
    }

    fn kv_commit(
        &mut self,
        ctx: RpcContext<'_>,
        req: CommitRequest,
        sink: UnarySink<CommitResponse>,
    ) {
        let timer = GRPC_MSG_HISTOGRAM_VEC.kv_commit.start_coarse_timer();

        let future = future_commit(&self.storage, req)
            .and_then(|res| sink.success(res).map_err(Error::from))
            .map(|_| timer.observe_duration())
            .map_err(move |e| {
                debug!("kv rpc failed";
                    "request" => "kv_commit",
                    "err" => ?e
                );
                GRPC_MSG_FAIL_COUNTER.kv_commit.inc();
            });

        ctx.spawn(future);
    }

    fn kv_import(&mut self, _: RpcContext<'_>, _: ImportRequest, _: UnarySink<ImportResponse>) {
        unimplemented!();
    }

    fn kv_cleanup(
        &mut self,
        ctx: RpcContext<'_>,
        req: CleanupRequest,
        sink: UnarySink<CleanupResponse>,
    ) {
        let timer = GRPC_MSG_HISTOGRAM_VEC.kv_cleanup.start_coarse_timer();
        let future = future_cleanup(&self.storage, req)
            .and_then(|res| sink.success(res).map_err(Error::from))
            .map(|_| timer.observe_duration())
            .map_err(move |e| {
                debug!("kv rpc failed";
                    "request" => "kv_cleanup",
                    "err" => ?e
                );
                GRPC_MSG_FAIL_COUNTER.kv_cleanup.inc();
            });

        ctx.spawn(future);
    }

    fn kv_batch_get(
        &mut self,
        ctx: RpcContext<'_>,
        req: BatchGetRequest,
        sink: UnarySink<BatchGetResponse>,
    ) {
        let timer = GRPC_MSG_HISTOGRAM_VEC.kv_batch_get.start_coarse_timer();
        let future = future_batch_get(&self.storage, req)
            .and_then(|res| sink.success(res).map_err(Error::from))
            .map(|_| timer.observe_duration())
            .map_err(move |e| {
                debug!("kv rpc failed";
                    "request" => "kv_batch_get",
                    "err" => ?e
                );
                GRPC_MSG_FAIL_COUNTER.kv_batch_get.inc();
            });

        ctx.spawn(future);
    }

    fn kv_batch_rollback(
        &mut self,
        ctx: RpcContext<'_>,
        req: BatchRollbackRequest,
        sink: UnarySink<BatchRollbackResponse>,
    ) {
        let timer = GRPC_MSG_HISTOGRAM_VEC
            .kv_batch_rollback
            .start_coarse_timer();
        let future = future_batch_rollback(&self.storage, req)
            .and_then(|res| sink.success(res).map_err(Error::from))
            .map(|_| timer.observe_duration())
            .map_err(move |e| {
                debug!("kv rpc failed";
                    "request" => "kv_batch_rollback",
                    "err" => ?e
                );
                GRPC_MSG_FAIL_COUNTER.kv_batch_rollback.inc();
            });

        ctx.spawn(future);
    }

    fn kv_txn_heart_beat(
        &mut self,
<<<<<<< HEAD
        _ctx: RpcContext<'_>,
        _req: TxnHeartBeatRequest,
        _sink: UnarySink<TxnHeartBeatResponse>,
    ) {
        unimplemented!();
    }

    fn kv_check_txn_status(
        &mut self,
        ctx: RpcContext<'_>,
        req: CheckTxnStatusRequest,
        sink: UnarySink<CheckTxnStatusResponse>,
    ) {
        let timer = GRPC_MSG_HISTOGRAM_VEC
            .kv_check_txn_status
            .start_coarse_timer();
        let future = future_check_txn_status(&self.storage, req)
=======
        ctx: RpcContext<'_>,
        req: TxnHeartBeatRequest,
        sink: UnarySink<TxnHeartBeatResponse>,
    ) {
        let timer = GRPC_MSG_HISTOGRAM_VEC
            .kv_txn_heart_beat
            .start_coarse_timer();
        let future = future_txn_heart_beat(&self.storage, req)
>>>>>>> 5ad30cba
            .and_then(|res| sink.success(res).map_err(Error::from))
            .map(|_| timer.observe_duration())
            .map_err(move |e| {
                debug!("kv rpc failed";
<<<<<<< HEAD
                    "request" => "kv_check_txn_status",
                    "err" => ?e
                );
                GRPC_MSG_FAIL_COUNTER.kv_check_txn_status.inc();
=======
                    "request" => "kv_txn_heart_beat",
                    "err" => ?e
                );
                GRPC_MSG_FAIL_COUNTER.kv_txn_heart_beat.inc();
>>>>>>> 5ad30cba
            });

        ctx.spawn(future);
    }

<<<<<<< HEAD
=======
    fn kv_check_txn_status(
        &mut self,
        _ctx: RpcContext<'_>,
        _req: CheckTxnStatusRequest,
        _sink: UnarySink<CheckTxnStatusResponse>,
    ) {
        unimplemented!();
    }

>>>>>>> 5ad30cba
    fn kv_scan_lock(
        &mut self,
        ctx: RpcContext<'_>,
        req: ScanLockRequest,
        sink: UnarySink<ScanLockResponse>,
    ) {
        let timer = GRPC_MSG_HISTOGRAM_VEC.kv_scan_lock.start_coarse_timer();
        let future = future_scan_lock(&self.storage, req)
            .and_then(|res| sink.success(res).map_err(Error::from))
            .map(|_| timer.observe_duration())
            .map_err(move |e| {
                debug!("kv rpc failed";
                    "request" => "kv_scan_lock",
                    "err" => ?e
                );
                GRPC_MSG_FAIL_COUNTER.kv_scan_lock.inc();
            });

        ctx.spawn(future);
    }

    fn kv_resolve_lock(
        &mut self,
        ctx: RpcContext<'_>,
        req: ResolveLockRequest,
        sink: UnarySink<ResolveLockResponse>,
    ) {
        let timer = GRPC_MSG_HISTOGRAM_VEC.kv_resolve_lock.start_coarse_timer();
        let future = future_resolve_lock(&self.storage, req)
            .and_then(|res| sink.success(res).map_err(Error::from))
            .map(|_| timer.observe_duration())
            .map_err(move |e| {
                debug!("kv rpc failed";
                    "request" => "kv_resolve_lock",
                    "err" => ?e
                );
                GRPC_MSG_FAIL_COUNTER.kv_resolve_lock.inc();
            });

        ctx.spawn(future);
    }

    fn kv_gc(&mut self, ctx: RpcContext<'_>, req: GcRequest, sink: UnarySink<GcResponse>) {
        let timer = GRPC_MSG_HISTOGRAM_VEC.kv_gc.start_coarse_timer();
        let future = future_gc(&self.storage, req)
            .and_then(|res| sink.success(res).map_err(Error::from))
            .map(|_| timer.observe_duration())
            .map_err(move |e| {
                debug!("kv rpc failed";
                    "request" => "kv_gc",
                    "err" => ?e
                );
                GRPC_MSG_FAIL_COUNTER.kv_gc.inc();
            });

        ctx.spawn(future);
    }

    fn kv_delete_range(
        &mut self,
        ctx: RpcContext<'_>,
        req: DeleteRangeRequest,
        sink: UnarySink<DeleteRangeResponse>,
    ) {
        let timer = GRPC_MSG_HISTOGRAM_VEC.kv_delete_range.start_coarse_timer();
        let future = future_delete_range(&self.storage, req)
            .and_then(|res| sink.success(res).map_err(Error::from))
            .map(|_| timer.observe_duration())
            .map_err(move |e| {
                debug!("kv rpc failed";
                    "request" => "kv_delete_range",
                    "err" => ?e
                );
                GRPC_MSG_FAIL_COUNTER.kv_delete_range.inc();
            });

        ctx.spawn(future);
    }

    fn raw_get(
        &mut self,
        ctx: RpcContext<'_>,
        req: RawGetRequest,
        sink: UnarySink<RawGetResponse>,
    ) {
        let timer = GRPC_MSG_HISTOGRAM_VEC.raw_get.start_coarse_timer();
        let future = future_raw_get(&self.storage, req)
            .and_then(|res| sink.success(res).map_err(Error::from))
            .map(|_| timer.observe_duration())
            .map_err(move |e| {
                debug!("kv rpc failed";
                    "request" => "raw_get",
                    "err" => ?e
                );
                GRPC_MSG_FAIL_COUNTER.raw_get.inc();
            });

        ctx.spawn(future);
    }

    fn raw_batch_get(
        &mut self,
        ctx: RpcContext<'_>,
        req: RawBatchGetRequest,
        sink: UnarySink<RawBatchGetResponse>,
    ) {
        let timer = GRPC_MSG_HISTOGRAM_VEC.raw_batch_get.start_coarse_timer();

        let future = future_raw_batch_get(&self.storage, req)
            .and_then(|res| sink.success(res).map_err(Error::from))
            .map(|_| timer.observe_duration())
            .map_err(move |e| {
                debug!("kv rpc failed";
                    "request" => "raw_batch_get",
                    "err" => ?e
                );
                GRPC_MSG_FAIL_COUNTER.raw_batch_get.inc();
            });

        ctx.spawn(future);
    }

    fn raw_scan(
        &mut self,
        ctx: RpcContext<'_>,
        req: RawScanRequest,
        sink: UnarySink<RawScanResponse>,
    ) {
        let timer = GRPC_MSG_HISTOGRAM_VEC.raw_scan.start_coarse_timer();

        let future = future_raw_scan(&self.storage, req)
            .and_then(|res| sink.success(res).map_err(Error::from))
            .map(|_| timer.observe_duration())
            .map_err(move |e| {
                debug!("kv rpc failed";
                    "request" => "raw_scan",
                    "err" => ?e
                );
                GRPC_MSG_FAIL_COUNTER.raw_scan.inc();
            });

        ctx.spawn(future);
    }

    fn raw_batch_scan(
        &mut self,
        ctx: RpcContext<'_>,
        req: RawBatchScanRequest,
        sink: UnarySink<RawBatchScanResponse>,
    ) {
        let timer = GRPC_MSG_HISTOGRAM_VEC.raw_batch_scan.start_coarse_timer();

        let future = future_raw_batch_scan(&self.storage, req)
            .and_then(|res| sink.success(res).map_err(Error::from))
            .map(|_| timer.observe_duration())
            .map_err(move |e| {
                debug!("kv rpc failed";
                    "request" => "raw_batch_scan",
                    "err" => ?e
                );
                GRPC_MSG_FAIL_COUNTER.raw_batch_scan.inc();
            });

        ctx.spawn(future);
    }

    fn raw_put(
        &mut self,
        ctx: RpcContext<'_>,
        req: RawPutRequest,
        sink: UnarySink<RawPutResponse>,
    ) {
        let timer = GRPC_MSG_HISTOGRAM_VEC.raw_put.start_coarse_timer();
        let future = future_raw_put(&self.storage, req)
            .and_then(|res| sink.success(res).map_err(Error::from))
            .map(|_| timer.observe_duration())
            .map_err(move |e| {
                debug!("kv rpc failed";
                    "request" => "raw_put",
                    "err" => ?e
                );
                GRPC_MSG_FAIL_COUNTER.raw_put.inc();
            });

        ctx.spawn(future);
    }

    fn raw_batch_put(
        &mut self,
        ctx: RpcContext<'_>,
        req: RawBatchPutRequest,
        sink: UnarySink<RawBatchPutResponse>,
    ) {
        let timer = GRPC_MSG_HISTOGRAM_VEC.raw_batch_put.start_coarse_timer();

        let future = future_raw_batch_put(&self.storage, req)
            .and_then(|res| sink.success(res).map_err(Error::from))
            .map(|_| timer.observe_duration())
            .map_err(move |e| {
                debug!("kv rpc failed";
                    "request" => "raw_batch_put",
                    "err" => ?e
                );
                GRPC_MSG_FAIL_COUNTER.raw_batch_put.inc();
            });

        ctx.spawn(future);
    }

    fn raw_delete(
        &mut self,
        ctx: RpcContext<'_>,
        req: RawDeleteRequest,
        sink: UnarySink<RawDeleteResponse>,
    ) {
        let timer = GRPC_MSG_HISTOGRAM_VEC.raw_delete.start_coarse_timer();
        let future = future_raw_delete(&self.storage, req)
            .and_then(|res| sink.success(res).map_err(Error::from))
            .map(|_| timer.observe_duration())
            .map_err(move |e| {
                debug!("kv rpc failed";
                    "request" => "raw_delete",
                    "err" => ?e
                );
                GRPC_MSG_FAIL_COUNTER.raw_delete.inc();
            });

        ctx.spawn(future);
    }

    fn raw_batch_delete(
        &mut self,
        ctx: RpcContext<'_>,
        req: RawBatchDeleteRequest,
        sink: UnarySink<RawBatchDeleteResponse>,
    ) {
        let timer = GRPC_MSG_HISTOGRAM_VEC.raw_batch_delete.start_coarse_timer();

        let future = future_raw_batch_delete(&self.storage, req)
            .and_then(|res| sink.success(res).map_err(Error::from))
            .map(|_| timer.observe_duration())
            .map_err(move |e| {
                debug!("kv rpc failed";
                    "request" => "raw_batch_delete",
                    "err" => ?e
                );
                GRPC_MSG_FAIL_COUNTER.raw_batch_delete.inc();
            });

        ctx.spawn(future);
    }

    fn raw_delete_range(
        &mut self,
        ctx: RpcContext<'_>,
        req: RawDeleteRangeRequest,
        sink: UnarySink<RawDeleteRangeResponse>,
    ) {
        let timer = GRPC_MSG_HISTOGRAM_VEC.raw_delete_range.start_coarse_timer();

        let future = future_raw_delete_range(&self.storage, req)
            .and_then(|res| sink.success(res).map_err(Error::from))
            .map(|_| timer.observe_duration())
            .map_err(move |e| {
                debug!("kv rpc failed";
                    "request" => "raw_delete_range",
                    "err" => ?e
                );
                GRPC_MSG_FAIL_COUNTER.raw_delete_range.inc();
            });

        ctx.spawn(future);
    }

    fn unsafe_destroy_range(
        &mut self,
        ctx: RpcContext<'_>,
        mut req: UnsafeDestroyRangeRequest,
        sink: UnarySink<UnsafeDestroyRangeResponse>,
    ) {
        let timer = GRPC_MSG_HISTOGRAM_VEC
            .unsafe_destroy_range
            .start_coarse_timer();

        // DestroyRange is a very dangerous operation. We don't allow passing MIN_KEY as start, or
        // MAX_KEY as end here.
        assert!(!req.get_start_key().is_empty());
        assert!(!req.get_end_key().is_empty());

        let (cb, f) = paired_future_callback();
        let res = self.storage.async_unsafe_destroy_range(
            req.take_context(),
            Key::from_raw(&req.take_start_key()),
            Key::from_raw(&req.take_end_key()),
            cb,
        );

        let future = AndThenWith::new(res, f.map_err(Error::from))
            .and_then(|v| {
                let mut resp = UnsafeDestroyRangeResponse::default();
                // Region error is impossible here.
                if let Err(e) = v {
                    resp.set_error(format!("{}", e));
                }
                sink.success(resp).map_err(Error::from)
            })
            .map(|_| timer.observe_duration())
            .map_err(move |e| {
                debug!("kv rpc failed";
                    "request" => "unsafe_destroy_range",
                    "err" => ?e
                );
                GRPC_MSG_FAIL_COUNTER.unsafe_destroy_range.inc();
            });

        ctx.spawn(future);
    }

    fn coprocessor(&mut self, ctx: RpcContext<'_>, req: Request, sink: UnarySink<Response>) {
        let timer = GRPC_MSG_HISTOGRAM_VEC.coprocessor.start_coarse_timer();
        let future = future_cop(&self.cop, req, Some(ctx.peer()))
            .and_then(|resp| sink.success(resp).map_err(Error::from))
            .map(|_| timer.observe_duration())
            .map_err(move |e| {
                debug!("kv rpc failed";
                    "request" => "coprocessor",
                    "err" => ?e
                );
                GRPC_MSG_FAIL_COUNTER.coprocessor.inc();
            });

        ctx.spawn(future);
    }

    fn coprocessor_stream(
        &mut self,
        ctx: RpcContext<'_>,
        req: Request,
        sink: ServerStreamingSink<Response>,
    ) {
        let timer = GRPC_MSG_HISTOGRAM_VEC
            .coprocessor_stream
            .start_coarse_timer();

        let stream = self
            .cop
            .parse_and_handle_stream_request(req, Some(ctx.peer()))
            .map(|resp| (resp, WriteFlags::default().buffer_hint(true)))
            .map_err(|e| {
                let code = RpcStatusCode::UNKNOWN;
                let msg = Some(format!("{:?}", e));
                GrpcError::RpcFailure(RpcStatus::new(code, msg))
            });
        let future = sink
            .send_all(stream)
            .map(|_| timer.observe_duration())
            .map_err(Error::from)
            .map_err(move |e| {
                debug!("kv rpc failed";
                    "request" => "coprocessor_stream",
                    "err" => ?e
                );
                GRPC_MSG_FAIL_COUNTER.coprocessor_stream.inc();
            });

        ctx.spawn(future);
    }

    fn raft(
        &mut self,
        ctx: RpcContext<'_>,
        stream: RequestStream<RaftMessage>,
        sink: ClientStreamingSink<Done>,
    ) {
        let ch = self.ch.clone();
        ctx.spawn(
            stream
                .map_err(Error::from)
                .for_each(move |msg| {
                    RAFT_MESSAGE_RECV_COUNTER.inc();
                    ch.send_raft_msg(msg).map_err(Error::from)
                })
                .then(|res| {
                    let status = match res {
                        Err(e) => {
                            let msg = format!("{:?}", e);
                            error!("dispatch raft msg from gRPC to raftstore fail"; "err" => %msg);
                            RpcStatus::new(RpcStatusCode::UNKNOWN, Some(msg))
                        }
                        Ok(_) => RpcStatus::new(RpcStatusCode::UNKNOWN, None),
                    };
                    sink.fail(status)
                        .map_err(|e| error!("KvService::raft send response fail"; "err" => ?e))
                }),
        );
    }

    fn batch_raft(
        &mut self,
        ctx: RpcContext<'_>,
        stream: RequestStream<BatchRaftMessage>,
        sink: ClientStreamingSink<Done>,
    ) {
        info!("batch_raft RPC is called, new gRPC stream established");
        let ch = self.ch.clone();
        ctx.spawn(
            stream
                .map_err(Error::from)
                .for_each(move |mut msgs| {
                    let len = msgs.get_msgs().len();
                    RAFT_MESSAGE_RECV_COUNTER.inc_by(len as i64);
                    RAFT_MESSAGE_BATCH_SIZE.observe(len as f64);
                    for msg in msgs.take_msgs().into_iter() {
                        if let Err(e) = ch.send_raft_msg(msg) {
                            return Err(Error::from(e));
                        }
                    }
                    Ok(())
                })
                .then(|res| {
                    let status = match res {
                        Err(e) => {
                            let msg = format!("{:?}", e);
                            error!("dispatch raft msg from gRPC to raftstore fail"; "err" => %msg);
                            RpcStatus::new(RpcStatusCode::UNKNOWN, Some(msg))
                        }
                        Ok(_) => RpcStatus::new(RpcStatusCode::UNKNOWN, None),
                    };
                    sink.fail(status).map_err(
                        |e| error!("KvService::batch_raft send response fail"; "err" => ?e),
                    )
                }),
        )
    }

    fn snapshot(
        &mut self,
        ctx: RpcContext<'_>,
        stream: RequestStream<SnapshotChunk>,
        sink: ClientStreamingSink<Done>,
    ) {
        let task = SnapTask::Recv { stream, sink };
        if let Err(e) = self.snap_scheduler.schedule(task) {
            let err_msg = format!("{}", e);
            let sink = match e.into_inner() {
                SnapTask::Recv { sink, .. } => sink,
                _ => unreachable!(),
            };
            let status = RpcStatus::new(RpcStatusCode::RESOURCE_EXHAUSTED, Some(err_msg));
            ctx.spawn(sink.fail(status).map_err(|_| ()));
        }
    }

    fn mvcc_get_by_key(
        &mut self,
        ctx: RpcContext<'_>,
        mut req: MvccGetByKeyRequest,
        sink: UnarySink<MvccGetByKeyResponse>,
    ) {
        let timer = GRPC_MSG_HISTOGRAM_VEC.mvcc_get_by_key.start_coarse_timer();

        let key = Key::from_raw(req.get_key());
        let (cb, f) = paired_future_callback();
        let res = self
            .storage
            .async_mvcc_by_key(req.take_context(), key.clone(), cb);

        let future = AndThenWith::new(res, f.map_err(Error::from))
            .and_then(|v| {
                let mut resp = MvccGetByKeyResponse::default();
                if let Some(err) = extract_region_error(&v) {
                    resp.set_region_error(err);
                } else {
                    match v {
                        Ok(mvcc) => {
                            resp.set_info(extract_mvcc_info(mvcc));
                        }
                        Err(e) => resp.set_error(format!("{}", e)),
                    };
                }
                sink.success(resp).map_err(Error::from)
            })
            .map(|_| timer.observe_duration())
            .map_err(move |e| {
                debug!("kv rpc failed";
                    "request" => "mvcc_get_by_key",
                    "err" => ?e
                );
                GRPC_MSG_FAIL_COUNTER.mvcc_get_by_key.inc();
            });

        ctx.spawn(future);
    }

    fn mvcc_get_by_start_ts(
        &mut self,
        ctx: RpcContext<'_>,
        mut req: MvccGetByStartTsRequest,
        sink: UnarySink<MvccGetByStartTsResponse>,
    ) {
        let timer = GRPC_MSG_HISTOGRAM_VEC
            .mvcc_get_by_start_ts
            .start_coarse_timer();

        let (cb, f) = paired_future_callback();
        let res = self
            .storage
            .async_mvcc_by_start_ts(req.take_context(), req.get_start_ts(), cb);

        let future = AndThenWith::new(res, f.map_err(Error::from))
            .and_then(|v| {
                let mut resp = MvccGetByStartTsResponse::default();
                if let Some(err) = extract_region_error(&v) {
                    resp.set_region_error(err);
                } else {
                    match v {
                        Ok(Some((k, vv))) => {
                            resp.set_key(k.into_raw().unwrap());
                            resp.set_info(extract_mvcc_info(vv));
                        }
                        Ok(None) => {
                            resp.set_info(Default::default());
                        }
                        Err(e) => resp.set_error(format!("{}", e)),
                    }
                }
                sink.success(resp).map_err(Error::from)
            })
            .map(|_| timer.observe_duration())
            .map_err(move |e| {
                debug!("kv rpc failed";
                    "request" => "mvcc_get_by_start_ts",
                    "err" => ?e
                );
                GRPC_MSG_FAIL_COUNTER.mvcc_get_by_start_ts.inc();
            });
        ctx.spawn(future);
    }

    fn split_region(
        &mut self,
        ctx: RpcContext<'_>,
        mut req: SplitRegionRequest,
        sink: UnarySink<SplitRegionResponse>,
    ) {
        let timer = GRPC_MSG_HISTOGRAM_VEC.split_region.start_coarse_timer();

        let region_id = req.get_context().get_region_id();
        let (cb, future) = paired_future_callback();
        let split_keys = if !req.get_split_key().is_empty() {
            vec![Key::from_raw(req.get_split_key()).into_encoded()]
        } else {
            req.take_split_keys()
                .into_iter()
                .map(|x| Key::from_raw(&x).into_encoded())
                .collect()
        };
        let req = CasualMessage::SplitRegion {
            region_epoch: req.take_context().take_region_epoch(),
            split_keys,
            callback: Callback::Write(cb),
        };

        if let Err(e) = self.ch.casual_send(region_id, req) {
            self.send_fail_status(ctx, sink, Error::from(e), RpcStatusCode::RESOURCE_EXHAUSTED);
            return;
        }

        let future = future
            .map_err(Error::from)
            .map(move |mut v| {
                let mut resp = SplitRegionResponse::default();
                if v.response.get_header().has_error() {
                    resp.set_region_error(v.response.mut_header().take_error());
                } else {
                    let admin_resp = v.response.mut_admin_response();
                    let regions: Vec<_> = admin_resp.mut_splits().take_regions().into();
                    if regions.len() < 2 {
                        error!(
                            "invalid split response";
                            "region_id" => region_id,
                            "resp" => ?admin_resp
                        );
                        resp.mut_region_error().set_message(format!(
                            "Internal Error: invalid response: {:?}",
                            admin_resp
                        ));
                    } else {
                        if regions.len() == 2 {
                            resp.set_left(regions[0].clone());
                            resp.set_right(regions[1].clone());
                        }
                        resp.set_regions(regions.into());
                    }
                }
                resp
            })
            .and_then(|res| sink.success(res).map_err(Error::from))
            .map(|_| timer.observe_duration())
            .map_err(move |e| {
                debug!("kv rpc failed";
                    "request" => "split_region",
                    "err" => ?e
                );
                GRPC_MSG_FAIL_COUNTER.split_region.inc();
            });

        ctx.spawn(future);
    }

    fn read_index(
        &mut self,
        ctx: RpcContext<'_>,
        req: ReadIndexRequest,
        sink: UnarySink<ReadIndexResponse>,
    ) {
        let timer = GRPC_MSG_HISTOGRAM_VEC.read_index.start_coarse_timer();

        let region_id = req.get_context().get_region_id();
        let mut cmd = RaftCmdRequest::default();
        let mut header = RaftRequestHeader::default();
        let mut inner_req = RaftRequest::default();
        inner_req.set_cmd_type(CmdType::ReadIndex);
        header.set_region_id(req.get_context().get_region_id());
        header.set_peer(req.get_context().get_peer().clone());
        header.set_region_epoch(req.get_context().get_region_epoch().clone());
        if req.get_context().get_term() != 0 {
            header.set_term(req.get_context().get_term());
        }
        header.set_sync_log(req.get_context().get_sync_log());
        header.set_read_quorum(true);
        cmd.set_header(header);
        cmd.set_requests(vec![inner_req].into());

        let (cb, future) = paired_future_callback();

        if let Err(e) = self.ch.send_command(cmd, Callback::Read(cb)) {
            self.send_fail_status(ctx, sink, Error::from(e), RpcStatusCode::RESOURCE_EXHAUSTED);
            return;
        }

        let future = future
            .map_err(Error::from)
            .map(move |mut v| {
                let mut resp = ReadIndexResponse::default();
                if v.response.get_header().has_error() {
                    resp.set_region_error(v.response.mut_header().take_error());
                } else {
                    let raft_resps = v.response.get_responses();
                    if raft_resps.len() != 1 {
                        error!(
                            "invalid read index response";
                            "region_id" => region_id,
                            "response" => ?raft_resps
                        );
                        resp.mut_region_error().set_message(format!(
                            "Internal Error: invalid response: {:?}",
                            raft_resps
                        ));
                    } else {
                        let read_index = raft_resps[0].get_read_index().get_read_index();
                        resp.set_read_index(read_index);
                    }
                }
                resp
            })
            .and_then(|res| sink.success(res).map_err(Error::from))
            .map(|_| timer.observe_duration())
            .map_err(move |e| {
                debug!("kv rpc failed";
                    "request" => "read_index",
                    "err" => ?e
                );
                GRPC_MSG_FAIL_COUNTER.read_index.inc();
            });

        ctx.spawn(future);
    }

    fn batch_commands(
        &mut self,
        ctx: RpcContext<'_>,
        stream: RequestStream<BatchCommandsRequest>,
        sink: DuplexSink<BatchCommandsResponse>,
    ) {
        let (tx, rx) = unbounded(GRPC_MSG_NOTIFY_SIZE);

        let ctx = Arc::new(ctx);
        let peer = ctx.peer();
        let storage = self.storage.clone();
        let cop = self.cop.clone();

        let request_handler = stream.for_each(move |mut req| {
            let request_ids = req.take_request_ids();
            let requests: Vec<_> = req.take_requests().into();
            GRPC_REQ_BATCH_COMMANDS_SIZE.observe(requests.len() as f64);
            for (id, req) in request_ids.into_iter().zip(requests) {
                handle_batch_commands_request(&storage, &cop, &peer, id, req, tx.clone());
            }
            future::ok::<_, _>(())
        });

        ctx.spawn(request_handler.map_err(|e| error!("batch commands error"; "err" => %e)));

        let thread_load = Arc::clone(&self.thread_load);
        let response_retriever = BatchReceiver::new(
            rx,
            GRPC_MSG_MAX_BATCH_SIZE,
            BatchCommandsResponse::default,
            |batch_resp, (id, resp)| {
                batch_resp.mut_request_ids().push(id);
                batch_resp.mut_responses().push(resp);
            },
        );

        let response_retriever = response_retriever
            .inspect(|r| GRPC_RESP_BATCH_COMMANDS_SIZE.observe(r.request_ids.len() as f64))
            .map(move |mut r| {
                r.set_transport_layer_load(thread_load.load() as u64);
                (r, WriteFlags::default().buffer_hint(false))
            })
            .map_err(|e| {
                let msg = Some(format!("{:?}", e));
                GrpcError::RpcFailure(RpcStatus::new(RpcStatusCode::UNKNOWN, msg))
            });

        ctx.spawn(sink.send_all(response_retriever).map(|_| ()).map_err(|e| {
            debug!("kv rpc failed";
                "request" => "batch_commands",
                "err" => ?e
            );
        }));
    }
}

fn response_batch_commands_request<F>(
    id: u64,
    resp: F,
    tx: Sender<(u64, batch_commands_response::Response)>,
    timer: HistogramTimer,
) where
    F: Future<Item = batch_commands_response::Response, Error = ()> + Send + 'static,
{
    let f = resp.and_then(move |resp| {
        if tx.send_and_notify((id, resp)).is_err() {
            error!("KvService response batch commands fail");
            return Err(());
        }
        timer.observe_duration();
        Ok(())
    });
    poll_future_notify(f);
}

// BatchCommandsNotify is used to make business pool notifiy completion queues directly.
struct BatchCommandsNotify<F>(Arc<Mutex<Option<Spawn<F>>>>);
impl<F> Clone for BatchCommandsNotify<F> {
    fn clone(&self) -> BatchCommandsNotify<F> {
        BatchCommandsNotify(Arc::clone(&self.0))
    }
}
impl<F> Notify for BatchCommandsNotify<F>
where
    F: Future<Item = (), Error = ()> + Send + 'static,
{
    fn notify(&self, id: usize) {
        let n = Arc::new(self.clone());
        let mut s = self.0.lock().unwrap();
        match s.as_mut().map(|spawn| spawn.poll_future_notify(&n, id)) {
            Some(Ok(Async::NotReady)) | None => {}
            _ => *s = None,
        };
    }
}

fn poll_future_notify<F: Future<Item = (), Error = ()> + Send + 'static>(f: F) {
    let spawn = Arc::new(Mutex::new(Some(executor::spawn(f))));
    let notify = BatchCommandsNotify(spawn);
    notify.notify(0);
}

fn handle_batch_commands_request<E: Engine, L: LockMgr>(
    storage: &Storage<E, L>,
    cop: &Endpoint<E>,
    peer: &str,
    id: u64,
    req: batch_commands_request::Request,
    tx: Sender<(u64, batch_commands_response::Response)>,
) {
    // To simplify code and make the logic more clear.
    macro_rules! oneof {
        ($p:path) => {
            |resp| {
                let mut res = batch_commands_response::Response::default();
                res.cmd = Some($p(resp));
                res
            }
        };
    }

    match req.cmd {
        None => {
            // For some invalid requests.
            let timer = GRPC_MSG_HISTOGRAM_VEC.invalid.start_coarse_timer();
            let resp = future::ok(batch_commands_response::Response::default());
            response_batch_commands_request(id, resp, tx, timer);
        }
        Some(batch_commands_request::request::Cmd::Get(req)) => {
            let timer = GRPC_MSG_HISTOGRAM_VEC.kv_get.start_coarse_timer();
            let resp = future_get(&storage, req)
                .map(oneof!(batch_commands_response::response::Cmd::Get))
                .map_err(|_| GRPC_MSG_FAIL_COUNTER.kv_get.inc());
            response_batch_commands_request(id, resp, tx, timer);
        }
        Some(batch_commands_request::request::Cmd::Scan(req)) => {
            let timer = GRPC_MSG_HISTOGRAM_VEC.kv_scan.start_coarse_timer();
            let resp = future_scan(&storage, req)
                .map(oneof!(batch_commands_response::response::Cmd::Scan))
                .map_err(|_| GRPC_MSG_FAIL_COUNTER.kv_scan.inc());
            response_batch_commands_request(id, resp, tx, timer);
        }
        Some(batch_commands_request::request::Cmd::Prewrite(req)) => {
            let timer = GRPC_MSG_HISTOGRAM_VEC.kv_prewrite.start_coarse_timer();
            let resp = future_prewrite(&storage, req)
                .map(oneof!(batch_commands_response::response::Cmd::Prewrite))
                .map_err(|_| GRPC_MSG_FAIL_COUNTER.kv_prewrite.inc());
            response_batch_commands_request(id, resp, tx, timer);
        }
        Some(batch_commands_request::request::Cmd::Commit(req)) => {
            let timer = GRPC_MSG_HISTOGRAM_VEC.kv_commit.start_coarse_timer();
            let resp = future_commit(&storage, req)
                .map(oneof!(batch_commands_response::response::Cmd::Commit))
                .map_err(|_| GRPC_MSG_FAIL_COUNTER.kv_commit.inc());
            response_batch_commands_request(id, resp, tx, timer);
        }
        Some(batch_commands_request::request::Cmd::Import(_)) => unimplemented!(),
        Some(batch_commands_request::request::Cmd::Cleanup(req)) => {
            let timer = GRPC_MSG_HISTOGRAM_VEC.kv_cleanup.start_coarse_timer();
            let resp = future_cleanup(&storage, req)
                .map(oneof!(batch_commands_response::response::Cmd::Cleanup))
                .map_err(|_| GRPC_MSG_FAIL_COUNTER.kv_cleanup.inc());
            response_batch_commands_request(id, resp, tx, timer);
        }
        Some(batch_commands_request::request::Cmd::BatchGet(req)) => {
            let timer = GRPC_MSG_HISTOGRAM_VEC.kv_batch_get.start_coarse_timer();
            let resp = future_batch_get(&storage, req)
                .map(oneof!(batch_commands_response::response::Cmd::BatchGet))
                .map_err(|_| GRPC_MSG_FAIL_COUNTER.kv_batch_get.inc());
            response_batch_commands_request(id, resp, tx, timer);
        }
        Some(batch_commands_request::request::Cmd::BatchRollback(req)) => {
            let timer = GRPC_MSG_HISTOGRAM_VEC
                .kv_batch_rollback
                .start_coarse_timer();
            let resp = future_batch_rollback(&storage, req)
                .map(oneof!(
                    batch_commands_response::response::Cmd::BatchRollback
                ))
                .map_err(|_| GRPC_MSG_FAIL_COUNTER.kv_batch_rollback.inc());
            response_batch_commands_request(id, resp, tx, timer);
        }
<<<<<<< HEAD
        Some(batch_commands_request::request::Cmd::TxnHeartBeat(_)) => unimplemented!(),
        Some(batch_commands_request::request::Cmd::CheckTxnStatus(req)) => {
            let timer = GRPC_MSG_HISTOGRAM_VEC
                .kv_check_txn_status
                .start_coarse_timer();
            let resp = future_check_txn_status(&storage, req)
                .map(oneof!(
                    batch_commands_response::response::Cmd::CheckTxnStatus
                ))
                .map_err(|_| GRPC_MSG_FAIL_COUNTER.kv_check_txn_status.inc());
            response_batch_commands_request(id, resp, tx, timer);
        }
=======
        Some(batch_commands_request::request::Cmd::TxnHeartBeat(req)) => {
            let timer = GRPC_MSG_HISTOGRAM_VEC
                .kv_check_txn_status
                .start_coarse_timer();
            let resp = future_txn_heart_beat(&storage, req)
                .map(oneof!(batch_commands_response::response::Cmd::TxnHeartBeat))
                .map_err(|_| GRPC_MSG_FAIL_COUNTER.kv_txn_heart_beat.inc());
            response_batch_commands_request(id, resp, tx, timer);
        }
        Some(batch_commands_request::request::Cmd::CheckTxnStatus(_)) => unimplemented!(),
>>>>>>> 5ad30cba
        Some(batch_commands_request::request::Cmd::ScanLock(req)) => {
            let timer = GRPC_MSG_HISTOGRAM_VEC.kv_scan_lock.start_coarse_timer();
            let resp = future_scan_lock(&storage, req)
                .map(oneof!(batch_commands_response::response::Cmd::ScanLock))
                .map_err(|_| GRPC_MSG_FAIL_COUNTER.kv_scan_lock.inc());
            response_batch_commands_request(id, resp, tx, timer);
        }
        Some(batch_commands_request::request::Cmd::ResolveLock(req)) => {
            let timer = GRPC_MSG_HISTOGRAM_VEC.kv_resolve_lock.start_coarse_timer();
            let resp = future_resolve_lock(&storage, req)
                .map(oneof!(batch_commands_response::response::Cmd::ResolveLock))
                .map_err(|_| GRPC_MSG_FAIL_COUNTER.kv_resolve_lock.inc());
            response_batch_commands_request(id, resp, tx, timer);
        }
        Some(batch_commands_request::request::Cmd::Gc(req)) => {
            let timer = GRPC_MSG_HISTOGRAM_VEC.kv_gc.start_coarse_timer();
            let resp = future_gc(&storage, req)
                .map(oneof!(batch_commands_response::response::Cmd::Gc))
                .map_err(|_| GRPC_MSG_FAIL_COUNTER.kv_gc.inc());
            response_batch_commands_request(id, resp, tx, timer);
        }
        Some(batch_commands_request::request::Cmd::DeleteRange(req)) => {
            let timer = GRPC_MSG_HISTOGRAM_VEC.kv_delete_range.start_coarse_timer();
            let resp = future_delete_range(&storage, req)
                .map(oneof!(batch_commands_response::response::Cmd::DeleteRange))
                .map_err(|_| GRPC_MSG_FAIL_COUNTER.kv_delete_range.inc());
            response_batch_commands_request(id, resp, tx, timer);
        }
        Some(batch_commands_request::request::Cmd::RawGet(req)) => {
            let timer = GRPC_MSG_HISTOGRAM_VEC.raw_get.start_coarse_timer();
            let resp = future_raw_get(&storage, req)
                .map(oneof!(batch_commands_response::response::Cmd::RawGet))
                .map_err(|_| GRPC_MSG_FAIL_COUNTER.raw_get.inc());
            response_batch_commands_request(id, resp, tx, timer);
        }
        Some(batch_commands_request::request::Cmd::RawBatchGet(req)) => {
            let timer = GRPC_MSG_HISTOGRAM_VEC.raw_batch_get.start_coarse_timer();
            let resp = future_raw_batch_get(&storage, req)
                .map(oneof!(batch_commands_response::response::Cmd::RawBatchGet))
                .map_err(|_| GRPC_MSG_FAIL_COUNTER.raw_batch_get.inc());
            response_batch_commands_request(id, resp, tx, timer);
        }
        Some(batch_commands_request::request::Cmd::RawPut(req)) => {
            let timer = GRPC_MSG_HISTOGRAM_VEC.raw_put.start_coarse_timer();
            let resp = future_raw_put(&storage, req)
                .map(oneof!(batch_commands_response::response::Cmd::RawPut))
                .map_err(|_| GRPC_MSG_FAIL_COUNTER.raw_put.inc());
            response_batch_commands_request(id, resp, tx, timer);
        }
        Some(batch_commands_request::request::Cmd::RawBatchPut(req)) => {
            let timer = GRPC_MSG_HISTOGRAM_VEC.raw_batch_put.start_coarse_timer();
            let resp = future_raw_batch_put(&storage, req)
                .map(oneof!(batch_commands_response::response::Cmd::RawBatchPut))
                .map_err(|_| GRPC_MSG_FAIL_COUNTER.raw_batch_put.inc());
            response_batch_commands_request(id, resp, tx, timer);
        }
        Some(batch_commands_request::request::Cmd::RawDelete(req)) => {
            let timer = GRPC_MSG_HISTOGRAM_VEC.raw_delete.start_coarse_timer();
            let resp = future_raw_delete(&storage, req)
                .map(oneof!(batch_commands_response::response::Cmd::RawDelete))
                .map_err(|_| GRPC_MSG_FAIL_COUNTER.raw_delete.inc());
            response_batch_commands_request(id, resp, tx, timer);
        }
        Some(batch_commands_request::request::Cmd::RawBatchDelete(req)) => {
            let timer = GRPC_MSG_HISTOGRAM_VEC.raw_batch_delete.start_coarse_timer();
            let resp = future_raw_batch_delete(&storage, req)
                .map(oneof!(
                    batch_commands_response::response::Cmd::RawBatchDelete
                ))
                .map_err(|_| GRPC_MSG_FAIL_COUNTER.raw_batch_delete.inc());
            response_batch_commands_request(id, resp, tx, timer);
        }
        Some(batch_commands_request::request::Cmd::RawScan(req)) => {
            let timer = GRPC_MSG_HISTOGRAM_VEC.raw_scan.start_coarse_timer();
            let resp = future_raw_scan(&storage, req)
                .map(oneof!(batch_commands_response::response::Cmd::RawScan))
                .map_err(|_| GRPC_MSG_FAIL_COUNTER.raw_scan.inc());
            response_batch_commands_request(id, resp, tx, timer);
        }
        Some(batch_commands_request::request::Cmd::RawDeleteRange(req)) => {
            let timer = GRPC_MSG_HISTOGRAM_VEC.raw_delete_range.start_coarse_timer();
            let resp = future_raw_delete_range(&storage, req)
                .map(oneof!(
                    batch_commands_response::response::Cmd::RawDeleteRange
                ))
                .map_err(|_| GRPC_MSG_FAIL_COUNTER.raw_delete_range.inc());
            response_batch_commands_request(id, resp, tx, timer);
        }
        Some(batch_commands_request::request::Cmd::RawBatchScan(req)) => {
            let timer = GRPC_MSG_HISTOGRAM_VEC.raw_batch_scan.start_coarse_timer();
            let resp = future_raw_batch_scan(&storage, req)
                .map(oneof!(batch_commands_response::response::Cmd::RawBatchScan))
                .map_err(|_| GRPC_MSG_FAIL_COUNTER.raw_batch_scan.inc());
            response_batch_commands_request(id, resp, tx, timer);
        }
        Some(batch_commands_request::request::Cmd::Coprocessor(req)) => {
            let timer = GRPC_MSG_HISTOGRAM_VEC.coprocessor.start_coarse_timer();
            let resp = future_cop(&cop, req, Some(peer.to_string()))
                .map(oneof!(batch_commands_response::response::Cmd::Coprocessor))
                .map_err(|_| GRPC_MSG_FAIL_COUNTER.coprocessor.inc());
            response_batch_commands_request(id, resp, tx, timer);
        }
        Some(batch_commands_request::request::Cmd::PessimisticLock(req)) => {
            let timer = GRPC_MSG_HISTOGRAM_VEC
                .kv_pessimistic_lock
                .start_coarse_timer();
            let resp = future_acquire_pessimistic_lock(&storage, req)
                .map(oneof!(
                    batch_commands_response::response::Cmd::PessimisticLock
                ))
                .map_err(|_| GRPC_MSG_FAIL_COUNTER.kv_pessimistic_lock.inc());
            response_batch_commands_request(id, resp, tx, timer);
        }
        Some(batch_commands_request::request::Cmd::PessimisticRollback(req)) => {
            let timer = GRPC_MSG_HISTOGRAM_VEC
                .kv_pessimistic_rollback
                .start_coarse_timer();
            let resp = future_pessimistic_rollback(&storage, req)
                .map(oneof!(
                    batch_commands_response::response::Cmd::PessimisticRollback
                ))
                .map_err(|_| GRPC_MSG_FAIL_COUNTER.kv_pessimistic_rollback.inc());
            response_batch_commands_request(id, resp, tx, timer);
        }
        Some(batch_commands_request::request::Cmd::Empty(req)) => {
            let timer = GRPC_MSG_HISTOGRAM_VEC.invalid.start_coarse_timer();
            let resp = future_handle_empty(req)
                .map(oneof!(batch_commands_response::response::Cmd::Empty))
                .map_err(|_| GRPC_MSG_FAIL_COUNTER.invalid.inc());
            response_batch_commands_request(id, resp, tx, timer);
        }
    }
}

fn future_handle_empty(
    req: BatchCommandsEmptyRequest,
) -> impl Future<Item = BatchCommandsEmptyResponse, Error = Error> {
    tikv_util::timer::GLOBAL_TIMER_HANDLE
        .delay(std::time::Instant::now() + std::time::Duration::from_millis(req.get_delay_time()))
        .map(move |_| {
            let mut res = BatchCommandsEmptyResponse::default();
            res.set_test_id(req.get_test_id());
            res
        })
        .map_err(|_| unreachable!())
}

fn future_get<E: Engine, L: LockMgr>(
    storage: &Storage<E, L>,
    mut req: GetRequest,
) -> impl Future<Item = GetResponse, Error = Error> {
    storage
        .async_get(
            req.take_context(),
            Key::from_raw(req.get_key()),
            req.get_version(),
        )
        .then(|v| {
            let mut resp = GetResponse::default();
            if let Some(err) = extract_region_error(&v) {
                resp.set_region_error(err);
            } else {
                match v {
                    Ok(Some(val)) => resp.set_value(val),
                    Ok(None) => resp.set_not_found(true),
                    Err(e) => resp.set_error(extract_key_error(&e)),
                }
            }
            Ok(resp)
        })
}

fn future_scan<E: Engine, L: LockMgr>(
    storage: &Storage<E, L>,
    mut req: ScanRequest,
) -> impl Future<Item = ScanResponse, Error = Error> {
    let end_key = if req.get_end_key().is_empty() {
        None
    } else {
        Some(Key::from_raw(req.get_end_key()))
    };

    let mut options = Options::default();
    options.key_only = req.get_key_only();
    options.reverse_scan = req.get_reverse();

    storage
        .async_scan(
            req.take_context(),
            Key::from_raw(req.get_start_key()),
            end_key,
            req.get_limit() as usize,
            req.get_version(),
            options,
        )
        .then(|v| {
            let mut resp = ScanResponse::default();
            if let Some(err) = extract_region_error(&v) {
                resp.set_region_error(err);
            } else {
                resp.set_pairs(extract_kv_pairs(v).into());
            }
            Ok(resp)
        })
}

fn future_prewrite<E: Engine, L: LockMgr>(
    storage: &Storage<E, L>,
    mut req: PrewriteRequest,
) -> impl Future<Item = PrewriteResponse, Error = Error> {
    let mutations = req
        .take_mutations()
        .into_iter()
        .map(|mut x| match x.get_op() {
            Op::Put => Mutation::Put((Key::from_raw(x.get_key()), x.take_value())),
            Op::Del => Mutation::Delete(Key::from_raw(x.get_key())),
            Op::Lock => Mutation::Lock(Key::from_raw(x.get_key())),
            Op::Insert => Mutation::Insert((Key::from_raw(x.get_key()), x.take_value())),
            _ => panic!("mismatch Op in prewrite mutations"),
        })
        .collect();
    let mut options = Options::default();
    options.lock_ttl = req.get_lock_ttl();
    options.skip_constraint_check = req.get_skip_constraint_check();
    options.for_update_ts = req.get_for_update_ts();
    options.is_pessimistic_lock = req.take_is_pessimistic_lock();
    options.txn_size = req.get_txn_size();
    options.min_commit_ts = req.get_min_commit_ts();

    let (cb, f) = paired_future_callback();
    let res = storage.async_prewrite(
        req.take_context(),
        mutations,
        req.take_primary_lock(),
        req.get_start_version(),
        options,
        cb,
    );

    AndThenWith::new(res, f.map_err(Error::from)).map(|v| {
        let mut resp = PrewriteResponse::default();
        if let Some(err) = extract_region_error(&v) {
            resp.set_region_error(err);
        } else {
            resp.set_errors(extract_key_errors(v).into());
        }
        resp
    })
}

fn future_acquire_pessimistic_lock<E: Engine, L: LockMgr>(
    storage: &Storage<E, L>,
    mut req: PessimisticLockRequest,
) -> impl Future<Item = PessimisticLockResponse, Error = Error> {
    let keys = req
        .take_mutations()
        .into_iter()
        .map(|x| match x.get_op() {
            Op::PessimisticLock => (
                Key::from_raw(x.get_key()),
                x.get_assertion() == Assertion::NotExist,
            ),
            _ => panic!("mismatch Op in pessimistic lock mutations"),
        })
        .collect();
    let mut options = Options::default();
    options.lock_ttl = req.get_lock_ttl();
    options.is_first_lock = req.get_is_first_lock();
    options.for_update_ts = req.get_for_update_ts();

    let (cb, f) = paired_future_callback();
    let res = storage.async_acquire_pessimistic_lock(
        req.take_context(),
        keys,
        req.take_primary_lock(),
        req.get_start_version(),
        options,
        cb,
    );

    AndThenWith::new(res, f.map_err(Error::from)).map(|v| {
        let mut resp = PessimisticLockResponse::default();
        if let Some(err) = extract_region_error(&v) {
            resp.set_region_error(err);
        } else {
            resp.set_errors(extract_key_errors(v).into());
        }
        resp
    })
}

fn future_pessimistic_rollback<E: Engine, L: LockMgr>(
    storage: &Storage<E, L>,
    mut req: PessimisticRollbackRequest,
) -> impl Future<Item = PessimisticRollbackResponse, Error = Error> {
    let keys = req.get_keys().iter().map(|x| Key::from_raw(x)).collect();
    let (cb, f) = paired_future_callback();
    let res = storage.async_pessimistic_rollback(
        req.take_context(),
        keys,
        req.get_start_version(),
        req.get_for_update_ts(),
        cb,
    );

    AndThenWith::new(res, f.map_err(Error::from)).map(|v| {
        let mut resp = PessimisticRollbackResponse::default();
        if let Some(err) = extract_region_error(&v) {
            resp.set_region_error(err);
        } else {
            resp.set_errors(extract_key_errors(v).into());
        }
        resp
    })
}

fn future_commit<E: Engine, L: LockMgr>(
    storage: &Storage<E, L>,
    mut req: CommitRequest,
) -> impl Future<Item = CommitResponse, Error = Error> {
    let keys = req.get_keys().iter().map(|x| Key::from_raw(x)).collect();
    let (cb, f) = paired_future_callback();
    let res = storage.async_commit(
        req.take_context(),
        keys,
        req.get_start_version(),
        req.get_commit_version(),
        cb,
    );

    AndThenWith::new(res, f.map_err(Error::from)).map(|v| {
        let mut resp = CommitResponse::default();
        if let Some(err) = extract_region_error(&v) {
            resp.set_region_error(err);
        } else if let Err(e) = v {
            resp.set_error(extract_key_error(&e));
        }
        resp
    })
}

fn future_cleanup<E: Engine, L: LockMgr>(
    storage: &Storage<E, L>,
    mut req: CleanupRequest,
) -> impl Future<Item = CleanupResponse, Error = Error> {
    let (cb, f) = paired_future_callback();
    let res = storage.async_cleanup(
        req.take_context(),
        Key::from_raw(req.get_key()),
        req.get_start_version(),
        cb,
    );

    AndThenWith::new(res, f.map_err(Error::from)).map(|v| {
        let mut resp = CleanupResponse::default();
        if let Some(err) = extract_region_error(&v) {
            resp.set_region_error(err);
        } else if let Err(e) = v {
            if let Some(ts) = extract_committed(&e) {
                resp.set_commit_version(ts);
            } else {
                resp.set_error(extract_key_error(&e));
            }
        }
        resp
    })
}

fn future_batch_get<E: Engine, L: LockMgr>(
    storage: &Storage<E, L>,
    mut req: BatchGetRequest,
) -> impl Future<Item = BatchGetResponse, Error = Error> {
    let keys = req.get_keys().iter().map(|x| Key::from_raw(x)).collect();
    storage
        .async_batch_get(req.take_context(), keys, req.get_version())
        .then(|v| {
            let mut resp = BatchGetResponse::default();
            if let Some(err) = extract_region_error(&v) {
                resp.set_region_error(err);
            } else {
                resp.set_pairs(extract_kv_pairs(v).into());
            }
            Ok(resp)
        })
}

fn future_batch_rollback<E: Engine, L: LockMgr>(
    storage: &Storage<E, L>,
    mut req: BatchRollbackRequest,
) -> impl Future<Item = BatchRollbackResponse, Error = Error> {
    let keys = req.get_keys().iter().map(|x| Key::from_raw(x)).collect();

    let (cb, f) = paired_future_callback();
    let res = storage.async_rollback(req.take_context(), keys, req.get_start_version(), cb);

    AndThenWith::new(res, f.map_err(Error::from)).map(|v| {
        let mut resp = BatchRollbackResponse::default();
        if let Some(err) = extract_region_error(&v) {
            resp.set_region_error(err);
        } else if let Err(e) = v {
            resp.set_error(extract_key_error(&e));
        }
        resp
    })
}

<<<<<<< HEAD
fn future_check_txn_status<E: Engine, L: LockMgr>(
    storage: &Storage<E, L>,
    mut req: CheckTxnStatusRequest,
) -> impl Future<Item = CheckTxnStatusResponse, Error = Error> {
    let primary_key = Key::from_raw(req.get_primary_key());

    let (cb, f) = paired_future_callback();
    let res = storage.async_check_txn_status(
        req.take_context(),
        primary_key,
        req.get_lock_ts(),
        req.get_caller_start_ts(),
        req.get_current_ts(),
=======
fn future_txn_heart_beat<E: Engine, L: LockMgr>(
    storage: &Storage<E, L>,
    mut req: TxnHeartBeatRequest,
) -> impl Future<Item = TxnHeartBeatResponse, Error = Error> {
    let primary_key = Key::from_raw(req.get_primary_lock());

    let (cb, f) = paired_future_callback();
    let res = storage.async_txn_heart_beat(
        req.take_context(),
        primary_key,
        req.get_start_version(),
        req.get_advise_lock_ttl(),
>>>>>>> 5ad30cba
        cb,
    );

    AndThenWith::new(res, f.map_err(Error::from)).map(|v| {
<<<<<<< HEAD
        let mut resp = CheckTxnStatusResponse::default();
=======
        let mut resp = TxnHeartBeatResponse::default();
>>>>>>> 5ad30cba
        if let Some(err) = extract_region_error(&v) {
            resp.set_region_error(err);
        } else {
            match v {
<<<<<<< HEAD
                Ok((lock_ttl, commit_ts)) => {
                    resp.set_lock_ttl(lock_ttl);
                    resp.set_commit_version(commit_ts);
                }
=======
                Ok((ttl, _)) => resp.set_lock_ttl(ttl),
>>>>>>> 5ad30cba
                Err(e) => resp.set_error(extract_key_error(&e)),
            }
        }
        resp
    })
}

fn future_scan_lock<E: Engine, L: LockMgr>(
    storage: &Storage<E, L>,
    mut req: ScanLockRequest,
) -> impl Future<Item = ScanLockResponse, Error = Error> {
    let (cb, f) = paired_future_callback();
    let res = storage.async_scan_locks(
        req.take_context(),
        req.get_max_version(),
        req.take_start_key(),
        req.get_limit() as usize,
        cb,
    );

    AndThenWith::new(res, f.map_err(Error::from)).map(|v| {
        let mut resp = ScanLockResponse::default();
        if let Some(err) = extract_region_error(&v) {
            resp.set_region_error(err);
        } else {
            match v {
                Ok(locks) => resp.set_locks(locks.into()),
                Err(e) => resp.set_error(extract_key_error(&e)),
            }
        }
        resp
    })
}

fn future_resolve_lock<E: Engine, L: LockMgr>(
    storage: &Storage<E, L>,
    mut req: ResolveLockRequest,
) -> impl Future<Item = ResolveLockResponse, Error = Error> {
    let resolve_keys: Vec<Key> = req
        .get_keys()
        .iter()
        .map(|key| Key::from_raw(key))
        .collect();
    let txn_status = if req.get_start_version() > 0 {
        HashMap::from_iter(iter::once((
            req.get_start_version(),
            req.get_commit_version(),
        )))
    } else {
        HashMap::from_iter(
            req.take_txn_infos()
                .into_iter()
                .map(|info| (info.txn, info.status)),
        )
    };

    let (cb, f) = paired_future_callback();
    let res = if !resolve_keys.is_empty() {
        let start_ts = req.get_start_version();
        assert!(start_ts > 0);
        let commit_ts = req.get_commit_version();
        storage.async_resolve_lock_lite(req.take_context(), start_ts, commit_ts, resolve_keys, cb)
    } else {
        storage.async_resolve_lock(req.take_context(), txn_status, cb)
    };

    AndThenWith::new(res, f.map_err(Error::from)).map(|v| {
        let mut resp = ResolveLockResponse::default();
        if let Some(err) = extract_region_error(&v) {
            resp.set_region_error(err);
        } else if let Err(e) = v {
            resp.set_error(extract_key_error(&e));
        }
        resp
    })
}

fn future_gc<E: Engine, L: LockMgr>(
    storage: &Storage<E, L>,
    mut req: GcRequest,
) -> impl Future<Item = GcResponse, Error = Error> {
    let (cb, f) = paired_future_callback();
    let res = storage.async_gc(req.take_context(), req.get_safe_point(), cb);

    AndThenWith::new(res, f.map_err(Error::from)).map(|v| {
        let mut resp = GcResponse::default();
        if let Some(err) = extract_region_error(&v) {
            resp.set_region_error(err);
        } else if let Err(e) = v {
            resp.set_error(extract_key_error(&e));
        }
        resp
    })
}

fn future_delete_range<E: Engine, L: LockMgr>(
    storage: &Storage<E, L>,
    mut req: DeleteRangeRequest,
) -> impl Future<Item = DeleteRangeResponse, Error = Error> {
    let (cb, f) = paired_future_callback();
    let res = storage.async_delete_range(
        req.take_context(),
        Key::from_raw(req.get_start_key()),
        Key::from_raw(req.get_end_key()),
        req.get_notify_only(),
        cb,
    );

    AndThenWith::new(res, f.map_err(Error::from)).map(|v| {
        let mut resp = DeleteRangeResponse::default();
        if let Some(err) = extract_region_error(&v) {
            resp.set_region_error(err);
        } else if let Err(e) = v {
            resp.set_error(format!("{}", e));
        }
        resp
    })
}

fn future_raw_get<E: Engine, L: LockMgr>(
    storage: &Storage<E, L>,
    mut req: RawGetRequest,
) -> impl Future<Item = RawGetResponse, Error = Error> {
    storage
        .async_raw_get(req.take_context(), req.take_cf(), req.take_key())
        .then(|v| {
            let mut resp = RawGetResponse::default();
            if let Some(err) = extract_region_error(&v) {
                resp.set_region_error(err);
            } else {
                match v {
                    Ok(Some(val)) => resp.set_value(val),
                    Ok(None) => resp.set_not_found(true),
                    Err(e) => resp.set_error(format!("{}", e)),
                }
            }
            Ok(resp)
        })
}

fn future_raw_batch_get<E: Engine, L: LockMgr>(
    storage: &Storage<E, L>,
    mut req: RawBatchGetRequest,
) -> impl Future<Item = RawBatchGetResponse, Error = Error> {
    let keys = req.take_keys().into();
    storage
        .async_raw_batch_get(req.take_context(), req.take_cf(), keys)
        .then(|v| {
            let mut resp = RawBatchGetResponse::default();
            if let Some(err) = extract_region_error(&v) {
                resp.set_region_error(err);
            } else {
                resp.set_pairs(extract_kv_pairs(v).into());
            }
            Ok(resp)
        })
}

fn future_raw_put<E: Engine, L: LockMgr>(
    storage: &Storage<E, L>,
    mut req: RawPutRequest,
) -> impl Future<Item = RawPutResponse, Error = Error> {
    let (cb, future) = paired_future_callback();
    let res = storage.async_raw_put(
        req.take_context(),
        req.take_cf(),
        req.take_key(),
        req.take_value(),
        cb,
    );

    AndThenWith::new(res, future.map_err(Error::from)).map(|v| {
        let mut resp = RawPutResponse::default();
        if let Some(err) = extract_region_error(&v) {
            resp.set_region_error(err);
        } else if let Err(e) = v {
            resp.set_error(format!("{}", e));
        }
        resp
    })
}

fn future_raw_batch_put<E: Engine, L: LockMgr>(
    storage: &Storage<E, L>,
    mut req: RawBatchPutRequest,
) -> impl Future<Item = RawBatchPutResponse, Error = Error> {
    let cf = req.take_cf();
    let pairs = req
        .take_pairs()
        .into_iter()
        .map(|mut x| (x.take_key(), x.take_value()))
        .collect();

    let (cb, f) = paired_future_callback();
    let res = storage.async_raw_batch_put(req.take_context(), cf, pairs, cb);

    AndThenWith::new(res, f.map_err(Error::from)).map(|v| {
        let mut resp = RawBatchPutResponse::default();
        if let Some(err) = extract_region_error(&v) {
            resp.set_region_error(err);
        } else if let Err(e) = v {
            resp.set_error(format!("{}", e));
        }
        resp
    })
}

fn future_raw_delete<E: Engine, L: LockMgr>(
    storage: &Storage<E, L>,
    mut req: RawDeleteRequest,
) -> impl Future<Item = RawDeleteResponse, Error = Error> {
    let (cb, f) = paired_future_callback();
    let res = storage.async_raw_delete(req.take_context(), req.take_cf(), req.take_key(), cb);

    AndThenWith::new(res, f.map_err(Error::from)).map(|v| {
        let mut resp = RawDeleteResponse::default();
        if let Some(err) = extract_region_error(&v) {
            resp.set_region_error(err);
        } else if let Err(e) = v {
            resp.set_error(format!("{}", e));
        }
        resp
    })
}

fn future_raw_batch_delete<E: Engine, L: LockMgr>(
    storage: &Storage<E, L>,
    mut req: RawBatchDeleteRequest,
) -> impl Future<Item = RawBatchDeleteResponse, Error = Error> {
    let cf = req.take_cf();
    let keys = req.take_keys().into();
    let (cb, f) = paired_future_callback();
    let res = storage.async_raw_batch_delete(req.take_context(), cf, keys, cb);

    AndThenWith::new(res, f.map_err(Error::from)).map(|v| {
        let mut resp = RawBatchDeleteResponse::default();
        if let Some(err) = extract_region_error(&v) {
            resp.set_region_error(err);
        } else if let Err(e) = v {
            resp.set_error(format!("{}", e));
        }
        resp
    })
}

fn future_raw_scan<E: Engine, L: LockMgr>(
    storage: &Storage<E, L>,
    mut req: RawScanRequest,
) -> impl Future<Item = RawScanResponse, Error = Error> {
    let end_key = if req.get_end_key().is_empty() {
        None
    } else {
        Some(req.take_end_key())
    };
    storage
        .async_raw_scan(
            req.take_context(),
            req.take_cf(),
            req.take_start_key(),
            end_key,
            req.get_limit() as usize,
            req.get_key_only(),
            req.get_reverse(),
        )
        .then(|v| {
            let mut resp = RawScanResponse::default();
            if let Some(err) = extract_region_error(&v) {
                resp.set_region_error(err);
            } else {
                resp.set_kvs(extract_kv_pairs(v).into());
            }
            Ok(resp)
        })
}

fn future_raw_batch_scan<E: Engine, L: LockMgr>(
    storage: &Storage<E, L>,
    mut req: RawBatchScanRequest,
) -> impl Future<Item = RawBatchScanResponse, Error = Error> {
    storage
        .async_raw_batch_scan(
            req.take_context(),
            req.take_cf(),
            req.take_ranges().into(),
            req.get_each_limit() as usize,
            req.get_key_only(),
            req.get_reverse(),
        )
        .then(|v| {
            let mut resp = RawBatchScanResponse::default();
            if let Some(err) = extract_region_error(&v) {
                resp.set_region_error(err);
            } else {
                resp.set_kvs(extract_kv_pairs(v).into());
            }
            Ok(resp)
        })
}

fn future_raw_delete_range<E: Engine, L: LockMgr>(
    storage: &Storage<E, L>,
    mut req: RawDeleteRangeRequest,
) -> impl Future<Item = RawDeleteRangeResponse, Error = Error> {
    let (cb, f) = paired_future_callback();
    let res = storage.async_raw_delete_range(
        req.take_context(),
        req.take_cf(),
        req.take_start_key(),
        req.take_end_key(),
        cb,
    );

    AndThenWith::new(res, f.map_err(Error::from)).map(|v| {
        let mut resp = RawDeleteRangeResponse::default();
        if let Some(err) = extract_region_error(&v) {
            resp.set_region_error(err);
        } else if let Err(e) = v {
            resp.set_error(format!("{}", e));
        }
        resp
    })
}

fn future_cop<E: Engine>(
    cop: &Endpoint<E>,
    req: Request,
    peer: Option<String>,
) -> impl Future<Item = Response, Error = Error> {
    cop.parse_and_handle_unary_request(req, peer)
        .map_err(|_| unreachable!())
}

fn extract_region_error<T>(res: &storage::Result<T>) -> Option<RegionError> {
    use crate::storage::Error;
    match *res {
        // TODO: use `Error::cause` instead.
        Err(Error::Engine(EngineError::Request(ref e)))
        | Err(Error::Txn(TxnError::Engine(EngineError::Request(ref e))))
        | Err(Error::Txn(TxnError::Mvcc(MvccError::Engine(EngineError::Request(ref e))))) => {
            Some(e.to_owned())
        }
        Err(Error::SchedTooBusy) => {
            let mut err = RegionError::default();
            let mut server_is_busy_err = ServerIsBusy::default();
            server_is_busy_err.set_reason(SCHEDULER_IS_BUSY.to_owned());
            err.set_server_is_busy(server_is_busy_err);
            Some(err)
        }
        Err(Error::GCWorkerTooBusy) => {
            let mut err = RegionError::default();
            let mut server_is_busy_err = ServerIsBusy::default();
            server_is_busy_err.set_reason(GC_WORKER_IS_BUSY.to_owned());
            err.set_server_is_busy(server_is_busy_err);
            Some(err)
        }
        Err(Error::Closed) => {
            // TiKV is closing, return an RegionError to tell the client that this region is unavailable
            // temporarily, the client should retry the request in other TiKVs.
            let mut err = RegionError::default();
            err.set_message("TiKV is Closing".to_string());
            Some(err)
        }
        _ => None,
    }
}

fn extract_committed(err: &storage::Error) -> Option<u64> {
    match *err {
        storage::Error::Txn(TxnError::Mvcc(MvccError::Committed { commit_ts })) => Some(commit_ts),
        _ => None,
    }
}

fn extract_key_error(err: &storage::Error) -> KeyError {
    let mut key_error = KeyError::default();
    match err {
        storage::Error::Txn(TxnError::Mvcc(MvccError::KeyIsLocked(info))) => {
            key_error.set_locked(info.clone());
        }
        // failed in prewrite or pessimistic lock
        storage::Error::Txn(TxnError::Mvcc(MvccError::WriteConflict {
            start_ts,
            conflict_start_ts,
            conflict_commit_ts,
            key,
            primary,
            ..
        })) => {
            let mut write_conflict = WriteConflict::default();
            write_conflict.set_start_ts(*start_ts);
            write_conflict.set_conflict_ts(*conflict_start_ts);
            write_conflict.set_conflict_commit_ts(*conflict_commit_ts);
            write_conflict.set_key(key.to_owned());
            write_conflict.set_primary(primary.to_owned());
            key_error.set_conflict(write_conflict);
            // for compatibility with older versions.
            key_error.set_retryable(format!("{:?}", err));
        }
        storage::Error::Txn(TxnError::Mvcc(MvccError::AlreadyExist { key })) => {
            let mut exist = AlreadyExist::default();
            exist.set_key(key.clone());
            key_error.set_already_exist(exist);
        }
        // failed in commit
        storage::Error::Txn(TxnError::Mvcc(MvccError::TxnLockNotFound { .. })) => {
            warn!("txn conflicts"; "err" => ?err);
            key_error.set_retryable(format!("{:?}", err));
        }
        storage::Error::Txn(TxnError::Mvcc(MvccError::Deadlock {
            lock_ts,
            lock_key,
            deadlock_key_hash,
            ..
        })) => {
            warn!("txn deadlocks"; "err" => ?err);
            let mut deadlock = Deadlock::default();
            deadlock.set_lock_ts(*lock_ts);
            deadlock.set_lock_key(lock_key.to_owned());
            deadlock.set_deadlock_key_hash(*deadlock_key_hash);
            key_error.set_deadlock(deadlock);
        }
        _ => {
            error!("txn aborts"; "err" => ?err);
            key_error.set_abort(format!("{:?}", err));
        }
    }
    key_error
}

fn extract_kv_pairs(res: storage::Result<Vec<storage::Result<storage::KvPair>>>) -> Vec<KvPair> {
    match res {
        Ok(res) => res
            .into_iter()
            .map(|r| match r {
                Ok((key, value)) => {
                    let mut pair = KvPair::default();
                    pair.set_key(key);
                    pair.set_value(value);
                    pair
                }
                Err(e) => {
                    let mut pair = KvPair::default();
                    pair.set_error(extract_key_error(&e));
                    pair
                }
            })
            .collect(),
        Err(e) => {
            let mut pair = KvPair::default();
            pair.set_error(extract_key_error(&e));
            vec![pair]
        }
    }
}

fn extract_mvcc_info(mvcc: storage::MvccInfo) -> MvccInfo {
    let mut mvcc_info = MvccInfo::default();
    if let Some(lock) = mvcc.lock {
        let mut lock_info = MvccLock::default();
        let op = match lock.lock_type {
            LockType::Put => Op::Put,
            LockType::Delete => Op::Del,
            LockType::Lock => Op::Lock,
            LockType::Pessimistic => Op::PessimisticLock,
        };
        lock_info.set_type(op);
        lock_info.set_start_ts(lock.ts);
        lock_info.set_primary(lock.primary);
        lock_info.set_short_value(lock.short_value.unwrap_or_default());
        mvcc_info.set_lock(lock_info);
    }
    let vv = extract_2pc_values(mvcc.values);
    let vw = extract_2pc_writes(mvcc.writes);
    mvcc_info.set_writes(vw.into());
    mvcc_info.set_values(vv.into());
    mvcc_info
}

fn extract_2pc_values(res: Vec<(u64, Value)>) -> Vec<MvccValue> {
    res.into_iter()
        .map(|(start_ts, value)| {
            let mut value_info = MvccValue::default();
            value_info.set_start_ts(start_ts);
            value_info.set_value(value);
            value_info
        })
        .collect()
}

fn extract_2pc_writes(res: Vec<(u64, MvccWrite)>) -> Vec<kvrpcpb::MvccWrite> {
    res.into_iter()
        .map(|(commit_ts, write)| {
            let mut write_info = kvrpcpb::MvccWrite::default();
            let op = match write.write_type {
                WriteType::Put => Op::Put,
                WriteType::Delete => Op::Del,
                WriteType::Lock => Op::Lock,
                WriteType::Rollback => Op::Rollback,
            };
            write_info.set_type(op);
            write_info.set_start_ts(write.start_ts);
            write_info.set_commit_ts(commit_ts);
            write_info.set_short_value(write.short_value.unwrap_or_default());
            write_info
        })
        .collect()
}

fn extract_key_errors(res: storage::Result<Vec<storage::Result<()>>>) -> Vec<KeyError> {
    match res {
        Ok(res) => res
            .into_iter()
            .filter_map(|x| match x {
                Err(e) => Some(extract_key_error(&e)),
                Ok(_) => None,
            })
            .collect(),
        Err(e) => vec![extract_key_error(&e)],
    }
}

mod batch_commands_response {
    pub type Response = kvproto::tikvpb::BatchCommandsResponseResponse;

    pub mod response {
        pub type Cmd = kvproto::tikvpb::BatchCommandsResponse_Response_oneof_cmd;
    }
}

mod batch_commands_request {
    pub type Request = kvproto::tikvpb::BatchCommandsRequestRequest;

    pub mod request {
        pub type Cmd = kvproto::tikvpb::BatchCommandsRequest_Request_oneof_cmd;
    }
}

#[cfg(test)]
mod tests {
    use std::thread;

    use futures::sync::oneshot;

    use super::*;
    use crate::storage;
    use crate::storage::mvcc::Error as MvccError;
    use crate::storage::txn::Error as TxnError;

    #[test]
    fn test_extract_key_error_write_conflict() {
        let start_ts = 110;
        let conflict_start_ts = 108;
        let conflict_commit_ts = 109;
        let key = b"key".to_vec();
        let primary = b"primary".to_vec();
        let case = storage::Error::from(TxnError::from(MvccError::WriteConflict {
            start_ts,
            conflict_start_ts,
            conflict_commit_ts,
            key: key.clone(),
            primary: primary.clone(),
        }));
        let mut expect = KeyError::default();
        let mut write_conflict = WriteConflict::default();
        write_conflict.set_start_ts(start_ts);
        write_conflict.set_conflict_ts(conflict_start_ts);
        write_conflict.set_conflict_commit_ts(conflict_commit_ts);
        write_conflict.set_key(key);
        write_conflict.set_primary(primary);
        expect.set_conflict(write_conflict);
        expect.set_retryable(format!("{:?}", case));

        let got = extract_key_error(&case);
        assert_eq!(got, expect);
    }

    #[test]
    fn test_poll_future_notify_with_slow_source() {
        let (tx, rx) = oneshot::channel::<usize>();
        let (signal_tx, signal_rx) = oneshot::channel();

        thread::Builder::new()
            .name("source".to_owned())
            .spawn(move || {
                signal_rx.wait().unwrap();
                tx.send(100).unwrap();
            })
            .unwrap();

        let (tx1, rx1) = oneshot::channel::<usize>();
        poll_future_notify(
            rx.map(move |i| {
                assert_eq!(thread::current().name(), Some("source"));
                tx1.send(i + 100).unwrap();
            })
            .map_err(|_| ()),
        );
        signal_tx.send(()).unwrap();
        assert_eq!(rx1.wait().unwrap(), 200);
    }

    #[test]
    fn test_poll_future_notify_with_slow_poller() {
        let (tx, rx) = oneshot::channel::<usize>();
        let (signal_tx, signal_rx) = oneshot::channel();
        thread::Builder::new()
            .name("source".to_owned())
            .spawn(move || {
                tx.send(100).unwrap();
                signal_tx.send(()).unwrap();
            })
            .unwrap();

        let (tx1, rx1) = oneshot::channel::<usize>();
        signal_rx.wait().unwrap();
        poll_future_notify(
            rx.map(move |i| {
                assert_ne!(thread::current().name(), Some("source"));
                tx1.send(i + 100).unwrap();
            })
            .map_err(|_| ()),
        );
        assert_eq!(rx1.wait().unwrap(), 200);
    }
}<|MERGE_RESOLUTION|>--- conflicted
+++ resolved
@@ -277,12 +277,25 @@
 
     fn kv_txn_heart_beat(
         &mut self,
-<<<<<<< HEAD
-        _ctx: RpcContext<'_>,
-        _req: TxnHeartBeatRequest,
-        _sink: UnarySink<TxnHeartBeatResponse>,
-    ) {
-        unimplemented!();
+        ctx: RpcContext<'_>,
+        req: TxnHeartBeatRequest,
+        sink: UnarySink<TxnHeartBeatResponse>,
+    ) {
+        let timer = GRPC_MSG_HISTOGRAM_VEC
+            .kv_txn_heart_beat
+            .start_coarse_timer();
+        let future = future_txn_heart_beat(&self.storage, req)
+            .and_then(|res| sink.success(res).map_err(Error::from))
+            .map(|_| timer.observe_duration())
+            .map_err(move |e| {
+                debug!("kv rpc failed";
+                    "request" => "kv_txn_heart_beat",
+                    "err" => ?e
+                );
+                GRPC_MSG_FAIL_COUNTER.kv_txn_heart_beat.inc();
+            });
+
+        ctx.spawn(future);
     }
 
     fn kv_check_txn_status(
@@ -295,48 +308,19 @@
             .kv_check_txn_status
             .start_coarse_timer();
         let future = future_check_txn_status(&self.storage, req)
-=======
-        ctx: RpcContext<'_>,
-        req: TxnHeartBeatRequest,
-        sink: UnarySink<TxnHeartBeatResponse>,
-    ) {
-        let timer = GRPC_MSG_HISTOGRAM_VEC
-            .kv_txn_heart_beat
-            .start_coarse_timer();
-        let future = future_txn_heart_beat(&self.storage, req)
->>>>>>> 5ad30cba
-            .and_then(|res| sink.success(res).map_err(Error::from))
-            .map(|_| timer.observe_duration())
-            .map_err(move |e| {
-                debug!("kv rpc failed";
-<<<<<<< HEAD
+            .and_then(|res| sink.success(res).map_err(Error::from))
+            .map(|_| timer.observe_duration())
+            .map_err(move |e| {
+                debug!("kv rpc failed";
                     "request" => "kv_check_txn_status",
                     "err" => ?e
                 );
                 GRPC_MSG_FAIL_COUNTER.kv_check_txn_status.inc();
-=======
-                    "request" => "kv_txn_heart_beat",
-                    "err" => ?e
-                );
-                GRPC_MSG_FAIL_COUNTER.kv_txn_heart_beat.inc();
->>>>>>> 5ad30cba
-            });
-
-        ctx.spawn(future);
-    }
-
-<<<<<<< HEAD
-=======
-    fn kv_check_txn_status(
-        &mut self,
-        _ctx: RpcContext<'_>,
-        _req: CheckTxnStatusRequest,
-        _sink: UnarySink<CheckTxnStatusResponse>,
-    ) {
-        unimplemented!();
-    }
-
->>>>>>> 5ad30cba
+            });
+
+        ctx.spawn(future);
+    }
+
     fn kv_scan_lock(
         &mut self,
         ctx: RpcContext<'_>,
@@ -1198,8 +1182,15 @@
                 .map_err(|_| GRPC_MSG_FAIL_COUNTER.kv_batch_rollback.inc());
             response_batch_commands_request(id, resp, tx, timer);
         }
-<<<<<<< HEAD
-        Some(batch_commands_request::request::Cmd::TxnHeartBeat(_)) => unimplemented!(),
+        Some(batch_commands_request::request::Cmd::TxnHeartBeat(req)) => {
+            let timer = GRPC_MSG_HISTOGRAM_VEC
+                .kv_check_txn_status
+                .start_coarse_timer();
+            let resp = future_txn_heart_beat(&storage, req)
+                .map(oneof!(batch_commands_response::response::Cmd::TxnHeartBeat))
+                .map_err(|_| GRPC_MSG_FAIL_COUNTER.kv_txn_heart_beat.inc());
+            response_batch_commands_request(id, resp, tx, timer);
+        }
         Some(batch_commands_request::request::Cmd::CheckTxnStatus(req)) => {
             let timer = GRPC_MSG_HISTOGRAM_VEC
                 .kv_check_txn_status
@@ -1211,18 +1202,6 @@
                 .map_err(|_| GRPC_MSG_FAIL_COUNTER.kv_check_txn_status.inc());
             response_batch_commands_request(id, resp, tx, timer);
         }
-=======
-        Some(batch_commands_request::request::Cmd::TxnHeartBeat(req)) => {
-            let timer = GRPC_MSG_HISTOGRAM_VEC
-                .kv_check_txn_status
-                .start_coarse_timer();
-            let resp = future_txn_heart_beat(&storage, req)
-                .map(oneof!(batch_commands_response::response::Cmd::TxnHeartBeat))
-                .map_err(|_| GRPC_MSG_FAIL_COUNTER.kv_txn_heart_beat.inc());
-            response_batch_commands_request(id, resp, tx, timer);
-        }
-        Some(batch_commands_request::request::Cmd::CheckTxnStatus(_)) => unimplemented!(),
->>>>>>> 5ad30cba
         Some(batch_commands_request::request::Cmd::ScanLock(req)) => {
             let timer = GRPC_MSG_HISTOGRAM_VEC.kv_scan_lock.start_coarse_timer();
             let resp = future_scan_lock(&storage, req)
@@ -1629,7 +1608,35 @@
     })
 }
 
-<<<<<<< HEAD
+fn future_txn_heart_beat<E: Engine, L: LockMgr>(
+    storage: &Storage<E, L>,
+    mut req: TxnHeartBeatRequest,
+) -> impl Future<Item = TxnHeartBeatResponse, Error = Error> {
+    let primary_key = Key::from_raw(req.get_primary_lock());
+
+    let (cb, f) = paired_future_callback();
+    let res = storage.async_txn_heart_beat(
+        req.take_context(),
+        primary_key,
+        req.get_start_version(),
+        req.get_advise_lock_ttl(),
+        cb,
+    );
+
+    AndThenWith::new(res, f.map_err(Error::from)).map(|v| {
+        let mut resp = TxnHeartBeatResponse::default();
+        if let Some(err) = extract_region_error(&v) {
+            resp.set_region_error(err);
+        } else {
+            match v {
+                Ok((ttl, _)) => resp.set_lock_ttl(ttl),
+                Err(e) => resp.set_error(extract_key_error(&e)),
+            }
+        }
+        resp
+    })
+}
+
 fn future_check_txn_status<E: Engine, L: LockMgr>(
     storage: &Storage<E, L>,
     mut req: CheckTxnStatusRequest,
@@ -1643,41 +1650,19 @@
         req.get_lock_ts(),
         req.get_caller_start_ts(),
         req.get_current_ts(),
-=======
-fn future_txn_heart_beat<E: Engine, L: LockMgr>(
-    storage: &Storage<E, L>,
-    mut req: TxnHeartBeatRequest,
-) -> impl Future<Item = TxnHeartBeatResponse, Error = Error> {
-    let primary_key = Key::from_raw(req.get_primary_lock());
-
-    let (cb, f) = paired_future_callback();
-    let res = storage.async_txn_heart_beat(
-        req.take_context(),
-        primary_key,
-        req.get_start_version(),
-        req.get_advise_lock_ttl(),
->>>>>>> 5ad30cba
         cb,
     );
 
     AndThenWith::new(res, f.map_err(Error::from)).map(|v| {
-<<<<<<< HEAD
         let mut resp = CheckTxnStatusResponse::default();
-=======
-        let mut resp = TxnHeartBeatResponse::default();
->>>>>>> 5ad30cba
         if let Some(err) = extract_region_error(&v) {
             resp.set_region_error(err);
         } else {
             match v {
-<<<<<<< HEAD
                 Ok((lock_ttl, commit_ts)) => {
                     resp.set_lock_ttl(lock_ttl);
                     resp.set_commit_version(commit_ts);
                 }
-=======
-                Ok((ttl, _)) => resp.set_lock_ttl(ttl),
->>>>>>> 5ad30cba
                 Err(e) => resp.set_error(extract_key_error(&e)),
             }
         }
