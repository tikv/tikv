--- conflicted
+++ resolved
@@ -407,7 +407,7 @@
         let begin_instant = Instant::now();
 
         let source = req.mut_context().take_request_source();
-        let resp = future_flashback_to_version(&self.storage, &self.ch, req);
+        let resp = future_flashback_to_version(&self.storage, &self.ch, req, &self.configs);
         let task = async move {
             let resp = resp.await?;
             let elapsed = begin_instant.saturating_elapsed();
@@ -1054,17 +1054,13 @@
         let copr = self.copr.clone();
         let copr_v2 = self.copr_v2.clone();
         let pool_size = storage.get_normal_pool_size();
-<<<<<<< HEAD
         let batch_builder = BatcherBuilder::new(
             self.configs.get_enable_req_batch(),
             pool_size,
             self.configs.get_track_request(),
         );
         let configs = self.configs.clone();
-=======
-        let batch_builder = BatcherBuilder::new(self.enable_req_batch, pool_size);
         let ch = self.ch.clone();
->>>>>>> b5329ee0
         let request_handler = stream.try_for_each(move |mut req| {
             let request_ids = req.take_request_ids();
             let requests: Vec<_> = req.take_requests().into();
@@ -1081,11 +1077,8 @@
                     id,
                     req,
                     &tx,
-<<<<<<< HEAD
+                    &ch,
                     &configs,
-=======
-                    &ch,
->>>>>>> b5329ee0
                 );
                 if let Some(batch) = batcher.as_mut() {
                     batch.maybe_commit(&storage, &tx);
@@ -1300,11 +1293,8 @@
     id: u64,
     req: batch_commands_request::Request,
     tx: &Sender<MeasuredSingleResponse>,
-<<<<<<< HEAD
+    ch: &T,
     configs: &AtomicConfigs,
-=======
-    ch: &T,
->>>>>>> b5329ee0
 ) {
     // To simplify code and make the logic more clear.
     macro_rules! oneof {
@@ -1718,6 +1708,7 @@
     storage: &Storage<E, L, F>,
     raft_router: &T,
     req: FlashbackToVersionRequest,
+    _configs: &AtomicConfigs,
 ) -> impl Future<Output = ServerResult<FlashbackToVersionResponse>> {
     let storage_clone = storage.clone();
     let raft_router_clone = raft_router.clone();
