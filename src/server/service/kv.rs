// Copyright 2017 TiKV Project Authors. Licensed under Apache-2.0.

// #[PerformanceCriticalPath]: TiKV gRPC APIs implementation
use std::{mem, sync::Arc};

use api_version::KvFormat;
use causal_ts::CausalTsProvider;
use fail::fail_point;
use futures::{
    channel::oneshot,
    compat::Future01CompatExt,
    future::{self, Future, FutureExt, TryFutureExt},
    sink::SinkExt,
    stream::{StreamExt, TryStreamExt},
};
use grpcio::{
    ClientStreamingSink, DuplexSink, Error as GrpcError, RequestStream, Result as GrpcResult,
    RpcContext, RpcStatus, RpcStatusCode, ServerStreamingSink, UnarySink, WriteFlags,
};
use kvproto::{
    coprocessor::*,
    errorpb::{Error as RegionError, *},
    kvrpcpb::*,
    mpp::*,
    raft_cmdpb::{CmdType, RaftCmdRequest, RaftRequestHeader, Request as RaftRequest},
    raft_serverpb::*,
    tikvpb::*,
};
use protobuf::RepeatedField;
use raft::eraftpb::MessageType;
use raftstore::{
    router::RaftStoreRouter,
    store::{
        memory::{MEMTRACE_APPLYS, MEMTRACE_RAFT_ENTRIES, MEMTRACE_RAFT_MESSAGES},
        metrics::RAFT_ENTRIES_CACHES_GAUGE,
        Callback, CasualMessage, CheckLeaderTask, RaftCmdExtraOpts, SignificantMsg,
    },
    DiscardReason, Error as RaftStoreError, Result as RaftStoreResult,
};
use tikv_alloc::trace::MemoryTraceGuard;
use tikv_util::{
    future::{paired_future_callback, poll_future_notify},
    mpsc::batch::{unbounded, BatchCollector, BatchReceiver, Sender},
    sys::memory_usage_reaches_high_water,
    time::{duration_to_ms, duration_to_sec, Instant},
    worker::Scheduler,
};
use tracker::{set_tls_tracker_token, RequestInfo, RequestType, Tracker, GLOBAL_TRACKERS};
use txn_types::{self, Key};

use super::batch::{BatcherBuilder, ReqBatcher};
use crate::{
    coprocessor::Endpoint,
    coprocessor_v2, forward_duplex, forward_unary, log_net_error,
    server::{
        gc_worker::GcWorker, load_statistics::ThreadLoadPool, metrics::*, snap::Task as SnapTask,
        Error, Proxy, Result as ServerResult,
    },
    storage::{
        errors::{
            extract_committed, extract_key_error, extract_key_errors, extract_kv_pairs,
            extract_region_error, map_kv_pairs,
        },
        kv::Engine,
        lock_manager::LockManager,
        SecondaryLocksStatus, Storage, TxnStatus,
    },
};

const GRPC_MSG_MAX_BATCH_SIZE: usize = 128;
const GRPC_MSG_NOTIFY_SIZE: usize = 8;

/// Service handles the RPC messages for the `Tikv` service.
pub struct Service<
    T: RaftStoreRouter<E::Local> + 'static,
    E: Engine,
    L: LockManager,
    F: KvFormat,
    TP: CausalTsProvider + 'static,
> {
    store_id: u64,
    /// Used to handle requests related to GC.
    gc_worker: GcWorker<E, T>,
    // For handling KV requests.
    storage: Storage<E, L, F, TP>,
    // For handling coprocessor requests.
    copr: Endpoint<E>,
    // For handling corprocessor v2 requests.
    copr_v2: coprocessor_v2::Endpoint,
    // For handling raft messages.
    ch: T,
    // For handling snapshot.
    snap_scheduler: Scheduler<SnapTask>,
    // For handling `CheckLeader` request.
    check_leader_scheduler: Scheduler<CheckLeaderTask>,

    enable_req_batch: bool,

    grpc_thread_load: Arc<ThreadLoadPool>,

    proxy: Proxy,

    // Go `server::Config` to get more details.
    reject_messages_on_memory_ratio: f64,
}

impl<
    T: RaftStoreRouter<E::Local> + Clone + 'static,
    E: Engine + Clone,
    L: LockManager + Clone,
    F: KvFormat,
    TP: CausalTsProvider,
> Clone for Service<T, E, L, F, TP>
{
    fn clone(&self) -> Self {
        Service {
            store_id: self.store_id,
            gc_worker: self.gc_worker.clone(),
            storage: self.storage.clone(),
            copr: self.copr.clone(),
            copr_v2: self.copr_v2.clone(),
            ch: self.ch.clone(),
            snap_scheduler: self.snap_scheduler.clone(),
            check_leader_scheduler: self.check_leader_scheduler.clone(),
            enable_req_batch: self.enable_req_batch,
            grpc_thread_load: self.grpc_thread_load.clone(),
            proxy: self.proxy.clone(),
            reject_messages_on_memory_ratio: self.reject_messages_on_memory_ratio,
        }
    }
}

impl<
    T: RaftStoreRouter<E::Local> + 'static,
    E: Engine,
    L: LockManager,
    F: KvFormat,
    TP: CausalTsProvider + 'static,
> Service<T, E, L, F, TP>
{
    /// Constructs a new `Service` which provides the `Tikv` service.
    pub fn new(
        store_id: u64,
        storage: Storage<E, L, F, TP>,
        gc_worker: GcWorker<E, T>,
        copr: Endpoint<E>,
        copr_v2: coprocessor_v2::Endpoint,
        ch: T,
        snap_scheduler: Scheduler<SnapTask>,
        check_leader_scheduler: Scheduler<CheckLeaderTask>,
        grpc_thread_load: Arc<ThreadLoadPool>,
        enable_req_batch: bool,
        proxy: Proxy,
        reject_messages_on_memory_ratio: f64,
    ) -> Self {
        Service {
            store_id,
            gc_worker,
            storage,
            copr,
            copr_v2,
            ch,
            snap_scheduler,
            check_leader_scheduler,
            enable_req_batch,
            grpc_thread_load,
            proxy,
            reject_messages_on_memory_ratio,
        }
    }

    fn handle_raft_message(
        store_id: u64,
        ch: &T,
        msg: RaftMessage,
        reject: bool,
    ) -> RaftStoreResult<()> {
        let to_store_id = msg.get_to_peer().get_store_id();
        if to_store_id != store_id {
            return Err(RaftStoreError::StoreNotMatch {
                to_store_id,
                my_store_id: store_id,
            });
        }
        if reject && msg.get_message().get_msg_type() == MessageType::MsgAppend {
            RAFT_APPEND_REJECTS.inc();
            let id = msg.get_region_id();
            let peer_id = msg.get_message().get_from();
            let m = CasualMessage::RejectRaftAppend { peer_id };
            let _ = ch.send_casual_msg(id, m);
            return Ok(());
        }
        // `send_raft_msg` may return `RaftStoreError::RegionNotFound` or
        // `RaftStoreError::Transport(DiscardReason::Full)`
        ch.send_raft_msg(msg)
    }
}

macro_rules! handle_request {
    ($fn_name: ident, $future_name: ident, $req_ty: ident, $resp_ty: ident) => {
        handle_request!($fn_name, $future_name, $req_ty, $resp_ty, no_time_detail);
    };
    ($fn_name: ident, $future_name: ident, $req_ty: ident, $resp_ty: ident, $time_detail: tt) => {
        fn $fn_name(&mut self, ctx: RpcContext<'_>, mut req: $req_ty, sink: UnarySink<$resp_ty>) {
            forward_unary!(self.proxy, $fn_name, ctx, req, sink);
            let begin_instant = Instant::now();

            let source = req.mut_context().take_request_source();
            let resp = $future_name(&self.storage, req);
            let task = async move {
                let resp = resp.await?;
                let elapsed = begin_instant.saturating_elapsed();
                set_total_time!(resp, elapsed, $time_detail);
                sink.success(resp).await?;
                GRPC_MSG_HISTOGRAM_STATIC
                    .$fn_name
                    .observe(elapsed.as_secs_f64());
                record_request_source_metrics(source, elapsed);
                ServerResult::Ok(())
            }
            .map_err(|e| {
                log_net_error!(e, "kv rpc failed";
                    "request" => stringify!($fn_name)
                );
                GRPC_MSG_FAIL_COUNTER.$fn_name.inc();
            })
            .map(|_|());

            ctx.spawn(task);
        }
    }
}

macro_rules! set_total_time {
    ($resp:ident, $duration:expr,no_time_detail) => {};
    ($resp:ident, $duration:expr,has_time_detail) => {
        let mut $resp = $resp;
        $resp
            .mut_exec_details_v2()
            .mut_time_detail()
            .set_total_rpc_wall_time_ns($duration.as_nanos() as u64);
    };
}

impl<
    T: RaftStoreRouter<E::Local> + 'static,
    E: Engine,
    L: LockManager,
    F: KvFormat,
    TP: CausalTsProvider + 'static,
> Tikv for Service<T, E, L, F, TP>
{
    handle_request!(kv_get, future_get, GetRequest, GetResponse, has_time_detail);
    handle_request!(kv_scan, future_scan, ScanRequest, ScanResponse);
    handle_request!(
        kv_prewrite,
        future_prewrite,
        PrewriteRequest,
        PrewriteResponse,
        has_time_detail
    );
    handle_request!(
        kv_pessimistic_lock,
        future_acquire_pessimistic_lock,
        PessimisticLockRequest,
        PessimisticLockResponse,
        has_time_detail
    );
    handle_request!(
        kv_pessimistic_rollback,
        future_pessimistic_rollback,
        PessimisticRollbackRequest,
        PessimisticRollbackResponse,
        has_time_detail
    );
    handle_request!(
        kv_commit,
        future_commit,
        CommitRequest,
        CommitResponse,
        has_time_detail
    );
    handle_request!(kv_cleanup, future_cleanup, CleanupRequest, CleanupResponse);
    handle_request!(
        kv_batch_get,
        future_batch_get,
        BatchGetRequest,
        BatchGetResponse
    );
    handle_request!(
        kv_batch_rollback,
        future_batch_rollback,
        BatchRollbackRequest,
        BatchRollbackResponse,
        has_time_detail
    );
    handle_request!(
        kv_txn_heart_beat,
        future_txn_heart_beat,
        TxnHeartBeatRequest,
        TxnHeartBeatResponse,
        has_time_detail
    );
    handle_request!(
        kv_check_txn_status,
        future_check_txn_status,
        CheckTxnStatusRequest,
        CheckTxnStatusResponse,
        has_time_detail
    );
    handle_request!(
        kv_check_secondary_locks,
        future_check_secondary_locks,
        CheckSecondaryLocksRequest,
        CheckSecondaryLocksResponse,
        has_time_detail
    );
    handle_request!(
        kv_scan_lock,
        future_scan_lock,
        ScanLockRequest,
        ScanLockResponse,
        has_time_detail
    );
    handle_request!(
        kv_resolve_lock,
        future_resolve_lock,
        ResolveLockRequest,
        ResolveLockResponse,
        has_time_detail
    );
    handle_request!(
        kv_delete_range,
        future_delete_range,
        DeleteRangeRequest,
        DeleteRangeResponse
    );
    handle_request!(
        mvcc_get_by_key,
        future_mvcc_get_by_key,
        MvccGetByKeyRequest,
        MvccGetByKeyResponse
    );
    handle_request!(
        mvcc_get_by_start_ts,
        future_mvcc_get_by_start_ts,
        MvccGetByStartTsRequest,
        MvccGetByStartTsResponse
    );
    handle_request!(raw_get, future_raw_get, RawGetRequest, RawGetResponse);
    handle_request!(
        raw_batch_get,
        future_raw_batch_get,
        RawBatchGetRequest,
        RawBatchGetResponse
    );
    handle_request!(raw_scan, future_raw_scan, RawScanRequest, RawScanResponse);
    handle_request!(
        raw_batch_scan,
        future_raw_batch_scan,
        RawBatchScanRequest,
        RawBatchScanResponse
    );
    handle_request!(raw_put, future_raw_put, RawPutRequest, RawPutResponse);
    handle_request!(
        raw_batch_put,
        future_raw_batch_put,
        RawBatchPutRequest,
        RawBatchPutResponse
    );
    handle_request!(
        raw_delete,
        future_raw_delete,
        RawDeleteRequest,
        RawDeleteResponse
    );
    handle_request!(
        raw_batch_delete,
        future_raw_batch_delete,
        RawBatchDeleteRequest,
        RawBatchDeleteResponse
    );
    handle_request!(
        raw_delete_range,
        future_raw_delete_range,
        RawDeleteRangeRequest,
        RawDeleteRangeResponse
    );
    handle_request!(
        raw_get_key_ttl,
        future_raw_get_key_ttl,
        RawGetKeyTtlRequest,
        RawGetKeyTtlResponse
    );

    handle_request!(
        raw_compare_and_swap,
        future_raw_compare_and_swap,
        RawCasRequest,
        RawCasResponse
    );

    handle_request!(
        raw_checksum,
        future_raw_checksum,
        RawChecksumRequest,
        RawChecksumResponse
    );

    fn kv_import(&mut self, _: RpcContext<'_>, _: ImportRequest, _: UnarySink<ImportResponse>) {
        unimplemented!();
    }

    fn kv_gc(&mut self, ctx: RpcContext<'_>, _: GcRequest, sink: UnarySink<GcResponse>) {
        let e = RpcStatus::new(RpcStatusCode::UNIMPLEMENTED);
        ctx.spawn(
            sink.fail(e)
                .unwrap_or_else(|e| error!("kv rpc failed"; "err" => ?e)),
        );
    }

    fn kv_flashback_to_version(
        &mut self,
        ctx: RpcContext<'_>,
        mut req: FlashbackToVersionRequest,
        sink: UnarySink<FlashbackToVersionResponse>,
    ) {
        let begin_instant = Instant::now();

        let source = req.mut_context().take_request_source();
        let resp = future_flashback_to_version(&self.storage, &self.ch, req);
        let task = async move {
            let resp = resp.await?;
            let elapsed = begin_instant.saturating_elapsed();
            sink.success(resp).await?;
            GRPC_MSG_HISTOGRAM_STATIC
                .kv_flashback_to_version
                .observe(elapsed.as_secs_f64());
            record_request_source_metrics(source, elapsed);
            ServerResult::Ok(())
        }
        .map_err(|e| {
            log_net_error!(e, "kv rpc failed";
                "request" => stringify!($fn_name)
            );
            GRPC_MSG_FAIL_COUNTER.kv_flashback_to_version.inc();
        })
        .map(|_| ());

        ctx.spawn(task);
    }

    fn coprocessor(&mut self, ctx: RpcContext<'_>, mut req: Request, sink: UnarySink<Response>) {
        forward_unary!(self.proxy, coprocessor, ctx, req, sink);
        let source = req.mut_context().take_request_source();
        let begin_instant = Instant::now();
        let future = future_copr(&self.copr, Some(ctx.peer()), req);
        let task = async move {
            let resp = future.await?.consume();
            sink.success(resp).await?;
            let elapsed = begin_instant.saturating_elapsed();
            GRPC_MSG_HISTOGRAM_STATIC
                .coprocessor
                .observe(elapsed.as_secs_f64());
            record_request_source_metrics(source, elapsed);
            ServerResult::Ok(())
        }
        .map_err(|e| {
            log_net_error!(e, "kv rpc failed";
                "request" => "coprocessor"
            );
            GRPC_MSG_FAIL_COUNTER.coprocessor.inc();
        })
        .map(|_| ());

        ctx.spawn(task);
    }

    fn raw_coprocessor(
        &mut self,
        ctx: RpcContext<'_>,
        mut req: RawCoprocessorRequest,
        sink: UnarySink<RawCoprocessorResponse>,
    ) {
        let source = req.mut_context().take_request_source();
        let begin_instant = Instant::now();
        let future = future_raw_coprocessor(&self.copr_v2, &self.storage, req);
        let task = async move {
            let resp = future.await?;
            sink.success(resp).await?;
            let elapsed = begin_instant.saturating_elapsed();
            GRPC_MSG_HISTOGRAM_STATIC
                .raw_coprocessor
                .observe(elapsed.as_secs_f64());
            record_request_source_metrics(source, elapsed);
            ServerResult::Ok(())
        }
        .map_err(|e| {
            log_net_error!(e, "kv rpc failed";
                "request" => "coprocessor_v2"
            );
            GRPC_MSG_FAIL_COUNTER.raw_coprocessor.inc();
        })
        .map(|_| ());

        ctx.spawn(task);
    }

    fn register_lock_observer(
        &mut self,
        ctx: RpcContext<'_>,
        req: RegisterLockObserverRequest,
        sink: UnarySink<RegisterLockObserverResponse>,
    ) {
        let begin_instant = Instant::now();

        let (cb, f) = paired_future_callback();
        let res = self.gc_worker.start_collecting(req.get_max_ts().into(), cb);

        let task = async move {
            // Here except for the receiving error of `futures::channel::oneshot`,
            // other errors will be returned as the successful response of rpc.
            let res = match res {
                Err(e) => Err(e),
                Ok(_) => f.await?,
            };
            let mut resp = RegisterLockObserverResponse::default();
            if let Err(e) = res {
                resp.set_error(format!("{}", e));
            }
            sink.success(resp).await?;
            GRPC_MSG_HISTOGRAM_STATIC
                .register_lock_observer
                .observe(duration_to_sec(begin_instant.saturating_elapsed()));
            ServerResult::Ok(())
        }
        .map_err(|e| {
            log_net_error!(e, "kv rpc failed";
                "request" => "register_lock_observer"
            );
            GRPC_MSG_FAIL_COUNTER.register_lock_observer.inc();
        })
        .map(|_| ());

        ctx.spawn(task);
    }

    fn check_lock_observer(
        &mut self,
        ctx: RpcContext<'_>,
        req: CheckLockObserverRequest,
        sink: UnarySink<CheckLockObserverResponse>,
    ) {
        let begin_instant = Instant::now();

        let (cb, f) = paired_future_callback();
        let res = self
            .gc_worker
            .get_collected_locks(req.get_max_ts().into(), cb);

        let task = async move {
            let res = match res {
                Err(e) => Err(e),
                Ok(_) => f.await?,
            };
            let mut resp = CheckLockObserverResponse::default();
            match res {
                Ok((locks, is_clean)) => {
                    resp.set_is_clean(is_clean);
                    resp.set_locks(locks.into());
                }
                Err(e) => resp.set_error(format!("{}", e)),
            }
            sink.success(resp).await?;
            GRPC_MSG_HISTOGRAM_STATIC
                .check_lock_observer
                .observe(duration_to_sec(begin_instant.saturating_elapsed()));
            ServerResult::Ok(())
        }
        .map_err(|e| {
            log_net_error!(e, "kv rpc failed";
                "request" => "check_lock_observer"
            );
            GRPC_MSG_FAIL_COUNTER.check_lock_observer.inc();
        })
        .map(|_| ());

        ctx.spawn(task);
    }

    fn remove_lock_observer(
        &mut self,
        ctx: RpcContext<'_>,
        req: RemoveLockObserverRequest,
        sink: UnarySink<RemoveLockObserverResponse>,
    ) {
        let begin_instant = Instant::now();

        let (cb, f) = paired_future_callback();
        let res = self.gc_worker.stop_collecting(req.get_max_ts().into(), cb);

        let task = async move {
            let res = match res {
                Err(e) => Err(e),
                Ok(_) => f.await?,
            };
            let mut resp = RemoveLockObserverResponse::default();
            if let Err(e) = res {
                resp.set_error(format!("{}", e));
            }
            sink.success(resp).await?;
            GRPC_MSG_HISTOGRAM_STATIC
                .remove_lock_observer
                .observe(duration_to_sec(begin_instant.saturating_elapsed()));
            ServerResult::Ok(())
        }
        .map_err(|e| {
            log_net_error!(e, "kv rpc failed";
                "request" => "remove_lock_observer"
            );
            GRPC_MSG_FAIL_COUNTER.remove_lock_observer.inc();
        })
        .map(|_| ());

        ctx.spawn(task);
    }

    fn physical_scan_lock(
        &mut self,
        ctx: RpcContext<'_>,
        mut req: PhysicalScanLockRequest,
        sink: UnarySink<PhysicalScanLockResponse>,
    ) {
        let begin_instant = Instant::now();

        let (cb, f) = paired_future_callback();
        let res = self.gc_worker.physical_scan_lock(
            req.take_context(),
            req.get_max_ts().into(),
            Key::from_raw(req.get_start_key()),
            req.get_limit() as _,
            cb,
        );

        let task = async move {
            let res = match res {
                Err(e) => Err(e),
                Ok(_) => f.await?,
            };
            let mut resp = PhysicalScanLockResponse::default();
            match res {
                Ok(locks) => resp.set_locks(locks.into()),
                Err(e) => resp.set_error(format!("{}", e)),
            }
            sink.success(resp).await?;
            GRPC_MSG_HISTOGRAM_STATIC
                .physical_scan_lock
                .observe(duration_to_sec(begin_instant.saturating_elapsed()));
            ServerResult::Ok(())
        }
        .map_err(|e| {
            log_net_error!(e, "kv rpc failed";
                "request" => "physical_scan_lock"
            );
            GRPC_MSG_FAIL_COUNTER.physical_scan_lock.inc();
        })
        .map(|_| ());

        ctx.spawn(task);
    }

    fn unsafe_destroy_range(
        &mut self,
        ctx: RpcContext<'_>,
        mut req: UnsafeDestroyRangeRequest,
        sink: UnarySink<UnsafeDestroyRangeResponse>,
    ) {
        let begin_instant = Instant::now();

        // DestroyRange is a very dangerous operation. We don't allow passing MIN_KEY as
        // start, or MAX_KEY as end here.
        assert!(!req.get_start_key().is_empty());
        assert!(!req.get_end_key().is_empty());

        let source = req.mut_context().take_request_source();
        let (cb, f) = paired_future_callback();
        let res = self.gc_worker.unsafe_destroy_range(
            req.take_context(),
            Key::from_raw(&req.take_start_key()),
            Key::from_raw(&req.take_end_key()),
            cb,
        );

        let task = async move {
            let res = match res {
                Err(e) => Err(e),
                Ok(_) => f.await?,
            };
            let mut resp = UnsafeDestroyRangeResponse::default();
            // Region error is impossible here.
            if let Err(e) = res {
                resp.set_error(format!("{}", e));
            }
            sink.success(resp).await?;
            let elapsed = begin_instant.saturating_elapsed();
            GRPC_MSG_HISTOGRAM_STATIC
                .unsafe_destroy_range
                .observe(elapsed.as_secs_f64());
            record_request_source_metrics(source, elapsed);
            ServerResult::Ok(())
        }
        .map_err(|e| {
            log_net_error!(e, "kv rpc failed";
                "request" => "unsafe_destroy_range"
            );
            GRPC_MSG_FAIL_COUNTER.unsafe_destroy_range.inc();
        })
        .map(|_| ());

        ctx.spawn(task);
    }

    fn coprocessor_stream(
        &mut self,
        ctx: RpcContext<'_>,
        req: Request,
        mut sink: ServerStreamingSink<Response>,
    ) {
        let begin_instant = Instant::now();

        let mut stream = self
            .copr
            .parse_and_handle_stream_request(req, Some(ctx.peer()))
            .map(|resp| {
                GrpcResult::<(Response, WriteFlags)>::Ok((
                    resp,
                    WriteFlags::default().buffer_hint(true),
                ))
            });
        let future = async move {
            match sink.send_all(&mut stream).await.map_err(Error::from) {
                Ok(_) => {
                    GRPC_MSG_HISTOGRAM_STATIC
                        .coprocessor_stream
                        .observe(duration_to_sec(begin_instant.saturating_elapsed()));
                    let _ = sink.close().await;
                }
                Err(e) => {
                    info!("kv rpc failed";
                        "request" => "coprocessor_stream",
                        "err" => ?e
                    );
                    GRPC_MSG_FAIL_COUNTER.coprocessor_stream.inc();
                }
            }
        };

        ctx.spawn(future);
    }

    fn raft(
        &mut self,
        ctx: RpcContext<'_>,
        stream: RequestStream<RaftMessage>,
        sink: ClientStreamingSink<Done>,
    ) {
        let store_id = self.store_id;
        let ch = self.ch.clone();
        let reject_messages_on_memory_ratio = self.reject_messages_on_memory_ratio;

        let res = async move {
            let mut stream = stream.map_err(Error::from);
            while let Some(msg) = stream.try_next().await? {
                RAFT_MESSAGE_RECV_COUNTER.inc();
                let reject = needs_reject_raft_append(reject_messages_on_memory_ratio);
                if let Err(err @ RaftStoreError::StoreNotMatch { .. }) =
                    Self::handle_raft_message(store_id, &ch, msg, reject)
                {
                    // Return an error here will break the connection, only do that for
                    // `StoreNotMatch` to let tikv to resolve a correct address from PD
                    return Err(Error::from(err));
                }
            }
            Ok::<(), Error>(())
        };

        ctx.spawn(async move {
            let status = match res.await {
                Err(e) => {
                    let msg = format!("{:?}", e);
                    error!("dispatch raft msg from gRPC to raftstore fail"; "err" => %msg);
                    RpcStatus::with_message(RpcStatusCode::UNKNOWN, msg)
                }
                Ok(_) => RpcStatus::new(RpcStatusCode::UNKNOWN),
            };
            let _ = sink
                .fail(status)
                .map_err(|e| error!("KvService::raft send response fail"; "err" => ?e))
                .await;
        });
    }

    fn batch_raft(
        &mut self,
        ctx: RpcContext<'_>,
        stream: RequestStream<BatchRaftMessage>,
        sink: ClientStreamingSink<Done>,
    ) {
        info!("batch_raft RPC is called, new gRPC stream established");
        let store_id = self.store_id;
        let ch = self.ch.clone();
        let reject_messages_on_memory_ratio = self.reject_messages_on_memory_ratio;

        let res = async move {
            let mut stream = stream.map_err(Error::from);
            while let Some(mut batch_msg) = stream.try_next().await? {
                let len = batch_msg.get_msgs().len();
                RAFT_MESSAGE_RECV_COUNTER.inc_by(len as u64);
                RAFT_MESSAGE_BATCH_SIZE.observe(len as f64);
                let reject = needs_reject_raft_append(reject_messages_on_memory_ratio);
                for msg in batch_msg.take_msgs().into_iter() {
                    if let Err(err @ RaftStoreError::StoreNotMatch { .. }) =
                        Self::handle_raft_message(store_id, &ch, msg, reject)
                    {
                        // Return an error here will break the connection, only do that for
                        // `StoreNotMatch` to let tikv to resolve a correct address from PD
                        return Err(Error::from(err));
                    }
                }
            }
            Ok::<(), Error>(())
        };

        ctx.spawn(async move {
            let status = match res.await {
                Err(e) => {
                    fail_point!("on_batch_raft_stream_drop_by_err");
                    let msg = format!("{:?}", e);
                    error!("dispatch raft msg from gRPC to raftstore fail"; "err" => %msg);
                    RpcStatus::with_message(RpcStatusCode::UNKNOWN, msg)
                }
                Ok(_) => RpcStatus::new(RpcStatusCode::UNKNOWN),
            };
            let _ = sink
                .fail(status)
                .map_err(|e| error!("KvService::batch_raft send response fail"; "err" => ?e))
                .await;
        });
    }

    fn snapshot(
        &mut self,
        ctx: RpcContext<'_>,
        stream: RequestStream<SnapshotChunk>,
        sink: ClientStreamingSink<Done>,
    ) {
        let task = SnapTask::Recv { stream, sink };
        if let Err(e) = self.snap_scheduler.schedule(task) {
            let err_msg = format!("{}", e);
            let sink = match e.into_inner() {
                SnapTask::Recv { sink, .. } => sink,
                _ => unreachable!(),
            };
            let status = RpcStatus::with_message(RpcStatusCode::RESOURCE_EXHAUSTED, err_msg);
            ctx.spawn(sink.fail(status).map(|_| ()));
        }
    }

    #[allow(clippy::collapsible_else_if)]
    fn split_region(
        &mut self,
        ctx: RpcContext<'_>,
        mut req: SplitRegionRequest,
        sink: UnarySink<SplitRegionResponse>,
    ) {
        forward_unary!(self.proxy, split_region, ctx, req, sink);
        let begin_instant = Instant::now();

        let region_id = req.get_context().get_region_id();
        let (cb, f) = paired_future_callback();
        let mut split_keys = if req.is_raw_kv {
            if !req.get_split_key().is_empty() {
                vec![F::encode_raw_key_owned(req.take_split_key(), None).into_encoded()]
            } else {
                req.take_split_keys()
                    .into_iter()
                    .map(|x| F::encode_raw_key_owned(x, None).into_encoded())
                    .collect()
            }
        } else {
            if !req.get_split_key().is_empty() {
                vec![Key::from_raw(req.get_split_key()).into_encoded()]
            } else {
                req.take_split_keys()
                    .into_iter()
                    .map(|x| Key::from_raw(&x).into_encoded())
                    .collect()
            }
        };
        split_keys.sort();
        let req = CasualMessage::SplitRegion {
            region_epoch: req.take_context().take_region_epoch(),
            split_keys,
            callback: Callback::write(cb),
            source: ctx.peer().into(),
        };

        if let Err(e) = self.ch.send_casual_msg(region_id, req) {
            // Retrun region error instead a gRPC error.
            let mut resp = SplitRegionResponse::default();
            resp.set_region_error(raftstore_error_to_region_error(e, region_id));
            ctx.spawn(
                async move {
                    sink.success(resp).await?;
                    ServerResult::Ok(())
                }
                .map_err(|_| ())
                .map(|_| ()),
            );
            return;
        }

        let task = async move {
            let mut res = f.await?;
            let mut resp = SplitRegionResponse::default();
            if res.response.get_header().has_error() {
                resp.set_region_error(res.response.mut_header().take_error());
            } else {
                let admin_resp = res.response.mut_admin_response();
                let regions: Vec<_> = admin_resp.mut_splits().take_regions().into();
                if regions.len() < 2 {
                    error!(
                        "invalid split response";
                        "region_id" => region_id,
                        "resp" => ?admin_resp
                    );
                    resp.mut_region_error().set_message(format!(
                        "Internal Error: invalid response: {:?}",
                        admin_resp
                    ));
                } else {
                    if regions.len() == 2 {
                        resp.set_left(regions[0].clone());
                        resp.set_right(regions[1].clone());
                    }
                    resp.set_regions(regions.into());
                }
            }
            sink.success(resp).await?;
            GRPC_MSG_HISTOGRAM_STATIC
                .split_region
                .observe(duration_to_sec(begin_instant.saturating_elapsed()));
            ServerResult::Ok(())
        }
        .map_err(|e| {
            log_net_error!(e, "kv rpc failed";
                "request" => "split_region"
            );
            GRPC_MSG_FAIL_COUNTER.split_region.inc();
        })
        .map(|_| ());

        ctx.spawn(task);
    }

    fn read_index(
        &mut self,
        ctx: RpcContext<'_>,
        req: ReadIndexRequest,
        sink: UnarySink<ReadIndexResponse>,
    ) {
        forward_unary!(self.proxy, read_index, ctx, req, sink);
        let begin_instant = Instant::now();

        let region_id = req.get_context().get_region_id();
        let mut cmd = RaftCmdRequest::default();
        let mut header = RaftRequestHeader::default();
        let mut inner_req = RaftRequest::default();
        inner_req.set_cmd_type(CmdType::ReadIndex);
        inner_req.mut_read_index().set_start_ts(req.get_start_ts());
        for r in req.get_ranges() {
            let mut range = kvproto::kvrpcpb::KeyRange::default();
            range.set_start_key(Key::from_raw(r.get_start_key()).into_encoded());
            range.set_end_key(Key::from_raw(r.get_end_key()).into_encoded());
            inner_req.mut_read_index().mut_key_ranges().push(range);
        }
        header.set_region_id(req.get_context().get_region_id());
        header.set_peer(req.get_context().get_peer().clone());
        header.set_region_epoch(req.get_context().get_region_epoch().clone());
        if req.get_context().get_term() != 0 {
            header.set_term(req.get_context().get_term());
        }
        header.set_sync_log(req.get_context().get_sync_log());
        header.set_read_quorum(true);
        cmd.set_header(header);
        cmd.set_requests(vec![inner_req].into());

        let (cb, f) = paired_future_callback();

        // We must deal with all requests which acquire read-quorum in raftstore-thread,
        // so just send it as an command.
        if let Err(e) = self
            .ch
            .send_command(cmd, Callback::read(cb), RaftCmdExtraOpts::default())
        {
            // Retrun region error instead a gRPC error.
            let mut resp = ReadIndexResponse::default();
            resp.set_region_error(raftstore_error_to_region_error(e, region_id));
            ctx.spawn(
                async move {
                    sink.success(resp).await?;
                    ServerResult::Ok(())
                }
                .map_err(|_| ())
                .map(|_| ()),
            );
            return;
        }

        let task = async move {
            let mut res = f.await?;
            let mut resp = ReadIndexResponse::default();
            if res.response.get_header().has_error() {
                resp.set_region_error(res.response.mut_header().take_error());
            } else {
                let mut raft_resps = res.response.take_responses();
                if raft_resps.len() != 1 {
                    error!(
                        "invalid read index response";
                        "region_id" => region_id,
                        "response" => ?raft_resps
                    );
                    resp.mut_region_error().set_message(format!(
                        "Internal Error: invalid response: {:?}",
                        raft_resps
                    ));
                } else {
                    let mut read_index_resp = raft_resps[0].take_read_index();
                    if read_index_resp.has_locked() {
                        resp.set_locked(read_index_resp.take_locked());
                    } else {
                        resp.set_read_index(read_index_resp.get_read_index());
                    }
                }
            }
            sink.success(resp).await?;
            GRPC_MSG_HISTOGRAM_STATIC
                .read_index
                .observe(begin_instant.saturating_elapsed_secs());
            ServerResult::Ok(())
        }
        .map_err(|e| {
            log_net_error!(e, "kv rpc failed";
                "request" => "read_index"
            );
            GRPC_MSG_FAIL_COUNTER.read_index.inc();
        })
        .map(|_| ());

        ctx.spawn(task);
    }

    fn batch_commands(
        &mut self,
        ctx: RpcContext<'_>,
        stream: RequestStream<BatchCommandsRequest>,
        mut sink: DuplexSink<BatchCommandsResponse>,
    ) {
        forward_duplex!(self.proxy, batch_commands, ctx, stream, sink);
        let (tx, rx) = unbounded(GRPC_MSG_NOTIFY_SIZE);

        let ctx = Arc::new(ctx);
        let peer = ctx.peer();
        let storage = self.storage.clone();
        let copr = self.copr.clone();
        let copr_v2 = self.copr_v2.clone();
        let pool_size = storage.get_normal_pool_size();
        let batch_builder = BatcherBuilder::new(self.enable_req_batch, pool_size);
        let ch = self.ch.clone();
        let request_handler = stream.try_for_each(move |mut req| {
            let request_ids = req.take_request_ids();
            let requests: Vec<_> = req.take_requests().into();
            let queue = storage.get_readpool_queue_per_worker();
            let mut batcher = batch_builder.build(queue, request_ids.len());
            GRPC_REQ_BATCH_COMMANDS_SIZE.observe(requests.len() as f64);
            for (id, req) in request_ids.into_iter().zip(requests) {
                handle_batch_commands_request(
                    &mut batcher,
                    &storage,
                    &copr,
                    &copr_v2,
                    &peer,
                    id,
                    req,
                    &tx,
                    &ch,
                );
                if let Some(batch) = batcher.as_mut() {
                    batch.maybe_commit(&storage, &tx);
                }
            }
            if let Some(batch) = batcher {
                batch.commit(&storage, &tx);
            }
            future::ok(())
        });
        ctx.spawn(request_handler.unwrap_or_else(|e| error!("batch_commands error"; "err" => %e)));

        let grpc_thread_load = Arc::clone(&self.grpc_thread_load);
        let response_retriever = BatchReceiver::new(
            rx,
            GRPC_MSG_MAX_BATCH_SIZE,
            MeasuredBatchResponse::default,
            BatchRespCollector,
        );

        let mut response_retriever = response_retriever.map(move |mut item| {
            handle_measures_for_batch_commands(&mut item);
            let mut r = item.batch_resp;
            GRPC_RESP_BATCH_COMMANDS_SIZE.observe(r.request_ids.len() as f64);
            // TODO: per thread load is more reasonable for batching.
            r.set_transport_layer_load(grpc_thread_load.total_load() as u64);
            GrpcResult::<(BatchCommandsResponse, WriteFlags)>::Ok((
                r,
                WriteFlags::default().buffer_hint(false),
            ))
        });

        let send_task = async move {
            sink.send_all(&mut response_retriever).await?;
            sink.close().await?;
            Ok(())
        }
        .map_err(|e: grpcio::Error| {
            info!("kv rpc failed";
                "request" => "batch_commands",
                "err" => ?e
            );
        })
        .map(|_| ());

        ctx.spawn(send_task);
    }

    fn batch_coprocessor(
        &mut self,
        _ctx: RpcContext<'_>,
        _req: BatchRequest,
        _sink: ServerStreamingSink<BatchResponse>,
    ) {
        unimplemented!()
    }

    fn dispatch_mpp_task(
        &mut self,
        _ctx: RpcContext<'_>,
        _req: DispatchTaskRequest,
        _sink: UnarySink<DispatchTaskResponse>,
    ) {
        unimplemented!()
    }

    fn cancel_mpp_task(
        &mut self,
        _ctx: RpcContext<'_>,
        _req: CancelTaskRequest,
        _sink: UnarySink<CancelTaskResponse>,
    ) {
        unimplemented!()
    }

    fn establish_mpp_connection(
        &mut self,
        _ctx: RpcContext<'_>,
        _req: EstablishMppConnectionRequest,
        _sink: ServerStreamingSink<MppDataPacket>,
    ) {
        unimplemented!()
    }

    fn check_leader(
        &mut self,
        ctx: RpcContext<'_>,
        mut request: CheckLeaderRequest,
        sink: UnarySink<CheckLeaderResponse>,
    ) {
        let addr = ctx.peer();
        let ts = request.get_ts();
        let leaders = request.take_regions().into();
        let (cb, resp) = paired_future_callback();
        let check_leader_scheduler = self.check_leader_scheduler.clone();
        let task = async move {
            check_leader_scheduler
                .schedule(CheckLeaderTask::CheckLeader { leaders, cb })
                .map_err(|e| Error::Other(format!("{}", e).into()))?;
            let regions = resp.await?;
            let mut resp = CheckLeaderResponse::default();
            resp.set_ts(ts);
            resp.set_regions(regions);
            if let Err(e) = sink.success(resp).await {
                // CheckLeader has a built-in fast-success mechanism, so `RemoteStopped`
                // can be treated as a general situation.
                if let GrpcError::RemoteStopped = e {
                    return ServerResult::Ok(());
                }
                return Err(Error::from(e));
            }
            ServerResult::Ok(())
        }
        .map_err(move |e| {
            // CheckLeader only needs quorum responses, remote may drops
            // requests early.
            info!("call CheckLeader failed"; "err" => ?e, "address" => addr);
        })
        .map(|_| ());

        ctx.spawn(task);
    }

    fn get_store_safe_ts(
        &mut self,
        ctx: RpcContext<'_>,
        mut request: StoreSafeTsRequest,
        sink: UnarySink<StoreSafeTsResponse>,
    ) {
        let key_range = request.take_key_range();
        let (cb, resp) = paired_future_callback();
        let check_leader_scheduler = self.check_leader_scheduler.clone();
        let task = async move {
            check_leader_scheduler
                .schedule(CheckLeaderTask::GetStoreTs { key_range, cb })
                .map_err(|e| Error::Other(format!("{}", e).into()))?;
            let store_safe_ts = resp.await?;
            let mut resp = StoreSafeTsResponse::default();
            resp.set_safe_ts(store_safe_ts);
            sink.success(resp).await?;
            ServerResult::Ok(())
        }
        .map_err(|e| {
            warn!("call GetStoreSafeTS failed"; "err" => ?e);
        })
        .map(|_| ());

        ctx.spawn(task);
    }

    fn get_lock_wait_info(
        &mut self,
        ctx: RpcContext<'_>,
        _request: GetLockWaitInfoRequest,
        sink: UnarySink<GetLockWaitInfoResponse>,
    ) {
        let (cb, f) = paired_future_callback();
        self.storage.dump_wait_for_entries(cb);
        let task = async move {
            let res = f.await?;
            let mut response = GetLockWaitInfoResponse::default();
            response.set_entries(RepeatedField::from_vec(res));
            sink.success(response).await?;
            ServerResult::Ok(())
        }
        .map_err(|e| {
            warn!("call dump_wait_for_entries failed"; "err" => ?e);
        })
        .map(|_| ());
        ctx.spawn(task);
    }
}

fn response_batch_commands_request<F, T>(
    id: u64,
    resp: F,
    tx: Sender<MeasuredSingleResponse>,
    begin: Instant,
    label: GrpcTypeKind,
    source: String,
) where
    MemoryTraceGuard<batch_commands_response::Response>: From<T>,
    F: Future<Output = Result<T, ()>> + Send + 'static,
{
    let task = async move {
        if let Ok(resp) = resp.await {
            let measure = GrpcRequestDuration {
                begin,
                label,
                source,
            };
            let task = MeasuredSingleResponse::new(id, resp, measure);
            if let Err(e) = tx.send_and_notify(task) {
                error!("KvService response batch commands fail"; "err" => ?e);
            }
        }
    };
    poll_future_notify(task);
}

fn handle_batch_commands_request<
<<<<<<< HEAD
    E: Engine,
    L: LockManager,
    F: KvFormat,
    TP: CausalTsProvider + 'static,
=======
    T: RaftStoreRouter<E::Local> + 'static,
    E: Engine,
    L: LockManager,
    F: KvFormat,
>>>>>>> b8315adf
>(
    batcher: &mut Option<ReqBatcher>,
    storage: &Storage<E, L, F, TP>,
    copr: &Endpoint<E>,
    copr_v2: &coprocessor_v2::Endpoint,
    peer: &str,
    id: u64,
    req: batch_commands_request::Request,
    tx: &Sender<MeasuredSingleResponse>,
    ch: &T,
) {
    // To simplify code and make the logic more clear.
    macro_rules! oneof {
        ($p:path) => {
            |resp| batch_commands_response::Response {
                cmd: Some($p(resp)),
                ..Default::default()
            }
        };
    }

    macro_rules! handle_cmd {
        ($($cmd: ident, $future_fn: ident ( $($arg: expr),* ), $metric_name: ident;)*) => {
            match req.cmd {
                None => {
                    // For some invalid requests.
                    let begin_instant = Instant::now();
                    let resp = future::ok(batch_commands_response::Response::default());
                    response_batch_commands_request(id, resp, tx.clone(), begin_instant, GrpcTypeKind::invalid, String::default());
                },
                Some(batch_commands_request::request::Cmd::Get(mut req)) => {
                    if batcher.as_mut().map_or(false, |req_batch| {
                        req_batch.can_batch_get(&req)
                    }) {
                        batcher.as_mut().unwrap().add_get_request(req, id);
                    } else {
                       let begin_instant = Instant::now();
                       let source = req.mut_context().take_request_source();
                       let resp = future_get(storage, req)
                            .map_ok(oneof!(batch_commands_response::response::Cmd::Get))
                            .map_err(|_| GRPC_MSG_FAIL_COUNTER.kv_get.inc());
                        response_batch_commands_request(id, resp, tx.clone(), begin_instant, GrpcTypeKind::kv_get, source);
                    }
                },
                Some(batch_commands_request::request::Cmd::RawGet(mut req)) => {
                    if batcher.as_mut().map_or(false, |req_batch| {
                        req_batch.can_batch_raw_get(&req)
                    }) {
                        batcher.as_mut().unwrap().add_raw_get_request(req, id);
                    } else {
                       let begin_instant = Instant::now();
                       let source = req.mut_context().take_request_source();
                       let resp = future_raw_get(storage, req)
                            .map_ok(oneof!(batch_commands_response::response::Cmd::RawGet))
                            .map_err(|_| GRPC_MSG_FAIL_COUNTER.raw_get.inc());
                        response_batch_commands_request(id, resp, tx.clone(), begin_instant, GrpcTypeKind::raw_get, source);
                    }
                },
                Some(batch_commands_request::request::Cmd::Coprocessor(mut req)) => {
                    let begin_instant = Instant::now();
                    let source = req.mut_context().take_request_source();
                    let resp = future_copr(copr, Some(peer.to_string()), req)
                        .map_ok(|resp| {
                            resp.map(oneof!(batch_commands_response::response::Cmd::Coprocessor))
                        })
                        .map_err(|_| GRPC_MSG_FAIL_COUNTER.coprocessor.inc());
                    response_batch_commands_request(id, resp, tx.clone(), begin_instant, GrpcTypeKind::coprocessor, source);
                },
                Some(batch_commands_request::request::Cmd::Empty(req)) => {
                    let begin_instant = Instant::now();
                    let resp = future_handle_empty(req)
                        .map_ok(|resp| batch_commands_response::Response {
                            cmd: Some(batch_commands_response::response::Cmd::Empty(resp)),
                            ..Default::default()
                        })
                        .map_err(|_| GRPC_MSG_FAIL_COUNTER.invalid.inc());
                    response_batch_commands_request(
                        id,
                        resp,
                        tx.clone(),
                        begin_instant,
                        GrpcTypeKind::invalid,
                        String::default(),
                    );
                }
                $(Some(batch_commands_request::request::Cmd::$cmd(mut req)) => {
                    let begin_instant = Instant::now();
                    let source = req.mut_context().take_request_source();
                    let resp = $future_fn($($arg,)* req)
                        .map_ok(oneof!(batch_commands_response::response::Cmd::$cmd))
                        .map_err(|_| GRPC_MSG_FAIL_COUNTER.$metric_name.inc());
                    response_batch_commands_request(id, resp, tx.clone(), begin_instant, GrpcTypeKind::$metric_name, source);
                })*
                Some(batch_commands_request::request::Cmd::Import(_)) => unimplemented!(),
            }
        }
    }

    handle_cmd! {
        Scan, future_scan(storage), kv_scan;
        Prewrite, future_prewrite(storage), kv_prewrite;
        Commit, future_commit(storage), kv_commit;
        Cleanup, future_cleanup(storage), kv_cleanup;
        BatchGet, future_batch_get(storage), kv_batch_get;
        BatchRollback, future_batch_rollback(storage), kv_batch_rollback;
        TxnHeartBeat, future_txn_heart_beat(storage), kv_txn_heart_beat;
        CheckTxnStatus, future_check_txn_status(storage), kv_check_txn_status;
        CheckSecondaryLocks, future_check_secondary_locks(storage), kv_check_secondary_locks;
        ScanLock, future_scan_lock(storage), kv_scan_lock;
        ResolveLock, future_resolve_lock(storage), kv_resolve_lock;
        Gc, future_gc(), kv_gc;
        DeleteRange, future_delete_range(storage), kv_delete_range;
        FlashbackToVersion, future_flashback_to_version(storage, ch), kv_flashback_to_version;
        RawBatchGet, future_raw_batch_get(storage), raw_batch_get;
        RawPut, future_raw_put(storage), raw_put;
        RawBatchPut, future_raw_batch_put(storage), raw_batch_put;
        RawDelete, future_raw_delete(storage), raw_delete;
        RawBatchDelete, future_raw_batch_delete(storage), raw_batch_delete;
        RawScan, future_raw_scan(storage), raw_scan;
        RawDeleteRange, future_raw_delete_range(storage), raw_delete_range;
        RawBatchScan, future_raw_batch_scan(storage), raw_batch_scan;
        RawCoprocessor, future_raw_coprocessor(copr_v2, storage), coprocessor;
        PessimisticLock, future_acquire_pessimistic_lock(storage), kv_pessimistic_lock;
        PessimisticRollback, future_pessimistic_rollback(storage), kv_pessimistic_rollback;
    }
}

fn handle_measures_for_batch_commands(measures: &mut MeasuredBatchResponse) {
    use BatchCommandsResponse_Response_oneof_cmd::*;
    let now = Instant::now();
    for (resp, measure) in measures
        .batch_resp
        .mut_responses()
        .iter_mut()
        .zip(mem::take(&mut measures.measures))
    {
        let GrpcRequestDuration {
            label,
            begin,
            source,
        } = measure;
        let elapsed = now.saturating_duration_since(begin);
        GRPC_MSG_HISTOGRAM_STATIC
            .get(label)
            .observe(elapsed.as_secs_f64());
        record_request_source_metrics(source, elapsed);
        let exec_details = resp.cmd.as_mut().and_then(|cmd| match cmd {
            Get(resp) => Some(resp.mut_exec_details_v2()),
            Prewrite(resp) => Some(resp.mut_exec_details_v2()),
            Commit(resp) => Some(resp.mut_exec_details_v2()),
            BatchGet(resp) => Some(resp.mut_exec_details_v2()),
            ResolveLock(resp) => Some(resp.mut_exec_details_v2()),
            Coprocessor(resp) => Some(resp.mut_exec_details_v2()),
            PessimisticLock(resp) => Some(resp.mut_exec_details_v2()),
            CheckTxnStatus(resp) => Some(resp.mut_exec_details_v2()),
            TxnHeartBeat(resp) => Some(resp.mut_exec_details_v2()),
            CheckSecondaryLocks(resp) => Some(resp.mut_exec_details_v2()),
            _ => None,
        });
        if let Some(exec_details) = exec_details {
            exec_details
                .mut_time_detail()
                .set_total_rpc_wall_time_ns(elapsed.as_nanos() as u64);
        }
    }
}

async fn future_handle_empty(
    req: BatchCommandsEmptyRequest,
) -> ServerResult<BatchCommandsEmptyResponse> {
    let mut res = BatchCommandsEmptyResponse::default();
    res.set_test_id(req.get_test_id());
    // `BatchCommandsWaker` processes futures in notify. If delay_time is too small,
    // notify can be called immediately, so the future is polled recursively and
    // lead to deadlock.
    if req.get_delay_time() >= 10 {
        let _ = tikv_util::timer::GLOBAL_TIMER_HANDLE
            .delay(
                std::time::Instant::now() + std::time::Duration::from_millis(req.get_delay_time()),
            )
            .compat()
            .await;
    }
    Ok(res)
}

fn future_get<E: Engine, L: LockManager, F: KvFormat, TP: CausalTsProvider + 'static>(
    storage: &Storage<E, L, F, TP>,
    mut req: GetRequest,
) -> impl Future<Output = ServerResult<GetResponse>> {
    let tracker = GLOBAL_TRACKERS.insert(Tracker::new(RequestInfo::new(
        req.get_context(),
        RequestType::KvGet,
        req.get_version(),
    )));
    set_tls_tracker_token(tracker);
    let start = Instant::now();
    let v = storage.get(
        req.take_context(),
        Key::from_raw(req.get_key()),
        req.get_version().into(),
    );

    async move {
        let v = v.await;
        let duration_ms = duration_to_ms(start.saturating_elapsed());
        let mut resp = GetResponse::default();
        if let Some(err) = extract_region_error(&v) {
            resp.set_region_error(err);
        } else {
            match v {
                Ok((val, stats)) => {
                    let exec_detail_v2 = resp.mut_exec_details_v2();
                    let scan_detail_v2 = exec_detail_v2.mut_scan_detail_v2();
                    stats.stats.write_scan_detail(scan_detail_v2);
                    GLOBAL_TRACKERS.with_tracker(tracker, |tracker| {
                        tracker.write_scan_detail(scan_detail_v2);
                    });
                    let time_detail = exec_detail_v2.mut_time_detail();
                    time_detail.set_kv_read_wall_time_ms(duration_ms);
                    time_detail.set_wait_wall_time_ms(stats.latency_stats.wait_wall_time_ms);
                    time_detail.set_process_wall_time_ms(stats.latency_stats.process_wall_time_ms);
                    match val {
                        Some(val) => resp.set_value(val),
                        None => resp.set_not_found(true),
                    }
                }
                Err(e) => resp.set_error(extract_key_error(&e)),
            }
        }
        GLOBAL_TRACKERS.remove(tracker);
        Ok(resp)
    }
}

fn future_scan<E: Engine, L: LockManager, F: KvFormat, TP: CausalTsProvider + 'static>(
    storage: &Storage<E, L, F, TP>,
    mut req: ScanRequest,
) -> impl Future<Output = ServerResult<ScanResponse>> {
    let tracker = GLOBAL_TRACKERS.insert(Tracker::new(RequestInfo::new(
        req.get_context(),
        RequestType::KvScan,
        req.get_version(),
    )));
    set_tls_tracker_token(tracker);
    let end_key = Key::from_raw_maybe_unbounded(req.get_end_key());

    let v = storage.scan(
        req.take_context(),
        Key::from_raw(req.get_start_key()),
        end_key,
        req.get_limit() as usize,
        req.get_sample_step() as usize,
        req.get_version().into(),
        req.get_key_only(),
        req.get_reverse(),
    );

    async move {
        let v = v.await;
        let mut resp = ScanResponse::default();
        if let Some(err) = extract_region_error(&v) {
            resp.set_region_error(err);
        } else {
            match v {
                Ok(kv_res) => {
                    resp.set_pairs(map_kv_pairs(kv_res).into());
                }
                Err(e) => {
                    let key_error = extract_key_error(&e);
                    resp.set_error(key_error.clone());
                    // Set key_error in the first kv_pair for backward compatibility.
                    let mut pair = KvPair::default();
                    pair.set_error(key_error);
                    resp.mut_pairs().push(pair);
                }
            }
        }
        GLOBAL_TRACKERS.remove(tracker);
        Ok(resp)
    }
}

fn future_batch_get<E: Engine, L: LockManager, F: KvFormat, TP: CausalTsProvider + 'static>(
    storage: &Storage<E, L, F, TP>,
    mut req: BatchGetRequest,
) -> impl Future<Output = ServerResult<BatchGetResponse>> {
    let tracker = GLOBAL_TRACKERS.insert(Tracker::new(RequestInfo::new(
        req.get_context(),
        RequestType::KvBatchGet,
        req.get_version(),
    )));
    set_tls_tracker_token(tracker);
    let start = Instant::now();
    let keys = req.get_keys().iter().map(|x| Key::from_raw(x)).collect();
    let v = storage.batch_get(req.take_context(), keys, req.get_version().into());

    async move {
        let v = v.await;
        let duration_ms = duration_to_ms(start.saturating_elapsed());
        let mut resp = BatchGetResponse::default();
        if let Some(err) = extract_region_error(&v) {
            resp.set_region_error(err);
        } else {
            match v {
                Ok((kv_res, stats)) => {
                    let pairs = map_kv_pairs(kv_res);
                    let exec_detail_v2 = resp.mut_exec_details_v2();
                    let scan_detail_v2 = exec_detail_v2.mut_scan_detail_v2();
                    stats.stats.write_scan_detail(scan_detail_v2);
                    GLOBAL_TRACKERS.with_tracker(tracker, |tracker| {
                        tracker.write_scan_detail(scan_detail_v2);
                    });
                    let time_detail = exec_detail_v2.mut_time_detail();
                    time_detail.set_kv_read_wall_time_ms(duration_ms);
                    time_detail.set_wait_wall_time_ms(stats.latency_stats.wait_wall_time_ms);
                    time_detail.set_process_wall_time_ms(stats.latency_stats.process_wall_time_ms);
                    resp.set_pairs(pairs.into());
                }
                Err(e) => {
                    let key_error = extract_key_error(&e);
                    resp.set_error(key_error.clone());
                    // Set key_error in the first kv_pair for backward compatibility.
                    let mut pair = KvPair::default();
                    pair.set_error(key_error);
                    resp.mut_pairs().push(pair);
                }
            }
        }
        GLOBAL_TRACKERS.remove(tracker);
        Ok(resp)
    }
}

fn future_scan_lock<E: Engine, L: LockManager, F: KvFormat, TP: CausalTsProvider + 'static>(
    storage: &Storage<E, L, F, TP>,
    mut req: ScanLockRequest,
) -> impl Future<Output = ServerResult<ScanLockResponse>> {
    let tracker = GLOBAL_TRACKERS.insert(Tracker::new(RequestInfo::new(
        req.get_context(),
        RequestType::KvScanLock,
        req.get_max_version(),
    )));
    set_tls_tracker_token(tracker);
    let start_key = Key::from_raw_maybe_unbounded(req.get_start_key());
    let end_key = Key::from_raw_maybe_unbounded(req.get_end_key());

    let v = storage.scan_lock(
        req.take_context(),
        req.get_max_version().into(),
        start_key,
        end_key,
        req.get_limit() as usize,
    );

    async move {
        let v = v.await;
        let mut resp = ScanLockResponse::default();
        if let Some(err) = extract_region_error(&v) {
            resp.set_region_error(err);
        } else {
            match v {
                Ok(locks) => resp.set_locks(locks.into()),
                Err(e) => resp.set_error(extract_key_error(&e)),
            }
        }
        GLOBAL_TRACKERS.remove(tracker);
        Ok(resp)
    }
}

async fn future_gc(_: GcRequest) -> ServerResult<GcResponse> {
    Err(Error::Grpc(GrpcError::RpcFailure(RpcStatus::new(
        RpcStatusCode::UNIMPLEMENTED,
    ))))
}

fn future_delete_range<E: Engine, L: LockManager, F: KvFormat, TP: CausalTsProvider + 'static>(
    storage: &Storage<E, L, F, TP>,
    mut req: DeleteRangeRequest,
) -> impl Future<Output = ServerResult<DeleteRangeResponse>> {
    let (cb, f) = paired_future_callback();
    let res = storage.delete_range(
        req.take_context(),
        Key::from_raw(req.get_start_key()),
        Key::from_raw(req.get_end_key()),
        req.get_notify_only(),
        cb,
    );

    async move {
        let v = match res {
            Err(e) => Err(e),
            Ok(_) => f.await?,
        };
        let mut resp = DeleteRangeResponse::default();
        if let Some(err) = extract_region_error(&v) {
            resp.set_region_error(err);
        } else if let Err(e) = v {
            resp.set_error(format!("{}", e));
        }
        Ok(resp)
    }
}

<<<<<<< HEAD
fn future_raw_get<E: Engine, L: LockManager, F: KvFormat, TP: CausalTsProvider + 'static>(
    storage: &Storage<E, L, F, TP>,
=======
fn future_flashback_to_version<
    T: RaftStoreRouter<E::Local> + 'static,
    E: Engine,
    L: LockManager,
    F: KvFormat,
>(
    storage: &Storage<E, L, F>,
    raft_router: &T,
    req: FlashbackToVersionRequest,
) -> impl Future<Output = ServerResult<FlashbackToVersionResponse>> {
    let storage_clone = storage.clone();
    let raft_router_clone = raft_router.clone();
    async move {
        // Send a `SignificantMsg::PrepareFlashback` to prepare the raftstore for the
        // later flashback. This will first block all scheduling, read and write
        // operations and then wait for the latest Raft log to be applied before
        // we start the flashback command.
        let region_id = req.get_context().get_region_id();
        let (result_tx, result_rx) = oneshot::channel();
        raft_router_clone
            .significant_send(region_id, SignificantMsg::PrepareFlashback(result_tx))?;
        if !result_rx.await? {
            return Err(Error::Other(box_err!(
                "failed to prepare the region {} for flashback",
                region_id
            )));
        }
        let (cb, f) = paired_future_callback();
        let res = storage_clone.sched_txn_command(req.into(), cb);
        // Avoid crossing `.await` to bypass the `Send` constraint.
        drop(storage_clone);
        let v = match res {
            Err(e) => Err(e),
            Ok(_) => f.await?,
        };
        fail_point!("skip_finish_flashback_to_version", |_| {
            Ok(FlashbackToVersionResponse::default())
        });
        // Send a `SignificantMsg::FinishFlashback` to notify the raftstore that the
        // flashback has been finished.
        raft_router_clone.significant_send(region_id, SignificantMsg::FinishFlashback)?;
        let mut resp = FlashbackToVersionResponse::default();
        if let Some(err) = extract_region_error(&v) {
            resp.set_region_error(err);
        } else if let Err(e) = v {
            resp.set_error(format!("{}", e));
        }
        Ok(resp)
    }
}

fn future_raw_get<E: Engine, L: LockManager, F: KvFormat>(
    storage: &Storage<E, L, F>,
>>>>>>> b8315adf
    mut req: RawGetRequest,
) -> impl Future<Output = ServerResult<RawGetResponse>> {
    let v = storage.raw_get(req.take_context(), req.take_cf(), req.take_key());

    async move {
        let v = v.await;
        let mut resp = RawGetResponse::default();
        if let Some(err) = extract_region_error(&v) {
            resp.set_region_error(err);
        } else {
            match v {
                Ok(Some(val)) => resp.set_value(val),
                Ok(None) => resp.set_not_found(true),
                Err(e) => resp.set_error(format!("{}", e)),
            }
        }
        Ok(resp)
    }
}

fn future_raw_batch_get<E: Engine, L: LockManager, F: KvFormat, TP: CausalTsProvider + 'static>(
    storage: &Storage<E, L, F, TP>,
    mut req: RawBatchGetRequest,
) -> impl Future<Output = ServerResult<RawBatchGetResponse>> {
    let keys = req.take_keys().into();
    let v = storage.raw_batch_get(req.take_context(), req.take_cf(), keys);

    async move {
        let v = v.await;
        let mut resp = RawBatchGetResponse::default();
        if let Some(err) = extract_region_error(&v) {
            resp.set_region_error(err);
        } else {
            resp.set_pairs(extract_kv_pairs(v).into());
        }
        Ok(resp)
    }
}

fn future_raw_put<E: Engine, L: LockManager, F: KvFormat, TP: CausalTsProvider + 'static>(
    storage: &Storage<E, L, F, TP>,
    mut req: RawPutRequest,
) -> impl Future<Output = ServerResult<RawPutResponse>> {
    let (cb, f) = paired_future_callback();
    let for_atomic = req.get_for_cas();
    let res = if for_atomic {
        storage.raw_batch_put_atomic(
            req.take_context(),
            req.take_cf(),
            vec![(req.take_key(), req.take_value())],
            vec![req.get_ttl()],
            cb,
        )
    } else {
        storage.raw_put(
            req.take_context(),
            req.take_cf(),
            req.take_key(),
            req.take_value(),
            req.get_ttl(),
            cb,
        )
    };

    async move {
        let v = match res {
            Err(e) => Err(e),
            Ok(_) => f.await?,
        };
        let mut resp = RawPutResponse::default();
        if let Some(err) = extract_region_error(&v) {
            resp.set_region_error(err);
        } else if let Err(e) = v {
            resp.set_error(format!("{}", e));
        }
        Ok(resp)
    }
}

fn future_raw_batch_put<E: Engine, L: LockManager, F: KvFormat, TP: CausalTsProvider + 'static>(
    storage: &Storage<E, L, F, TP>,
    mut req: RawBatchPutRequest,
) -> impl Future<Output = ServerResult<RawBatchPutResponse>> {
    let cf = req.take_cf();
    let pairs_len = req.get_pairs().len();
    // The TTL for each key in seconds.
    //
    // In some TiKV of old versions, only one TTL can be provided and the TTL will
    // be applied to all keys in the request. For compatibility reasons, if the
    // length of `ttls` is exactly one, then the TTL will be applied to all keys.
    // Otherwise, the length mismatch between `ttls` and `pairs` will return an
    // error.
    let ttls = if req.get_ttls().is_empty() {
        vec![0; pairs_len]
    } else if req.get_ttls().len() == 1 {
        vec![req.get_ttls()[0]; pairs_len]
    } else {
        req.take_ttls()
    };
    let pairs = req
        .take_pairs()
        .into_iter()
        .map(|mut x| (x.take_key(), x.take_value()))
        .collect();

    let (cb, f) = paired_future_callback();
    let for_atomic = req.get_for_cas();
    let res = if for_atomic {
        storage.raw_batch_put_atomic(req.take_context(), cf, pairs, ttls, cb)
    } else {
        storage.raw_batch_put(req.take_context(), cf, pairs, ttls, cb)
    };

    async move {
        let v = match res {
            Err(e) => Err(e),
            Ok(_) => f.await?,
        };
        let mut resp = RawBatchPutResponse::default();
        if let Some(err) = extract_region_error(&v) {
            resp.set_region_error(err);
        } else if let Err(e) = v {
            resp.set_error(format!("{}", e));
        }
        Ok(resp)
    }
}

fn future_raw_delete<E: Engine, L: LockManager, F: KvFormat, TP: CausalTsProvider + 'static>(
    storage: &Storage<E, L, F, TP>,
    mut req: RawDeleteRequest,
) -> impl Future<Output = ServerResult<RawDeleteResponse>> {
    let (cb, f) = paired_future_callback();
    let for_atomic = req.get_for_cas();
    let res = if for_atomic {
        storage.raw_batch_delete_atomic(req.take_context(), req.take_cf(), vec![req.take_key()], cb)
    } else {
        storage.raw_delete(req.take_context(), req.take_cf(), req.take_key(), cb)
    };

    async move {
        let v = match res {
            Err(e) => Err(e),
            Ok(_) => f.await?,
        };
        let mut resp = RawDeleteResponse::default();
        if let Some(err) = extract_region_error(&v) {
            resp.set_region_error(err);
        } else if let Err(e) = v {
            resp.set_error(format!("{}", e));
        }
        Ok(resp)
    }
}

fn future_raw_batch_delete<
    E: Engine,
    L: LockManager,
    F: KvFormat,
    TP: CausalTsProvider + 'static,
>(
    storage: &Storage<E, L, F, TP>,
    mut req: RawBatchDeleteRequest,
) -> impl Future<Output = ServerResult<RawBatchDeleteResponse>> {
    let cf = req.take_cf();
    let keys = req.take_keys().into();
    let (cb, f) = paired_future_callback();
    let for_atomic = req.get_for_cas();
    let res = if for_atomic {
        storage.raw_batch_delete_atomic(req.take_context(), cf, keys, cb)
    } else {
        storage.raw_batch_delete(req.take_context(), cf, keys, cb)
    };

    async move {
        let v = match res {
            Err(e) => Err(e),
            Ok(_) => f.await?,
        };
        let mut resp = RawBatchDeleteResponse::default();
        if let Some(err) = extract_region_error(&v) {
            resp.set_region_error(err);
        } else if let Err(e) = v {
            resp.set_error(format!("{}", e));
        }
        Ok(resp)
    }
}

fn future_raw_scan<E: Engine, L: LockManager, F: KvFormat, TP: CausalTsProvider + 'static>(
    storage: &Storage<E, L, F, TP>,
    mut req: RawScanRequest,
) -> impl Future<Output = ServerResult<RawScanResponse>> {
    let end_key = if req.get_end_key().is_empty() {
        None
    } else {
        Some(req.take_end_key())
    };
    let v = storage.raw_scan(
        req.take_context(),
        req.take_cf(),
        req.take_start_key(),
        end_key,
        req.get_limit() as usize,
        req.get_key_only(),
        req.get_reverse(),
    );

    async move {
        let v = v.await;
        let mut resp = RawScanResponse::default();
        if let Some(err) = extract_region_error(&v) {
            resp.set_region_error(err);
        } else {
            resp.set_kvs(extract_kv_pairs(v).into());
        }
        Ok(resp)
    }
}

fn future_raw_batch_scan<E: Engine, L: LockManager, F: KvFormat, TP: CausalTsProvider + 'static>(
    storage: &Storage<E, L, F, TP>,
    mut req: RawBatchScanRequest,
) -> impl Future<Output = ServerResult<RawBatchScanResponse>> {
    let v = storage.raw_batch_scan(
        req.take_context(),
        req.take_cf(),
        req.take_ranges().into(),
        req.get_each_limit() as usize,
        req.get_key_only(),
        req.get_reverse(),
    );

    async move {
        let v = v.await;
        let mut resp = RawBatchScanResponse::default();
        if let Some(err) = extract_region_error(&v) {
            resp.set_region_error(err);
        } else {
            resp.set_kvs(extract_kv_pairs(v).into());
        }
        Ok(resp)
    }
}

fn future_raw_delete_range<
    E: Engine,
    L: LockManager,
    F: KvFormat,
    TP: CausalTsProvider + 'static,
>(
    storage: &Storage<E, L, F, TP>,
    mut req: RawDeleteRangeRequest,
) -> impl Future<Output = ServerResult<RawDeleteRangeResponse>> {
    let (cb, f) = paired_future_callback();
    let res = storage.raw_delete_range(
        req.take_context(),
        req.take_cf(),
        req.take_start_key(),
        req.take_end_key(),
        cb,
    );

    async move {
        let v = match res {
            Err(e) => Err(e),
            Ok(_) => f.await?,
        };
        let mut resp = RawDeleteRangeResponse::default();
        if let Some(err) = extract_region_error(&v) {
            resp.set_region_error(err);
        } else if let Err(e) = v {
            resp.set_error(format!("{}", e));
        }
        Ok(resp)
    }
}

fn future_raw_get_key_ttl<
    E: Engine,
    L: LockManager,
    F: KvFormat,
    TP: CausalTsProvider + 'static,
>(
    storage: &Storage<E, L, F, TP>,
    mut req: RawGetKeyTtlRequest,
) -> impl Future<Output = ServerResult<RawGetKeyTtlResponse>> {
    let v = storage.raw_get_key_ttl(req.take_context(), req.take_cf(), req.take_key());

    async move {
        let v = v.await;
        let mut resp = RawGetKeyTtlResponse::default();
        if let Some(err) = extract_region_error(&v) {
            resp.set_region_error(err);
        } else {
            match v {
                Ok(Some(ttl)) => resp.set_ttl(ttl),
                Ok(None) => resp.set_not_found(true),
                Err(e) => resp.set_error(format!("{}", e)),
            }
        }
        Ok(resp)
    }
}

fn future_raw_compare_and_swap<
    E: Engine,
    L: LockManager,
    F: KvFormat,
    TP: CausalTsProvider + 'static,
>(
    storage: &Storage<E, L, F, TP>,
    mut req: RawCasRequest,
) -> impl Future<Output = ServerResult<RawCasResponse>> {
    let (cb, f) = paired_future_callback();
    let previous_value = if req.get_previous_not_exist() {
        None
    } else {
        Some(req.take_previous_value())
    };
    let res = storage.raw_compare_and_swap_atomic(
        req.take_context(),
        req.take_cf(),
        req.take_key(),
        previous_value,
        req.take_value(),
        req.get_ttl(),
        cb,
    );
    async move {
        let v = match res {
            Ok(()) => f.await?,
            Err(e) => Err(e),
        };
        let mut resp = RawCasResponse::default();
        if let Some(err) = extract_region_error(&v) {
            resp.set_region_error(err);
        } else {
            match v {
                Ok((val, succeed)) => {
                    if let Some(val) = val {
                        resp.set_previous_value(val);
                    } else {
                        resp.set_previous_not_exist(true);
                    }
                    resp.set_succeed(succeed);
                }
                Err(e) => resp.set_error(format!("{}", e)),
            }
        }
        Ok(resp)
    }
}

fn future_raw_checksum<E: Engine, L: LockManager, F: KvFormat, TP: CausalTsProvider + 'static>(
    storage: &Storage<E, L, F, TP>,
    mut req: RawChecksumRequest,
) -> impl Future<Output = ServerResult<RawChecksumResponse>> {
    let f = storage.raw_checksum(
        req.take_context(),
        req.get_algorithm(),
        req.take_ranges().into(),
    );
    async move {
        let v = f.await;
        let mut resp = RawChecksumResponse::default();
        if let Some(err) = extract_region_error(&v) {
            resp.set_region_error(err);
        } else {
            match v {
                Ok((checksum, kvs, bytes)) => {
                    resp.set_checksum(checksum);
                    resp.set_total_kvs(kvs);
                    resp.set_total_bytes(bytes);
                }
                Err(e) => resp.set_error(format!("{}", e)),
            }
        }
        Ok(resp)
    }
}

fn future_copr<E: Engine>(
    copr: &Endpoint<E>,
    peer: Option<String>,
    req: Request,
) -> impl Future<Output = ServerResult<MemoryTraceGuard<Response>>> {
    let ret = copr.parse_and_handle_unary_request(req, peer);
    async move { Ok(ret.await) }
}

fn future_raw_coprocessor<
    E: Engine,
    L: LockManager,
    F: KvFormat,
    TP: CausalTsProvider + 'static,
>(
    copr_v2: &coprocessor_v2::Endpoint,
    storage: &Storage<E, L, F, TP>,
    req: RawCoprocessorRequest,
) -> impl Future<Output = ServerResult<RawCoprocessorResponse>> {
    let ret = copr_v2.handle_request(storage, req);
    async move { Ok(ret.await) }
}

macro_rules! txn_command_future {
    ($fn_name: ident, $req_ty: ident, $resp_ty: ident, ($req: ident) $prelude: stmt; ($v: ident, $resp: ident, $tracker: ident) { $else_branch: expr }) => {
        fn $fn_name<E: Engine, L: LockManager, F: KvFormat, TP: CausalTsProvider + 'static>(
            storage: &Storage<E, L, F, TP>,
            $req: $req_ty,
        ) -> impl Future<Output = ServerResult<$resp_ty>> {
            $prelude
            let $tracker = GLOBAL_TRACKERS.insert(Tracker::new(RequestInfo::new(
                $req.get_context(),
                RequestType::Unknown,
                0,
            )));
            set_tls_tracker_token($tracker);
            let (cb, f) = paired_future_callback();
            let res = storage.sched_txn_command($req.into(), cb);

            async move {
                defer!{{
                    GLOBAL_TRACKERS.remove($tracker);
                }};
                let $v = match res {
                    Err(e) => Err(e),
                    Ok(_) => f.await?,
                };
                let mut $resp = $resp_ty::default();
                if let Some(err) = extract_region_error(&$v) {
                    $resp.set_region_error(err);
                } else {
                    $else_branch;
                }
                Ok($resp)
            }
        }
    };
    ($fn_name: ident, $req_ty: ident, $resp_ty: ident, ($v: ident, $resp: ident, $tracker: ident) { $else_branch: expr }) => {
        txn_command_future!($fn_name, $req_ty, $resp_ty, (req) {}; ($v, $resp, $tracker) { $else_branch });
    };
    ($fn_name: ident, $req_ty: ident, $resp_ty: ident, ($v: ident, $resp: ident) { $else_branch: expr }) => {
        txn_command_future!($fn_name, $req_ty, $resp_ty, (req) {}; ($v, $resp, tracker) { $else_branch });
    };
}

txn_command_future!(future_prewrite, PrewriteRequest, PrewriteResponse, (v, resp, tracker) {{
    if let Ok(v) = &v {
        resp.set_min_commit_ts(v.min_commit_ts.into_inner());
        resp.set_one_pc_commit_ts(v.one_pc_commit_ts.into_inner());
        GLOBAL_TRACKERS.with_tracker(tracker, |tracker| {
            tracker.write_scan_detail(resp.mut_exec_details_v2().mut_scan_detail_v2());
            tracker.write_write_detail(resp.mut_exec_details_v2().mut_write_detail());
        });
    }
    resp.set_errors(extract_key_errors(v.map(|v| v.locks)).into());
}});
txn_command_future!(future_acquire_pessimistic_lock, PessimisticLockRequest, PessimisticLockResponse, (v, resp, tracker) {{
    match v {
        Ok(Ok(res)) => {
            let (values, not_founds) = res.into_values_and_not_founds();
            resp.set_values(values.into());
            resp.set_not_founds(not_founds);
        },
        Err(e) | Ok(Err(e)) =>  {
            resp.set_errors(vec![extract_key_error(&e)].into())
        },
    }
    GLOBAL_TRACKERS.with_tracker(tracker, |tracker| {
        tracker.write_scan_detail(resp.mut_exec_details_v2().mut_scan_detail_v2());
        tracker.write_write_detail(resp.mut_exec_details_v2().mut_write_detail());
    });
}});
txn_command_future!(future_pessimistic_rollback, PessimisticRollbackRequest, PessimisticRollbackResponse, (v, resp) {
    resp.set_errors(extract_key_errors(v).into())
});
txn_command_future!(future_batch_rollback, BatchRollbackRequest, BatchRollbackResponse, (v, resp) {
    if let Err(e) = v {
        resp.set_error(extract_key_error(&e));
    }
});
txn_command_future!(future_resolve_lock, ResolveLockRequest, ResolveLockResponse, (v, resp) {
    if let Err(e) = v {
        resp.set_error(extract_key_error(&e));
    }
});
txn_command_future!(future_commit, CommitRequest, CommitResponse, (v, resp, tracker) {
    match v {
        Ok(TxnStatus::Committed { commit_ts }) => {
            resp.set_commit_version(commit_ts.into_inner());
            GLOBAL_TRACKERS.with_tracker(tracker, |tracker| {
                tracker.write_scan_detail(resp.mut_exec_details_v2().mut_scan_detail_v2());
                tracker.write_write_detail(resp.mut_exec_details_v2().mut_write_detail());
            });
        }
        Ok(_) => unreachable!(),
        Err(e) => resp.set_error(extract_key_error(&e)),
    }
});
txn_command_future!(future_cleanup, CleanupRequest, CleanupResponse, (v, resp) {
    if let Err(e) = v {
        if let Some(ts) = extract_committed(&e) {
            resp.set_commit_version(ts.into_inner());
        } else {
            resp.set_error(extract_key_error(&e));
        }
    }
});
txn_command_future!(future_txn_heart_beat, TxnHeartBeatRequest, TxnHeartBeatResponse, (v, resp) {
    match v {
        Ok(txn_status) => {
            if let TxnStatus::Uncommitted { lock, .. } = txn_status {
                resp.set_lock_ttl(lock.ttl);
            } else {
                unreachable!();
            }
        }
        Err(e) => resp.set_error(extract_key_error(&e)),
    }
});
txn_command_future!(future_check_txn_status, CheckTxnStatusRequest, CheckTxnStatusResponse,
    (v, resp) {
        match v {
            Ok(txn_status) => match txn_status {
                TxnStatus::RolledBack => resp.set_action(Action::NoAction),
                TxnStatus::TtlExpire => resp.set_action(Action::TtlExpireRollback),
                TxnStatus::LockNotExist => resp.set_action(Action::LockNotExistRollback),
                TxnStatus::Committed { commit_ts } => {
                    resp.set_commit_version(commit_ts.into_inner())
                }
                TxnStatus::Uncommitted { lock, min_commit_ts_pushed } => {
                    if min_commit_ts_pushed {
                        resp.set_action(Action::MinCommitTsPushed);
                    }
                    resp.set_lock_ttl(lock.ttl);
                    let primary = lock.primary.clone();
                    resp.set_lock_info(lock.into_lock_info(primary));
                }
                TxnStatus::PessimisticRollBack => resp.set_action(Action::TtlExpirePessimisticRollback),
                TxnStatus::LockNotExistDoNothing => resp.set_action(Action::LockNotExistDoNothing),
            },
            Err(e) => resp.set_error(extract_key_error(&e)),
        }
});
txn_command_future!(future_check_secondary_locks, CheckSecondaryLocksRequest, CheckSecondaryLocksResponse, (status, resp) {
    match status {
        Ok(SecondaryLocksStatus::Locked(locks)) => {
            resp.set_locks(locks.into());
        },
        Ok(SecondaryLocksStatus::Committed(ts)) => {
            resp.set_commit_ts(ts.into_inner());
        },
        Ok(SecondaryLocksStatus::RolledBack) => {},
        Err(e) => resp.set_error(extract_key_error(&e)),
    }
});
txn_command_future!(future_mvcc_get_by_key, MvccGetByKeyRequest, MvccGetByKeyResponse, (v, resp) {
    match v {
        Ok(mvcc) => resp.set_info(mvcc.into_proto()),
        Err(e) => resp.set_error(format!("{}", e)),
    }
});
txn_command_future!(future_mvcc_get_by_start_ts, MvccGetByStartTsRequest, MvccGetByStartTsResponse, (v, resp) {
    match v {
        Ok(Some((k, vv))) => {
            resp.set_key(k.into_raw().unwrap());
            resp.set_info(vv.into_proto());
        }
        Ok(None) => {
            resp.set_info(Default::default());
        }
        Err(e) => resp.set_error(format!("{}", e)),
    }
});

pub mod batch_commands_response {
    pub type Response = kvproto::tikvpb::BatchCommandsResponseResponse;

    pub mod response {
        pub type Cmd = kvproto::tikvpb::BatchCommandsResponse_Response_oneof_cmd;
    }
}

pub mod batch_commands_request {
    pub type Request = kvproto::tikvpb::BatchCommandsRequestRequest;

    pub mod request {
        pub type Cmd = kvproto::tikvpb::BatchCommandsRequest_Request_oneof_cmd;
    }
}

/// To measure execute time for a given request.
#[derive(Debug)]
pub struct GrpcRequestDuration {
    pub begin: Instant,
    pub label: GrpcTypeKind,
    pub source: String,
}
impl GrpcRequestDuration {
    pub fn new(begin: Instant, label: GrpcTypeKind, source: String) -> Self {
        GrpcRequestDuration {
            begin,
            label,
            source,
        }
    }
}

/// A single response, will be collected into `MeasuredBatchResponse`.
#[derive(Debug)]
pub struct MeasuredSingleResponse {
    pub id: u64,
    pub resp: MemoryTraceGuard<batch_commands_response::Response>,
    pub measure: GrpcRequestDuration,
}
impl MeasuredSingleResponse {
    pub fn new<T>(id: u64, resp: T, measure: GrpcRequestDuration) -> Self
    where
        MemoryTraceGuard<batch_commands_response::Response>: From<T>,
    {
        let resp = resp.into();
        MeasuredSingleResponse { id, resp, measure }
    }
}

/// A batch response.
pub struct MeasuredBatchResponse {
    pub batch_resp: BatchCommandsResponse,
    pub measures: Vec<GrpcRequestDuration>,
}
impl Default for MeasuredBatchResponse {
    fn default() -> Self {
        MeasuredBatchResponse {
            batch_resp: Default::default(),
            measures: Vec::with_capacity(GRPC_MSG_MAX_BATCH_SIZE),
        }
    }
}

struct BatchRespCollector;
impl BatchCollector<MeasuredBatchResponse, MeasuredSingleResponse> for BatchRespCollector {
    fn collect(
        &mut self,
        v: &mut MeasuredBatchResponse,
        mut e: MeasuredSingleResponse,
    ) -> Option<MeasuredSingleResponse> {
        v.batch_resp.mut_request_ids().push(e.id);
        v.batch_resp.mut_responses().push(e.resp.consume());
        v.measures.push(e.measure);
        None
    }
}

fn raftstore_error_to_region_error(e: RaftStoreError, region_id: u64) -> RegionError {
    if let RaftStoreError::Transport(DiscardReason::Disconnected) = e {
        // `From::from(RaftStoreError) -> RegionError` treats `Disconnected` as `Other`.
        let mut region_error = RegionError::default();
        let region_not_found = RegionNotFound {
            region_id,
            ..Default::default()
        };
        region_error.set_region_not_found(region_not_found);
        return region_error;
    }
    e.into()
}

fn needs_reject_raft_append(reject_messages_on_memory_ratio: f64) -> bool {
    fail_point!("needs_reject_raft_append", |_| true);
    if reject_messages_on_memory_ratio < f64::EPSILON {
        return false;
    }

    let mut usage = 0;
    if memory_usage_reaches_high_water(&mut usage) {
        let raft_msg_usage = (MEMTRACE_RAFT_ENTRIES.sum() + MEMTRACE_RAFT_MESSAGES.sum()) as u64;
        let cached_entries = RAFT_ENTRIES_CACHES_GAUGE.get() as u64;
        let applying_entries = MEMTRACE_APPLYS.sum() as u64;
        if (raft_msg_usage + cached_entries + applying_entries) as f64
            > usage as f64 * reject_messages_on_memory_ratio
        {
            debug!("need reject log append on memory limit";
                "raft messages" => raft_msg_usage,
                "cached entries" => cached_entries,
                "applying entries" => applying_entries,
                "current usage" => usage,
                "reject ratio" => reject_messages_on_memory_ratio);
            return true;
        }
    }
    false
}

#[cfg(test)]
mod tests {
    use std::thread;

    use futures::{channel::oneshot, executor::block_on};
    use tikv_util::sys::thread::StdThreadBuildWrapper;

    use super::*;

    #[test]
    fn test_poll_future_notify_with_slow_source() {
        let (tx, rx) = oneshot::channel::<usize>();
        let (signal_tx, signal_rx) = oneshot::channel();

        thread::Builder::new()
            .name("source".to_owned())
            .spawn_wrapper(move || {
                block_on(signal_rx).unwrap();
                tx.send(100).unwrap();
            })
            .unwrap();

        let (tx1, rx1) = oneshot::channel::<usize>();
        let task = async move {
            let i = rx.await.unwrap();
            assert_eq!(thread::current().name(), Some("source"));
            tx1.send(i + 100).unwrap();
        };
        poll_future_notify(task);
        signal_tx.send(()).unwrap();
        assert_eq!(block_on(rx1).unwrap(), 200);
    }

    #[test]
    fn test_poll_future_notify_with_slow_poller() {
        let (tx, rx) = oneshot::channel::<usize>();
        let (signal_tx, signal_rx) = oneshot::channel();
        thread::Builder::new()
            .name("source".to_owned())
            .spawn_wrapper(move || {
                tx.send(100).unwrap();
                signal_tx.send(()).unwrap();
            })
            .unwrap();

        let (tx1, rx1) = oneshot::channel::<usize>();
        block_on(signal_rx).unwrap();
        let task = async move {
            let i = rx.await.unwrap();
            assert_ne!(thread::current().name(), Some("source"));
            tx1.send(i + 100).unwrap();
        };
        poll_future_notify(task);
        assert_eq!(block_on(rx1).unwrap(), 200);
    }
}<|MERGE_RESOLUTION|>--- conflicted
+++ resolved
@@ -76,13 +76,13 @@
     E: Engine,
     L: LockManager,
     F: KvFormat,
-    TP: CausalTsProvider + 'static,
+    Ts: CausalTsProvider + 'static,
 > {
     store_id: u64,
     /// Used to handle requests related to GC.
     gc_worker: GcWorker<E, T>,
     // For handling KV requests.
-    storage: Storage<E, L, F, TP>,
+    storage: Storage<E, L, F, Ts>,
     // For handling coprocessor requests.
     copr: Endpoint<E>,
     // For handling corprocessor v2 requests.
@@ -109,8 +109,8 @@
     E: Engine + Clone,
     L: LockManager + Clone,
     F: KvFormat,
-    TP: CausalTsProvider,
-> Clone for Service<T, E, L, F, TP>
+    Ts: CausalTsProvider,
+> Clone for Service<T, E, L, F, Ts>
 {
     fn clone(&self) -> Self {
         Service {
@@ -135,13 +135,13 @@
     E: Engine,
     L: LockManager,
     F: KvFormat,
-    TP: CausalTsProvider + 'static,
-> Service<T, E, L, F, TP>
+    Ts: CausalTsProvider + 'static,
+> Service<T, E, L, F, Ts>
 {
     /// Constructs a new `Service` which provides the `Tikv` service.
     pub fn new(
         store_id: u64,
-        storage: Storage<E, L, F, TP>,
+        storage: Storage<E, L, F, Ts>,
         gc_worker: GcWorker<E, T>,
         copr: Endpoint<E>,
         copr_v2: coprocessor_v2::Endpoint,
@@ -247,8 +247,8 @@
     E: Engine,
     L: LockManager,
     F: KvFormat,
-    TP: CausalTsProvider + 'static,
-> Tikv for Service<T, E, L, F, TP>
+    Ts: CausalTsProvider + 'static,
+> Tikv for Service<T, E, L, F, Ts>
 {
     handle_request!(kv_get, future_get, GetRequest, GetResponse, has_time_detail);
     handle_request!(kv_scan, future_scan, ScanRequest, ScanResponse);
@@ -1295,20 +1295,14 @@
 }
 
 fn handle_batch_commands_request<
-<<<<<<< HEAD
-    E: Engine,
-    L: LockManager,
-    F: KvFormat,
-    TP: CausalTsProvider + 'static,
-=======
     T: RaftStoreRouter<E::Local> + 'static,
     E: Engine,
     L: LockManager,
     F: KvFormat,
->>>>>>> b8315adf
+    Ts: CausalTsProvider + 'static,
 >(
     batcher: &mut Option<ReqBatcher>,
-    storage: &Storage<E, L, F, TP>,
+    storage: &Storage<E, L, F, Ts>,
     copr: &Endpoint<E>,
     copr_v2: &coprocessor_v2::Endpoint,
     peer: &str,
@@ -1492,8 +1486,8 @@
     Ok(res)
 }
 
-fn future_get<E: Engine, L: LockManager, F: KvFormat, TP: CausalTsProvider + 'static>(
-    storage: &Storage<E, L, F, TP>,
+fn future_get<E: Engine, L: LockManager, F: KvFormat, Ts: CausalTsProvider + 'static>(
+    storage: &Storage<E, L, F, Ts>,
     mut req: GetRequest,
 ) -> impl Future<Output = ServerResult<GetResponse>> {
     let tracker = GLOBAL_TRACKERS.insert(Tracker::new(RequestInfo::new(
@@ -1541,8 +1535,8 @@
     }
 }
 
-fn future_scan<E: Engine, L: LockManager, F: KvFormat, TP: CausalTsProvider + 'static>(
-    storage: &Storage<E, L, F, TP>,
+fn future_scan<E: Engine, L: LockManager, F: KvFormat, Ts: CausalTsProvider + 'static>(
+    storage: &Storage<E, L, F, Ts>,
     mut req: ScanRequest,
 ) -> impl Future<Output = ServerResult<ScanResponse>> {
     let tracker = GLOBAL_TRACKERS.insert(Tracker::new(RequestInfo::new(
@@ -1589,8 +1583,8 @@
     }
 }
 
-fn future_batch_get<E: Engine, L: LockManager, F: KvFormat, TP: CausalTsProvider + 'static>(
-    storage: &Storage<E, L, F, TP>,
+fn future_batch_get<E: Engine, L: LockManager, F: KvFormat, Ts: CausalTsProvider + 'static>(
+    storage: &Storage<E, L, F, Ts>,
     mut req: BatchGetRequest,
 ) -> impl Future<Output = ServerResult<BatchGetResponse>> {
     let tracker = GLOBAL_TRACKERS.insert(Tracker::new(RequestInfo::new(
@@ -1640,8 +1634,8 @@
     }
 }
 
-fn future_scan_lock<E: Engine, L: LockManager, F: KvFormat, TP: CausalTsProvider + 'static>(
-    storage: &Storage<E, L, F, TP>,
+fn future_scan_lock<E: Engine, L: LockManager, F: KvFormat, Ts: CausalTsProvider + 'static>(
+    storage: &Storage<E, L, F, Ts>,
     mut req: ScanLockRequest,
 ) -> impl Future<Output = ServerResult<ScanLockResponse>> {
     let tracker = GLOBAL_TRACKERS.insert(Tracker::new(RequestInfo::new(
@@ -1683,8 +1677,8 @@
     ))))
 }
 
-fn future_delete_range<E: Engine, L: LockManager, F: KvFormat, TP: CausalTsProvider + 'static>(
-    storage: &Storage<E, L, F, TP>,
+fn future_delete_range<E: Engine, L: LockManager, F: KvFormat, Ts: CausalTsProvider + 'static>(
+    storage: &Storage<E, L, F, Ts>,
     mut req: DeleteRangeRequest,
 ) -> impl Future<Output = ServerResult<DeleteRangeResponse>> {
     let (cb, f) = paired_future_callback();
@@ -1711,17 +1705,14 @@
     }
 }
 
-<<<<<<< HEAD
-fn future_raw_get<E: Engine, L: LockManager, F: KvFormat, TP: CausalTsProvider + 'static>(
-    storage: &Storage<E, L, F, TP>,
-=======
 fn future_flashback_to_version<
     T: RaftStoreRouter<E::Local> + 'static,
     E: Engine,
     L: LockManager,
     F: KvFormat,
+    Ts: CausalTsProvider + 'static,
 >(
-    storage: &Storage<E, L, F>,
+    storage: &Storage<E, L, F, Ts>,
     raft_router: &T,
     req: FlashbackToVersionRequest,
 ) -> impl Future<Output = ServerResult<FlashbackToVersionResponse>> {
@@ -1766,9 +1757,8 @@
     }
 }
 
-fn future_raw_get<E: Engine, L: LockManager, F: KvFormat>(
-    storage: &Storage<E, L, F>,
->>>>>>> b8315adf
+fn future_raw_get<E: Engine, L: LockManager, F: KvFormat, Ts: CausalTsProvider + 'static>(
+    storage: &Storage<E, L, F, Ts>,
     mut req: RawGetRequest,
 ) -> impl Future<Output = ServerResult<RawGetResponse>> {
     let v = storage.raw_get(req.take_context(), req.take_cf(), req.take_key());
@@ -1789,8 +1779,8 @@
     }
 }
 
-fn future_raw_batch_get<E: Engine, L: LockManager, F: KvFormat, TP: CausalTsProvider + 'static>(
-    storage: &Storage<E, L, F, TP>,
+fn future_raw_batch_get<E: Engine, L: LockManager, F: KvFormat, Ts: CausalTsProvider + 'static>(
+    storage: &Storage<E, L, F, Ts>,
     mut req: RawBatchGetRequest,
 ) -> impl Future<Output = ServerResult<RawBatchGetResponse>> {
     let keys = req.take_keys().into();
@@ -1808,8 +1798,8 @@
     }
 }
 
-fn future_raw_put<E: Engine, L: LockManager, F: KvFormat, TP: CausalTsProvider + 'static>(
-    storage: &Storage<E, L, F, TP>,
+fn future_raw_put<E: Engine, L: LockManager, F: KvFormat, Ts: CausalTsProvider + 'static>(
+    storage: &Storage<E, L, F, Ts>,
     mut req: RawPutRequest,
 ) -> impl Future<Output = ServerResult<RawPutResponse>> {
     let (cb, f) = paired_future_callback();
@@ -1848,8 +1838,8 @@
     }
 }
 
-fn future_raw_batch_put<E: Engine, L: LockManager, F: KvFormat, TP: CausalTsProvider + 'static>(
-    storage: &Storage<E, L, F, TP>,
+fn future_raw_batch_put<E: Engine, L: LockManager, F: KvFormat, Ts: CausalTsProvider + 'static>(
+    storage: &Storage<E, L, F, Ts>,
     mut req: RawBatchPutRequest,
 ) -> impl Future<Output = ServerResult<RawBatchPutResponse>> {
     let cf = req.take_cf();
@@ -1897,8 +1887,8 @@
     }
 }
 
-fn future_raw_delete<E: Engine, L: LockManager, F: KvFormat, TP: CausalTsProvider + 'static>(
-    storage: &Storage<E, L, F, TP>,
+fn future_raw_delete<E: Engine, L: LockManager, F: KvFormat, Ts: CausalTsProvider + 'static>(
+    storage: &Storage<E, L, F, Ts>,
     mut req: RawDeleteRequest,
 ) -> impl Future<Output = ServerResult<RawDeleteResponse>> {
     let (cb, f) = paired_future_callback();
@@ -1928,9 +1918,9 @@
     E: Engine,
     L: LockManager,
     F: KvFormat,
-    TP: CausalTsProvider + 'static,
+    Ts: CausalTsProvider + 'static,
 >(
-    storage: &Storage<E, L, F, TP>,
+    storage: &Storage<E, L, F, Ts>,
     mut req: RawBatchDeleteRequest,
 ) -> impl Future<Output = ServerResult<RawBatchDeleteResponse>> {
     let cf = req.take_cf();
@@ -1958,8 +1948,8 @@
     }
 }
 
-fn future_raw_scan<E: Engine, L: LockManager, F: KvFormat, TP: CausalTsProvider + 'static>(
-    storage: &Storage<E, L, F, TP>,
+fn future_raw_scan<E: Engine, L: LockManager, F: KvFormat, Ts: CausalTsProvider + 'static>(
+    storage: &Storage<E, L, F, Ts>,
     mut req: RawScanRequest,
 ) -> impl Future<Output = ServerResult<RawScanResponse>> {
     let end_key = if req.get_end_key().is_empty() {
@@ -1989,8 +1979,8 @@
     }
 }
 
-fn future_raw_batch_scan<E: Engine, L: LockManager, F: KvFormat, TP: CausalTsProvider + 'static>(
-    storage: &Storage<E, L, F, TP>,
+fn future_raw_batch_scan<E: Engine, L: LockManager, F: KvFormat, Ts: CausalTsProvider + 'static>(
+    storage: &Storage<E, L, F, Ts>,
     mut req: RawBatchScanRequest,
 ) -> impl Future<Output = ServerResult<RawBatchScanResponse>> {
     let v = storage.raw_batch_scan(
@@ -2018,9 +2008,9 @@
     E: Engine,
     L: LockManager,
     F: KvFormat,
-    TP: CausalTsProvider + 'static,
+    Ts: CausalTsProvider + 'static,
 >(
-    storage: &Storage<E, L, F, TP>,
+    storage: &Storage<E, L, F, Ts>,
     mut req: RawDeleteRangeRequest,
 ) -> impl Future<Output = ServerResult<RawDeleteRangeResponse>> {
     let (cb, f) = paired_future_callback();
@@ -2051,9 +2041,9 @@
     E: Engine,
     L: LockManager,
     F: KvFormat,
-    TP: CausalTsProvider + 'static,
+    Ts: CausalTsProvider + 'static,
 >(
-    storage: &Storage<E, L, F, TP>,
+    storage: &Storage<E, L, F, Ts>,
     mut req: RawGetKeyTtlRequest,
 ) -> impl Future<Output = ServerResult<RawGetKeyTtlResponse>> {
     let v = storage.raw_get_key_ttl(req.take_context(), req.take_cf(), req.take_key());
@@ -2078,9 +2068,9 @@
     E: Engine,
     L: LockManager,
     F: KvFormat,
-    TP: CausalTsProvider + 'static,
+    Ts: CausalTsProvider + 'static,
 >(
-    storage: &Storage<E, L, F, TP>,
+    storage: &Storage<E, L, F, Ts>,
     mut req: RawCasRequest,
 ) -> impl Future<Output = ServerResult<RawCasResponse>> {
     let (cb, f) = paired_future_callback();
@@ -2123,8 +2113,8 @@
     }
 }
 
-fn future_raw_checksum<E: Engine, L: LockManager, F: KvFormat, TP: CausalTsProvider + 'static>(
-    storage: &Storage<E, L, F, TP>,
+fn future_raw_checksum<E: Engine, L: LockManager, F: KvFormat, Ts: CausalTsProvider + 'static>(
+    storage: &Storage<E, L, F, Ts>,
     mut req: RawChecksumRequest,
 ) -> impl Future<Output = ServerResult<RawChecksumResponse>> {
     let f = storage.raw_checksum(
@@ -2164,10 +2154,10 @@
     E: Engine,
     L: LockManager,
     F: KvFormat,
-    TP: CausalTsProvider + 'static,
+    Ts: CausalTsProvider + 'static,
 >(
     copr_v2: &coprocessor_v2::Endpoint,
-    storage: &Storage<E, L, F, TP>,
+    storage: &Storage<E, L, F, Ts>,
     req: RawCoprocessorRequest,
 ) -> impl Future<Output = ServerResult<RawCoprocessorResponse>> {
     let ret = copr_v2.handle_request(storage, req);
@@ -2176,8 +2166,8 @@
 
 macro_rules! txn_command_future {
     ($fn_name: ident, $req_ty: ident, $resp_ty: ident, ($req: ident) $prelude: stmt; ($v: ident, $resp: ident, $tracker: ident) { $else_branch: expr }) => {
-        fn $fn_name<E: Engine, L: LockManager, F: KvFormat, TP: CausalTsProvider + 'static>(
-            storage: &Storage<E, L, F, TP>,
+        fn $fn_name<E: Engine, L: LockManager, F: KvFormat, Ts: CausalTsProvider + 'static>(
+            storage: &Storage<E, L, F, Ts>,
             $req: $req_ty,
         ) -> impl Future<Output = ServerResult<$resp_ty>> {
             $prelude
