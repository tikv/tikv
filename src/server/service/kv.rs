// Copyright 2017 PingCAP, Inc.
//
// Licensed under the Apache License, Version 2.0 (the "License");
// you may not use this file except in compliance with the License.
// You may obtain a copy of the License at
//
//     http://www.apache.org/licenses/LICENSE-2.0
//
// Unless required by applicable law or agreed to in writing, software
// distributed under the License is distributed on an "AS IS" BASIS,
// See the License for the specific language governing permissions and
// limitations under the License.

use std::boxed::FnBox;
use std::fmt::Debug;
use std::io::Write;
use std::iter::{self, FromIterator};
use std::sync::Arc;
use std::sync::atomic::{AtomicUsize, Ordering};
use mio::Token;
use grpc::{ClientStreamingSink, RequestStream, RpcContext, RpcStatus, RpcStatusCode,
           ServerStreamingSink, UnarySink};
use futures::{future, Future, Stream};
use futures::sync::oneshot;
use protobuf::RepeatedField;
use kvproto::tikvpb_grpc;
use kvproto::raft_serverpb::*;
use kvproto::kvrpcpb::*;
use kvproto::coprocessor::*;
use kvproto::errorpb::{Error as RegionError, ServerIsBusy};

use util::worker::Scheduler;
use util::collections::HashMap;
use util::buf::PipeBuffer;
use storage::{self, Key, Mutation, Options, Storage, Value};
use storage::txn::Error as TxnError;
use storage::mvcc::{Error as MvccError, Write as MvccWrite, WriteType};
use storage::engine::Error as EngineError;
use server::transport::RaftStoreRouter;
use server::snap::Task as SnapTask;
use server::metrics::*;
use server::Error;
use raftstore::store::{Callback, Msg as StoreMessage};
use coprocessor::{EndPointTask, RequestTask};

const SCHEDULER_IS_BUSY: &str = "scheduler is busy";

#[derive(Clone)]
pub struct Service<T: RaftStoreRouter + 'static> {
    // For handling KV requests.
    storage: Storage,
    // For handling coprocessor requests.
    end_point_scheduler: Scheduler<EndPointTask>,
    // For handling raft messages.
    ch: T,
    // For handling snapshot.
    snap_scheduler: Scheduler<SnapTask>,
    token: Arc<AtomicUsize>, // TODO: remove it.
    recursion_limit: u32,
<<<<<<< HEAD
    end_point_request_max_handle_secs: u64,
=======
    request_max_handle_secs: u64,
>>>>>>> 80de3d31
}

impl<T: RaftStoreRouter + 'static> Service<T> {
    pub fn new(
        storage: Storage,
        end_point_scheduler: Scheduler<EndPointTask>,
        ch: T,
        snap_scheduler: Scheduler<SnapTask>,
        recursion_limit: u32,
<<<<<<< HEAD
        end_point_request_max_handle_secs: u64,
=======
        request_max_handle_secs: u64,
>>>>>>> 80de3d31
    ) -> Service<T> {
        Service {
            storage: storage,
            end_point_scheduler: end_point_scheduler,
            ch: ch,
            snap_scheduler: snap_scheduler,
            token: Arc::new(AtomicUsize::new(1)),
            recursion_limit: recursion_limit,
<<<<<<< HEAD
            end_point_request_max_handle_secs: end_point_request_max_handle_secs,
=======
            request_max_handle_secs: request_max_handle_secs,
>>>>>>> 80de3d31
        }
    }

    fn send_fail_status<M>(
        &self,
        ctx: RpcContext,
        sink: UnarySink<M>,
        err: Error,
        code: RpcStatusCode,
    ) {
        let status = RpcStatus::new(code, Some(format!("{}", err)));
        ctx.spawn(sink.fail(status).map_err(|_| ()));
    }
}

fn make_callback<T: Debug + Send + 'static>() -> (Box<FnBox(T) + Send>, oneshot::Receiver<T>) {
    let (tx, rx) = oneshot::channel();
    let callback = move |resp| {
        tx.send(resp).unwrap();
    };
    (box callback, rx)
}

impl<T: RaftStoreRouter + 'static> tikvpb_grpc::Tikv for Service<T> {
    fn kv_get(&self, ctx: RpcContext, mut req: GetRequest, sink: UnarySink<GetResponse>) {
        let label = "kv_get";
        let timer = GRPC_MSG_HISTOGRAM_VEC
            .with_label_values(&[label])
            .start_coarse_timer();

        let (cb, future) = make_callback();
        let res = self.storage.async_get(
            req.take_context(),
            Key::from_raw(req.get_key()),
            req.get_version(),
            cb,
        );
        if let Err(e) = res {
            self.send_fail_status(ctx, sink, Error::from(e), RpcStatusCode::ResourceExhausted);
            return;
        }

        let future = future
            .map_err(Error::from)
            .map(|v| {
                let mut res = GetResponse::new();
                if let Some(err) = extract_region_error(&v) {
                    res.set_region_error(err);
                } else {
                    match v {
                        Ok(Some(val)) => res.set_value(val),
                        Ok(None) => res.set_value(vec![]),
                        Err(e) => res.set_error(extract_key_error(&e)),
                    }
                }
                res
            })
            .and_then(|res| sink.success(res).map_err(Error::from))
            .map(|_| timer.observe_duration())
            .map_err(move |e| {
                debug!("{} failed: {:?}", label, e);
                GRPC_MSG_FAIL_COUNTER.with_label_values(&[label]).inc();
            });

        ctx.spawn(future);
    }

    fn kv_scan(&self, ctx: RpcContext, mut req: ScanRequest, sink: UnarySink<ScanResponse>) {
        let label = "kv_scan";
        let timer = GRPC_MSG_HISTOGRAM_VEC
            .with_label_values(&[label])
            .start_coarse_timer();

        let storage = self.storage.clone();
        let mut options = Options::default();
        options.key_only = req.get_key_only();

        let (cb, future) = make_callback();
        let res = storage.async_scan(
            req.take_context(),
            Key::from_raw(req.get_start_key()),
            req.get_limit() as usize,
            req.get_version(),
            options,
            cb,
        );
        if let Err(e) = res {
            self.send_fail_status(ctx, sink, Error::from(e), RpcStatusCode::ResourceExhausted);
            return;
        }

        let future = future
            .map_err(Error::from)
            .map(|v| {
                let mut resp = ScanResponse::new();
                if let Some(err) = extract_region_error(&v) {
                    resp.set_region_error(err);
                } else {
                    resp.set_pairs(RepeatedField::from_vec(extract_kv_pairs(v)));
                }
                resp
            })
            .and_then(|res| sink.success(res).map_err(Error::from))
            .map(|_| timer.observe_duration())
            .map_err(move |e| {
                debug!("{} failed: {:?}", label, e);
                GRPC_MSG_FAIL_COUNTER.with_label_values(&[label]).inc();
            });

        ctx.spawn(future);
    }

    fn kv_prewrite(
        &self,
        ctx: RpcContext,
        mut req: PrewriteRequest,
        sink: UnarySink<PrewriteResponse>,
    ) {
        let label = "kv_prewrite";
        let timer = GRPC_MSG_HISTOGRAM_VEC
            .with_label_values(&[label])
            .start_coarse_timer();

        let mutations = req.take_mutations()
            .into_iter()
            .map(|mut x| match x.get_op() {
                Op::Put => Mutation::Put((Key::from_raw(x.get_key()), x.take_value())),
                Op::Del => Mutation::Delete(Key::from_raw(x.get_key())),
                Op::Lock => Mutation::Lock(Key::from_raw(x.get_key())),
                _ => panic!("mismatch Op in prewrite mutations"),
            })
            .collect();
        let mut options = Options::default();
        options.lock_ttl = req.get_lock_ttl();
        options.skip_constraint_check = req.get_skip_constraint_check();

        let (cb, future) = make_callback();
        let res = self.storage.async_prewrite(
            req.take_context(),
            mutations,
            req.take_primary_lock(),
            req.get_start_version(),
            options,
            cb,
        );
        if let Err(e) = res {
            self.send_fail_status(ctx, sink, Error::from(e), RpcStatusCode::ResourceExhausted);
            return;
        }

        let future = future
            .map_err(Error::from)
            .map(|v| {
                let mut resp = PrewriteResponse::new();
                if let Some(err) = extract_region_error(&v) {
                    resp.set_region_error(err);
                } else {
                    resp.set_errors(RepeatedField::from_vec(extract_key_errors(v)));
                }
                resp
            })
            .and_then(|res| sink.success(res).map_err(Error::from))
            .map(|_| timer.observe_duration())
            .map_err(move |e| {
                debug!("{} failed: {:?}", label, e);
                GRPC_MSG_FAIL_COUNTER.with_label_values(&[label]).inc();
            });

        ctx.spawn(future);
    }

    fn kv_commit(&self, ctx: RpcContext, mut req: CommitRequest, sink: UnarySink<CommitResponse>) {
        let label = "kv_commit";
        let timer = GRPC_MSG_HISTOGRAM_VEC
            .with_label_values(&[label])
            .start_coarse_timer();

        let keys = req.get_keys().iter().map(|x| Key::from_raw(x)).collect();

        let (cb, future) = make_callback();
        let res = self.storage.async_commit(
            req.take_context(),
            keys,
            req.get_start_version(),
            req.get_commit_version(),
            cb,
        );
        if let Err(e) = res {
            self.send_fail_status(ctx, sink, Error::from(e), RpcStatusCode::ResourceExhausted);
            return;
        }

        let future = future
            .map_err(Error::from)
            .map(|v| {
                let mut resp = CommitResponse::new();
                if let Some(err) = extract_region_error(&v) {
                    resp.set_region_error(err);
                } else if let Err(e) = v {
                    resp.set_error(extract_key_error(&e));
                }
                resp
            })
            .and_then(|res| sink.success(res).map_err(Error::from))
            .map(|_| timer.observe_duration())
            .map_err(move |e| {
                debug!("{} failed: {:?}", label, e);
                GRPC_MSG_FAIL_COUNTER.with_label_values(&[label]).inc();
            });

        ctx.spawn(future);
    }

    fn kv_import(&self, _: RpcContext, _: ImportRequest, _: UnarySink<ImportResponse>) {
        unimplemented!();
    }

    fn kv_cleanup(
        &self,
        ctx: RpcContext,
        mut req: CleanupRequest,
        sink: UnarySink<CleanupResponse>,
    ) {
        let label = "kv_cleanup";
        let timer = GRPC_MSG_HISTOGRAM_VEC
            .with_label_values(&[label])
            .start_coarse_timer();

        let (cb, future) = make_callback();
        let res = self.storage.async_cleanup(
            req.take_context(),
            Key::from_raw(req.get_key()),
            req.get_start_version(),
            cb,
        );
        if let Err(e) = res {
            self.send_fail_status(ctx, sink, Error::from(e), RpcStatusCode::ResourceExhausted);
            return;
        }

        let future = future
            .map_err(Error::from)
            .map(|v| {
                let mut resp = CleanupResponse::new();
                if let Some(err) = extract_region_error(&v) {
                    resp.set_region_error(err);
                } else if let Err(e) = v {
                    if let Some(ts) = extract_committed(&e) {
                        resp.set_commit_version(ts);
                    } else {
                        resp.set_error(extract_key_error(&e));
                    }
                }
                resp
            })
            .and_then(|res| sink.success(res).map_err(Error::from))
            .map(|_| timer.observe_duration())
            .map_err(move |e| {
                debug!("{} failed: {:?}", label, e);
                GRPC_MSG_FAIL_COUNTER.with_label_values(&[label]).inc();
            });

        ctx.spawn(future);
    }

    fn kv_batch_get(
        &self,
        ctx: RpcContext,
        mut req: BatchGetRequest,
        sink: UnarySink<BatchGetResponse>,
    ) {
        let label = "kv_batchget";
        let timer = GRPC_MSG_HISTOGRAM_VEC
            .with_label_values(&[label])
            .start_coarse_timer();

        let keys = req.get_keys()
            .into_iter()
            .map(|x| Key::from_raw(x))
            .collect();

        let (cb, future) = make_callback();
        let res = self.storage
            .async_batch_get(req.take_context(), keys, req.get_version(), cb);
        if let Err(e) = res {
            self.send_fail_status(ctx, sink, Error::from(e), RpcStatusCode::ResourceExhausted);
            return;
        }

        let future = future
            .map_err(Error::from)
            .map(|v| {
                let mut resp = BatchGetResponse::new();
                if let Some(err) = extract_region_error(&v) {
                    resp.set_region_error(err);
                } else {
                    resp.set_pairs(RepeatedField::from_vec(extract_kv_pairs(v)))
                }
                resp
            })
            .and_then(|res| sink.success(res).map_err(Error::from))
            .map(|_| timer.observe_duration())
            .map_err(move |e| {
                debug!("{} failed: {:?}", label, e);
                GRPC_MSG_FAIL_COUNTER.with_label_values(&[label]).inc();
            });

        ctx.spawn(future);
    }

    fn kv_batch_rollback(
        &self,
        ctx: RpcContext,
        mut req: BatchRollbackRequest,
        sink: UnarySink<BatchRollbackResponse>,
    ) {
        let label = "kv_batch_rollback";
        let timer = GRPC_MSG_HISTOGRAM_VEC
            .with_label_values(&[label])
            .start_coarse_timer();

        let keys = req.get_keys()
            .into_iter()
            .map(|x| Key::from_raw(x))
            .collect();

        let (cb, future) = make_callback();
        let res =
            self.storage
                .async_rollback(req.take_context(), keys, req.get_start_version(), cb);
        if let Err(e) = res {
            self.send_fail_status(ctx, sink, Error::from(e), RpcStatusCode::ResourceExhausted);
            return;
        }

        let future = future
            .map_err(Error::from)
            .map(|v| {
                let mut resp = BatchRollbackResponse::new();
                if let Some(err) = extract_region_error(&v) {
                    resp.set_region_error(err);
                } else if let Err(e) = v {
                    resp.set_error(extract_key_error(&e));
                }
                resp
            })
            .and_then(|res| sink.success(res).map_err(Error::from))
            .map(|_| timer.observe_duration())
            .map_err(move |e| {
                debug!("{} failed: {:?}", label, e);
                GRPC_MSG_FAIL_COUNTER.with_label_values(&[label]).inc();
            });

        ctx.spawn(future);
    }

    fn kv_scan_lock(
        &self,
        ctx: RpcContext,
        mut req: ScanLockRequest,
        sink: UnarySink<ScanLockResponse>,
    ) {
        let label = "kv_scan_lock";
        let timer = GRPC_MSG_HISTOGRAM_VEC
            .with_label_values(&[label])
            .start_coarse_timer();

        let (cb, future) = make_callback();
        let res = self.storage.async_scan_lock(
            req.take_context(),
            req.get_max_version(),
            req.take_start_key(),
            req.get_limit() as usize,
            cb,
        );
        if let Err(e) = res {
            self.send_fail_status(ctx, sink, Error::from(e), RpcStatusCode::ResourceExhausted);
            return;
        }

        let future = future
            .map_err(Error::from)
            .map(|v| {
                let mut resp = ScanLockResponse::new();
                if let Some(err) = extract_region_error(&v) {
                    resp.set_region_error(err);
                } else {
                    match v {
                        Ok(locks) => resp.set_locks(RepeatedField::from_vec(locks)),
                        Err(e) => resp.set_error(extract_key_error(&e)),
                    }
                }
                resp
            })
            .and_then(|res| sink.success(res).map_err(Error::from))
            .map(|_| timer.observe_duration())
            .map_err(move |e| {
                debug!("{} failed: {:?}", label, e);
                GRPC_MSG_FAIL_COUNTER.with_label_values(&[label]).inc();
            });

        ctx.spawn(future);
    }

    fn kv_resolve_lock(
        &self,
        ctx: RpcContext,
        mut req: ResolveLockRequest,
        sink: UnarySink<ResolveLockResponse>,
    ) {
        let label = "kv_resolve_lock";
        let timer = GRPC_MSG_HISTOGRAM_VEC
            .with_label_values(&[label])
            .start_coarse_timer();

        let txn_status = if req.get_start_version() > 0 {
            HashMap::from_iter(iter::once((
                req.get_start_version(),
                req.get_commit_version(),
            )))
        } else {
            HashMap::from_iter(
                req.take_txn_infos()
                    .into_iter()
                    .map(|info| (info.txn, info.status)),
            )
        };

        let (cb, future) = make_callback();
        let res = self.storage
            .async_resolve_lock(req.take_context(), txn_status, cb);
        if let Err(e) = res {
            self.send_fail_status(ctx, sink, Error::from(e), RpcStatusCode::ResourceExhausted);
            return;
        }

        let future = future
            .map_err(Error::from)
            .map(|v| {
                let mut resp = ResolveLockResponse::new();
                if let Some(err) = extract_region_error(&v) {
                    resp.set_region_error(err);
                } else if let Err(e) = v {
                    resp.set_error(extract_key_error(&e));
                }
                resp
            })
            .and_then(|res| sink.success(res).map_err(Error::from))
            .map(|_| timer.observe_duration())
            .map_err(move |e| {
                debug!("{} failed: {:?}", label, e);
                GRPC_MSG_FAIL_COUNTER.with_label_values(&[label]).inc();
            });

        ctx.spawn(future);
    }

    fn kv_gc(&self, ctx: RpcContext, mut req: GCRequest, sink: UnarySink<GCResponse>) {
        let label = "kv_gc";
        let timer = GRPC_MSG_HISTOGRAM_VEC
            .with_label_values(&[label])
            .start_coarse_timer();

        let (cb, future) = make_callback();
        let res = self.storage
            .async_gc(req.take_context(), req.get_safe_point(), cb);
        if let Err(e) = res {
            self.send_fail_status(ctx, sink, Error::from(e), RpcStatusCode::ResourceExhausted);
            return;
        }

        let future = future
            .map_err(Error::from)
            .map(|v| {
                let mut resp = GCResponse::new();
                if let Some(err) = extract_region_error(&v) {
                    resp.set_region_error(err);
                } else if let Err(e) = v {
                    resp.set_error(extract_key_error(&e));
                }
                resp
            })
            .and_then(|res| sink.success(res).map_err(Error::from))
            .map(|_| timer.observe_duration())
            .map_err(move |e| {
                debug!("{} failed: {:?}", label, e);
                GRPC_MSG_FAIL_COUNTER.with_label_values(&[label]).inc();
            });

        ctx.spawn(future);
    }

    fn kv_delete_range(
        &self,
        ctx: RpcContext,
        mut req: DeleteRangeRequest,
        sink: UnarySink<DeleteRangeResponse>,
    ) {
        let label = "kv_delete_range";
        let timer = GRPC_MSG_HISTOGRAM_VEC
            .with_label_values(&[label])
            .start_coarse_timer();

        let (cb, future) = make_callback();
        let res = self.storage.async_delete_range(
            req.take_context(),
            Key::from_raw(req.get_start_key()),
            Key::from_raw(req.get_end_key()),
            cb,
        );
        if let Err(e) = res {
            self.send_fail_status(ctx, sink, Error::from(e), RpcStatusCode::ResourceExhausted);
            return;
        }

        let future = future
            .map_err(Error::from)
            .map(|v| {
                let mut resp = DeleteRangeResponse::new();
                if let Some(err) = extract_region_error(&v) {
                    resp.set_region_error(err);
                } else if let Err(e) = v {
                    resp.set_error(format!("{}", e));
                }
                resp
            })
            .and_then(|res| sink.success(res).map_err(Error::from))
            .map(|_| timer.observe_duration())
            .map_err(move |e| {
                debug!("{} failed: {:?}", label, e);
                GRPC_MSG_FAIL_COUNTER.with_label_values(&[label]).inc();
            });

        ctx.spawn(future);
    }

    fn raw_get(&self, ctx: RpcContext, mut req: RawGetRequest, sink: UnarySink<RawGetResponse>) {
        let label = "raw_get";
        let timer = GRPC_MSG_HISTOGRAM_VEC
            .with_label_values(&[label])
            .start_coarse_timer();

        let (cb, future) = make_callback();
        let res = self.storage
            .async_raw_get(req.take_context(), req.take_key(), cb);
        if let Err(e) = res {
            self.send_fail_status(ctx, sink, Error::from(e), RpcStatusCode::ResourceExhausted);
            return;
        }

        let future = future
            .map_err(Error::from)
            .map(|v| {
                let mut resp = RawGetResponse::new();
                if let Some(err) = extract_region_error(&v) {
                    resp.set_region_error(err);
                } else {
                    match v {
                        Ok(Some(val)) => resp.set_value(val),
                        Ok(None) => {}
                        Err(e) => resp.set_error(format!("{}", e)),
                    }
                }
                resp
            })
            .and_then(|res| sink.success(res).map_err(Error::from))
            .map(|_| timer.observe_duration())
            .map_err(move |e| {
                debug!("{} failed: {:?}", label, e);
                GRPC_MSG_FAIL_COUNTER.with_label_values(&[label]).inc();
            });

        ctx.spawn(future);
    }

    fn raw_scan(&self, ctx: RpcContext, mut req: RawScanRequest, sink: UnarySink<RawScanResponse>) {
        let label = "raw_scan";
        let timer = GRPC_MSG_HISTOGRAM_VEC
            .with_label_values(&[label])
            .start_coarse_timer();

        let (cb, future) = make_callback();
        let res = self.storage.async_raw_scan(
            req.take_context(),
            req.take_start_key(),
            req.get_limit() as usize,
            cb,
        );
        if let Err(e) = res {
            self.send_fail_status(ctx, sink, Error::from(e), RpcStatusCode::ResourceExhausted);
            return;
        }

        let future = future
            .map_err(Error::from)
            .map(|v| {
                let mut resp = RawScanResponse::new();
                if let Some(err) = extract_region_error(&v) {
                    resp.set_region_error(err);
                } else {
                    resp.set_kvs(RepeatedField::from_vec(extract_kv_pairs(v)));
                }
                resp
            })
            .and_then(|res| sink.success(res).map_err(Error::from))
            .map(|_| timer.observe_duration())
            .map_err(move |e| {
                debug!("{} failed: {:?}", label, e);
                GRPC_MSG_FAIL_COUNTER.with_label_values(&[label]).inc();
            });

        ctx.spawn(future);
    }

    fn raw_put(&self, ctx: RpcContext, mut req: RawPutRequest, sink: UnarySink<RawPutResponse>) {
        let label = "raw_put";
        let timer = GRPC_MSG_HISTOGRAM_VEC
            .with_label_values(&[label])
            .start_coarse_timer();

        let (cb, future) = make_callback();
        let res =
            self.storage
                .async_raw_put(req.take_context(), req.take_key(), req.take_value(), cb);
        if let Err(e) = res {
            self.send_fail_status(ctx, sink, Error::from(e), RpcStatusCode::ResourceExhausted);
            return;
        }

        let future = future
            .map_err(Error::from)
            .map(|v| {
                let mut resp = RawPutResponse::new();
                if let Some(err) = extract_region_error(&v) {
                    resp.set_region_error(err);
                } else if let Err(e) = v {
                    resp.set_error(format!("{}", e));
                }
                resp
            })
            .and_then(|res| sink.success(res).map_err(Error::from))
            .map(|_| timer.observe_duration())
            .map_err(move |e| {
                debug!("{} failed: {:?}", label, e);
                GRPC_MSG_FAIL_COUNTER.with_label_values(&[label]).inc();
            });

        ctx.spawn(future);
    }

    fn raw_delete(
        &self,
        ctx: RpcContext,
        mut req: RawDeleteRequest,
        sink: UnarySink<RawDeleteResponse>,
    ) {
        let label = "raw_delete";
        let timer = GRPC_MSG_HISTOGRAM_VEC
            .with_label_values(&[label])
            .start_coarse_timer();

        let (cb, future) = make_callback();
        let res = self.storage
            .async_raw_delete(req.take_context(), req.take_key(), cb);
        if let Err(e) = res {
            self.send_fail_status(ctx, sink, Error::from(e), RpcStatusCode::ResourceExhausted);
            return;
        }

        let future = future
            .map_err(Error::from)
            .map(|v| {
                let mut resp = RawDeleteResponse::new();
                if let Some(err) = extract_region_error(&v) {
                    resp.set_region_error(err);
                } else if let Err(e) = v {
                    resp.set_error(format!("{}", e));
                }
                resp
            })
            .and_then(|res| sink.success(res).map_err(Error::from))
            .map(|_| timer.observe_duration())
            .map_err(move |e| {
                debug!("{} failed: {:?}", label, e);
                GRPC_MSG_FAIL_COUNTER.with_label_values(&[label]).inc();
            });

        ctx.spawn(future);
    }

    fn coprocessor(&self, ctx: RpcContext, req: Request, sink: UnarySink<Response>) {
        let label = "coprocessor";
        let timer = GRPC_MSG_HISTOGRAM_VEC
            .with_label_values(&[label])
            .start_coarse_timer();

        let (cb, future) = make_callback();
        let res = self.end_point_scheduler
            .schedule(EndPointTask::Request(RequestTask::new(
                req,
                cb,
                self.recursion_limit,
<<<<<<< HEAD
                self.end_point_request_max_handle_secs,
=======
                self.request_max_handle_secs,
>>>>>>> 80de3d31
            )));
        if let Err(e) = res {
            self.send_fail_status(ctx, sink, Error::from(e), RpcStatusCode::ResourceExhausted);
            return;
        }

        let future = future
            .map_err(Error::from)
            .and_then(|res| sink.success(res).map_err(Error::from))
            .map(|_| timer.observe_duration())
            .map_err(move |e| {
                debug!("{} failed: {:?}", label, e);
                GRPC_MSG_FAIL_COUNTER.with_label_values(&[label]).inc();
            });

        ctx.spawn(future);
    }

    fn coprocessor_stream(&self, ctx: RpcContext, _: Request, sink: ServerStreamingSink<Response>) {
        let f = sink.fail(RpcStatus::new(RpcStatusCode::Unimplemented, None))
            .map_err(|e| error!("failed to report unimplemented method: {:?}", e));
        ctx.spawn(f);
    }

    fn raft(
        &self,
        ctx: RpcContext,
        stream: RequestStream<RaftMessage>,
        _: ClientStreamingSink<Done>,
    ) {
        let ch = self.ch.clone();
        ctx.spawn(
            stream
                .map_err(Error::from)
                .for_each(move |msg| {
                    RAFT_MESSAGE_RECV_COUNTER.inc();
                    future::result(ch.send_raft_msg(msg)).map_err(Error::from)
                })
                .map_err(|e| error!("send raft msg to raft store fail: {}", e))
                .then(|_| future::ok::<_, ()>(())),
        );
    }

    fn snapshot(
        &self,
        ctx: RpcContext,
        stream: RequestStream<SnapshotChunk>,
        sink: ClientStreamingSink<Done>,
    ) {
        let token = Token(self.token.fetch_add(1, Ordering::SeqCst));
        let sched = self.snap_scheduler.clone();
        let sched2 = sched.clone();
        ctx.spawn(
            stream
                .map_err(Error::from)
                .for_each(move |mut chunk| {
                    let res = if chunk.has_message() {
                        sched
                            .schedule(SnapTask::Register(token, chunk.take_message()))
                            .map_err(Error::from)
                    } else if !chunk.get_data().is_empty() {
                        // TODO: Remove PipeBuffer or take good use of it.
                        let mut b = PipeBuffer::new(chunk.get_data().len());
                        b.write_all(chunk.get_data()).unwrap();
                        sched
                            .schedule(SnapTask::Write(token, b))
                            .map_err(Error::from)
                    } else {
                        Err(box_err!("empty chunk"))
                    };
                    future::result(res)
                })
                .then(move |res| {
                    let res = match res {
                        Ok(_) => sched2.schedule(SnapTask::Close(token)),
                        Err(e) => {
                            error!("receive snapshot err: {}", e);
                            sched2.schedule(SnapTask::Discard(token))
                        }
                    };
                    future::result(res.map_err(Error::from))
                })
                .and_then(|_| sink.success(Done::new()).map_err(Error::from))
                .then(|_| future::ok::<_, ()>(())),
        );
    }

    fn mvcc_get_by_key(
        &self,
        ctx: RpcContext,
        mut req: MvccGetByKeyRequest,
        sink: UnarySink<MvccGetByKeyResponse>,
    ) {
        let label = "mvcc_get_by_key";
        let timer = GRPC_MSG_HISTOGRAM_VEC
            .with_label_values(&[label])
            .start_coarse_timer();

        let storage = self.storage.clone();

        let key = Key::from_raw(req.get_key());
        let (cb, future) = make_callback();
        let res = storage.async_mvcc_by_key(req.take_context(), key.clone(), cb);
        if let Err(e) = res {
            self.send_fail_status(ctx, sink, Error::from(e), RpcStatusCode::ResourceExhausted);
            return;
        }

        let future = future
            .map_err(Error::from)
            .map(|v| {
                let mut resp = MvccGetByKeyResponse::new();
                if let Some(err) = extract_region_error(&v) {
                    resp.set_region_error(err);
                } else {
                    match v {
                        Ok(mvcc) => {
                            resp.set_info(extract_mvcc_info(key, mvcc));
                        }
                        Err(e) => resp.set_error(format!("{}", e)),
                    };
                }
                resp
            })
            .and_then(|res| sink.success(res).map_err(Error::from))
            .map(|_| timer.observe_duration())
            .map_err(move |e| {
                debug!("{} failed: {:?}", label, e);
                GRPC_MSG_FAIL_COUNTER.with_label_values(&[label]).inc();
            });

        ctx.spawn(future);
    }

    fn mvcc_get_by_start_ts(
        &self,
        ctx: RpcContext,
        mut req: MvccGetByStartTsRequest,
        sink: UnarySink<MvccGetByStartTsResponse>,
    ) {
        let label = "mvcc_get_by_start_ts";
        let timer = GRPC_MSG_HISTOGRAM_VEC
            .with_label_values(&[label])
            .start_coarse_timer();

        let storage = self.storage.clone();

        let (cb, future) = make_callback();

        let res = storage.async_mvcc_by_start_ts(req.take_context(), req.get_start_ts(), cb);
        if let Err(e) = res {
            self.send_fail_status(ctx, sink, Error::from(e), RpcStatusCode::ResourceExhausted);
            return;
        }

        let future = future
            .map_err(Error::from)
            .map(|v| {
                let mut resp = MvccGetByStartTsResponse::new();
                if let Some(err) = extract_region_error(&v) {
                    resp.set_region_error(err);
                } else {
                    match v {
                        Ok(Some((k, vv))) => {
                            resp.set_key(k.raw().unwrap());
                            resp.set_info(extract_mvcc_info(k, vv));
                        }
                        Ok(None) => {
                            resp.set_info(Default::default());
                        }
                        Err(e) => resp.set_error(format!("{}", e)),
                    }
                }
                resp
            })
            .and_then(|res| sink.success(res).map_err(Error::from))
            .map(|_| timer.observe_duration())
            .map_err(move |e| {
                debug!("{} failed: {:?}", label, e);
                GRPC_MSG_FAIL_COUNTER.with_label_values(&[label]).inc();
            });
        ctx.spawn(future);
    }

    fn split_region(
        &self,
        ctx: RpcContext,
        mut req: SplitRegionRequest,
        sink: UnarySink<SplitRegionResponse>,
    ) {
        let label = "split_region";
        let timer = GRPC_MSG_HISTOGRAM_VEC
            .with_label_values(&[label])
            .start_coarse_timer();

        let (cb, future) = make_callback();
        let req = StoreMessage::SplitRegion {
            region_id: req.get_context().get_region_id(),
            region_epoch: req.take_context().take_region_epoch(),
            split_key: Key::from_raw(req.get_split_key()).encoded().clone(),
            callback: Callback::Write(cb),
        };

        if let Err(e) = self.ch.try_send(req) {
            self.send_fail_status(ctx, sink, Error::from(e), RpcStatusCode::ResourceExhausted);
            return;
        }

        let future = future
            .map_err(Error::from)
            .map(|mut v| {
                let mut resp = SplitRegionResponse::new();
                if v.response.get_header().has_error() {
                    resp.set_region_error(v.response.mut_header().take_error());
                } else {
                    let admin_resp = v.response.mut_admin_response();
                    let split_resp = admin_resp.mut_split();
                    resp.set_left(split_resp.take_left());
                    resp.set_right(split_resp.take_right());
                }
                resp
            })
            .and_then(|res| sink.success(res).map_err(Error::from))
            .map(|_| timer.observe_duration())
            .map_err(move |e| {
                debug!("{} failed: {:?}", label, e);
                GRPC_MSG_FAIL_COUNTER.with_label_values(&[label]).inc();
            });

        ctx.spawn(future);
    }
}

fn extract_region_error<T>(res: &storage::Result<T>) -> Option<RegionError> {
    use storage::Error;
    match *res {
        // TODO: use `Error::cause` instead.
        Err(Error::Engine(EngineError::Request(ref e)))
        | Err(Error::Txn(TxnError::Engine(EngineError::Request(ref e))))
        | Err(Error::Txn(TxnError::Mvcc(MvccError::Engine(EngineError::Request(ref e))))) => {
            Some(e.to_owned())
        }
        Err(Error::SchedTooBusy) => {
            let mut err = RegionError::new();
            let mut server_is_busy_err = ServerIsBusy::new();
            server_is_busy_err.set_reason(SCHEDULER_IS_BUSY.to_owned());
            err.set_server_is_busy(server_is_busy_err);
            Some(err)
        }
        _ => None,
    }
}

fn extract_committed(err: &storage::Error) -> Option<u64> {
    match *err {
        storage::Error::Txn(TxnError::Mvcc(MvccError::Committed { commit_ts })) => Some(commit_ts),
        _ => None,
    }
}

fn extract_key_error(err: &storage::Error) -> KeyError {
    let mut key_error = KeyError::new();
    match *err {
        storage::Error::Txn(TxnError::Mvcc(MvccError::KeyIsLocked {
            ref key,
            ref primary,
            ts,
            ttl,
        })) => {
            let mut lock_info = LockInfo::new();
            lock_info.set_key(key.to_owned());
            lock_info.set_primary_lock(primary.to_owned());
            lock_info.set_lock_version(ts);
            lock_info.set_lock_ttl(ttl);
            key_error.set_locked(lock_info);
        }
        storage::Error::Txn(TxnError::Mvcc(MvccError::WriteConflict { .. }))
        | storage::Error::Txn(TxnError::Mvcc(MvccError::TxnLockNotFound { .. })) => {
            warn!("txn conflicts: {:?}", err);
            key_error.set_retryable(format!("{:?}", err));
        }
        _ => {
            error!("txn aborts: {:?}", err);
            key_error.set_abort(format!("{:?}", err));
        }
    }
    key_error
}

fn extract_kv_pairs(res: storage::Result<Vec<storage::Result<storage::KvPair>>>) -> Vec<KvPair> {
    match res {
        Ok(res) => res.into_iter()
            .map(|r| match r {
                Ok((key, value)) => {
                    let mut pair = KvPair::new();
                    pair.set_key(key);
                    pair.set_value(value);
                    pair
                }
                Err(e) => {
                    let mut pair = KvPair::new();
                    pair.set_error(extract_key_error(&e));
                    pair
                }
            })
            .collect(),
        Err(e) => {
            let mut pair = KvPair::new();
            pair.set_error(extract_key_error(&e));
            vec![pair]
        }
    }
}

fn extract_mvcc_info(key: Key, mvcc: storage::MvccInfo) -> MvccInfo {
    let mut mvcc_info = MvccInfo::new();
    if let Some(lock) = mvcc.lock {
        let mut lock_info = LockInfo::new();
        lock_info.set_primary_lock(lock.primary);
        lock_info.set_key(key.raw().unwrap());
        lock_info.set_lock_ttl(lock.ttl);
        lock_info.set_lock_version(lock.ts);
        mvcc_info.set_lock(lock_info);
    }
    let vv = extract_2pc_values(mvcc.values);
    let vw = extract_2pc_writes(mvcc.writes);
    mvcc_info.set_writes(RepeatedField::from_vec(vw));
    mvcc_info.set_values(RepeatedField::from_vec(vv));
    mvcc_info
}

fn extract_2pc_values(res: Vec<(u64, bool, Value)>) -> Vec<ValueInfo> {
    res.into_iter()
        .map(|(start_ts, is_short, value)| {
            let mut value_info = ValueInfo::new();
            value_info.set_ts(start_ts);
            value_info.set_value(value);
            value_info.set_is_short_value(is_short);
            value_info
        })
        .collect()
}

fn extract_2pc_writes(res: Vec<(u64, MvccWrite)>) -> Vec<WriteInfo> {
    res.into_iter()
        .map(|(commit_ts, write)| {
            let mut write_info = WriteInfo::new();
            write_info.set_start_ts(write.start_ts);
            let op = match write.write_type {
                WriteType::Put => Op::Put,
                WriteType::Delete => Op::Del,
                WriteType::Lock => Op::Lock,
                WriteType::Rollback => Op::Rollback,
            };
            write_info.set_field_type(op);
            write_info.set_commit_ts(commit_ts);
            write_info
        })
        .collect()
}

fn extract_key_errors(res: storage::Result<Vec<storage::Result<()>>>) -> Vec<KeyError> {
    match res {
        Ok(res) => res.into_iter()
            .filter_map(|x| match x {
                Err(e) => Some(extract_key_error(&e)),
                Ok(_) => None,
            })
            .collect(),
        Err(e) => vec![extract_key_error(&e)],
    }
}<|MERGE_RESOLUTION|>--- conflicted
+++ resolved
@@ -57,11 +57,7 @@
     snap_scheduler: Scheduler<SnapTask>,
     token: Arc<AtomicUsize>, // TODO: remove it.
     recursion_limit: u32,
-<<<<<<< HEAD
-    end_point_request_max_handle_secs: u64,
-=======
     request_max_handle_secs: u64,
->>>>>>> 80de3d31
 }
 
 impl<T: RaftStoreRouter + 'static> Service<T> {
@@ -71,11 +67,7 @@
         ch: T,
         snap_scheduler: Scheduler<SnapTask>,
         recursion_limit: u32,
-<<<<<<< HEAD
-        end_point_request_max_handle_secs: u64,
-=======
         request_max_handle_secs: u64,
->>>>>>> 80de3d31
     ) -> Service<T> {
         Service {
             storage: storage,
@@ -84,11 +76,7 @@
             snap_scheduler: snap_scheduler,
             token: Arc::new(AtomicUsize::new(1)),
             recursion_limit: recursion_limit,
-<<<<<<< HEAD
-            end_point_request_max_handle_secs: end_point_request_max_handle_secs,
-=======
             request_max_handle_secs: request_max_handle_secs,
->>>>>>> 80de3d31
         }
     }
 
@@ -791,11 +779,7 @@
                 req,
                 cb,
                 self.recursion_limit,
-<<<<<<< HEAD
-                self.end_point_request_max_handle_secs,
-=======
                 self.request_max_handle_secs,
->>>>>>> 80de3d31
             )));
         if let Err(e) = res {
             self.send_fail_status(ctx, sink, Error::from(e), RpcStatusCode::ResourceExhausted);
