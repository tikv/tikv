// Copyright 2017 TiKV Project Authors. Licensed under Apache-2.0.

use std::sync::Arc;
use tikv_util::time::{duration_to_sec, Instant};

use super::batch::ReqBatcher;
use crate::coprocessor::Endpoint;
use crate::server::gc_worker::GcWorker;
use crate::server::load_statistics::ThreadLoad;
use crate::server::metrics::*;
use crate::server::snap::Task as SnapTask;
use crate::server::Error;
use crate::server::Result as ServerResult;
use crate::storage::{
    errors::{
        extract_committed, extract_key_error, extract_key_errors, extract_kv_pairs,
        extract_kv_pairs_and_statistics, extract_region_error,
    },
    kv::Engine,
    lock_manager::LockManager,
    SecondaryLocksStatus, Storage, TxnStatus,
};
use engine_rocks::RocksEngine;
use futures::compat::Future01CompatExt;
use futures::future::{self, Future, FutureExt, TryFutureExt};
use futures::sink::SinkExt;
use futures::stream::{StreamExt, TryStreamExt};
use grpcio::{
    ClientStreamingSink, DuplexSink, Error as GrpcError, RequestStream, Result as GrpcResult,
    RpcContext, RpcStatus, RpcStatusCode, ServerStreamingSink, UnarySink, WriteFlags,
};
use kvproto::coprocessor::*;
use kvproto::errorpb::{Error as RegionError, *};
use kvproto::kvrpcpb::*;
use kvproto::raft_cmdpb::{CmdType, RaftCmdRequest, RaftRequestHeader, Request as RaftRequest};
use kvproto::raft_serverpb::*;
use kvproto::tikvpb::*;
use protobuf::Message as _;
use raftstore::router::RaftStoreRouter;
use raftstore::store::{Callback, CasualMessage};
use raftstore::{DiscardReason, Error as RaftStoreError};
use security::{check_common_name, SecurityManager};
use tikv_util::future::{paired_future_callback, poll_future_notify};
use tikv_util::mpsc::batch::{unbounded, BatchCollector, BatchReceiver, Sender};
use tikv_util::worker::Scheduler;
use txn_types::{self, Key};

const GRPC_MSG_MAX_BATCH_SIZE: usize = 128;
const GRPC_MSG_NOTIFY_SIZE: usize = 8;

/// Service handles the RPC messages for the `Tikv` service.
pub struct Service<T: RaftStoreRouter<RocksEngine> + 'static, E: Engine, L: LockManager> {
    /// Used to handle requests related to GC.
    gc_worker: GcWorker<E, T>,
    // For handling KV requests.
    storage: Storage<E, L>,
    // For handling coprocessor requests.
    cop: Endpoint<E>,
    // For handling raft messages.
    ch: T,
    // For handling snapshot.
    snap_scheduler: Scheduler<SnapTask>,

    enable_req_batch: bool,

    grpc_thread_load: Arc<ThreadLoad>,

    readpool_normal_thread_load: Arc<ThreadLoad>,

    security_mgr: Arc<SecurityManager>,
}

impl<
        T: RaftStoreRouter<RocksEngine> + Clone + 'static,
        E: Engine + Clone,
        L: LockManager + Clone,
    > Clone for Service<T, E, L>
{
    fn clone(&self) -> Self {
        Service {
            gc_worker: self.gc_worker.clone(),
            storage: self.storage.clone(),
            cop: self.cop.clone(),
            ch: self.ch.clone(),
            snap_scheduler: self.snap_scheduler.clone(),
            enable_req_batch: self.enable_req_batch,
            grpc_thread_load: self.grpc_thread_load.clone(),
            readpool_normal_thread_load: self.readpool_normal_thread_load.clone(),
            security_mgr: self.security_mgr.clone(),
        }
    }
}

impl<T: RaftStoreRouter<RocksEngine> + 'static, E: Engine, L: LockManager> Service<T, E, L> {
    /// Constructs a new `Service` which provides the `Tikv` service.
    pub fn new(
        storage: Storage<E, L>,
        gc_worker: GcWorker<E, T>,
        cop: Endpoint<E>,
        ch: T,
        snap_scheduler: Scheduler<SnapTask>,
        grpc_thread_load: Arc<ThreadLoad>,
        readpool_normal_thread_load: Arc<ThreadLoad>,
        enable_req_batch: bool,
        security_mgr: Arc<SecurityManager>,
    ) -> Self {
        Service {
            gc_worker,
            storage,
            cop,
            ch,
            snap_scheduler,
            grpc_thread_load,
            readpool_normal_thread_load,
            enable_req_batch,
            security_mgr,
        }
    }
}

macro_rules! handle_request {
    ($fn_name: ident, $future_name: ident, $req_ty: ident, $resp_ty: ident) => {
        fn $fn_name(&mut self, ctx: RpcContext<'_>, req: $req_ty, sink: UnarySink<$resp_ty>) {
            if !check_common_name(self.security_mgr.cert_allowed_cn(), &ctx) {
                return;
            }
            let begin_instant = Instant::now_coarse();
<<<<<<< HEAD
            let req_size = req.compute_size();
            let future = $future_name(&self.storage, req)
                .and_then(|res| sink.success(res).map_err(Error::from))
                .map(move |_| {
                    GRPC_MSG_DURATION_HISTOGRAM_STATIC.$fn_name.observe(duration_to_sec(begin_instant.elapsed()));
                    GRPC_MSG_SIZE_HISTOGRAM_STATIC.$fn_name.observe(req_size as f64);
                })
                .map_err(move |e| {
                    debug!("kv rpc failed";
                        "request" => stringify!($fn_name),
                        "err" => ?e
                    );
                    GRPC_MSG_FAIL_COUNTER.$fn_name.inc();
                });
=======
>>>>>>> 2890d09a

            let resp = $future_name(&self.storage, req);
            let task = async move {
                let resp = resp.await?;
                sink.success(resp).await?;
                GRPC_MSG_HISTOGRAM_STATIC
                    .$fn_name
                    .observe(duration_to_sec(begin_instant.elapsed()));
                ServerResult::Ok(())
            }
            .map_err(|e| {
                debug!("kv rpc failed";
                    "request" => stringify!($fn_name),
                    "err" => ?e
                );
                GRPC_MSG_FAIL_COUNTER.$fn_name.inc();
            })
            .map(|_|());

            ctx.spawn(task);
        }
    }
}

impl<T: RaftStoreRouter<RocksEngine> + 'static, E: Engine, L: LockManager> Tikv
    for Service<T, E, L>
{
    handle_request!(kv_get, future_get, GetRequest, GetResponse);
    handle_request!(kv_scan, future_scan, ScanRequest, ScanResponse);
    handle_request!(
        kv_prewrite,
        future_prewrite,
        PrewriteRequest,
        PrewriteResponse
    );
    handle_request!(
        kv_pessimistic_lock,
        future_acquire_pessimistic_lock,
        PessimisticLockRequest,
        PessimisticLockResponse
    );
    handle_request!(
        kv_pessimistic_rollback,
        future_pessimistic_rollback,
        PessimisticRollbackRequest,
        PessimisticRollbackResponse
    );
    handle_request!(kv_commit, future_commit, CommitRequest, CommitResponse);
    handle_request!(kv_cleanup, future_cleanup, CleanupRequest, CleanupResponse);
    handle_request!(
        kv_batch_get,
        future_batch_get,
        BatchGetRequest,
        BatchGetResponse
    );
    handle_request!(
        kv_batch_rollback,
        future_batch_rollback,
        BatchRollbackRequest,
        BatchRollbackResponse
    );
    handle_request!(
        kv_txn_heart_beat,
        future_txn_heart_beat,
        TxnHeartBeatRequest,
        TxnHeartBeatResponse
    );
    handle_request!(
        kv_check_txn_status,
        future_check_txn_status,
        CheckTxnStatusRequest,
        CheckTxnStatusResponse
    );
    handle_request!(
        kv_check_secondary_locks,
        future_check_secondary_locks,
        CheckSecondaryLocksRequest,
        CheckSecondaryLocksResponse
    );
    handle_request!(
        kv_scan_lock,
        future_scan_lock,
        ScanLockRequest,
        ScanLockResponse
    );
    handle_request!(
        kv_resolve_lock,
        future_resolve_lock,
        ResolveLockRequest,
        ResolveLockResponse
    );
    handle_request!(
        kv_delete_range,
        future_delete_range,
        DeleteRangeRequest,
        DeleteRangeResponse
    );
    handle_request!(
        mvcc_get_by_key,
        future_mvcc_get_by_key,
        MvccGetByKeyRequest,
        MvccGetByKeyResponse
    );
    handle_request!(
        mvcc_get_by_start_ts,
        future_mvcc_get_by_start_ts,
        MvccGetByStartTsRequest,
        MvccGetByStartTsResponse
    );
    handle_request!(raw_get, future_raw_get, RawGetRequest, RawGetResponse);
    handle_request!(
        raw_batch_get,
        future_raw_batch_get,
        RawBatchGetRequest,
        RawBatchGetResponse
    );
    handle_request!(raw_scan, future_raw_scan, RawScanRequest, RawScanResponse);
    handle_request!(
        raw_batch_scan,
        future_raw_batch_scan,
        RawBatchScanRequest,
        RawBatchScanResponse
    );
    handle_request!(raw_put, future_raw_put, RawPutRequest, RawPutResponse);
    handle_request!(
        raw_batch_put,
        future_raw_batch_put,
        RawBatchPutRequest,
        RawBatchPutResponse
    );
    handle_request!(
        raw_delete,
        future_raw_delete,
        RawDeleteRequest,
        RawDeleteResponse
    );
    handle_request!(
        raw_batch_delete,
        future_raw_batch_delete,
        RawBatchDeleteRequest,
        RawBatchDeleteResponse
    );
    handle_request!(
        raw_delete_range,
        future_raw_delete_range,
        RawDeleteRangeRequest,
        RawDeleteRangeResponse
    );

    fn kv_import(&mut self, _: RpcContext<'_>, _: ImportRequest, _: UnarySink<ImportResponse>) {
        unimplemented!();
    }

    fn kv_gc(&mut self, ctx: RpcContext<'_>, _: GcRequest, sink: UnarySink<GcResponse>) {
        let e = RpcStatus::new(RpcStatusCode::UNIMPLEMENTED, None);
        ctx.spawn(
            sink.fail(e)
                .unwrap_or_else(|e| error!("kv rpc failed"; "err" => ?e)),
        );
    }

    fn coprocessor(&mut self, ctx: RpcContext<'_>, req: Request, sink: UnarySink<Response>) {
        if !check_common_name(self.security_mgr.cert_allowed_cn(), &ctx) {
            return;
        }
        let begin_instant = Instant::now_coarse();
<<<<<<< HEAD
        let future = future_cop(&self.cop, Some(ctx.peer()), req)
            .and_then(|resp| sink.success(resp).map_err(Error::from))
            .map(move |_| {
                GRPC_MSG_DURATION_HISTOGRAM_STATIC
                    .coprocessor
                    .observe(duration_to_sec(begin_instant.elapsed()))
            })
            .map_err(move |e| {
                debug!("kv rpc failed";
                    "request" => "coprocessor",
                    "err" => ?e
                );
                GRPC_MSG_FAIL_COUNTER.coprocessor.inc();
            });
=======
        let future = future_cop(&self.cop, Some(ctx.peer()), req);
        let task = async move {
            let resp = future.await?;
            sink.success(resp).await?;
            GRPC_MSG_HISTOGRAM_STATIC
                .coprocessor
                .observe(duration_to_sec(begin_instant.elapsed()));
            ServerResult::Ok(())
        }
        .map_err(|e| {
            debug!("kv rpc failed";
                "request" => "coprocessor",
                "err" => ?e
            );
            GRPC_MSG_FAIL_COUNTER.coprocessor.inc();
        })
        .map(|_| ());
>>>>>>> 2890d09a

        ctx.spawn(task);
    }

    fn register_lock_observer(
        &mut self,
        ctx: RpcContext<'_>,
        req: RegisterLockObserverRequest,
        sink: UnarySink<RegisterLockObserverResponse>,
    ) {
        if !check_common_name(self.security_mgr.cert_allowed_cn(), &ctx) {
            return;
        }
        let begin_instant = Instant::now_coarse();

        let (cb, f) = paired_future_callback();
        let res = self.gc_worker.start_collecting(req.get_max_ts().into(), cb);

<<<<<<< HEAD
        let future = AndThenWith::new(res, f.map_err(Error::from))
            .and_then(|v| {
                let mut resp = RegisterLockObserverResponse::default();
                if let Err(e) = v {
                    resp.set_error(format!("{}", e));
                }
                sink.success(resp).map_err(Error::from)
            })
            .map(move |_| {
                GRPC_MSG_DURATION_HISTOGRAM_STATIC
                    .register_lock_observer
                    .observe(duration_to_sec(begin_instant.elapsed()))
            })
            .map_err(move |e| {
                debug!("kv rpc failed";
                    "request" => "register_lock_observer",
                    "err" => ?e
                );
                GRPC_MSG_FAIL_COUNTER.register_lock_observer.inc();
            });
=======
        let task = async move {
            // Here except for the receiving error of `futures::channel::oneshot`,
            // other errors will be returned as the successful response of rpc.
            let res = match res {
                Err(e) => Err(e),
                Ok(_) => f.await?,
            };
            let mut resp = RegisterLockObserverResponse::default();
            if let Err(e) = res {
                resp.set_error(format!("{}", e));
            }
            sink.success(resp).await?;
            GRPC_MSG_HISTOGRAM_STATIC
                .register_lock_observer
                .observe(duration_to_sec(begin_instant.elapsed()));
            ServerResult::Ok(())
        }
        .map_err(|e| {
            debug!("kv rpc failed";
                "request" => "register_lock_observer",
                "err" => ?e
            );
            GRPC_MSG_FAIL_COUNTER.register_lock_observer.inc();
        })
        .map(|_| ());
>>>>>>> 2890d09a

        ctx.spawn(task);
    }

    fn check_lock_observer(
        &mut self,
        ctx: RpcContext<'_>,
        req: CheckLockObserverRequest,
        sink: UnarySink<CheckLockObserverResponse>,
    ) {
        if !check_common_name(self.security_mgr.cert_allowed_cn(), &ctx) {
            return;
        }
        let begin_instant = Instant::now_coarse();

        let (cb, f) = paired_future_callback();
        let res = self
            .gc_worker
            .get_collected_locks(req.get_max_ts().into(), cb);

        let task = async move {
            let res = match res {
                Err(e) => Err(e),
                Ok(_) => f.await?,
            };
            let mut resp = CheckLockObserverResponse::default();
            match res {
                Ok((locks, is_clean)) => {
                    resp.set_is_clean(is_clean);
                    resp.set_locks(locks.into());
                }
<<<<<<< HEAD
                sink.success(resp).map_err(Error::from)
            })
            .map(move |_| {
                GRPC_MSG_DURATION_HISTOGRAM_STATIC
                    .check_lock_observer
                    .observe(duration_to_sec(begin_instant.elapsed()))
            })
            .map_err(move |e| {
                debug!("kv rpc failed";
                    "request" => "check_lock_observer",
                    "err" => ?e
                );
                GRPC_MSG_FAIL_COUNTER.check_lock_observer.inc();
            });
=======
                Err(e) => resp.set_error(format!("{}", e)),
            }
            sink.success(resp).await?;
            GRPC_MSG_HISTOGRAM_STATIC
                .check_lock_observer
                .observe(duration_to_sec(begin_instant.elapsed()));
            ServerResult::Ok(())
        }
        .map_err(|e| {
            debug!("kv rpc failed";
                "request" => "check_lock_observer",
                "err" => ?e
            );
            GRPC_MSG_FAIL_COUNTER.check_lock_observer.inc();
        })
        .map(|_| ());
>>>>>>> 2890d09a

        ctx.spawn(task);
    }

    fn remove_lock_observer(
        &mut self,
        ctx: RpcContext<'_>,
        req: RemoveLockObserverRequest,
        sink: UnarySink<RemoveLockObserverResponse>,
    ) {
        if !check_common_name(self.security_mgr.cert_allowed_cn(), &ctx) {
            return;
        }
        let begin_instant = Instant::now_coarse();

        let (cb, f) = paired_future_callback();
        let res = self.gc_worker.stop_collecting(req.get_max_ts().into(), cb);

<<<<<<< HEAD
        let future = AndThenWith::new(res, f.map_err(Error::from))
            .and_then(|v| {
                let mut resp = RemoveLockObserverResponse::default();
                if let Err(e) = v {
                    resp.set_error(format!("{}", e));
                }
                sink.success(resp).map_err(Error::from)
            })
            .map(move |_| {
                GRPC_MSG_DURATION_HISTOGRAM_STATIC
                    .remove_lock_observer
                    .observe(duration_to_sec(begin_instant.elapsed()))
            })
            .map_err(move |e| {
                debug!("kv rpc failed";
                    "request" => "remove_lock_observer",
                    "err" => ?e
                );
                GRPC_MSG_FAIL_COUNTER.remove_lock_observer.inc();
            });
=======
        let task = async move {
            let res = match res {
                Err(e) => Err(e),
                Ok(_) => f.await?,
            };
            let mut resp = RemoveLockObserverResponse::default();
            if let Err(e) = res {
                resp.set_error(format!("{}", e));
            }
            sink.success(resp).await?;
            GRPC_MSG_HISTOGRAM_STATIC
                .remove_lock_observer
                .observe(duration_to_sec(begin_instant.elapsed()));
            ServerResult::Ok(())
        }
        .map_err(|e| {
            debug!("kv rpc failed";
                "request" => "remove_lock_observer",
                "err" => ?e
            );
            GRPC_MSG_FAIL_COUNTER.remove_lock_observer.inc();
        })
        .map(|_| ());
>>>>>>> 2890d09a

        ctx.spawn(task);
    }

    fn physical_scan_lock(
        &mut self,
        ctx: RpcContext<'_>,
        mut req: PhysicalScanLockRequest,
        sink: UnarySink<PhysicalScanLockResponse>,
    ) {
        if !check_common_name(self.security_mgr.cert_allowed_cn(), &ctx) {
            return;
        }
        let begin_instant = Instant::now_coarse();

        let (cb, f) = paired_future_callback();
        let res = self.gc_worker.physical_scan_lock(
            req.take_context(),
            req.get_max_ts().into(),
            Key::from_raw(req.get_start_key()),
            req.get_limit() as _,
            cb,
        );

<<<<<<< HEAD
        let future = AndThenWith::new(res, f.map_err(Error::from))
            .and_then(|v| {
                let mut resp = PhysicalScanLockResponse::default();
                match v {
                    Ok(locks) => resp.set_locks(locks.into()),
                    Err(e) => resp.set_error(format!("{}", e)),
                }
                sink.success(resp).map_err(Error::from)
            })
            .map(move |_| {
                GRPC_MSG_DURATION_HISTOGRAM_STATIC
                    .physical_scan_lock
                    .observe(duration_to_sec(begin_instant.elapsed()))
            })
            .map_err(move |e| {
                debug!("kv rpc failed";
                    "request" => "physical_scan_lock",
                    "err" => ?e
                );
                GRPC_MSG_FAIL_COUNTER.physical_scan_lock.inc();
            });
=======
        let task = async move {
            let res = match res {
                Err(e) => Err(e),
                Ok(_) => f.await?,
            };
            let mut resp = PhysicalScanLockResponse::default();
            match res {
                Ok(locks) => resp.set_locks(locks.into()),
                Err(e) => resp.set_error(format!("{}", e)),
            }
            sink.success(resp).await?;
            GRPC_MSG_HISTOGRAM_STATIC
                .physical_scan_lock
                .observe(duration_to_sec(begin_instant.elapsed()));
            ServerResult::Ok(())
        }
        .map_err(|e| {
            debug!("kv rpc failed";
                "request" => "physical_scan_lock",
                "err" => ?e
            );
            GRPC_MSG_FAIL_COUNTER.physical_scan_lock.inc();
        })
        .map(|_| ());
>>>>>>> 2890d09a

        ctx.spawn(task);
    }

    fn unsafe_destroy_range(
        &mut self,
        ctx: RpcContext<'_>,
        mut req: UnsafeDestroyRangeRequest,
        sink: UnarySink<UnsafeDestroyRangeResponse>,
    ) {
        if !check_common_name(self.security_mgr.cert_allowed_cn(), &ctx) {
            return;
        }
        let begin_instant = Instant::now_coarse();

        // DestroyRange is a very dangerous operation. We don't allow passing MIN_KEY as start, or
        // MAX_KEY as end here.
        assert!(!req.get_start_key().is_empty());
        assert!(!req.get_end_key().is_empty());

        let (cb, f) = paired_future_callback();
        let res = self.gc_worker.unsafe_destroy_range(
            req.take_context(),
            Key::from_raw(&req.take_start_key()),
            Key::from_raw(&req.take_end_key()),
            cb,
        );

<<<<<<< HEAD
        let future = AndThenWith::new(res, f.map_err(Error::from))
            .and_then(|v| {
                let mut resp = UnsafeDestroyRangeResponse::default();
                // Region error is impossible here.
                if let Err(e) = v {
                    resp.set_error(format!("{}", e));
                }
                sink.success(resp).map_err(Error::from)
            })
            .map(move |_| {
                GRPC_MSG_DURATION_HISTOGRAM_STATIC
                    .unsafe_destroy_range
                    .observe(duration_to_sec(begin_instant.elapsed()))
            })
            .map_err(move |e| {
                debug!("kv rpc failed";
                    "request" => "unsafe_destroy_range",
                    "err" => ?e
                );
                GRPC_MSG_FAIL_COUNTER.unsafe_destroy_range.inc();
            });
=======
        let task = async move {
            let res = match res {
                Err(e) => Err(e),
                Ok(_) => f.await?,
            };
            let mut resp = UnsafeDestroyRangeResponse::default();
            // Region error is impossible here.
            if let Err(e) = res {
                resp.set_error(format!("{}", e));
            }
            sink.success(resp).await?;
            GRPC_MSG_HISTOGRAM_STATIC
                .unsafe_destroy_range
                .observe(duration_to_sec(begin_instant.elapsed()));
            ServerResult::Ok(())
        }
        .map_err(|e| {
            debug!("kv rpc failed";
                "request" => "unsafe_destroy_range",
                "err" => ?e
            );
            GRPC_MSG_FAIL_COUNTER.unsafe_destroy_range.inc();
        })
        .map(|_| ());
>>>>>>> 2890d09a

        ctx.spawn(task);
    }

    fn coprocessor_stream(
        &mut self,
        ctx: RpcContext<'_>,
        req: Request,
        mut sink: ServerStreamingSink<Response>,
    ) {
        if !check_common_name(self.security_mgr.cert_allowed_cn(), &ctx) {
            return;
        }
        let begin_instant = Instant::now_coarse();

        let mut stream = self
            .cop
            .parse_and_handle_stream_request(req, Some(ctx.peer()))
<<<<<<< HEAD
            .map(|resp| (resp, WriteFlags::default().buffer_hint(true)))
            .map_err(|e| {
                let code = RpcStatusCode::UNKNOWN;
                let msg = Some(format!("{:?}", e));
                GrpcError::RpcFailure(RpcStatus::new(code, msg))
            });
        let future = sink
            .send_all(stream)
            .map(move |_| {
                GRPC_MSG_DURATION_HISTOGRAM_STATIC
                    .coprocessor_stream
                    .observe(duration_to_sec(begin_instant.elapsed()))
            })
            .map_err(Error::from)
            .map_err(move |e| {
                debug!("kv rpc failed";
                    "request" => "coprocessor_stream",
                    "err" => ?e
                );
                GRPC_MSG_FAIL_COUNTER.coprocessor_stream.inc();
=======
            .map(|resp| {
                GrpcResult::<(Response, WriteFlags)>::Ok((
                    resp,
                    WriteFlags::default().buffer_hint(true),
                ))
>>>>>>> 2890d09a
            });
        let future = async move {
            match sink.send_all(&mut stream).await.map_err(Error::from) {
                Ok(_) => {
                    GRPC_MSG_HISTOGRAM_STATIC
                        .coprocessor_stream
                        .observe(duration_to_sec(begin_instant.elapsed()));
                    let _ = sink.close().await;
                }
                Err(e) => {
                    debug!("kv rpc failed";
                        "request" => "coprocessor_stream",
                        "err" => ?e
                    );
                    GRPC_MSG_FAIL_COUNTER.coprocessor_stream.inc();
                }
            }
        };

        ctx.spawn(future);
    }

    fn raft(
        &mut self,
        ctx: RpcContext<'_>,
        stream: RequestStream<RaftMessage>,
        sink: ClientStreamingSink<Done>,
    ) {
        if !check_common_name(self.security_mgr.cert_allowed_cn(), &ctx) {
            return;
        }
        let ch = self.ch.clone();
        ctx.spawn(async move {
            let res = stream.map_err(Error::from).try_for_each(move |msg| {
                RAFT_MESSAGE_RECV_COUNTER.inc();
                let ret = ch.send_raft_msg(msg).map_err(Error::from);
                future::ready(ret)
            });
            let status = match res.await {
                Err(e) => {
                    let msg = format!("{:?}", e);
                    error!("dispatch raft msg from gRPC to raftstore fail"; "err" => %msg);
                    RpcStatus::new(RpcStatusCode::UNKNOWN, Some(msg))
                }
                Ok(_) => RpcStatus::new(RpcStatusCode::UNKNOWN, None),
            };
            let _ = sink
                .fail(status)
                .map_err(|e| error!("KvService::raft send response fail"; "err" => ?e))
                .await;
        });
    }

    fn batch_raft(
        &mut self,
        ctx: RpcContext<'_>,
        stream: RequestStream<BatchRaftMessage>,
        sink: ClientStreamingSink<Done>,
    ) {
        if !check_common_name(self.security_mgr.cert_allowed_cn(), &ctx) {
            return;
        }
        info!("batch_raft RPC is called, new gRPC stream established");
        let ch = self.ch.clone();
        ctx.spawn(async move {
            let res = stream.map_err(Error::from).try_for_each(move |mut msgs| {
                let len = msgs.get_msgs().len();
                RAFT_MESSAGE_RECV_COUNTER.inc_by(len as i64);
                RAFT_MESSAGE_BATCH_SIZE.observe(len as f64);
                for msg in msgs.take_msgs().into_iter() {
                    if let Err(e) = ch.send_raft_msg(msg) {
                        return future::err(Error::from(e));
                    }
                }
                future::ok(())
            });
            let status = match res.await {
                Err(e) => {
                    let msg = format!("{:?}", e);
                    error!("dispatch raft msg from gRPC to raftstore fail"; "err" => %msg);
                    RpcStatus::new(RpcStatusCode::UNKNOWN, Some(msg))
                }
                Ok(_) => RpcStatus::new(RpcStatusCode::UNKNOWN, None),
            };
            let _ = sink
                .fail(status)
                .map_err(|e| error!("KvService::batch_raft send response fail"; "err" => ?e))
                .await;
        });
    }

    fn snapshot(
        &mut self,
        ctx: RpcContext<'_>,
        stream: RequestStream<SnapshotChunk>,
        sink: ClientStreamingSink<Done>,
    ) {
        if !check_common_name(self.security_mgr.cert_allowed_cn(), &ctx) {
            return;
        }
        let task = SnapTask::Recv { stream, sink };
        if let Err(e) = self.snap_scheduler.schedule(task) {
            let err_msg = format!("{}", e);
            let sink = match e.into_inner() {
                SnapTask::Recv { sink, .. } => sink,
                _ => unreachable!(),
            };
            let status = RpcStatus::new(RpcStatusCode::RESOURCE_EXHAUSTED, Some(err_msg));
            ctx.spawn(sink.fail(status).map(|_| ()));
        }
    }

    fn split_region(
        &mut self,
        ctx: RpcContext<'_>,
        mut req: SplitRegionRequest,
        sink: UnarySink<SplitRegionResponse>,
    ) {
        if !check_common_name(self.security_mgr.cert_allowed_cn(), &ctx) {
            return;
        }
        let begin_instant = Instant::now_coarse();

        let region_id = req.get_context().get_region_id();
        let (cb, f) = paired_future_callback();
        let mut split_keys = if !req.get_split_key().is_empty() {
            vec![Key::from_raw(req.get_split_key()).into_encoded()]
        } else {
            req.take_split_keys()
                .into_iter()
                .map(|x| Key::from_raw(&x).into_encoded())
                .collect()
        };
        split_keys.sort();
        let req = CasualMessage::SplitRegion {
            region_epoch: req.take_context().take_region_epoch(),
            split_keys,
            callback: Callback::write(cb),
            source: ctx.peer().into(),
        };

        if let Err(e) = self.ch.send_casual_msg(region_id, req) {
            // Retrun region error instead a gRPC error.
            let mut resp = SplitRegionResponse::default();
            resp.set_region_error(raftstore_error_to_region_error(e, region_id));
            ctx.spawn(
                async move {
                    sink.success(resp).await?;
                    ServerResult::Ok(())
                }
                .map_err(|_| ())
                .map(|_| ()),
            );
            return;
        }

        let task = async move {
            let mut res = f.await?;
            let mut resp = SplitRegionResponse::default();
            if res.response.get_header().has_error() {
                resp.set_region_error(res.response.mut_header().take_error());
            } else {
                let admin_resp = res.response.mut_admin_response();
                let regions: Vec<_> = admin_resp.mut_splits().take_regions().into();
                if regions.len() < 2 {
                    error!(
                        "invalid split response";
                        "region_id" => region_id,
                        "resp" => ?admin_resp
                    );
                    resp.mut_region_error().set_message(format!(
                        "Internal Error: invalid response: {:?}",
                        admin_resp
                    ));
                } else {
                    if regions.len() == 2 {
                        resp.set_left(regions[0].clone());
                        resp.set_right(regions[1].clone());
                    }
                    resp.set_regions(regions.into());
                }
<<<<<<< HEAD
                resp
            })
            .and_then(|res| sink.success(res).map_err(Error::from))
            .map(move |_| {
                GRPC_MSG_DURATION_HISTOGRAM_STATIC
                    .split_region
                    .observe(duration_to_sec(begin_instant.elapsed()))
            })
            .map_err(move |e| {
                debug!("kv rpc failed";
                    "request" => "split_region",
                    "err" => ?e
                );
                GRPC_MSG_FAIL_COUNTER.split_region.inc();
            });
=======
            }
            sink.success(resp).await?;
            GRPC_MSG_HISTOGRAM_STATIC
                .split_region
                .observe(duration_to_sec(begin_instant.elapsed()));
            ServerResult::Ok(())
        }
        .map_err(|e| {
            debug!("kv rpc failed";
                "request" => "split_region",
                "err" => ?e
            );
            GRPC_MSG_FAIL_COUNTER.split_region.inc();
        })
        .map(|_| ());
>>>>>>> 2890d09a

        ctx.spawn(task);
    }

    fn read_index(
        &mut self,
        ctx: RpcContext<'_>,
        mut req: ReadIndexRequest,
        sink: UnarySink<ReadIndexResponse>,
    ) {
        if !check_common_name(self.security_mgr.cert_allowed_cn(), &ctx) {
            return;
        }
        let begin_instant = Instant::now_coarse();

        let region_id = req.get_context().get_region_id();
        let mut cmd = RaftCmdRequest::default();
        let mut header = RaftRequestHeader::default();
        let mut inner_req = RaftRequest::default();
        inner_req.set_cmd_type(CmdType::ReadIndex);
        header.set_region_id(req.get_context().get_region_id());
        header.set_peer(req.get_context().get_peer().clone());
        header.set_region_epoch(req.get_context().get_region_epoch().clone());
        if req.get_context().get_term() != 0 {
            header.set_term(req.get_context().get_term());
        }
        header.set_sync_log(req.get_context().get_sync_log());
        header.set_read_quorum(true);
        cmd.set_header(header);
        cmd.set_requests(vec![inner_req].into());

        let (cb, f) = paired_future_callback();

        // We must deal with all requests which acquire read-quorum in raftstore-thread,
        // so just send it as an command.
        if let Err(e) = self.ch.send_command(cmd, Callback::Read(cb)) {
            // Retrun region error instead a gRPC error.
            let mut resp = ReadIndexResponse::default();
            resp.set_region_error(raftstore_error_to_region_error(e, region_id));
            ctx.spawn(
                async move {
                    sink.success(resp).await?;
                    ServerResult::Ok(())
                }
                .map_err(|_| ())
                .map(|_| ()),
            );
            return;
        }

        let check_memory_locks_fut = self.storage.check_memory_locks_in_ranges(
            req.take_context(),
            req.get_start_ts().into(),
            req.take_ranges().into(),
        );

        let task = async move {
            let mut res = f.await?;
            let mut resp = ReadIndexResponse::default();
            if res.response.get_header().has_error() {
                resp.set_region_error(res.response.mut_header().take_error());
            } else {
                let raft_resps = res.response.get_responses();
                if raft_resps.len() != 1 {
                    error!(
                        "invalid read index response";
                        "region_id" => region_id,
                        "response" => ?raft_resps
                    );
                    resp.mut_region_error().set_message(format!(
                        "Internal Error: invalid response: {:?}",
                        raft_resps
                    ));
                } else {
                    // Update max_read_ts and check memory locks after read index command finishes.
                    // It reduces the chance of encountering locks if we check it as late as possibile.
                    match check_memory_locks_fut.await {
                        Ok(Some(lock)) => {
                            resp.set_locked(lock);
                        }
                        Ok(None) => {
                            let read_index = raft_resps[0].get_read_index().get_read_index();
                            resp.set_read_index(read_index);
                        }
                        res => {
                            if let Some(err) = extract_region_error(&res) {
                                resp.set_region_error(err);
                            } else {
                                warn!("unknown error: {:?}", res);
                            }
                        }
                    }
                }
<<<<<<< HEAD
                resp
            })
            .and_then(|res| sink.success(res).map_err(Error::from))
            .map(move |_| {
                GRPC_MSG_DURATION_HISTOGRAM_STATIC
                    .read_index
                    .observe(begin_instant.elapsed_secs())
            })
            .map_err(move |e| {
                debug!("kv rpc failed";
                    "request" => "read_index",
                    "err" => ?e
                );
                GRPC_MSG_FAIL_COUNTER.read_index.inc();
            });
=======
            }
            sink.success(resp).await?;
            GRPC_MSG_HISTOGRAM_STATIC
                .read_index
                .observe(begin_instant.elapsed_secs());
            ServerResult::Ok(())
        }
        .map_err(|e| {
            debug!("kv rpc failed";
                "request" => "read_index",
                "err" => ?e
            );
            GRPC_MSG_FAIL_COUNTER.read_index.inc();
        })
        .map(|_| ());
>>>>>>> 2890d09a

        ctx.spawn(task);
    }

    fn batch_commands(
        &mut self,
        ctx: RpcContext<'_>,
        stream: RequestStream<BatchCommandsRequest>,
        mut sink: DuplexSink<BatchCommandsResponse>,
    ) {
        if !check_common_name(self.security_mgr.cert_allowed_cn(), &ctx) {
            return;
        }
        let (tx, rx) = unbounded(GRPC_MSG_NOTIFY_SIZE);

        let ctx = Arc::new(ctx);
        let peer = ctx.peer();
        let storage = self.storage.clone();
        let cop = self.cop.clone();
        let enable_req_batch = self.enable_req_batch;
        let request_handler = stream.try_for_each(move |mut req| {
            let request_ids = req.take_request_ids();
            let requests: Vec<_> = req.take_requests().into();
            let mut batcher = if enable_req_batch && requests.len() > 2 {
                Some(ReqBatcher::new())
            } else {
                None
            };
            GRPC_REQ_BATCH_COMMANDS_SIZE.observe(requests.len() as f64);
            for (id, req) in request_ids.into_iter().zip(requests) {
                handle_batch_commands_request(&mut batcher, &storage, &cop, &peer, id, req, &tx);
            }
            if let Some(mut batch) = batcher {
                batch.commit(&storage, &tx);
                storage.release_snapshot();
            }
            future::ok(())
        });
        ctx.spawn(request_handler.unwrap_or_else(|e| error!("batch_commands error"; "err" => %e)));

        let thread_load = Arc::clone(&self.grpc_thread_load);
        let response_retriever = BatchReceiver::new(
            rx,
            GRPC_MSG_MAX_BATCH_SIZE,
            BatchCommandsResponse::default,
            BatchRespCollector,
        );

        let mut response_retriever = response_retriever
            .inspect(|r| GRPC_RESP_BATCH_COMMANDS_SIZE.observe(r.request_ids.len() as f64))
            .map(move |mut r| {
                r.set_transport_layer_load(thread_load.load() as u64);
                GrpcResult::<(BatchCommandsResponse, WriteFlags)>::Ok((
                    r,
                    WriteFlags::default().buffer_hint(false),
                ))
            });

        let send_task = async move {
            sink.send_all(&mut response_retriever).await?;
            sink.close().await?;
            Ok(())
        }
        .map_err(|e: grpcio::Error| {
            debug!("kv rpc failed";
                "request" => "batch_commands",
                "err" => ?e
            );
        })
        .map(|_| ());

        ctx.spawn(send_task);
    }

    fn ver_get(
        &mut self,
        _ctx: RpcContext<'_>,
        _req: VerGetRequest,
        _sink: UnarySink<VerGetResponse>,
    ) {
        unimplemented!()
    }

    fn ver_batch_get(
        &mut self,
        _ctx: RpcContext<'_>,
        _req: VerBatchGetRequest,
        _sink: UnarySink<VerBatchGetResponse>,
    ) {
        unimplemented!()
    }

    fn ver_mut(
        &mut self,
        _ctx: RpcContext<'_>,
        _req: VerMutRequest,
        _sink: UnarySink<VerMutResponse>,
    ) {
        unimplemented!()
    }

    fn ver_batch_mut(
        &mut self,
        _ctx: RpcContext<'_>,
        _req: VerBatchMutRequest,
        _sink: UnarySink<VerBatchMutResponse>,
    ) {
        unimplemented!()
    }

    fn ver_scan(
        &mut self,
        _ctx: RpcContext<'_>,
        _req: VerScanRequest,
        _sink: UnarySink<VerScanResponse>,
    ) {
        unimplemented!()
    }

    fn ver_delete_range(
        &mut self,
        _ctx: RpcContext<'_>,
        _req: VerDeleteRangeRequest,
        _sink: UnarySink<VerDeleteRangeResponse>,
    ) {
        unimplemented!()
    }

    fn batch_coprocessor(
        &mut self,
        _ctx: RpcContext<'_>,
        _req: BatchRequest,
        _sink: ServerStreamingSink<BatchResponse>,
    ) {
        unimplemented!()
    }
}

fn response_batch_commands_request<F>(
    id: u64,
    resp: F,
    tx: Sender<(u64, batch_commands_response::Response)>,
    begin_instant: Instant,
    label_enum: GrpcTypeKind,
) where
    F: Future<Output = Result<batch_commands_response::Response, ()>> + Send + 'static,
{
    let task = async move {
        if let Ok(resp) = resp.await {
            if tx.send_and_notify((id, resp)).is_err() {
                error!("KvService response batch commands fail");
            } else {
                GRPC_MSG_HISTOGRAM_STATIC
                    .get(label_enum)
                    .observe(begin_instant.elapsed_secs());
            }
        }
<<<<<<< HEAD
        GRPC_MSG_DURATION_HISTOGRAM_STATIC
            .get(label_enum)
            .observe(begin_instant.elapsed_secs());
        Ok(())
    });
    poll_future_notify(f);
}

// BatchCommandsNotify is used to make business pool notifiy completion queues directly.
struct BatchCommandsNotify<F>(Arc<Mutex<Option<Spawn<F>>>>);
impl<F> Clone for BatchCommandsNotify<F> {
    fn clone(&self) -> BatchCommandsNotify<F> {
        BatchCommandsNotify(Arc::clone(&self.0))
    }
}
impl<F> Notify for BatchCommandsNotify<F>
where
    F: Future<Item = (), Error = ()> + Send + 'static,
{
    fn notify(&self, id: usize) {
        let n = Arc::new(self.clone());
        let mut s = self.0.lock().unwrap();
        match s.as_mut().map(|spawn| spawn.poll_future_notify(&n, id)) {
            Some(Ok(Async::NotReady)) | None => {}
            _ => *s = None,
        };
    }
}

pub fn poll_future_notify<F: Future<Item = (), Error = ()> + Send + 'static>(f: F) {
    let spawn = Arc::new(Mutex::new(Some(executor::spawn(f))));
    let notify = BatchCommandsNotify(spawn);
    notify.notify(0);
=======
    };
    poll_future_notify(task);
>>>>>>> 2890d09a
}

fn handle_batch_commands_request<E: Engine, L: LockManager>(
    batcher: &mut Option<ReqBatcher>,
    storage: &Storage<E, L>,
    cop: &Endpoint<E>,
    peer: &str,
    id: u64,
    req: batch_commands_request::Request,
    tx: &Sender<(u64, batch_commands_response::Response)>,
) {
    // To simplify code and make the logic more clear.
    macro_rules! oneof {
        ($p:path) => {
            |resp| {
                let mut res = batch_commands_response::Response::default();
                res.cmd = Some($p(resp));
                res
            }
        };
    }

    macro_rules! handle_cmd {
        ($($cmd: ident, $future_fn: ident ( $($arg: expr),* ), $metric_name: ident;)*) => {
            match req.cmd {
                None => {
                    // For some invalid requests.
                    let begin_instant = Instant::now();
                    let resp = future::ok(batch_commands_response::Response::default());
                    response_batch_commands_request(id, resp, tx.clone(), begin_instant, GrpcTypeKind::invalid);
                },
                Some(batch_commands_request::request::Cmd::Get(req)) => {
                    if batcher.as_mut().map_or(false, |req_batch| {
                        req_batch.maybe_commit(storage, tx);
                        req_batch.can_batch_get(&req)
                    }) {
                        batcher.as_mut().unwrap().add_get_request(req, id);
                    } else {
                       let begin_instant = Instant::now();
                       let resp = future_get(storage, req)
                            .map_ok(oneof!(batch_commands_response::response::Cmd::Get))
                            .map_err(|_| GRPC_MSG_FAIL_COUNTER.kv_get.inc());
                        response_batch_commands_request(id, resp, tx.clone(), begin_instant, GrpcTypeKind::kv_get);
                    }
                },
                Some(batch_commands_request::request::Cmd::RawGet(req)) => {
                    if batcher.as_mut().map_or(false, |req_batch| {
                        req_batch.maybe_commit(storage, tx);
                        req_batch.can_batch_raw_get(&req)
                    }) {
                        batcher.as_mut().unwrap().add_raw_get_request(req, id);
                    } else {
                       let begin_instant = Instant::now();
                       let resp = future_raw_get(storage, req)
                            .map_ok(oneof!(batch_commands_response::response::Cmd::RawGet))
                            .map_err(|_| GRPC_MSG_FAIL_COUNTER.raw_get.inc());
                        response_batch_commands_request(id, resp, tx.clone(), begin_instant, GrpcTypeKind::raw_get);
                    }
                },
                $(Some(batch_commands_request::request::Cmd::$cmd(req)) => {
                    let begin_instant = Instant::now();
                    GRPC_MSG_SIZE_HISTOGRAM_STATIC.$metric_name.observe(req.compute_size() as f64);
                    let resp = $future_fn($($arg,)* req)
                        .map_ok(oneof!(batch_commands_response::response::Cmd::$cmd))
                        .map_err(|_| GRPC_MSG_FAIL_COUNTER.$metric_name.inc());
                    response_batch_commands_request(id, resp, tx.clone(), begin_instant, GrpcTypeKind::$metric_name);
                })*
                Some(batch_commands_request::request::Cmd::Import(_)) => unimplemented!(),
            }
        }
    }

    handle_cmd! {
        Scan, future_scan(storage), kv_scan;
        Prewrite, future_prewrite(storage), kv_prewrite;
        Commit, future_commit(storage), kv_commit;
        Cleanup, future_cleanup(storage), kv_cleanup;
        BatchGet, future_batch_get(storage), kv_batch_get;
        BatchRollback, future_batch_rollback(storage), kv_batch_rollback;
        TxnHeartBeat, future_txn_heart_beat(storage), kv_txn_heart_beat;
        CheckTxnStatus, future_check_txn_status(storage), kv_check_txn_status;
        CheckSecondaryLocks, future_check_secondary_locks(storage), kv_check_secondary_locks;
        ScanLock, future_scan_lock(storage), kv_scan_lock;
        ResolveLock, future_resolve_lock(storage), kv_resolve_lock;
        Gc, future_gc(), kv_gc;
        DeleteRange, future_delete_range(storage), kv_delete_range;
        RawBatchGet, future_raw_batch_get(storage), raw_batch_get;
        RawPut, future_raw_put(storage), raw_put;
        RawBatchPut, future_raw_batch_put(storage), raw_batch_put;
        RawDelete, future_raw_delete(storage), raw_delete;
        RawBatchDelete, future_raw_batch_delete(storage), raw_batch_delete;
        RawScan, future_raw_scan(storage), raw_scan;
        RawDeleteRange, future_raw_delete_range(storage), raw_delete_range;
        RawBatchScan, future_raw_batch_scan(storage), raw_batch_scan;
        VerGet, future_ver_get(storage), ver_get;
        VerBatchGet, future_ver_batch_get(storage), ver_batch_get;
        VerMut, future_ver_mut(storage), ver_mut;
        VerBatchMut, future_ver_batch_mut(storage), ver_batch_mut;
        VerScan, future_ver_scan(storage), ver_scan;
        VerDeleteRange, future_ver_delete_range(storage), ver_delete_range;
        Coprocessor, future_cop(cop, Some(peer.to_string())), coprocessor;
        PessimisticLock, future_acquire_pessimistic_lock(storage), kv_pessimistic_lock;
        PessimisticRollback, future_pessimistic_rollback(storage), kv_pessimistic_rollback;
        Empty, future_handle_empty(), invalid;
    }
}

async fn future_handle_empty(
    req: BatchCommandsEmptyRequest,
) -> ServerResult<BatchCommandsEmptyResponse> {
    let mut res = BatchCommandsEmptyResponse::default();
    res.set_test_id(req.get_test_id());
    // `BatchCommandsWaker` processes futures in notify. If delay_time is too small, notify
    // can be called immediately, so the future is polled recursively and lead to deadlock.
    if req.get_delay_time() < 10 {
        Ok(res)
    } else {
        let _ = tikv_util::timer::GLOBAL_TIMER_HANDLE
            .delay(
                std::time::Instant::now() + std::time::Duration::from_millis(req.get_delay_time()),
            )
            .compat()
            .await;
        Ok(res)
    }
}

fn future_get<E: Engine, L: LockManager>(
    storage: &Storage<E, L>,
    mut req: GetRequest,
) -> impl Future<Output = ServerResult<GetResponse>> {
    let v = storage.get(
        req.take_context(),
        Key::from_raw(req.get_key()),
        req.get_version().into(),
    );

    async move {
        let v = v.await;
        let mut resp = GetResponse::default();
        if let Some(err) = extract_region_error(&v) {
            resp.set_region_error(err);
        } else {
            match v {
                Ok((val, statistics, perf_statistics_delta)) => {
                    statistics.write_scan_detail(resp.mut_scan_detail_v2());
                    perf_statistics_delta.write_scan_detail(resp.mut_scan_detail_v2());
                    match val {
                        Some(val) => resp.set_value(val),
                        None => resp.set_not_found(true),
                    }
                }
                Err(e) => resp.set_error(extract_key_error(&e)),
            }
        }
        Ok(resp)
    }
}

fn future_scan<E: Engine, L: LockManager>(
    storage: &Storage<E, L>,
    mut req: ScanRequest,
) -> impl Future<Output = ServerResult<ScanResponse>> {
    let end_key = Key::from_raw_maybe_unbounded(req.get_end_key());
    let v = storage.scan(
        req.take_context(),
        Key::from_raw(req.get_start_key()),
        end_key,
        req.get_limit() as usize,
        req.get_sample_step() as usize,
        req.get_version().into(),
        req.get_key_only(),
        req.get_reverse(),
    );

    async move {
        let v = v.await;
        let mut resp = ScanResponse::default();
        if let Some(err) = extract_region_error(&v) {
            resp.set_region_error(err);
        } else {
            resp.set_pairs(extract_kv_pairs(v).into());
        }
        Ok(resp)
    }
}

fn future_batch_get<E: Engine, L: LockManager>(
    storage: &Storage<E, L>,
    mut req: BatchGetRequest,
) -> impl Future<Output = ServerResult<BatchGetResponse>> {
    let keys = req.get_keys().iter().map(|x| Key::from_raw(x)).collect();
    let v = storage.batch_get(req.take_context(), keys, req.get_version().into());

    async move {
        let v = v.await;
        let mut resp = BatchGetResponse::default();
        if let Some(err) = extract_region_error(&v) {
            resp.set_region_error(err);
        } else {
            let (val, statistics, perf_statistics_delta) = extract_kv_pairs_and_statistics(v);
            statistics.write_scan_detail(resp.mut_scan_detail_v2());
            perf_statistics_delta.write_scan_detail(resp.mut_scan_detail_v2());
            resp.set_pairs(val.into());
        }
        Ok(resp)
    }
}

async fn future_gc(_: GcRequest) -> ServerResult<GcResponse> {
    Err(Error::Grpc(GrpcError::RpcFailure(RpcStatus::new(
        RpcStatusCode::UNIMPLEMENTED,
        None,
    ))))
}

fn future_delete_range<E: Engine, L: LockManager>(
    storage: &Storage<E, L>,
    mut req: DeleteRangeRequest,
) -> impl Future<Output = ServerResult<DeleteRangeResponse>> {
    let (cb, f) = paired_future_callback();
    let res = storage.delete_range(
        req.take_context(),
        Key::from_raw(req.get_start_key()),
        Key::from_raw(req.get_end_key()),
        req.get_notify_only(),
        cb,
    );

    async move {
        let v = match res {
            Err(e) => Err(e),
            Ok(_) => f.await?,
        };
        let mut resp = DeleteRangeResponse::default();
        if let Some(err) = extract_region_error(&v) {
            resp.set_region_error(err);
        } else if let Err(e) = v {
            resp.set_error(format!("{}", e));
        }
        Ok(resp)
    }
}

fn future_raw_get<E: Engine, L: LockManager>(
    storage: &Storage<E, L>,
    mut req: RawGetRequest,
) -> impl Future<Output = ServerResult<RawGetResponse>> {
    let v = storage.raw_get(req.take_context(), req.take_cf(), req.take_key());

    async move {
        let v = v.await;
        let mut resp = RawGetResponse::default();
        if let Some(err) = extract_region_error(&v) {
            resp.set_region_error(err);
        } else {
            match v {
                Ok(Some(val)) => resp.set_value(val),
                Ok(None) => resp.set_not_found(true),
                Err(e) => resp.set_error(format!("{}", e)),
            }
        }
        Ok(resp)
    }
}

fn future_raw_batch_get<E: Engine, L: LockManager>(
    storage: &Storage<E, L>,
    mut req: RawBatchGetRequest,
) -> impl Future<Output = ServerResult<RawBatchGetResponse>> {
    let keys = req.take_keys().into();
    let v = storage.raw_batch_get(req.take_context(), req.take_cf(), keys);

    async move {
        let v = v.await;
        let mut resp = RawBatchGetResponse::default();
        if let Some(err) = extract_region_error(&v) {
            resp.set_region_error(err);
        } else {
            resp.set_pairs(extract_kv_pairs(v).into());
        }
        Ok(resp)
    }
}

fn future_raw_put<E: Engine, L: LockManager>(
    storage: &Storage<E, L>,
    mut req: RawPutRequest,
) -> impl Future<Output = ServerResult<RawPutResponse>> {
    let (cb, f) = paired_future_callback();
    let res = storage.raw_put(
        req.take_context(),
        req.take_cf(),
        req.take_key(),
        req.take_value(),
        cb,
    );

    async move {
        let v = match res {
            Err(e) => Err(e),
            Ok(_) => f.await?,
        };
        let mut resp = RawPutResponse::default();
        if let Some(err) = extract_region_error(&v) {
            resp.set_region_error(err);
        } else if let Err(e) = v {
            resp.set_error(format!("{}", e));
        }
        Ok(resp)
    }
}

fn future_raw_batch_put<E: Engine, L: LockManager>(
    storage: &Storage<E, L>,
    mut req: RawBatchPutRequest,
) -> impl Future<Output = ServerResult<RawBatchPutResponse>> {
    let cf = req.take_cf();
    let pairs = req
        .take_pairs()
        .into_iter()
        .map(|mut x| (x.take_key(), x.take_value()))
        .collect();

    let (cb, f) = paired_future_callback();
    let res = storage.raw_batch_put(req.take_context(), cf, pairs, cb);

    async move {
        let v = match res {
            Err(e) => Err(e),
            Ok(_) => f.await?,
        };
        let mut resp = RawBatchPutResponse::default();
        if let Some(err) = extract_region_error(&v) {
            resp.set_region_error(err);
        } else if let Err(e) = v {
            resp.set_error(format!("{}", e));
        }
        Ok(resp)
    }
}

fn future_raw_delete<E: Engine, L: LockManager>(
    storage: &Storage<E, L>,
    mut req: RawDeleteRequest,
) -> impl Future<Output = ServerResult<RawDeleteResponse>> {
    let (cb, f) = paired_future_callback();
    let res = storage.raw_delete(req.take_context(), req.take_cf(), req.take_key(), cb);

    async move {
        let v = match res {
            Err(e) => Err(e),
            Ok(_) => f.await?,
        };
        let mut resp = RawDeleteResponse::default();
        if let Some(err) = extract_region_error(&v) {
            resp.set_region_error(err);
        } else if let Err(e) = v {
            resp.set_error(format!("{}", e));
        }
        Ok(resp)
    }
}

fn future_raw_batch_delete<E: Engine, L: LockManager>(
    storage: &Storage<E, L>,
    mut req: RawBatchDeleteRequest,
) -> impl Future<Output = ServerResult<RawBatchDeleteResponse>> {
    let cf = req.take_cf();
    let keys = req.take_keys().into();
    let (cb, f) = paired_future_callback();
    let res = storage.raw_batch_delete(req.take_context(), cf, keys, cb);

    async move {
        let v = match res {
            Err(e) => Err(e),
            Ok(_) => f.await?,
        };
        let mut resp = RawBatchDeleteResponse::default();
        if let Some(err) = extract_region_error(&v) {
            resp.set_region_error(err);
        } else if let Err(e) = v {
            resp.set_error(format!("{}", e));
        }
        Ok(resp)
    }
}

fn future_raw_scan<E: Engine, L: LockManager>(
    storage: &Storage<E, L>,
    mut req: RawScanRequest,
) -> impl Future<Output = ServerResult<RawScanResponse>> {
    let end_key = if req.get_end_key().is_empty() {
        None
    } else {
        Some(req.take_end_key())
    };
    let v = storage.raw_scan(
        req.take_context(),
        req.take_cf(),
        req.take_start_key(),
        end_key,
        req.get_limit() as usize,
        req.get_key_only(),
        req.get_reverse(),
    );

    async move {
        let v = v.await;
        let mut resp = RawScanResponse::default();
        if let Some(err) = extract_region_error(&v) {
            resp.set_region_error(err);
        } else {
            resp.set_kvs(extract_kv_pairs(v).into());
        }
        Ok(resp)
    }
}

fn future_raw_batch_scan<E: Engine, L: LockManager>(
    storage: &Storage<E, L>,
    mut req: RawBatchScanRequest,
) -> impl Future<Output = ServerResult<RawBatchScanResponse>> {
    let v = storage.raw_batch_scan(
        req.take_context(),
        req.take_cf(),
        req.take_ranges().into(),
        req.get_each_limit() as usize,
        req.get_key_only(),
        req.get_reverse(),
    );

    async move {
        let v = v.await;
        let mut resp = RawBatchScanResponse::default();
        if let Some(err) = extract_region_error(&v) {
            resp.set_region_error(err);
        } else {
            resp.set_kvs(extract_kv_pairs(v).into());
        }
        Ok(resp)
    }
}

fn future_raw_delete_range<E: Engine, L: LockManager>(
    storage: &Storage<E, L>,
    mut req: RawDeleteRangeRequest,
) -> impl Future<Output = ServerResult<RawDeleteRangeResponse>> {
    let (cb, f) = paired_future_callback();
    let res = storage.raw_delete_range(
        req.take_context(),
        req.take_cf(),
        req.take_start_key(),
        req.take_end_key(),
        cb,
    );

    async move {
        let v = match res {
            Err(e) => Err(e),
            Ok(_) => f.await?,
        };
        let mut resp = RawDeleteRangeResponse::default();
        if let Some(err) = extract_region_error(&v) {
            resp.set_region_error(err);
        } else if let Err(e) = v {
            resp.set_error(format!("{}", e));
        }
        Ok(resp)
    }
}

// unimplemented
fn future_ver_get<E: Engine, L: LockManager>(
    _storage: &Storage<E, L>,
    mut _req: VerGetRequest,
) -> impl Future<Output = ServerResult<VerGetResponse>> {
    let resp = VerGetResponse::default();
    future::ok(resp)
}

// unimplemented
fn future_ver_batch_get<E: Engine, L: LockManager>(
    _storage: &Storage<E, L>,
    mut _req: VerBatchGetRequest,
) -> impl Future<Output = ServerResult<VerBatchGetResponse>> {
    let resp = VerBatchGetResponse::default();
    future::ok(resp)
}

// unimplemented
fn future_ver_mut<E: Engine, L: LockManager>(
    _storage: &Storage<E, L>,
    mut _req: VerMutRequest,
) -> impl Future<Output = ServerResult<VerMutResponse>> {
    let resp = VerMutResponse::default();
    future::ok(resp)
}

// unimplemented
fn future_ver_batch_mut<E: Engine, L: LockManager>(
    _storage: &Storage<E, L>,
    mut _req: VerBatchMutRequest,
) -> impl Future<Output = ServerResult<VerBatchMutResponse>> {
    let resp = VerBatchMutResponse::default();
    future::ok(resp)
}

// unimplemented
fn future_ver_scan<E: Engine, L: LockManager>(
    _storage: &Storage<E, L>,
    mut _req: VerScanRequest,
) -> impl Future<Output = ServerResult<VerScanResponse>> {
    let resp = VerScanResponse::default();
    future::ok(resp)
}

// unimplemented
fn future_ver_delete_range<E: Engine, L: LockManager>(
    _storage: &Storage<E, L>,
    mut _req: VerDeleteRangeRequest,
) -> impl Future<Output = ServerResult<VerDeleteRangeResponse>> {
    let resp = VerDeleteRangeResponse::default();
    future::ok(resp)
}

fn future_cop<E: Engine>(
    cop: &Endpoint<E>,
    peer: Option<String>,
    req: Request,
) -> impl Future<Output = ServerResult<Response>> {
    let ret = cop.parse_and_handle_unary_request(req, peer);
    async move { Ok(ret.await) }
}

macro_rules! txn_command_future {
    ($fn_name: ident, $req_ty: ident, $resp_ty: ident, ($req: ident) $prelude: stmt; ($v: ident, $resp: ident) { $else_branch: expr }) => {
        fn $fn_name<E: Engine, L: LockManager>(
            storage: &Storage<E, L>,
            $req: $req_ty,
        ) -> impl Future<Output = ServerResult<$resp_ty>> {
            $prelude
            let (cb, f) = paired_future_callback();
            let res = storage.sched_txn_command($req.into(), cb);

            async move {
                let $v = match res {
                    Err(e) => Err(e),
                    Ok(_) => f.await?,
                };
                let mut $resp = $resp_ty::default();
                if let Some(err) = extract_region_error(&$v) {
                    $resp.set_region_error(err);
                } else {
                    $else_branch;
                }
                Ok($resp)
            }
        }
    };
    ($fn_name: ident, $req_ty: ident, $resp_ty: ident, ($v: ident, $resp: ident) { $else_branch: expr }) => {
        txn_command_future!($fn_name, $req_ty, $resp_ty, (req) {}; ($v, $resp) { $else_branch });
    };
}

txn_command_future!(future_prewrite, PrewriteRequest, PrewriteResponse, (v, resp) {{
    if let Ok(v) = &v {
        resp.set_min_commit_ts(v.min_commit_ts.into_inner());
        resp.set_one_pc_commit_ts(v.one_pc_commit_ts.into_inner());
    }
    resp.set_errors(extract_key_errors(v.map(|v| v.locks)).into());
}});
txn_command_future!(future_acquire_pessimistic_lock, PessimisticLockRequest, PessimisticLockResponse, (v, resp) {
    match v {
        Ok(Ok(res)) => resp.set_values(res.into_vec().into()),
        Err(e) | Ok(Err(e)) => resp.set_errors(vec![extract_key_error(&e)].into()),
    }
});
txn_command_future!(future_pessimistic_rollback, PessimisticRollbackRequest, PessimisticRollbackResponse, (v, resp) {
    resp.set_errors(extract_key_errors(v).into())
});
txn_command_future!(future_batch_rollback, BatchRollbackRequest, BatchRollbackResponse, (v, resp) {
    if let Err(e) = v {
        resp.set_error(extract_key_error(&e));
    }
});
txn_command_future!(future_resolve_lock, ResolveLockRequest, ResolveLockResponse, (v, resp) {
    if let Err(e) = v {
        resp.set_error(extract_key_error(&e));
    }
});
txn_command_future!(future_commit, CommitRequest, CommitResponse, (v, resp) {
    match v {
        Ok(TxnStatus::Committed { commit_ts }) => {
            resp.set_commit_version(commit_ts.into_inner())
        }
        Ok(_) => unreachable!(),
        Err(e) => resp.set_error(extract_key_error(&e)),
    }
});
txn_command_future!(future_cleanup, CleanupRequest, CleanupResponse, (v, resp) {
    if let Err(e) = v {
        if let Some(ts) = extract_committed(&e) {
            resp.set_commit_version(ts.into_inner());
        } else {
            resp.set_error(extract_key_error(&e));
        }
    }
});
txn_command_future!(future_txn_heart_beat, TxnHeartBeatRequest, TxnHeartBeatResponse, (v, resp) {
    match v {
        Ok(txn_status) => {
            if let TxnStatus::Uncommitted { lock, .. } = txn_status {
                resp.set_lock_ttl(lock.ttl);
            } else {
                unreachable!();
            }
        }
        Err(e) => resp.set_error(extract_key_error(&e)),
    }
});
txn_command_future!(future_check_txn_status, CheckTxnStatusRequest, CheckTxnStatusResponse,
    (v, resp) {
        match v {
            Ok(txn_status) => match txn_status {
                TxnStatus::RolledBack => resp.set_action(Action::NoAction),
                TxnStatus::TtlExpire => resp.set_action(Action::TtlExpireRollback),
                TxnStatus::LockNotExist => resp.set_action(Action::LockNotExistRollback),
                TxnStatus::Committed { commit_ts } => {
                    resp.set_commit_version(commit_ts.into_inner())
                }
                TxnStatus::Uncommitted { lock, min_commit_ts_pushed } => {
                    if min_commit_ts_pushed {
                        resp.set_action(Action::MinCommitTsPushed);
                    }
                    resp.set_lock_ttl(lock.ttl);
                    let primary = lock.primary.clone();
                    resp.set_lock_info(lock.into_lock_info(primary));
                }
            },
            Err(e) => resp.set_error(extract_key_error(&e)),
        }
});
txn_command_future!(future_check_secondary_locks, CheckSecondaryLocksRequest, CheckSecondaryLocksResponse, (status, resp) {
    match status {
        Ok(SecondaryLocksStatus::Locked(locks)) => {
            resp.set_locks(locks.into());
        },
        Ok(SecondaryLocksStatus::Committed(ts)) => {
            resp.set_commit_ts(ts.into_inner());
        },
        Ok(SecondaryLocksStatus::RolledBack) => {},
        Err(e) => resp.set_error(extract_key_error(&e)),
    }
});
txn_command_future!(future_scan_lock, ScanLockRequest, ScanLockResponse, (v, resp) {
    match v {
        Ok(locks) => resp.set_locks(locks.into()),
        Err(e) => resp.set_error(extract_key_error(&e)),
    }
});
txn_command_future!(future_mvcc_get_by_key, MvccGetByKeyRequest, MvccGetByKeyResponse, (v, resp) {
    match v {
        Ok(mvcc) => resp.set_info(mvcc.into_proto()),
        Err(e) => resp.set_error(format!("{}", e)),
    }
});
txn_command_future!(future_mvcc_get_by_start_ts, MvccGetByStartTsRequest, MvccGetByStartTsResponse, (v, resp) {
    match v {
        Ok(Some((k, vv))) => {
            resp.set_key(k.into_raw().unwrap());
            resp.set_info(vv.into_proto());
        }
        Ok(None) => {
            resp.set_info(Default::default());
        }
        Err(e) => resp.set_error(format!("{}", e)),
    }
});

#[cfg(feature = "protobuf-codec")]
pub mod batch_commands_response {
    pub type Response = kvproto::tikvpb::BatchCommandsResponseResponse;

    pub mod response {
        pub type Cmd = kvproto::tikvpb::BatchCommandsResponse_Response_oneof_cmd;
    }
}

#[cfg(feature = "protobuf-codec")]
pub mod batch_commands_request {
    pub type Request = kvproto::tikvpb::BatchCommandsRequestRequest;

    pub mod request {
        pub type Cmd = kvproto::tikvpb::BatchCommandsRequest_Request_oneof_cmd;
    }
}

#[cfg(feature = "prost-codec")]
pub use kvproto::tikvpb::batch_commands_request;
#[cfg(feature = "prost-codec")]
pub use kvproto::tikvpb::batch_commands_response;

struct BatchRespCollector;
impl BatchCollector<BatchCommandsResponse, (u64, batch_commands_response::Response)>
    for BatchRespCollector
{
    fn collect(
        &mut self,
        v: &mut BatchCommandsResponse,
        e: (u64, batch_commands_response::Response),
    ) -> Option<(u64, batch_commands_response::Response)> {
        v.mut_request_ids().push(e.0);
        v.mut_responses().push(e.1);
        None
    }
}

fn raftstore_error_to_region_error(e: RaftStoreError, region_id: u64) -> RegionError {
    if let RaftStoreError::Transport(DiscardReason::Disconnected) = e {
        // `From::from(RaftStoreError) -> RegionError` treats `Disconnected` as `Other`.
        let mut region_error = RegionError::default();
        let mut region_not_found = RegionNotFound::default();
        region_not_found.region_id = region_id;
        region_error.set_region_not_found(region_not_found);
        return region_error;
    }
    e.into()
}

#[cfg(test)]
mod tests {
    use super::*;
    use futures::channel::oneshot;
    use futures::executor::block_on;
    use std::thread;

    #[test]
    fn test_poll_future_notify_with_slow_source() {
        let (tx, rx) = oneshot::channel::<usize>();
        let (signal_tx, signal_rx) = oneshot::channel();

        thread::Builder::new()
            .name("source".to_owned())
            .spawn(move || {
                block_on(signal_rx).unwrap();
                tx.send(100).unwrap();
            })
            .unwrap();

        let (tx1, rx1) = oneshot::channel::<usize>();
        let task = async move {
            let i = rx.await.unwrap();
            assert_eq!(thread::current().name(), Some("source"));
            tx1.send(i + 100).unwrap();
        };
        poll_future_notify(task);
        signal_tx.send(()).unwrap();
        assert_eq!(block_on(rx1).unwrap(), 200);
    }

    #[test]
    fn test_poll_future_notify_with_slow_poller() {
        let (tx, rx) = oneshot::channel::<usize>();
        let (signal_tx, signal_rx) = oneshot::channel();
        thread::Builder::new()
            .name("source".to_owned())
            .spawn(move || {
                tx.send(100).unwrap();
                signal_tx.send(()).unwrap();
            })
            .unwrap();

        let (tx1, rx1) = oneshot::channel::<usize>();
        block_on(signal_rx).unwrap();
        let task = async move {
            let i = rx.await.unwrap();
            assert_ne!(thread::current().name(), Some("source"));
            tx1.send(i + 100).unwrap();
        };
        poll_future_notify(task);
        assert_eq!(block_on(rx1).unwrap(), 200);
    }
}<|MERGE_RESOLUTION|>--- conflicted
+++ resolved
@@ -32,6 +32,7 @@
 use kvproto::coprocessor::*;
 use kvproto::errorpb::{Error as RegionError, *};
 use kvproto::kvrpcpb::*;
+use kvproto::mpp::*;
 use kvproto::raft_cmdpb::{CmdType, RaftCmdRequest, RaftRequestHeader, Request as RaftRequest};
 use kvproto::raft_serverpb::*;
 use kvproto::tikvpb::*;
@@ -125,31 +126,16 @@
                 return;
             }
             let begin_instant = Instant::now_coarse();
-<<<<<<< HEAD
+
             let req_size = req.compute_size();
-            let future = $future_name(&self.storage, req)
-                .and_then(|res| sink.success(res).map_err(Error::from))
-                .map(move |_| {
-                    GRPC_MSG_DURATION_HISTOGRAM_STATIC.$fn_name.observe(duration_to_sec(begin_instant.elapsed()));
-                    GRPC_MSG_SIZE_HISTOGRAM_STATIC.$fn_name.observe(req_size as f64);
-                })
-                .map_err(move |e| {
-                    debug!("kv rpc failed";
-                        "request" => stringify!($fn_name),
-                        "err" => ?e
-                    );
-                    GRPC_MSG_FAIL_COUNTER.$fn_name.inc();
-                });
-=======
->>>>>>> 2890d09a
-
             let resp = $future_name(&self.storage, req);
             let task = async move {
                 let resp = resp.await?;
                 sink.success(resp).await?;
-                GRPC_MSG_HISTOGRAM_STATIC
+                GRPC_MSG_DURATION_HISTOGRAM_STATIC
                     .$fn_name
                     .observe(duration_to_sec(begin_instant.elapsed()));
+                GRPC_MSG_SIZE_HISTOGRAM_STATIC.$fn_name.observe(req_size as f64);
                 ServerResult::Ok(())
             }
             .map_err(|e| {
@@ -308,27 +294,11 @@
             return;
         }
         let begin_instant = Instant::now_coarse();
-<<<<<<< HEAD
-        let future = future_cop(&self.cop, Some(ctx.peer()), req)
-            .and_then(|resp| sink.success(resp).map_err(Error::from))
-            .map(move |_| {
-                GRPC_MSG_DURATION_HISTOGRAM_STATIC
-                    .coprocessor
-                    .observe(duration_to_sec(begin_instant.elapsed()))
-            })
-            .map_err(move |e| {
-                debug!("kv rpc failed";
-                    "request" => "coprocessor",
-                    "err" => ?e
-                );
-                GRPC_MSG_FAIL_COUNTER.coprocessor.inc();
-            });
-=======
         let future = future_cop(&self.cop, Some(ctx.peer()), req);
         let task = async move {
             let resp = future.await?;
             sink.success(resp).await?;
-            GRPC_MSG_HISTOGRAM_STATIC
+            GRPC_MSG_DURATION_HISTOGRAM_STATIC
                 .coprocessor
                 .observe(duration_to_sec(begin_instant.elapsed()));
             ServerResult::Ok(())
@@ -341,7 +311,6 @@
             GRPC_MSG_FAIL_COUNTER.coprocessor.inc();
         })
         .map(|_| ());
->>>>>>> 2890d09a
 
         ctx.spawn(task);
     }
@@ -360,28 +329,6 @@
         let (cb, f) = paired_future_callback();
         let res = self.gc_worker.start_collecting(req.get_max_ts().into(), cb);
 
-<<<<<<< HEAD
-        let future = AndThenWith::new(res, f.map_err(Error::from))
-            .and_then(|v| {
-                let mut resp = RegisterLockObserverResponse::default();
-                if let Err(e) = v {
-                    resp.set_error(format!("{}", e));
-                }
-                sink.success(resp).map_err(Error::from)
-            })
-            .map(move |_| {
-                GRPC_MSG_DURATION_HISTOGRAM_STATIC
-                    .register_lock_observer
-                    .observe(duration_to_sec(begin_instant.elapsed()))
-            })
-            .map_err(move |e| {
-                debug!("kv rpc failed";
-                    "request" => "register_lock_observer",
-                    "err" => ?e
-                );
-                GRPC_MSG_FAIL_COUNTER.register_lock_observer.inc();
-            });
-=======
         let task = async move {
             // Here except for the receiving error of `futures::channel::oneshot`,
             // other errors will be returned as the successful response of rpc.
@@ -394,7 +341,7 @@
                 resp.set_error(format!("{}", e));
             }
             sink.success(resp).await?;
-            GRPC_MSG_HISTOGRAM_STATIC
+            GRPC_MSG_DURATION_HISTOGRAM_STATIC
                 .register_lock_observer
                 .observe(duration_to_sec(begin_instant.elapsed()));
             ServerResult::Ok(())
@@ -407,7 +354,6 @@
             GRPC_MSG_FAIL_COUNTER.register_lock_observer.inc();
         })
         .map(|_| ());
->>>>>>> 2890d09a
 
         ctx.spawn(task);
     }
@@ -439,26 +385,10 @@
                     resp.set_is_clean(is_clean);
                     resp.set_locks(locks.into());
                 }
-<<<<<<< HEAD
-                sink.success(resp).map_err(Error::from)
-            })
-            .map(move |_| {
-                GRPC_MSG_DURATION_HISTOGRAM_STATIC
-                    .check_lock_observer
-                    .observe(duration_to_sec(begin_instant.elapsed()))
-            })
-            .map_err(move |e| {
-                debug!("kv rpc failed";
-                    "request" => "check_lock_observer",
-                    "err" => ?e
-                );
-                GRPC_MSG_FAIL_COUNTER.check_lock_observer.inc();
-            });
-=======
                 Err(e) => resp.set_error(format!("{}", e)),
             }
             sink.success(resp).await?;
-            GRPC_MSG_HISTOGRAM_STATIC
+            GRPC_MSG_DURATION_HISTOGRAM_STATIC
                 .check_lock_observer
                 .observe(duration_to_sec(begin_instant.elapsed()));
             ServerResult::Ok(())
@@ -471,7 +401,6 @@
             GRPC_MSG_FAIL_COUNTER.check_lock_observer.inc();
         })
         .map(|_| ());
->>>>>>> 2890d09a
 
         ctx.spawn(task);
     }
@@ -490,28 +419,6 @@
         let (cb, f) = paired_future_callback();
         let res = self.gc_worker.stop_collecting(req.get_max_ts().into(), cb);
 
-<<<<<<< HEAD
-        let future = AndThenWith::new(res, f.map_err(Error::from))
-            .and_then(|v| {
-                let mut resp = RemoveLockObserverResponse::default();
-                if let Err(e) = v {
-                    resp.set_error(format!("{}", e));
-                }
-                sink.success(resp).map_err(Error::from)
-            })
-            .map(move |_| {
-                GRPC_MSG_DURATION_HISTOGRAM_STATIC
-                    .remove_lock_observer
-                    .observe(duration_to_sec(begin_instant.elapsed()))
-            })
-            .map_err(move |e| {
-                debug!("kv rpc failed";
-                    "request" => "remove_lock_observer",
-                    "err" => ?e
-                );
-                GRPC_MSG_FAIL_COUNTER.remove_lock_observer.inc();
-            });
-=======
         let task = async move {
             let res = match res {
                 Err(e) => Err(e),
@@ -522,7 +429,7 @@
                 resp.set_error(format!("{}", e));
             }
             sink.success(resp).await?;
-            GRPC_MSG_HISTOGRAM_STATIC
+            GRPC_MSG_DURATION_HISTOGRAM_STATIC
                 .remove_lock_observer
                 .observe(duration_to_sec(begin_instant.elapsed()));
             ServerResult::Ok(())
@@ -535,7 +442,6 @@
             GRPC_MSG_FAIL_COUNTER.remove_lock_observer.inc();
         })
         .map(|_| ());
->>>>>>> 2890d09a
 
         ctx.spawn(task);
     }
@@ -560,29 +466,6 @@
             cb,
         );
 
-<<<<<<< HEAD
-        let future = AndThenWith::new(res, f.map_err(Error::from))
-            .and_then(|v| {
-                let mut resp = PhysicalScanLockResponse::default();
-                match v {
-                    Ok(locks) => resp.set_locks(locks.into()),
-                    Err(e) => resp.set_error(format!("{}", e)),
-                }
-                sink.success(resp).map_err(Error::from)
-            })
-            .map(move |_| {
-                GRPC_MSG_DURATION_HISTOGRAM_STATIC
-                    .physical_scan_lock
-                    .observe(duration_to_sec(begin_instant.elapsed()))
-            })
-            .map_err(move |e| {
-                debug!("kv rpc failed";
-                    "request" => "physical_scan_lock",
-                    "err" => ?e
-                );
-                GRPC_MSG_FAIL_COUNTER.physical_scan_lock.inc();
-            });
-=======
         let task = async move {
             let res = match res {
                 Err(e) => Err(e),
@@ -594,7 +477,7 @@
                 Err(e) => resp.set_error(format!("{}", e)),
             }
             sink.success(resp).await?;
-            GRPC_MSG_HISTOGRAM_STATIC
+            GRPC_MSG_DURATION_HISTOGRAM_STATIC
                 .physical_scan_lock
                 .observe(duration_to_sec(begin_instant.elapsed()));
             ServerResult::Ok(())
@@ -607,7 +490,6 @@
             GRPC_MSG_FAIL_COUNTER.physical_scan_lock.inc();
         })
         .map(|_| ());
->>>>>>> 2890d09a
 
         ctx.spawn(task);
     }
@@ -636,29 +518,6 @@
             cb,
         );
 
-<<<<<<< HEAD
-        let future = AndThenWith::new(res, f.map_err(Error::from))
-            .and_then(|v| {
-                let mut resp = UnsafeDestroyRangeResponse::default();
-                // Region error is impossible here.
-                if let Err(e) = v {
-                    resp.set_error(format!("{}", e));
-                }
-                sink.success(resp).map_err(Error::from)
-            })
-            .map(move |_| {
-                GRPC_MSG_DURATION_HISTOGRAM_STATIC
-                    .unsafe_destroy_range
-                    .observe(duration_to_sec(begin_instant.elapsed()))
-            })
-            .map_err(move |e| {
-                debug!("kv rpc failed";
-                    "request" => "unsafe_destroy_range",
-                    "err" => ?e
-                );
-                GRPC_MSG_FAIL_COUNTER.unsafe_destroy_range.inc();
-            });
-=======
         let task = async move {
             let res = match res {
                 Err(e) => Err(e),
@@ -670,7 +529,7 @@
                 resp.set_error(format!("{}", e));
             }
             sink.success(resp).await?;
-            GRPC_MSG_HISTOGRAM_STATIC
+            GRPC_MSG_DURATION_HISTOGRAM_STATIC
                 .unsafe_destroy_range
                 .observe(duration_to_sec(begin_instant.elapsed()));
             ServerResult::Ok(())
@@ -683,7 +542,6 @@
             GRPC_MSG_FAIL_COUNTER.unsafe_destroy_range.inc();
         })
         .map(|_| ());
->>>>>>> 2890d09a
 
         ctx.spawn(task);
     }
@@ -702,39 +560,16 @@
         let mut stream = self
             .cop
             .parse_and_handle_stream_request(req, Some(ctx.peer()))
-<<<<<<< HEAD
-            .map(|resp| (resp, WriteFlags::default().buffer_hint(true)))
-            .map_err(|e| {
-                let code = RpcStatusCode::UNKNOWN;
-                let msg = Some(format!("{:?}", e));
-                GrpcError::RpcFailure(RpcStatus::new(code, msg))
-            });
-        let future = sink
-            .send_all(stream)
-            .map(move |_| {
-                GRPC_MSG_DURATION_HISTOGRAM_STATIC
-                    .coprocessor_stream
-                    .observe(duration_to_sec(begin_instant.elapsed()))
-            })
-            .map_err(Error::from)
-            .map_err(move |e| {
-                debug!("kv rpc failed";
-                    "request" => "coprocessor_stream",
-                    "err" => ?e
-                );
-                GRPC_MSG_FAIL_COUNTER.coprocessor_stream.inc();
-=======
             .map(|resp| {
                 GrpcResult::<(Response, WriteFlags)>::Ok((
                     resp,
                     WriteFlags::default().buffer_hint(true),
                 ))
->>>>>>> 2890d09a
             });
         let future = async move {
             match sink.send_all(&mut stream).await.map_err(Error::from) {
                 Ok(_) => {
-                    GRPC_MSG_HISTOGRAM_STATIC
+                    GRPC_MSG_DURATION_HISTOGRAM_STATIC
                         .coprocessor_stream
                         .observe(duration_to_sec(begin_instant.elapsed()));
                     let _ = sink.close().await;
@@ -911,26 +746,9 @@
                     }
                     resp.set_regions(regions.into());
                 }
-<<<<<<< HEAD
-                resp
-            })
-            .and_then(|res| sink.success(res).map_err(Error::from))
-            .map(move |_| {
-                GRPC_MSG_DURATION_HISTOGRAM_STATIC
-                    .split_region
-                    .observe(duration_to_sec(begin_instant.elapsed()))
-            })
-            .map_err(move |e| {
-                debug!("kv rpc failed";
-                    "request" => "split_region",
-                    "err" => ?e
-                );
-                GRPC_MSG_FAIL_COUNTER.split_region.inc();
-            });
-=======
             }
             sink.success(resp).await?;
-            GRPC_MSG_HISTOGRAM_STATIC
+            GRPC_MSG_DURATION_HISTOGRAM_STATIC
                 .split_region
                 .observe(duration_to_sec(begin_instant.elapsed()));
             ServerResult::Ok(())
@@ -943,7 +761,6 @@
             GRPC_MSG_FAIL_COUNTER.split_region.inc();
         })
         .map(|_| ());
->>>>>>> 2890d09a
 
         ctx.spawn(task);
     }
@@ -1037,26 +854,9 @@
                         }
                     }
                 }
-<<<<<<< HEAD
-                resp
-            })
-            .and_then(|res| sink.success(res).map_err(Error::from))
-            .map(move |_| {
-                GRPC_MSG_DURATION_HISTOGRAM_STATIC
-                    .read_index
-                    .observe(begin_instant.elapsed_secs())
-            })
-            .map_err(move |e| {
-                debug!("kv rpc failed";
-                    "request" => "read_index",
-                    "err" => ?e
-                );
-                GRPC_MSG_FAIL_COUNTER.read_index.inc();
-            });
-=======
             }
             sink.success(resp).await?;
-            GRPC_MSG_HISTOGRAM_STATIC
+            GRPC_MSG_DURATION_HISTOGRAM_STATIC
                 .read_index
                 .observe(begin_instant.elapsed_secs());
             ServerResult::Ok(())
@@ -1069,7 +869,6 @@
             GRPC_MSG_FAIL_COUNTER.read_index.inc();
         })
         .map(|_| ());
->>>>>>> 2890d09a
 
         ctx.spawn(task);
     }
@@ -1206,6 +1005,33 @@
     ) {
         unimplemented!()
     }
+
+    fn dispatch_mpp_task(
+        &mut self,
+        _ctx: RpcContext<'_>,
+        _req: DispatchTaskRequest,
+        _sink: UnarySink<DispatchTaskResponse>,
+    ) {
+        unimplemented!()
+    }
+
+    fn cancel_mpp_task(
+        &mut self,
+        _: RpcContext<'_>,
+        _: CancelTaskRequest,
+        _: UnarySink<CancelTaskResponse>,
+    ) {
+        unimplemented!()
+    }
+
+    fn establish_mpp_connection(
+        &mut self,
+        _: RpcContext<'_>,
+        _: EstablishMppConnectionRequest,
+        _: ServerStreamingSink<MppDataPacket>,
+    ) {
+        unimplemented!()
+    }
 }
 
 fn response_batch_commands_request<F>(
@@ -1222,49 +1048,13 @@
             if tx.send_and_notify((id, resp)).is_err() {
                 error!("KvService response batch commands fail");
             } else {
-                GRPC_MSG_HISTOGRAM_STATIC
+                GRPC_MSG_DURATION_HISTOGRAM_STATIC
                     .get(label_enum)
                     .observe(begin_instant.elapsed_secs());
             }
         }
-<<<<<<< HEAD
-        GRPC_MSG_DURATION_HISTOGRAM_STATIC
-            .get(label_enum)
-            .observe(begin_instant.elapsed_secs());
-        Ok(())
-    });
-    poll_future_notify(f);
-}
-
-// BatchCommandsNotify is used to make business pool notifiy completion queues directly.
-struct BatchCommandsNotify<F>(Arc<Mutex<Option<Spawn<F>>>>);
-impl<F> Clone for BatchCommandsNotify<F> {
-    fn clone(&self) -> BatchCommandsNotify<F> {
-        BatchCommandsNotify(Arc::clone(&self.0))
-    }
-}
-impl<F> Notify for BatchCommandsNotify<F>
-where
-    F: Future<Item = (), Error = ()> + Send + 'static,
-{
-    fn notify(&self, id: usize) {
-        let n = Arc::new(self.clone());
-        let mut s = self.0.lock().unwrap();
-        match s.as_mut().map(|spawn| spawn.poll_future_notify(&n, id)) {
-            Some(Ok(Async::NotReady)) | None => {}
-            _ => *s = None,
-        };
-    }
-}
-
-pub fn poll_future_notify<F: Future<Item = (), Error = ()> + Send + 'static>(f: F) {
-    let spawn = Arc::new(Mutex::new(Some(executor::spawn(f))));
-    let notify = BatchCommandsNotify(spawn);
-    notify.notify(0);
-=======
     };
     poll_future_notify(task);
->>>>>>> 2890d09a
 }
 
 fn handle_batch_commands_request<E: Engine, L: LockManager>(
