// Copyright 2017 PingCAP, Inc.
//
// Licensed under the Apache License, Version 2.0 (the "License");
// you may not use this file except in compliance with the License.
// You may obtain a copy of the License at
//
//     http://www.apache.org/licenses/LICENSE-2.0
//
// Unless required by applicable law or agreed to in writing, software
// distributed under the License is distributed on an "AS IS" BASIS,
// See the License for the specific language governing permissions and
// limitations under the License.

use std::boxed::FnBox;
use std::fmt::Debug;
use std::io::Write;
use std::iter::{self, FromIterator};
use std::sync::Arc;
use std::sync::atomic::{AtomicUsize, Ordering};
use mio::Token;
use grpc::{ClientStreamingSink, RequestStream, RpcContext, RpcStatus, RpcStatusCode,
           ServerStreamingSink, UnarySink};
use futures::{future, Future, Stream};
use futures::sync::oneshot;
use protobuf::RepeatedField;
use kvproto::tikvpb_grpc;
use kvproto::raft_serverpb::*;
use kvproto::kvrpcpb::*;
use kvproto::coprocessor::*;
use kvproto::errorpb::{Error as RegionError, ServerIsBusy};

use util::worker::Scheduler;
use util::collections::HashMap;
use util::buf::PipeBuffer;
use storage::{self, Key, Mutation, Options, Storage, Value};
use storage::txn::Error as TxnError;
use storage::mvcc::{Error as MvccError, Write as MvccWrite, WriteType};
use storage::engine::Error as EngineError;
use server::transport::RaftStoreRouter;
use server::snap::Task as SnapTask;
use server::metrics::*;
use server::Error;
use raftstore::store::Msg as StoreMessage;
use coprocessor::{EndPointTask, RequestTask};

const SCHEDULER_IS_BUSY: &'static str = "scheduler is busy";

#[derive(Clone)]
pub struct Service<T: RaftStoreRouter + 'static> {
    // For handling KV requests.
    storage: Storage,
    // For handling coprocessor requests.
    end_point_scheduler: Scheduler<EndPointTask>,
    // For handling raft messages.
    ch: T,
    // For handling snapshot.
    snap_scheduler: Scheduler<SnapTask>,
    token: Arc<AtomicUsize>, // TODO: remove it.
    recursion_limit: u32,
}

impl<T: RaftStoreRouter + 'static> Service<T> {
    pub fn new(
        storage: Storage,
        end_point_scheduler: Scheduler<EndPointTask>,
        ch: T,
        snap_scheduler: Scheduler<SnapTask>,
        recursion_limit: u32,
    ) -> Service<T> {
        Service {
            storage: storage,
            end_point_scheduler: end_point_scheduler,
            ch: ch,
            snap_scheduler: snap_scheduler,
            token: Arc::new(AtomicUsize::new(1)),
            recursion_limit: recursion_limit,
        }
    }

    fn send_fail_status<M>(
        &self,
        ctx: RpcContext,
        sink: UnarySink<M>,
        err: Error,
        code: RpcStatusCode,
    ) {
        let status = RpcStatus::new(code, Some(format!("{}", err)));
        ctx.spawn(sink.fail(status).map_err(|_| ()));
    }
}

fn make_callback<T: Debug + Send + 'static>() -> (Box<FnBox(T) + Send>, oneshot::Receiver<T>) {
    let (tx, rx) = oneshot::channel();
    let callback = move |resp| { tx.send(resp).unwrap(); };
    (box callback, rx)
}

impl<T: RaftStoreRouter + 'static> tikvpb_grpc::Tikv for Service<T> {
    fn kv_get(&self, ctx: RpcContext, mut req: GetRequest, sink: UnarySink<GetResponse>) {
        let label = "kv_get";
        let timer = GRPC_MSG_HISTOGRAM_VEC
            .with_label_values(&[label])
            .start_coarse_timer();

        let (cb, future) = make_callback();
        let res = self.storage.async_get(
            req.take_context(),
            Key::from_raw(req.get_key()),
            req.get_version(),
            cb,
        );
        if let Err(e) = res {
            self.send_fail_status(ctx, sink, Error::from(e), RpcStatusCode::ResourceExhausted);
            return;
        }

        let future = future
            .map_err(Error::from)
            .map(|v| {
                let mut res = GetResponse::new();
                if let Some(err) = extract_region_error(&v) {
                    res.set_region_error(err);
                } else {
                    match v {
                        Ok(Some(val)) => res.set_value(val),
                        Ok(None) => res.set_value(vec![]),
                        Err(e) => res.set_error(extract_key_error(&e)),
                    }
                }
                res
            })
            .and_then(|res| sink.success(res).map_err(Error::from))
            .map(|_| timer.observe_duration())
            .map_err(move |e| {
                debug!("{} failed: {:?}", label, e);
                GRPC_MSG_FAIL_COUNTER.with_label_values(&[label]).inc();
            });

        ctx.spawn(future);
    }

    fn kv_scan(&self, ctx: RpcContext, mut req: ScanRequest, sink: UnarySink<ScanResponse>) {
        let label = "kv_scan";
        let timer = GRPC_MSG_HISTOGRAM_VEC
            .with_label_values(&[label])
            .start_coarse_timer();

        let storage = self.storage.clone();
        let mut options = Options::default();
        options.key_only = req.get_key_only();

        let (cb, future) = make_callback();
        let res = storage.async_scan(
            req.take_context(),
            Key::from_raw(req.get_start_key()),
            req.get_limit() as usize,
            req.get_version(),
            options,
            cb,
        );
        if let Err(e) = res {
            self.send_fail_status(ctx, sink, Error::from(e), RpcStatusCode::ResourceExhausted);
            return;
        }

        let future = future
            .map_err(Error::from)
            .map(|v| {
                let mut resp = ScanResponse::new();
                if let Some(err) = extract_region_error(&v) {
                    resp.set_region_error(err);
                } else {
                    resp.set_pairs(RepeatedField::from_vec(extract_kv_pairs(v)));
                }
                resp
            })
            .and_then(|res| sink.success(res).map_err(Error::from))
            .map(|_| timer.observe_duration())
            .map_err(move |e| {
                debug!("{} failed: {:?}", label, e);
                GRPC_MSG_FAIL_COUNTER.with_label_values(&[label]).inc();
            });

        ctx.spawn(future);
    }

    fn kv_prewrite(
        &self,
        ctx: RpcContext,
        mut req: PrewriteRequest,
        sink: UnarySink<PrewriteResponse>,
    ) {
        let label = "kv_prewrite";
        let timer = GRPC_MSG_HISTOGRAM_VEC
            .with_label_values(&[label])
            .start_coarse_timer();

        let mutations = req.take_mutations()
            .into_iter()
            .map(|mut x| match x.get_op() {
                Op::Put => Mutation::Put((Key::from_raw(x.get_key()), x.take_value())),
                Op::Del => Mutation::Delete(Key::from_raw(x.get_key())),
                Op::Lock => Mutation::Lock(Key::from_raw(x.get_key())),
                _ => panic!("mismatch Op in prewrite mutations"),
            })
            .collect();
        let mut options = Options::default();
        options.lock_ttl = req.get_lock_ttl();
        options.skip_constraint_check = req.get_skip_constraint_check();

        let (cb, future) = make_callback();
        let res = self.storage.async_prewrite(
            req.take_context(),
            mutations,
            req.take_primary_lock(),
            req.get_start_version(),
            options,
            cb,
        );
        if let Err(e) = res {
            self.send_fail_status(ctx, sink, Error::from(e), RpcStatusCode::ResourceExhausted);
            return;
        }

        let future = future
            .map_err(Error::from)
            .map(|v| {
                let mut resp = PrewriteResponse::new();
                if let Some(err) = extract_region_error(&v) {
                    resp.set_region_error(err);
                } else {
                    resp.set_errors(RepeatedField::from_vec(extract_key_errors(v)));
                }
                resp
            })
            .and_then(|res| sink.success(res).map_err(Error::from))
            .map(|_| timer.observe_duration())
            .map_err(move |e| {
                debug!("{} failed: {:?}", label, e);
                GRPC_MSG_FAIL_COUNTER.with_label_values(&[label]).inc();
            });

        ctx.spawn(future);
    }

    fn kv_commit(&self, ctx: RpcContext, mut req: CommitRequest, sink: UnarySink<CommitResponse>) {
        let label = "kv_commit";
        let timer = GRPC_MSG_HISTOGRAM_VEC
            .with_label_values(&[label])
            .start_coarse_timer();

        let keys = req.get_keys().iter().map(|x| Key::from_raw(x)).collect();

        let (cb, future) = make_callback();
        let res = self.storage.async_commit(
            req.take_context(),
            keys,
            req.get_start_version(),
            req.get_commit_version(),
            cb,
        );
        if let Err(e) = res {
            self.send_fail_status(ctx, sink, Error::from(e), RpcStatusCode::ResourceExhausted);
            return;
        }

        let future = future
            .map_err(Error::from)
            .map(|v| {
                let mut resp = CommitResponse::new();
                if let Some(err) = extract_region_error(&v) {
                    resp.set_region_error(err);
                } else if let Err(e) = v {
                    resp.set_error(extract_key_error(&e));
                }
                resp
            })
            .and_then(|res| sink.success(res).map_err(Error::from))
            .map(|_| timer.observe_duration())
            .map_err(move |e| {
                debug!("{} failed: {:?}", label, e);
                GRPC_MSG_FAIL_COUNTER.with_label_values(&[label]).inc();
            });

        ctx.spawn(future);
    }

    fn kv_import(&self, _: RpcContext, _: ImportRequest, _: UnarySink<ImportResponse>) {
        unimplemented!();
    }

    fn kv_cleanup(
        &self,
        ctx: RpcContext,
        mut req: CleanupRequest,
        sink: UnarySink<CleanupResponse>,
    ) {
        let label = "kv_cleanup";
        let timer = GRPC_MSG_HISTOGRAM_VEC
            .with_label_values(&[label])
            .start_coarse_timer();

        let (cb, future) = make_callback();
        let res = self.storage.async_cleanup(
            req.take_context(),
            Key::from_raw(req.get_key()),
            req.get_start_version(),
            cb,
        );
        if let Err(e) = res {
            self.send_fail_status(ctx, sink, Error::from(e), RpcStatusCode::ResourceExhausted);
            return;
        }

        let future = future
            .map_err(Error::from)
            .map(|v| {
                let mut resp = CleanupResponse::new();
                if let Some(err) = extract_region_error(&v) {
                    resp.set_region_error(err);
                } else if let Err(e) = v {
                    if let Some(ts) = extract_committed(&e) {
                        resp.set_commit_version(ts);
                    } else {
                        resp.set_error(extract_key_error(&e));
                    }
                }
                resp
            })
            .and_then(|res| sink.success(res).map_err(Error::from))
            .map(|_| timer.observe_duration())
            .map_err(move |e| {
                debug!("{} failed: {:?}", label, e);
                GRPC_MSG_FAIL_COUNTER.with_label_values(&[label]).inc();
            });

        ctx.spawn(future);
    }

    fn kv_batch_get(
        &self,
        ctx: RpcContext,
        mut req: BatchGetRequest,
        sink: UnarySink<BatchGetResponse>,
    ) {
        let label = "kv_batchget";
        let timer = GRPC_MSG_HISTOGRAM_VEC
            .with_label_values(&[label])
            .start_coarse_timer();

        let keys = req.get_keys()
            .into_iter()
            .map(|x| Key::from_raw(x))
            .collect();

        let (cb, future) = make_callback();
        let res = self.storage
            .async_batch_get(req.take_context(), keys, req.get_version(), cb);
        if let Err(e) = res {
            self.send_fail_status(ctx, sink, Error::from(e), RpcStatusCode::ResourceExhausted);
            return;
        }

        let future = future
            .map_err(Error::from)
            .map(|v| {
                let mut resp = BatchGetResponse::new();
                if let Some(err) = extract_region_error(&v) {
                    resp.set_region_error(err);
                } else {
                    resp.set_pairs(RepeatedField::from_vec(extract_kv_pairs(v)))
                }
                resp
            })
            .and_then(|res| sink.success(res).map_err(Error::from))
            .map(|_| timer.observe_duration())
            .map_err(move |e| {
                debug!("{} failed: {:?}", label, e);
                GRPC_MSG_FAIL_COUNTER.with_label_values(&[label]).inc();
            });

        ctx.spawn(future);
    }

    fn kv_batch_rollback(
        &self,
        ctx: RpcContext,
        mut req: BatchRollbackRequest,
        sink: UnarySink<BatchRollbackResponse>,
    ) {
        let label = "kv_batch_rollback";
        let timer = GRPC_MSG_HISTOGRAM_VEC
            .with_label_values(&[label])
            .start_coarse_timer();

        let keys = req.get_keys()
            .into_iter()
            .map(|x| Key::from_raw(x))
            .collect();

        let (cb, future) = make_callback();
        let res = self.storage
            .async_rollback(req.take_context(), keys, req.get_start_version(), cb);
        if let Err(e) = res {
            self.send_fail_status(ctx, sink, Error::from(e), RpcStatusCode::ResourceExhausted);
            return;
        }

        let future = future
            .map_err(Error::from)
            .map(|v| {
                let mut resp = BatchRollbackResponse::new();
                if let Some(err) = extract_region_error(&v) {
                    resp.set_region_error(err);
                } else if let Err(e) = v {
                    resp.set_error(extract_key_error(&e));
                }
                resp
            })
            .and_then(|res| sink.success(res).map_err(Error::from))
            .map(|_| timer.observe_duration())
            .map_err(move |e| {
                debug!("{} failed: {:?}", label, e);
                GRPC_MSG_FAIL_COUNTER.with_label_values(&[label]).inc();
            });

        ctx.spawn(future);
    }

    fn kv_scan_lock(
        &self,
        ctx: RpcContext,
        mut req: ScanLockRequest,
        sink: UnarySink<ScanLockResponse>,
    ) {
        let label = "kv_scan_lock";
        let timer = GRPC_MSG_HISTOGRAM_VEC
            .with_label_values(&[label])
            .start_coarse_timer();

        let (cb, future) = make_callback();
        let res = self.storage
            .async_scan_lock(req.take_context(), req.get_max_version(), cb);
        if let Err(e) = res {
            self.send_fail_status(ctx, sink, Error::from(e), RpcStatusCode::ResourceExhausted);
            return;
        }

        let future = future
            .map_err(Error::from)
            .map(|v| {
                let mut resp = ScanLockResponse::new();
                if let Some(err) = extract_region_error(&v) {
                    resp.set_region_error(err);
                } else {
                    match v {
                        Ok(locks) => resp.set_locks(RepeatedField::from_vec(locks)),
                        Err(e) => resp.set_error(extract_key_error(&e)),
                    }
                }
                resp
            })
            .and_then(|res| sink.success(res).map_err(Error::from))
            .map(|_| timer.observe_duration())
            .map_err(move |e| {
                debug!("{} failed: {:?}", label, e);
                GRPC_MSG_FAIL_COUNTER.with_label_values(&[label]).inc();
            });

        ctx.spawn(future);
    }

    fn kv_resolve_lock(
        &self,
        ctx: RpcContext,
        mut req: ResolveLockRequest,
        sink: UnarySink<ResolveLockResponse>,
    ) {
        let label = "kv_resolve_lock";
        let timer = GRPC_MSG_HISTOGRAM_VEC
            .with_label_values(&[label])
            .start_coarse_timer();

        let txn_status = if req.get_start_version() > 0 {
            HashMap::from_iter(iter::once(
                (req.get_start_version(), req.get_commit_version()),
            ))
        } else {
            HashMap::from_iter(
                req.take_txn_infos()
                    .into_iter()
                    .map(|info| (info.txn, info.status)),
            )
        };

        let (cb, future) = make_callback();
        let res = self.storage
            .async_resolve_lock(req.take_context(), txn_status, cb);
        if let Err(e) = res {
            self.send_fail_status(ctx, sink, Error::from(e), RpcStatusCode::ResourceExhausted);
            return;
        }

        let future = future
            .map_err(Error::from)
            .map(|v| {
                let mut resp = ResolveLockResponse::new();
                if let Some(err) = extract_region_error(&v) {
                    resp.set_region_error(err);
                } else if let Err(e) = v {
                    resp.set_error(extract_key_error(&e));
                }
                resp
            })
            .and_then(|res| sink.success(res).map_err(Error::from))
            .map(|_| timer.observe_duration())
            .map_err(move |e| {
                debug!("{} failed: {:?}", label, e);
                GRPC_MSG_FAIL_COUNTER.with_label_values(&[label]).inc();
            });

        ctx.spawn(future);
    }

    fn kv_gc(&self, ctx: RpcContext, mut req: GCRequest, sink: UnarySink<GCResponse>) {
        let label = "kv_gc";
        let timer = GRPC_MSG_HISTOGRAM_VEC
            .with_label_values(&[label])
            .start_coarse_timer();

        let (cb, future) = make_callback();
        let res = self.storage
            .async_gc(req.take_context(), req.get_safe_point(), cb);
        if let Err(e) = res {
            self.send_fail_status(ctx, sink, Error::from(e), RpcStatusCode::ResourceExhausted);
            return;
        }

        let future = future
            .map_err(Error::from)
            .map(|v| {
                let mut resp = GCResponse::new();
                if let Some(err) = extract_region_error(&v) {
                    resp.set_region_error(err);
                } else if let Err(e) = v {
                    resp.set_error(extract_key_error(&e));
                }
                resp
            })
            .and_then(|res| sink.success(res).map_err(Error::from))
            .map(|_| timer.observe_duration())
            .map_err(move |e| {
                debug!("{} failed: {:?}", label, e);
                GRPC_MSG_FAIL_COUNTER.with_label_values(&[label]).inc();
            });

        ctx.spawn(future);
    }

    fn kv_delete_range(
        &self,
        ctx: RpcContext,
        mut req: DeleteRangeRequest,
        sink: UnarySink<DeleteRangeResponse>,
    ) {
        let label = "kv_delete_range";
        let timer = GRPC_MSG_HISTOGRAM_VEC
            .with_label_values(&[label])
            .start_coarse_timer();

        let (cb, future) = make_callback();
        let res = self.storage.async_delete_range(
            req.take_context(),
            Key::from_raw(req.get_start_key()),
            Key::from_raw(req.get_end_key()),
            cb,
        );
        if let Err(e) = res {
            self.send_fail_status(ctx, sink, Error::from(e), RpcStatusCode::ResourceExhausted);
            return;
        }

        let future = future
            .map_err(Error::from)
            .map(|v| {
                let mut resp = DeleteRangeResponse::new();
                if let Some(err) = extract_region_error(&v) {
                    resp.set_region_error(err);
                } else if let Err(e) = v {
                    resp.set_error(format!("{}", e));
                }
                resp
            })
            .and_then(|res| sink.success(res).map_err(Error::from))
            .map(|_| timer.observe_duration())
            .map_err(move |e| {
                debug!("{} failed: {:?}", label, e);
                GRPC_MSG_FAIL_COUNTER.with_label_values(&[label]).inc();
            });

        ctx.spawn(future);
    }

    fn raw_get(&self, ctx: RpcContext, mut req: RawGetRequest, sink: UnarySink<RawGetResponse>) {
        let label = "raw_get";
        let timer = GRPC_MSG_HISTOGRAM_VEC
            .with_label_values(&[label])
            .start_coarse_timer();

        let (cb, future) = make_callback();
        let res = self.storage
            .async_raw_get(req.take_context(), req.take_key(), cb);
        if let Err(e) = res {
            self.send_fail_status(ctx, sink, Error::from(e), RpcStatusCode::ResourceExhausted);
            return;
        }

        let future = future
            .map_err(Error::from)
            .map(|v| {
                let mut resp = RawGetResponse::new();
                if let Some(err) = extract_region_error(&v) {
                    resp.set_region_error(err);
                } else {
                    match v {
                        Ok(Some(val)) => resp.set_value(val),
                        Ok(None) => {}
                        Err(e) => resp.set_error(format!("{}", e)),
                    }
                }
                resp
            })
            .and_then(|res| sink.success(res).map_err(Error::from))
            .map(|_| timer.observe_duration())
            .map_err(move |e| {
                debug!("{} failed: {:?}", label, e);
                GRPC_MSG_FAIL_COUNTER.with_label_values(&[label]).inc();
            });

        ctx.spawn(future);
    }

    fn raw_scan(&self, ctx: RpcContext, mut req: RawScanRequest, sink: UnarySink<RawScanResponse>) {
        let label = "raw_scan";
        let timer = GRPC_MSG_HISTOGRAM_VEC
            .with_label_values(&[label])
            .start_coarse_timer();

        let (cb, future) = make_callback();
        let res = self.storage.async_raw_scan(
            req.take_context(),
            req.take_start_key(),
            req.get_limit() as usize,
            cb,
        );
        if let Err(e) = res {
            self.send_fail_status(ctx, sink, Error::from(e), RpcStatusCode::ResourceExhausted);
            return;
        }

        let future = future
            .map_err(Error::from)
            .map(|v| {
                let mut resp = RawScanResponse::new();
                if let Some(err) = extract_region_error(&v) {
                    resp.set_region_error(err);
                } else {
                    resp.set_kvs(RepeatedField::from_vec(extract_kv_pairs(v)));
                }
                resp
            })
            .and_then(|res| sink.success(res).map_err(Error::from))
            .map(|_| timer.observe_duration())
            .map_err(move |e| {
                debug!("{} failed: {:?}", label, e);
                GRPC_MSG_FAIL_COUNTER.with_label_values(&[label]).inc();
            });

        ctx.spawn(future);
    }

    fn raw_put(&self, ctx: RpcContext, mut req: RawPutRequest, sink: UnarySink<RawPutResponse>) {
        let label = "raw_put";
        let timer = GRPC_MSG_HISTOGRAM_VEC
            .with_label_values(&[label])
            .start_coarse_timer();

        let (cb, future) = make_callback();
        let res = self.storage
            .async_raw_put(req.take_context(), req.take_key(), req.take_value(), cb);
        if let Err(e) = res {
            self.send_fail_status(ctx, sink, Error::from(e), RpcStatusCode::ResourceExhausted);
            return;
        }

        let future = future
            .map_err(Error::from)
            .map(|v| {
                let mut resp = RawPutResponse::new();
                if let Some(err) = extract_region_error(&v) {
                    resp.set_region_error(err);
                } else if let Err(e) = v {
                    resp.set_error(format!("{}", e));
                }
                resp
            })
            .and_then(|res| sink.success(res).map_err(Error::from))
            .map(|_| timer.observe_duration())
            .map_err(move |e| {
                debug!("{} failed: {:?}", label, e);
                GRPC_MSG_FAIL_COUNTER.with_label_values(&[label]).inc();
            });

        ctx.spawn(future);
    }

    fn raw_delete(
        &self,
        ctx: RpcContext,
        mut req: RawDeleteRequest,
        sink: UnarySink<RawDeleteResponse>,
    ) {
        let label = "raw_delete";
        let timer = GRPC_MSG_HISTOGRAM_VEC
            .with_label_values(&[label])
            .start_coarse_timer();

        let (cb, future) = make_callback();
        let res = self.storage
            .async_raw_delete(req.take_context(), req.take_key(), cb);
        if let Err(e) = res {
            self.send_fail_status(ctx, sink, Error::from(e), RpcStatusCode::ResourceExhausted);
            return;
        }

        let future = future
            .map_err(Error::from)
            .map(|v| {
                let mut resp = RawDeleteResponse::new();
                if let Some(err) = extract_region_error(&v) {
                    resp.set_region_error(err);
                } else if let Err(e) = v {
                    resp.set_error(format!("{}", e));
                }
                resp
            })
            .and_then(|res| sink.success(res).map_err(Error::from))
            .map(|_| timer.observe_duration())
            .map_err(move |e| {
                debug!("{} failed: {:?}", label, e);
                GRPC_MSG_FAIL_COUNTER.with_label_values(&[label]).inc();
            });

        ctx.spawn(future);
    }

    fn coprocessor(&self, ctx: RpcContext, req: Request, sink: UnarySink<Response>) {
        let label = "coprocessor";
        let timer = GRPC_MSG_HISTOGRAM_VEC
            .with_label_values(&[label])
            .start_coarse_timer();

        let (cb, future) = make_callback();
        let res = self.end_point_scheduler.schedule(EndPointTask::Request(
            RequestTask::new(req, cb, self.recursion_limit),
        ));
        if let Err(e) = res {
            self.send_fail_status(ctx, sink, Error::from(e), RpcStatusCode::ResourceExhausted);
            return;
        }

        let future = future
            .map_err(Error::from)
            .and_then(|res| sink.success(res).map_err(Error::from))
            .map(|_| timer.observe_duration())
            .map_err(move |e| {
                debug!("{} failed: {:?}", label, e);
                GRPC_MSG_FAIL_COUNTER.with_label_values(&[label]).inc();
            });

        ctx.spawn(future);
    }

    fn coprocessor_stream(&self, ctx: RpcContext, _: Request, sink: ServerStreamingSink<Response>) {
        let f = sink.fail(RpcStatus::new(RpcStatusCode::Unimplemented, None))
<<<<<<< HEAD
            .map_err(|e| {
                println!("failed to report unimplemented method: {:?}", e)
            });
=======
            .map_err(|e| error!("failed to report unimplemented method: {:?}", e));
>>>>>>> 162631ef
        ctx.spawn(f);
    }

    fn raft(
        &self,
        ctx: RpcContext,
        stream: RequestStream<RaftMessage>,
        _: ClientStreamingSink<Done>,
    ) {
        let ch = self.ch.clone();
        ctx.spawn(
            stream
                .map_err(Error::from)
                .for_each(move |msg| {
                    RAFT_MESSAGE_RECV_COUNTER.inc();
                    future::result(ch.send_raft_msg(msg)).map_err(Error::from)
                })
                .map_err(|e| error!("send raft msg to raft store fail: {}", e))
                .then(|_| future::ok::<_, ()>(())),
        );
    }

    fn snapshot(
        &self,
        ctx: RpcContext,
        stream: RequestStream<SnapshotChunk>,
        sink: ClientStreamingSink<Done>,
    ) {
        let token = Token(self.token.fetch_add(1, Ordering::SeqCst));
        let sched = self.snap_scheduler.clone();
        let sched2 = sched.clone();
        ctx.spawn(
            stream
                .map_err(Error::from)
                .for_each(move |mut chunk| {
                    let res = if chunk.has_message() {
                        sched
                            .schedule(SnapTask::Register(token, chunk.take_message()))
                            .map_err(Error::from)
                    } else if !chunk.get_data().is_empty() {
                        // TODO: Remove PipeBuffer or take good use of it.
                        let mut b = PipeBuffer::new(chunk.get_data().len());
                        b.write_all(chunk.get_data()).unwrap();
                        sched
                            .schedule(SnapTask::Write(token, b))
                            .map_err(Error::from)
                    } else {
                        Err(box_err!("empty chunk"))
                    };
                    future::result(res)
                })
                .then(move |res| {
                    let res = match res {
                        Ok(_) => sched2.schedule(SnapTask::Close(token)),
                        Err(e) => {
                            error!("receive snapshot err: {}", e);
                            sched2.schedule(SnapTask::Discard(token))
                        }
                    };
                    future::result(res.map_err(Error::from))
                })
                .and_then(|_| sink.success(Done::new()).map_err(Error::from))
                .then(|_| future::ok::<_, ()>(())),
        );
    }

    fn mvcc_get_by_key(
        &self,
        ctx: RpcContext,
        mut req: MvccGetByKeyRequest,
        sink: UnarySink<MvccGetByKeyResponse>,
    ) {
        let label = "mvcc_get_by_key";
        let timer = GRPC_MSG_HISTOGRAM_VEC
            .with_label_values(&[label])
            .start_coarse_timer();

        let storage = self.storage.clone();

        let key = Key::from_raw(req.get_key());
        let (cb, future) = make_callback();
        let res = storage.async_mvcc_by_key(req.take_context(), key.clone(), cb);
        if let Err(e) = res {
            self.send_fail_status(ctx, sink, Error::from(e), RpcStatusCode::ResourceExhausted);
            return;
        }

        let future = future
            .map_err(Error::from)
            .map(|v| {
                let mut resp = MvccGetByKeyResponse::new();
                if let Some(err) = extract_region_error(&v) {
                    resp.set_region_error(err);
                } else {
                    match v {
                        Ok(mvcc) => {
                            resp.set_info(extract_mvcc_info(key, mvcc));
                        }
                        Err(e) => resp.set_error(format!("{}", e)),
                    };
                }
                resp
            })
            .and_then(|res| sink.success(res).map_err(Error::from))
            .map(|_| timer.observe_duration())
            .map_err(move |e| {
                debug!("{} failed: {:?}", label, e);
                GRPC_MSG_FAIL_COUNTER.with_label_values(&[label]).inc();
            });

        ctx.spawn(future);
    }

    fn mvcc_get_by_start_ts(
        &self,
        ctx: RpcContext,
        mut req: MvccGetByStartTsRequest,
        sink: UnarySink<MvccGetByStartTsResponse>,
    ) {
        let label = "mvcc_get_by_start_ts";
        let timer = GRPC_MSG_HISTOGRAM_VEC
            .with_label_values(&[label])
            .start_coarse_timer();

        let storage = self.storage.clone();

        let (cb, future) = make_callback();

        let res = storage.async_mvcc_by_start_ts(req.take_context(), req.get_start_ts(), cb);
        if let Err(e) = res {
            self.send_fail_status(ctx, sink, Error::from(e), RpcStatusCode::ResourceExhausted);
            return;
        }

        let future = future
            .map_err(Error::from)
            .map(|v| {
                let mut resp = MvccGetByStartTsResponse::new();
                if let Some(err) = extract_region_error(&v) {
                    resp.set_region_error(err);
                } else {
                    match v {
                        Ok(Some((k, vv))) => {
                            resp.set_key(k.raw().unwrap());
                            resp.set_info(extract_mvcc_info(k, vv));
                        }
                        Ok(None) => {
                            resp.set_info(Default::default());
                        }
                        Err(e) => resp.set_error(format!("{}", e)),
                    }
                }
                resp
            })
            .and_then(|res| sink.success(res).map_err(Error::from))
            .map(|_| timer.observe_duration())
            .map_err(move |e| {
                debug!("{} failed: {:?}", label, e);
                GRPC_MSG_FAIL_COUNTER.with_label_values(&[label]).inc();
            });
        ctx.spawn(future);
    }

    fn split_region(
        &self,
        ctx: RpcContext,
        mut req: SplitRegionRequest,
        sink: UnarySink<SplitRegionResponse>,
    ) {
        let label = "split_region";
        let timer = GRPC_MSG_HISTOGRAM_VEC
            .with_label_values(&[label])
            .start_coarse_timer();

        let (cb, future) = make_callback();
        let req = StoreMessage::SplitRegion {
            region_id: req.get_context().get_region_id(),
            region_epoch: req.take_context().take_region_epoch(),
            split_key: Key::from_raw(req.get_split_key()).encoded().clone(),
            callback: Some(cb),
        };

        if let Err(e) = self.ch.try_send(req) {
            self.send_fail_status(ctx, sink, Error::from(e), RpcStatusCode::ResourceExhausted);
            return;
        }

        let future = future
            .map_err(Error::from)
            .map(|mut v| {
                let mut resp = SplitRegionResponse::new();
                if v.get_header().has_error() {
                    resp.set_region_error(v.mut_header().take_error());
                } else {
                    let admin_resp = v.mut_admin_response();
                    let split_resp = admin_resp.mut_split();
                    resp.set_left(split_resp.take_left());
                    resp.set_right(split_resp.take_right());
                }
                resp
            })
            .and_then(|res| sink.success(res).map_err(Error::from))
            .map(|_| timer.observe_duration())
            .map_err(move |e| {
                debug!("{} failed: {:?}", label, e);
                GRPC_MSG_FAIL_COUNTER.with_label_values(&[label]).inc();
            });

        ctx.spawn(future);
    }
}

fn extract_region_error<T>(res: &storage::Result<T>) -> Option<RegionError> {
    use storage::Error;
    match *res {
        // TODO: use `Error::cause` instead.
        Err(Error::Engine(EngineError::Request(ref e))) |
        Err(Error::Txn(TxnError::Engine(EngineError::Request(ref e)))) |
        Err(Error::Txn(TxnError::Mvcc(MvccError::Engine(EngineError::Request(ref e))))) => {
            Some(e.to_owned())
        }
        Err(Error::SchedTooBusy) => {
            let mut err = RegionError::new();
            let mut server_is_busy_err = ServerIsBusy::new();
            server_is_busy_err.set_reason(SCHEDULER_IS_BUSY.to_owned());
            err.set_server_is_busy(server_is_busy_err);
            Some(err)
        }
        _ => None,
    }
}

fn extract_committed(err: &storage::Error) -> Option<u64> {
    match *err {
        storage::Error::Txn(TxnError::Mvcc(MvccError::Committed { commit_ts })) => Some(commit_ts),
        _ => None,
    }
}

fn extract_key_error(err: &storage::Error) -> KeyError {
    let mut key_error = KeyError::new();
    match *err {
        storage::Error::Txn(
            TxnError::Mvcc(MvccError::KeyIsLocked {
                ref key,
                ref primary,
                ts,
                ttl,
            }),
        ) => {
            let mut lock_info = LockInfo::new();
            lock_info.set_key(key.to_owned());
            lock_info.set_primary_lock(primary.to_owned());
            lock_info.set_lock_version(ts);
            lock_info.set_lock_ttl(ttl);
            key_error.set_locked(lock_info);
        }
        storage::Error::Txn(TxnError::Mvcc(MvccError::WriteConflict { .. })) |
        storage::Error::Txn(TxnError::Mvcc(MvccError::TxnLockNotFound { .. })) => {
            warn!("txn conflicts: {:?}", err);
            key_error.set_retryable(format!("{:?}", err));
        }
        _ => {
            error!("txn aborts: {:?}", err);
            key_error.set_abort(format!("{:?}", err));
        }
    }
    key_error
}

fn extract_kv_pairs(res: storage::Result<Vec<storage::Result<storage::KvPair>>>) -> Vec<KvPair> {
    match res {
        Ok(res) => res.into_iter()
            .map(|r| match r {
                Ok((key, value)) => {
                    let mut pair = KvPair::new();
                    pair.set_key(key);
                    pair.set_value(value);
                    pair
                }
                Err(e) => {
                    let mut pair = KvPair::new();
                    pair.set_error(extract_key_error(&e));
                    pair
                }
            })
            .collect(),
        Err(e) => {
            let mut pair = KvPair::new();
            pair.set_error(extract_key_error(&e));
            vec![pair]
        }
    }
}

fn extract_mvcc_info(key: Key, mvcc: storage::MvccInfo) -> MvccInfo {
    let mut mvcc_info = MvccInfo::new();
    if let Some(lock) = mvcc.lock {
        let mut lock_info = LockInfo::new();
        lock_info.set_primary_lock(lock.primary);
        lock_info.set_key(key.raw().unwrap());
        lock_info.set_lock_ttl(lock.ttl);
        lock_info.set_lock_version(lock.ts);
        mvcc_info.set_lock(lock_info);
    }
    let vv = extract_2pc_values(mvcc.values);
    let vw = extract_2pc_writes(mvcc.writes);
    mvcc_info.set_writes(RepeatedField::from_vec(vw));
    mvcc_info.set_values(RepeatedField::from_vec(vv));
    mvcc_info
}

fn extract_2pc_values(res: Vec<(u64, bool, Value)>) -> Vec<ValueInfo> {
    res.into_iter()
        .map(|(start_ts, is_short, value)| {
            let mut value_info = ValueInfo::new();
            value_info.set_ts(start_ts);
            value_info.set_value(value);
            value_info.set_is_short_value(is_short);
            value_info
        })
        .collect()
}

fn extract_2pc_writes(res: Vec<(u64, MvccWrite)>) -> Vec<WriteInfo> {
    res.into_iter()
        .map(|(commit_ts, write)| {
            let mut write_info = WriteInfo::new();
            write_info.set_start_ts(write.start_ts);
            let op = match write.write_type {
                WriteType::Put => Op::Put,
                WriteType::Delete => Op::Del,
                WriteType::Lock => Op::Lock,
                WriteType::Rollback => Op::Rollback,
            };
            write_info.set_field_type(op);
            write_info.set_commit_ts(commit_ts);
            write_info
        })
        .collect()
}

fn extract_key_errors(res: storage::Result<Vec<storage::Result<()>>>) -> Vec<KeyError> {
    match res {
        Ok(res) => res.into_iter()
            .filter_map(|x| match x {
                Err(e) => Some(extract_key_error(&e)),
                Ok(_) => None,
            })
            .collect(),
        Err(e) => vec![extract_key_error(&e)],
    }
}<|MERGE_RESOLUTION|>--- conflicted
+++ resolved
@@ -783,13 +783,7 @@
 
     fn coprocessor_stream(&self, ctx: RpcContext, _: Request, sink: ServerStreamingSink<Response>) {
         let f = sink.fail(RpcStatus::new(RpcStatusCode::Unimplemented, None))
-<<<<<<< HEAD
-            .map_err(|e| {
-                println!("failed to report unimplemented method: {:?}", e)
-            });
-=======
             .map_err(|e| error!("failed to report unimplemented method: {:?}", e));
->>>>>>> 162631ef
         ctx.spawn(f);
     }
 
