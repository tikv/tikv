--- conflicted
+++ resolved
@@ -58,8 +58,8 @@
     snap_scheduler: Scheduler<SnapTask>,
     token: Arc<AtomicUsize>, // TODO: remove it.
     recursion_limit: u32,
-<<<<<<< HEAD
     metrics: Metrics,
+    request_max_handle_secs: u64,
 }
 
 #[derive(Clone)]
@@ -110,9 +110,6 @@
             split_region: GRPC_MSG_HISTOGRAM_VEC.with_label_values(&["split_region"]),
         }
     }
-=======
-    request_max_handle_secs: u64,
->>>>>>> 80de3d31
 }
 
 impl<T: RaftStoreRouter + 'static> Service<T> {
@@ -131,11 +128,8 @@
             snap_scheduler: snap_scheduler,
             token: Arc::new(AtomicUsize::new(1)),
             recursion_limit: recursion_limit,
-<<<<<<< HEAD
             metrics: Metrics::new(),
-=======
             request_max_handle_secs: request_max_handle_secs,
->>>>>>> 80de3d31
         }
     }
 
