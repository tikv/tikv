// Copyright 2017 TiKV Project Authors. Licensed under Apache-2.0.

use std::iter::{self, FromIterator};
use std::sync::atomic::{AtomicBool, Ordering};
use std::sync::{Arc, Mutex};
use std::time::{Duration, Instant};

use crate::coprocessor::Endpoint;
use crate::raftstore::router::RaftStoreRouter;
use crate::raftstore::store::{Callback, CasualMessage};
use crate::server::gc_worker::GcWorker;
use crate::server::load_statistics::ThreadLoad;
use crate::server::metrics::*;
use crate::server::service::batch::ReqBatcher;
use crate::server::snap::Task as SnapTask;
use crate::server::Error;
use crate::storage::{
    errors::{
        extract_committed, extract_key_error, extract_key_errors, extract_kv_pairs,
        extract_region_error,
    },
    kv::Engine,
    lock_manager::{LockManager, WaitTimeout},
    txn::PointGetCommand,
    Storage, TxnStatus,
};
use futures::executor::{self, Notify, Spawn};
use futures::{future, Async, Future, Sink, Stream};
use grpcio::{
    ClientStreamingSink, DuplexSink, Error as GrpcError, RequestStream, RpcContext, RpcStatus,
    RpcStatusCode, ServerStreamingSink, UnarySink, WriteFlags,
};
use kvproto::coprocessor::*;
use kvproto::kvrpcpb::*;
use kvproto::raft_cmdpb::{CmdType, RaftCmdRequest, RaftRequestHeader, Request as RaftRequest};
use kvproto::raft_serverpb::*;
use kvproto::tikvpb::*;
use prometheus::HistogramTimer;
use tikv_util::collections::HashMap;
use tikv_util::future::{paired_future_callback, AndThenWith};
use tikv_util::mpsc::batch::{unbounded, BatchReceiver, Sender};
use tikv_util::timer::GLOBAL_TIMER_HANDLE;
use tikv_util::worker::Scheduler;
use tokio_threadpool::{Builder as ThreadPoolBuilder, ThreadPool};
use txn_types::{self, Key, TimeStamp};

const GRPC_MSG_MAX_BATCH_SIZE: usize = 128;
const GRPC_MSG_NOTIFY_SIZE: usize = 8;

/// Service handles the RPC messages for the `Tikv` service.
#[derive(Clone)]
pub struct Service<T: RaftStoreRouter + 'static, E: Engine, L: LockManager> {
    /// Used to handle requests related to GC.
    gc_worker: GcWorker<E>,
    // For handling KV requests.
    storage: Storage<E, L>,
    // For handling coprocessor requests.
    cop: Endpoint<E>,
    // For handling raft messages.
    ch: T,
    // For handling snapshot.
    snap_scheduler: Scheduler<SnapTask>,

    enable_req_batch: bool,

    req_batch_wait_duration: Option<Duration>,

    timer_pool: Arc<Mutex<ThreadPool>>,

    grpc_thread_load: Arc<ThreadLoad>,

    readpool_normal_thread_load: Arc<ThreadLoad>,
}

impl<T: RaftStoreRouter + 'static, E: Engine, L: LockManager> Service<T, E, L> {
    /// Constructs a new `Service` which provides the `Tikv` service.
    pub fn new(
        storage: Storage<E, L>,
        gc_worker: GcWorker<E>,
        cop: Endpoint<E>,
        ch: T,
        snap_scheduler: Scheduler<SnapTask>,
        grpc_thread_load: Arc<ThreadLoad>,
        readpool_normal_thread_load: Arc<ThreadLoad>,
        enable_req_batch: bool,
        req_batch_wait_duration: Option<Duration>,
    ) -> Self {
        let timer_pool = Arc::new(Mutex::new(
            ThreadPoolBuilder::new()
                .pool_size(1)
                .name_prefix("req_batch_timer_guard")
                .build(),
        ));
        Service {
            gc_worker,
            storage,
            cop,
            ch,
            snap_scheduler,
            grpc_thread_load,
            readpool_normal_thread_load,
            timer_pool,
            enable_req_batch,
            req_batch_wait_duration,
        }
    }

    fn send_fail_status<M>(
        &self,
        ctx: RpcContext<'_>,
        sink: UnarySink<M>,
        err: Error,
        code: RpcStatusCode,
    ) {
        let status = RpcStatus::new(code, Some(format!("{}", err)));
        ctx.spawn(sink.fail(status).map_err(|_| ()));
    }
}

impl<T: RaftStoreRouter + 'static, E: Engine, L: LockManager> Tikv for Service<T, E, L> {
    fn kv_get(&mut self, ctx: RpcContext<'_>, req: GetRequest, sink: UnarySink<GetResponse>) {
        let timer = GRPC_MSG_HISTOGRAM_VEC.kv_get.start_coarse_timer();
        let future = future_get(&self.storage, req)
            .and_then(|res| sink.success(res).map_err(Error::from))
            .map(|_| timer.observe_duration())
            .map_err(move |e| {
                debug!("kv rpc failed";
                    "request" => "kv_get",
                    "err" => ?e
                );
                GRPC_MSG_FAIL_COUNTER.kv_get.inc();
            });

        ctx.spawn(future);
    }

    fn kv_scan(&mut self, ctx: RpcContext<'_>, req: ScanRequest, sink: UnarySink<ScanResponse>) {
        let timer = GRPC_MSG_HISTOGRAM_VEC.kv_scan.start_coarse_timer();
        let future = future_scan(&self.storage, req)
            .and_then(|res| sink.success(res).map_err(Error::from))
            .map(|_| timer.observe_duration())
            .map_err(move |e| {
                debug!("kv rpc failed";
                    "request" => "kv_scan",
                    "err" => ?e
                );
                GRPC_MSG_FAIL_COUNTER.kv_scan.inc();
            });

        ctx.spawn(future);
    }

    fn kv_prewrite(
        &mut self,
        ctx: RpcContext<'_>,
        req: PrewriteRequest,
        sink: UnarySink<PrewriteResponse>,
    ) {
        let timer = GRPC_MSG_HISTOGRAM_VEC.kv_prewrite.start_coarse_timer();
        let future = future_prewrite(&self.storage, req)
            .and_then(|res| sink.success(res).map_err(Error::from))
            .map(|_| timer.observe_duration())
            .map_err(move |e| {
                debug!("kv rpc failed";
                    "request" => "kv_prewrite",
                    "err" => ?e
                );
                GRPC_MSG_FAIL_COUNTER.kv_prewrite.inc();
            });

        ctx.spawn(future);
    }

    fn kv_pessimistic_lock(
        &mut self,
        ctx: RpcContext<'_>,
        req: PessimisticLockRequest,
        sink: UnarySink<PessimisticLockResponse>,
    ) {
        let timer = GRPC_MSG_HISTOGRAM_VEC
            .kv_pessimistic_lock
            .start_coarse_timer();
        let future = future_acquire_pessimistic_lock(&self.storage, req)
            .and_then(|res| sink.success(res).map_err(Error::from))
            .map(|_| timer.observe_duration())
            .map_err(move |e| {
                debug!("kv rpc failed";
                    "request" => "kv_pessimistic_lock",
                    "err" => ?e
                );
                GRPC_MSG_FAIL_COUNTER.kv_pessimistic_lock.inc();
            });

        ctx.spawn(future);
    }

    fn kv_pessimistic_rollback(
        &mut self,
        ctx: RpcContext<'_>,
        req: PessimisticRollbackRequest,
        sink: UnarySink<PessimisticRollbackResponse>,
    ) {
        let timer = GRPC_MSG_HISTOGRAM_VEC
            .kv_pessimistic_rollback
            .start_coarse_timer();
        let future = future_pessimistic_rollback(&self.storage, req)
            .and_then(|res| sink.success(res).map_err(Error::from))
            .map(|_| timer.observe_duration())
            .map_err(move |e| {
                debug!("kv rpc failed";
                    "request" => "kv_pessimistic_rollback",
                    "err" => ?e
                );
                GRPC_MSG_FAIL_COUNTER.kv_pessimistic_rollback.inc();
            });

        ctx.spawn(future);
    }

    fn kv_commit(
        &mut self,
        ctx: RpcContext<'_>,
        req: CommitRequest,
        sink: UnarySink<CommitResponse>,
    ) {
        let timer = GRPC_MSG_HISTOGRAM_VEC.kv_commit.start_coarse_timer();

        let future = future_commit(&self.storage, req)
            .and_then(|res| sink.success(res).map_err(Error::from))
            .map(|_| timer.observe_duration())
            .map_err(move |e| {
                debug!("kv rpc failed";
                    "request" => "kv_commit",
                    "err" => ?e
                );
                GRPC_MSG_FAIL_COUNTER.kv_commit.inc();
            });

        ctx.spawn(future);
    }

    fn kv_import(&mut self, _: RpcContext<'_>, _: ImportRequest, _: UnarySink<ImportResponse>) {
        unimplemented!();
    }

    fn kv_cleanup(
        &mut self,
        ctx: RpcContext<'_>,
        req: CleanupRequest,
        sink: UnarySink<CleanupResponse>,
    ) {
        let timer = GRPC_MSG_HISTOGRAM_VEC.kv_cleanup.start_coarse_timer();
        let future = future_cleanup(&self.storage, req)
            .and_then(|res| sink.success(res).map_err(Error::from))
            .map(|_| timer.observe_duration())
            .map_err(move |e| {
                debug!("kv rpc failed";
                    "request" => "kv_cleanup",
                    "err" => ?e
                );
                GRPC_MSG_FAIL_COUNTER.kv_cleanup.inc();
            });

        ctx.spawn(future);
    }

    fn kv_batch_get(
        &mut self,
        ctx: RpcContext<'_>,
        req: BatchGetRequest,
        sink: UnarySink<BatchGetResponse>,
    ) {
        let timer = GRPC_MSG_HISTOGRAM_VEC.kv_batch_get.start_coarse_timer();
        let future = future_batch_get(&self.storage, req)
            .and_then(|res| sink.success(res).map_err(Error::from))
            .map(|_| timer.observe_duration())
            .map_err(move |e| {
                debug!("kv rpc failed";
                    "request" => "kv_batch_get",
                    "err" => ?e
                );
                GRPC_MSG_FAIL_COUNTER.kv_batch_get.inc();
            });

        ctx.spawn(future);
    }

    fn kv_batch_rollback(
        &mut self,
        ctx: RpcContext<'_>,
        req: BatchRollbackRequest,
        sink: UnarySink<BatchRollbackResponse>,
    ) {
        let timer = GRPC_MSG_HISTOGRAM_VEC
            .kv_batch_rollback
            .start_coarse_timer();
        let future = future_batch_rollback(&self.storage, req)
            .and_then(|res| sink.success(res).map_err(Error::from))
            .map(|_| timer.observe_duration())
            .map_err(move |e| {
                debug!("kv rpc failed";
                    "request" => "kv_batch_rollback",
                    "err" => ?e
                );
                GRPC_MSG_FAIL_COUNTER.kv_batch_rollback.inc();
            });

        ctx.spawn(future);
    }

    fn kv_txn_heart_beat(
        &mut self,
        ctx: RpcContext<'_>,
        req: TxnHeartBeatRequest,
        sink: UnarySink<TxnHeartBeatResponse>,
    ) {
        let timer = GRPC_MSG_HISTOGRAM_VEC
            .kv_txn_heart_beat
            .start_coarse_timer();
        let future = future_txn_heart_beat(&self.storage, req)
            .and_then(|res| sink.success(res).map_err(Error::from))
            .map(|_| timer.observe_duration())
            .map_err(move |e| {
                debug!("kv rpc failed";
                    "request" => "kv_txn_heart_beat",
                    "err" => ?e
                );
                GRPC_MSG_FAIL_COUNTER.kv_txn_heart_beat.inc();
            });

        ctx.spawn(future);
    }

    fn kv_check_txn_status(
        &mut self,
        ctx: RpcContext<'_>,
        req: CheckTxnStatusRequest,
        sink: UnarySink<CheckTxnStatusResponse>,
    ) {
        let timer = GRPC_MSG_HISTOGRAM_VEC
            .kv_check_txn_status
            .start_coarse_timer();
        let future = future_check_txn_status(&self.storage, req)
            .and_then(|res| sink.success(res).map_err(Error::from))
            .map(|_| timer.observe_duration())
            .map_err(move |e| {
                debug!("kv rpc failed";
                    "request" => "kv_check_txn_status",
                    "err" => ?e
                );
                GRPC_MSG_FAIL_COUNTER.kv_check_txn_status.inc();
            });

        ctx.spawn(future);
    }

    fn kv_scan_lock(
        &mut self,
        ctx: RpcContext<'_>,
        req: ScanLockRequest,
        sink: UnarySink<ScanLockResponse>,
    ) {
        let timer = GRPC_MSG_HISTOGRAM_VEC.kv_scan_lock.start_coarse_timer();
        let future = future_scan_lock(&self.storage, req)
            .and_then(|res| sink.success(res).map_err(Error::from))
            .map(|_| timer.observe_duration())
            .map_err(move |e| {
                debug!("kv rpc failed";
                    "request" => "kv_scan_lock",
                    "err" => ?e
                );
                GRPC_MSG_FAIL_COUNTER.kv_scan_lock.inc();
            });

        ctx.spawn(future);
    }

    fn kv_resolve_lock(
        &mut self,
        ctx: RpcContext<'_>,
        req: ResolveLockRequest,
        sink: UnarySink<ResolveLockResponse>,
    ) {
        let timer = GRPC_MSG_HISTOGRAM_VEC.kv_resolve_lock.start_coarse_timer();
        let future = future_resolve_lock(&self.storage, req)
            .and_then(|res| sink.success(res).map_err(Error::from))
            .map(|_| timer.observe_duration())
            .map_err(move |e| {
                debug!("kv rpc failed";
                    "request" => "kv_resolve_lock",
                    "err" => ?e
                );
                GRPC_MSG_FAIL_COUNTER.kv_resolve_lock.inc();
            });

        ctx.spawn(future);
    }

    fn kv_gc(&mut self, ctx: RpcContext<'_>, req: GcRequest, sink: UnarySink<GcResponse>) {
        let timer = GRPC_MSG_HISTOGRAM_VEC.kv_gc.start_coarse_timer();
        let future = future_gc(&self.gc_worker, req)
            .and_then(|res| sink.success(res).map_err(Error::from))
            .map(|_| timer.observe_duration())
            .map_err(move |e| {
                debug!("kv rpc failed";
                    "request" => "kv_gc",
                    "err" => ?e
                );
                GRPC_MSG_FAIL_COUNTER.kv_gc.inc();
            });

        ctx.spawn(future);
    }

    fn kv_delete_range(
        &mut self,
        ctx: RpcContext<'_>,
        req: DeleteRangeRequest,
        sink: UnarySink<DeleteRangeResponse>,
    ) {
        let timer = GRPC_MSG_HISTOGRAM_VEC.kv_delete_range.start_coarse_timer();
        let future = future_delete_range(&self.storage, req)
            .and_then(|res| sink.success(res).map_err(Error::from))
            .map(|_| timer.observe_duration())
            .map_err(move |e| {
                debug!("kv rpc failed";
                    "request" => "kv_delete_range",
                    "err" => ?e
                );
                GRPC_MSG_FAIL_COUNTER.kv_delete_range.inc();
            });

        ctx.spawn(future);
    }

    fn raw_get(
        &mut self,
        ctx: RpcContext<'_>,
        req: RawGetRequest,
        sink: UnarySink<RawGetResponse>,
    ) {
        let timer = GRPC_MSG_HISTOGRAM_VEC.raw_get.start_coarse_timer();
        let future = future_raw_get(&self.storage, req)
            .and_then(|res| sink.success(res).map_err(Error::from))
            .map(|_| timer.observe_duration())
            .map_err(move |e| {
                debug!("kv rpc failed";
                    "request" => "raw_get",
                    "err" => ?e
                );
                GRPC_MSG_FAIL_COUNTER.raw_get.inc();
            });

        ctx.spawn(future);
    }

    fn raw_batch_get(
        &mut self,
        ctx: RpcContext<'_>,
        req: RawBatchGetRequest,
        sink: UnarySink<RawBatchGetResponse>,
    ) {
        let timer = GRPC_MSG_HISTOGRAM_VEC.raw_batch_get.start_coarse_timer();

        let future = future_raw_batch_get(&self.storage, req)
            .and_then(|res| sink.success(res).map_err(Error::from))
            .map(|_| timer.observe_duration())
            .map_err(move |e| {
                debug!("kv rpc failed";
                    "request" => "raw_batch_get",
                    "err" => ?e
                );
                GRPC_MSG_FAIL_COUNTER.raw_batch_get.inc();
            });

        ctx.spawn(future);
    }

    fn raw_scan(
        &mut self,
        ctx: RpcContext<'_>,
        req: RawScanRequest,
        sink: UnarySink<RawScanResponse>,
    ) {
        let timer = GRPC_MSG_HISTOGRAM_VEC.raw_scan.start_coarse_timer();

        let future = future_raw_scan(&self.storage, req)
            .and_then(|res| sink.success(res).map_err(Error::from))
            .map(|_| timer.observe_duration())
            .map_err(move |e| {
                debug!("kv rpc failed";
                    "request" => "raw_scan",
                    "err" => ?e
                );
                GRPC_MSG_FAIL_COUNTER.raw_scan.inc();
            });

        ctx.spawn(future);
    }

    fn raw_batch_scan(
        &mut self,
        ctx: RpcContext<'_>,
        req: RawBatchScanRequest,
        sink: UnarySink<RawBatchScanResponse>,
    ) {
        let timer = GRPC_MSG_HISTOGRAM_VEC.raw_batch_scan.start_coarse_timer();

        let future = future_raw_batch_scan(&self.storage, req)
            .and_then(|res| sink.success(res).map_err(Error::from))
            .map(|_| timer.observe_duration())
            .map_err(move |e| {
                debug!("kv rpc failed";
                    "request" => "raw_batch_scan",
                    "err" => ?e
                );
                GRPC_MSG_FAIL_COUNTER.raw_batch_scan.inc();
            });

        ctx.spawn(future);
    }

    fn raw_put(
        &mut self,
        ctx: RpcContext<'_>,
        req: RawPutRequest,
        sink: UnarySink<RawPutResponse>,
    ) {
        let timer = GRPC_MSG_HISTOGRAM_VEC.raw_put.start_coarse_timer();
        let future = future_raw_put(&self.storage, req)
            .and_then(|res| sink.success(res).map_err(Error::from))
            .map(|_| timer.observe_duration())
            .map_err(move |e| {
                debug!("kv rpc failed";
                    "request" => "raw_put",
                    "err" => ?e
                );
                GRPC_MSG_FAIL_COUNTER.raw_put.inc();
            });

        ctx.spawn(future);
    }

    fn raw_batch_put(
        &mut self,
        ctx: RpcContext<'_>,
        req: RawBatchPutRequest,
        sink: UnarySink<RawBatchPutResponse>,
    ) {
        let timer = GRPC_MSG_HISTOGRAM_VEC.raw_batch_put.start_coarse_timer();

        let future = future_raw_batch_put(&self.storage, req)
            .and_then(|res| sink.success(res).map_err(Error::from))
            .map(|_| timer.observe_duration())
            .map_err(move |e| {
                debug!("kv rpc failed";
                    "request" => "raw_batch_put",
                    "err" => ?e
                );
                GRPC_MSG_FAIL_COUNTER.raw_batch_put.inc();
            });

        ctx.spawn(future);
    }

    fn raw_delete(
        &mut self,
        ctx: RpcContext<'_>,
        req: RawDeleteRequest,
        sink: UnarySink<RawDeleteResponse>,
    ) {
        let timer = GRPC_MSG_HISTOGRAM_VEC.raw_delete.start_coarse_timer();
        let future = future_raw_delete(&self.storage, req)
            .and_then(|res| sink.success(res).map_err(Error::from))
            .map(|_| timer.observe_duration())
            .map_err(move |e| {
                debug!("kv rpc failed";
                    "request" => "raw_delete",
                    "err" => ?e
                );
                GRPC_MSG_FAIL_COUNTER.raw_delete.inc();
            });

        ctx.spawn(future);
    }

    fn raw_batch_delete(
        &mut self,
        ctx: RpcContext<'_>,
        req: RawBatchDeleteRequest,
        sink: UnarySink<RawBatchDeleteResponse>,
    ) {
        let timer = GRPC_MSG_HISTOGRAM_VEC.raw_batch_delete.start_coarse_timer();

        let future = future_raw_batch_delete(&self.storage, req)
            .and_then(|res| sink.success(res).map_err(Error::from))
            .map(|_| timer.observe_duration())
            .map_err(move |e| {
                debug!("kv rpc failed";
                    "request" => "raw_batch_delete",
                    "err" => ?e
                );
                GRPC_MSG_FAIL_COUNTER.raw_batch_delete.inc();
            });

        ctx.spawn(future);
    }

    fn raw_delete_range(
        &mut self,
        ctx: RpcContext<'_>,
        req: RawDeleteRangeRequest,
        sink: UnarySink<RawDeleteRangeResponse>,
    ) {
        let timer = GRPC_MSG_HISTOGRAM_VEC.raw_delete_range.start_coarse_timer();

        let future = future_raw_delete_range(&self.storage, req)
            .and_then(|res| sink.success(res).map_err(Error::from))
            .map(|_| timer.observe_duration())
            .map_err(move |e| {
                debug!("kv rpc failed";
                    "request" => "raw_delete_range",
                    "err" => ?e
                );
                GRPC_MSG_FAIL_COUNTER.raw_delete_range.inc();
            });

        ctx.spawn(future);
    }

    fn unsafe_destroy_range(
        &mut self,
        ctx: RpcContext<'_>,
        mut req: UnsafeDestroyRangeRequest,
        sink: UnarySink<UnsafeDestroyRangeResponse>,
    ) {
        let timer = GRPC_MSG_HISTOGRAM_VEC
            .unsafe_destroy_range
            .start_coarse_timer();

        // DestroyRange is a very dangerous operation. We don't allow passing MIN_KEY as start, or
        // MAX_KEY as end here.
        assert!(!req.get_start_key().is_empty());
        assert!(!req.get_end_key().is_empty());

        let (cb, f) = paired_future_callback();
        let res = self.gc_worker.unsafe_destroy_range(
            req.take_context(),
            Key::from_raw(&req.take_start_key()),
            Key::from_raw(&req.take_end_key()),
            cb,
        );

        let future = AndThenWith::new(res, f.map_err(Error::from))
            .and_then(|v| {
                let mut resp = UnsafeDestroyRangeResponse::default();
                // Region error is impossible here.
                if let Err(e) = v {
                    resp.set_error(format!("{}", e));
                }
                sink.success(resp).map_err(Error::from)
            })
            .map(|_| timer.observe_duration())
            .map_err(move |e| {
                debug!("kv rpc failed";
                    "request" => "unsafe_destroy_range",
                    "err" => ?e
                );
                GRPC_MSG_FAIL_COUNTER.unsafe_destroy_range.inc();
            });

        ctx.spawn(future);
    }

    fn register_lock_observer(
        &mut self,
<<<<<<< HEAD
        ctx: RpcContext<'_>,
        req: RegisterLockObserverRequest,
        sink: UnarySink<RegisterLockObserverResponse>,
    ) {
        let timer = GRPC_MSG_HISTOGRAM_VEC
            .register_lock_observer
            .start_coarse_timer();

        let (cb, f) = paired_future_callback();
        let res = self.gc_worker.start_collecting(req.get_max_ts().into(), cb);

        let future = AndThenWith::new(res, f.map_err(Error::from))
            .and_then(|v| {
                let mut resp = RegisterLockObserverResponse::default();
                if let Err(e) = v {
                    resp.set_error(format!("{}", e));
                }
                sink.success(resp).map_err(Error::from)
            })
            .map(|_| timer.observe_duration())
            .map_err(move |e| {
                debug!("kv rpc failed";
                    "request" => "register_lock_observer",
                    "err" => ?e
                );
                GRPC_MSG_FAIL_COUNTER.register_lock_observer.inc();
            });

        ctx.spawn(future);
=======
        _ctx: RpcContext<'_>,
        mut _req: RegisterLockObserverRequest,
        _sink: UnarySink<RegisterLockObserverResponse>,
    ) {
        unimplemented!();
>>>>>>> bbad6a02
    }

    fn check_lock_observer(
        &mut self,
<<<<<<< HEAD
        ctx: RpcContext<'_>,
        req: CheckLockObserverRequest,
        sink: UnarySink<CheckLockObserverResponse>,
    ) {
        let timer = GRPC_MSG_HISTOGRAM_VEC
            .check_lock_observer
            .start_coarse_timer();

        let (cb, f) = paired_future_callback();
        let res = self.gc_worker.fetch_result(req.get_max_ts().into(), cb);

        let future = AndThenWith::new(res, f.map_err(Error::from))
            .and_then(|v| {
                let mut resp = CheckLockObserverResponse::default();
                match v {
                    Ok((locks, is_clean)) => {
                        resp.set_is_clean(is_clean);
                        resp.set_locks(locks.into());
                    }
                    Err(e) => resp.set_error(format!("{}", e)),
                }
                sink.success(resp).map_err(Error::from)
            })
            .map(|_| timer.observe_duration())
            .map_err(move |e| {
                debug!("kv rpc failed";
                    "request" => "check_lock_observer",
                    "err" => ?e
                );
                GRPC_MSG_FAIL_COUNTER.check_lock_observer.inc();
            });

        ctx.spawn(future);
=======
        _ctx: RpcContext<'_>,
        mut _req: CheckLockObserverRequest,
        _sink: UnarySink<CheckLockObserverResponse>,
    ) {
        unimplemented!();
>>>>>>> bbad6a02
    }

    fn remove_lock_observer(
        &mut self,
<<<<<<< HEAD
        ctx: RpcContext<'_>,
        req: RemoveLockObserverRequest,
        sink: UnarySink<RemoveLockObserverResponse>,
    ) {
        let timer = GRPC_MSG_HISTOGRAM_VEC
            .remove_lock_observer
            .start_coarse_timer();

        let (cb, f) = paired_future_callback();
        let res = self.gc_worker.stop_collecting(req.get_max_ts().into(), cb);

        let future = AndThenWith::new(res, f.map_err(Error::from))
            .and_then(|v| {
                let mut resp = RemoveLockObserverResponse::default();
                if let Err(e) = v {
                    resp.set_error(format!("{}", e));
                }
                sink.success(resp).map_err(Error::from)
            })
            .map(|_| timer.observe_duration())
            .map_err(move |e| {
                debug!("kv rpc failed";
                    "request" => "remove_lock_observer",
                    "err" => ?e
                );
                GRPC_MSG_FAIL_COUNTER.remove_lock_observer.inc();
            });

        ctx.spawn(future);
=======
        _ctx: RpcContext<'_>,
        mut _req: RemoveLockObserverRequest,
        _sink: UnarySink<RemoveLockObserverResponse>,
    ) {
        unimplemented!();
>>>>>>> bbad6a02
    }

    fn physical_scan_lock(
        &mut self,
        ctx: RpcContext<'_>,
        mut req: PhysicalScanLockRequest,
        sink: ServerStreamingSink<PhysicalScanLockResponse>,
    ) {
        let timer = GRPC_MSG_HISTOGRAM_VEC
            .physical_scan_lock
            .start_coarse_timer();

        let stream = self
            .gc_worker
<<<<<<< HEAD
            .async_physical_scan_lock(req.take_context(), req.get_max_ts().into())
=======
            .physical_scan_lock(req.take_context(), req.get_max_ts().into())
>>>>>>> bbad6a02
            .then(|result| {
                let mut resp = PhysicalScanLockResponse::default();
                match result {
                    Ok(locks) => resp.set_locks(locks.into()),
                    Err(e) => resp.set_error(format!("{:?}", e)),
                }
                Ok(resp)
            })
            .map(|resp| (resp, WriteFlags::default().buffer_hint(true)))
            .map_err(|e: ()| {
                let code = RpcStatusCode::UNKNOWN;
                let msg = Some(format!("{:?}", e));
                GrpcError::RpcFailure(RpcStatus::new(code, msg))
            });
        let future = sink
            .send_all(stream)
            .map(|_| timer.observe_duration())
            .map_err(Error::from)
            .map_err(move |e| {
                debug!("kv rpc failed";
                    "request" => "physical_scan_lock",
                    "err" => ?e
                );
                GRPC_MSG_FAIL_COUNTER.physical_scan_lock.inc();
            });

        ctx.spawn(future);
    }

    fn coprocessor(&mut self, ctx: RpcContext<'_>, req: Request, sink: UnarySink<Response>) {
        let timer = GRPC_MSG_HISTOGRAM_VEC.coprocessor.start_coarse_timer();
        let future = future_cop(&self.cop, req, Some(ctx.peer()))
            .and_then(|resp| sink.success(resp).map_err(Error::from))
            .map(|_| timer.observe_duration())
            .map_err(move |e| {
                debug!("kv rpc failed";
                    "request" => "coprocessor",
                    "err" => ?e
                );
                GRPC_MSG_FAIL_COUNTER.coprocessor.inc();
            });

        ctx.spawn(future);
    }

    fn coprocessor_stream(
        &mut self,
        ctx: RpcContext<'_>,
        req: Request,
        sink: ServerStreamingSink<Response>,
    ) {
        let timer = GRPC_MSG_HISTOGRAM_VEC
            .coprocessor_stream
            .start_coarse_timer();

        let stream = self
            .cop
            .parse_and_handle_stream_request(req, Some(ctx.peer()))
            .map(|resp| (resp, WriteFlags::default().buffer_hint(true)))
            .map_err(|e| {
                let code = RpcStatusCode::UNKNOWN;
                let msg = Some(format!("{:?}", e));
                GrpcError::RpcFailure(RpcStatus::new(code, msg))
            });
        let future = sink
            .send_all(stream)
            .map(|_| timer.observe_duration())
            .map_err(Error::from)
            .map_err(move |e| {
                debug!("kv rpc failed";
                    "request" => "coprocessor_stream",
                    "err" => ?e
                );
                GRPC_MSG_FAIL_COUNTER.coprocessor_stream.inc();
            });

        ctx.spawn(future);
    }

    fn raft(
        &mut self,
        ctx: RpcContext<'_>,
        stream: RequestStream<RaftMessage>,
        sink: ClientStreamingSink<Done>,
    ) {
        let ch = self.ch.clone();
        ctx.spawn(
            stream
                .map_err(Error::from)
                .for_each(move |msg| {
                    RAFT_MESSAGE_RECV_COUNTER.inc();
                    ch.send_raft_msg(msg).map_err(Error::from)
                })
                .then(|res| {
                    let status = match res {
                        Err(e) => {
                            let msg = format!("{:?}", e);
                            error!("dispatch raft msg from gRPC to raftstore fail"; "err" => %msg);
                            RpcStatus::new(RpcStatusCode::UNKNOWN, Some(msg))
                        }
                        Ok(_) => RpcStatus::new(RpcStatusCode::UNKNOWN, None),
                    };
                    sink.fail(status)
                        .map_err(|e| error!("KvService::raft send response fail"; "err" => ?e))
                }),
        );
    }

    fn batch_raft(
        &mut self,
        ctx: RpcContext<'_>,
        stream: RequestStream<BatchRaftMessage>,
        sink: ClientStreamingSink<Done>,
    ) {
        info!("batch_raft RPC is called, new gRPC stream established");
        let ch = self.ch.clone();
        ctx.spawn(
            stream
                .map_err(Error::from)
                .for_each(move |mut msgs| {
                    let len = msgs.get_msgs().len();
                    RAFT_MESSAGE_RECV_COUNTER.inc_by(len as i64);
                    RAFT_MESSAGE_BATCH_SIZE.observe(len as f64);
                    for msg in msgs.take_msgs().into_iter() {
                        if let Err(e) = ch.send_raft_msg(msg) {
                            return Err(Error::from(e));
                        }
                    }
                    Ok(())
                })
                .then(|res| {
                    let status = match res {
                        Err(e) => {
                            let msg = format!("{:?}", e);
                            error!("dispatch raft msg from gRPC to raftstore fail"; "err" => %msg);
                            RpcStatus::new(RpcStatusCode::UNKNOWN, Some(msg))
                        }
                        Ok(_) => RpcStatus::new(RpcStatusCode::UNKNOWN, None),
                    };
                    sink.fail(status).map_err(
                        |e| error!("KvService::batch_raft send response fail"; "err" => ?e),
                    )
                }),
        )
    }

    fn snapshot(
        &mut self,
        ctx: RpcContext<'_>,
        stream: RequestStream<SnapshotChunk>,
        sink: ClientStreamingSink<Done>,
    ) {
        let task = SnapTask::Recv { stream, sink };
        if let Err(e) = self.snap_scheduler.schedule(task) {
            let err_msg = format!("{}", e);
            let sink = match e.into_inner() {
                SnapTask::Recv { sink, .. } => sink,
                _ => unreachable!(),
            };
            let status = RpcStatus::new(RpcStatusCode::RESOURCE_EXHAUSTED, Some(err_msg));
            ctx.spawn(sink.fail(status).map_err(|_| ()));
        }
    }

    fn mvcc_get_by_key(
        &mut self,
        ctx: RpcContext<'_>,
        mut req: MvccGetByKeyRequest,
        sink: UnarySink<MvccGetByKeyResponse>,
    ) {
        let timer = GRPC_MSG_HISTOGRAM_VEC.mvcc_get_by_key.start_coarse_timer();

        let key = Key::from_raw(req.get_key());
        let (cb, f) = paired_future_callback();
        let res = self
            .storage
            .mvcc_by_key(req.take_context(), key.clone(), cb);

        let future = AndThenWith::new(res, f.map_err(Error::from))
            .and_then(|v| {
                let mut resp = MvccGetByKeyResponse::default();
                if let Some(err) = extract_region_error(&v) {
                    resp.set_region_error(err);
                } else {
                    match v {
                        Ok(mvcc) => {
                            resp.set_info(mvcc.into_proto());
                        }
                        Err(e) => resp.set_error(format!("{}", e)),
                    };
                }
                sink.success(resp).map_err(Error::from)
            })
            .map(|_| timer.observe_duration())
            .map_err(move |e| {
                debug!("kv rpc failed";
                    "request" => "mvcc_get_by_key",
                    "err" => ?e
                );
                GRPC_MSG_FAIL_COUNTER.mvcc_get_by_key.inc();
            });

        ctx.spawn(future);
    }

    fn mvcc_get_by_start_ts(
        &mut self,
        ctx: RpcContext<'_>,
        mut req: MvccGetByStartTsRequest,
        sink: UnarySink<MvccGetByStartTsResponse>,
    ) {
        let timer = GRPC_MSG_HISTOGRAM_VEC
            .mvcc_get_by_start_ts
            .start_coarse_timer();

        let (cb, f) = paired_future_callback();
        let res = self
            .storage
            .mvcc_by_start_ts(req.take_context(), req.get_start_ts().into(), cb);

        let future = AndThenWith::new(res, f.map_err(Error::from))
            .and_then(|v| {
                let mut resp = MvccGetByStartTsResponse::default();
                if let Some(err) = extract_region_error(&v) {
                    resp.set_region_error(err);
                } else {
                    match v {
                        Ok(Some((k, vv))) => {
                            resp.set_key(k.into_raw().unwrap());
                            resp.set_info(vv.into_proto());
                        }
                        Ok(None) => {
                            resp.set_info(Default::default());
                        }
                        Err(e) => resp.set_error(format!("{}", e)),
                    }
                }
                sink.success(resp).map_err(Error::from)
            })
            .map(|_| timer.observe_duration())
            .map_err(move |e| {
                debug!("kv rpc failed";
                    "request" => "mvcc_get_by_start_ts",
                    "err" => ?e
                );
                GRPC_MSG_FAIL_COUNTER.mvcc_get_by_start_ts.inc();
            });
        ctx.spawn(future);
    }

    fn split_region(
        &mut self,
        ctx: RpcContext<'_>,
        mut req: SplitRegionRequest,
        sink: UnarySink<SplitRegionResponse>,
    ) {
        let timer = GRPC_MSG_HISTOGRAM_VEC.split_region.start_coarse_timer();

        let region_id = req.get_context().get_region_id();
        let (cb, future) = paired_future_callback();
        let mut split_keys = if !req.get_split_key().is_empty() {
            vec![Key::from_raw(req.get_split_key()).into_encoded()]
        } else {
            req.take_split_keys()
                .into_iter()
                .map(|x| Key::from_raw(&x).into_encoded())
                .collect()
        };
        split_keys.sort();
        let req = CasualMessage::SplitRegion {
            region_epoch: req.take_context().take_region_epoch(),
            split_keys,
            callback: Callback::Write(cb),
        };

        if let Err(e) = self.ch.casual_send(region_id, req) {
            self.send_fail_status(ctx, sink, Error::from(e), RpcStatusCode::RESOURCE_EXHAUSTED);
            return;
        }

        let future = future
            .map_err(Error::from)
            .map(move |mut v| {
                let mut resp = SplitRegionResponse::default();
                if v.response.get_header().has_error() {
                    resp.set_region_error(v.response.mut_header().take_error());
                } else {
                    let admin_resp = v.response.mut_admin_response();
                    let regions: Vec<_> = admin_resp.mut_splits().take_regions().into();
                    if regions.len() < 2 {
                        error!(
                            "invalid split response";
                            "region_id" => region_id,
                            "resp" => ?admin_resp
                        );
                        resp.mut_region_error().set_message(format!(
                            "Internal Error: invalid response: {:?}",
                            admin_resp
                        ));
                    } else {
                        if regions.len() == 2 {
                            resp.set_left(regions[0].clone());
                            resp.set_right(regions[1].clone());
                        }
                        resp.set_regions(regions.into());
                    }
                }
                resp
            })
            .and_then(|res| sink.success(res).map_err(Error::from))
            .map(|_| timer.observe_duration())
            .map_err(move |e| {
                debug!("kv rpc failed";
                    "request" => "split_region",
                    "err" => ?e
                );
                GRPC_MSG_FAIL_COUNTER.split_region.inc();
            });

        ctx.spawn(future);
    }

    fn read_index(
        &mut self,
        ctx: RpcContext<'_>,
        req: ReadIndexRequest,
        sink: UnarySink<ReadIndexResponse>,
    ) {
        let timer = GRPC_MSG_HISTOGRAM_VEC.read_index.start_coarse_timer();

        let region_id = req.get_context().get_region_id();
        let mut cmd = RaftCmdRequest::default();
        let mut header = RaftRequestHeader::default();
        let mut inner_req = RaftRequest::default();
        inner_req.set_cmd_type(CmdType::ReadIndex);
        header.set_region_id(req.get_context().get_region_id());
        header.set_peer(req.get_context().get_peer().clone());
        header.set_region_epoch(req.get_context().get_region_epoch().clone());
        if req.get_context().get_term() != 0 {
            header.set_term(req.get_context().get_term());
        }
        header.set_sync_log(req.get_context().get_sync_log());
        header.set_read_quorum(true);
        cmd.set_header(header);
        cmd.set_requests(vec![inner_req].into());

        let (cb, future) = paired_future_callback();

        if let Err(e) = self.ch.send_command(cmd, Callback::Read(cb)) {
            self.send_fail_status(ctx, sink, Error::from(e), RpcStatusCode::RESOURCE_EXHAUSTED);
            return;
        }

        let future = future
            .map_err(Error::from)
            .map(move |mut v| {
                let mut resp = ReadIndexResponse::default();
                if v.response.get_header().has_error() {
                    resp.set_region_error(v.response.mut_header().take_error());
                } else {
                    let raft_resps = v.response.get_responses();
                    if raft_resps.len() != 1 {
                        error!(
                            "invalid read index response";
                            "region_id" => region_id,
                            "response" => ?raft_resps
                        );
                        resp.mut_region_error().set_message(format!(
                            "Internal Error: invalid response: {:?}",
                            raft_resps
                        ));
                    } else {
                        let read_index = raft_resps[0].get_read_index().get_read_index();
                        resp.set_read_index(read_index);
                    }
                }
                resp
            })
            .and_then(|res| sink.success(res).map_err(Error::from))
            .map(|_| timer.observe_duration())
            .map_err(move |e| {
                debug!("kv rpc failed";
                    "request" => "read_index",
                    "err" => ?e
                );
                GRPC_MSG_FAIL_COUNTER.read_index.inc();
            });

        ctx.spawn(future);
    }

    fn batch_commands(
        &mut self,
        ctx: RpcContext<'_>,
        stream: RequestStream<BatchCommandsRequest>,
        sink: DuplexSink<BatchCommandsResponse>,
    ) {
        let (tx, rx) = unbounded(GRPC_MSG_NOTIFY_SIZE);

        let ctx = Arc::new(ctx);
        let peer = ctx.peer();
        let storage = self.storage.clone();
        let cop = self.cop.clone();
        let gc_worker = self.gc_worker.clone();
        if self.enable_req_batch {
            let stopped = Arc::new(AtomicBool::new(false));
            let req_batcher = ReqBatcher::new(
                tx.clone(),
                self.req_batch_wait_duration,
                Arc::clone(&self.readpool_normal_thread_load),
            );
            let req_batcher = Arc::new(Mutex::new(req_batcher));
            if let Some(duration) = self.req_batch_wait_duration {
                let storage = storage.clone();
                let req_batcher = req_batcher.clone();
                let req_batcher2 = req_batcher.clone();
                let stopped = Arc::clone(&stopped);
                let start = Instant::now();
                let timer = GLOBAL_TIMER_HANDLE.clone();
                self.timer_pool.lock().unwrap().spawn(
                    timer
                        .interval(start, duration)
                        .take_while(move |_| {
                            // only stop timer when no more incoming and old batch is submitted.
                            future::ok(
                                !stopped.load(Ordering::Relaxed)
                                    || !req_batcher2.lock().unwrap().is_empty(),
                            )
                        })
                        .for_each(move |_| {
                            req_batcher.lock().unwrap().should_submit(&storage);
                            Ok(())
                        })
                        .map_err(|e| error!("batch_commands timer errored"; "err" => ?e)),
                );
            }
            let request_handler = stream.for_each(move |mut req| {
                let request_ids = req.take_request_ids();
                let requests: Vec<_> = req.take_requests().into();
                GRPC_REQ_BATCH_COMMANDS_SIZE.observe(requests.len() as f64);
                for (id, mut req) in request_ids.into_iter().zip(requests) {
                    if !req_batcher.lock().unwrap().filter(id, &mut req) {
                        handle_batch_commands_request(
                            &storage,
                            &gc_worker,
                            &cop,
                            &peer,
                            id,
                            req,
                            tx.clone(),
                        );
                    }
                }
                req_batcher.lock().unwrap().maybe_submit(&storage);
                future::ok(())
            });
            ctx.spawn(
                request_handler
                    .map_err(|e| error!("batch_commands error"; "err" => %e))
                    .and_then(move |_| {
                        // signal timer guard to stop polling
                        stopped.store(true, Ordering::Relaxed);
                        Ok(())
                    }),
            );
        } else {
            let request_handler = stream.for_each(move |mut req| {
                let request_ids = req.take_request_ids();
                let requests: Vec<_> = req.take_requests().into();
                GRPC_REQ_BATCH_COMMANDS_SIZE.observe(requests.len() as f64);
                for (id, req) in request_ids.into_iter().zip(requests) {
                    handle_batch_commands_request(
                        &storage,
                        &gc_worker,
                        &cop,
                        &peer,
                        id,
                        req,
                        tx.clone(),
                    );
                }
                future::ok(())
            });
            ctx.spawn(request_handler.map_err(|e| error!("batch_commands error"; "err" => %e)));
        };

        let thread_load = Arc::clone(&self.grpc_thread_load);
        let response_retriever = BatchReceiver::new(
            rx,
            GRPC_MSG_MAX_BATCH_SIZE,
            BatchCommandsResponse::default,
            |batch_resp, (id, resp)| {
                batch_resp.mut_request_ids().push(id);
                batch_resp.mut_responses().push(resp);
            },
        );

        let response_retriever = response_retriever
            .inspect(|r| GRPC_RESP_BATCH_COMMANDS_SIZE.observe(r.request_ids.len() as f64))
            .map(move |mut r| {
                r.set_transport_layer_load(thread_load.load() as u64);
                (r, WriteFlags::default().buffer_hint(false))
            })
            .map_err(|e| {
                let msg = Some(format!("{:?}", e));
                GrpcError::RpcFailure(RpcStatus::new(RpcStatusCode::UNKNOWN, msg))
            });

        ctx.spawn(sink.send_all(response_retriever).map(|_| ()).map_err(|e| {
            debug!("kv rpc failed";
                "request" => "batch_commands",
                "err" => ?e
            );
        }));
    }
}

fn response_batch_commands_request<F>(
    id: u64,
    resp: F,
    tx: Sender<(u64, batch_commands_response::Response)>,
    timer: HistogramTimer,
) where
    F: Future<Item = batch_commands_response::Response, Error = ()> + Send + 'static,
{
    let f = resp.and_then(move |resp| {
        if tx.send_and_notify((id, resp)).is_err() {
            error!("KvService response batch commands fail");
            return Err(());
        }
        timer.observe_duration();
        Ok(())
    });
    poll_future_notify(f);
}

// BatchCommandsNotify is used to make business pool notifiy completion queues directly.
struct BatchCommandsNotify<F>(Arc<Mutex<Option<Spawn<F>>>>);
impl<F> Clone for BatchCommandsNotify<F> {
    fn clone(&self) -> BatchCommandsNotify<F> {
        BatchCommandsNotify(Arc::clone(&self.0))
    }
}
impl<F> Notify for BatchCommandsNotify<F>
where
    F: Future<Item = (), Error = ()> + Send + 'static,
{
    fn notify(&self, id: usize) {
        let n = Arc::new(self.clone());
        let mut s = self.0.lock().unwrap();
        match s.as_mut().map(|spawn| spawn.poll_future_notify(&n, id)) {
            Some(Ok(Async::NotReady)) | None => {}
            _ => *s = None,
        };
    }
}

pub fn poll_future_notify<F: Future<Item = (), Error = ()> + Send + 'static>(f: F) {
    let spawn = Arc::new(Mutex::new(Some(executor::spawn(f))));
    let notify = BatchCommandsNotify(spawn);
    notify.notify(0);
}

fn handle_batch_commands_request<E: Engine, L: LockManager>(
    storage: &Storage<E, L>,
    gc_worker: &GcWorker<E>,
    cop: &Endpoint<E>,
    peer: &str,
    id: u64,
    req: batch_commands_request::Request,
    tx: Sender<(u64, batch_commands_response::Response)>,
) {
    // To simplify code and make the logic more clear.
    macro_rules! oneof {
        ($p:path) => {
            |resp| {
                let mut res = batch_commands_response::Response::default();
                res.cmd = Some($p(resp));
                res
            }
        };
    }

    match req.cmd {
        None => {
            // For some invalid requests.
            let timer = GRPC_MSG_HISTOGRAM_VEC.invalid.start_coarse_timer();
            let resp = future::ok(batch_commands_response::Response::default());
            response_batch_commands_request(id, resp, tx, timer);
        }
        Some(batch_commands_request::request::Cmd::Get(req)) => {
            let timer = GRPC_MSG_HISTOGRAM_VEC.kv_get.start_coarse_timer();
            let resp = future_get(&storage, req)
                .map(oneof!(batch_commands_response::response::Cmd::Get))
                .map_err(|_| GRPC_MSG_FAIL_COUNTER.kv_get.inc());
            response_batch_commands_request(id, resp, tx, timer);
        }
        Some(batch_commands_request::request::Cmd::Scan(req)) => {
            let timer = GRPC_MSG_HISTOGRAM_VEC.kv_scan.start_coarse_timer();
            let resp = future_scan(&storage, req)
                .map(oneof!(batch_commands_response::response::Cmd::Scan))
                .map_err(|_| GRPC_MSG_FAIL_COUNTER.kv_scan.inc());
            response_batch_commands_request(id, resp, tx, timer);
        }
        Some(batch_commands_request::request::Cmd::Prewrite(req)) => {
            let timer = GRPC_MSG_HISTOGRAM_VEC.kv_prewrite.start_coarse_timer();
            let resp = future_prewrite(&storage, req)
                .map(oneof!(batch_commands_response::response::Cmd::Prewrite))
                .map_err(|_| GRPC_MSG_FAIL_COUNTER.kv_prewrite.inc());
            response_batch_commands_request(id, resp, tx, timer);
        }
        Some(batch_commands_request::request::Cmd::Commit(req)) => {
            let timer = GRPC_MSG_HISTOGRAM_VEC.kv_commit.start_coarse_timer();
            let resp = future_commit(&storage, req)
                .map(oneof!(batch_commands_response::response::Cmd::Commit))
                .map_err(|_| GRPC_MSG_FAIL_COUNTER.kv_commit.inc());
            response_batch_commands_request(id, resp, tx, timer);
        }
        Some(batch_commands_request::request::Cmd::Import(_)) => unimplemented!(),
        Some(batch_commands_request::request::Cmd::Cleanup(req)) => {
            let timer = GRPC_MSG_HISTOGRAM_VEC.kv_cleanup.start_coarse_timer();
            let resp = future_cleanup(&storage, req)
                .map(oneof!(batch_commands_response::response::Cmd::Cleanup))
                .map_err(|_| GRPC_MSG_FAIL_COUNTER.kv_cleanup.inc());
            response_batch_commands_request(id, resp, tx, timer);
        }
        Some(batch_commands_request::request::Cmd::BatchGet(req)) => {
            let timer = GRPC_MSG_HISTOGRAM_VEC.kv_batch_get.start_coarse_timer();
            let resp = future_batch_get(&storage, req)
                .map(oneof!(batch_commands_response::response::Cmd::BatchGet))
                .map_err(|_| GRPC_MSG_FAIL_COUNTER.kv_batch_get.inc());
            response_batch_commands_request(id, resp, tx, timer);
        }
        Some(batch_commands_request::request::Cmd::BatchRollback(req)) => {
            let timer = GRPC_MSG_HISTOGRAM_VEC
                .kv_batch_rollback
                .start_coarse_timer();
            let resp = future_batch_rollback(&storage, req)
                .map(oneof!(
                    batch_commands_response::response::Cmd::BatchRollback
                ))
                .map_err(|_| GRPC_MSG_FAIL_COUNTER.kv_batch_rollback.inc());
            response_batch_commands_request(id, resp, tx, timer);
        }
        Some(batch_commands_request::request::Cmd::TxnHeartBeat(req)) => {
            let timer = GRPC_MSG_HISTOGRAM_VEC
                .kv_txn_heart_beat
                .start_coarse_timer();
            let resp = future_txn_heart_beat(&storage, req)
                .map(oneof!(batch_commands_response::response::Cmd::TxnHeartBeat))
                .map_err(|_| GRPC_MSG_FAIL_COUNTER.kv_txn_heart_beat.inc());
            response_batch_commands_request(id, resp, tx, timer);
        }
        Some(batch_commands_request::request::Cmd::CheckTxnStatus(req)) => {
            let timer = GRPC_MSG_HISTOGRAM_VEC
                .kv_check_txn_status
                .start_coarse_timer();
            let resp = future_check_txn_status(&storage, req)
                .map(oneof!(
                    batch_commands_response::response::Cmd::CheckTxnStatus
                ))
                .map_err(|_| GRPC_MSG_FAIL_COUNTER.kv_check_txn_status.inc());
            response_batch_commands_request(id, resp, tx, timer);
        }
        Some(batch_commands_request::request::Cmd::ScanLock(req)) => {
            let timer = GRPC_MSG_HISTOGRAM_VEC.kv_scan_lock.start_coarse_timer();
            let resp = future_scan_lock(&storage, req)
                .map(oneof!(batch_commands_response::response::Cmd::ScanLock))
                .map_err(|_| GRPC_MSG_FAIL_COUNTER.kv_scan_lock.inc());
            response_batch_commands_request(id, resp, tx, timer);
        }
        Some(batch_commands_request::request::Cmd::ResolveLock(req)) => {
            let timer = GRPC_MSG_HISTOGRAM_VEC.kv_resolve_lock.start_coarse_timer();
            let resp = future_resolve_lock(&storage, req)
                .map(oneof!(batch_commands_response::response::Cmd::ResolveLock))
                .map_err(|_| GRPC_MSG_FAIL_COUNTER.kv_resolve_lock.inc());
            response_batch_commands_request(id, resp, tx, timer);
        }
        Some(batch_commands_request::request::Cmd::Gc(req)) => {
            let timer = GRPC_MSG_HISTOGRAM_VEC.kv_gc.start_coarse_timer();
            let resp = future_gc(&gc_worker, req)
                .map(oneof!(batch_commands_response::response::Cmd::Gc))
                .map_err(|_| GRPC_MSG_FAIL_COUNTER.kv_gc.inc());
            response_batch_commands_request(id, resp, tx, timer);
        }
        Some(batch_commands_request::request::Cmd::DeleteRange(req)) => {
            let timer = GRPC_MSG_HISTOGRAM_VEC.kv_delete_range.start_coarse_timer();
            let resp = future_delete_range(&storage, req)
                .map(oneof!(batch_commands_response::response::Cmd::DeleteRange))
                .map_err(|_| GRPC_MSG_FAIL_COUNTER.kv_delete_range.inc());
            response_batch_commands_request(id, resp, tx, timer);
        }
        Some(batch_commands_request::request::Cmd::RawGet(req)) => {
            let timer = GRPC_MSG_HISTOGRAM_VEC.raw_get.start_coarse_timer();
            let resp = future_raw_get(&storage, req)
                .map(oneof!(batch_commands_response::response::Cmd::RawGet))
                .map_err(|_| GRPC_MSG_FAIL_COUNTER.raw_get.inc());
            response_batch_commands_request(id, resp, tx, timer);
        }
        Some(batch_commands_request::request::Cmd::RawBatchGet(req)) => {
            let timer = GRPC_MSG_HISTOGRAM_VEC.raw_batch_get.start_coarse_timer();
            let resp = future_raw_batch_get(&storage, req)
                .map(oneof!(batch_commands_response::response::Cmd::RawBatchGet))
                .map_err(|_| GRPC_MSG_FAIL_COUNTER.raw_batch_get.inc());
            response_batch_commands_request(id, resp, tx, timer);
        }
        Some(batch_commands_request::request::Cmd::RawPut(req)) => {
            let timer = GRPC_MSG_HISTOGRAM_VEC.raw_put.start_coarse_timer();
            let resp = future_raw_put(&storage, req)
                .map(oneof!(batch_commands_response::response::Cmd::RawPut))
                .map_err(|_| GRPC_MSG_FAIL_COUNTER.raw_put.inc());
            response_batch_commands_request(id, resp, tx, timer);
        }
        Some(batch_commands_request::request::Cmd::RawBatchPut(req)) => {
            let timer = GRPC_MSG_HISTOGRAM_VEC.raw_batch_put.start_coarse_timer();
            let resp = future_raw_batch_put(&storage, req)
                .map(oneof!(batch_commands_response::response::Cmd::RawBatchPut))
                .map_err(|_| GRPC_MSG_FAIL_COUNTER.raw_batch_put.inc());
            response_batch_commands_request(id, resp, tx, timer);
        }
        Some(batch_commands_request::request::Cmd::RawDelete(req)) => {
            let timer = GRPC_MSG_HISTOGRAM_VEC.raw_delete.start_coarse_timer();
            let resp = future_raw_delete(&storage, req)
                .map(oneof!(batch_commands_response::response::Cmd::RawDelete))
                .map_err(|_| GRPC_MSG_FAIL_COUNTER.raw_delete.inc());
            response_batch_commands_request(id, resp, tx, timer);
        }
        Some(batch_commands_request::request::Cmd::RawBatchDelete(req)) => {
            let timer = GRPC_MSG_HISTOGRAM_VEC.raw_batch_delete.start_coarse_timer();
            let resp = future_raw_batch_delete(&storage, req)
                .map(oneof!(
                    batch_commands_response::response::Cmd::RawBatchDelete
                ))
                .map_err(|_| GRPC_MSG_FAIL_COUNTER.raw_batch_delete.inc());
            response_batch_commands_request(id, resp, tx, timer);
        }
        Some(batch_commands_request::request::Cmd::RawScan(req)) => {
            let timer = GRPC_MSG_HISTOGRAM_VEC.raw_scan.start_coarse_timer();
            let resp = future_raw_scan(&storage, req)
                .map(oneof!(batch_commands_response::response::Cmd::RawScan))
                .map_err(|_| GRPC_MSG_FAIL_COUNTER.raw_scan.inc());
            response_batch_commands_request(id, resp, tx, timer);
        }
        Some(batch_commands_request::request::Cmd::RawDeleteRange(req)) => {
            let timer = GRPC_MSG_HISTOGRAM_VEC.raw_delete_range.start_coarse_timer();
            let resp = future_raw_delete_range(&storage, req)
                .map(oneof!(
                    batch_commands_response::response::Cmd::RawDeleteRange
                ))
                .map_err(|_| GRPC_MSG_FAIL_COUNTER.raw_delete_range.inc());
            response_batch_commands_request(id, resp, tx, timer);
        }
        Some(batch_commands_request::request::Cmd::RawBatchScan(req)) => {
            let timer = GRPC_MSG_HISTOGRAM_VEC.raw_batch_scan.start_coarse_timer();
            let resp = future_raw_batch_scan(&storage, req)
                .map(oneof!(batch_commands_response::response::Cmd::RawBatchScan))
                .map_err(|_| GRPC_MSG_FAIL_COUNTER.raw_batch_scan.inc());
            response_batch_commands_request(id, resp, tx, timer);
        }
        Some(batch_commands_request::request::Cmd::Coprocessor(req)) => {
            let timer = GRPC_MSG_HISTOGRAM_VEC.coprocessor.start_coarse_timer();
            let resp = future_cop(&cop, req, Some(peer.to_string()))
                .map(oneof!(batch_commands_response::response::Cmd::Coprocessor))
                .map_err(|_| GRPC_MSG_FAIL_COUNTER.coprocessor.inc());
            response_batch_commands_request(id, resp, tx, timer);
        }
        Some(batch_commands_request::request::Cmd::PessimisticLock(req)) => {
            let timer = GRPC_MSG_HISTOGRAM_VEC
                .kv_pessimistic_lock
                .start_coarse_timer();
            let resp = future_acquire_pessimistic_lock(&storage, req)
                .map(oneof!(
                    batch_commands_response::response::Cmd::PessimisticLock
                ))
                .map_err(|_| GRPC_MSG_FAIL_COUNTER.kv_pessimistic_lock.inc());
            response_batch_commands_request(id, resp, tx, timer);
        }
        Some(batch_commands_request::request::Cmd::PessimisticRollback(req)) => {
            let timer = GRPC_MSG_HISTOGRAM_VEC
                .kv_pessimistic_rollback
                .start_coarse_timer();
            let resp = future_pessimistic_rollback(&storage, req)
                .map(oneof!(
                    batch_commands_response::response::Cmd::PessimisticRollback
                ))
                .map_err(|_| GRPC_MSG_FAIL_COUNTER.kv_pessimistic_rollback.inc());
            response_batch_commands_request(id, resp, tx, timer);
        }
        Some(batch_commands_request::request::Cmd::Empty(req)) => {
            let timer = GRPC_MSG_HISTOGRAM_VEC.invalid.start_coarse_timer();
            let resp = future_handle_empty(req)
                .map(oneof!(batch_commands_response::response::Cmd::Empty))
                .map_err(|_| GRPC_MSG_FAIL_COUNTER.invalid.inc());
            response_batch_commands_request(id, resp, tx, timer);
        }
    }
}

fn future_handle_empty(
    req: BatchCommandsEmptyRequest,
) -> impl Future<Item = BatchCommandsEmptyResponse, Error = Error> {
    tikv_util::timer::GLOBAL_TIMER_HANDLE
        .delay(std::time::Instant::now() + std::time::Duration::from_millis(req.get_delay_time()))
        .map(move |_| {
            let mut res = BatchCommandsEmptyResponse::default();
            res.set_test_id(req.get_test_id());
            res
        })
        .map_err(|_| unreachable!())
}

fn future_get<E: Engine, L: LockManager>(
    storage: &Storage<E, L>,
    mut req: GetRequest,
) -> impl Future<Item = GetResponse, Error = Error> {
    storage
        .get(
            req.take_context(),
            Key::from_raw(req.get_key()),
            req.get_version().into(),
        )
        .then(|v| {
            let mut resp = GetResponse::default();
            if let Some(err) = extract_region_error(&v) {
                resp.set_region_error(err);
            } else {
                match v {
                    Ok(Some(val)) => resp.set_value(val),
                    Ok(None) => resp.set_not_found(true),
                    Err(e) => resp.set_error(extract_key_error(&e)),
                }
            }
            Ok(resp)
        })
}

pub fn future_batch_get_command<E: Engine, L: LockManager>(
    storage: &Storage<E, L>,
    tx: Sender<(u64, batch_commands_response::Response)>,
    requests: Vec<u64>,
    commands: Vec<PointGetCommand>,
) -> impl Future<Item = (), Error = ()> {
    let timer = GRPC_MSG_HISTOGRAM_VEC
        .kv_batch_get_command
        .start_coarse_timer();
    storage.batch_get_command(commands).then(move |v| {
        match v {
            Ok(v) => {
                if requests.len() != v.len() {
                    error!("KvService batch response size mismatch");
                }
                for (req, v) in requests.into_iter().zip(v.into_iter()) {
                    let mut resp = GetResponse::default();
                    if let Some(err) = extract_region_error(&v) {
                        resp.set_region_error(err);
                    } else {
                        match v {
                            Ok(Some(val)) => resp.set_value(val),
                            Ok(None) => resp.set_not_found(true),
                            Err(e) => resp.set_error(extract_key_error(&e)),
                        }
                    }
                    let mut res = batch_commands_response::Response::default();
                    res.cmd = Some(batch_commands_response::response::Cmd::Get(resp));
                    if tx.send_and_notify((req, res)).is_err() {
                        error!("KvService response batch commands fail");
                    }
                }
            }
            e => {
                let mut resp = GetResponse::default();
                if let Some(err) = extract_region_error(&e) {
                    resp.set_region_error(err);
                } else if let Err(e) = e {
                    resp.set_error(extract_key_error(&e));
                }
                let mut res = batch_commands_response::Response::default();
                res.cmd = Some(batch_commands_response::response::Cmd::Get(resp));
                for req in requests {
                    if tx.send_and_notify((req, res.clone())).is_err() {
                        error!("KvService response batch commands fail");
                    }
                }
            }
        }
        timer.observe_duration();
        Ok(())
    })
}

fn future_scan<E: Engine, L: LockManager>(
    storage: &Storage<E, L>,
    mut req: ScanRequest,
) -> impl Future<Item = ScanResponse, Error = Error> {
    let end_key = if req.get_end_key().is_empty() {
        None
    } else {
        Some(Key::from_raw(req.get_end_key()))
    };

    storage
        .scan(
            req.take_context(),
            Key::from_raw(req.get_start_key()),
            end_key,
            req.get_limit() as usize,
            req.get_version().into(),
            req.get_key_only(),
            req.get_reverse(),
        )
        .then(|v| {
            let mut resp = ScanResponse::default();
            if let Some(err) = extract_region_error(&v) {
                resp.set_region_error(err);
            } else {
                resp.set_pairs(extract_kv_pairs(v).into());
            }
            Ok(resp)
        })
}

fn future_prewrite<E: Engine, L: LockManager>(
    storage: &Storage<E, L>,
    mut req: PrewriteRequest,
) -> impl Future<Item = PrewriteResponse, Error = Error> {
    let for_update_ts = req.get_for_update_ts();
    let (cb, f) = paired_future_callback();
    let res = if for_update_ts == 0 {
        storage.prewrite(
            req.take_context(),
            req.take_mutations().into_iter().map(Into::into).collect(),
            req.take_primary_lock(),
            req.get_start_version().into(),
            req.get_lock_ttl(),
            req.get_skip_constraint_check(),
            req.get_txn_size(),
            req.get_min_commit_ts().into(),
            cb,
        )
    } else {
        let is_pessimistic_lock = req.take_is_pessimistic_lock();
        let mutations = req
            .take_mutations()
            .into_iter()
            .map(Into::into)
            .zip(is_pessimistic_lock.into_iter())
            .collect();
        storage.prewrite_pessimistic(
            req.take_context(),
            mutations,
            req.take_primary_lock(),
            req.get_start_version().into(),
            req.get_lock_ttl(),
            for_update_ts.into(),
            req.get_txn_size(),
            req.get_min_commit_ts().into(),
            cb,
        )
    };

    AndThenWith::new(res, f.map_err(Error::from)).map(|v| {
        let mut resp = PrewriteResponse::default();
        if let Some(err) = extract_region_error(&v) {
            resp.set_region_error(err);
        } else {
            resp.set_errors(extract_key_errors(v).into());
        }
        resp
    })
}

fn future_acquire_pessimistic_lock<E: Engine, L: LockManager>(
    storage: &Storage<E, L>,
    mut req: PessimisticLockRequest,
) -> impl Future<Item = PessimisticLockResponse, Error = Error> {
    let keys = req
        .take_mutations()
        .into_iter()
        .map(|x| match x.get_op() {
            Op::PessimisticLock => (
                Key::from_raw(x.get_key()),
                x.get_assertion() == Assertion::NotExist,
            ),
            _ => panic!("mismatch Op in pessimistic lock mutations"),
        })
        .collect();

    let (cb, f) = paired_future_callback();
    let res = storage.acquire_pessimistic_lock(
        req.take_context(),
        keys,
        req.take_primary_lock(),
        req.get_start_version().into(),
        req.get_lock_ttl(),
        req.get_is_first_lock(),
        req.get_for_update_ts().into(),
        WaitTimeout::from_encoded(req.get_wait_timeout()),
        cb,
    );

    AndThenWith::new(res, f.map_err(Error::from)).map(|v| {
        let mut resp = PessimisticLockResponse::default();
        if let Some(err) = extract_region_error(&v) {
            resp.set_region_error(err);
        } else {
            resp.set_errors(extract_key_errors(v).into());
        }
        resp
    })
}

fn future_pessimistic_rollback<E: Engine, L: LockManager>(
    storage: &Storage<E, L>,
    mut req: PessimisticRollbackRequest,
) -> impl Future<Item = PessimisticRollbackResponse, Error = Error> {
    let keys = req.get_keys().iter().map(|x| Key::from_raw(x)).collect();
    let (cb, f) = paired_future_callback();
    let res = storage.pessimistic_rollback(
        req.take_context(),
        keys,
        req.get_start_version().into(),
        req.get_for_update_ts().into(),
        cb,
    );

    AndThenWith::new(res, f.map_err(Error::from)).map(|v| {
        let mut resp = PessimisticRollbackResponse::default();
        if let Some(err) = extract_region_error(&v) {
            resp.set_region_error(err);
        } else {
            resp.set_errors(extract_key_errors(v).into());
        }
        resp
    })
}

fn future_commit<E: Engine, L: LockManager>(
    storage: &Storage<E, L>,
    mut req: CommitRequest,
) -> impl Future<Item = CommitResponse, Error = Error> {
    let keys = req.get_keys().iter().map(|x| Key::from_raw(x)).collect();
    let (cb, f) = paired_future_callback();
    let res = storage.commit(
        req.take_context(),
        keys,
        req.get_start_version().into(),
        req.get_commit_version().into(),
        cb,
    );

    AndThenWith::new(res, f.map_err(Error::from)).map(|v| {
        let mut resp = CommitResponse::default();
        if let Some(err) = extract_region_error(&v) {
            resp.set_region_error(err);
        } else {
            match v {
                Ok(TxnStatus::Committed { commit_ts }) => {
                    resp.set_commit_version(commit_ts.into_inner())
                }
                Ok(_) => unreachable!(),
                Err(e) => resp.set_error(extract_key_error(&e)),
            }
        }
        resp
    })
}

fn future_cleanup<E: Engine, L: LockManager>(
    storage: &Storage<E, L>,
    mut req: CleanupRequest,
) -> impl Future<Item = CleanupResponse, Error = Error> {
    let (cb, f) = paired_future_callback();
    let res = storage.cleanup(
        req.take_context(),
        Key::from_raw(req.get_key()),
        req.get_start_version().into(),
        req.get_current_ts().into(),
        cb,
    );

    AndThenWith::new(res, f.map_err(Error::from)).map(|v| {
        let mut resp = CleanupResponse::default();
        if let Some(err) = extract_region_error(&v) {
            resp.set_region_error(err);
        } else if let Err(e) = v {
            if let Some(ts) = extract_committed(&e) {
                resp.set_commit_version(ts.into_inner());
            } else {
                resp.set_error(extract_key_error(&e));
            }
        }
        resp
    })
}

fn future_batch_get<E: Engine, L: LockManager>(
    storage: &Storage<E, L>,
    mut req: BatchGetRequest,
) -> impl Future<Item = BatchGetResponse, Error = Error> {
    let keys = req.get_keys().iter().map(|x| Key::from_raw(x)).collect();
    storage
        .batch_get(req.take_context(), keys, req.get_version().into())
        .then(|v| {
            let mut resp = BatchGetResponse::default();
            if let Some(err) = extract_region_error(&v) {
                resp.set_region_error(err);
            } else {
                resp.set_pairs(extract_kv_pairs(v).into());
            }
            Ok(resp)
        })
}

fn future_batch_rollback<E: Engine, L: LockManager>(
    storage: &Storage<E, L>,
    mut req: BatchRollbackRequest,
) -> impl Future<Item = BatchRollbackResponse, Error = Error> {
    let keys = req.get_keys().iter().map(|x| Key::from_raw(x)).collect();

    let (cb, f) = paired_future_callback();
    let res = storage.rollback(req.take_context(), keys, req.get_start_version().into(), cb);

    AndThenWith::new(res, f.map_err(Error::from)).map(|v| {
        let mut resp = BatchRollbackResponse::default();
        if let Some(err) = extract_region_error(&v) {
            resp.set_region_error(err);
        } else if let Err(e) = v {
            resp.set_error(extract_key_error(&e));
        }
        resp
    })
}

fn future_txn_heart_beat<E: Engine, L: LockManager>(
    storage: &Storage<E, L>,
    mut req: TxnHeartBeatRequest,
) -> impl Future<Item = TxnHeartBeatResponse, Error = Error> {
    let primary_key = Key::from_raw(req.get_primary_lock());

    let (cb, f) = paired_future_callback();
    let res = storage.txn_heart_beat(
        req.take_context(),
        primary_key,
        req.get_start_version().into(),
        req.get_advise_lock_ttl(),
        cb,
    );

    AndThenWith::new(res, f.map_err(Error::from)).map(|v| {
        let mut resp = TxnHeartBeatResponse::default();
        if let Some(err) = extract_region_error(&v) {
            resp.set_region_error(err);
        } else {
            match v {
                Ok(txn_status) => {
                    if let TxnStatus::Uncommitted { lock_ttl, .. } = txn_status {
                        resp.set_lock_ttl(lock_ttl);
                    } else {
                        unreachable!();
                    }
                }
                Err(e) => resp.set_error(extract_key_error(&e)),
            }
        }
        resp
    })
}

fn future_check_txn_status<E: Engine, L: LockManager>(
    storage: &Storage<E, L>,
    mut req: CheckTxnStatusRequest,
) -> impl Future<Item = CheckTxnStatusResponse, Error = Error> {
    let primary_key = Key::from_raw(req.get_primary_key());

    let (cb, f) = paired_future_callback();
    let res = storage.check_txn_status(
        req.take_context(),
        primary_key,
        req.get_lock_ts().into(),
        req.get_caller_start_ts().into(),
        req.get_current_ts().into(),
        req.get_rollback_if_not_exist(),
        cb,
    );

    let caller_start_ts = req.get_caller_start_ts().into();
    AndThenWith::new(res, f.map_err(Error::from)).map(move |v| {
        let mut resp = CheckTxnStatusResponse::default();
        if let Some(err) = extract_region_error(&v) {
            resp.set_region_error(err);
        } else {
            match v {
                Ok(txn_status) => match txn_status {
                    TxnStatus::RolledBack => resp.set_action(Action::NoAction),
                    TxnStatus::TtlExpire => resp.set_action(Action::TtlExpireRollback),
                    TxnStatus::LockNotExist => resp.set_action(Action::LockNotExistRollback),
                    TxnStatus::Committed { commit_ts } => {
                        resp.set_commit_version(commit_ts.into_inner())
                    }
                    TxnStatus::Uncommitted {
                        lock_ttl,
                        min_commit_ts,
                    } => {
                        resp.set_lock_ttl(lock_ttl);
                        if min_commit_ts > caller_start_ts {
                            resp.set_action(Action::MinCommitTsPushed);
                        }
                    }
                },
                Err(e) => resp.set_error(extract_key_error(&e)),
            }
        }
        resp
    })
}

fn future_scan_lock<E: Engine, L: LockManager>(
    storage: &Storage<E, L>,
    mut req: ScanLockRequest,
) -> impl Future<Item = ScanLockResponse, Error = Error> {
    let (cb, f) = paired_future_callback();
    let res = storage.scan_locks(
        req.take_context(),
        req.get_max_version().into(),
        req.take_start_key(),
        req.get_limit() as usize,
        cb,
    );

    AndThenWith::new(res, f.map_err(Error::from)).map(|v| {
        let mut resp = ScanLockResponse::default();
        if let Some(err) = extract_region_error(&v) {
            resp.set_region_error(err);
        } else {
            match v {
                Ok(locks) => resp.set_locks(locks.into()),
                Err(e) => resp.set_error(extract_key_error(&e)),
            }
        }
        resp
    })
}

fn future_resolve_lock<E: Engine, L: LockManager>(
    storage: &Storage<E, L>,
    mut req: ResolveLockRequest,
) -> impl Future<Item = ResolveLockResponse, Error = Error> {
    let resolve_keys: Vec<Key> = req
        .get_keys()
        .iter()
        .map(|key| Key::from_raw(key))
        .collect();
    let txn_status = if req.get_start_version() > 0 {
        HashMap::from_iter(iter::once((
            req.get_start_version().into(),
            req.get_commit_version().into(),
        )))
    } else {
        HashMap::from_iter(
            req.take_txn_infos()
                .into_iter()
                .map(|info| (info.txn.into(), info.status.into())),
        )
    };

    let (cb, f) = paired_future_callback();
    let res = if !resolve_keys.is_empty() {
        let start_ts: TimeStamp = req.get_start_version().into();
        assert!(!start_ts.is_zero());
        let commit_ts = req.get_commit_version().into();
        storage.resolve_lock_lite(req.take_context(), start_ts, commit_ts, resolve_keys, cb)
    } else {
        storage.resolve_lock(req.take_context(), txn_status, cb)
    };

    AndThenWith::new(res, f.map_err(Error::from)).map(|v| {
        let mut resp = ResolveLockResponse::default();
        if let Some(err) = extract_region_error(&v) {
            resp.set_region_error(err);
        } else if let Err(e) = v {
            resp.set_error(extract_key_error(&e));
        }
        resp
    })
}

fn future_gc<E: Engine>(
    gc_worker: &GcWorker<E>,
    mut req: GcRequest,
) -> impl Future<Item = GcResponse, Error = Error> {
    let (cb, f) = paired_future_callback();
    let res = gc_worker.gc(req.take_context(), req.get_safe_point().into(), cb);

    AndThenWith::new(res, f.map_err(Error::from)).map(|v| {
        let mut resp = GcResponse::default();
        if let Some(err) = extract_region_error(&v) {
            resp.set_region_error(err);
        } else if let Err(e) = v {
            resp.set_error(extract_key_error(&e));
        }
        resp
    })
}

fn future_delete_range<E: Engine, L: LockManager>(
    storage: &Storage<E, L>,
    mut req: DeleteRangeRequest,
) -> impl Future<Item = DeleteRangeResponse, Error = Error> {
    let (cb, f) = paired_future_callback();
    let res = storage.delete_range(
        req.take_context(),
        Key::from_raw(req.get_start_key()),
        Key::from_raw(req.get_end_key()),
        req.get_notify_only(),
        cb,
    );

    AndThenWith::new(res, f.map_err(Error::from)).map(|v| {
        let mut resp = DeleteRangeResponse::default();
        if let Some(err) = extract_region_error(&v) {
            resp.set_region_error(err);
        } else if let Err(e) = v {
            resp.set_error(format!("{}", e));
        }
        resp
    })
}

fn future_raw_get<E: Engine, L: LockManager>(
    storage: &Storage<E, L>,
    mut req: RawGetRequest,
) -> impl Future<Item = RawGetResponse, Error = Error> {
    storage
        .raw_get(req.take_context(), req.take_cf(), req.take_key())
        .then(|v| {
            let mut resp = RawGetResponse::default();
            if let Some(err) = extract_region_error(&v) {
                resp.set_region_error(err);
            } else {
                match v {
                    Ok(Some(val)) => resp.set_value(val),
                    Ok(None) => resp.set_not_found(true),
                    Err(e) => resp.set_error(format!("{}", e)),
                }
            }
            Ok(resp)
        })
}

pub fn future_raw_batch_get_command<E: Engine, L: LockManager>(
    storage: &Storage<E, L>,
    tx: Sender<(u64, batch_commands_response::Response)>,
    requests: Vec<u64>,
    cf: String,
    commands: Vec<PointGetCommand>,
) -> impl Future<Item = (), Error = ()> {
    let timer = GRPC_MSG_HISTOGRAM_VEC
        .raw_batch_get_command
        .start_coarse_timer();
    storage.raw_batch_get_command(cf, commands).then(move |v| {
        match v {
            Ok(v) => {
                if requests.len() != v.len() {
                    error!("KvService batch response size mismatch");
                }
                for (req, v) in requests.into_iter().zip(v.into_iter()) {
                    let mut resp = RawGetResponse::default();
                    if let Some(err) = extract_region_error(&v) {
                        resp.set_region_error(err);
                    } else {
                        match v {
                            Ok(Some(val)) => resp.set_value(val),
                            Ok(None) => resp.set_not_found(true),
                            Err(e) => resp.set_error(format!("{}", e)),
                        }
                    }
                    let mut res = batch_commands_response::Response::default();
                    res.cmd = Some(batch_commands_response::response::Cmd::RawGet(resp));
                    if tx.send_and_notify((req, res)).is_err() {
                        error!("KvService response batch commands fail");
                    }
                }
            }
            e => {
                let mut resp = RawGetResponse::default();
                if let Some(err) = extract_region_error(&e) {
                    resp.set_region_error(err);
                } else if let Err(e) = e {
                    resp.set_error(format!("{}", e));
                }
                let mut res = batch_commands_response::Response::default();
                res.cmd = Some(batch_commands_response::response::Cmd::RawGet(resp));
                for req in requests {
                    if tx.send_and_notify((req, res.clone())).is_err() {
                        error!("KvService response batch commands fail");
                    }
                }
            }
        }
        timer.observe_duration();
        Ok(())
    })
}

fn future_raw_batch_get<E: Engine, L: LockManager>(
    storage: &Storage<E, L>,
    mut req: RawBatchGetRequest,
) -> impl Future<Item = RawBatchGetResponse, Error = Error> {
    let keys = req.take_keys().into();
    storage
        .raw_batch_get(req.take_context(), req.take_cf(), keys)
        .then(|v| {
            let mut resp = RawBatchGetResponse::default();
            if let Some(err) = extract_region_error(&v) {
                resp.set_region_error(err);
            } else {
                resp.set_pairs(extract_kv_pairs(v).into());
            }
            Ok(resp)
        })
}

fn future_raw_put<E: Engine, L: LockManager>(
    storage: &Storage<E, L>,
    mut req: RawPutRequest,
) -> impl Future<Item = RawPutResponse, Error = Error> {
    let (cb, future) = paired_future_callback();
    let res = storage.raw_put(
        req.take_context(),
        req.take_cf(),
        req.take_key(),
        req.take_value(),
        cb,
    );

    AndThenWith::new(res, future.map_err(Error::from)).map(|v| {
        let mut resp = RawPutResponse::default();
        if let Some(err) = extract_region_error(&v) {
            resp.set_region_error(err);
        } else if let Err(e) = v {
            resp.set_error(format!("{}", e));
        }
        resp
    })
}

fn future_raw_batch_put<E: Engine, L: LockManager>(
    storage: &Storage<E, L>,
    mut req: RawBatchPutRequest,
) -> impl Future<Item = RawBatchPutResponse, Error = Error> {
    let cf = req.take_cf();
    let pairs = req
        .take_pairs()
        .into_iter()
        .map(|mut x| (x.take_key(), x.take_value()))
        .collect();

    let (cb, f) = paired_future_callback();
    let res = storage.raw_batch_put(req.take_context(), cf, pairs, cb);

    AndThenWith::new(res, f.map_err(Error::from)).map(|v| {
        let mut resp = RawBatchPutResponse::default();
        if let Some(err) = extract_region_error(&v) {
            resp.set_region_error(err);
        } else if let Err(e) = v {
            resp.set_error(format!("{}", e));
        }
        resp
    })
}

fn future_raw_delete<E: Engine, L: LockManager>(
    storage: &Storage<E, L>,
    mut req: RawDeleteRequest,
) -> impl Future<Item = RawDeleteResponse, Error = Error> {
    let (cb, f) = paired_future_callback();
    let res = storage.raw_delete(req.take_context(), req.take_cf(), req.take_key(), cb);

    AndThenWith::new(res, f.map_err(Error::from)).map(|v| {
        let mut resp = RawDeleteResponse::default();
        if let Some(err) = extract_region_error(&v) {
            resp.set_region_error(err);
        } else if let Err(e) = v {
            resp.set_error(format!("{}", e));
        }
        resp
    })
}

fn future_raw_batch_delete<E: Engine, L: LockManager>(
    storage: &Storage<E, L>,
    mut req: RawBatchDeleteRequest,
) -> impl Future<Item = RawBatchDeleteResponse, Error = Error> {
    let cf = req.take_cf();
    let keys = req.take_keys().into();
    let (cb, f) = paired_future_callback();
    let res = storage.raw_batch_delete(req.take_context(), cf, keys, cb);

    AndThenWith::new(res, f.map_err(Error::from)).map(|v| {
        let mut resp = RawBatchDeleteResponse::default();
        if let Some(err) = extract_region_error(&v) {
            resp.set_region_error(err);
        } else if let Err(e) = v {
            resp.set_error(format!("{}", e));
        }
        resp
    })
}

fn future_raw_scan<E: Engine, L: LockManager>(
    storage: &Storage<E, L>,
    mut req: RawScanRequest,
) -> impl Future<Item = RawScanResponse, Error = Error> {
    let end_key = if req.get_end_key().is_empty() {
        None
    } else {
        Some(req.take_end_key())
    };
    storage
        .raw_scan(
            req.take_context(),
            req.take_cf(),
            req.take_start_key(),
            end_key,
            req.get_limit() as usize,
            req.get_key_only(),
            req.get_reverse(),
        )
        .then(|v| {
            let mut resp = RawScanResponse::default();
            if let Some(err) = extract_region_error(&v) {
                resp.set_region_error(err);
            } else {
                resp.set_kvs(extract_kv_pairs(v).into());
            }
            Ok(resp)
        })
}

fn future_raw_batch_scan<E: Engine, L: LockManager>(
    storage: &Storage<E, L>,
    mut req: RawBatchScanRequest,
) -> impl Future<Item = RawBatchScanResponse, Error = Error> {
    storage
        .raw_batch_scan(
            req.take_context(),
            req.take_cf(),
            req.take_ranges().into(),
            req.get_each_limit() as usize,
            req.get_key_only(),
            req.get_reverse(),
        )
        .then(|v| {
            let mut resp = RawBatchScanResponse::default();
            if let Some(err) = extract_region_error(&v) {
                resp.set_region_error(err);
            } else {
                resp.set_kvs(extract_kv_pairs(v).into());
            }
            Ok(resp)
        })
}

fn future_raw_delete_range<E: Engine, L: LockManager>(
    storage: &Storage<E, L>,
    mut req: RawDeleteRangeRequest,
) -> impl Future<Item = RawDeleteRangeResponse, Error = Error> {
    let (cb, f) = paired_future_callback();
    let res = storage.raw_delete_range(
        req.take_context(),
        req.take_cf(),
        req.take_start_key(),
        req.take_end_key(),
        cb,
    );

    AndThenWith::new(res, f.map_err(Error::from)).map(|v| {
        let mut resp = RawDeleteRangeResponse::default();
        if let Some(err) = extract_region_error(&v) {
            resp.set_region_error(err);
        } else if let Err(e) = v {
            resp.set_error(format!("{}", e));
        }
        resp
    })
}

fn future_cop<E: Engine>(
    cop: &Endpoint<E>,
    req: Request,
    peer: Option<String>,
) -> impl Future<Item = Response, Error = Error> {
    cop.parse_and_handle_unary_request(req, peer)
        .map_err(|_| unreachable!())
}

#[cfg(feature = "protobuf-codec")]
pub mod batch_commands_response {
    pub type Response = kvproto::tikvpb::BatchCommandsResponseResponse;

    pub mod response {
        pub type Cmd = kvproto::tikvpb::BatchCommandsResponse_Response_oneof_cmd;
    }
}

#[cfg(feature = "protobuf-codec")]
pub mod batch_commands_request {
    pub type Request = kvproto::tikvpb::BatchCommandsRequestRequest;

    pub mod request {
        pub type Cmd = kvproto::tikvpb::BatchCommandsRequest_Request_oneof_cmd;
    }
}

#[cfg(feature = "prost-codec")]
pub use kvproto::tikvpb::batch_commands_request;
#[cfg(feature = "prost-codec")]
pub use kvproto::tikvpb::batch_commands_response;

#[cfg(test)]
mod tests {
    use super::*;
    use std::thread;
    use tokio_sync::oneshot;

    #[test]
    fn test_poll_future_notify_with_slow_source() {
        let (tx, rx) = oneshot::channel::<usize>();
        let (signal_tx, signal_rx) = oneshot::channel();

        thread::Builder::new()
            .name("source".to_owned())
            .spawn(move || {
                signal_rx.wait().unwrap();
                tx.send(100).unwrap();
            })
            .unwrap();

        let (tx1, rx1) = oneshot::channel::<usize>();
        poll_future_notify(
            rx.map(move |i| {
                assert_eq!(thread::current().name(), Some("source"));
                tx1.send(i + 100).unwrap();
            })
            .map_err(|_| ()),
        );
        signal_tx.send(()).unwrap();
        assert_eq!(rx1.wait().unwrap(), 200);
    }

    #[test]
    fn test_poll_future_notify_with_slow_poller() {
        let (tx, rx) = oneshot::channel::<usize>();
        let (signal_tx, signal_rx) = oneshot::channel();
        thread::Builder::new()
            .name("source".to_owned())
            .spawn(move || {
                tx.send(100).unwrap();
                signal_tx.send(()).unwrap();
            })
            .unwrap();

        let (tx1, rx1) = oneshot::channel::<usize>();
        signal_rx.wait().unwrap();
        poll_future_notify(
            rx.map(move |i| {
                assert_ne!(thread::current().name(), Some("source"));
                tx1.send(i + 100).unwrap();
            })
            .map_err(|_| ()),
        );
        assert_eq!(rx1.wait().unwrap(), 200);
    }
}<|MERGE_RESOLUTION|>--- conflicted
+++ resolved
@@ -674,7 +674,6 @@
 
     fn register_lock_observer(
         &mut self,
-<<<<<<< HEAD
         ctx: RpcContext<'_>,
         req: RegisterLockObserverRequest,
         sink: UnarySink<RegisterLockObserverResponse>,
@@ -704,18 +703,10 @@
             });
 
         ctx.spawn(future);
-=======
-        _ctx: RpcContext<'_>,
-        mut _req: RegisterLockObserverRequest,
-        _sink: UnarySink<RegisterLockObserverResponse>,
-    ) {
-        unimplemented!();
->>>>>>> bbad6a02
     }
 
     fn check_lock_observer(
         &mut self,
-<<<<<<< HEAD
         ctx: RpcContext<'_>,
         req: CheckLockObserverRequest,
         sink: UnarySink<CheckLockObserverResponse>,
@@ -749,18 +740,10 @@
             });
 
         ctx.spawn(future);
-=======
-        _ctx: RpcContext<'_>,
-        mut _req: CheckLockObserverRequest,
-        _sink: UnarySink<CheckLockObserverResponse>,
-    ) {
-        unimplemented!();
->>>>>>> bbad6a02
     }
 
     fn remove_lock_observer(
         &mut self,
-<<<<<<< HEAD
         ctx: RpcContext<'_>,
         req: RemoveLockObserverRequest,
         sink: UnarySink<RemoveLockObserverResponse>,
@@ -790,13 +773,6 @@
             });
 
         ctx.spawn(future);
-=======
-        _ctx: RpcContext<'_>,
-        mut _req: RemoveLockObserverRequest,
-        _sink: UnarySink<RemoveLockObserverResponse>,
-    ) {
-        unimplemented!();
->>>>>>> bbad6a02
     }
 
     fn physical_scan_lock(
@@ -811,11 +787,7 @@
 
         let stream = self
             .gc_worker
-<<<<<<< HEAD
-            .async_physical_scan_lock(req.take_context(), req.get_max_ts().into())
-=======
             .physical_scan_lock(req.take_context(), req.get_max_ts().into())
->>>>>>> bbad6a02
             .then(|result| {
                 let mut resp = PhysicalScanLockResponse::default();
                 match result {
