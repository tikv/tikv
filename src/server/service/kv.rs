--- conflicted
+++ resolved
@@ -86,14 +86,6 @@
 }
 
 impl<T: RaftStoreRouter + 'static, E: Engine> tikvpb_grpc::Tikv for Service<T, E> {
-    fn kv_txn_heart_beat(
-        &mut self,
-        _: RpcContext<'_>,
-        _: TxnHeartBeatRequest,
-        _: UnarySink<TxnHeartBeatResponse>,
-    ) {
-        unimplemented!()
-    }
     fn kv_get(&mut self, ctx: RpcContext<'_>, req: GetRequest, sink: UnarySink<GetResponse>) {
         let timer = GRPC_MSG_HISTOGRAM_VEC.kv_get.start_coarse_timer();
         let future = future_get(&self.storage, req)
@@ -1305,9 +1297,6 @@
                 .map_err(|_| GRPC_MSG_FAIL_COUNTER.kv_pessimistic_rollback.inc());
             response_batch_commands_request(id, resp, tx, timer);
         }
-<<<<<<< HEAD
-        _ => unimplemented!(),
-=======
         Some(BatchCommandsRequest_Request_oneof_cmd::Empty(req)) => {
             let timer = GRPC_MSG_HISTOGRAM_VEC.invalid.start_coarse_timer();
             let resp = future_handle_empty(req)
@@ -1315,7 +1304,6 @@
                 .map_err(|_| GRPC_MSG_FAIL_COUNTER.invalid.inc());
             response_batch_commands_request(id, resp, tx, timer);
         }
->>>>>>> 77d7bd3e
     }
 }
 
