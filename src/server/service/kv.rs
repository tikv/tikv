--- conflicted
+++ resolved
@@ -1913,16 +1913,8 @@
     requests: Vec<u64>,
     commands: Vec<PointGetCommand>,
 ) -> impl Future<Item = (), Error = ()> {
-<<<<<<< HEAD
     let instant = Instant::now_coarse();
-
-    storage.async_batch_get_command(commands).then(move |v| {
-=======
-    let timer = GRPC_MSG_HISTOGRAM_VEC
-        .kv_batch_get_command
-        .start_coarse_timer();
     storage.batch_get_command(commands).then(move |v| {
->>>>>>> 0c9669dd
         match v {
             Ok(v) => {
                 if requests.len() != v.len() {
@@ -2436,44 +2428,13 @@
     cf: String,
     commands: Vec<PointGetCommand>,
 ) -> impl Future<Item = (), Error = ()> {
-<<<<<<< HEAD
     let instant = Instant::now_coarse();
 
-    storage
-        .async_raw_batch_get_command(cf, commands)
-        .then(move |v| {
-            match v {
-                Ok(v) => {
-                    if requests.len() != v.len() {
-                        error!("KvService batch response size mismatch");
-                    }
-                    for (req, v) in requests.into_iter().zip(v.into_iter()) {
-                        let mut resp = RawGetResponse::default();
-                        if let Some(err) = extract_region_error(&v) {
-                            resp.set_region_error(err);
-                        } else {
-                            match v {
-                                Ok(Some(val)) => resp.set_value(val),
-                                Ok(None) => resp.set_not_found(true),
-                                Err(e) => resp.set_error(format!("{}", e)),
-                            }
-                        }
-                        let mut res = batch_commands_response::Response::default();
-                        res.cmd = Some(batch_commands_response::response::Cmd::RawGet(resp));
-                        if tx.send_and_notify((req, res)).is_err() {
-                            error!("KvService response batch commands fail");
-                        }
-                    }
-=======
-    let timer = GRPC_MSG_HISTOGRAM_VEC
-        .raw_batch_get_command
-        .start_coarse_timer();
     storage.raw_batch_get_command(cf, commands).then(move |v| {
         match v {
             Ok(v) => {
                 if requests.len() != v.len() {
                     error!("KvService batch response size mismatch");
->>>>>>> 0c9669dd
                 }
                 for (req, v) in requests.into_iter().zip(v.into_iter()) {
                     let mut resp = RawGetResponse::default();
@@ -2493,14 +2454,6 @@
                     }
                 }
             }
-<<<<<<< HEAD
-            GRPC_MSG_HISTOGRAM.may_flush(|m| {
-                m.raw_batch_get_command
-                    .observe(duration_to_sec(instant.elapsed()));
-            });
-            Ok(())
-        })
-=======
             e => {
                 let mut resp = RawGetResponse::default();
                 if let Some(err) = extract_region_error(&e) {
@@ -2517,10 +2470,12 @@
                 }
             }
         }
-        timer.observe_duration();
+        GRPC_MSG_HISTOGRAM.may_flush(|m| {
+                m.raw_batch_get_command
+                    .observe(duration_to_sec(instant.elapsed()));
+            });
         Ok(())
     })
->>>>>>> 0c9669dd
 }
 
 fn future_raw_batch_get<E: Engine, L: LockManager>(
