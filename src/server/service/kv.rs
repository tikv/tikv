--- conflicted
+++ resolved
@@ -122,15 +122,10 @@
 macro_rules! handle_request {
     ($fn_name: ident, $future_name: ident, $req_ty: ident, $resp_ty: ident) => {
         fn $fn_name(&mut self, ctx: RpcContext<'_>, req: $req_ty, sink: UnarySink<$resp_ty>) {
-<<<<<<< HEAD
-            let begin_instant = Instant::now_coarse();
-
-=======
             if !check_common_name(self.security_mgr.cert_allowed_cn(), &ctx) {
                 return;
             }
-            let timer = GRPC_MSG_HISTOGRAM_VEC.$fn_name.start_coarse_timer();
->>>>>>> efa210aa
+            let begin_instant = Instant::now_coarse();
             let future = $future_name(&self.storage, req)
                 .and_then(|res| sink.success(res).map_err(Error::from))
                 .map(move |_| GRPC_MSG_HISTOGRAM_STATIC.$fn_name.observe(duration_to_sec(begin_instant.elapsed())))
@@ -269,14 +264,10 @@
     }
 
     fn kv_gc(&mut self, ctx: RpcContext<'_>, req: GcRequest, sink: UnarySink<GcResponse>) {
-<<<<<<< HEAD
-        let begin_instant = Instant::now_coarse();
-=======
         if !check_common_name(self.security_mgr.cert_allowed_cn(), &ctx) {
             return;
         }
-        let timer = GRPC_MSG_HISTOGRAM_VEC.kv_gc.start_coarse_timer();
->>>>>>> efa210aa
+        let begin_instant = Instant::now_coarse();
         let future = future_gc(&self.gc_worker, req)
             .and_then(|res| sink.success(res).map_err(Error::from))
             .map(move |_| {
@@ -296,15 +287,10 @@
     }
 
     fn coprocessor(&mut self, ctx: RpcContext<'_>, req: Request, sink: UnarySink<Response>) {
-<<<<<<< HEAD
-        let begin_instant = Instant::now_coarse();
-
-=======
         if !check_common_name(self.security_mgr.cert_allowed_cn(), &ctx) {
             return;
         }
-        let timer = GRPC_MSG_HISTOGRAM_VEC.coprocessor.start_coarse_timer();
->>>>>>> efa210aa
+        let begin_instant = Instant::now_coarse();
         let future = future_cop(&self.cop, Some(ctx.peer()), req)
             .and_then(|resp| sink.success(resp).map_err(Error::from))
             .map(move |_| {
@@ -329,16 +315,10 @@
         req: RegisterLockObserverRequest,
         sink: UnarySink<RegisterLockObserverResponse>,
     ) {
-<<<<<<< HEAD
-        let begin_instant = Instant::now_coarse();
-=======
         if !check_common_name(self.security_mgr.cert_allowed_cn(), &ctx) {
             return;
         }
-        let timer = GRPC_MSG_HISTOGRAM_VEC
-            .register_lock_observer
-            .start_coarse_timer();
->>>>>>> efa210aa
+        let begin_instant = Instant::now_coarse();
 
         let (cb, f) = paired_future_callback();
         let res = self.gc_worker.start_collecting(req.get_max_ts().into(), cb);
@@ -373,16 +353,10 @@
         req: CheckLockObserverRequest,
         sink: UnarySink<CheckLockObserverResponse>,
     ) {
-<<<<<<< HEAD
-        let begin_instant = Instant::now_coarse();
-=======
         if !check_common_name(self.security_mgr.cert_allowed_cn(), &ctx) {
             return;
         }
-        let timer = GRPC_MSG_HISTOGRAM_VEC
-            .check_lock_observer
-            .start_coarse_timer();
->>>>>>> efa210aa
+        let begin_instant = Instant::now_coarse();
 
         let (cb, f) = paired_future_callback();
         let res = self
@@ -423,16 +397,10 @@
         req: RemoveLockObserverRequest,
         sink: UnarySink<RemoveLockObserverResponse>,
     ) {
-<<<<<<< HEAD
-        let begin_instant = Instant::now_coarse();
-=======
         if !check_common_name(self.security_mgr.cert_allowed_cn(), &ctx) {
             return;
         }
-        let timer = GRPC_MSG_HISTOGRAM_VEC
-            .remove_lock_observer
-            .start_coarse_timer();
->>>>>>> efa210aa
+        let begin_instant = Instant::now_coarse();
 
         let (cb, f) = paired_future_callback();
         let res = self.gc_worker.stop_collecting(req.get_max_ts().into(), cb);
@@ -467,16 +435,10 @@
         mut req: PhysicalScanLockRequest,
         sink: UnarySink<PhysicalScanLockResponse>,
     ) {
-<<<<<<< HEAD
-        let begin_instant = Instant::now_coarse();
-=======
         if !check_common_name(self.security_mgr.cert_allowed_cn(), &ctx) {
             return;
         }
-        let timer = GRPC_MSG_HISTOGRAM_VEC
-            .physical_scan_lock
-            .start_coarse_timer();
->>>>>>> efa210aa
+        let begin_instant = Instant::now_coarse();
 
         let (cb, f) = paired_future_callback();
         let res = self.gc_worker.physical_scan_lock(
@@ -518,16 +480,10 @@
         mut req: UnsafeDestroyRangeRequest,
         sink: UnarySink<UnsafeDestroyRangeResponse>,
     ) {
-<<<<<<< HEAD
-        let begin_instant = Instant::now_coarse();
-=======
         if !check_common_name(self.security_mgr.cert_allowed_cn(), &ctx) {
             return;
         }
-        let timer = GRPC_MSG_HISTOGRAM_VEC
-            .unsafe_destroy_range
-            .start_coarse_timer();
->>>>>>> efa210aa
+        let begin_instant = Instant::now_coarse();
 
         // DestroyRange is a very dangerous operation. We don't allow passing MIN_KEY as start, or
         // MAX_KEY as end here.
@@ -573,16 +529,10 @@
         req: Request,
         sink: ServerStreamingSink<Response>,
     ) {
-<<<<<<< HEAD
-        let begin_instant = Instant::now_coarse();
-=======
         if !check_common_name(self.security_mgr.cert_allowed_cn(), &ctx) {
             return;
         }
-        let timer = GRPC_MSG_HISTOGRAM_VEC
-            .coprocessor_stream
-            .start_coarse_timer();
->>>>>>> efa210aa
+        let begin_instant = Instant::now_coarse();
 
         let stream = self
             .cop
@@ -712,14 +662,10 @@
         mut req: SplitRegionRequest,
         sink: UnarySink<SplitRegionResponse>,
     ) {
-<<<<<<< HEAD
-        let begin_instant = Instant::now_coarse();
-=======
         if !check_common_name(self.security_mgr.cert_allowed_cn(), &ctx) {
             return;
         }
-        let timer = GRPC_MSG_HISTOGRAM_VEC.split_region.start_coarse_timer();
->>>>>>> efa210aa
+        let begin_instant = Instant::now_coarse();
 
         let region_id = req.get_context().get_region_id();
         let (cb, future) = paired_future_callback();
@@ -795,14 +741,10 @@
         req: ReadIndexRequest,
         sink: UnarySink<ReadIndexResponse>,
     ) {
-<<<<<<< HEAD
-        let begin_instant = Instant::now_coarse();
-=======
         if !check_common_name(self.security_mgr.cert_allowed_cn(), &ctx) {
             return;
         }
-        let timer = GRPC_MSG_HISTOGRAM_VEC.read_index.start_coarse_timer();
->>>>>>> efa210aa
+        let begin_instant = Instant::now_coarse();
 
         let region_id = req.get_context().get_region_id();
         let mut cmd = RaftCmdRequest::default();
