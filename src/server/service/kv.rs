--- conflicted
+++ resolved
@@ -55,71 +55,7 @@
     stream_channel_size: usize,
 }
 
-<<<<<<< HEAD
-#[derive(Clone)]
-struct Metrics {
-    kv_get: Histogram,
-    kv_scan: Histogram,
-    kv_prewrite: Histogram,
-    kv_commit: Histogram,
-    kv_cleanup: Histogram,
-    kv_batchget: Histogram,
-    kv_batch_rollback: Histogram,
-    kv_scan_lock: Histogram,
-    kv_resolve_lock: Histogram,
-    kv_gc: Histogram,
-    kv_delete_range: Histogram,
-    raw_get: Histogram,
-    raw_batch_get: Histogram,
-    raw_scan: Histogram,
-    raw_batch_scan: Histogram,
-    raw_put: Histogram,
-    raw_batch_put: Histogram,
-    raw_delete: Histogram,
-    raw_delete_range: Histogram,
-    raw_batch_delete: Histogram,
-    coprocessor: Histogram,
-    mvcc_get_by_key: Histogram,
-    mvcc_get_by_start_ts: Histogram,
-    split_region: Histogram,
-}
-
-impl Metrics {
-    fn new() -> Metrics {
-        Metrics {
-            kv_get: GRPC_MSG_HISTOGRAM_VEC.with_label_values(&["kv_get"]),
-            kv_scan: GRPC_MSG_HISTOGRAM_VEC.with_label_values(&["kv_scan"]),
-            kv_prewrite: GRPC_MSG_HISTOGRAM_VEC.with_label_values(&["kv_prewrite"]),
-            kv_commit: GRPC_MSG_HISTOGRAM_VEC.with_label_values(&["kv_commit"]),
-            kv_cleanup: GRPC_MSG_HISTOGRAM_VEC.with_label_values(&["kv_cleanup"]),
-            kv_batchget: GRPC_MSG_HISTOGRAM_VEC.with_label_values(&["kv_batchget"]),
-            kv_batch_rollback: GRPC_MSG_HISTOGRAM_VEC.with_label_values(&["kv_batch_rollback"]),
-            kv_scan_lock: GRPC_MSG_HISTOGRAM_VEC.with_label_values(&["kv_scan_lock"]),
-            kv_resolve_lock: GRPC_MSG_HISTOGRAM_VEC.with_label_values(&["kv_resolve_lock"]),
-            kv_gc: GRPC_MSG_HISTOGRAM_VEC.with_label_values(&["kv_gc"]),
-            kv_delete_range: GRPC_MSG_HISTOGRAM_VEC.with_label_values(&["kv_delete_range"]),
-            raw_get: GRPC_MSG_HISTOGRAM_VEC.with_label_values(&["raw_get"]),
-            raw_batch_get: GRPC_MSG_HISTOGRAM_VEC.with_label_values(&["raw_batch_get"]),
-            raw_scan: GRPC_MSG_HISTOGRAM_VEC.with_label_values(&["raw_scan"]),
-            raw_batch_scan: GRPC_MSG_HISTOGRAM_VEC.with_label_values(&["raw_batch_scan"]),
-            raw_put: GRPC_MSG_HISTOGRAM_VEC.with_label_values(&["raw_put"]),
-            raw_batch_put: GRPC_MSG_HISTOGRAM_VEC.with_label_values(&["raw_batch_put"]),
-            raw_delete: GRPC_MSG_HISTOGRAM_VEC.with_label_values(&["raw_delete"]),
-            raw_delete_range: GRPC_MSG_HISTOGRAM_VEC.with_label_values(&["raw_delete_range"]),
-            raw_batch_delete: GRPC_MSG_HISTOGRAM_VEC.with_label_values(&["raw_batch_delete"]),
-            coprocessor: GRPC_MSG_HISTOGRAM_VEC.with_label_values(&["coprocessor"]),
-            mvcc_get_by_key: GRPC_MSG_HISTOGRAM_VEC.with_label_values(&["mvcc_get_by_key"]),
-            mvcc_get_by_start_ts: GRPC_MSG_HISTOGRAM_VEC
-                .with_label_values(&["mvcc_get_by_start_ts"]),
-            split_region: GRPC_MSG_HISTOGRAM_VEC.with_label_values(&["split_region"]),
-        }
-    }
-}
-
 impl<T: RaftStoreRouter> Service<T> {
-=======
-impl<T: RaftStoreRouter + 'static> Service<T> {
->>>>>>> 9f392c05
     pub fn new(
         storage: Storage,
         end_point_scheduler: Scheduler<EndPointTask>,
