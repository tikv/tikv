--- conflicted
+++ resolved
@@ -1043,6 +1043,7 @@
             let regions = resp.await?;
             GRPC_MSG_HISTOGRAM_STATIC
                 .check_leader
+                .unknown
                 .observe(begin_instant.saturating_elapsed().as_secs_f64());
             let mut resp = CheckLeaderResponse::default();
             resp.set_ts(ts);
@@ -1055,14 +1056,11 @@
                 }
                 return Err(Error::from(e));
             }
-<<<<<<< HEAD
             let elapsed = begin_instant.saturating_elapsed();
             GRPC_MSG_HISTOGRAM_STATIC
                 .check_leader
                 .unknown
                 .observe(elapsed.as_secs_f64());
-=======
->>>>>>> 1a726454
             ServerResult::Ok(())
         }
         .map_err(move |e| {
