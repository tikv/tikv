// Copyright 2017 TiKV Project Authors. Licensed under Apache-2.0.

// #[PerformanceCriticalPath]: TiKV gRPC APIs implementation
use std::{mem, sync::Arc};

use api_version::KvFormat;
use fail::fail_point;
use futures::{
    compat::Future01CompatExt,
    future::{self, Future, FutureExt, TryFutureExt},
    sink::SinkExt,
    stream::{StreamExt, TryStreamExt},
};
use grpcio::{
    ClientStreamingSink, DuplexSink, Error as GrpcError, RequestStream, Result as GrpcResult,
    RpcContext, RpcStatus, RpcStatusCode, ServerStreamingSink, UnarySink, WriteFlags,
};
use kvproto::{
    coprocessor::*,
    errorpb::{Error as RegionError, *},
    kvrpcpb::*,
    mpp::*,
    raft_cmdpb::{CmdType, RaftCmdRequest, RaftRequestHeader, Request as RaftRequest},
    raft_serverpb::*,
    tikvpb::*,
};
use protobuf::RepeatedField;
use raft::eraftpb::MessageType;
use raftstore::{
    router::RaftStoreRouter,
    store::{
        memory::{MEMTRACE_APPLYS, MEMTRACE_RAFT_ENTRIES, MEMTRACE_RAFT_MESSAGES},
        metrics::RAFT_ENTRIES_CACHES_GAUGE,
        Callback, CasualMessage, CheckLeaderTask, RaftCmdExtraOpts,
    },
    DiscardReason, Error as RaftStoreError, Result as RaftStoreResult,
};
use tikv_alloc::trace::MemoryTraceGuard;
use tikv_util::{
    future::{paired_future_callback, poll_future_notify},
    mpsc::batch::{unbounded, BatchCollector, BatchReceiver, Sender},
    sys::memory_usage_reaches_high_water,
    time::{duration_to_ms, duration_to_sec, Instant},
    worker::Scheduler,
};
use tracker::{set_tls_tracker_token, RequestInfo, RequestType, Tracker, GLOBAL_TRACKERS};
use txn_types::{self, Key};

use super::batch::{BatcherBuilder, ReqBatcher};
use crate::{
    coprocessor::Endpoint,
    coprocessor_v2, forward_duplex, forward_unary, log_net_error,
    server::{
        gc_worker::GcWorker, load_statistics::ThreadLoadPool, metrics::*, snap::Task as SnapTask,
        Error, Proxy, Result as ServerResult,
    },
    storage::{
        errors::{
            extract_committed, extract_key_error, extract_key_errors, extract_kv_pairs,
            extract_region_error, extract_region_error_from_ref, map_kv_pairs,
        },
        kv::Engine,
        lock_manager::LockManager,
        SecondaryLocksStatus, Storage, TxnStatus,
    },
};

const GRPC_MSG_MAX_BATCH_SIZE: usize = 128;
const GRPC_MSG_NOTIFY_SIZE: usize = 8;

/// Service handles the RPC messages for the `Tikv` service.
pub struct Service<T: RaftStoreRouter<E::Local> + 'static, E: Engine, L: LockManager, F: KvFormat> {
    store_id: u64,
    /// Used to handle requests related to GC.
    gc_worker: GcWorker<E, T>,
    // For handling KV requests.
    storage: Storage<E, L, F>,
    // For handling coprocessor requests.
    copr: Endpoint<E>,
    // For handling corprocessor v2 requests.
    copr_v2: coprocessor_v2::Endpoint,
    // For handling raft messages.
    ch: T,
    // For handling snapshot.
    snap_scheduler: Scheduler<SnapTask>,
    // For handling `CheckLeader` request.
    check_leader_scheduler: Scheduler<CheckLeaderTask>,

    enable_req_batch: bool,

    grpc_thread_load: Arc<ThreadLoadPool>,

    proxy: Proxy,

    // Go `server::Config` to get more details.
    reject_messages_on_memory_ratio: f64,
}

impl<
    T: RaftStoreRouter<E::Local> + Clone + 'static,
    E: Engine + Clone,
    L: LockManager + Clone,
    F: KvFormat,
> Clone for Service<T, E, L, F>
{
    fn clone(&self) -> Self {
        Service {
            store_id: self.store_id,
            gc_worker: self.gc_worker.clone(),
            storage: self.storage.clone(),
            copr: self.copr.clone(),
            copr_v2: self.copr_v2.clone(),
            ch: self.ch.clone(),
            snap_scheduler: self.snap_scheduler.clone(),
            check_leader_scheduler: self.check_leader_scheduler.clone(),
            enable_req_batch: self.enable_req_batch,
            grpc_thread_load: self.grpc_thread_load.clone(),
            proxy: self.proxy.clone(),
            reject_messages_on_memory_ratio: self.reject_messages_on_memory_ratio,
        }
    }
}

impl<T: RaftStoreRouter<E::Local> + 'static, E: Engine, L: LockManager, F: KvFormat>
    Service<T, E, L, F>
{
    /// Constructs a new `Service` which provides the `Tikv` service.
    pub fn new(
        store_id: u64,
        storage: Storage<E, L, F>,
        gc_worker: GcWorker<E, T>,
        copr: Endpoint<E>,
        copr_v2: coprocessor_v2::Endpoint,
        ch: T,
        snap_scheduler: Scheduler<SnapTask>,
        check_leader_scheduler: Scheduler<CheckLeaderTask>,
        grpc_thread_load: Arc<ThreadLoadPool>,
        enable_req_batch: bool,
        proxy: Proxy,
        reject_messages_on_memory_ratio: f64,
    ) -> Self {
        Service {
            store_id,
            gc_worker,
            storage,
            copr,
            copr_v2,
            ch,
            snap_scheduler,
            check_leader_scheduler,
            enable_req_batch,
            grpc_thread_load,
            proxy,
            reject_messages_on_memory_ratio,
        }
    }

    fn handle_raft_message(
        store_id: u64,
        ch: &T,
        msg: RaftMessage,
        reject: bool,
    ) -> RaftStoreResult<()> {
        let to_store_id = msg.get_to_peer().get_store_id();
        if to_store_id != store_id {
            return Err(RaftStoreError::StoreNotMatch {
                to_store_id,
                my_store_id: store_id,
            });
        }
        if reject && msg.get_message().get_msg_type() == MessageType::MsgAppend {
            RAFT_APPEND_REJECTS.inc();
            let id = msg.get_region_id();
            let peer_id = msg.get_message().get_from();
            let m = CasualMessage::RejectRaftAppend { peer_id };
            let _ = ch.send_casual_msg(id, m);
            return Ok(());
        }
        // `send_raft_msg` may return `RaftStoreError::RegionNotFound` or
        // `RaftStoreError::Transport(DiscardReason::Full)`
        ch.send_raft_msg(msg)
    }
}

macro_rules! handle_request {
    ($fn_name: ident, $future_name: ident, $req_ty: ident, $resp_ty: ident) => {
        handle_request!($fn_name, $future_name, $req_ty, $resp_ty, no_time_detail);
    };
    ($fn_name: ident, $future_name: ident, $req_ty: ident, $resp_ty: ident, $time_detail: tt) => {
        fn $fn_name(&mut self, ctx: RpcContext<'_>, mut req: $req_ty, sink: UnarySink<$resp_ty>) {
            forward_unary!(self.proxy, $fn_name, ctx, req, sink);
            let begin_instant = Instant::now();

            let source = req.mut_context().take_request_source();
            let resp = $future_name(&self.storage, req);
            let task = async move {
                let resp = resp.await?;
                let elapsed = begin_instant.saturating_elapsed();
                set_total_time!(resp, elapsed, $time_detail);
                sink.success(resp).await?;
                GRPC_MSG_HISTOGRAM_STATIC
                    .$fn_name
                    .observe(elapsed.as_secs_f64());
                record_request_source_metrics(source, elapsed);
                ServerResult::Ok(())
            }
            .map_err(|e| {
                log_net_error!(e, "kv rpc failed";
                    "request" => stringify!($fn_name)
                );
                GRPC_MSG_FAIL_COUNTER.$fn_name.inc();
            })
            .map(|_|());

            ctx.spawn(task);
        }
    }
}

macro_rules! set_total_time {
    ($resp:ident, $duration:expr,no_time_detail) => {};
    ($resp:ident, $duration:expr,has_time_detail) => {
        let mut $resp = $resp;
        $resp
            .mut_exec_details_v2()
            .mut_time_detail()
            .set_total_rpc_wall_time_ns($duration.as_nanos() as u64);
    };
}

impl<T: RaftStoreRouter<E::Local> + 'static, E: Engine, L: LockManager, F: KvFormat> Tikv
    for Service<T, E, L, F>
{
    handle_request!(kv_get, future_get, GetRequest, GetResponse, has_time_detail);
    handle_request!(kv_scan, future_scan, ScanRequest, ScanResponse);
    handle_request!(
        kv_prewrite,
        future_prewrite,
        PrewriteRequest,
        PrewriteResponse,
        has_time_detail
    );
    handle_request!(
        kv_pessimistic_lock,
        future_acquire_pessimistic_lock,
        PessimisticLockRequest,
        PessimisticLockResponse,
        has_time_detail
    );
    handle_request!(
        kv_pessimistic_rollback,
        future_pessimistic_rollback,
        PessimisticRollbackRequest,
        PessimisticRollbackResponse,
        has_time_detail
    );
    handle_request!(
        kv_commit,
        future_commit,
        CommitRequest,
        CommitResponse,
        has_time_detail
    );
    handle_request!(kv_cleanup, future_cleanup, CleanupRequest, CleanupResponse);
    handle_request!(
        kv_batch_get,
        future_batch_get,
        BatchGetRequest,
        BatchGetResponse
    );
    handle_request!(
        kv_batch_rollback,
        future_batch_rollback,
        BatchRollbackRequest,
        BatchRollbackResponse,
        has_time_detail
    );
    handle_request!(
        kv_txn_heart_beat,
        future_txn_heart_beat,
        TxnHeartBeatRequest,
        TxnHeartBeatResponse,
        has_time_detail
    );
    handle_request!(
        kv_check_txn_status,
        future_check_txn_status,
        CheckTxnStatusRequest,
        CheckTxnStatusResponse,
        has_time_detail
    );
    handle_request!(
        kv_check_secondary_locks,
        future_check_secondary_locks,
        CheckSecondaryLocksRequest,
        CheckSecondaryLocksResponse,
        has_time_detail
    );
    handle_request!(
        kv_scan_lock,
        future_scan_lock,
        ScanLockRequest,
        ScanLockResponse,
        has_time_detail
    );
    handle_request!(
        kv_resolve_lock,
        future_resolve_lock,
        ResolveLockRequest,
        ResolveLockResponse,
        has_time_detail
    );
    handle_request!(
        kv_delete_range,
        future_delete_range,
        DeleteRangeRequest,
        DeleteRangeResponse
    );
    handle_request!(
        mvcc_get_by_key,
        future_mvcc_get_by_key,
        MvccGetByKeyRequest,
        MvccGetByKeyResponse
    );
    handle_request!(
        mvcc_get_by_start_ts,
        future_mvcc_get_by_start_ts,
        MvccGetByStartTsRequest,
        MvccGetByStartTsResponse
    );
    handle_request!(raw_get, future_raw_get, RawGetRequest, RawGetResponse);
    handle_request!(
        raw_batch_get,
        future_raw_batch_get,
        RawBatchGetRequest,
        RawBatchGetResponse
    );
    handle_request!(raw_scan, future_raw_scan, RawScanRequest, RawScanResponse);
    handle_request!(
        raw_batch_scan,
        future_raw_batch_scan,
        RawBatchScanRequest,
        RawBatchScanResponse
    );
    handle_request!(raw_put, future_raw_put, RawPutRequest, RawPutResponse);
    handle_request!(
        raw_batch_put,
        future_raw_batch_put,
        RawBatchPutRequest,
        RawBatchPutResponse
    );
    handle_request!(
        raw_delete,
        future_raw_delete,
        RawDeleteRequest,
        RawDeleteResponse
    );
    handle_request!(
        raw_batch_delete,
        future_raw_batch_delete,
        RawBatchDeleteRequest,
        RawBatchDeleteResponse
    );
    handle_request!(
        raw_delete_range,
        future_raw_delete_range,
        RawDeleteRangeRequest,
        RawDeleteRangeResponse
    );
    handle_request!(
        raw_get_key_ttl,
        future_raw_get_key_ttl,
        RawGetKeyTtlRequest,
        RawGetKeyTtlResponse
    );

    handle_request!(
        raw_compare_and_swap,
        future_raw_compare_and_swap,
        RawCasRequest,
        RawCasResponse
    );

    handle_request!(
        raw_checksum,
        future_raw_checksum,
        RawChecksumRequest,
        RawChecksumResponse
    );

    fn kv_import(&mut self, _: RpcContext<'_>, _: ImportRequest, _: UnarySink<ImportResponse>) {
        unimplemented!();
    }

    fn kv_gc(&mut self, ctx: RpcContext<'_>, _: GcRequest, sink: UnarySink<GcResponse>) {
        let e = RpcStatus::new(RpcStatusCode::UNIMPLEMENTED);
        ctx.spawn(
            sink.fail(e)
                .unwrap_or_else(|e| error!("kv rpc failed"; "err" => ?e)),
        );
    }

    fn coprocessor(&mut self, ctx: RpcContext<'_>, mut req: Request, sink: UnarySink<Response>) {
        forward_unary!(self.proxy, coprocessor, ctx, req, sink);
        let source = req.mut_context().take_request_source();
        let begin_instant = Instant::now();
        let future = future_copr(&self.copr, Some(ctx.peer()), req);
        let task = async move {
            let resp = future.await?.consume();
            sink.success(resp).await?;
            let elapsed = begin_instant.saturating_elapsed();
            GRPC_MSG_HISTOGRAM_STATIC
                .coprocessor
                .observe(elapsed.as_secs_f64());
            record_request_source_metrics(source, elapsed);
            ServerResult::Ok(())
        }
        .map_err(|e| {
            log_net_error!(e, "kv rpc failed";
                "request" => "coprocessor"
            );
            GRPC_MSG_FAIL_COUNTER.coprocessor.inc();
        })
        .map(|_| ());

        ctx.spawn(task);
    }

    fn raw_coprocessor(
        &mut self,
        ctx: RpcContext<'_>,
        mut req: RawCoprocessorRequest,
        sink: UnarySink<RawCoprocessorResponse>,
    ) {
        let source = req.mut_context().take_request_source();
        let begin_instant = Instant::now();
        let future = future_raw_coprocessor(&self.copr_v2, &self.storage, req);
        let task = async move {
            let resp = future.await?;
            sink.success(resp).await?;
            let elapsed = begin_instant.saturating_elapsed();
            GRPC_MSG_HISTOGRAM_STATIC
                .raw_coprocessor
                .observe(elapsed.as_secs_f64());
            record_request_source_metrics(source, elapsed);
            ServerResult::Ok(())
        }
        .map_err(|e| {
            log_net_error!(e, "kv rpc failed";
                "request" => "coprocessor_v2"
            );
            GRPC_MSG_FAIL_COUNTER.raw_coprocessor.inc();
        })
        .map(|_| ());

        ctx.spawn(task);
    }

    fn register_lock_observer(
        &mut self,
        ctx: RpcContext<'_>,
        req: RegisterLockObserverRequest,
        sink: UnarySink<RegisterLockObserverResponse>,
    ) {
        let begin_instant = Instant::now();

        let (cb, f) = paired_future_callback();
        let res = self.gc_worker.start_collecting(req.get_max_ts().into(), cb);

        let task = async move {
            // Here except for the receiving error of `futures::channel::oneshot`,
            // other errors will be returned as the successful response of rpc.
            let res = match res {
                Err(e) => Err(e),
                Ok(_) => f.await?,
            };
            let mut resp = RegisterLockObserverResponse::default();
            if let Err(e) = res {
                resp.set_error(format!("{}", e));
            }
            sink.success(resp).await?;
            GRPC_MSG_HISTOGRAM_STATIC
                .register_lock_observer
                .observe(duration_to_sec(begin_instant.saturating_elapsed()));
            ServerResult::Ok(())
        }
        .map_err(|e| {
            log_net_error!(e, "kv rpc failed";
                "request" => "register_lock_observer"
            );
            GRPC_MSG_FAIL_COUNTER.register_lock_observer.inc();
        })
        .map(|_| ());

        ctx.spawn(task);
    }

    fn check_lock_observer(
        &mut self,
        ctx: RpcContext<'_>,
        req: CheckLockObserverRequest,
        sink: UnarySink<CheckLockObserverResponse>,
    ) {
        let begin_instant = Instant::now();

        let (cb, f) = paired_future_callback();
        let res = self
            .gc_worker
            .get_collected_locks(req.get_max_ts().into(), cb);

        let task = async move {
            let res = match res {
                Err(e) => Err(e),
                Ok(_) => f.await?,
            };
            let mut resp = CheckLockObserverResponse::default();
            match res {
                Ok((locks, is_clean)) => {
                    resp.set_is_clean(is_clean);
                    resp.set_locks(locks.into());
                }
                Err(e) => resp.set_error(format!("{}", e)),
            }
            sink.success(resp).await?;
            GRPC_MSG_HISTOGRAM_STATIC
                .check_lock_observer
                .observe(duration_to_sec(begin_instant.saturating_elapsed()));
            ServerResult::Ok(())
        }
        .map_err(|e| {
            log_net_error!(e, "kv rpc failed";
                "request" => "check_lock_observer"
            );
            GRPC_MSG_FAIL_COUNTER.check_lock_observer.inc();
        })
        .map(|_| ());

        ctx.spawn(task);
    }

    fn remove_lock_observer(
        &mut self,
        ctx: RpcContext<'_>,
        req: RemoveLockObserverRequest,
        sink: UnarySink<RemoveLockObserverResponse>,
    ) {
        let begin_instant = Instant::now();

        let (cb, f) = paired_future_callback();
        let res = self.gc_worker.stop_collecting(req.get_max_ts().into(), cb);

        let task = async move {
            let res = match res {
                Err(e) => Err(e),
                Ok(_) => f.await?,
            };
            let mut resp = RemoveLockObserverResponse::default();
            if let Err(e) = res {
                resp.set_error(format!("{}", e));
            }
            sink.success(resp).await?;
            GRPC_MSG_HISTOGRAM_STATIC
                .remove_lock_observer
                .observe(duration_to_sec(begin_instant.saturating_elapsed()));
            ServerResult::Ok(())
        }
        .map_err(|e| {
            log_net_error!(e, "kv rpc failed";
                "request" => "remove_lock_observer"
            );
            GRPC_MSG_FAIL_COUNTER.remove_lock_observer.inc();
        })
        .map(|_| ());

        ctx.spawn(task);
    }

    fn physical_scan_lock(
        &mut self,
        ctx: RpcContext<'_>,
        mut req: PhysicalScanLockRequest,
        sink: UnarySink<PhysicalScanLockResponse>,
    ) {
        let begin_instant = Instant::now();

        let (cb, f) = paired_future_callback();
        let res = self.gc_worker.physical_scan_lock(
            req.take_context(),
            req.get_max_ts().into(),
            Key::from_raw(req.get_start_key()),
            req.get_limit() as _,
            cb,
        );

        let task = async move {
            let res = match res {
                Err(e) => Err(e),
                Ok(_) => f.await?,
            };
            let mut resp = PhysicalScanLockResponse::default();
            match res {
                Ok(locks) => resp.set_locks(locks.into()),
                Err(e) => resp.set_error(format!("{}", e)),
            }
            sink.success(resp).await?;
            GRPC_MSG_HISTOGRAM_STATIC
                .physical_scan_lock
                .observe(duration_to_sec(begin_instant.saturating_elapsed()));
            ServerResult::Ok(())
        }
        .map_err(|e| {
            log_net_error!(e, "kv rpc failed";
                "request" => "physical_scan_lock"
            );
            GRPC_MSG_FAIL_COUNTER.physical_scan_lock.inc();
        })
        .map(|_| ());

        ctx.spawn(task);
    }

    fn unsafe_destroy_range(
        &mut self,
        ctx: RpcContext<'_>,
        mut req: UnsafeDestroyRangeRequest,
        sink: UnarySink<UnsafeDestroyRangeResponse>,
    ) {
        let begin_instant = Instant::now();

        // DestroyRange is a very dangerous operation. We don't allow passing MIN_KEY as
        // start, or MAX_KEY as end here.
        assert!(!req.get_start_key().is_empty());
        assert!(!req.get_end_key().is_empty());

        let source = req.mut_context().take_request_source();
        let (cb, f) = paired_future_callback();
        let res = self.gc_worker.unsafe_destroy_range(
            req.take_context(),
            Key::from_raw(&req.take_start_key()),
            Key::from_raw(&req.take_end_key()),
            cb,
        );

        let task = async move {
            let res = match res {
                Err(e) => Err(e),
                Ok(_) => f.await?,
            };
            let mut resp = UnsafeDestroyRangeResponse::default();
            // Region error is impossible here.
            if let Err(e) = res {
                resp.set_error(format!("{}", e));
            }
            sink.success(resp).await?;
            let elapsed = begin_instant.saturating_elapsed();
            GRPC_MSG_HISTOGRAM_STATIC
                .unsafe_destroy_range
                .observe(elapsed.as_secs_f64());
            record_request_source_metrics(source, elapsed);
            ServerResult::Ok(())
        }
        .map_err(|e| {
            log_net_error!(e, "kv rpc failed";
                "request" => "unsafe_destroy_range"
            );
            GRPC_MSG_FAIL_COUNTER.unsafe_destroy_range.inc();
        })
        .map(|_| ());

        ctx.spawn(task);
    }

    fn coprocessor_stream(
        &mut self,
        ctx: RpcContext<'_>,
        req: Request,
        mut sink: ServerStreamingSink<Response>,
    ) {
        let begin_instant = Instant::now();

        let mut stream = self
            .copr
            .parse_and_handle_stream_request(req, Some(ctx.peer()))
            .map(|resp| {
                GrpcResult::<(Response, WriteFlags)>::Ok((
                    resp,
                    WriteFlags::default().buffer_hint(true),
                ))
            });
        let future = async move {
            match sink.send_all(&mut stream).await.map_err(Error::from) {
                Ok(_) => {
                    GRPC_MSG_HISTOGRAM_STATIC
                        .coprocessor_stream
                        .observe(duration_to_sec(begin_instant.saturating_elapsed()));
                    let _ = sink.close().await;
                }
                Err(e) => {
                    info!("kv rpc failed";
                        "request" => "coprocessor_stream",
                        "err" => ?e
                    );
                    GRPC_MSG_FAIL_COUNTER.coprocessor_stream.inc();
                }
            }
        };

        ctx.spawn(future);
    }

    fn raft(
        &mut self,
        ctx: RpcContext<'_>,
        stream: RequestStream<RaftMessage>,
        sink: ClientStreamingSink<Done>,
    ) {
        let store_id = self.store_id;
        let ch = self.ch.clone();
        let reject_messages_on_memory_ratio = self.reject_messages_on_memory_ratio;

        let res = async move {
            let mut stream = stream.map_err(Error::from);
            while let Some(msg) = stream.try_next().await? {
                RAFT_MESSAGE_RECV_COUNTER.inc();
                let reject = needs_reject_raft_append(reject_messages_on_memory_ratio);
                if let Err(err @ RaftStoreError::StoreNotMatch { .. }) =
                    Self::handle_raft_message(store_id, &ch, msg, reject)
                {
                    // Return an error here will break the connection, only do that for
                    // `StoreNotMatch` to let tikv to resolve a correct address from PD
                    return Err(Error::from(err));
                }
            }
            Ok::<(), Error>(())
        };

        ctx.spawn(async move {
            let status = match res.await {
                Err(e) => {
                    let msg = format!("{:?}", e);
                    error!("dispatch raft msg from gRPC to raftstore fail"; "err" => %msg);
                    RpcStatus::with_message(RpcStatusCode::UNKNOWN, msg)
                }
                Ok(_) => RpcStatus::new(RpcStatusCode::UNKNOWN),
            };
            let _ = sink
                .fail(status)
                .map_err(|e| error!("KvService::raft send response fail"; "err" => ?e))
                .await;
        });
    }

    fn batch_raft(
        &mut self,
        ctx: RpcContext<'_>,
        stream: RequestStream<BatchRaftMessage>,
        sink: ClientStreamingSink<Done>,
    ) {
        info!("batch_raft RPC is called, new gRPC stream established");
        let store_id = self.store_id;
        let ch = self.ch.clone();
        let reject_messages_on_memory_ratio = self.reject_messages_on_memory_ratio;

        let res = async move {
            let mut stream = stream.map_err(Error::from);
            while let Some(mut batch_msg) = stream.try_next().await? {
                let len = batch_msg.get_msgs().len();
                RAFT_MESSAGE_RECV_COUNTER.inc_by(len as u64);
                RAFT_MESSAGE_BATCH_SIZE.observe(len as f64);
                let reject = needs_reject_raft_append(reject_messages_on_memory_ratio);
                for msg in batch_msg.take_msgs().into_iter() {
                    if let Err(err @ RaftStoreError::StoreNotMatch { .. }) =
                        Self::handle_raft_message(store_id, &ch, msg, reject)
                    {
                        // Return an error here will break the connection, only do that for
                        // `StoreNotMatch` to let tikv to resolve a correct address from PD
                        return Err(Error::from(err));
                    }
                }
            }
            Ok::<(), Error>(())
        };

        ctx.spawn(async move {
            let status = match res.await {
                Err(e) => {
                    fail_point!("on_batch_raft_stream_drop_by_err");
                    let msg = format!("{:?}", e);
                    error!("dispatch raft msg from gRPC to raftstore fail"; "err" => %msg);
                    RpcStatus::with_message(RpcStatusCode::UNKNOWN, msg)
                }
                Ok(_) => RpcStatus::new(RpcStatusCode::UNKNOWN),
            };
            let _ = sink
                .fail(status)
                .map_err(|e| error!("KvService::batch_raft send response fail"; "err" => ?e))
                .await;
        });
    }

    fn snapshot(
        &mut self,
        ctx: RpcContext<'_>,
        stream: RequestStream<SnapshotChunk>,
        sink: ClientStreamingSink<Done>,
    ) {
        let task = SnapTask::Recv { stream, sink };
        if let Err(e) = self.snap_scheduler.schedule(task) {
            let err_msg = format!("{}", e);
            let sink = match e.into_inner() {
                SnapTask::Recv { sink, .. } => sink,
                _ => unreachable!(),
            };
            let status = RpcStatus::with_message(RpcStatusCode::RESOURCE_EXHAUSTED, err_msg);
            ctx.spawn(sink.fail(status).map(|_| ()));
        }
    }

    #[allow(clippy::collapsible_else_if)]
    fn split_region(
        &mut self,
        ctx: RpcContext<'_>,
        mut req: SplitRegionRequest,
        sink: UnarySink<SplitRegionResponse>,
    ) {
        forward_unary!(self.proxy, split_region, ctx, req, sink);
        let begin_instant = Instant::now();

        let region_id = req.get_context().get_region_id();
        let (cb, f) = paired_future_callback();
        let mut split_keys = if req.is_raw_kv {
            if !req.get_split_key().is_empty() {
                vec![F::encode_raw_key_owned(req.take_split_key(), None).into_encoded()]
            } else {
                req.take_split_keys()
                    .into_iter()
                    .map(|x| F::encode_raw_key_owned(x, None).into_encoded())
                    .collect()
            }
        } else {
            if !req.get_split_key().is_empty() {
                vec![Key::from_raw(req.get_split_key()).into_encoded()]
            } else {
                req.take_split_keys()
                    .into_iter()
                    .map(|x| Key::from_raw(&x).into_encoded())
                    .collect()
            }
        };
        split_keys.sort();
        let req = CasualMessage::SplitRegion {
            region_epoch: req.take_context().take_region_epoch(),
            split_keys,
            callback: Callback::write(cb),
            source: ctx.peer().into(),
        };

        if let Err(e) = self.ch.send_casual_msg(region_id, req) {
            // Retrun region error instead a gRPC error.
            let mut resp = SplitRegionResponse::default();
            resp.set_region_error(raftstore_error_to_region_error(e, region_id));
            ctx.spawn(
                async move {
                    sink.success(resp).await?;
                    ServerResult::Ok(())
                }
                .map_err(|_| ())
                .map(|_| ()),
            );
            return;
        }

        let task = async move {
            let mut res = f.await?;
            let mut resp = SplitRegionResponse::default();
            if res.response.get_header().has_error() {
                resp.set_region_error(res.response.mut_header().take_error());
            } else {
                let admin_resp = res.response.mut_admin_response();
                let regions: Vec<_> = admin_resp.mut_splits().take_regions().into();
                if regions.len() < 2 {
                    error!(
                        "invalid split response";
                        "region_id" => region_id,
                        "resp" => ?admin_resp
                    );
                    resp.mut_region_error().set_message(format!(
                        "Internal Error: invalid response: {:?}",
                        admin_resp
                    ));
                } else {
                    if regions.len() == 2 {
                        resp.set_left(regions[0].clone());
                        resp.set_right(regions[1].clone());
                    }
                    resp.set_regions(regions.into());
                }
            }
            sink.success(resp).await?;
            GRPC_MSG_HISTOGRAM_STATIC
                .split_region
                .observe(duration_to_sec(begin_instant.saturating_elapsed()));
            ServerResult::Ok(())
        }
        .map_err(|e| {
            log_net_error!(e, "kv rpc failed";
                "request" => "split_region"
            );
            GRPC_MSG_FAIL_COUNTER.split_region.inc();
        })
        .map(|_| ());

        ctx.spawn(task);
    }

    fn read_index(
        &mut self,
        ctx: RpcContext<'_>,
        req: ReadIndexRequest,
        sink: UnarySink<ReadIndexResponse>,
    ) {
        forward_unary!(self.proxy, read_index, ctx, req, sink);
        let begin_instant = Instant::now();

        let region_id = req.get_context().get_region_id();
        let mut cmd = RaftCmdRequest::default();
        let mut header = RaftRequestHeader::default();
        let mut inner_req = RaftRequest::default();
        inner_req.set_cmd_type(CmdType::ReadIndex);
        inner_req.mut_read_index().set_start_ts(req.get_start_ts());
        for r in req.get_ranges() {
            let mut range = kvproto::kvrpcpb::KeyRange::default();
            range.set_start_key(Key::from_raw(r.get_start_key()).into_encoded());
            range.set_end_key(Key::from_raw(r.get_end_key()).into_encoded());
            inner_req.mut_read_index().mut_key_ranges().push(range);
        }
        header.set_region_id(req.get_context().get_region_id());
        header.set_peer(req.get_context().get_peer().clone());
        header.set_region_epoch(req.get_context().get_region_epoch().clone());
        if req.get_context().get_term() != 0 {
            header.set_term(req.get_context().get_term());
        }
        header.set_sync_log(req.get_context().get_sync_log());
        header.set_read_quorum(true);
        cmd.set_header(header);
        cmd.set_requests(vec![inner_req].into());

        let (cb, f) = paired_future_callback();

        // We must deal with all requests which acquire read-quorum in raftstore-thread,
        // so just send it as an command.
        if let Err(e) = self
            .ch
            .send_command(cmd, Callback::Read(cb), RaftCmdExtraOpts::default())
        {
            // Retrun region error instead a gRPC error.
            let mut resp = ReadIndexResponse::default();
            resp.set_region_error(raftstore_error_to_region_error(e, region_id));
            ctx.spawn(
                async move {
                    sink.success(resp).await?;
                    ServerResult::Ok(())
                }
                .map_err(|_| ())
                .map(|_| ()),
            );
            return;
        }

        let task = async move {
            let mut res = f.await?;
            let mut resp = ReadIndexResponse::default();
            if res.response.get_header().has_error() {
                resp.set_region_error(res.response.mut_header().take_error());
            } else {
                let mut raft_resps = res.response.take_responses();
                if raft_resps.len() != 1 {
                    error!(
                        "invalid read index response";
                        "region_id" => region_id,
                        "response" => ?raft_resps
                    );
                    resp.mut_region_error().set_message(format!(
                        "Internal Error: invalid response: {:?}",
                        raft_resps
                    ));
                } else {
                    let mut read_index_resp = raft_resps[0].take_read_index();
                    if read_index_resp.has_locked() {
                        resp.set_locked(read_index_resp.take_locked());
                    } else {
                        resp.set_read_index(read_index_resp.get_read_index());
                    }
                }
            }
            sink.success(resp).await?;
            GRPC_MSG_HISTOGRAM_STATIC
                .read_index
                .observe(begin_instant.saturating_elapsed_secs());
            ServerResult::Ok(())
        }
        .map_err(|e| {
            log_net_error!(e, "kv rpc failed";
                "request" => "read_index"
            );
            GRPC_MSG_FAIL_COUNTER.read_index.inc();
        })
        .map(|_| ());

        ctx.spawn(task);
    }

    fn batch_commands(
        &mut self,
        ctx: RpcContext<'_>,
        stream: RequestStream<BatchCommandsRequest>,
        mut sink: DuplexSink<BatchCommandsResponse>,
    ) {
        forward_duplex!(self.proxy, batch_commands, ctx, stream, sink);
        let (tx, rx) = unbounded(GRPC_MSG_NOTIFY_SIZE);

        let ctx = Arc::new(ctx);
        let peer = ctx.peer();
        let storage = self.storage.clone();
        let copr = self.copr.clone();
        let copr_v2 = self.copr_v2.clone();
        let pool_size = storage.get_normal_pool_size();
        let batch_builder = BatcherBuilder::new(self.enable_req_batch, pool_size);
        let request_handler = stream.try_for_each(move |mut req| {
            let request_ids = req.take_request_ids();
            let requests: Vec<_> = req.take_requests().into();
            let queue = storage.get_readpool_queue_per_worker();
            let mut batcher = batch_builder.build(queue, request_ids.len());
            GRPC_REQ_BATCH_COMMANDS_SIZE.observe(requests.len() as f64);
            for (id, req) in request_ids.into_iter().zip(requests) {
                handle_batch_commands_request(
                    &mut batcher,
                    &storage,
                    &copr,
                    &copr_v2,
                    &peer,
                    id,
                    req,
                    &tx,
                );
                if let Some(batch) = batcher.as_mut() {
                    batch.maybe_commit(&storage, &tx);
                }
            }
            if let Some(batch) = batcher {
                batch.commit(&storage, &tx);
            }
            future::ok(())
        });
        ctx.spawn(request_handler.unwrap_or_else(|e| error!("batch_commands error"; "err" => %e)));

        let grpc_thread_load = Arc::clone(&self.grpc_thread_load);
        let response_retriever = BatchReceiver::new(
            rx,
            GRPC_MSG_MAX_BATCH_SIZE,
            MeasuredBatchResponse::default,
            BatchRespCollector,
        );

        let mut response_retriever = response_retriever.map(move |mut item| {
            handle_measures_for_batch_commands(&mut item);
            let mut r = item.batch_resp;
            GRPC_RESP_BATCH_COMMANDS_SIZE.observe(r.request_ids.len() as f64);
            // TODO: per thread load is more reasonable for batching.
            r.set_transport_layer_load(grpc_thread_load.total_load() as u64);
            GrpcResult::<(BatchCommandsResponse, WriteFlags)>::Ok((
                r,
                WriteFlags::default().buffer_hint(false),
            ))
        });

        let send_task = async move {
            sink.send_all(&mut response_retriever).await?;
            sink.close().await?;
            Ok(())
        }
        .map_err(|e: grpcio::Error| {
            info!("kv rpc failed";
                "request" => "batch_commands",
                "err" => ?e
            );
        })
        .map(|_| ());

        ctx.spawn(send_task);
    }

    fn batch_coprocessor(
        &mut self,
        _ctx: RpcContext<'_>,
        _req: BatchRequest,
        _sink: ServerStreamingSink<BatchResponse>,
    ) {
        unimplemented!()
    }

    fn dispatch_mpp_task(
        &mut self,
        _ctx: RpcContext<'_>,
        _req: DispatchTaskRequest,
        _sink: UnarySink<DispatchTaskResponse>,
    ) {
        unimplemented!()
    }

    fn cancel_mpp_task(
        &mut self,
        _ctx: RpcContext<'_>,
        _req: CancelTaskRequest,
        _sink: UnarySink<CancelTaskResponse>,
    ) {
        unimplemented!()
    }

    fn establish_mpp_connection(
        &mut self,
        _ctx: RpcContext<'_>,
        _req: EstablishMppConnectionRequest,
        _sink: ServerStreamingSink<MppDataPacket>,
    ) {
        unimplemented!()
    }

    fn check_leader(
        &mut self,
        ctx: RpcContext<'_>,
        mut request: CheckLeaderRequest,
        sink: UnarySink<CheckLeaderResponse>,
    ) {
        let addr = ctx.peer();
        let ts = request.get_ts();
        let leaders = request.take_regions().into();
        let (cb, resp) = paired_future_callback();
        let check_leader_scheduler = self.check_leader_scheduler.clone();
        let task = async move {
            check_leader_scheduler
                .schedule(CheckLeaderTask::CheckLeader { leaders, cb })
                .map_err(|e| Error::Other(format!("{}", e).into()))?;
            let regions = resp.await?;
            let mut resp = CheckLeaderResponse::default();
            resp.set_ts(ts);
            resp.set_regions(regions);
            if let Err(e) = sink.success(resp).await {
                // CheckLeader has a built-in fast-success mechanism, so `RemoteStopped`
                // can be treated as a general situation.
                if let GrpcError::RemoteStopped = e {
                    return ServerResult::Ok(());
                }
                return Err(Error::from(e));
            }
            ServerResult::Ok(())
        }
        .map_err(move |e| {
            // CheckLeader only needs quorum responses, remote may drops
            // requests early.
            info!("call CheckLeader failed"; "err" => ?e, "address" => addr);
        })
        .map(|_| ());

        ctx.spawn(task);
    }

    fn get_store_safe_ts(
        &mut self,
        ctx: RpcContext<'_>,
        mut request: StoreSafeTsRequest,
        sink: UnarySink<StoreSafeTsResponse>,
    ) {
        let key_range = request.take_key_range();
        let (cb, resp) = paired_future_callback();
        let check_leader_scheduler = self.check_leader_scheduler.clone();
        let task = async move {
            check_leader_scheduler
                .schedule(CheckLeaderTask::GetStoreTs { key_range, cb })
                .map_err(|e| Error::Other(format!("{}", e).into()))?;
            let store_safe_ts = resp.await?;
            let mut resp = StoreSafeTsResponse::default();
            resp.set_safe_ts(store_safe_ts);
            sink.success(resp).await?;
            ServerResult::Ok(())
        }
        .map_err(|e| {
            warn!("call GetStoreSafeTS failed"; "err" => ?e);
        })
        .map(|_| ());

        ctx.spawn(task);
    }

    fn get_lock_wait_info(
        &mut self,
        ctx: RpcContext<'_>,
        _request: GetLockWaitInfoRequest,
        sink: UnarySink<GetLockWaitInfoResponse>,
    ) {
        let (cb, f) = paired_future_callback();
        self.storage.dump_wait_for_entries(cb);
        let task = async move {
            let res = f.await?;
            let mut response = GetLockWaitInfoResponse::default();
            response.set_entries(RepeatedField::from_vec(res));
            sink.success(response).await?;
            ServerResult::Ok(())
        }
        .map_err(|e| {
            warn!("call dump_wait_for_entries failed"; "err" => ?e);
        })
        .map(|_| ());
        ctx.spawn(task);
    }
}

fn response_batch_commands_request<F, T>(
    id: u64,
    resp: F,
    tx: Sender<MeasuredSingleResponse>,
    begin: Instant,
    label: GrpcTypeKind,
    source: String,
) where
    MemoryTraceGuard<batch_commands_response::Response>: From<T>,
    F: Future<Output = Result<T, ()>> + Send + 'static,
{
    let task = async move {
        if let Ok(resp) = resp.await {
            let measure = GrpcRequestDuration {
                begin,
                label,
                source,
            };
            let task = MeasuredSingleResponse::new(id, resp, measure);
            if let Err(e) = tx.send_and_notify(task) {
                error!("KvService response batch commands fail"; "err" => ?e);
            }
        }
    };
    poll_future_notify(task);
}

fn handle_batch_commands_request<E: Engine, L: LockManager, F: KvFormat>(
    batcher: &mut Option<ReqBatcher>,
    storage: &Storage<E, L, F>,
    copr: &Endpoint<E>,
    copr_v2: &coprocessor_v2::Endpoint,
    peer: &str,
    id: u64,
    req: batch_commands_request::Request,
    tx: &Sender<MeasuredSingleResponse>,
) {
    // To simplify code and make the logic more clear.
    macro_rules! oneof {
        ($p:path) => {
            |resp| batch_commands_response::Response {
                cmd: Some($p(resp)),
                ..Default::default()
            }
        };
    }

    macro_rules! handle_cmd {
        ($($cmd: ident, $future_fn: ident ( $($arg: expr),* ), $metric_name: ident;)*) => {
            match req.cmd {
                None => {
                    // For some invalid requests.
                    let begin_instant = Instant::now();
                    let resp = future::ok(batch_commands_response::Response::default());
                    response_batch_commands_request(id, resp, tx.clone(), begin_instant, GrpcTypeKind::invalid, String::default());
                },
                Some(batch_commands_request::request::Cmd::Get(mut req)) => {
                    if batcher.as_mut().map_or(false, |req_batch| {
                        req_batch.can_batch_get(&req)
                    }) {
                        batcher.as_mut().unwrap().add_get_request(req, id);
                    } else {
                       let begin_instant = Instant::now();
                       let source = req.mut_context().take_request_source();
                       let resp = future_get(storage, req)
                            .map_ok(oneof!(batch_commands_response::response::Cmd::Get))
                            .map_err(|_| GRPC_MSG_FAIL_COUNTER.kv_get.inc());
                        response_batch_commands_request(id, resp, tx.clone(), begin_instant, GrpcTypeKind::kv_get, source);
                    }
                },
                Some(batch_commands_request::request::Cmd::RawGet(mut req)) => {
                    if batcher.as_mut().map_or(false, |req_batch| {
                        req_batch.can_batch_raw_get(&req)
                    }) {
                        batcher.as_mut().unwrap().add_raw_get_request(req, id);
                    } else {
                       let begin_instant = Instant::now();
                       let source = req.mut_context().take_request_source();
                       let resp = future_raw_get(storage, req)
                            .map_ok(oneof!(batch_commands_response::response::Cmd::RawGet))
                            .map_err(|_| GRPC_MSG_FAIL_COUNTER.raw_get.inc());
                        response_batch_commands_request(id, resp, tx.clone(), begin_instant, GrpcTypeKind::raw_get, source);
                    }
                },
                Some(batch_commands_request::request::Cmd::Coprocessor(mut req)) => {
                    let begin_instant = Instant::now();
                    let source = req.mut_context().take_request_source();
                    let resp = future_copr(copr, Some(peer.to_string()), req)
                        .map_ok(|resp| {
                            resp.map(oneof!(batch_commands_response::response::Cmd::Coprocessor))
                        })
                        .map_err(|_| GRPC_MSG_FAIL_COUNTER.coprocessor.inc());
                    response_batch_commands_request(id, resp, tx.clone(), begin_instant, GrpcTypeKind::coprocessor, source);
                },
                Some(batch_commands_request::request::Cmd::Empty(req)) => {
                    let begin_instant = Instant::now();
                    let resp = future_handle_empty(req)
                        .map_ok(|resp| batch_commands_response::Response {
                            cmd: Some(batch_commands_response::response::Cmd::Empty(resp)),
                            ..Default::default()
                        })
                        .map_err(|_| GRPC_MSG_FAIL_COUNTER.invalid.inc());
                    response_batch_commands_request(
                        id,
                        resp,
                        tx.clone(),
                        begin_instant,
                        GrpcTypeKind::invalid,
                        String::default(),
                    );
                }
                $(Some(batch_commands_request::request::Cmd::$cmd(mut req)) => {
                    let begin_instant = Instant::now();
                    let source = req.mut_context().take_request_source();
                    let resp = $future_fn($($arg,)* req)
                        .map_ok(oneof!(batch_commands_response::response::Cmd::$cmd))
                        .map_err(|_| GRPC_MSG_FAIL_COUNTER.$metric_name.inc());
                    response_batch_commands_request(id, resp, tx.clone(), begin_instant, GrpcTypeKind::$metric_name, source);
                })*
                Some(batch_commands_request::request::Cmd::Import(_)) => unimplemented!(),
            }
        }
    }

    handle_cmd! {
        Scan, future_scan(storage), kv_scan;
        Prewrite, future_prewrite(storage), kv_prewrite;
        Commit, future_commit(storage), kv_commit;
        Cleanup, future_cleanup(storage), kv_cleanup;
        BatchGet, future_batch_get(storage), kv_batch_get;
        BatchRollback, future_batch_rollback(storage), kv_batch_rollback;
        TxnHeartBeat, future_txn_heart_beat(storage), kv_txn_heart_beat;
        CheckTxnStatus, future_check_txn_status(storage), kv_check_txn_status;
        CheckSecondaryLocks, future_check_secondary_locks(storage), kv_check_secondary_locks;
        ScanLock, future_scan_lock(storage), kv_scan_lock;
        ResolveLock, future_resolve_lock(storage), kv_resolve_lock;
        Gc, future_gc(), kv_gc;
        DeleteRange, future_delete_range(storage), kv_delete_range;
        RawBatchGet, future_raw_batch_get(storage), raw_batch_get;
        RawPut, future_raw_put(storage), raw_put;
        RawBatchPut, future_raw_batch_put(storage), raw_batch_put;
        RawDelete, future_raw_delete(storage), raw_delete;
        RawBatchDelete, future_raw_batch_delete(storage), raw_batch_delete;
        RawScan, future_raw_scan(storage), raw_scan;
        RawDeleteRange, future_raw_delete_range(storage), raw_delete_range;
        RawBatchScan, future_raw_batch_scan(storage), raw_batch_scan;
        RawCoprocessor, future_raw_coprocessor(copr_v2, storage), coprocessor;
        PessimisticLock, future_acquire_pessimistic_lock(storage), kv_pessimistic_lock;
        PessimisticRollback, future_pessimistic_rollback(storage), kv_pessimistic_rollback;
    }
}

fn handle_measures_for_batch_commands(measures: &mut MeasuredBatchResponse) {
    use BatchCommandsResponse_Response_oneof_cmd::*;
    let now = Instant::now();
    for (resp, measure) in measures
        .batch_resp
        .mut_responses()
        .iter_mut()
        .zip(mem::take(&mut measures.measures))
    {
        let GrpcRequestDuration {
            label,
            begin,
            source,
        } = measure;
        let elapsed = now.saturating_duration_since(begin);
        GRPC_MSG_HISTOGRAM_STATIC
            .get(label)
            .observe(elapsed.as_secs_f64());
        record_request_source_metrics(source, elapsed);
        let exec_details = resp.cmd.as_mut().and_then(|cmd| match cmd {
            Get(resp) => Some(resp.mut_exec_details_v2()),
            Prewrite(resp) => Some(resp.mut_exec_details_v2()),
            Commit(resp) => Some(resp.mut_exec_details_v2()),
            BatchGet(resp) => Some(resp.mut_exec_details_v2()),
            ResolveLock(resp) => Some(resp.mut_exec_details_v2()),
            Coprocessor(resp) => Some(resp.mut_exec_details_v2()),
            PessimisticLock(resp) => Some(resp.mut_exec_details_v2()),
            CheckTxnStatus(resp) => Some(resp.mut_exec_details_v2()),
            TxnHeartBeat(resp) => Some(resp.mut_exec_details_v2()),
            CheckSecondaryLocks(resp) => Some(resp.mut_exec_details_v2()),
            _ => None,
        });
        if let Some(exec_details) = exec_details {
            exec_details
                .mut_time_detail()
                .set_total_rpc_wall_time_ns(elapsed.as_nanos() as u64);
        }
    }
}

async fn future_handle_empty(
    req: BatchCommandsEmptyRequest,
) -> ServerResult<BatchCommandsEmptyResponse> {
    let mut res = BatchCommandsEmptyResponse::default();
    res.set_test_id(req.get_test_id());
    // `BatchCommandsWaker` processes futures in notify. If delay_time is too small,
    // notify can be called immediately, so the future is polled recursively and
    // lead to deadlock.
    if req.get_delay_time() >= 10 {
        let _ = tikv_util::timer::GLOBAL_TIMER_HANDLE
            .delay(
                std::time::Instant::now() + std::time::Duration::from_millis(req.get_delay_time()),
            )
            .compat()
            .await;
    }
    Ok(res)
}

fn future_get<E: Engine, L: LockManager, F: KvFormat>(
    storage: &Storage<E, L, F>,
    mut req: GetRequest,
) -> impl Future<Output = ServerResult<GetResponse>> {
    let tracker = GLOBAL_TRACKERS.insert(Tracker::new(RequestInfo::new(
        req.get_context(),
        RequestType::KvGet,
        req.get_version(),
    )));
    set_tls_tracker_token(tracker);
    let start = Instant::now();
    let v = storage.get(
        req.take_context(),
        Key::from_raw(req.get_key()),
        req.get_version().into(),
    );

    async move {
        let v = v.await;
        let duration_ms = duration_to_ms(start.saturating_elapsed());
        let mut resp = GetResponse::default();
        if let Some(err) = extract_region_error(&v) {
            resp.set_region_error(err);
        } else {
            match v {
                Ok((val, stats)) => {
                    let exec_detail_v2 = resp.mut_exec_details_v2();
                    let scan_detail_v2 = exec_detail_v2.mut_scan_detail_v2();
                    stats.stats.write_scan_detail(scan_detail_v2);
                    GLOBAL_TRACKERS.with_tracker(tracker, |tracker| {
                        tracker.write_scan_detail(scan_detail_v2);
                    });
                    let time_detail = exec_detail_v2.mut_time_detail();
                    time_detail.set_kv_read_wall_time_ms(duration_ms);
                    time_detail.set_wait_wall_time_ms(stats.latency_stats.wait_wall_time_ms);
                    time_detail.set_process_wall_time_ms(stats.latency_stats.process_wall_time_ms);
                    match val {
                        Some(val) => resp.set_value(val),
                        None => resp.set_not_found(true),
                    }
                }
                Err(e) => resp.set_error(extract_key_error(&e)),
            }
        }
        GLOBAL_TRACKERS.remove(tracker);
        Ok(resp)
    }
}

fn future_scan<E: Engine, L: LockManager, F: KvFormat>(
    storage: &Storage<E, L, F>,
    mut req: ScanRequest,
) -> impl Future<Output = ServerResult<ScanResponse>> {
    let tracker = GLOBAL_TRACKERS.insert(Tracker::new(RequestInfo::new(
        req.get_context(),
        RequestType::KvScan,
        req.get_version(),
    )));
    set_tls_tracker_token(tracker);
    let end_key = Key::from_raw_maybe_unbounded(req.get_end_key());

    let v = storage.scan(
        req.take_context(),
        Key::from_raw(req.get_start_key()),
        end_key,
        req.get_limit() as usize,
        req.get_sample_step() as usize,
        req.get_version().into(),
        req.get_key_only(),
        req.get_reverse(),
    );

    async move {
        let v = v.await;
        let mut resp = ScanResponse::default();
        if let Some(err) = extract_region_error(&v) {
            resp.set_region_error(err);
        } else {
            match v {
                Ok(kv_res) => {
                    resp.set_pairs(map_kv_pairs(kv_res).into());
                }
                Err(e) => {
                    let key_error = extract_key_error(&e);
                    resp.set_error(key_error.clone());
                    // Set key_error in the first kv_pair for backward compatibility.
                    let mut pair = KvPair::default();
                    pair.set_error(key_error);
                    resp.mut_pairs().push(pair);
                }
            }
        }
        GLOBAL_TRACKERS.remove(tracker);
        Ok(resp)
    }
}

fn future_batch_get<E: Engine, L: LockManager, F: KvFormat>(
    storage: &Storage<E, L, F>,
    mut req: BatchGetRequest,
) -> impl Future<Output = ServerResult<BatchGetResponse>> {
    let tracker = GLOBAL_TRACKERS.insert(Tracker::new(RequestInfo::new(
        req.get_context(),
        RequestType::KvBatchGet,
        req.get_version(),
    )));
    set_tls_tracker_token(tracker);
    let start = Instant::now();
    let keys = req.get_keys().iter().map(|x| Key::from_raw(x)).collect();
    let v = storage.batch_get(req.take_context(), keys, req.get_version().into());

    async move {
        let v = v.await;
        let duration_ms = duration_to_ms(start.saturating_elapsed());
        let mut resp = BatchGetResponse::default();
        if let Some(err) = extract_region_error(&v) {
            resp.set_region_error(err);
        } else {
            match v {
                Ok((kv_res, stats)) => {
                    let pairs = map_kv_pairs(kv_res);
                    let exec_detail_v2 = resp.mut_exec_details_v2();
                    let scan_detail_v2 = exec_detail_v2.mut_scan_detail_v2();
                    stats.stats.write_scan_detail(scan_detail_v2);
                    GLOBAL_TRACKERS.with_tracker(tracker, |tracker| {
                        tracker.write_scan_detail(scan_detail_v2);
                    });
                    let time_detail = exec_detail_v2.mut_time_detail();
                    time_detail.set_kv_read_wall_time_ms(duration_ms);
                    time_detail.set_wait_wall_time_ms(stats.latency_stats.wait_wall_time_ms);
                    time_detail.set_process_wall_time_ms(stats.latency_stats.process_wall_time_ms);
                    resp.set_pairs(pairs.into());
                }
                Err(e) => {
                    let key_error = extract_key_error(&e);
                    resp.set_error(key_error.clone());
                    // Set key_error in the first kv_pair for backward compatibility.
                    let mut pair = KvPair::default();
                    pair.set_error(key_error);
                    resp.mut_pairs().push(pair);
                }
            }
        }
        GLOBAL_TRACKERS.remove(tracker);
        Ok(resp)
    }
}

fn future_scan_lock<E: Engine, L: LockManager, F: KvFormat>(
    storage: &Storage<E, L, F>,
    mut req: ScanLockRequest,
) -> impl Future<Output = ServerResult<ScanLockResponse>> {
    let tracker = GLOBAL_TRACKERS.insert(Tracker::new(RequestInfo::new(
        req.get_context(),
        RequestType::KvScanLock,
        req.get_max_version(),
    )));
    set_tls_tracker_token(tracker);
    let start_key = Key::from_raw_maybe_unbounded(req.get_start_key());
    let end_key = Key::from_raw_maybe_unbounded(req.get_end_key());

    let v = storage.scan_lock(
        req.take_context(),
        req.get_max_version().into(),
        start_key,
        end_key,
        req.get_limit() as usize,
    );

    async move {
        let v = v.await;
        let mut resp = ScanLockResponse::default();
        if let Some(err) = extract_region_error(&v) {
            resp.set_region_error(err);
        } else {
            match v {
                Ok(locks) => resp.set_locks(locks.into()),
                Err(e) => resp.set_error(extract_key_error(&e)),
            }
        }
        GLOBAL_TRACKERS.remove(tracker);
        Ok(resp)
    }
}

async fn future_gc(_: GcRequest) -> ServerResult<GcResponse> {
    Err(Error::Grpc(GrpcError::RpcFailure(RpcStatus::new(
        RpcStatusCode::UNIMPLEMENTED,
    ))))
}

fn future_delete_range<E: Engine, L: LockManager, F: KvFormat>(
    storage: &Storage<E, L, F>,
    mut req: DeleteRangeRequest,
) -> impl Future<Output = ServerResult<DeleteRangeResponse>> {
    let (cb, f) = paired_future_callback();
    let res = storage.delete_range(
        req.take_context(),
        Key::from_raw(req.get_start_key()),
        Key::from_raw(req.get_end_key()),
        req.get_notify_only(),
        cb,
    );

    async move {
        let v = match res {
            Err(e) => Err(e),
            Ok(_) => f.await?,
        };
        let mut resp = DeleteRangeResponse::default();
        if let Some(err) = extract_region_error(&v) {
            resp.set_region_error(err);
        } else if let Err(e) = v {
            resp.set_error(format!("{}", e));
        }
        Ok(resp)
    }
}

fn future_raw_get<E: Engine, L: LockManager, F: KvFormat>(
    storage: &Storage<E, L, F>,
    mut req: RawGetRequest,
) -> impl Future<Output = ServerResult<RawGetResponse>> {
    let v = storage.raw_get(req.take_context(), req.take_cf(), req.take_key());

    async move {
        let v = v.await;
        let mut resp = RawGetResponse::default();
        if let Some(err) = extract_region_error(&v) {
            resp.set_region_error(err);
        } else {
            match v {
                Ok(Some(val)) => resp.set_value(val),
                Ok(None) => resp.set_not_found(true),
                Err(e) => resp.set_error(format!("{}", e)),
            }
        }
        Ok(resp)
    }
}

fn future_raw_batch_get<E: Engine, L: LockManager, F: KvFormat>(
    storage: &Storage<E, L, F>,
    mut req: RawBatchGetRequest,
) -> impl Future<Output = ServerResult<RawBatchGetResponse>> {
    let keys = req.take_keys().into();
    let v = storage.raw_batch_get(req.take_context(), req.take_cf(), keys);

    async move {
        let v = v.await;
        let mut resp = RawBatchGetResponse::default();
        if let Some(err) = extract_region_error(&v) {
            resp.set_region_error(err);
        } else {
            resp.set_pairs(extract_kv_pairs(v).into());
        }
        Ok(resp)
    }
}

fn future_raw_put<E: Engine, L: LockManager, F: KvFormat>(
    storage: &Storage<E, L, F>,
    mut req: RawPutRequest,
) -> impl Future<Output = ServerResult<RawPutResponse>> {
    let (cb, f) = paired_future_callback();
    let for_atomic = req.get_for_cas();
    let res = if for_atomic {
        storage.raw_batch_put_atomic(
            req.take_context(),
            req.take_cf(),
            vec![(req.take_key(), req.take_value())],
            vec![req.get_ttl()],
            cb,
        )
    } else {
        storage.raw_put(
            req.take_context(),
            req.take_cf(),
            req.take_key(),
            req.take_value(),
            req.get_ttl(),
            cb,
        )
    };

    async move {
        let v = match res {
            Err(e) => Err(e),
            Ok(_) => f.await?,
        };
        let mut resp = RawPutResponse::default();
        if let Some(err) = extract_region_error(&v) {
            resp.set_region_error(err);
        } else if let Err(e) = v {
            resp.set_error(format!("{}", e));
        }
        Ok(resp)
    }
}

fn future_raw_batch_put<E: Engine, L: LockManager, F: KvFormat>(
    storage: &Storage<E, L, F>,
    mut req: RawBatchPutRequest,
) -> impl Future<Output = ServerResult<RawBatchPutResponse>> {
    let cf = req.take_cf();
    let pairs_len = req.get_pairs().len();
    // The TTL for each key in seconds.
    //
    // In some TiKV of old versions, only one TTL can be provided and the TTL will
    // be applied to all keys in the request. For compatibility reasons, if the
    // length of `ttls` is exactly one, then the TTL will be applied to all keys.
    // Otherwise, the length mismatch between `ttls` and `pairs` will return an
    // error.
    let ttls = if req.get_ttls().is_empty() {
        vec![0; pairs_len]
    } else if req.get_ttls().len() == 1 {
        vec![req.get_ttls()[0]; pairs_len]
    } else {
        req.take_ttls()
    };
    let pairs = req
        .take_pairs()
        .into_iter()
        .map(|mut x| (x.take_key(), x.take_value()))
        .collect();

    let (cb, f) = paired_future_callback();
    let for_atomic = req.get_for_cas();
    let res = if for_atomic {
        storage.raw_batch_put_atomic(req.take_context(), cf, pairs, ttls, cb)
    } else {
        storage.raw_batch_put(req.take_context(), cf, pairs, ttls, cb)
    };

    async move {
        let v = match res {
            Err(e) => Err(e),
            Ok(_) => f.await?,
        };
        let mut resp = RawBatchPutResponse::default();
        if let Some(err) = extract_region_error(&v) {
            resp.set_region_error(err);
        } else if let Err(e) = v {
            resp.set_error(format!("{}", e));
        }
        Ok(resp)
    }
}

fn future_raw_delete<E: Engine, L: LockManager, F: KvFormat>(
    storage: &Storage<E, L, F>,
    mut req: RawDeleteRequest,
) -> impl Future<Output = ServerResult<RawDeleteResponse>> {
    let (cb, f) = paired_future_callback();
    let for_atomic = req.get_for_cas();
    let res = if for_atomic {
        storage.raw_batch_delete_atomic(req.take_context(), req.take_cf(), vec![req.take_key()], cb)
    } else {
        storage.raw_delete(req.take_context(), req.take_cf(), req.take_key(), cb)
    };

    async move {
        let v = match res {
            Err(e) => Err(e),
            Ok(_) => f.await?,
        };
        let mut resp = RawDeleteResponse::default();
        if let Some(err) = extract_region_error(&v) {
            resp.set_region_error(err);
        } else if let Err(e) = v {
            resp.set_error(format!("{}", e));
        }
        Ok(resp)
    }
}

fn future_raw_batch_delete<E: Engine, L: LockManager, F: KvFormat>(
    storage: &Storage<E, L, F>,
    mut req: RawBatchDeleteRequest,
) -> impl Future<Output = ServerResult<RawBatchDeleteResponse>> {
    let cf = req.take_cf();
    let keys = req.take_keys().into();
    let (cb, f) = paired_future_callback();
    let for_atomic = req.get_for_cas();
    let res = if for_atomic {
        storage.raw_batch_delete_atomic(req.take_context(), cf, keys, cb)
    } else {
        storage.raw_batch_delete(req.take_context(), cf, keys, cb)
    };

    async move {
        let v = match res {
            Err(e) => Err(e),
            Ok(_) => f.await?,
        };
        let mut resp = RawBatchDeleteResponse::default();
        if let Some(err) = extract_region_error(&v) {
            resp.set_region_error(err);
        } else if let Err(e) = v {
            resp.set_error(format!("{}", e));
        }
        Ok(resp)
    }
}

fn future_raw_scan<E: Engine, L: LockManager, F: KvFormat>(
    storage: &Storage<E, L, F>,
    mut req: RawScanRequest,
) -> impl Future<Output = ServerResult<RawScanResponse>> {
    let end_key = if req.get_end_key().is_empty() {
        None
    } else {
        Some(req.take_end_key())
    };
    let v = storage.raw_scan(
        req.take_context(),
        req.take_cf(),
        req.take_start_key(),
        end_key,
        req.get_limit() as usize,
        req.get_key_only(),
        req.get_reverse(),
    );

    async move {
        let v = v.await;
        let mut resp = RawScanResponse::default();
        if let Some(err) = extract_region_error(&v) {
            resp.set_region_error(err);
        } else {
            resp.set_kvs(extract_kv_pairs(v).into());
        }
        Ok(resp)
    }
}

fn future_raw_batch_scan<E: Engine, L: LockManager, F: KvFormat>(
    storage: &Storage<E, L, F>,
    mut req: RawBatchScanRequest,
) -> impl Future<Output = ServerResult<RawBatchScanResponse>> {
    let v = storage.raw_batch_scan(
        req.take_context(),
        req.take_cf(),
        req.take_ranges().into(),
        req.get_each_limit() as usize,
        req.get_key_only(),
        req.get_reverse(),
    );

    async move {
        let v = v.await;
        let mut resp = RawBatchScanResponse::default();
        if let Some(err) = extract_region_error(&v) {
            resp.set_region_error(err);
        } else {
            resp.set_kvs(extract_kv_pairs(v).into());
        }
        Ok(resp)
    }
}

fn future_raw_delete_range<E: Engine, L: LockManager, F: KvFormat>(
    storage: &Storage<E, L, F>,
    mut req: RawDeleteRangeRequest,
) -> impl Future<Output = ServerResult<RawDeleteRangeResponse>> {
    let (cb, f) = paired_future_callback();
    let res = storage.raw_delete_range(
        req.take_context(),
        req.take_cf(),
        req.take_start_key(),
        req.take_end_key(),
        cb,
    );

    async move {
        let v = match res {
            Err(e) => Err(e),
            Ok(_) => f.await?,
        };
        let mut resp = RawDeleteRangeResponse::default();
        if let Some(err) = extract_region_error(&v) {
            resp.set_region_error(err);
        } else if let Err(e) = v {
            resp.set_error(format!("{}", e));
        }
        Ok(resp)
    }
}

fn future_raw_get_key_ttl<E: Engine, L: LockManager, F: KvFormat>(
    storage: &Storage<E, L, F>,
    mut req: RawGetKeyTtlRequest,
) -> impl Future<Output = ServerResult<RawGetKeyTtlResponse>> {
    let v = storage.raw_get_key_ttl(req.take_context(), req.take_cf(), req.take_key());

    async move {
        let v = v.await;
        let mut resp = RawGetKeyTtlResponse::default();
        if let Some(err) = extract_region_error(&v) {
            resp.set_region_error(err);
        } else {
            match v {
                Ok(Some(ttl)) => resp.set_ttl(ttl),
                Ok(None) => resp.set_not_found(true),
                Err(e) => resp.set_error(format!("{}", e)),
            }
        }
        Ok(resp)
    }
}

fn future_raw_compare_and_swap<E: Engine, L: LockManager, F: KvFormat>(
    storage: &Storage<E, L, F>,
    mut req: RawCasRequest,
) -> impl Future<Output = ServerResult<RawCasResponse>> {
    let (cb, f) = paired_future_callback();
    let previous_value = if req.get_previous_not_exist() {
        None
    } else {
        Some(req.take_previous_value())
    };
    let res = storage.raw_compare_and_swap_atomic(
        req.take_context(),
        req.take_cf(),
        req.take_key(),
        previous_value,
        req.take_value(),
        req.get_ttl(),
        cb,
    );
    async move {
        let v = match res {
            Ok(()) => f.await?,
            Err(e) => Err(e),
        };
        let mut resp = RawCasResponse::default();
        if let Some(err) = extract_region_error(&v) {
            resp.set_region_error(err);
        } else {
            match v {
                Ok((val, succeed)) => {
                    if let Some(val) = val {
                        resp.set_previous_value(val);
                    } else {
                        resp.set_previous_not_exist(true);
                    }
                    resp.set_succeed(succeed);
                }
                Err(e) => resp.set_error(format!("{}", e)),
            }
        }
        Ok(resp)
    }
}

fn future_raw_checksum<E: Engine, L: LockManager, F: KvFormat>(
    storage: &Storage<E, L, F>,
    mut req: RawChecksumRequest,
) -> impl Future<Output = ServerResult<RawChecksumResponse>> {
    let f = storage.raw_checksum(
        req.take_context(),
        req.get_algorithm(),
        req.take_ranges().into(),
    );
    async move {
        let v = f.await;
        let mut resp = RawChecksumResponse::default();
        if let Some(err) = extract_region_error(&v) {
            resp.set_region_error(err);
        } else {
            match v {
                Ok((checksum, kvs, bytes)) => {
                    resp.set_checksum(checksum);
                    resp.set_total_kvs(kvs);
                    resp.set_total_bytes(bytes);
                }
                Err(e) => resp.set_error(format!("{}", e)),
            }
        }
        Ok(resp)
    }
}

fn future_copr<E: Engine>(
    copr: &Endpoint<E>,
    peer: Option<String>,
    req: Request,
) -> impl Future<Output = ServerResult<MemoryTraceGuard<Response>>> {
    let ret = copr.parse_and_handle_unary_request(req, peer);
    async move { Ok(ret.await) }
}

fn future_raw_coprocessor<E: Engine, L: LockManager, F: KvFormat>(
    copr_v2: &coprocessor_v2::Endpoint,
    storage: &Storage<E, L, F>,
    req: RawCoprocessorRequest,
) -> impl Future<Output = ServerResult<RawCoprocessorResponse>> {
    let ret = copr_v2.handle_request(storage, req);
    async move { Ok(ret.await) }
}

macro_rules! txn_command_future {
    ($fn_name: ident, $req_ty: ident, $resp_ty: ident, ($req: ident) {$($prelude: stmt)*}; ($v: ident, $resp: ident, $tracker: ident) { $else_branch: expr }) => {
        fn $fn_name<E: Engine, L: LockManager, F: KvFormat>(
            storage: &Storage<E, L, F>,
            $req: $req_ty,
        ) -> impl Future<Output = ServerResult<$resp_ty>> {
            $($prelude)*
            let $tracker = GLOBAL_TRACKERS.insert(Tracker::new(RequestInfo::new(
                $req.get_context(),
                RequestType::Unknown,
                0,
            )));
            set_tls_tracker_token($tracker);
            let (cb, f) = paired_future_callback();
            let res = storage.sched_txn_command($req.into(), cb);

            async move {
                defer!{{
                    GLOBAL_TRACKERS.remove($tracker);
                }};
                let $v = match res {
                    Err(e) => Err(e),
                    Ok(_) => f.await?,
                };
                let mut $resp = $resp_ty::default();
                if let Some(err) = extract_region_error(&$v) {
                    $resp.set_region_error(err);
                } else {
                    $else_branch;
                }
                Ok($resp)
            }
        }
    };
    ($fn_name: ident, $req_ty: ident, $resp_ty: ident, ($v: ident, $resp: ident, $tracker: ident) { $else_branch: expr }) => {
        txn_command_future!($fn_name, $req_ty, $resp_ty, (req) {}; ($v, $resp, $tracker) { $else_branch });
    };
    ($fn_name: ident, $req_ty: ident, $resp_ty: ident, ($v: ident, $resp: ident) { $else_branch: expr }) => {
        txn_command_future!($fn_name, $req_ty, $resp_ty, (req) {}; ($v, $resp, tracker) { $else_branch });
    };
}

txn_command_future!(future_prewrite, PrewriteRequest, PrewriteResponse, (v, resp, tracker) {{
    if let Ok(v) = &v {
        resp.set_min_commit_ts(v.min_commit_ts.into_inner());
        resp.set_one_pc_commit_ts(v.one_pc_commit_ts.into_inner());
        GLOBAL_TRACKERS.with_tracker(tracker, |tracker| {
            tracker.write_scan_detail(resp.mut_exec_details_v2().mut_scan_detail_v2());
            tracker.write_write_detail(resp.mut_exec_details_v2().mut_write_detail());
        });
    }
    resp.set_errors(extract_key_errors(v.map(|v| v.locks)).into());
}});
<<<<<<< HEAD
txn_command_future!(future_acquire_pessimistic_lock, PessimisticLockRequest, PessimisticLockResponse,
    (req) {
        let mode = req.get_wait_lock_mode()
    };
    (v, resp, tracker) {
        match v {
            Ok(Ok(res)) => {
                match mode {
                    PessimisticWaitLockMode::LockFirst => {
                        let (res, error) = res.into_pb();
                        resp.set_results(res.into());
                        if let Some(e) = error {
                            if let Some(region_error) = extract_region_error_from_ref(&*e) {
                                resp.set_region_error(region_error);
                            } else {
                                resp.set_errors(vec![extract_key_error(&e)].into());
                            }
                        }
                    }
                    PessimisticWaitLockMode::RetryFirst => {
                        let (values, not_founds) = res.into_legacy_values_and_not_founds();
                        resp.set_values(values.into());
                    resp.set_not_founds(not_founds);
                    }
                }
                GLOBAL_TRACKERS.with_tracker(tracker, |tracker| {
                    tracker.write_scan_detail(resp.mut_exec_details_v2().mut_scan_detail_v2());
                    tracker.write_write_detail(resp.mut_exec_details_v2().mut_write_detail());
                });
            },
            Err(e) | Ok(Err(e)) => resp.set_errors(vec![extract_key_error(&e)].into()),
        }
    }
);
=======
txn_command_future!(future_acquire_pessimistic_lock, PessimisticLockRequest, PessimisticLockResponse, (v, resp, tracker) {{
    match v {
        Ok(Ok(res)) => {
            let (values, not_founds) = res.into_values_and_not_founds();
            resp.set_values(values.into());
            resp.set_not_founds(not_founds);
        },
        Err(e) | Ok(Err(e)) =>  {
            resp.set_errors(vec![extract_key_error(&e)].into())
        },
    }
    GLOBAL_TRACKERS.with_tracker(tracker, |tracker| {
        tracker.write_scan_detail(resp.mut_exec_details_v2().mut_scan_detail_v2());
        tracker.write_write_detail(resp.mut_exec_details_v2().mut_write_detail());
    });
}});
>>>>>>> afbacfc4
txn_command_future!(future_pessimistic_rollback, PessimisticRollbackRequest, PessimisticRollbackResponse, (v, resp) {
    resp.set_errors(extract_key_errors(v).into())
});
txn_command_future!(future_batch_rollback, BatchRollbackRequest, BatchRollbackResponse, (v, resp) {
    if let Err(e) = v {
        resp.set_error(extract_key_error(&e));
    }
});
txn_command_future!(future_resolve_lock, ResolveLockRequest, ResolveLockResponse, (v, resp) {
    if let Err(e) = v {
        resp.set_error(extract_key_error(&e));
    }
});
txn_command_future!(future_commit, CommitRequest, CommitResponse, (v, resp, tracker) {
    match v {
        Ok(TxnStatus::Committed { commit_ts }) => {
            resp.set_commit_version(commit_ts.into_inner());
            GLOBAL_TRACKERS.with_tracker(tracker, |tracker| {
                tracker.write_scan_detail(resp.mut_exec_details_v2().mut_scan_detail_v2());
                tracker.write_write_detail(resp.mut_exec_details_v2().mut_write_detail());
            });
        }
        Ok(_) => unreachable!(),
        Err(e) => resp.set_error(extract_key_error(&e)),
    }
});
txn_command_future!(future_cleanup, CleanupRequest, CleanupResponse, (v, resp) {
    if let Err(e) = v {
        if let Some(ts) = extract_committed(&e) {
            resp.set_commit_version(ts.into_inner());
        } else {
            resp.set_error(extract_key_error(&e));
        }
    }
});
txn_command_future!(future_txn_heart_beat, TxnHeartBeatRequest, TxnHeartBeatResponse, (v, resp) {
    match v {
        Ok(txn_status) => {
            if let TxnStatus::Uncommitted { lock, .. } = txn_status {
                resp.set_lock_ttl(lock.ttl);
            } else {
                unreachable!();
            }
        }
        Err(e) => resp.set_error(extract_key_error(&e)),
    }
});
txn_command_future!(future_check_txn_status, CheckTxnStatusRequest, CheckTxnStatusResponse,
    (v, resp) {
        match v {
            Ok(txn_status) => match txn_status {
                TxnStatus::RolledBack => resp.set_action(Action::NoAction),
                TxnStatus::TtlExpire => resp.set_action(Action::TtlExpireRollback),
                TxnStatus::LockNotExist => resp.set_action(Action::LockNotExistRollback),
                TxnStatus::Committed { commit_ts } => {
                    resp.set_commit_version(commit_ts.into_inner())
                }
                TxnStatus::Uncommitted { lock, min_commit_ts_pushed } => {
                    if min_commit_ts_pushed {
                        resp.set_action(Action::MinCommitTsPushed);
                    }
                    resp.set_lock_ttl(lock.ttl);
                    let primary = lock.primary.clone();
                    resp.set_lock_info(lock.into_lock_info(primary));
                }
                TxnStatus::PessimisticRollBack => resp.set_action(Action::TtlExpirePessimisticRollback),
                TxnStatus::LockNotExistDoNothing => resp.set_action(Action::LockNotExistDoNothing),
            },
            Err(e) => resp.set_error(extract_key_error(&e)),
        }
});
txn_command_future!(future_check_secondary_locks, CheckSecondaryLocksRequest, CheckSecondaryLocksResponse, (status, resp) {
    match status {
        Ok(SecondaryLocksStatus::Locked(locks)) => {
            resp.set_locks(locks.into());
        },
        Ok(SecondaryLocksStatus::Committed(ts)) => {
            resp.set_commit_ts(ts.into_inner());
        },
        Ok(SecondaryLocksStatus::RolledBack) => {},
        Err(e) => resp.set_error(extract_key_error(&e)),
    }
});
txn_command_future!(future_mvcc_get_by_key, MvccGetByKeyRequest, MvccGetByKeyResponse, (v, resp) {
    match v {
        Ok(mvcc) => resp.set_info(mvcc.into_proto()),
        Err(e) => resp.set_error(format!("{}", e)),
    }
});
txn_command_future!(future_mvcc_get_by_start_ts, MvccGetByStartTsRequest, MvccGetByStartTsResponse, (v, resp) {
    match v {
        Ok(Some((k, vv))) => {
            resp.set_key(k.into_raw().unwrap());
            resp.set_info(vv.into_proto());
        }
        Ok(None) => {
            resp.set_info(Default::default());
        }
        Err(e) => resp.set_error(format!("{}", e)),
    }
});

pub mod batch_commands_response {
    pub type Response = kvproto::tikvpb::BatchCommandsResponseResponse;

    pub mod response {
        pub type Cmd = kvproto::tikvpb::BatchCommandsResponse_Response_oneof_cmd;
    }
}

pub mod batch_commands_request {
    pub type Request = kvproto::tikvpb::BatchCommandsRequestRequest;

    pub mod request {
        pub type Cmd = kvproto::tikvpb::BatchCommandsRequest_Request_oneof_cmd;
    }
}

/// To measure execute time for a given request.
#[derive(Debug)]
pub struct GrpcRequestDuration {
    pub begin: Instant,
    pub label: GrpcTypeKind,
    pub source: String,
}
impl GrpcRequestDuration {
    pub fn new(begin: Instant, label: GrpcTypeKind, source: String) -> Self {
        GrpcRequestDuration {
            begin,
            label,
            source,
        }
    }
}

/// A single response, will be collected into `MeasuredBatchResponse`.
#[derive(Debug)]
pub struct MeasuredSingleResponse {
    pub id: u64,
    pub resp: MemoryTraceGuard<batch_commands_response::Response>,
    pub measure: GrpcRequestDuration,
}
impl MeasuredSingleResponse {
    pub fn new<T>(id: u64, resp: T, measure: GrpcRequestDuration) -> Self
    where
        MemoryTraceGuard<batch_commands_response::Response>: From<T>,
    {
        let resp = resp.into();
        MeasuredSingleResponse { id, resp, measure }
    }
}

/// A batch response.
pub struct MeasuredBatchResponse {
    pub batch_resp: BatchCommandsResponse,
    pub measures: Vec<GrpcRequestDuration>,
}
impl Default for MeasuredBatchResponse {
    fn default() -> Self {
        MeasuredBatchResponse {
            batch_resp: Default::default(),
            measures: Vec::with_capacity(GRPC_MSG_MAX_BATCH_SIZE),
        }
    }
}

struct BatchRespCollector;
impl BatchCollector<MeasuredBatchResponse, MeasuredSingleResponse> for BatchRespCollector {
    fn collect(
        &mut self,
        v: &mut MeasuredBatchResponse,
        mut e: MeasuredSingleResponse,
    ) -> Option<MeasuredSingleResponse> {
        v.batch_resp.mut_request_ids().push(e.id);
        v.batch_resp.mut_responses().push(e.resp.consume());
        v.measures.push(e.measure);
        None
    }
}

fn raftstore_error_to_region_error(e: RaftStoreError, region_id: u64) -> RegionError {
    if let RaftStoreError::Transport(DiscardReason::Disconnected) = e {
        // `From::from(RaftStoreError) -> RegionError` treats `Disconnected` as `Other`.
        let mut region_error = RegionError::default();
        let region_not_found = RegionNotFound {
            region_id,
            ..Default::default()
        };
        region_error.set_region_not_found(region_not_found);
        return region_error;
    }
    e.into()
}

fn needs_reject_raft_append(reject_messages_on_memory_ratio: f64) -> bool {
    fail_point!("needs_reject_raft_append", |_| true);
    if reject_messages_on_memory_ratio < f64::EPSILON {
        return false;
    }

    let mut usage = 0;
    if memory_usage_reaches_high_water(&mut usage) {
        let raft_msg_usage = (MEMTRACE_RAFT_ENTRIES.sum() + MEMTRACE_RAFT_MESSAGES.sum()) as u64;
        let cached_entries = RAFT_ENTRIES_CACHES_GAUGE.get() as u64;
        let applying_entries = MEMTRACE_APPLYS.sum() as u64;
        if (raft_msg_usage + cached_entries + applying_entries) as f64
            > usage as f64 * reject_messages_on_memory_ratio
        {
            debug!("need reject log append on memory limit";
                "raft messages" => raft_msg_usage,
                "cached entries" => cached_entries,
                "applying entries" => applying_entries,
                "current usage" => usage,
                "reject ratio" => reject_messages_on_memory_ratio);
            return true;
        }
    }
    false
}

#[cfg(test)]
mod tests {
    use std::thread;

    use futures::{channel::oneshot, executor::block_on};
    use tikv_util::sys::thread::StdThreadBuildWrapper;

    use super::*;

    #[test]
    fn test_poll_future_notify_with_slow_source() {
        let (tx, rx) = oneshot::channel::<usize>();
        let (signal_tx, signal_rx) = oneshot::channel();

        thread::Builder::new()
            .name("source".to_owned())
            .spawn_wrapper(move || {
                block_on(signal_rx).unwrap();
                tx.send(100).unwrap();
            })
            .unwrap();

        let (tx1, rx1) = oneshot::channel::<usize>();
        let task = async move {
            let i = rx.await.unwrap();
            assert_eq!(thread::current().name(), Some("source"));
            tx1.send(i + 100).unwrap();
        };
        poll_future_notify(task);
        signal_tx.send(()).unwrap();
        assert_eq!(block_on(rx1).unwrap(), 200);
    }

    #[test]
    fn test_poll_future_notify_with_slow_poller() {
        let (tx, rx) = oneshot::channel::<usize>();
        let (signal_tx, signal_rx) = oneshot::channel();
        thread::Builder::new()
            .name("source".to_owned())
            .spawn_wrapper(move || {
                tx.send(100).unwrap();
                signal_tx.send(()).unwrap();
            })
            .unwrap();

        let (tx1, rx1) = oneshot::channel::<usize>();
        block_on(signal_rx).unwrap();
        let task = async move {
            let i = rx.await.unwrap();
            assert_ne!(thread::current().name(), Some("source"));
            tx1.send(i + 100).unwrap();
        };
        poll_future_notify(task);
        assert_eq!(block_on(rx1).unwrap(), 200);
    }
}<|MERGE_RESOLUTION|>--- conflicted
+++ resolved
@@ -1334,7 +1334,7 @@
                         .map_err(|_| GRPC_MSG_FAIL_COUNTER.$metric_name.inc());
                     response_batch_commands_request(id, resp, tx.clone(), begin_instant, GrpcTypeKind::$metric_name, source);
                 })*
-                Some(batch_commands_request::request::Cmd::Import(_)) => unimplemented!(),
+                Some(batch_commands_request::request::Cmd::Import(_) | batch_commands_request::request::Cmd::FlashbackToVersion(_)) => unimplemented!(),
             }
         }
     }
@@ -2080,12 +2080,11 @@
     }
     resp.set_errors(extract_key_errors(v.map(|v| v.locks)).into());
 }});
-<<<<<<< HEAD
 txn_command_future!(future_acquire_pessimistic_lock, PessimisticLockRequest, PessimisticLockResponse,
     (req) {
         let mode = req.get_wait_lock_mode()
     };
-    (v, resp, tracker) {
+    (v, resp, tracker) {{
         match v {
             Ok(Ok(res)) => {
                 match mode {
@@ -2106,33 +2105,17 @@
                     resp.set_not_founds(not_founds);
                     }
                 }
-                GLOBAL_TRACKERS.with_tracker(tracker, |tracker| {
-                    tracker.write_scan_detail(resp.mut_exec_details_v2().mut_scan_detail_v2());
-                    tracker.write_write_detail(resp.mut_exec_details_v2().mut_write_detail());
-                });
             },
-            Err(e) | Ok(Err(e)) => resp.set_errors(vec![extract_key_error(&e)].into()),
-        }
-    }
+            Err(e) | Ok(Err(e)) => {
+                resp.set_errors(vec![extract_key_error(&e)].into())
+            },
+        }
+        GLOBAL_TRACKERS.with_tracker(tracker, |tracker| {
+            tracker.write_scan_detail(resp.mut_exec_details_v2().mut_scan_detail_v2());
+            tracker.write_write_detail(resp.mut_exec_details_v2().mut_write_detail());
+        });
+    }}
 );
-=======
-txn_command_future!(future_acquire_pessimistic_lock, PessimisticLockRequest, PessimisticLockResponse, (v, resp, tracker) {{
-    match v {
-        Ok(Ok(res)) => {
-            let (values, not_founds) = res.into_values_and_not_founds();
-            resp.set_values(values.into());
-            resp.set_not_founds(not_founds);
-        },
-        Err(e) | Ok(Err(e)) =>  {
-            resp.set_errors(vec![extract_key_error(&e)].into())
-        },
-    }
-    GLOBAL_TRACKERS.with_tracker(tracker, |tracker| {
-        tracker.write_scan_detail(resp.mut_exec_details_v2().mut_scan_detail_v2());
-        tracker.write_write_detail(resp.mut_exec_details_v2().mut_write_detail());
-    });
-}});
->>>>>>> afbacfc4
 txn_command_future!(future_pessimistic_rollback, PessimisticRollbackRequest, PessimisticRollbackResponse, (v, resp) {
     resp.set_errors(extract_key_errors(v).into())
 });
