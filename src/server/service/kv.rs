--- conflicted
+++ resolved
@@ -1031,8 +1031,6 @@
 
         ctx.spawn(task);
     }
-<<<<<<< HEAD
-=======
 
     fn get_store_safe_ts(
         &mut self,
@@ -1067,7 +1065,6 @@
     ) {
         unimplemented!()
     }
->>>>>>> b2d1c629
 }
 
 fn response_batch_commands_request<F>(
