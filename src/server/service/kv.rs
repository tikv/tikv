--- conflicted
+++ resolved
@@ -1450,16 +1450,9 @@
     })
 }
 
-<<<<<<< HEAD
-fn future_ver_get<E: Engine, L: LockManager>(
-    storage: &Storage<E, L>,
-    mut req: VerGetRequest,
-=======
-// unimplemented
 fn future_ver_get<E: Engine, L: LockManager, P: PdClient + 'static>(
     _storage: &Storage<E, L, P>,
     mut _req: VerGetRequest,
->>>>>>> e95e7c5d
 ) -> impl Future<Item = VerGetResponse, Error = Error> {
     let mut ver_value = VerValue::default();
     let version: TimeStamp = req.get_start_version().into();
@@ -1488,16 +1481,9 @@
         })
 }
 
-<<<<<<< HEAD
-fn future_ver_batch_get<E: Engine, L: LockManager>(
-    storage: &Storage<E, L>,
-    mut req: VerBatchGetRequest,
-=======
-// unimplemented
 fn future_ver_batch_get<E: Engine, L: LockManager, P: PdClient + 'static>(
     _storage: &Storage<E, L, P>,
     mut _req: VerBatchGetRequest,
->>>>>>> e95e7c5d
 ) -> impl Future<Item = VerBatchGetResponse, Error = Error> {
     // TODO: modify this to get several versions of one key
     let keys = req.get_key().iter().map(|x| Key::from_raw(x)).collect();
@@ -1532,16 +1518,10 @@
     future::ok(resp)
 }
 
-// unimplemented
-<<<<<<< HEAD
-fn future_ver_scan<E: Engine, L: LockManager>(
-    storage: &Storage<E, L>,
-    mut req: VerScanRequest,
-=======
+
 fn future_ver_scan<E: Engine, L: LockManager, P: PdClient + 'static>(
     _storage: &Storage<E, L, P>,
     mut _req: VerScanRequest,
->>>>>>> e95e7c5d
 ) -> impl Future<Item = VerScanResponse, Error = Error> {
     let end_key = if req.get_end_key().is_empty() {
         None
@@ -1570,16 +1550,9 @@
         })
 }
 
-// unimplemented
-<<<<<<< HEAD
-fn future_ver_delete_range<E: Engine, L: LockManager>(
-    storage: &Storage<E, L>,
-    mut req: VerDeleteRangeRequest,
-=======
 fn future_ver_delete_range<E: Engine, L: LockManager, P: PdClient + 'static>(
     _storage: &Storage<E, L, P>,
     mut _req: VerDeleteRangeRequest,
->>>>>>> e95e7c5d
 ) -> impl Future<Item = VerDeleteRangeResponse, Error = Error> {
     let (cb, f) = paired_future_callback();
     let res = storage.delete_range(
