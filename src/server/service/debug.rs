// Copyright 2017 PingCAP, Inc.
//
// Licensed under the Apache License, Version 2.0 (the "License");
// you may not use this file except in compliance with the License.
// You may obtain a copy of the License at
//
//     http://www.apache.org/licenses/LICENSE-2.0
//
// Unless required by applicable law or agreed to in writing, software
// distributed under the License is distributed on an "AS IS" BASIS,
// See the License for the specific language governing permissions and
// limitations under the License.

use grpc::{Error as GrpcError, WriteFlags};
use grpc::{RpcContext, RpcStatus, RpcStatusCode, ServerStreamingSink, UnarySink};
use futures::{future, stream, Future, Stream};
use futures::sync::oneshot;
use futures_cpupool::{Builder, CpuPool};
use protobuf::text_format::print_to_string;
use kvproto::debugpb_grpc;
use kvproto::debugpb::*;
use kvproto::raft_cmdpb::{AdminCmdType, AdminRequest, RaftCmdRequest, RaftRequestHeader,
                          RegionDetailResponse, StatusCmdType, StatusRequest};
use fail;

use raftstore::store::Engines;
use raftstore::store::msg::Callback;
use server::debug::{Debugger, Error};
<<<<<<< HEAD
use server::transport::RaftStoreRouter;

fn error_to_status(e: Error) -> RpcStatus {
    let (code, msg) = match e {
        Error::NotFound(msg) => (RpcStatusCode::NotFound, Some(msg)),
        Error::InvalidArgument(msg) => (RpcStatusCode::InvalidArgument, Some(msg)),
        Error::Other(e) => (RpcStatusCode::Unknown, Some(format!("{:?}", e))),
    };
    RpcStatus::new(code, msg)
}

fn on_grpc_error(tag: &'static str, e: &GrpcError) {
    error!("{} failed: {:?}", tag, e);
}

fn error_to_grpc_error(tag: &'static str, e: Error) -> GrpcError {
    let status = error_to_status(e);
    let e = GrpcError::RpcFailure(status);
    on_grpc_error(tag, &e);
    e
}
=======
use util::metrics;
>>>>>>> c4391d46

#[derive(Clone)]
pub struct Service<T: RaftStoreRouter> {
    pool: CpuPool,
    debugger: Debugger,
    raft_router: T,
}

impl<T: RaftStoreRouter> Service<T> {
    pub fn new(engines: Engines, raft_router: T) -> Service<T> {
        let pool = Builder::new()
            .name_prefix(thd_name!("debugger"))
            .pool_size(1)
            .create();
        let debugger = Debugger::new(engines);
        Service {
            pool: pool,
            debugger: debugger,
            raft_router: raft_router,
        }
    }

    fn handle_response<F, P>(&self, ctx: RpcContext, sink: UnarySink<P>, resp: F, tag: &'static str)
    where
        P: Send + 'static,
        F: Future<Item = P, Error = Error> + Send + 'static,
    {
        let f = resp.then(|v| match v {
            Ok(resp) => sink.success(resp),
            Err(e) => sink.fail(error_to_status(e)),
        });
        ctx.spawn(f.map_err(move |e| on_grpc_error(tag, &e)));
    }
}

impl<T: RaftStoreRouter + 'static + Send> debugpb_grpc::Debug for Service<T> {
    fn get(&self, ctx: RpcContext, mut req: GetRequest, sink: UnarySink<GetResponse>) {
        const TAG: &str = "debug_get";

        let db = req.get_db();
        let cf = req.take_cf();
        let key = req.take_key();

        let f = self.pool
            .spawn(
                future::ok(self.debugger.clone())
                    .and_then(move |debugger| debugger.get(db, &cf, key.as_slice())),
            )
            .map(|value| {
                let mut resp = GetResponse::new();
                resp.set_value(value);
                resp
            });

        self.handle_response(ctx, sink, f, TAG);
    }

    fn raft_log(&self, ctx: RpcContext, req: RaftLogRequest, sink: UnarySink<RaftLogResponse>) {
        const TAG: &str = "debug_raft_log";

        let region_id = req.get_region_id();
        let log_index = req.get_log_index();

        let f = self.pool
            .spawn(
                future::ok(self.debugger.clone())
                    .and_then(move |debugger| debugger.raft_log(region_id, log_index)),
            )
            .map(|entry| {
                let mut resp = RaftLogResponse::new();
                resp.set_entry(entry);
                resp
            });

        self.handle_response(ctx, sink, f, TAG);
    }

    fn region_info(
        &self,
        ctx: RpcContext,
        req: RegionInfoRequest,
        sink: UnarySink<RegionInfoResponse>,
    ) {
        const TAG: &str = "debug_region_log";

        let region_id = req.get_region_id();

        let f = self.pool
            .spawn(
                future::ok(self.debugger.clone())
                    .and_then(move |debugger| debugger.region_info(region_id)),
            )
            .map(|region_info| {
                let mut resp = RegionInfoResponse::new();
                if let Some(raft_local_state) = region_info.raft_local_state {
                    resp.set_raft_local_state(raft_local_state);
                }
                if let Some(raft_apply_state) = region_info.raft_apply_state {
                    resp.set_raft_apply_state(raft_apply_state);
                }
                if let Some(region_state) = region_info.region_local_state {
                    resp.set_region_local_state(region_state);
                }
                resp
            });

        self.handle_response(ctx, sink, f, TAG);
    }

    fn region_size(
        &self,
        ctx: RpcContext,
        mut req: RegionSizeRequest,
        sink: UnarySink<RegionSizeResponse>,
    ) {
        const TAG: &str = "debug_region_size";

        let region_id = req.get_region_id();
        let cfs = req.take_cfs().into_vec();

        let f = self.pool
            .spawn(
                future::ok(self.debugger.clone())
                    .and_then(move |debugger| debugger.region_size(region_id, cfs)),
            )
            .map(|entries| {
                let mut resp = RegionSizeResponse::new();
                resp.set_entries(
                    entries
                        .into_iter()
                        .map(|(cf, size)| {
                            let mut entry = RegionSizeResponse_Entry::new();
                            entry.set_cf(cf);
                            entry.set_size(size as u64);
                            entry
                        })
                        .collect(),
                );
                resp
            });

        self.handle_response(ctx, sink, f, TAG);
    }

    fn scan_mvcc(
        &self,
        _: RpcContext,
        mut req: ScanMvccRequest,
        sink: ServerStreamingSink<ScanMvccResponse>,
    ) {
        let debugger = self.debugger.clone();
        let from = req.take_from_key();
        let to = req.take_to_key();
        let limit = req.get_limit();
        let future = future::result(debugger.scan_mvcc(&from, &to, limit))
            .map_err(|e| error_to_grpc_error("scan_mvcc", e))
            .and_then(|iter| {
                #[allow(deprecated)]
                stream::iter(iter)
                    .map_err(|e| error_to_grpc_error("scan_mvcc", e))
                    .map(|(key, mvcc_info)| {
                        let mut resp = ScanMvccResponse::new();
                        resp.set_key(key);
                        resp.set_info(mvcc_info);
                        (resp, WriteFlags::default())
                    })
                    .forward(sink)
                    .map(|_| ())
            })
            .map_err(|e| on_grpc_error("scan_mvcc", &e));
        self.pool.spawn(future).forget();
    }

    fn compact(&self, ctx: RpcContext, req: CompactRequest, sink: UnarySink<CompactResponse>) {
        let debugger = self.debugger.clone();
        let f = self.pool.spawn_fn(move || {
            debugger
                .compact(
                    req.get_db(),
                    req.get_cf(),
                    req.get_from_key(),
                    req.get_to_key(),
                )
                .map(|_| CompactResponse::default())
        });
        self.handle_response(ctx, sink, f, "debug_compact");
    }

    fn inject_fail_point(
        &self,
        ctx: RpcContext,
        mut req: InjectFailPointRequest,
        sink: UnarySink<InjectFailPointResponse>,
    ) {
        const TAG: &str = "debug_inject_fail_point";

        let f = self.pool.spawn_fn(move || {
            let name = req.take_name();
            if name.is_empty() {
                return Err(Error::InvalidArgument("Failure Type INVALID".to_owned()));
            }
            let actions = req.get_actions();
            if let Err(e) = fail::cfg(name, actions) {
                return Err(box_err!("{:?}", e));
            }
            Ok(InjectFailPointResponse::new())
        });

        self.handle_response(ctx, sink, f, TAG);
    }

    fn recover_fail_point(
        &self,
        ctx: RpcContext,
        mut req: RecoverFailPointRequest,
        sink: UnarySink<RecoverFailPointResponse>,
    ) {
        const TAG: &str = "debug_recover_fail_point";

        let f = self.pool.spawn_fn(move || {
            let name = req.take_name();
            if name.is_empty() {
                return Err(Error::InvalidArgument("Failure Type INVALID".to_owned()));
            }
            fail::remove(name);
            Ok(RecoverFailPointResponse::new())
        });

        self.handle_response(ctx, sink, f, TAG);
    }

    fn list_fail_points(
        &self,
        ctx: RpcContext,
        _: ListFailPointsRequest,
        sink: UnarySink<ListFailPointsResponse>,
    ) {
        const TAG: &str = "debug_list_fail_points";

        let f = self.pool.spawn_fn(move || {
            let list = fail::list().into_iter().map(|(name, actions)| {
                let mut entry = ListFailPointsResponse_Entry::new();
                entry.set_name(name);
                entry.set_actions(actions);
                entry
            });
            let mut resp = ListFailPointsResponse::new();
            resp.set_entries(list.collect());
            Ok(resp)
        });

        self.handle_response(ctx, sink, f, TAG);
    }

<<<<<<< HEAD
    fn region_consistent_check(
        &self,
        ctx: RpcContext,
        req: RegionConsistentCheckRequest,
        sink: UnarySink<RegionConsistentCheckResponse>,
    ) {
        let region_id = req.get_region_id();
        let debugger = self.debugger.clone();
        let router1 = self.raft_router.clone();
        let router2 = self.raft_router.clone();

        let consistent_check = future::result(debugger.get_store_id())
            .and_then(move |store_id| region_detail(router2, region_id, store_id))
            .flatten()
            .and_then(|detail| consistent_check(router1, detail));
        let f = self.pool
            .spawn(consistent_check)
            .map(|_| RegionConsistentCheckResponse::new());
        self.handle_response(ctx, sink, f, "region_consistent_check");
    }
}

fn region_detail<T: RaftStoreRouter>(
    raft_router: T,
    region_id: u64,
    store_id: u64,
) -> Result<impl Future<Item = RegionDetailResponse, Error = Error>, Error> {
    let mut header = RaftRequestHeader::new();
    header.set_region_id(region_id);
    header.mut_peer().set_store_id(store_id);
    let mut status_request = StatusRequest::new();
    status_request.set_cmd_type(StatusCmdType::RegionDetail);
    let mut raft_cmd = RaftCmdRequest::new();
    raft_cmd.set_header(header);
    raft_cmd.set_status_request(status_request);

    let (tx, rx) = oneshot::channel();
    let cb = Callback::Read(box |resp| tx.send(resp).unwrap());
    raft_router
        .send_command(raft_cmd, cb)
        .map(|_| {
            rx.map_err(|e| Error::Other(box e)).and_then(move |mut r| {
                if r.response.get_header().has_error() {
                    let e = r.response.get_header().get_error();
                    warn!("Debug::consistent-check got error: {:?}", e);
                    let msg = print_to_string(e);
                    return Err(Error::Other(msg.into()));
                }
                let detail = r.response.take_status_response().take_region_detail();
                info!("Debug::consistent-check got region detail: {:?}", detail);
                if detail.get_leader().get_store_id() != store_id {
                    return Err(Error::Other("not leader".into()));
                }
                Ok(detail)
            })
        })
        .map_err(|e| Error::Other(box e))
}

fn consistent_check<T>(raft_router: T, mut detail: RegionDetailResponse) -> Result<(), Error>
where
    T: RaftStoreRouter,
{
    let mut header = RaftRequestHeader::new();
    header.set_region_id(detail.get_region().get_id());
    header.set_peer(detail.take_leader());
    let mut admin_request = AdminRequest::new();
    admin_request.set_cmd_type(AdminCmdType::ComputeHash);
    let mut raft_cmd = RaftCmdRequest::new();
    raft_cmd.set_header(header);
    raft_cmd.set_admin_request(admin_request);

    raft_router
        .send_command(raft_cmd, Callback::None)
        .map_err(|e| Error::Other(box e))
=======
    fn get_metrics(
        &self,
        ctx: RpcContext,
        _: GetMetricsRequest,
        sink: UnarySink<GetMetricsResponse>,
    ) {
        const TAG: &str = "debug_get_metrics";

        let f = self.pool.spawn_fn(move || {
            let metrics_info = metrics::dump();
            let mut resp = GetMetricsResponse::new();
            resp.set_metrics(metrics_info);
            Ok(resp)
        });

        self.handle_response(ctx, sink, f, TAG);
    }
>>>>>>> c4391d46
}<|MERGE_RESOLUTION|>--- conflicted
+++ resolved
@@ -26,8 +26,8 @@
 use raftstore::store::Engines;
 use raftstore::store::msg::Callback;
 use server::debug::{Debugger, Error};
-<<<<<<< HEAD
 use server::transport::RaftStoreRouter;
+use util::metrics;
 
 fn error_to_status(e: Error) -> RpcStatus {
     let (code, msg) = match e {
@@ -48,9 +48,6 @@
     on_grpc_error(tag, &e);
     e
 }
-=======
-use util::metrics;
->>>>>>> c4391d46
 
 #[derive(Clone)]
 pub struct Service<T: RaftStoreRouter> {
@@ -305,7 +302,24 @@
         self.handle_response(ctx, sink, f, TAG);
     }
 
-<<<<<<< HEAD
+    fn get_metrics(
+        &self,
+        ctx: RpcContext,
+        _: GetMetricsRequest,
+        sink: UnarySink<GetMetricsResponse>,
+    ) {
+        const TAG: &str = "debug_get_metrics";
+
+        let f = self.pool.spawn_fn(move || {
+            let metrics_info = metrics::dump();
+            let mut resp = GetMetricsResponse::new();
+            resp.set_metrics(metrics_info);
+            Ok(resp)
+        });
+
+        self.handle_response(ctx, sink, f, TAG);
+    }
+
     fn region_consistent_check(
         &self,
         ctx: RpcContext,
@@ -381,23 +395,4 @@
     raft_router
         .send_command(raft_cmd, Callback::None)
         .map_err(|e| Error::Other(box e))
-=======
-    fn get_metrics(
-        &self,
-        ctx: RpcContext,
-        _: GetMetricsRequest,
-        sink: UnarySink<GetMetricsResponse>,
-    ) {
-        const TAG: &str = "debug_get_metrics";
-
-        let f = self.pool.spawn_fn(move || {
-            let metrics_info = metrics::dump();
-            let mut resp = GetMetricsResponse::new();
-            resp.set_metrics(metrics_info);
-            Ok(resp)
-        });
-
-        self.handle_response(ctx, sink, f, TAG);
-    }
->>>>>>> c4391d46
 }