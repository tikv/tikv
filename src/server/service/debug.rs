// Copyright 2017 TiKV Project Authors. Licensed under Apache-2.0.

use std::sync::Arc;

use engine_rocks::{RocksEngine, RocksStatistics};
use engine_traits::{Engines, RaftEngine};
use futures::{
    future::{Future, FutureExt, TryFutureExt},
    sink::SinkExt,
    stream::{self, TryStreamExt},
};
use grpcio::{
    Error as GrpcError, RpcContext, RpcStatus, RpcStatusCode, ServerStreamingSink, UnarySink,
    WriteFlags,
};
use kvproto::debugpb::{self, *};
use tikv_kv::RaftExtension;
use tikv_util::metrics;
use tokio::runtime::Handle;

use crate::{
    config::ConfigController,
    server::debug::{Debugger, Error, Result},
};

fn error_to_status(e: Error) -> RpcStatus {
    let (code, msg) = match e {
        Error::NotFound(msg) => (RpcStatusCode::NOT_FOUND, msg),
        Error::InvalidArgument(msg) => (RpcStatusCode::INVALID_ARGUMENT, msg),
        Error::Other(e) => (RpcStatusCode::UNKNOWN, format!("{:?}", e)),
    };
    RpcStatus::with_message(code, msg)
}

fn on_grpc_error(tag: &'static str, e: &GrpcError) {
    error!("{} failed: {:?}", tag, e);
}

fn error_to_grpc_error(tag: &'static str, e: Error) -> GrpcError {
    let status = error_to_status(e);
    let e = GrpcError::RpcFailure(status);
    on_grpc_error(tag, &e);
    e
}

/// Service handles the RPC messages for the `Debug` service.
#[derive(Clone)]
pub struct Service<ER: RaftEngine, T: RaftExtension> {
    pool: Handle,
    debugger: Debugger<ER>,
    raft_router: T,
}

impl<ER: RaftEngine, T: RaftExtension> Service<ER, T> {
    /// Constructs a new `Service` with `Engines`, a `RaftExtension` and a
    /// `GcWorker`.
    pub fn new(
        engines: Engines<RocksEngine, ER>,
        kv_statistics: Option<Arc<RocksStatistics>>,
        raft_statistics: Option<Arc<RocksStatistics>>,
        pool: Handle,
        raft_router: T,
        cfg_controller: ConfigController,
    ) -> Self {
<<<<<<< HEAD
        let debugger = Debugger::new(engines, cfg_controller);
=======
        let mut debugger = Debugger::new(engines, cfg_controller);
        debugger.set_kv_statistics(kv_statistics);
        debugger.set_raft_statistics(raft_statistics);
>>>>>>> 25261c8a
        Service {
            pool,
            debugger,
            raft_router,
        }
    }

    fn handle_response<F, P>(
        &self,
        ctx: RpcContext<'_>,
        sink: UnarySink<P>,
        resp: F,
        tag: &'static str,
    ) where
        P: Send + 'static,
        F: Future<Output = Result<P>> + Send + 'static,
    {
        let ctx_task = async move {
            match resp.await {
                Ok(resp) => sink.success(resp).await?,
                Err(e) => sink.fail(error_to_status(e)).await?,
            }
            Ok(())
        };
        ctx.spawn(ctx_task.unwrap_or_else(move |e| on_grpc_error(tag, &e)));
    }
}

impl<ER: RaftEngine, T: RaftExtension + 'static> debugpb::Debug for Service<ER, T> {
    fn get(&mut self, ctx: RpcContext<'_>, mut req: GetRequest, sink: UnarySink<GetResponse>) {
        const TAG: &str = "debug_get";

        let db = req.get_db();
        let cf = req.take_cf();
        let key = req.take_key();
        let debugger = self.debugger.clone();

        let join = self
            .pool
            .spawn(async move { debugger.get(db, &cf, key.as_slice()) });
        let f = async move {
            let value = join.await.unwrap()?;
            let mut resp = GetResponse::default();
            resp.set_value(value);
            Ok(resp)
        };

        self.handle_response(ctx, sink, f, TAG);
    }

    fn raft_log(
        &mut self,
        ctx: RpcContext<'_>,
        req: RaftLogRequest,
        sink: UnarySink<RaftLogResponse>,
    ) {
        const TAG: &str = "debug_raft_log";

        let region_id = req.get_region_id();
        let log_index = req.get_log_index();
        let debugger = self.debugger.clone();

        let join = self
            .pool
            .spawn(async move { debugger.raft_log(region_id, log_index) });
        let f = async move {
            let entry = join.await.unwrap()?;
            let mut resp = RaftLogResponse::default();
            resp.set_entry(entry);
            Ok(resp)
        };

        self.handle_response(ctx, sink, f, TAG);
    }

    fn region_info(
        &mut self,
        ctx: RpcContext<'_>,
        req: RegionInfoRequest,
        sink: UnarySink<RegionInfoResponse>,
    ) {
        const TAG: &str = "debug_region_log";

        let region_id = req.get_region_id();
        let debugger = self.debugger.clone();

        let join = self
            .pool
            .spawn(async move { debugger.region_info(region_id) });
        let f = async move {
            let region_info = join.await.unwrap()?;
            let mut resp = RegionInfoResponse::default();
            if let Some(raft_local_state) = region_info.raft_local_state {
                resp.set_raft_local_state(raft_local_state);
            }
            if let Some(raft_apply_state) = region_info.raft_apply_state {
                resp.set_raft_apply_state(raft_apply_state);
            }
            if let Some(region_state) = region_info.region_local_state {
                resp.set_region_local_state(region_state);
            }
            Ok(resp)
        };

        self.handle_response(ctx, sink, f, TAG);
    }

    fn region_size(
        &mut self,
        ctx: RpcContext<'_>,
        mut req: RegionSizeRequest,
        sink: UnarySink<RegionSizeResponse>,
    ) {
        const TAG: &str = "debug_region_size";

        let region_id = req.get_region_id();
        let cfs = req.take_cfs().into();
        let debugger = self.debugger.clone();

        let join = self
            .pool
            .spawn(async move { debugger.region_size(region_id, cfs) });
        let f = async move {
            let entries = join.await.unwrap()?;
            let mut resp = RegionSizeResponse::default();
            resp.set_entries(
                entries
                    .into_iter()
                    .map(|(cf, size)| {
                        let mut entry = region_size_response::Entry::default();
                        entry.set_cf(cf);
                        entry.set_size(size as u64);
                        entry
                    })
                    .collect(),
            );
            Ok(resp)
        };

        self.handle_response(ctx, sink, f, TAG);
    }

    fn scan_mvcc(
        &mut self,
        _: RpcContext<'_>,
        mut req: ScanMvccRequest,
        mut sink: ServerStreamingSink<ScanMvccResponse>,
    ) {
        let debugger = self.debugger.clone();
        let from = req.take_from_key();
        let to = req.take_to_key();
        let limit = req.get_limit();

        let future = async move {
            let iter = debugger.scan_mvcc(&from, &to, limit);
            if iter.is_err() {
                return;
            }
            let mut s = stream::iter(iter.unwrap())
                .map_err(|e| box_err!(e))
                .map_err(|e| error_to_grpc_error("scan_mvcc", e))
                .map_ok(|(key, mvcc_info)| {
                    let mut resp = ScanMvccResponse::default();
                    resp.set_key(key);
                    resp.set_info(mvcc_info);
                    (resp, WriteFlags::default())
                });
            if let Err(e) = sink.send_all(&mut s).await {
                on_grpc_error("scan_mvcc", &e);
                return;
            }
            let _ = sink.close().await;
        };
        self.pool.spawn(future);
    }

    fn compact(
        &mut self,
        ctx: RpcContext<'_>,
        req: CompactRequest,
        sink: UnarySink<CompactResponse>,
    ) {
        let debugger = self.debugger.clone();

        let res = self.pool.spawn(async move {
            let req = req;
            debugger
                .compact(
                    req.get_db(),
                    req.get_cf(),
                    req.get_from_key(),
                    req.get_to_key(),
                    req.get_threads(),
                    req.get_bottommost_level_compaction().into(),
                )
                .map(|_| CompactResponse::default())
        });

        let f = async move { res.await.unwrap() };

        self.handle_response(ctx, sink, f, "debug_compact");
    }

    fn inject_fail_point(
        &mut self,
        ctx: RpcContext<'_>,
        mut req: InjectFailPointRequest,
        sink: UnarySink<InjectFailPointResponse>,
    ) {
        const TAG: &str = "debug_inject_fail_point";

        let f = self
            .pool
            .spawn(async move {
                let name = req.take_name();
                if name.is_empty() {
                    return Err(Error::InvalidArgument("Failure Type INVALID".to_owned()));
                }
                let actions = req.get_actions();
                if let Err(e) = fail::cfg(name, actions) {
                    return Err(box_err!("{:?}", e));
                }
                Ok(InjectFailPointResponse::default())
            })
            .map(|res| res.unwrap());

        self.handle_response(ctx, sink, f, TAG);
    }

    fn recover_fail_point(
        &mut self,
        ctx: RpcContext<'_>,
        mut req: RecoverFailPointRequest,
        sink: UnarySink<RecoverFailPointResponse>,
    ) {
        const TAG: &str = "debug_recover_fail_point";

        let f = self
            .pool
            .spawn(async move {
                let name = req.take_name();
                if name.is_empty() {
                    return Err(Error::InvalidArgument("Failure Type INVALID".to_owned()));
                }
                fail::remove(name);
                Ok(RecoverFailPointResponse::default())
            })
            .map(|res| res.unwrap());

        self.handle_response(ctx, sink, f, TAG);
    }

    fn list_fail_points(
        &mut self,
        ctx: RpcContext<'_>,
        _: ListFailPointsRequest,
        sink: UnarySink<ListFailPointsResponse>,
    ) {
        const TAG: &str = "debug_list_fail_points";

        let f = self
            .pool
            .spawn(async move {
                let list = fail::list().into_iter().map(|(name, actions)| {
                    let mut entry = list_fail_points_response::Entry::default();
                    entry.set_name(name);
                    entry.set_actions(actions);
                    entry
                });
                let mut resp = ListFailPointsResponse::default();
                resp.set_entries(list.collect());
                Ok(resp)
            })
            .map(|res| res.unwrap());

        self.handle_response(ctx, sink, f, TAG);
    }

    fn get_metrics(
        &mut self,
        ctx: RpcContext<'_>,
        req: GetMetricsRequest,
        sink: UnarySink<GetMetricsResponse>,
    ) {
        const TAG: &str = "debug_get_metrics";

        let debugger = self.debugger.clone();
        let f = self
            .pool
            .spawn(async move {
                let mut resp = GetMetricsResponse::default();
                resp.set_store_id(debugger.get_store_ident()?.store_id);
                resp.set_prometheus(metrics::dump(false));
                if req.get_all() {
                    resp.set_rocksdb_kv(debugger.dump_kv_stats()?);
                    resp.set_rocksdb_raft(debugger.dump_raft_stats()?);
                    resp.set_jemalloc(tikv_alloc::dump_stats());
                }
                Ok(resp)
            })
            .map(|res| res.unwrap());

        self.handle_response(ctx, sink, f, TAG);
    }

    fn check_region_consistency(
        &mut self,
        ctx: RpcContext<'_>,
        req: RegionConsistencyCheckRequest,
        sink: UnarySink<RegionConsistencyCheckResponse>,
    ) {
        let region_id = req.get_region_id();
        let f = self.raft_router.check_consistency(region_id);
        let task = async move {
            box_try!(f.await);
            Ok(())
        };
        let f = self
            .pool
            .spawn(task)
            .map(|res| res.unwrap())
            .map_ok(|_| RegionConsistencyCheckResponse::default());
        self.handle_response(ctx, sink, f, "check_region_consistency");
    }

    fn modify_tikv_config(
        &mut self,
        ctx: RpcContext<'_>,
        mut req: ModifyTikvConfigRequest,
        sink: UnarySink<ModifyTikvConfigResponse>,
    ) {
        const TAG: &str = "modify_tikv_config";

        let config_name = req.take_config_name();
        let config_value = req.take_config_value();
        let debugger = self.debugger.clone();

        let f = self
            .pool
            .spawn(async move { debugger.modify_tikv_config(&config_name, &config_value) })
            .map(|res| res.unwrap())
            .map_ok(|_| ModifyTikvConfigResponse::default());

        self.handle_response(ctx, sink, f, TAG);
    }

    fn get_region_properties(
        &mut self,
        ctx: RpcContext<'_>,
        req: GetRegionPropertiesRequest,
        sink: UnarySink<GetRegionPropertiesResponse>,
    ) {
        const TAG: &str = "get_region_properties";
        let debugger = self.debugger.clone();

        let f = self
            .pool
            .spawn(async move { debugger.get_region_properties(req.get_region_id()) })
            .map(|res| res.unwrap())
            .map_ok(|props| {
                let mut resp = GetRegionPropertiesResponse::default();
                for (name, value) in props {
                    let mut prop = Property::default();
                    prop.set_name(name);
                    prop.set_value(value);
                    resp.mut_props().push(prop);
                }
                resp
            });

        self.handle_response(ctx, sink, f, TAG);
    }

    fn get_store_info(
        &mut self,
        ctx: RpcContext<'_>,
        _: GetStoreInfoRequest,
        sink: UnarySink<GetStoreInfoResponse>,
    ) {
        const TAG: &str = "debug_get_store_id";
        let debugger = self.debugger.clone();

        let f = self
            .pool
            .spawn(async move {
                let mut resp = GetStoreInfoResponse::default();
                match debugger.get_store_ident() {
                    Ok(ident) => {
                        resp.set_store_id(ident.get_store_id());
                        resp.set_api_version(ident.get_api_version());
                    }
                    Err(_) => resp.set_store_id(0),
                }
                Ok(resp)
            })
            .map(|res| res.unwrap());

        self.handle_response(ctx, sink, f, TAG);
    }

    fn get_cluster_info(
        &mut self,
        ctx: RpcContext<'_>,
        _: GetClusterInfoRequest,
        sink: UnarySink<GetClusterInfoResponse>,
    ) {
        const TAG: &str = "debug_get_cluster_id";
        let debugger = self.debugger.clone();

        let f = self
            .pool
            .spawn(async move {
                let mut resp = GetClusterInfoResponse::default();
                match debugger.get_store_ident() {
                    Ok(ident) => resp.set_cluster_id(ident.get_cluster_id()),
                    Err(_) => resp.set_cluster_id(0),
                }
                Ok(resp)
            })
            .map(|res| res.unwrap());

        self.handle_response(ctx, sink, f, TAG);
    }

    fn get_all_regions_in_store(
        &mut self,
        ctx: RpcContext<'_>,
        _: GetAllRegionsInStoreRequest,
        sink: UnarySink<GetAllRegionsInStoreResponse>,
    ) {
        const TAG: &str = "debug_get_all_regions_in_store";
        let debugger = self.debugger.clone();

        let f = self
            .pool
            .spawn(async move {
                let mut resp = GetAllRegionsInStoreResponse::default();
                match debugger.get_all_regions_in_store() {
                    Ok(regions) => resp.set_regions(regions),
                    Err(_) => resp.set_regions(vec![]),
                }
                Ok(resp)
            })
            .map(|res| res.unwrap());

        self.handle_response(ctx, sink, f, TAG);
    }

    fn reset_to_version(
        &mut self,
        _ctx: RpcContext<'_>,
        req: ResetToVersionRequest,
        sink: UnarySink<ResetToVersionResponse>,
    ) {
        self.debugger.reset_to_version(req.get_ts());
        sink.success(ResetToVersionResponse::default());
    }
}

mod region_size_response {
    pub type Entry = kvproto::debugpb::RegionSizeResponseEntry;
}

mod list_fail_points_response {
    pub type Entry = kvproto::debugpb::ListFailPointsResponseEntry;
}<|MERGE_RESOLUTION|>--- conflicted
+++ resolved
@@ -62,13 +62,9 @@
         raft_router: T,
         cfg_controller: ConfigController,
     ) -> Self {
-<<<<<<< HEAD
-        let debugger = Debugger::new(engines, cfg_controller);
-=======
         let mut debugger = Debugger::new(engines, cfg_controller);
         debugger.set_kv_statistics(kv_statistics);
         debugger.set_raft_statistics(raft_statistics);
->>>>>>> 25261c8a
         Service {
             pool,
             debugger,
