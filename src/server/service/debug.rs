--- conflicted
+++ resolved
@@ -21,11 +21,7 @@
         Error::NotFound(msg) => (RpcStatusCode::NOT_FOUND, msg),
         Error::InvalidArgument(msg) => (RpcStatusCode::INVALID_ARGUMENT, msg),
         Error::Other(e) => (RpcStatusCode::UNKNOWN, format!("{:?}", e)),
-<<<<<<< HEAD
-        Error::EngineTrait(e) => (RpcStatusCode::NOT_FOUND, format!("{:?}", e)),
-=======
         Error::EngineTrait(e) => (RpcStatusCode::UNKNOWN, format!("{:?}", e)),
->>>>>>> 3ac9893e
     };
     RpcStatus::with_message(code, msg)
 }
