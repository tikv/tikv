--- conflicted
+++ resolved
@@ -24,11 +24,7 @@
 use futures::future::Future;
 use kvproto::{
     debugpb::{self, Db as DbType},
-<<<<<<< HEAD
-    kvrpcpb::MvccInfo,
-=======
     kvrpcpb::{self, Context, MvccInfo},
->>>>>>> 993eb2f6
     metapb::{PeerRole, Region},
     raft_serverpb::*,
 };
@@ -187,15 +183,6 @@
 
     fn reset_to_version(&self, version: u64);
 
-<<<<<<< HEAD
-    fn set_kv_statistics(&mut self, s: Option<Arc<RocksStatistics>>);
-
-    fn set_raft_statistics(&mut self, s: Option<Arc<RocksStatistics>>);
-}
-
-#[derive(Clone)]
-pub struct DebuggerImpl<ER: RaftEngine> {
-=======
     fn key_range_flashback_to_version(
         &self,
         version: u64,
@@ -221,7 +208,6 @@
     L: LockManager,
     K: KvFormat,
 {
->>>>>>> 993eb2f6
     engines: Engines<RocksEngine, ER>,
     kv_statistics: Option<Arc<RocksStatistics>>,
     raft_statistics: Option<Arc<RocksStatistics>>,
@@ -230,9 +216,6 @@
     storage: Option<Storage<E, L, K>>,
 }
 
-<<<<<<< HEAD
-impl<ER: RaftEngine> InnerRocksEngineExtractor for DebuggerImpl<ER> {
-=======
 impl<ER, E, L, K> InnerRocksEngineExtractor for DebuggerImpl<ER, E, L, K>
 where
     ER: RaftEngine,
@@ -240,7 +223,6 @@
     L: LockManager,
     K: KvFormat,
 {
->>>>>>> 993eb2f6
     default fn get_db_from_type(&self, db: DbType) -> Result<&RocksEngine> {
         match db {
             DbType::Kv => Ok(&self.engines.kv),
@@ -250,16 +232,12 @@
     }
 }
 
-<<<<<<< HEAD
-impl InnerRocksEngineExtractor for DebuggerImpl<RocksEngine> {
-=======
 impl<E, L, K> InnerRocksEngineExtractor for DebuggerImpl<RocksEngine, E, L, K>
 where
     E: Engine,
     L: LockManager,
     K: KvFormat,
 {
->>>>>>> 993eb2f6
     fn get_db_from_type(&self, db: DbType) -> Result<&RocksEngine> {
         match db {
             DbType::Kv => Ok(&self.engines.kv),
@@ -269,13 +247,6 @@
     }
 }
 
-<<<<<<< HEAD
-impl<ER: RaftEngine> DebuggerImpl<ER> {
-    pub fn new(
-        engines: Engines<RocksEngine, ER>,
-        cfg_controller: ConfigController,
-    ) -> DebuggerImpl<ER> {
-=======
 impl<ER, E, L, K> DebuggerImpl<ER, E, L, K>
 where
     ER: RaftEngine,
@@ -288,7 +259,6 @@
         cfg_controller: ConfigController,
         storage: Option<Storage<E, L, K>>,
     ) -> DebuggerImpl<ER, E, L, K> {
->>>>>>> 993eb2f6
         let reset_to_version_manager = ResetToVersionManager::new(engines.kv.clone());
         DebuggerImpl {
             engines,
@@ -822,26 +792,6 @@
             None => Err(Error::NotFound(format!("region {}", region_id))),
         }
     }
-<<<<<<< HEAD
-
-    pub fn get_range_properties(&self, start: &[u8], end: &[u8]) -> Result<Vec<(String, String)>> {
-        let mut props = dump_write_cf_properties(
-            &self.engines.kv,
-            &keys::data_key(start),
-            &keys::data_end_key(end),
-        )?;
-        let mut props1 = dump_default_cf_properties(
-            &self.engines.kv,
-            &keys::data_key(start),
-            &keys::data_end_key(end),
-        )?;
-        props.append(&mut props1);
-        Ok(props)
-    }
-}
-
-impl<ER: RaftEngine> Debugger for DebuggerImpl<ER> {
-=======
 }
 
 impl<ER, E, L, K> Debugger for DebuggerImpl<ER, E, L, K>
@@ -851,7 +801,6 @@
     L: LockManager,
     K: KvFormat,
 {
->>>>>>> 993eb2f6
     fn get(&self, db: DbType, cf: &str, key: &[u8]) -> Result<Vec<u8>> {
         validate_db_and_cf(db, cf)?;
         let db = self.get_db_from_type(db)?;
@@ -1061,8 +1010,6 @@
 
     fn reset_to_version(&self, version: u64) {
         self.reset_to_version_manager.start(version.into());
-<<<<<<< HEAD
-=======
     }
 
     fn key_range_flashback_to_version(
@@ -1115,18 +1062,9 @@
         )?;
         props.append(&mut props1);
         Ok(props)
->>>>>>> 993eb2f6
     }
 }
 
-<<<<<<< HEAD
-    fn set_kv_statistics(&mut self, s: Option<Arc<RocksStatistics>>) {
-        self.kv_statistics = s;
-    }
-
-    fn set_raft_statistics(&mut self, s: Option<Arc<RocksStatistics>>) {
-        self.raft_statistics = s;
-=======
 async fn async_key_range_flashback_to_version<E: Engine, L: LockManager, F: KvFormat>(
     storage: Storage<E, L, F>,
     region: Region,
@@ -1193,7 +1131,6 @@
                 "exec finish flashback failed.".into(),
             ));
         }
->>>>>>> 993eb2f6
     }
     Ok(())
 }
@@ -1823,22 +1760,12 @@
         }
     }
 
-<<<<<<< HEAD
-    fn new_debugger() -> DebuggerImpl<RocksEngine> {
-=======
     fn new_debugger() -> DebuggerImpl<RocksEngine, MockEngine, MockLockManager, ApiV1> {
->>>>>>> 993eb2f6
         let tmp = Builder::new().prefix("test_debug").tempdir().unwrap();
         let path = tmp.path().to_str().unwrap();
         let engine = engine_rocks::util::new_engine(path, ALL_CFS).unwrap();
 
         let engines = Engines::new(engine.clone(), engine);
-<<<<<<< HEAD
-        DebuggerImpl::new(engines, ConfigController::default())
-    }
-
-    impl DebuggerImpl<RocksEngine> {
-=======
         DebuggerImpl::new(engines, ConfigController::default(), None)
     }
 
@@ -1848,7 +1775,6 @@
         L: LockManager,
         K: KvFormat,
     {
->>>>>>> 993eb2f6
         fn set_store_id(&self, store_id: u64) {
             let mut ident = self.get_store_ident().unwrap_or_default();
             ident.set_store_id(store_id);
