// Copyright 2017 PingCAP, Inc.
//
// Licensed under the Apache License, Version 2.0 (the "License");
// you may not use this file except in compliance with the License.
// You may obtain a copy of the License at
//
//     http://www.apache.org/licenses/LICENSE-2.0
//
// Unless required by applicable law or agreed to in writing, software
// distributed under the License is distributed on an "AS IS" BASIS,
// See the License for the specific language governing permissions and
// limitations under the License.

use std::{error, result};
use std::cmp::Ordering;
use std::sync::Arc;
use std::rc::Rc;
use std::cell::RefCell;
use std::iter::FromIterator;
use std::collections::HashSet;

use protobuf::{self, Message, RepeatedField};

use rocksdb::{Kv, SeekKey, WriteBatch, WriteOptions, DB};
use kvproto::metapb::Region;
use kvproto::kvrpcpb::{MvccInfo, MvccLock, MvccValue, MvccWrite, Op};
use kvproto::debugpb::{DB as DBType, MODULE};
use raft::eraftpb::Entry;
use kvproto::raft_serverpb::*;

use raft::{self, quorum, RawNode};
use raftstore::store::{keys, CacheQueryStats, Engines, Iterable, Peekable, PeerStorage};
use raftstore::store::{clear_meta, init_apply_state, init_raft_state, write_initial_apply_state,
                       write_initial_raft_state, write_peer_state};
use raftstore::store::util as raftstore_util;
use raftstore::store::engine::{IterOption, Mutable};
<<<<<<< HEAD
use raftstore::errors::Error as RaftstoreError;
use storage::{is_short_value, CF_DEFAULT, CF_LOCK, CF_RAFT, CF_WRITE};
=======
use storage::{CF_DEFAULT, CF_LOCK, CF_RAFT, CF_WRITE};
>>>>>>> 54499577
use storage::types::{truncate_ts, Key};
use storage::mvcc::{Lock, LockType, Write, WriteType};
use util::escape;
use util::config::ReadableSize;
use util::rocksdb::{compact_range, get_cf_handle};
use util::worker::Worker;

pub type Result<T> = result::Result<T, Error>;
type DBIterator = ::rocksdb::DBIterator<Arc<DB>>;

quick_error!{
    #[derive(Debug)]
    pub enum Error {
        InvalidArgument(msg: String) {
            description(msg)
            display("Invalid Argument {:?}", msg)
        }
        NotFound(msg: String) {
            description(msg)
            display("Not Found {:?}", msg)
        }
        Other(err: Box<error::Error + Sync + Send>) {
            from()
            cause(err.as_ref())
            description(err.description())
            display("{:?}", err)
        }
    }
}

#[derive(PartialEq, Debug, Default)]
pub struct RegionInfo {
    pub raft_local_state: Option<RaftLocalState>,
    pub raft_apply_state: Option<RaftApplyState>,
    pub region_local_state: Option<RegionLocalState>,
}

impl RegionInfo {
    fn new(
        raft_local: Option<RaftLocalState>,
        raft_apply: Option<RaftApplyState>,
        region_local: Option<RegionLocalState>,
    ) -> Self {
        RegionInfo {
            raft_local_state: raft_local,
            raft_apply_state: raft_apply,
            region_local_state: region_local,
        }
    }
}

#[derive(Clone)]
pub struct Debugger {
    engines: Engines,
}

impl Debugger {
    pub fn new(engines: Engines) -> Debugger {
        Debugger { engines }
    }

    pub fn get_engine(&self) -> &Engines {
        &self.engines
    }

    /// Get all regions holding region meta data from raft CF in KV storage.
    pub fn get_all_meta_regions(&self) -> Result<Vec<u64>> {
        let db = &self.engines.kv_engine;
        let cf = CF_RAFT;
        let start_key = keys::REGION_META_MIN_KEY;
        let end_key = keys::REGION_META_MAX_KEY;
        let mut regions = Vec::with_capacity(128);
        box_try!(db.scan_cf(cf, start_key, end_key, false, &mut |key, _| {
            let (id, suffix) = keys::decode_region_meta_key(key)?;
            if suffix != keys::REGION_STATE_SUFFIX {
                return Ok(true);
            }
            regions.push(id);
            Ok(true)
        }));
        Ok(regions)
    }

    fn get_db_from_type(&self, db: DBType) -> Result<&DB> {
        match db {
            DBType::KV => Ok(&self.engines.kv_engine),
            DBType::RAFT => Ok(&self.engines.raft_engine),
            _ => Err(box_err!("invalid DBType type")),
        }
    }

    pub fn get(&self, db: DBType, cf: &str, key: &[u8]) -> Result<Vec<u8>> {
        validate_db_and_cf(db, cf)?;
        let db = self.get_db_from_type(db)?;
        match db.get_value_cf(cf, key) {
            Ok(Some(v)) => Ok(v.to_vec()),
            Ok(None) => Err(Error::NotFound(format!(
                "value for key {:?} in db {:?}",
                key, db
            ))),
            Err(e) => Err(box_err!(e)),
        }
    }

    pub fn raft_log(&self, region_id: u64, log_index: u64) -> Result<Entry> {
        let key = keys::raft_log_key(region_id, log_index);
        match self.engines.raft_engine.get_msg(&key) {
            Ok(Some(entry)) => Ok(entry),
            Ok(None) => Err(Error::NotFound(format!(
                "raft log for region {} at index {}",
                region_id, log_index
            ))),
            Err(e) => Err(box_err!(e)),
        }
    }

    pub fn region_info(&self, region_id: u64) -> Result<RegionInfo> {
        let raft_state_key = keys::raft_state_key(region_id);
        let raft_state = box_try!(
            self.engines
                .raft_engine
                .get_msg::<RaftLocalState>(&raft_state_key)
        );

        let apply_state_key = keys::apply_state_key(region_id);
        let apply_state = box_try!(
            self.engines
                .kv_engine
                .get_msg_cf::<RaftApplyState>(CF_RAFT, &apply_state_key)
        );

        let region_state_key = keys::region_state_key(region_id);
        let region_state = box_try!(
            self.engines
                .kv_engine
                .get_msg_cf::<RegionLocalState>(CF_RAFT, &region_state_key)
        );

        match (raft_state, apply_state, region_state) {
            (None, None, None) => Err(Error::NotFound(format!("info for region {}", region_id))),
            (raft_state, apply_state, region_state) => {
                Ok(RegionInfo::new(raft_state, apply_state, region_state))
            }
        }
    }

    pub fn region_size<T: AsRef<str>>(
        &self,
        region_id: u64,
        cfs: Vec<T>,
    ) -> Result<Vec<(T, usize)>> {
        let region_state_key = keys::region_state_key(region_id);
        match self.engines
            .kv_engine
            .get_msg_cf::<RegionLocalState>(CF_RAFT, &region_state_key)
        {
            Ok(Some(region_state)) => {
                let region = region_state.get_region();
                let start_key = &keys::data_key(region.get_start_key());
                let end_key = &keys::data_end_key(region.get_end_key());
                let mut sizes = vec![];
                for cf in cfs {
                    let mut size = 0;
                    box_try!(self.engines.kv_engine.scan_cf(
                        cf.as_ref(),
                        start_key,
                        end_key,
                        false,
                        &mut |_, v| {
                            size += v.len();
                            Ok(true)
                        }
                    ));
                    sizes.push((cf, size));
                }
                Ok(sizes)
            }
            Ok(None) => Err(Error::NotFound(format!("none region {:?}", region_id))),
            Err(e) => Err(box_err!(e)),
        }
    }

    pub fn scan_mvcc(&self, start: &[u8], end: &[u8], limit: u64) -> Result<MvccInfoIterator> {
        if end.is_empty() && limit == 0 {
            return Err(Error::InvalidArgument("no limit and to_key".to_owned()));
        }
        MvccInfoIterator::new(&self.engines.kv_engine, start, end, limit)
    }

    /// Compact the cf[start..end) in the db.
    pub fn compact(&self, db: DBType, cf: &str, start: &[u8], end: &[u8]) -> Result<()> {
        validate_db_and_cf(db, cf)?;
        let db = self.get_db_from_type(db)?;
        let handle = box_try!(get_cf_handle(db, cf));
        let start = if start.is_empty() { None } else { Some(start) };
        let end = if end.is_empty() { None } else { Some(end) };
        compact_range(db, handle, start, end, false);
        Ok(())
    }

    /// Set regions to tombstone by manual, and apply other status(such as
    /// peers, version, and key range) from `region` which comes from PD normally.
    pub fn set_region_tombstone(&self, regions: Vec<Region>) -> Result<Vec<(u64, Error)>> {
        let store_id = self.get_store_id()?;
        let db = &self.engines.kv_engine;
        let wb = WriteBatch::new();

        let mut errors = Vec::with_capacity(regions.len());
        for region in regions {
            let region_id = region.get_id();
            if let Err(e) = set_region_tombstone(db.as_ref(), store_id, region, &wb) {
                errors.push((region_id, e));
            }
        }

        if errors.is_empty() {
            let mut write_opts = WriteOptions::new();
            write_opts.set_sync(true);
            box_try!(db.write_opt(wb, &write_opts));
        }
        Ok(errors)
    }

    pub fn bad_regions(&self) -> Result<Vec<(u64, Error)>> {
        let mut res = Vec::new();

        let from = keys::REGION_META_MIN_KEY.to_owned();
        let to = keys::REGION_META_MAX_KEY.to_owned();
        let readopts = IterOption::new(Some(from.clone()), Some(to), false).build_read_opts();
        let handle = box_try!(get_cf_handle(&self.engines.kv_engine, CF_RAFT));
        let mut iter = DBIterator::new_cf(Arc::clone(&self.engines.kv_engine), handle, readopts);
        iter.seek(SeekKey::from(from.as_ref()));

        let fake_snap_worker = Worker::new("fake snap worker");

        let check_value = |value: Vec<u8>| -> Result<()> {
            let local_state = box_try!(protobuf::parse_from_bytes::<RegionLocalState>(&value));
            match local_state.get_state() {
                PeerState::Tombstone | PeerState::Applying => return Ok(()),
                _ => {}
            }

            let region = local_state.get_region();
            let store_id = self.get_store_id()?;

            let peer_id = raftstore_util::find_peer(region, store_id)
                .map(|peer| peer.get_id())
                .ok_or_else(|| {
                    Error::Other("RegionLocalState doesn't contains peer itself".into())
                })?;

            let raft_state = box_try!(init_raft_state(&self.engines.raft_engine, region));
            let apply_state = box_try!(init_apply_state(&self.engines.kv_engine, region));
            if raft_state.get_last_index() < apply_state.get_applied_index() {
                return Err(Error::Other("last index < applied index".into()));
            }

            let tag = format!("[region {}] {}", region.get_id(), peer_id);
            let peer_storage = box_try!(PeerStorage::new(
                Arc::clone(&self.engines.kv_engine),
                Arc::clone(&self.engines.raft_engine),
                region,
                fake_snap_worker.scheduler(),
                tag.clone(),
                Rc::new(RefCell::new(CacheQueryStats::default())),
            ));

            let raft_cfg = raft::Config {
                id: peer_id,
                peers: vec![],
                election_tick: 10,
                heartbeat_tick: 2,
                max_size_per_msg: ReadableSize::mb(1).0,
                max_inflight_msgs: 256,
                applied: apply_state.get_applied_index(),
                check_quorum: true,
                tag: tag,
                skip_bcast_commit: true,
                ..Default::default()
            };

            box_try!(RawNode::new(&raft_cfg, peer_storage, &[]));
            Ok(())
        };

        for (key, value) in &mut iter {
            if let Ok((region_id, suffix)) = keys::decode_region_meta_key(&key) {
                if suffix != keys::REGION_STATE_SUFFIX {
                    continue;
                }
                if let Err(e) = check_value(value) {
                    res.push((region_id, e));
                }
            }
        }
        Ok(res)
    }

    pub fn remove_failed_stores(&self, store_ids: Vec<u64>) -> Result<()> {
        let store_id = self.get_store_id()?;
        if store_ids.iter().any(|&s| s == store_id) {
            let msg = format!("Store {} in the failed list", store_id);
            return Err(Error::Other(msg.into()));
        }
        let wb = WriteBatch::new();
        let handle = box_try!(get_cf_handle(self.engines.kv_engine.as_ref(), CF_RAFT));
        let store_ids = HashSet::<u64>::from_iter(store_ids);
        box_try!(self.engines.kv_engine.scan_cf(
            CF_RAFT,
            keys::REGION_META_MIN_KEY,
            keys::REGION_META_MAX_KEY,
            false,
            &mut |key, value| {
                let (_, suffix_type) = box_try!(keys::decode_region_meta_key(key));
                if suffix_type != keys::REGION_STATE_SUFFIX {
                    return Ok(true);
                }

                let mut region_state = RegionLocalState::new();
                box_try!(region_state.merge_from_bytes(value));
                if region_state.get_state() == PeerState::Tombstone {
                    return Ok(true);
                }

                let mut new_peers = region_state.get_region().get_peers().to_owned();
                new_peers.retain(|peer| !store_ids.contains(&peer.get_store_id()));
                let new_peers_len = new_peers.len();
                let old_peers_len = region_state.get_region().get_peers().len();

                if new_peers_len < quorum(old_peers_len) {
                    let region_id = region_state.get_region().get_id();
                    let old_peers = region_state.mut_region().take_peers();
                    info!(
                        "region {} change peers from {:?}, to {:?}",
                        region_id, old_peers, new_peers
                    );
                    // We need to leave epoch untouched to avoid inconsistency.
                    region_state
                        .mut_region()
                        .set_peers(RepeatedField::from_vec(new_peers));
                    box_try!(wb.put_msg_cf(handle, key, &region_state));
                }
                Ok(true)
            },
        ));

        let mut write_opts = WriteOptions::new();
        write_opts.set_sync(true);
        box_try!(self.engines.kv_engine.write_opt(wb, &write_opts));
        Ok(())
    }

    pub fn remove_region(&self, region_id: u64) -> Result<()> {
        let kv = self.engines.kv_engine.as_ref();
        let raft = self.engines.raft_engine.as_ref();
        let kv_wb = WriteBatch::new();
        let raft_wb = WriteBatch::new();

        let key = keys::raft_state_key(region_id);
        let raft_state = match box_try!(raft.get_msg::<RaftLocalState>(&key)) {
            Some(s) => s,
            None => return Err(Error::Other("No RaftLocalState in RAFT rocksdb".into())),
        };
        box_try!(clear_meta(
            kv,
            raft,
            &kv_wb,
            &raft_wb,
            region_id,
            &raft_state
        ));

        let mut write_opts = WriteOptions::new();
        write_opts.set_sync(true);
        box_try!(kv.write_opt(kv_wb, &write_opts));
        box_try!(raft.write_opt(raft_wb, &write_opts));
        Ok(())
    }

    pub fn init_empty_region(&self, region: Region) -> Result<()> {
        let region_id = region.get_id();
        let kv = self.engines.kv_engine.as_ref();
        let raft = self.engines.raft_engine.as_ref();

        let kv_wb = WriteBatch::new();
        let raft_wb = WriteBatch::new();
        let kv_handle = box_try!(get_cf_handle(kv, CF_RAFT));

        box_try!(self.engines.kv_engine.scan_cf(
            CF_RAFT,
            keys::REGION_META_MIN_KEY,
            keys::REGION_META_MAX_KEY,
            false,
            &mut |key, value| {
                let (_, suffix_type) = box_try!(keys::decode_region_meta_key(key));
                if suffix_type != keys::REGION_STATE_SUFFIX {
                    return Ok(true);
                }

                let mut region_state = RegionLocalState::new();
                box_try!(region_state.merge_from_bytes(value));
                if region_state.get_state() == PeerState::Tombstone {
                    return Ok(true);
                }
                let exists_region = region_state.get_region();

                if !region_overlap(exists_region, &region) {
                    return Ok(true);
                }

                Err(RaftstoreError::Other("region overlay".into()))
            },
        ));

        // RegionLocalState.
        let mut region_state = RegionLocalState::new();
        region_state.set_state(PeerState::Normal);
        region_state.set_region(region);
        let key = keys::region_state_key(region_id);
        if box_try!(kv.get_msg_cf::<RegionLocalState>(CF_RAFT, &key)).is_some() {
            return Err(Error::Other(
                "Store already has the RegionLocalState".into(),
            ));
        }
        box_try!(kv_wb.put_msg_cf(kv_handle, &key, &region_state));

        // RaftApplyState.
        let key = keys::apply_state_key(region_id);
        if box_try!(kv.get_msg_cf::<RaftApplyState>(CF_RAFT, &key)).is_some() {
            return Err(Error::Other("Store already has the RaftApplyState".into()));
        }
        box_try!(write_initial_apply_state(kv, &kv_wb, region_id));

        // RaftLocalState.
        let key = keys::raft_state_key(region_id);
        if box_try!(raft.get_msg::<RaftLocalState>(&key)).is_some() {
            return Err(Error::Other("Store already has the RaftLocalState".into()));
        }
        box_try!(write_initial_raft_state(&raft_wb, region_id));

        let mut write_opts = WriteOptions::new();
        write_opts.set_sync(true);
        box_try!(kv.write_opt(kv_wb, &write_opts));
        box_try!(raft.write_opt(raft_wb, &write_opts));
        Ok(())
    }

    pub fn get_store_id(&self) -> Result<u64> {
        let db = &self.engines.kv_engine;
        db.get_msg::<StoreIdent>(keys::STORE_IDENT_KEY)
            .map_err(|e| box_err!(e))
            .and_then(|ident| match ident {
                Some(ident) => Ok(ident.get_store_id()),
                None => Err(Error::NotFound("No store ident key".to_owned())),
            })
    }

    pub fn modify_tikv_config(
        &self,
        module: MODULE,
        config_name: &str,
        config_value: &str,
    ) -> Result<()> {
        let db = match module {
            MODULE::KVDB => DBType::KV,
            MODULE::RAFTDB => DBType::RAFT,
            _ => return Err(Error::NotFound(format!("unsupported module: {:?}", module))),
        };
        let rocksdb = self.get_db_from_type(db)?;
        let vec: Vec<&str> = config_name.split('.').collect();
        if vec.len() == 1 {
            box_try!(rocksdb.set_db_options(&[(config_name, config_value)]));
        } else if vec.len() == 2 {
            let cf = vec[0];
            let config_name = vec[1];
            validate_db_and_cf(db, cf)?;
            let handle = box_try!(get_cf_handle(rocksdb, cf));
            let mut opt = Vec::new();
            opt.push((config_name, config_value));
            box_try!(rocksdb.set_options_cf(handle, &opt));
        } else {
            return Err(Error::InvalidArgument(format!(
                "bad argument: {}",
                config_name
            )));
        }
        Ok(())
    }
}

fn region_overlap(r1: &Region, r2: &Region) -> bool {
    let (start_key_1, start_key_2) = (r1.get_start_key(), r2.get_start_key());
    let (end_key_1, end_key_2) = (r1.get_end_key(), r2.get_end_key());
    match (end_key_1.is_empty(), end_key_2.is_empty()) {
        (true, true) => true,
        (true, false) => start_key_1 < end_key_2,
        (false, true) => start_key_2 < end_key_1,
        (false, false) => !(start_key_1 >= end_key_2 || start_key_2 >= end_key_1),
    }
}

pub struct MvccInfoIterator {
    limit: u64,
    count: u64,
    lock_iter: DBIterator,
    default_iter: DBIterator,
    write_iter: DBIterator,
}

impl MvccInfoIterator {
    fn new(db: &Arc<DB>, from: &[u8], to: &[u8], limit: u64) -> Result<Self> {
        if !keys::validate_data_key(from) {
            return Err(Error::InvalidArgument(format!(
                "from non-mvcc area {:?}",
                from
            )));
        }

        let gen_iter = |cf: &str| -> Result<_> {
            let to = if to.is_empty() { None } else { Some(to) };
            let readopts = IterOption::new(None, to.map(Vec::from), false).build_read_opts();
            let handle = box_try!(get_cf_handle(db.as_ref(), cf));
            let mut iter = DBIterator::new_cf(Arc::clone(db), handle, readopts);
            iter.seek(SeekKey::from(from));
            Ok(iter)
        };
        Ok(MvccInfoIterator {
            limit: limit,
            count: 0,
            lock_iter: gen_iter(CF_LOCK)?,
            default_iter: gen_iter(CF_DEFAULT)?,
            write_iter: gen_iter(CF_WRITE)?,
        })
    }

    fn next_lock(&mut self) -> Result<Option<(Vec<u8>, MvccLock)>> {
        let mut iter = &mut self.lock_iter;
        if let Some((key, value)) = <&mut DBIterator as Iterator>::next(&mut iter) {
            let lock = box_try!(Lock::parse(&value));
            let mut lock_info = MvccLock::default();
            match lock.lock_type {
                LockType::Put => lock_info.set_field_type(Op::Put),
                LockType::Delete => lock_info.set_field_type(Op::Del),
                LockType::Lock => lock_info.set_field_type(Op::Lock),
            }
            lock_info.set_start_ts(lock.ts);
            lock_info.set_primary(lock.primary);
            lock_info.set_short_value(lock.short_value.unwrap_or_default());
            return Ok(Some((key, lock_info)));
        };
        Ok(None)
    }

    fn next_default(&mut self) -> Result<Option<(Vec<u8>, RepeatedField<MvccValue>)>> {
        if let Some((prefix, vec_kv)) = Self::next_grouped(&mut self.default_iter) {
            let mut values = Vec::with_capacity(vec_kv.len());
            for (key, value) in vec_kv {
                let mut value_info = MvccValue::default();
                let encoded_key = Key::from_encoded(keys::origin_key(&key).to_owned());
                value_info.set_start_ts(box_try!(encoded_key.decode_ts()));
                value_info.set_value(value);
                values.push(value_info);
            }
            return Ok(Some((prefix, RepeatedField::from_vec(values))));
        }
        Ok(None)
    }

    fn next_write(&mut self) -> Result<Option<(Vec<u8>, RepeatedField<MvccWrite>)>> {
        if let Some((prefix, vec_kv)) = Self::next_grouped(&mut self.write_iter) {
            let mut writes = Vec::with_capacity(vec_kv.len());
            for (key, value) in vec_kv {
                let write = box_try!(Write::parse(&value));
                let mut write_info = MvccWrite::default();
                match write.write_type {
                    WriteType::Put => write_info.set_field_type(Op::Put),
                    WriteType::Delete => write_info.set_field_type(Op::Del),
                    WriteType::Lock => write_info.set_field_type(Op::Lock),
                    WriteType::Rollback => write_info.set_field_type(Op::Rollback),
                }
                write_info.set_start_ts(write.start_ts);
                let encoded_key = Key::from_encoded(keys::origin_key(&key).to_owned());
                write_info.set_commit_ts(box_try!(encoded_key.decode_ts()));
                write_info.set_short_value(write.short_value.unwrap_or_default());
                writes.push(write_info);
            }
            return Ok(Some((prefix, RepeatedField::from_vec(writes))));
        }
        Ok(None)
    }

    fn next_grouped(iter: &mut DBIterator) -> Option<(Vec<u8>, Vec<Kv>)> {
        if iter.valid() {
            let prefix = truncate_ts(iter.key()).to_vec();
            let mut kvs = vec![(iter.key().to_vec(), iter.value().to_vec())];
            while iter.next() && iter.key().starts_with(&prefix) {
                kvs.push((iter.key().to_vec(), iter.value().to_vec()));
            }
            return Some((prefix, kvs));
        }
        None
    }

    fn next_item(&mut self) -> Result<Option<(Vec<u8>, MvccInfo)>> {
        if self.limit != 0 && self.count >= self.limit {
            return Ok(None);
        }

        let mut mvcc_info = MvccInfo::new();
        let mut min_prefix = Vec::new();

        let (lock_ok, writes_ok) = match (self.lock_iter.valid(), self.write_iter.valid()) {
            (false, false) => return Ok(None),
            (true, true) => {
                let prefix1 = self.lock_iter.key();
                let prefix2 = truncate_ts(self.write_iter.key());
                match prefix1.cmp(prefix2) {
                    Ordering::Less => (true, false),
                    Ordering::Equal => (true, true),
                    _ => (false, true),
                }
            }
            valid_pair => valid_pair,
        };

        if lock_ok {
            if let Some((prefix, lock)) = self.next_lock()? {
                mvcc_info.set_lock(lock);
                min_prefix = prefix;
            }
        }
        if writes_ok {
            if let Some((prefix, writes)) = self.next_write()? {
                mvcc_info.set_writes(writes);
                min_prefix = prefix;
            }
        }
        if self.default_iter.valid() {
            match truncate_ts(self.default_iter.key()).cmp(&min_prefix) {
                Ordering::Equal => if let Some((_, values)) = self.next_default()? {
                    mvcc_info.set_values(values);
                },
                Ordering::Greater => {}
                _ => {
                    let err_msg = format!(
                        "scan_mvcc CF_DEFAULT corrupt: want {}, got {}",
                        escape(&min_prefix),
                        escape(truncate_ts(self.default_iter.key()))
                    );
                    return Err(box_err!(err_msg));
                }
            }
        }
        self.count += 1;
        Ok(Some((min_prefix, mvcc_info)))
    }
}

impl Iterator for MvccInfoIterator {
    type Item = Result<(Vec<u8>, MvccInfo)>;

    fn next(&mut self) -> Option<Result<(Vec<u8>, MvccInfo)>> {
        match self.next_item() {
            Ok(Some(item)) => Some(Ok(item)),
            Ok(None) => None,
            Err(e) => Some(Err(e)),
        }
    }
}

pub fn validate_db_and_cf(db: DBType, cf: &str) -> Result<()> {
    match (db, cf) {
        (DBType::KV, CF_DEFAULT)
        | (DBType::KV, CF_WRITE)
        | (DBType::KV, CF_LOCK)
        | (DBType::KV, CF_RAFT)
        | (DBType::RAFT, CF_DEFAULT) => Ok(()),
        _ => Err(Error::InvalidArgument(format!(
            "invalid cf {:?} for db {:?}",
            cf, db
        ))),
    }
}

fn set_region_tombstone(db: &DB, store_id: u64, region: Region, wb: &WriteBatch) -> Result<()> {
    let id = region.get_id();
    let key = keys::region_state_key(id);

    let region_state = db.get_msg_cf::<RegionLocalState>(CF_RAFT, &key)
        .map_err(|e| box_err!(e))
        .and_then(|s| s.ok_or_else(|| Error::Other("Can't find RegionLocalState".into())))?;
    if region_state.get_state() == PeerState::Tombstone {
        return Ok(());
    }

    let peer_id = region_state
        .get_region()
        .get_peers()
        .iter()
        .find(|p| p.get_store_id() == store_id)
        .map(|p| p.get_id())
        .ok_or_else(|| Error::Other("RegionLocalState doesn't contains the peer itself".into()))?;

    let old_conf_ver = region_state.get_region().get_region_epoch().get_conf_ver();
    let new_conf_ver = region.get_region_epoch().get_conf_ver();
    if new_conf_ver <= old_conf_ver {
        return Err(box_err!("invalid conf_ver"));
    }

    // If the store is not in peers, or it's still in but its peer_id
    // has changed, we know the peer is marked as tombstone success.
    let scheduled = region
        .get_peers()
        .iter()
        .find(|p| p.get_store_id() == store_id)
        .map_or(true, |p| p.get_id() != peer_id);
    if !scheduled {
        return Err(box_err!("The peer is still in target peers"));
    }

    box_try!(write_peer_state(
        db,
        wb,
        &region,
        PeerState::Tombstone,
        None
    ));
    Ok(())
}

#[cfg(test)]
mod tests {
    use std::sync::Arc;
    use std::iter::FromIterator;

    use raft::eraftpb::EntryType;
    use rocksdb::{ColumnFamilyOptions, DBOptions, Writable};
    use kvproto::metapb::{Peer, Region};
    use tempdir::TempDir;

    use raftstore::store::engine::Mutable;
    use storage::{CF_DEFAULT, CF_LOCK, CF_RAFT, CF_WRITE};
    use storage::mvcc::{Lock, LockType};
    use util::rocksdb::{self as rocksdb_util, CFOptions};
    use super::*;

    fn init_region_state(engine: &DB, region_id: u64, stores: &[u64]) -> Region {
        let cf_raft = engine.cf_handle(CF_RAFT).unwrap();
        let mut region = Region::new();
        region.set_id(region_id);
        for (i, &store_id) in stores.iter().enumerate() {
            let mut peer = Peer::new();
            peer.set_id(i as u64);
            peer.set_store_id(store_id);
            region.mut_peers().push(peer);
        }
        let mut region_state = RegionLocalState::new();
        region_state.set_state(PeerState::Normal);
        region_state.set_region(region.clone());
        let key = keys::region_state_key(region_id);
        engine.put_msg_cf(cf_raft, &key, &region_state).unwrap();
        region
    }

    fn get_region_state(engine: &DB, region_id: u64) -> RegionLocalState {
        let key = keys::region_state_key(region_id);
        engine
            .get_msg_cf::<RegionLocalState>(CF_RAFT, &key)
            .unwrap()
            .unwrap()
    }

    #[test]
    fn test_region_overlap() {
        let new_region = |start: &[u8], end: &[u8]| -> Region {
            let mut region = Region::default();
            region.set_start_key(start.to_owned());
            region.set_end_key(end.to_owned());
            region
        };

        // For normal case.
        assert!(region_overlap(
            &new_region(b"a", b"z"),
            &new_region(b"b", b"y")
        ));
        assert!(region_overlap(
            &new_region(b"a", b"n"),
            &new_region(b"m", b"z")
        ));
        assert!(!region_overlap(
            &new_region(b"a", b"m"),
            &new_region(b"n", b"z")
        ));

        // For the first or last region.
        assert!(region_overlap(
            &new_region(b"m", b""),
            &new_region(b"a", b"n")
        ));
        assert!(region_overlap(
            &new_region(b"a", b"n"),
            &new_region(b"m", b"")
        ));
        assert!(region_overlap(
            &new_region(b"", b""),
            &new_region(b"m", b"")
        ));
        assert!(!region_overlap(
            &new_region(b"a", b"m"),
            &new_region(b"n", b"")
        ));
    }

    #[test]
    fn test_validate_db_and_cf() {
        let valid_cases = vec![
            (DBType::KV, CF_DEFAULT),
            (DBType::KV, CF_WRITE),
            (DBType::KV, CF_LOCK),
            (DBType::KV, CF_RAFT),
            (DBType::RAFT, CF_DEFAULT),
        ];
        for (db, cf) in valid_cases {
            validate_db_and_cf(db, cf).unwrap();
        }

        let invalid_cases = vec![
            (DBType::RAFT, CF_WRITE),
            (DBType::RAFT, CF_LOCK),
            (DBType::RAFT, CF_RAFT),
            (DBType::INVALID, CF_DEFAULT),
            (DBType::INVALID, "BAD_CF"),
        ];
        for (db, cf) in invalid_cases {
            validate_db_and_cf(db, cf).unwrap_err();
        }
    }

    fn new_debugger() -> Debugger {
        let tmp = TempDir::new("test_debug").unwrap();
        let path = tmp.path().to_str().unwrap();
        let engine = Arc::new(
            rocksdb_util::new_engine_opt(
                path,
                DBOptions::new(),
                vec![
                    CFOptions::new(CF_DEFAULT, ColumnFamilyOptions::new()),
                    CFOptions::new(CF_WRITE, ColumnFamilyOptions::new()),
                    CFOptions::new(CF_LOCK, ColumnFamilyOptions::new()),
                    CFOptions::new(CF_RAFT, ColumnFamilyOptions::new()),
                ],
            ).unwrap(),
        );

        let engines = Engines::new(Arc::clone(&engine), engine);
        Debugger::new(engines)
    }

    impl Debugger {
        fn set_store_id(&self, store_id: u64) {
            let mut ident = StoreIdent::new();
            ident.set_store_id(store_id);
            let db = &self.engines.kv_engine;
            db.put_msg(keys::STORE_IDENT_KEY, &ident).unwrap();
        }
    }

    #[test]
    fn test_get() {
        let debugger = new_debugger();
        let engine = &debugger.engines.kv_engine;
        let (k, v) = (b"k", b"v");
        engine.put(k, v).unwrap();
        assert_eq!(&*engine.get(k).unwrap().unwrap(), v);

        let got = debugger.get(DBType::KV, CF_DEFAULT, k).unwrap();
        assert_eq!(&got, v);

        match debugger.get(DBType::KV, CF_DEFAULT, b"foo") {
            Err(Error::NotFound(_)) => (),
            _ => panic!("expect Error::NotFound(_)"),
        }
    }

    #[test]
    fn test_raft_log() {
        let debugger = new_debugger();
        let engine = &debugger.engines.raft_engine;
        let (region_id, log_index) = (1, 1);
        let key = keys::raft_log_key(region_id, log_index);
        let mut entry = Entry::new();
        entry.set_term(1);
        entry.set_index(1);
        entry.set_entry_type(EntryType::EntryNormal);
        entry.set_data(vec![42]);
        engine.put_msg(&key, &entry).unwrap();
        assert_eq!(engine.get_msg::<Entry>(&key).unwrap().unwrap(), entry);

        assert_eq!(debugger.raft_log(region_id, log_index).unwrap(), entry);
        match debugger.raft_log(region_id + 1, log_index + 1) {
            Err(Error::NotFound(_)) => (),
            _ => panic!("expect Error::NotFound(_)"),
        }
    }

    #[test]
    fn test_region_info() {
        let debugger = new_debugger();
        let raft_engine = &debugger.engines.raft_engine;
        let kv_engine = &debugger.engines.kv_engine;
        let raft_cf = kv_engine.cf_handle(CF_RAFT).unwrap();
        let region_id = 1;

        let raft_state_key = keys::raft_state_key(region_id);
        let mut raft_state = RaftLocalState::new();
        raft_state.set_last_index(42);
        raft_engine.put_msg(&raft_state_key, &raft_state).unwrap();
        assert_eq!(
            raft_engine
                .get_msg::<RaftLocalState>(&raft_state_key)
                .unwrap()
                .unwrap(),
            raft_state
        );

        let apply_state_key = keys::apply_state_key(region_id);
        let mut apply_state = RaftApplyState::new();
        apply_state.set_applied_index(42);
        kv_engine
            .put_msg_cf(raft_cf, &apply_state_key, &apply_state)
            .unwrap();
        assert_eq!(
            kv_engine
                .get_msg_cf::<RaftApplyState>(CF_RAFT, &apply_state_key)
                .unwrap()
                .unwrap(),
            apply_state
        );

        let region_state_key = keys::region_state_key(region_id);
        let mut region_state = RegionLocalState::new();
        region_state.set_state(PeerState::Tombstone);
        kv_engine
            .put_msg_cf(raft_cf, &region_state_key, &region_state)
            .unwrap();
        assert_eq!(
            kv_engine
                .get_msg_cf::<RegionLocalState>(CF_RAFT, &region_state_key)
                .unwrap()
                .unwrap(),
            region_state
        );

        assert_eq!(
            debugger.region_info(region_id).unwrap(),
            RegionInfo::new(Some(raft_state), Some(apply_state), Some(region_state))
        );
        match debugger.region_info(region_id + 1) {
            Err(Error::NotFound(_)) => (),
            _ => panic!("expect Error::NotFound(_)"),
        }
    }

    #[test]
    fn test_region_size() {
        let debugger = new_debugger();
        let engine = &debugger.engines.kv_engine;

        let region_id = 1;
        let region_state_key = keys::region_state_key(region_id);
        let mut region = Region::new();
        region.set_id(region_id);
        region.set_start_key(b"a".to_vec());
        region.set_end_key(b"zz".to_vec());
        let mut state = RegionLocalState::new();
        state.set_region(region);
        let cf_raft = engine.cf_handle(CF_RAFT).unwrap();
        engine
            .put_msg_cf(cf_raft, &region_state_key, &state)
            .unwrap();

        let cfs = vec![CF_DEFAULT, CF_LOCK, CF_RAFT, CF_WRITE];
        let (k, v) = (keys::data_key(b"k"), b"v");
        for cf in &cfs {
            let cf_handle = engine.cf_handle(cf).unwrap();
            engine.put_cf(cf_handle, k.as_slice(), v).unwrap();
        }

        let sizes = debugger.region_size(region_id, cfs.clone()).unwrap();
        assert_eq!(sizes.len(), 4);
        for (cf, size) in sizes {
            cfs.iter().find(|&&c| c == cf).unwrap();
            assert!(size > 0);
        }
    }

    #[test]
    fn test_scan_mvcc() {
        let debugger = new_debugger();
        let engine = &debugger.engines.kv_engine;

        let cf_default_data = vec![(b"k1", b"v", 5), (b"k2", b"x", 10), (b"k3", b"y", 15)];
        for &(prefix, value, ts) in &cf_default_data {
            let encoded_key = Key::from_raw(prefix).append_ts(ts);
            let key = keys::data_key(encoded_key.encoded().as_slice());
            engine.put(key.as_slice(), value).unwrap();
        }

        let lock_cf = engine.cf_handle(CF_LOCK).unwrap();
        let cf_lock_data = vec![
            (b"k1", LockType::Put, b"v", 5),
            (b"k4", LockType::Lock, b"x", 10),
            (b"k5", LockType::Delete, b"y", 15),
        ];
        for &(prefix, tp, value, version) in &cf_lock_data {
            let encoded_key = Key::from_raw(prefix);
            let key = keys::data_key(encoded_key.encoded().as_slice());
            let lock = Lock::new(tp, value.to_vec(), version, 0, None);
            let value = lock.to_bytes();
            engine
                .put_cf(lock_cf, key.as_slice(), value.as_slice())
                .unwrap();
        }

        let write_cf = engine.cf_handle(CF_WRITE).unwrap();
        let cf_write_data = vec![
            (b"k2", WriteType::Put, 5, 10),
            (b"k3", WriteType::Put, 15, 20),
            (b"k6", WriteType::Lock, 25, 30),
            (b"k7", WriteType::Rollback, 35, 40),
        ];
        for &(prefix, tp, start_ts, commit_ts) in &cf_write_data {
            let encoded_key = Key::from_raw(prefix).append_ts(commit_ts);
            let key = keys::data_key(encoded_key.encoded().as_slice());
            let write = Write::new(tp, start_ts, None);
            let value = write.to_bytes();
            engine
                .put_cf(write_cf, key.as_slice(), value.as_slice())
                .unwrap();
        }

        let mut count = 0;
        for key_and_mvcc in debugger.scan_mvcc(b"z", &[], 10).unwrap() {
            assert!(key_and_mvcc.is_ok());
            count += 1;
        }
        assert_eq!(count, 7);
    }

    #[test]
    fn test_tombstone_regions() {
        let debugger = new_debugger();
        debugger.set_store_id(11);
        let engine = debugger.engines.kv_engine.as_ref();

        // region 1 with peers at stores 11, 12, 13.
        let region_1 = init_region_state(engine, 1, &[11, 12, 13]);
        // Got the target region from pd, which doesn't contains the store.
        let mut target_region_1 = region_1.clone();
        target_region_1.mut_peers().remove(0);
        target_region_1.mut_region_epoch().set_conf_ver(100);

        // region 2 with peers at stores 11, 12, 13.
        let region_2 = init_region_state(engine, 2, &[11, 12, 13]);
        // Got the target region from pd, which has different peer_id.
        let mut target_region_2 = region_2.clone();
        target_region_2.mut_peers()[0].set_id(100);
        target_region_2.mut_region_epoch().set_conf_ver(100);

        // region 3 with peers at stores 21, 22, 23.
        let region_3 = init_region_state(engine, 3, &[21, 22, 23]);
        // Got the target region from pd but the peers are not changed.
        let mut target_region_3 = region_3.clone();
        target_region_3.mut_region_epoch().set_conf_ver(100);

        // Test with bad target region. No region state in rocksdb should be changed.
        let target_regions = vec![
            target_region_1.clone(),
            target_region_2.clone(),
            target_region_3,
        ];
        let errors = debugger.set_region_tombstone(target_regions).unwrap();
        assert_eq!(errors.len(), 1);
        assert_eq!(errors[0].0, 3);
        assert_eq!(get_region_state(engine, 1).take_region(), region_1);
        assert_eq!(get_region_state(engine, 2).take_region(), region_2);

        // After set_region_tombstone success, all region should be adjusted.
        let target_regions = vec![target_region_1, target_region_2];
        let errors = debugger.set_region_tombstone(target_regions).unwrap();
        assert!(errors.is_empty());
        for &region_id in &[1, 2] {
            let state = get_region_state(engine, region_id).get_state();
            assert_eq!(state, PeerState::Tombstone);
        }
    }

    #[test]
    fn test_remove_failed_stores() {
        let debugger = new_debugger();
        debugger.set_store_id(100);
        let engine = debugger.engines.kv_engine.as_ref();

        // region 1 with peers at stores 11, 12, 13 and 14.
        init_region_state(engine, 1, &[11, 12, 13, 14]);
        // region 2 with peers at stores 21, 22, 23.
        init_region_state(engine, 2, &[21, 22, 23]);

        assert!(debugger.remove_failed_stores(vec![13, 14, 23]).is_ok());
        let region_state = get_region_state(engine, 1);
        assert_eq!(region_state.get_region().get_peers().len(), 2);
        let region_state = get_region_state(engine, 2);
        assert_eq!(region_state.get_region().get_peers().len(), 3);

        // Should fail when the store itself is in the failed list.
        init_region_state(engine, 3, &[100, 31, 32, 33]);
        assert!(debugger.remove_failed_stores(vec![100]).is_err());
    }

    #[test]
    fn test_bad_regions() {
        let debugger = new_debugger();
        let kv_engine = debugger.engines.kv_engine.as_ref();
        let raft_engine = debugger.engines.raft_engine.as_ref();
        let store_id = 1; // It's a fake id.

        let wb1 = WriteBatch::new();
        let handle1 = get_cf_handle(raft_engine, CF_DEFAULT).unwrap();

        let wb2 = WriteBatch::new();
        let handle2 = get_cf_handle(kv_engine, CF_RAFT).unwrap();

        {
            let mock_region_state = |region_id: u64, peers: &[u64]| {
                let region_state_key = keys::region_state_key(region_id);
                let mut region_state = RegionLocalState::new();
                region_state.set_state(PeerState::Normal);
                {
                    let region = region_state.mut_region();
                    region.set_id(region_id);
                    let peers = peers.iter().enumerate().map(|(i, &sid)| {
                        let mut peer = Peer::new();
                        peer.id = i as u64;
                        peer.store_id = sid;
                        peer
                    });
                    region.set_peers(RepeatedField::from_iter(peers));
                }
                wb2.put_msg_cf(handle2, &region_state_key, &region_state)
                    .unwrap();
            };
            let mock_raft_state = |region_id: u64, last_index: u64, commit_index: u64| {
                let raft_state_key = keys::raft_state_key(region_id);
                let mut raft_state = RaftLocalState::new();
                raft_state.set_last_index(last_index);
                raft_state.mut_hard_state().set_commit(commit_index);
                wb1.put_msg_cf(handle1, &raft_state_key, &raft_state)
                    .unwrap();
            };
            let mock_apply_state = |region_id: u64, apply_index: u64| {
                let raft_apply_key = keys::apply_state_key(region_id);
                let mut apply_state = RaftApplyState::new();
                apply_state.set_applied_index(apply_index);
                wb2.put_msg_cf(handle2, &raft_apply_key, &apply_state)
                    .unwrap();
            };

            for &region_id in &[10, 11, 12] {
                mock_region_state(region_id, &[store_id]);
            }

            // last index < commit index
            mock_raft_state(10, 100, 110);

            // commit index < last index < apply index, or commit index < apply index < last index.
            mock_raft_state(11, 100, 90);
            mock_apply_state(11, 110);
            mock_raft_state(12, 100, 90);
            mock_apply_state(12, 95);

            // region state doesn't contains the peer itself.
            mock_region_state(13, &[]);
        }

        raft_engine.write_opt(wb1, &WriteOptions::new()).unwrap();
        kv_engine.write_opt(wb2, &WriteOptions::new()).unwrap();

        let bad_regions = debugger.bad_regions().unwrap();
        assert_eq!(bad_regions.len(), 4);
        for (i, (region_id, _)) in bad_regions.into_iter().enumerate() {
            assert_eq!(region_id, (10 + i) as u64);
        }
    }

    #[test]
    fn test_modify_tikv_config() {
        let debugger = new_debugger();
        let engine = &debugger.engines.kv_engine;

        let db_opts = engine.get_db_options();
        assert_eq!(db_opts.get_max_background_jobs(), 2);
        debugger
            .modify_tikv_config(MODULE::KVDB, "max_background_jobs", "8")
            .unwrap();
        let db_opts = engine.get_db_options();
        assert_eq!(db_opts.get_max_background_jobs(), 8);

        let cf = engine.cf_handle(CF_DEFAULT).unwrap();
        let cf_opts = engine.get_options_cf(cf);
        assert_eq!(cf_opts.get_disable_auto_compactions(), false);
        debugger
            .modify_tikv_config(MODULE::KVDB, "default.disable_auto_compactions", "true")
            .unwrap();
        let cf_opts = engine.get_options_cf(cf);
        assert_eq!(cf_opts.get_disable_auto_compactions(), true);
    }
}<|MERGE_RESOLUTION|>--- conflicted
+++ resolved
@@ -34,12 +34,8 @@
                        write_initial_raft_state, write_peer_state};
 use raftstore::store::util as raftstore_util;
 use raftstore::store::engine::{IterOption, Mutable};
-<<<<<<< HEAD
 use raftstore::errors::Error as RaftstoreError;
-use storage::{is_short_value, CF_DEFAULT, CF_LOCK, CF_RAFT, CF_WRITE};
-=======
 use storage::{CF_DEFAULT, CF_LOCK, CF_RAFT, CF_WRITE};
->>>>>>> 54499577
 use storage::types::{truncate_ts, Key};
 use storage::mvcc::{Lock, LockType, Write, WriteType};
 use util::escape;
@@ -533,12 +529,8 @@
 fn region_overlap(r1: &Region, r2: &Region) -> bool {
     let (start_key_1, start_key_2) = (r1.get_start_key(), r2.get_start_key());
     let (end_key_1, end_key_2) = (r1.get_end_key(), r2.get_end_key());
-    match (end_key_1.is_empty(), end_key_2.is_empty()) {
-        (true, true) => true,
-        (true, false) => start_key_1 < end_key_2,
-        (false, true) => start_key_2 < end_key_1,
-        (false, false) => !(start_key_1 >= end_key_2 || start_key_2 >= end_key_1),
-    }
+    (start_key_1 < end_key_2 || end_key_2.is_empty())
+        && (start_key_2 < end_key_1 || end_key_1.is_empty())
 }
 
 pub struct MvccInfoIterator {
