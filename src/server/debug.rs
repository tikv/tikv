// Copyright 2017 PingCAP, Inc.
//
// Licensed under the Apache License, Version 2.0 (the "License");
// you may not use this file except in compliance with the License.
// You may obtain a copy of the License at
//
//     http://www.apache.org/licenses/LICENSE-2.0
//
// Unless required by applicable law or agreed to in writing, software
// distributed under the License is distributed on an "AS IS" BASIS,
// See the License for the specific language governing permissions and
// limitations under the License.

use std::cmp::Ordering;
use std::iter::FromIterator;
use std::str::FromStr;
use std::sync::Arc;
use std::{error, result};

use protobuf::{self, Message, RepeatedField};

use kvproto::debugpb::{DB as DBType, *};
use kvproto::kvrpcpb::{MvccInfo, MvccLock, MvccValue, MvccWrite, Op};
use kvproto::metapb::Region;
use kvproto::raft_serverpb::*;
use raft::eraftpb::Entry;
use rocksdb::{Kv, SeekKey, Writable, WriteBatch, WriteOptions, DB};

use raft::{self, RawNode};
use raftstore::store::engine::{IterOption, Mutable};
use raftstore::store::util as raftstore_util;
use raftstore::store::{
    init_apply_state, init_raft_state, write_initial_apply_state, write_initial_raft_state,
    write_peer_state,
};
use raftstore::store::{keys, Engines, Iterable, Peekable, PeerStorage};
use storage::mvcc::{Lock, LockType, Write, WriteType};
use storage::types::{truncate_ts, Key};
use storage::{CF_DEFAULT, CF_LOCK, CF_RAFT, CF_WRITE};
use util::codec::bytes;
use util::collections::HashSet;
use util::config::ReadableSize;
use util::escape;
use util::properties::MvccProperties;
use util::rocksdb::{compact_range, get_cf_handle};
use util::worker::Worker;

pub type Result<T> = result::Result<T, Error>;
type DBIterator = ::rocksdb::DBIterator<Arc<DB>>;

quick_error!{
    #[derive(Debug)]
    pub enum Error {
        InvalidArgument(msg: String) {
            description(msg)
            display("Invalid Argument {:?}", msg)
        }
        NotFound(msg: String) {
            description(msg)
            display("Not Found {:?}", msg)
        }
        Other(err: Box<error::Error + Sync + Send>) {
            from()
            cause(err.as_ref())
            description(err.description())
            display("{:?}", err)
        }
    }
}

#[derive(PartialEq, Debug, Default)]
pub struct RegionInfo {
    pub raft_local_state: Option<RaftLocalState>,
    pub raft_apply_state: Option<RaftApplyState>,
    pub region_local_state: Option<RegionLocalState>,
}

impl RegionInfo {
    fn new(
        raft_local: Option<RaftLocalState>,
        raft_apply: Option<RaftApplyState>,
        region_local: Option<RegionLocalState>,
    ) -> Self {
        RegionInfo {
            raft_local_state: raft_local,
            raft_apply_state: raft_apply,
            region_local_state: region_local,
        }
    }
}

#[derive(Clone)]
pub struct Debugger {
    engines: Engines,
}

impl Debugger {
    pub fn new(engines: Engines) -> Debugger {
        Debugger { engines }
    }

    pub fn get_engine(&self) -> &Engines {
        &self.engines
    }

    /// Get all regions holding region meta data from raft CF in KV storage.
    pub fn get_all_meta_regions(&self) -> Result<Vec<u64>> {
        let db = &self.engines.kv;
        let cf = CF_RAFT;
        let start_key = keys::REGION_META_MIN_KEY;
        let end_key = keys::REGION_META_MAX_KEY;
        let mut regions = Vec::with_capacity(128);
        box_try!(db.scan_cf(cf, start_key, end_key, false, |key, _| {
            let (id, suffix) = keys::decode_region_meta_key(key)?;
            if suffix != keys::REGION_STATE_SUFFIX {
                return Ok(true);
            }
            regions.push(id);
            Ok(true)
        }));
        Ok(regions)
    }

    fn get_db_from_type(&self, db: DBType) -> Result<&DB> {
        match db {
            DBType::KV => Ok(&self.engines.kv),
            DBType::RAFT => Ok(&self.engines.raft),
            _ => Err(box_err!("invalid DBType type")),
        }
    }

    pub fn get(&self, db: DBType, cf: &str, key: &[u8]) -> Result<Vec<u8>> {
        validate_db_and_cf(db, cf)?;
        let db = self.get_db_from_type(db)?;
        match db.get_value_cf(cf, key) {
            Ok(Some(v)) => Ok(v.to_vec()),
            Ok(None) => Err(Error::NotFound(format!(
                "value for key {:?} in db {:?}",
                key, db
            ))),
            Err(e) => Err(box_err!(e)),
        }
    }

    pub fn raft_log(&self, region_id: u64, log_index: u64) -> Result<Entry> {
        let key = keys::raft_log_key(region_id, log_index);
        match self.engines.raft.get_msg(&key) {
            Ok(Some(entry)) => Ok(entry),
            Ok(None) => Err(Error::NotFound(format!(
                "raft log for region {} at index {}",
                region_id, log_index
            ))),
            Err(e) => Err(box_err!(e)),
        }
    }

    pub fn region_info(&self, region_id: u64) -> Result<RegionInfo> {
        let raft_state_key = keys::raft_state_key(region_id);
        let raft_state = box_try!(self.engines.raft.get_msg::<RaftLocalState>(&raft_state_key));

        let apply_state_key = keys::apply_state_key(region_id);
        let apply_state = box_try!(
            self.engines
                .kv
                .get_msg_cf::<RaftApplyState>(CF_RAFT, &apply_state_key)
        );

        let region_state_key = keys::region_state_key(region_id);
        let region_state = box_try!(
            self.engines
                .kv
                .get_msg_cf::<RegionLocalState>(CF_RAFT, &region_state_key)
        );

        match (raft_state, apply_state, region_state) {
            (None, None, None) => Err(Error::NotFound(format!("info for region {}", region_id))),
            (raft_state, apply_state, region_state) => {
                Ok(RegionInfo::new(raft_state, apply_state, region_state))
            }
        }
    }

    pub fn region_size<T: AsRef<str>>(
        &self,
        region_id: u64,
        cfs: Vec<T>,
    ) -> Result<Vec<(T, usize)>> {
        let region_state_key = keys::region_state_key(region_id);
        match self
            .engines
            .kv
            .get_msg_cf::<RegionLocalState>(CF_RAFT, &region_state_key)
        {
            Ok(Some(region_state)) => {
                let region = region_state.get_region();
                let start_key = &keys::data_key(region.get_start_key());
                let end_key = &keys::data_end_key(region.get_end_key());
                let mut sizes = vec![];
                for cf in cfs {
                    let mut size = 0;
                    box_try!(self.engines.kv.scan_cf(
                        cf.as_ref(),
                        start_key,
                        end_key,
                        false,
                        |_, v| {
                            size += v.len();
                            Ok(true)
                        }
                    ));
                    sizes.push((cf, size));
                }
                Ok(sizes)
            }
            Ok(None) => Err(Error::NotFound(format!("none region {:?}", region_id))),
            Err(e) => Err(box_err!(e)),
        }
    }

    /// Scan MVCC Infos for given range `[start, end)`.
    pub fn scan_mvcc(&self, start: &[u8], end: &[u8], limit: u64) -> Result<MvccInfoIterator> {
        if !start.starts_with(b"z") || (!end.is_empty() && !end.starts_with(b"z")) {
            return Err(Error::InvalidArgument(
                "start and end should start with \"z\"".to_owned(),
            ));
        }
        if end.is_empty() && limit == 0 {
            return Err(Error::InvalidArgument("no limit and to_key".to_owned()));
        }
        MvccInfoIterator::new(&self.engines.kv, start, end, limit)
    }

    /// Compact the cf[start..end) in the db.
    pub fn compact(
        &self,
        db: DBType,
        cf: &str,
        start: &[u8],
        end: &[u8],
        threads: u32,
    ) -> Result<()> {
        validate_db_and_cf(db, cf)?;
        let db = self.get_db_from_type(db)?;
        let handle = box_try!(get_cf_handle(db, cf));
        let start = if start.is_empty() { None } else { Some(start) };
        let end = if end.is_empty() { None } else { Some(end) };
        info!("Debugger starts manual comapct on {:?}.{}", db, cf);
        compact_range(db, handle, start, end, false, threads);
        info!("Debugger finishs manual comapct on {:?}.{}", db, cf);
        Ok(())
    }

    /// Set regions to tombstone by manual, and apply other status(such as
    /// peers, version, and key range) from `region` which comes from PD normally.
    pub fn set_region_tombstone(&self, regions: Vec<Region>) -> Result<Vec<(u64, Error)>> {
        let store_id = self.get_store_id()?;
        let db = &self.engines.kv;
        let wb = WriteBatch::new();

        let mut errors = Vec::with_capacity(regions.len());
        for region in regions {
            let region_id = region.get_id();
            if let Err(e) = set_region_tombstone(db.as_ref(), store_id, region, &wb) {
                errors.push((region_id, e));
            }
        }

        if errors.is_empty() {
            let mut write_opts = WriteOptions::new();
            write_opts.set_sync(true);
            box_try!(db.write_opt(wb, &write_opts));
        }
        Ok(errors)
    }

    pub fn recover_regions(&self, regions: Vec<Region>) -> Result<Vec<(u64, Error)>> {
        let db = &self.engines.kv;

        let mut errors = Vec::with_capacity(regions.len());
        for region in regions {
            let region_id = region.get_id();
            if let Err(e) = self.recover_region(db, region) {
                errors.push((region_id, e));
            }
        }

        Ok(errors)
    }

    fn recover_region(&self, db: &Arc<DB>, region: Region) -> Result<()> {
        let wb = WriteBatch::new();

        let mut mvcc_checker = box_try!(MvccChecker::new(
            Arc::clone(db),
            region.get_start_key(),
            region.get_end_key()
        ));
        mvcc_checker.check_mvcc(&wb)?;

        let mut write_opts = WriteOptions::new();
        write_opts.set_sync(true);
        box_try!(db.write_opt(wb, &write_opts));

        warn!(
            "total fix default: {}, lock: {}, write: {}",
            mvcc_checker.default_fix_count,
            mvcc_checker.lock_fix_count,
            mvcc_checker.write_fix_count
        );

        Ok(())
    }

    pub fn bad_regions(&self) -> Result<Vec<(u64, Error)>> {
        let mut res = Vec::new();

        let from = keys::REGION_META_MIN_KEY.to_owned();
        let to = keys::REGION_META_MAX_KEY.to_owned();
        let readopts = IterOption::new(Some(from.clone()), Some(to), false).build_read_opts();
        let handle = box_try!(get_cf_handle(&self.engines.kv, CF_RAFT));
        let mut iter = DBIterator::new_cf(Arc::clone(&self.engines.kv), handle, readopts);
        iter.seek(SeekKey::from(from.as_ref()));

        let fake_snap_worker = Worker::new("fake snap worker");

        let check_value = |value: Vec<u8>| -> Result<()> {
            let local_state = box_try!(protobuf::parse_from_bytes::<RegionLocalState>(&value));
            match local_state.get_state() {
                PeerState::Tombstone | PeerState::Applying => return Ok(()),
                _ => {}
            }

            let region = local_state.get_region();
            let store_id = self.get_store_id()?;

            let peer_id = raftstore_util::find_peer(region, store_id)
                .map(|peer| peer.get_id())
                .ok_or_else(|| {
                    Error::Other("RegionLocalState doesn't contains peer itself".into())
                })?;

            let raft_state = box_try!(init_raft_state(&self.engines.raft, region));
            let apply_state = box_try!(init_apply_state(&self.engines.kv, region));
            if raft_state.get_last_index() < apply_state.get_applied_index() {
                return Err(Error::Other("last index < applied index".into()));
            }

            let tag = format!("[region {}] {}", region.get_id(), peer_id);
            let peer_storage = box_try!(PeerStorage::new(
                self.engines.clone(),
                region,
                fake_snap_worker.scheduler(),
                tag.clone(),
            ));

            let raft_cfg = raft::Config {
                id: peer_id,
                peers: vec![],
                election_tick: 10,
                heartbeat_tick: 2,
                max_size_per_msg: ReadableSize::mb(1).0,
                max_inflight_msgs: 256,
                applied: apply_state.get_applied_index(),
                check_quorum: true,
                tag,
                skip_bcast_commit: true,
                ..Default::default()
            };

            box_try!(RawNode::new(&raft_cfg, peer_storage, vec![]));
            Ok(())
        };

        for (key, value) in &mut iter {
            if let Ok((region_id, suffix)) = keys::decode_region_meta_key(&key) {
                if suffix != keys::REGION_STATE_SUFFIX {
                    continue;
                }
                if let Err(e) = check_value(value) {
                    res.push((region_id, e));
                }
            }
        }
        Ok(res)
    }

    pub fn remove_failed_stores(
        &self,
        store_ids: Vec<u64>,
        region_ids: Option<Vec<u64>>,
    ) -> Result<()> {
        let store_id = self.get_store_id()?;
        if store_ids.iter().any(|&s| s == store_id) {
            let msg = format!("Store {} in the failed list", store_id);
            return Err(Error::Other(msg.into()));
        }
        let wb = WriteBatch::new();
        let handle = box_try!(get_cf_handle(self.engines.kv.as_ref(), CF_RAFT));
        let store_ids = HashSet::<u64>::from_iter(store_ids);

        {
            let remove_stores = |key: &[u8], value: &[u8]| {
                let (_, suffix_type) = box_try!(keys::decode_region_meta_key(key));
                if suffix_type != keys::REGION_STATE_SUFFIX {
                    return Ok(());
                }

                let mut region_state = RegionLocalState::new();
                box_try!(region_state.merge_from_bytes(value));
                if region_state.get_state() == PeerState::Tombstone {
                    return Ok(());
                }

                let mut new_peers = region_state.get_region().get_peers().to_owned();
                new_peers.retain(|peer| !store_ids.contains(&peer.get_store_id()));

                let region_id = region_state.get_region().get_id();
                let old_peers = region_state.mut_region().take_peers();
                info!(
                    "region {} change peers from {:?}, to {:?}",
                    region_id, old_peers, new_peers
                );
                // We need to leave epoch untouched to avoid inconsistency.
                region_state
                    .mut_region()
                    .set_peers(RepeatedField::from_vec(new_peers));
                box_try!(wb.put_msg_cf(handle, key, &region_state));
                Ok(())
            };

            if let Some(region_ids) = region_ids {
                let kv = &self.engines.kv;
                for region_id in region_ids {
                    let key = keys::region_state_key(region_id);
                    if let Some(value) = box_try!(kv.get_value_cf(CF_RAFT, &key)) {
                        box_try!(remove_stores(&key, &value));
                    } else {
                        let msg = format!("No such region {} on the store", region_id);
                        return Err(Error::Other(msg.into()));
                    }
                }
            } else {
                box_try!(self.engines.kv.scan_cf(
                    CF_RAFT,
                    keys::REGION_META_MIN_KEY,
                    keys::REGION_META_MAX_KEY,
                    false,
                    |key, value| remove_stores(key, value).map(|_| true)
                ));
            }
        }

        let mut write_opts = WriteOptions::new();
        write_opts.set_sync(true);
        box_try!(self.engines.kv.write_opt(wb, &write_opts));
        Ok(())
    }

    pub fn recreate_region(&self, region: Region) -> Result<()> {
        let region_id = region.get_id();
        let kv = self.engines.kv.as_ref();
        let raft = self.engines.raft.as_ref();

        let kv_wb = WriteBatch::new();
        let raft_wb = WriteBatch::new();
        let kv_handle = box_try!(get_cf_handle(kv, CF_RAFT));

        if region.get_start_key() >= region.get_end_key() && !region.get_end_key().is_empty() {
            return Err(box_err!("Bad region: {:?}", region));
        }

        box_try!(self.engines.kv.scan_cf(
            CF_RAFT,
            keys::REGION_META_MIN_KEY,
            keys::REGION_META_MAX_KEY,
            false,
            |key, value| {
                let (_, suffix_type) = box_try!(keys::decode_region_meta_key(key));
                if suffix_type != keys::REGION_STATE_SUFFIX {
                    return Ok(true);
                }

                let mut region_state = RegionLocalState::new();
                box_try!(region_state.merge_from_bytes(value));
                if region_state.get_state() == PeerState::Tombstone {
                    return Ok(true);
                }
                let exists_region = region_state.get_region();

                if !region_overlap(exists_region, &region) {
                    return Ok(true);
                }

                if exists_region.get_start_key() == region.get_start_key()
                    && exists_region.get_end_key() == region.get_end_key()
                {
                    Err(box_err!("region still exists {:?}", region))
                } else {
                    Err(box_err!("region overlap with {:?}", exists_region))
                }
            },
        ));

        // RegionLocalState.
        let mut region_state = RegionLocalState::new();
        region_state.set_state(PeerState::Normal);
        region_state.set_region(region);
        let key = keys::region_state_key(region_id);
        if box_try!(kv.get_msg_cf::<RegionLocalState>(CF_RAFT, &key)).is_some() {
            return Err(Error::Other(
                "Store already has the RegionLocalState".into(),
            ));
        }
        box_try!(kv_wb.put_msg_cf(kv_handle, &key, &region_state));

        // RaftApplyState.
        let key = keys::apply_state_key(region_id);
        if box_try!(kv.get_msg_cf::<RaftApplyState>(CF_RAFT, &key)).is_some() {
            return Err(Error::Other("Store already has the RaftApplyState".into()));
        }
        box_try!(write_initial_apply_state(kv, &kv_wb, region_id));

        // RaftLocalState.
        let key = keys::raft_state_key(region_id);
        if box_try!(raft.get_msg::<RaftLocalState>(&key)).is_some() {
            return Err(Error::Other("Store already has the RaftLocalState".into()));
        }
        box_try!(write_initial_raft_state(&raft_wb, region_id));

        let mut write_opts = WriteOptions::new();
        write_opts.set_sync(true);
        box_try!(kv.write_opt(kv_wb, &write_opts));
        box_try!(raft.write_opt(raft_wb, &write_opts));
        Ok(())
    }

    pub fn get_store_id(&self) -> Result<u64> {
        let db = &self.engines.kv;
        db.get_msg::<StoreIdent>(keys::STORE_IDENT_KEY)
            .map_err(|e| box_err!(e))
            .and_then(|ident| match ident {
                Some(ident) => Ok(ident.get_store_id()),
                None => Err(Error::NotFound("No store ident key".to_owned())),
            })
    }

    pub fn modify_tikv_config(
        &self,
        module: MODULE,
        config_name: &str,
        config_value: &str,
    ) -> Result<()> {
        let db = match module {
            MODULE::KVDB => DBType::KV,
            MODULE::RAFTDB => DBType::RAFT,
            _ => return Err(Error::NotFound(format!("unsupported module: {:?}", module))),
        };
        let rocksdb = self.get_db_from_type(db)?;
        let vec: Vec<&str> = config_name.split('.').collect();
        if vec.len() == 1 {
            box_try!(rocksdb.set_db_options(&[(config_name, config_value)]));
        } else if vec.len() == 2 {
            let cf = vec[0];
            let config_name = vec[1];
            validate_db_and_cf(db, cf)?;

            let handle = box_try!(get_cf_handle(rocksdb, cf));
            // currently we can't modify block_cache_size via set_options_cf
            if config_name == "block_cache_size" {
                let opt = rocksdb.get_options_cf(handle);
                let capacity = ReadableSize::from_str(config_value);
                if capacity.is_err() {
                    return Err(Error::InvalidArgument(format!(
                        "bad block cache size: {:?}",
                        capacity.unwrap_err()
                    )));
                }
                box_try!(opt.set_block_cache_capacity(capacity.unwrap().0));
            } else {
                let mut opt = Vec::new();
                opt.push((config_name, config_value));
                box_try!(rocksdb.set_options_cf(handle, &opt));
            }
        } else {
            return Err(Error::InvalidArgument(format!(
                "bad argument: {}",
                config_name
            )));
        }
        Ok(())
    }

    fn get_region_state(&self, region_id: u64) -> Result<RegionLocalState> {
        let region_state_key = keys::region_state_key(region_id);
        let region_state = box_try!(
            self.engines
                .kv
                .get_msg_cf::<RegionLocalState>(CF_RAFT, &region_state_key)
        );
        match region_state {
            Some(v) => Ok(v),
            None => Err(Error::NotFound(format!("region {}", region_id))),
        }
    }

    pub fn get_region_properties(&self, region_id: u64) -> Result<Vec<(String, String)>> {
        let region_state = self.get_region_state(region_id)?;
        let region = region_state.get_region();
        let db = &self.engines.kv;

        let mut num_entries = 0;
        let mut mvcc_properties = MvccProperties::new();
        let collection = box_try!(raftstore_util::get_region_properties_cf(
            db, CF_WRITE, region
        ));
        for (_, v) in &*collection {
            num_entries += v.num_entries();
            let mvcc = box_try!(MvccProperties::decode(v.user_collected_properties()));
            mvcc_properties.add(&mvcc);
        }

        // Calculate region middle key based on default and write cf size.
        // It's in encoded format, no timestamp padding and escaped to string.
        let get_cf_size =
            |cf: &str| raftstore_util::get_region_approximate_size_cf(db, cf, &region);

        let default_cf_size = box_try!(get_cf_size(CF_DEFAULT));
        let write_cf_size = box_try!(get_cf_size(CF_WRITE));

        let middle_by_cf = if default_cf_size >= write_cf_size {
            CF_DEFAULT
        } else {
            CF_WRITE
        };

        let middle_key = match box_try!(raftstore_util::get_region_approximate_middle_cf(
            db,
            middle_by_cf,
            &region
        )) {
            Some(data_key) => {
                let mut key = keys::origin_key(&data_key);
                box_try!(bytes::decode_bytes(&mut key, false))
            }
            None => Vec::new(),
        };

        let mut res: Vec<(String, String)> = [
            ("num_files", collection.len() as u64),
            ("num_entries", num_entries),
            ("num_deletes", num_entries - mvcc_properties.num_versions),
            ("mvcc.min_ts", mvcc_properties.min_ts),
            ("mvcc.max_ts", mvcc_properties.max_ts),
            ("mvcc.num_rows", mvcc_properties.num_rows),
            ("mvcc.num_puts", mvcc_properties.num_puts),
            ("mvcc.num_versions", mvcc_properties.num_versions),
            ("mvcc.max_row_versions", mvcc_properties.max_row_versions),
        ].iter()
            .map(|(k, v)| (k.to_string(), v.to_string()))
            .collect();
        res.push((
            "middle_key_by_approximate_size".to_string(),
            escape(&middle_key),
        ));
        Ok(res)
    }
}

pub struct MvccChecker {
    db: Arc<DB>,
    lock_iter: DBIterator,
    default_iter: DBIterator,
    write_iter: DBIterator,
    lock_fix_count: usize,
    default_fix_count: usize,
    write_fix_count: usize,
}

impl MvccChecker {
    fn new(db: Arc<DB>, start_key: &[u8], end_key: &[u8]) -> Result<Self> {
        let start_key = keys::data_key(start_key);
        let end_key = keys::data_end_key(end_key);
        let gen_iter = |cf: &str| -> Result<_> {
            let from = start_key.clone();
            let to = end_key.clone();
            let readopts = IterOption::new(Some(from.clone()), Some(to), false).build_read_opts();
            let handle = box_try!(get_cf_handle(db.as_ref(), cf));
            let mut iter = DBIterator::new_cf(Arc::clone(&db), handle, readopts);
            iter.seek(SeekKey::Start);
            Ok(iter)
        };

        Ok(MvccChecker {
            db: Arc::clone(&db),
            write_iter: gen_iter(CF_WRITE)?,
            lock_iter: gen_iter(CF_LOCK)?,
            default_iter: gen_iter(CF_DEFAULT)?,
            lock_fix_count: 0,
            default_fix_count: 0,
            write_fix_count: 0,
        })
    }

    fn min_key(key: Option<Vec<u8>>, iter: &DBIterator, f: fn(&[u8]) -> &[u8]) -> Option<Vec<u8>> {
        let iter_key = if iter.valid() {
            Some(f(keys::origin_key(iter.key())).to_vec())
        } else {
            None
        };
        match (key, iter_key) {
            (Some(a), Some(b)) => if a < b {
                Some(a)
            } else {
                Some(b)
            },
            (Some(a), None) => Some(a),
            (None, Some(b)) => Some(b),
            (None, None) => None,
        }
    }

    pub fn check_mvcc(&mut self, wb: &WriteBatch) -> Result<()> {
        loop {
            // Find min key in the 3 CFs.
            let mut key = MvccChecker::min_key(None, &self.default_iter, truncate_ts);
            key = MvccChecker::min_key(key, &self.lock_iter, |k| k);
            key = MvccChecker::min_key(key, &self.write_iter, truncate_ts);

            match key {
                Some(key) => self.check_mvcc_key(wb, key.as_ref())?,
                None => return Ok(()),
            }
        }
    }

    fn check_mvcc_key(&mut self, wb: &WriteBatch, key: &[u8]) -> Result<()> {
        let (mut default, mut write, mut lock) = (None, None, None);
        let (mut next_default, mut next_write, mut next_lock) = (true, true, true);
        loop {
            if next_default {
                default = self.next_default(key)?;
                next_default = false;
            }
            if next_write {
                write = self.next_write(key)?;
                next_write = false;
            }
            if next_lock {
                lock = self.next_lock(key)?;
                next_lock = false;
            }

            // If lock exists, check whether the records in DEFAULT and WRITE
            // match it.
            if let Some(ref l) = lock {
                // All write records' ts should be less than lock's ts.
                if let Some((commit_ts, _)) = write {
                    if l.ts <= commit_ts {
                        warn!(
                            "LOCK ts is less than WRITE ts, key: {}, lock_ts: {}, commit_ts: {}",
                            escape(key),
                            l.ts,
                            commit_ts
                        );
                        self.delete(wb, CF_LOCK, key, None)?;
                        self.lock_fix_count += 1;
                        next_lock = true;
                        continue;
                    }
                }

                // If the lock's type is PUT and contains no short value, there
                // should be a corresponding default record.
                if l.lock_type == LockType::Put && l.short_value.is_none() {
                    match default {
                        Some(start_ts) if start_ts == l.ts => {
                            next_default = true;
                        }
                        _ => {
                            warn!(
                                "no corresponding DEFAULT record for LOCK, key: {}, lock_ts: {}",
                                escape(key),
                                l.ts
                            );
                            self.delete(wb, CF_LOCK, key, None)?;
                            self.lock_fix_count += 1;
                        }
                    }
                }
                next_lock = true;
                continue;
            }

            // For none-put write or write with short_value, no DEFAULT record
            // is needed.
            if let Some((_, ref w)) = write {
                if w.write_type != WriteType::Put || w.short_value.is_some() {
                    next_write = true;
                    continue;
                }
            }

            // The start_ts of DEFAULT and WRITE should be matched.
            match (default, &write) {
                (Some(start_ts), &Some((_, ref w))) if start_ts == w.start_ts => {
                    next_default = true;
                    next_write = true;
                    continue;
                }
                (Some(start_ts), &Some((_, ref w))) if start_ts < w.start_ts => next_write = true,
                (Some(start_ts), &Some((_, ref w))) if start_ts > w.start_ts => next_default = true,
                (Some(_), &Some(_)) => {} // Won't happen.
                (None, &Some(_)) => next_write = true,
                (Some(_), &None) => next_default = true,
                (None, &None) => return Ok(()),
            }

            if next_default {
                warn!(
                    "orphan DEFAULT record, key: {}, start_ts: {}",
                    escape(key),
                    default.unwrap()
                );
                self.delete(wb, CF_DEFAULT, key, default)?;
                self.default_fix_count += 1;
            }

            if next_write {
                if let Some((commit_ts, ref w)) = write {
                    warn!(
                        "no corresponding DEFAULT record for WRITE, key: {}, start_ts: {}, commit_ts: {}",
                        escape(key),
                        w.start_ts,
                        commit_ts
                    );
                    self.delete(wb, CF_WRITE, key, Some(commit_ts))?;
                    self.write_fix_count += 1;
                }
            }
        }
    }

    fn next_lock(&mut self, key: &[u8]) -> Result<Option<Lock>> {
        if self.lock_iter.valid() && keys::origin_key(self.lock_iter.key()) == key {
            let lock = box_try!(Lock::parse(self.lock_iter.value()));
            self.lock_iter.next();
            return Ok(Some(lock));
        }
        Ok(None)
    }

    fn next_default(&mut self, key: &[u8]) -> Result<Option<u64>> {
        if self.default_iter.valid()
            && truncate_ts(keys::origin_key(self.default_iter.key())) == key
        {
            let record_key = Key::from_encoded(keys::origin_key(self.default_iter.key()).to_vec());
            let start_ts = box_try!(record_key.decode_ts());
            self.default_iter.next();
            return Ok(Some(start_ts));
        }
        Ok(None)
    }

    fn next_write(&mut self, key: &[u8]) -> Result<Option<(u64, Write)>> {
        if self.write_iter.valid() && truncate_ts(keys::origin_key(self.write_iter.key())) == key {
            let record_key = Key::from_encoded(keys::origin_key(self.write_iter.key()).to_vec());
            let write = box_try!(Write::parse(self.write_iter.value()));
            let commit_ts = box_try!(record_key.decode_ts());
            self.write_iter.next();
            return Ok(Some((commit_ts, write)));
        }
        Ok(None)
    }

    fn delete(&mut self, wb: &WriteBatch, cf: &str, key: &[u8], ts: Option<u64>) -> Result<()> {
        let handle = box_try!(get_cf_handle(self.db.as_ref(), cf));
        let key = match ts {
            Some(ts) => Key::from_encoded(key.to_vec()).append_ts(ts),
            None => Key::from_encoded(key.to_vec()),
        };
        box_try!(wb.delete_cf(handle, &keys::data_key(key.encoded())));
        Ok(())
    }
}

fn region_overlap(r1: &Region, r2: &Region) -> bool {
    let (start_key_1, start_key_2) = (r1.get_start_key(), r2.get_start_key());
    let (end_key_1, end_key_2) = (r1.get_end_key(), r2.get_end_key());
    (start_key_1 < end_key_2 || end_key_2.is_empty())
        && (start_key_2 < end_key_1 || end_key_1.is_empty())
}

pub struct MvccInfoIterator {
    limit: u64,
    count: u64,
    lock_iter: DBIterator,
    default_iter: DBIterator,
    write_iter: DBIterator,
}

impl MvccInfoIterator {
    fn new(db: &Arc<DB>, from: &[u8], to: &[u8], limit: u64) -> Result<Self> {
        if !keys::validate_data_key(from) {
            return Err(Error::InvalidArgument(format!(
                "from non-mvcc area {:?}",
                from
            )));
        }

        let gen_iter = |cf: &str| -> Result<_> {
            let to = if to.is_empty() { None } else { Some(to) };
            let readopts = IterOption::new(None, to.map(Vec::from), false).build_read_opts();
            let handle = box_try!(get_cf_handle(db.as_ref(), cf));
            let mut iter = DBIterator::new_cf(Arc::clone(db), handle, readopts);
            iter.seek(SeekKey::from(from));
            Ok(iter)
        };
        Ok(MvccInfoIterator {
            limit,
            count: 0,
            lock_iter: gen_iter(CF_LOCK)?,
            default_iter: gen_iter(CF_DEFAULT)?,
            write_iter: gen_iter(CF_WRITE)?,
        })
    }

    fn next_lock(&mut self) -> Result<Option<(Vec<u8>, MvccLock)>> {
        let mut iter = &mut self.lock_iter;
        if let Some((key, value)) = <&mut DBIterator as Iterator>::next(&mut iter) {
            let lock = box_try!(Lock::parse(&value));
            let mut lock_info = MvccLock::default();
            match lock.lock_type {
                LockType::Put => lock_info.set_field_type(Op::Put),
                LockType::Delete => lock_info.set_field_type(Op::Del),
                LockType::Lock => lock_info.set_field_type(Op::Lock),
            }
            lock_info.set_start_ts(lock.ts);
            lock_info.set_primary(lock.primary);
            lock_info.set_short_value(lock.short_value.unwrap_or_default());
            return Ok(Some((key, lock_info)));
        };
        Ok(None)
    }

    fn next_default(&mut self) -> Result<Option<(Vec<u8>, RepeatedField<MvccValue>)>> {
        if let Some((prefix, vec_kv)) = Self::next_grouped(&mut self.default_iter) {
            let mut values = Vec::with_capacity(vec_kv.len());
            for (key, value) in vec_kv {
                let mut value_info = MvccValue::default();
                let encoded_key = Key::from_encoded(keys::origin_key(&key).to_owned());
                value_info.set_start_ts(box_try!(encoded_key.decode_ts()));
                value_info.set_value(value);
                values.push(value_info);
            }
            return Ok(Some((prefix, RepeatedField::from_vec(values))));
        }
        Ok(None)
    }

    fn next_write(&mut self) -> Result<Option<(Vec<u8>, RepeatedField<MvccWrite>)>> {
        if let Some((prefix, vec_kv)) = Self::next_grouped(&mut self.write_iter) {
            let mut writes = Vec::with_capacity(vec_kv.len());
            for (key, value) in vec_kv {
                let write = box_try!(Write::parse(&value));
                let mut write_info = MvccWrite::default();
                match write.write_type {
                    WriteType::Put => write_info.set_field_type(Op::Put),
                    WriteType::Delete => write_info.set_field_type(Op::Del),
                    WriteType::Lock => write_info.set_field_type(Op::Lock),
                    WriteType::Rollback => write_info.set_field_type(Op::Rollback),
                }
                write_info.set_start_ts(write.start_ts);
                let encoded_key = Key::from_encoded(keys::origin_key(&key).to_owned());
                write_info.set_commit_ts(box_try!(encoded_key.decode_ts()));
                write_info.set_short_value(write.short_value.unwrap_or_default());
                writes.push(write_info);
            }
            return Ok(Some((prefix, RepeatedField::from_vec(writes))));
        }
        Ok(None)
    }

    fn next_grouped(iter: &mut DBIterator) -> Option<(Vec<u8>, Vec<Kv>)> {
        if iter.valid() {
            let prefix = truncate_ts(iter.key()).to_vec();
            let mut kvs = vec![(iter.key().to_vec(), iter.value().to_vec())];
            while iter.next() && iter.key().starts_with(&prefix) {
                kvs.push((iter.key().to_vec(), iter.value().to_vec()));
            }
            return Some((prefix, kvs));
        }
        None
    }

    fn next_item(&mut self) -> Result<Option<(Vec<u8>, MvccInfo)>> {
        if self.limit != 0 && self.count >= self.limit {
            return Ok(None);
        }

        let mut mvcc_info = MvccInfo::new();
        let mut min_prefix = Vec::new();

        let (lock_ok, writes_ok) = match (self.lock_iter.valid(), self.write_iter.valid()) {
            (false, false) => return Ok(None),
            (true, true) => {
                let prefix1 = self.lock_iter.key();
                let prefix2 = truncate_ts(self.write_iter.key());
                match prefix1.cmp(prefix2) {
                    Ordering::Less => (true, false),
                    Ordering::Equal => (true, true),
                    _ => (false, true),
                }
            }
            valid_pair => valid_pair,
        };

        if lock_ok {
            if let Some((prefix, lock)) = self.next_lock()? {
                mvcc_info.set_lock(lock);
                min_prefix = prefix;
            }
        }
        if writes_ok {
            if let Some((prefix, writes)) = self.next_write()? {
                mvcc_info.set_writes(writes);
                min_prefix = prefix;
            }
        }
        if self.default_iter.valid() {
            match truncate_ts(self.default_iter.key()).cmp(&min_prefix) {
                Ordering::Equal => if let Some((_, values)) = self.next_default()? {
                    mvcc_info.set_values(values);
                },
                Ordering::Greater => {}
                _ => {
                    let err_msg = format!(
                        "scan_mvcc CF_DEFAULT corrupt: want {}, got {}",
                        escape(&min_prefix),
                        escape(truncate_ts(self.default_iter.key()))
                    );
                    return Err(box_err!(err_msg));
                }
            }
        }
        self.count += 1;
        Ok(Some((min_prefix, mvcc_info)))
    }
}

impl Iterator for MvccInfoIterator {
    type Item = Result<(Vec<u8>, MvccInfo)>;

    fn next(&mut self) -> Option<Result<(Vec<u8>, MvccInfo)>> {
        match self.next_item() {
            Ok(Some(item)) => Some(Ok(item)),
            Ok(None) => None,
            Err(e) => Some(Err(e)),
        }
    }
}

pub fn validate_db_and_cf(db: DBType, cf: &str) -> Result<()> {
    match (db, cf) {
        (DBType::KV, CF_DEFAULT)
        | (DBType::KV, CF_WRITE)
        | (DBType::KV, CF_LOCK)
        | (DBType::KV, CF_RAFT)
        | (DBType::RAFT, CF_DEFAULT) => Ok(()),
        _ => Err(Error::InvalidArgument(format!(
            "invalid cf {:?} for db {:?}",
            cf, db
        ))),
    }
}

fn set_region_tombstone(db: &DB, store_id: u64, region: Region, wb: &WriteBatch) -> Result<()> {
    let id = region.get_id();
    let key = keys::region_state_key(id);

    let region_state = db
        .get_msg_cf::<RegionLocalState>(CF_RAFT, &key)
        .map_err(|e| box_err!(e))
        .and_then(|s| s.ok_or_else(|| Error::Other("Can't find RegionLocalState".into())))?;
    if region_state.get_state() == PeerState::Tombstone {
        return Ok(());
    }

    let peer_id = region_state
        .get_region()
        .get_peers()
        .iter()
        .find(|p| p.get_store_id() == store_id)
        .map(|p| p.get_id())
        .ok_or_else(|| Error::Other("RegionLocalState doesn't contains the peer itself".into()))?;

    let old_conf_ver = region_state.get_region().get_region_epoch().get_conf_ver();
    let new_conf_ver = region.get_region_epoch().get_conf_ver();
    if new_conf_ver <= old_conf_ver {
        return Err(box_err!("invalid conf_ver"));
    }

    // If the store is not in peers, or it's still in but its peer_id
    // has changed, we know the peer is marked as tombstone success.
    let scheduled = region
        .get_peers()
        .iter()
        .find(|p| p.get_store_id() == store_id)
        .map_or(true, |p| p.get_id() != peer_id);
    if !scheduled {
        return Err(box_err!("The peer is still in target peers"));
    }

    box_try!(write_peer_state(
        db,
        wb,
        &region,
        PeerState::Tombstone,
        None
    ));
    Ok(())
}

#[cfg(test)]
mod tests {
    use std::iter::FromIterator;
    use std::sync::Arc;

    use kvproto::metapb::{Peer, Region};
    use raft::eraftpb::EntryType;
    use rocksdb::{ColumnFamilyOptions, DBOptions, Writable};
    use tempdir::TempDir;

    use super::*;
    use raftstore::store::engine::Mutable;
    use storage::mvcc::{Lock, LockType};
    use storage::{ALL_CFS, CF_DEFAULT, CF_LOCK, CF_RAFT, CF_WRITE};
    use util::rocksdb::{self as rocksdb_util, new_engine_opt, CFOptions};

    fn init_region_state(engine: &DB, region_id: u64, stores: &[u64]) -> Region {
        let cf_raft = engine.cf_handle(CF_RAFT).unwrap();
        let mut region = Region::new();
        region.set_id(region_id);
        for (i, &store_id) in stores.iter().enumerate() {
            let mut peer = Peer::new();
            peer.set_id(i as u64);
            peer.set_store_id(store_id);
            region.mut_peers().push(peer);
        }
        let mut region_state = RegionLocalState::new();
        region_state.set_state(PeerState::Normal);
        region_state.set_region(region.clone());
        let key = keys::region_state_key(region_id);
        engine.put_msg_cf(cf_raft, &key, &region_state).unwrap();
        region
    }

    fn get_region_state(engine: &DB, region_id: u64) -> RegionLocalState {
        let key = keys::region_state_key(region_id);
        engine
            .get_msg_cf::<RegionLocalState>(CF_RAFT, &key)
            .unwrap()
            .unwrap()
    }

    #[test]
    fn test_region_overlap() {
        let new_region = |start: &[u8], end: &[u8]| -> Region {
            let mut region = Region::default();
            region.set_start_key(start.to_owned());
            region.set_end_key(end.to_owned());
            region
        };

        // For normal case.
        assert!(region_overlap(
            &new_region(b"a", b"z"),
            &new_region(b"b", b"y")
        ));
        assert!(region_overlap(
            &new_region(b"a", b"n"),
            &new_region(b"m", b"z")
        ));
        assert!(!region_overlap(
            &new_region(b"a", b"m"),
            &new_region(b"n", b"z")
        ));

        // For the first or last region.
        assert!(region_overlap(
            &new_region(b"m", b""),
            &new_region(b"a", b"n")
        ));
        assert!(region_overlap(
            &new_region(b"a", b"n"),
            &new_region(b"m", b"")
        ));
        assert!(region_overlap(
            &new_region(b"", b""),
            &new_region(b"m", b"")
        ));
        assert!(!region_overlap(
            &new_region(b"a", b"m"),
            &new_region(b"n", b"")
        ));
    }

    #[test]
    fn test_validate_db_and_cf() {
        let valid_cases = vec![
            (DBType::KV, CF_DEFAULT),
            (DBType::KV, CF_WRITE),
            (DBType::KV, CF_LOCK),
            (DBType::KV, CF_RAFT),
            (DBType::RAFT, CF_DEFAULT),
        ];
        for (db, cf) in valid_cases {
            validate_db_and_cf(db, cf).unwrap();
        }

        let invalid_cases = vec![
            (DBType::RAFT, CF_WRITE),
            (DBType::RAFT, CF_LOCK),
            (DBType::RAFT, CF_RAFT),
            (DBType::INVALID, CF_DEFAULT),
            (DBType::INVALID, "BAD_CF"),
        ];
        for (db, cf) in invalid_cases {
            validate_db_and_cf(db, cf).unwrap_err();
        }
    }

    fn new_debugger() -> Debugger {
        let tmp = TempDir::new("test_debug").unwrap();
        let path = tmp.path().to_str().unwrap();
        let engine = Arc::new(
            rocksdb_util::new_engine_opt(
                path,
                DBOptions::new(),
                vec![
                    CFOptions::new(CF_DEFAULT, ColumnFamilyOptions::new()),
                    CFOptions::new(CF_WRITE, ColumnFamilyOptions::new()),
                    CFOptions::new(CF_LOCK, ColumnFamilyOptions::new()),
                    CFOptions::new(CF_RAFT, ColumnFamilyOptions::new()),
                ],
            ).unwrap(),
        );

        let engines = Engines::new(Arc::clone(&engine), engine);
        Debugger::new(engines)
    }

    impl Debugger {
        fn set_store_id(&self, store_id: u64) {
            let mut ident = StoreIdent::new();
            ident.set_store_id(store_id);
            let db = &self.engines.kv;
            db.put_msg(keys::STORE_IDENT_KEY, &ident).unwrap();
        }
    }

    #[test]
    fn test_get() {
        let debugger = new_debugger();
        let engine = &debugger.engines.kv;
        let (k, v) = (b"k", b"v");
        engine.put(k, v).unwrap();
        assert_eq!(&*engine.get(k).unwrap().unwrap(), v);

        let got = debugger.get(DBType::KV, CF_DEFAULT, k).unwrap();
        assert_eq!(&got, v);

        match debugger.get(DBType::KV, CF_DEFAULT, b"foo") {
            Err(Error::NotFound(_)) => (),
            _ => panic!("expect Error::NotFound(_)"),
        }
    }

    #[test]
    fn test_raft_log() {
        let debugger = new_debugger();
        let engine = &debugger.engines.raft;
        let (region_id, log_index) = (1, 1);
        let key = keys::raft_log_key(region_id, log_index);
        let mut entry = Entry::new();
        entry.set_term(1);
        entry.set_index(1);
        entry.set_entry_type(EntryType::EntryNormal);
        entry.set_data(vec![42]);
        engine.put_msg(&key, &entry).unwrap();
        assert_eq!(engine.get_msg::<Entry>(&key).unwrap().unwrap(), entry);

        assert_eq!(debugger.raft_log(region_id, log_index).unwrap(), entry);
        match debugger.raft_log(region_id + 1, log_index + 1) {
            Err(Error::NotFound(_)) => (),
            _ => panic!("expect Error::NotFound(_)"),
        }
    }

    #[test]
    fn test_region_info() {
        let debugger = new_debugger();
        let raft_engine = &debugger.engines.raft;
        let kv_engine = &debugger.engines.kv;
        let raft_cf = kv_engine.cf_handle(CF_RAFT).unwrap();
        let region_id = 1;

        let raft_state_key = keys::raft_state_key(region_id);
        let mut raft_state = RaftLocalState::new();
        raft_state.set_last_index(42);
        raft_engine.put_msg(&raft_state_key, &raft_state).unwrap();
        assert_eq!(
            raft_engine
                .get_msg::<RaftLocalState>(&raft_state_key)
                .unwrap()
                .unwrap(),
            raft_state
        );

        let apply_state_key = keys::apply_state_key(region_id);
        let mut apply_state = RaftApplyState::new();
        apply_state.set_applied_index(42);
        kv_engine
            .put_msg_cf(raft_cf, &apply_state_key, &apply_state)
            .unwrap();
        assert_eq!(
            kv_engine
                .get_msg_cf::<RaftApplyState>(CF_RAFT, &apply_state_key)
                .unwrap()
                .unwrap(),
            apply_state
        );

        let region_state_key = keys::region_state_key(region_id);
        let mut region_state = RegionLocalState::new();
        region_state.set_state(PeerState::Tombstone);
        kv_engine
            .put_msg_cf(raft_cf, &region_state_key, &region_state)
            .unwrap();
        assert_eq!(
            kv_engine
                .get_msg_cf::<RegionLocalState>(CF_RAFT, &region_state_key)
                .unwrap()
                .unwrap(),
            region_state
        );

        assert_eq!(
            debugger.region_info(region_id).unwrap(),
            RegionInfo::new(Some(raft_state), Some(apply_state), Some(region_state))
        );
        match debugger.region_info(region_id + 1) {
            Err(Error::NotFound(_)) => (),
            _ => panic!("expect Error::NotFound(_)"),
        }
    }

    #[test]
    fn test_region_size() {
        let debugger = new_debugger();
        let engine = &debugger.engines.kv;

        let region_id = 1;
        let region_state_key = keys::region_state_key(region_id);
        let mut region = Region::new();
        region.set_id(region_id);
        region.set_start_key(b"a".to_vec());
        region.set_end_key(b"zz".to_vec());
        let mut state = RegionLocalState::new();
        state.set_region(region);
        let cf_raft = engine.cf_handle(CF_RAFT).unwrap();
        engine
            .put_msg_cf(cf_raft, &region_state_key, &state)
            .unwrap();

        let cfs = vec![CF_DEFAULT, CF_LOCK, CF_RAFT, CF_WRITE];
        let (k, v) = (keys::data_key(b"k"), b"v");
        for cf in &cfs {
            let cf_handle = engine.cf_handle(cf).unwrap();
            engine.put_cf(cf_handle, k.as_slice(), v).unwrap();
        }

        let sizes = debugger.region_size(region_id, cfs.clone()).unwrap();
        assert_eq!(sizes.len(), 4);
        for (cf, size) in sizes {
            cfs.iter().find(|&&c| c == cf).unwrap();
            assert!(size > 0);
        }
    }

    #[test]
    fn test_scan_mvcc() {
        let debugger = new_debugger();
        let engine = &debugger.engines.kv;

        let cf_default_data = vec![(b"k1", b"v", 5), (b"k2", b"x", 10), (b"k3", b"y", 15)];
        for &(prefix, value, ts) in &cf_default_data {
            let encoded_key = Key::from_raw(prefix).append_ts(ts);
            let key = keys::data_key(encoded_key.encoded().as_slice());
            engine.put(key.as_slice(), value).unwrap();
        }

        let lock_cf = engine.cf_handle(CF_LOCK).unwrap();
        let cf_lock_data = vec![
            (b"k1", LockType::Put, b"v", 5),
            (b"k4", LockType::Lock, b"x", 10),
            (b"k5", LockType::Delete, b"y", 15),
        ];
        for &(prefix, tp, value, version) in &cf_lock_data {
            let encoded_key = Key::from_raw(prefix);
            let key = keys::data_key(encoded_key.encoded().as_slice());
            let lock = Lock::new(tp, value.to_vec(), version, 0, None);
            let value = lock.to_bytes();
            engine
                .put_cf(lock_cf, key.as_slice(), value.as_slice())
                .unwrap();
        }

        let write_cf = engine.cf_handle(CF_WRITE).unwrap();
        let cf_write_data = vec![
            (b"k2", WriteType::Put, 5, 10),
            (b"k3", WriteType::Put, 15, 20),
            (b"k6", WriteType::Lock, 25, 30),
            (b"k7", WriteType::Rollback, 35, 40),
        ];
        for &(prefix, tp, start_ts, commit_ts) in &cf_write_data {
            let encoded_key = Key::from_raw(prefix).append_ts(commit_ts);
            let key = keys::data_key(encoded_key.encoded().as_slice());
            let write = Write::new(tp, start_ts, None);
            let value = write.to_bytes();
            engine
                .put_cf(write_cf, key.as_slice(), value.as_slice())
                .unwrap();
        }

        let mut count = 0;
        for key_and_mvcc in debugger.scan_mvcc(b"z", &[], 10).unwrap() {
            assert!(key_and_mvcc.is_ok());
            count += 1;
        }
        assert_eq!(count, 7);

        // Test scan with bad start, end or limit.
        assert!(debugger.scan_mvcc(b"z", b"", 0).is_err());
        assert!(debugger.scan_mvcc(b"z", b"x", 3).is_err());
    }

    #[test]
    fn test_tombstone_regions() {
        let debugger = new_debugger();
        debugger.set_store_id(11);
        let engine = debugger.engines.kv.as_ref();

        // region 1 with peers at stores 11, 12, 13.
        let region_1 = init_region_state(engine, 1, &[11, 12, 13]);
        // Got the target region from pd, which doesn't contains the store.
        let mut target_region_1 = region_1.clone();
        target_region_1.mut_peers().remove(0);
        target_region_1.mut_region_epoch().set_conf_ver(100);

        // region 2 with peers at stores 11, 12, 13.
        let region_2 = init_region_state(engine, 2, &[11, 12, 13]);
        // Got the target region from pd, which has different peer_id.
        let mut target_region_2 = region_2.clone();
        target_region_2.mut_peers()[0].set_id(100);
        target_region_2.mut_region_epoch().set_conf_ver(100);

        // region 3 with peers at stores 21, 22, 23.
        let region_3 = init_region_state(engine, 3, &[21, 22, 23]);
        // Got the target region from pd but the peers are not changed.
        let mut target_region_3 = region_3.clone();
        target_region_3.mut_region_epoch().set_conf_ver(100);

        // Test with bad target region. No region state in rocksdb should be changed.
        let target_regions = vec![
            target_region_1.clone(),
            target_region_2.clone(),
            target_region_3,
        ];
        let errors = debugger.set_region_tombstone(target_regions).unwrap();
        assert_eq!(errors.len(), 1);
        assert_eq!(errors[0].0, 3);
        assert_eq!(get_region_state(engine, 1).take_region(), region_1);
        assert_eq!(get_region_state(engine, 2).take_region(), region_2);

        // After set_region_tombstone success, all region should be adjusted.
        let target_regions = vec![target_region_1, target_region_2];
        let errors = debugger.set_region_tombstone(target_regions).unwrap();
        assert!(errors.is_empty());
        for &region_id in &[1, 2] {
            let state = get_region_state(engine, region_id).get_state();
            assert_eq!(state, PeerState::Tombstone);
        }
    }

    #[test]
    fn test_remove_failed_stores() {
        let debugger = new_debugger();
        debugger.set_store_id(100);
        let engine = debugger.engines.kv.as_ref();
<<<<<<< HEAD
=======

        let get_region_stores = |engine: &DB, region_id: u64| {
            get_region_state(engine, region_id)
                .get_region()
                .get_peers()
                .iter()
                .map(|p| p.get_store_id())
                .collect::<Vec<_>>()
        };
>>>>>>> 765941ec

        // region 1 with peers at stores 11, 12, 13 and 14.
        init_region_state(engine, 1, &[11, 12, 13, 14]);
        // region 2 with peers at stores 21, 22 and 23.
        init_region_state(engine, 2, &[21, 22, 23]);

        // Only remove specified stores from region 1.
        debugger
            .remove_failed_stores(vec![13, 14, 21, 23], Some(vec![1]))
            .unwrap();

        // 13 and 14 should be removed from region 1.
        assert_eq!(get_region_stores(engine, 1), &[11, 12]);
        // 21 and 23 shouldn't be removed from region 2.
        assert_eq!(get_region_stores(engine, 2), &[21, 22, 23]);

        // Remove specified stores from all regions.
        debugger.remove_failed_stores(vec![11, 23], None).unwrap();

        assert_eq!(get_region_stores(engine, 1), &[12]);
        assert_eq!(get_region_stores(engine, 2), &[21, 22]);

        // Should fail when the store itself is in the failed list.
        init_region_state(engine, 3, &[100, 31, 32, 33]);
        debugger.remove_failed_stores(vec![100], None).unwrap_err();
    }

    #[test]
    fn test_bad_regions() {
        let debugger = new_debugger();
        let kv_engine = debugger.engines.kv.as_ref();
        let raft_engine = debugger.engines.raft.as_ref();
        let store_id = 1; // It's a fake id.

        let wb1 = WriteBatch::new();
        let handle1 = get_cf_handle(raft_engine, CF_DEFAULT).unwrap();

        let wb2 = WriteBatch::new();
        let handle2 = get_cf_handle(kv_engine, CF_RAFT).unwrap();

        {
            let mock_region_state = |region_id: u64, peers: &[u64]| {
                let region_state_key = keys::region_state_key(region_id);
                let mut region_state = RegionLocalState::new();
                region_state.set_state(PeerState::Normal);
                {
                    let region = region_state.mut_region();
                    region.set_id(region_id);
                    let peers = peers.iter().enumerate().map(|(i, &sid)| {
                        let mut peer = Peer::new();
                        peer.id = i as u64;
                        peer.store_id = sid;
                        peer
                    });
                    region.set_peers(RepeatedField::from_iter(peers));
                }
                wb2.put_msg_cf(handle2, &region_state_key, &region_state)
                    .unwrap();
            };
            let mock_raft_state = |region_id: u64, last_index: u64, commit_index: u64| {
                let raft_state_key = keys::raft_state_key(region_id);
                let mut raft_state = RaftLocalState::new();
                raft_state.set_last_index(last_index);
                raft_state.mut_hard_state().set_commit(commit_index);
                wb1.put_msg_cf(handle1, &raft_state_key, &raft_state)
                    .unwrap();
            };
            let mock_apply_state = |region_id: u64, apply_index: u64| {
                let raft_apply_key = keys::apply_state_key(region_id);
                let mut apply_state = RaftApplyState::new();
                apply_state.set_applied_index(apply_index);
                wb2.put_msg_cf(handle2, &raft_apply_key, &apply_state)
                    .unwrap();
            };

            for &region_id in &[10, 11, 12] {
                mock_region_state(region_id, &[store_id]);
            }

            // last index < commit index
            mock_raft_state(10, 100, 110);

            // commit index < last index < apply index, or commit index < apply index < last index.
            mock_raft_state(11, 100, 90);
            mock_apply_state(11, 110);
            mock_raft_state(12, 100, 90);
            mock_apply_state(12, 95);

            // region state doesn't contains the peer itself.
            mock_region_state(13, &[]);
        }

        raft_engine.write_opt(wb1, &WriteOptions::new()).unwrap();
        kv_engine.write_opt(wb2, &WriteOptions::new()).unwrap();

        let bad_regions = debugger.bad_regions().unwrap();
        assert_eq!(bad_regions.len(), 4);
        for (i, (region_id, _)) in bad_regions.into_iter().enumerate() {
            assert_eq!(region_id, (10 + i) as u64);
        }
    }

    #[test]
    fn test_modify_tikv_config() {
        let debugger = new_debugger();
        let engine = &debugger.engines.kv;

        let db_opts = engine.get_db_options();
        assert_eq!(db_opts.get_max_background_jobs(), 2);
        debugger
            .modify_tikv_config(MODULE::KVDB, "max_background_jobs", "8")
            .unwrap();
        let db_opts = engine.get_db_options();
        assert_eq!(db_opts.get_max_background_jobs(), 8);

        let cf = engine.cf_handle(CF_DEFAULT).unwrap();
        let cf_opts = engine.get_options_cf(cf);
        assert_eq!(cf_opts.get_disable_auto_compactions(), false);
        debugger
            .modify_tikv_config(MODULE::KVDB, "default.disable_auto_compactions", "true")
            .unwrap();
        let cf_opts = engine.get_options_cf(cf);
        assert_eq!(cf_opts.get_disable_auto_compactions(), true);
    }

    #[test]
    fn test_recreate_region() {
        let debugger = new_debugger();
        let engine = debugger.engines.kv.as_ref();

        let metadata = vec![("", "g"), ("g", "m"), ("m", "")];

        for (region_id, (start, end)) in metadata.into_iter().enumerate() {
            let region_id = region_id as u64;
            let cf_raft = engine.cf_handle(CF_RAFT).unwrap();
            let mut region = Region::new();
            region.set_id(region_id);
            region.set_start_key(start.to_owned().into_bytes());
            region.set_end_key(end.to_owned().into_bytes());

            let mut region_state = RegionLocalState::new();
            region_state.set_state(PeerState::Normal);
            region_state.set_region(region);
            let key = keys::region_state_key(region_id);
            engine.put_msg_cf(cf_raft, &key, &region_state).unwrap();
        }

        let remove_region_state = |region_id: u64| {
            let key = keys::region_state_key(region_id);
            let cf_raft = engine.cf_handle(CF_RAFT).unwrap();
            engine.delete_cf(cf_raft, &key).unwrap();
        };

        let mut region = Region::new();
        region.set_id(100);

        region.set_start_key(b"k".to_vec());
        region.set_end_key(b"z".to_vec());
        assert!(debugger.recreate_region(region.clone()).is_err());

        remove_region_state(1);
        remove_region_state(2);
        assert!(debugger.recreate_region(region.clone()).is_ok());
        assert_eq!(get_region_state(engine, 100).get_region(), &region);

        region.set_start_key(b"z".to_vec());
        region.set_end_key(b"".to_vec());
        assert!(debugger.recreate_region(region).is_err());
    }

    #[test]
    fn test_mvcc_checker() {
        let (mut default, mut lock, mut write) = (vec![], vec![], vec![]);
        enum Expect {
            Keep,
            Remove,
        };
        // test check CF_LOCK.
        default.extend(vec![
            // key, start_ts, check
            (b"k4", 100, Expect::Keep),
            (b"k5", 100, Expect::Keep),
        ]);
        lock.extend(vec![
            // key, start_ts, lock_type, short_value, check
            (b"k1", 100, LockType::Put, false, Expect::Remove), // k1: remove orphan lock.
            (b"k2", 100, LockType::Delete, false, Expect::Keep), // k2: Delete doesn't need default.
            (b"k3", 100, LockType::Put, true, Expect::Keep), // k3: short value doesn't need default.
            (b"k4", 100, LockType::Put, false, Expect::Keep), // k4: corresponding default exists.
            (b"k5", 100, LockType::Put, false, Expect::Remove), // k5: duplicated lock and write.
        ]);
        write.extend(vec![
            // key, start_ts, commit_ts, write_type, short_value, check
            (b"k5", 100, 101, WriteType::Put, false, Expect::Keep),
        ]);

        // test match CF_DEFAULT and CF_WRITE.
        default.extend(vec![
            // key, start_ts
            (b"k6", 96, Expect::Remove), // extra default.
            (b"k6", 94, Expect::Keep),   // ok.
            (b"k6", 90, Expect::Remove), // Delete should not have default.
            (b"k6", 88, Expect::Remove), // Default is redundant if write has short value.
        ]);
        write.extend(vec![
            // key, start_ts, commit_ts, write_type, short_value
            (b"k6", 100, 101, WriteType::Put, true, Expect::Keep), // short value doesn't need default.
            (b"k6", 99, 99, WriteType::Rollback, false, Expect::Keep), // rollback doesn't need default.
            (b"k6", 97, 98, WriteType::Delete, false, Expect::Keep), // delete doesn't need default.
            (b"k6", 94, 94, WriteType::Put, false, Expect::Keep),    // ok.
            (b"k6", 92, 93, WriteType::Put, false, Expect::Remove),  // extra write.
            (b"k6", 90, 91, WriteType::Delete, false, Expect::Keep),
            (b"k6", 88, 89, WriteType::Put, true, Expect::Keep),
        ]);

        // Combine problems together.
        default.extend(vec![
            // key, start_ts
            (b"k7", 98, Expect::Remove), // default without lock or write.
            (b"k7", 90, Expect::Remove), // orphan default.
        ]);
        lock.extend(vec![
            // key, start_ts, lock_type, short_value, check
            (b"k7", 100, LockType::Put, false, Expect::Remove), // duplicated lock and write.
        ]);
        write.extend(vec![
            // key, start_ts, commit_ts, write_type, short_value
            (b"k7", 99, 100, WriteType::Put, false, Expect::Remove), // write without default.
            (b"k7", 96, 97, WriteType::Put, true, Expect::Keep),
        ]);

        // Out of range.
        default.extend(vec![
            // key, start_ts
            (b"k8", 100, Expect::Keep),
        ]);
        lock.extend(vec![
            // key, start_ts, lock_type, short_value, check
            (b"k8", 101, LockType::Put, false, Expect::Keep),
        ]);
        write.extend(vec![
            // key, start_ts, commit_ts, write_type, short_value
            (b"k8", 102, 103, WriteType::Put, false, Expect::Keep),
        ]);

        let mut kv = vec![];
        for (key, ts, expect) in default {
            kv.push((
                CF_DEFAULT,
                Key::from_raw(key).append_ts(ts),
                b"v".to_vec(),
                expect,
            ));
        }
        for (key, ts, tp, short_value, expect) in lock {
            let v = if short_value {
                Some(b"v".to_vec())
            } else {
                None
            };
            let lock = Lock::new(tp, vec![], ts, 0, v);
            kv.push((CF_LOCK, Key::from_raw(key), lock.to_bytes(), expect));
        }
        for (key, start_ts, commit_ts, tp, short_value, expect) in write {
            let v = if short_value {
                Some(b"v".to_vec())
            } else {
                None
            };
            let write = Write::new(tp, start_ts, v);
            kv.push((
                CF_WRITE,
                Key::from_raw(key).append_ts(commit_ts),
                write.to_bytes(),
                expect,
            ));
        }

        let path = TempDir::new("test_mvcc_checker").expect("");
        let path_str = path.path().to_str().unwrap();
        let cfs_opts = ALL_CFS
            .into_iter()
            .map(|cf| CFOptions::new(cf, ColumnFamilyOptions::new()))
            .collect();
        let db = Arc::new(new_engine_opt(path_str, DBOptions::new(), cfs_opts).unwrap());
        // Write initial KVs.
        let wb = WriteBatch::new();
        for &(cf, ref k, ref v, _) in &kv {
            wb.put_cf(
                get_cf_handle(&db, cf).unwrap(),
                &keys::data_key(k.encoded()),
                v,
            ).unwrap();
        }
        db.write(wb).unwrap();
        // Fix problems.
        let mut checker = MvccChecker::new(Arc::clone(&db), b"k", b"k8").unwrap();
        let wb = WriteBatch::new();
        checker.check_mvcc(&wb).unwrap();
        db.write(wb).unwrap();
        // Check result.
        for (cf, k, _, expect) in kv {
            let data =
                db.get_cf(
                    get_cf_handle(&db, cf).unwrap(),
                    &keys::data_key(k.encoded()),
                ).unwrap();
            match expect {
                Expect::Keep => assert!(data.is_some()),
                Expect::Remove => assert!(data.is_none()),
            }
        }
    }
}<|MERGE_RESOLUTION|>--- conflicted
+++ resolved
@@ -1497,8 +1497,6 @@
         let debugger = new_debugger();
         debugger.set_store_id(100);
         let engine = debugger.engines.kv.as_ref();
-<<<<<<< HEAD
-=======
 
         let get_region_stores = |engine: &DB, region_id: u64| {
             get_region_state(engine, region_id)
@@ -1508,7 +1506,6 @@
                 .map(|p| p.get_store_id())
                 .collect::<Vec<_>>()
         };
->>>>>>> 765941ec
 
         // region 1 with peers at stores 11, 12, 13 and 14.
         init_region_state(engine, 1, &[11, 12, 13, 14]);
