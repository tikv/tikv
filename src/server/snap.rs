--- conflicted
+++ resolved
@@ -42,13 +42,8 @@
 };
 use tokio::runtime::{Builder as RuntimeBuilder, Runtime};
 
-<<<<<<< HEAD
-use super::metrics::*;
-use super::{Config, Error, Result};
+use super::{metrics::*, Config, Error, Result};
 use crate::tikv_util::metrics::ThreadBuildWrapper;
-=======
-use super::{metrics::*, Config, Error, Result};
->>>>>>> aaf47d0c
 
 pub type Callback = Box<dyn FnOnce(Result<()>) + Send>;
 
