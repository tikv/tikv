// Copyright 2016 TiKV Project Authors. Licensed under Apache-2.0.

use std::fmt::{self, Display, Formatter};
use std::marker::PhantomData;
use std::pin::Pin;
use std::sync::atomic::{AtomicUsize, Ordering};
use std::sync::Arc;
use std::time::{Duration, Instant};

use futures::future::{Future, TryFutureExt};
use futures::sink::SinkExt;
use futures::stream::{Stream, StreamExt, TryStreamExt};
use futures::task::{Context, Poll};
use grpcio::{
    ChannelBuilder, ClientStreamingSink, Environment, RequestStream, RpcStatus, RpcStatusCode,
    WriteFlags,
};
use kvproto::raft_serverpb::{Done, RaftMessage, RaftSnapshotData, SnapshotChunk};
use kvproto::tikvpb::TikvClient;
use protobuf::Message;
use tokio::runtime::{Builder as RuntimeBuilder, Runtime};

use engine_traits::KvEngine;
use file_system::{IOType, WithIOType};
use raftstore::router::RaftStoreRouter;
use raftstore::store::{GenericSnapshot, SnapEntry, SnapKey, SnapManager};
use security::SecurityManager;
use tikv_util::config::{Tracker, VersionTrack};
use tikv_util::worker::Runnable;
use tikv_util::DeferContext;

use super::metrics::*;
use super::{Config, Error, Result};

pub type Callback = Box<dyn FnOnce(Result<()>) + Send>;

const DEFAULT_POOL_SIZE: usize = 4;

/// A task for either receiving Snapshot or sending Snapshot
pub enum Task {
    Recv {
        stream: RequestStream<SnapshotChunk>,
        sink: ClientStreamingSink<Done>,
    },
    Send {
        addr: String,
        msg: RaftMessage,
        cb: Callback,
    },
    RefreshConfigEvent,
    Validate(Box<dyn FnOnce(&Config) + Send>),
}

impl Display for Task {
    fn fmt(&self, f: &mut Formatter<'_>) -> fmt::Result {
        match *self {
            Task::Recv { .. } => write!(f, "Recv"),
            Task::Send {
                ref addr, ref msg, ..
            } => write!(f, "Send Snap[to: {}, snap: {:?}]", addr, msg),
            Task::RefreshConfigEvent => write!(f, "Refresh configuration"),
            Task::Validate(_) => write!(f, "Validate snap worker config"),
        }
    }
}

struct SnapChunk {
    first: Option<SnapshotChunk>,
    snap: Box<dyn GenericSnapshot>,
    remain_bytes: usize,
}

const SNAP_CHUNK_LEN: usize = 1024 * 1024;

impl Stream for SnapChunk {
    type Item = Result<(SnapshotChunk, WriteFlags)>;

    fn poll_next(mut self: Pin<&mut Self>, _: &mut Context<'_>) -> Poll<Option<Self::Item>> {
        if let Some(t) = self.first.take() {
            let write_flags = WriteFlags::default().buffer_hint(true);
            return Poll::Ready(Some(Ok((t, write_flags))));
        }

        let mut buf = match self.remain_bytes {
            0 => return Poll::Ready(None),
            n if n > SNAP_CHUNK_LEN => vec![0; SNAP_CHUNK_LEN],
            n => vec![0; n],
        };
        let result = self.snap.read_exact(buf.as_mut_slice());
        match result {
            Ok(_) => {
                self.remain_bytes -= buf.len();
                let mut chunk = SnapshotChunk::default();
                chunk.set_data(buf);
                Poll::Ready(Some(Ok((chunk, WriteFlags::default().buffer_hint(true)))))
            }
            Err(e) => Poll::Ready(Some(Err(box_err!("failed to read snapshot chunk: {}", e)))),
        }
    }
}

pub struct SendStat {
    key: SnapKey,
    total_size: u64,
    elapsed: Duration,
}

/// Send the snapshot to specified address.
///
/// It will first send the normal raft snapshot message and then send the snapshot file.
pub fn send_snap(
    env: Arc<Environment>,
    mgr: SnapManager,
    security_mgr: Arc<SecurityManager>,
    cfg: &Config,
    addr: &str,
    msg: RaftMessage,
) -> Result<impl Future<Output = Result<SendStat>>> {
    assert!(msg.get_message().has_snapshot());
    let timer = Instant::now();

    let send_timer = SEND_SNAP_HISTOGRAM.start_coarse_timer();

    let key = {
        let snap = msg.get_message().get_snapshot();
        SnapKey::from_snap(snap)?
    };

    mgr.register(key.clone(), SnapEntry::Sending);
    let deregister = {
        let (mgr, key) = (mgr.clone(), key.clone());
        DeferContext::new(move || mgr.deregister(&key, &SnapEntry::Sending))
    };

    let s = box_try!(mgr.get_snapshot_for_sending(&key));
    if !s.exists() {
        return Err(box_err!("missing snap file: {:?}", s.path()));
    }
    let total_size = s.total_size()?;

    let mut chunks = {
        let mut first_chunk = SnapshotChunk::default();
        first_chunk.set_message(msg);

        SnapChunk {
            first: Some(first_chunk),
            snap: s,
            remain_bytes: total_size as usize,
        }
    };

    let cb = ChannelBuilder::new(env)
        .stream_initial_window_size(cfg.grpc_stream_initial_window_size.0 as i32)
        .keepalive_time(cfg.grpc_keepalive_time.0)
        .keepalive_timeout(cfg.grpc_keepalive_timeout.0)
        .default_compression_algorithm(cfg.grpc_compression_algorithm());

    let channel = security_mgr.connect(cb, addr);
    let client = TikvClient::new(channel);
    let (sink, receiver) = client.snapshot()?;

    let send_task = async move {
        let mut sink = sink.sink_map_err(Error::from);
        sink.send_all(&mut chunks).await?;
        sink.close().await?;
        let recv_result = receiver.map_err(Error::from).await;
        send_timer.observe_duration();
        drop(deregister);
        drop(client);
        match recv_result {
            Ok(_) => {
                fail_point!("snapshot_delete_after_send");
                chunks.snap.delete();
                // TODO: improve it after rustc resolves the bug.
                // Call `info` in the closure directly will cause rustc
                // panic with `Cannot create local mono-item for DefId`.
                Ok(SendStat {
                    key,
                    total_size,
                    elapsed: timer.elapsed(),
                })
            }
            Err(e) => Err(e),
        }
    };
    Ok(send_task)
}

struct RecvSnapContext {
    key: SnapKey,
    file: Option<Box<dyn GenericSnapshot>>,
    raft_msg: RaftMessage,
    _with_io_type: WithIOType,
}

impl RecvSnapContext {
    fn new(head_chunk: Option<SnapshotChunk>, snap_mgr: &SnapManager) -> Result<Self> {
        // head_chunk is None means the stream is empty.
        let mut head = head_chunk.ok_or_else(|| Error::Other("empty gRPC stream".into()))?;
        if !head.has_message() {
            return Err(box_err!("no raft message in the first chunk"));
        }

        let meta = head.take_message();
        let key = match SnapKey::from_snap(meta.get_message().get_snapshot()) {
            Ok(k) => k,
            Err(e) => return Err(box_err!("failed to create snap key: {:?}", e)),
        };

        let data = meta.get_message().get_snapshot().get_data();
        let mut snapshot = RaftSnapshotData::default();
        snapshot.merge_from_bytes(data)?;
        let with_io_type = WithIOType::new(if snapshot.get_meta().get_for_balance() {
            IOType::LoadBalance
        } else {
            IOType::Replication
        });

        let snap = {
            let s = match snap_mgr.get_snapshot_for_receiving(&key, data) {
                Ok(s) => s,
                Err(e) => return Err(box_err!("{} failed to create snapshot file: {:?}", key, e)),
            };

            if s.exists() {
                let p = s.path();
                info!("snapshot file already exists, skip receiving"; "snap_key" => %key, "file" => p);
                None
            } else {
                Some(s)
            }
        };

        Ok(RecvSnapContext {
            key,
            file: snap,
            raft_msg: meta,
            _with_io_type: with_io_type,
        })
    }

    fn finish<R: RaftStoreRouter<impl KvEngine>>(self, raft_router: R) -> Result<()> {
        let key = self.key;
        if let Some(mut file) = self.file {
            info!("saving snapshot file"; "snap_key" => %key, "file" => file.path());
            if let Err(e) = file.save() {
                let path = file.path();
                let e = box_err!("{} failed to save snapshot file {}: {:?}", key, path, e);
                return Err(e);
            }
        }
        if let Err(e) = raft_router.send_raft_msg(self.raft_msg) {
            return Err(box_err!("{} failed to send snapshot to raft: {}", key, e));
        }
        Ok(())
    }
}

fn recv_snap<R: RaftStoreRouter<impl KvEngine> + 'static>(
    stream: RequestStream<SnapshotChunk>,
    sink: ClientStreamingSink<Done>,
    snap_mgr: SnapManager,
    raft_router: R,
) -> impl Future<Output = Result<()>> {
    let recv_task = async move {
        let mut stream = stream.map_err(Error::from);
        let head = stream.next().await.transpose()?;
        let mut context = RecvSnapContext::new(head, &snap_mgr)?;
        if context.file.is_none() {
            return context.finish(raft_router);
        }
        let context_key = context.key.clone();
        snap_mgr.register(context.key.clone(), SnapEntry::Receiving);

        while let Some(item) = stream.next().await {
            let mut chunk = item?;
            let data = chunk.take_data();
            if data.is_empty() {
                return Err(box_err!("{} receive chunk with empty data", context.key));
            }
            if let Err(e) = context.file.as_mut().unwrap().write_all(&data) {
                let key = &context.key;
                let path = context.file.as_mut().unwrap().path();
                let e = box_err!("{} failed to write snapshot file {}: {}", key, path, e);
                return Err(e);
            }
        }

        let res = context.finish(raft_router);
        snap_mgr.deregister(&context_key, &SnapEntry::Receiving);
        res
    };

    async move {
        match recv_task.await {
            Ok(()) => sink.success(Done::default()).await.map_err(Error::from),
            Err(e) => {
                let status = RpcStatus::new(RpcStatusCode::UNKNOWN, Some(format!("{:?}", e)));
                sink.fail(status).await.map_err(Error::from)
            }
        }
    }
}

pub struct Runner<E, R>
where
    E: KvEngine,
    R: RaftStoreRouter<E> + 'static,
{
    env: Arc<Environment>,
    snap_mgr: SnapManager,
    pool: Runtime,
    raft_router: R,
    security_mgr: Arc<SecurityManager>,
    cfg_tracker: Tracker<Config>,
    cfg: Config,
    sending_count: Arc<AtomicUsize>,
    recving_count: Arc<AtomicUsize>,
    engine: PhantomData<E>,
}

impl<E, R> Runner<E, R>
where
    E: KvEngine,
    R: RaftStoreRouter<E> + 'static,
{
    pub fn new(
        env: Arc<Environment>,
        snap_mgr: SnapManager,
        r: R,
        security_mgr: Arc<SecurityManager>,
<<<<<<< HEAD
        cfg: Arc<Config>,
    ) -> Runner<E, R> {
        Runner {
=======
        cfg: Arc<VersionTrack<Config>>,
    ) -> Runner<E, R> {
        let cfg_tracker = cfg.clone().tracker("snap-sender".to_owned());
        let snap_worker = Runner {
>>>>>>> 0447554b
            env,
            snap_mgr,
            pool: RuntimeBuilder::new()
                .threaded_scheduler()
                .thread_name(thd_name!("snap-sender"))
                .core_threads(DEFAULT_POOL_SIZE)
                .on_thread_start(tikv_alloc::add_thread_memory_accessor)
                .on_thread_stop(tikv_alloc::remove_thread_memory_accessor)
                .build()
                .unwrap(),
            raft_router: r,
            security_mgr,
            cfg_tracker,
            cfg: cfg.value().clone(),
            sending_count: Arc::new(AtomicUsize::new(0)),
            recving_count: Arc::new(AtomicUsize::new(0)),
            engine: PhantomData,
<<<<<<< HEAD
=======
        };
        snap_worker
    }

    fn refresh_cfg(&mut self) {
        if let Some(incoming) = self.cfg_tracker.any_new() {
            let limit = if incoming.snap_max_write_bytes_per_sec.0 > 0 {
                incoming.snap_max_write_bytes_per_sec.0 as f64
            } else {
                f64::INFINITY
            };
            let max_total_size = if incoming.snap_max_total_size.0 > 0 {
                incoming.snap_max_total_size.0
            } else {
                u64::MAX
            };
            self.snap_mgr.set_speed_limit(limit);
            self.snap_mgr.set_max_total_snap_size(max_total_size);
            info!("refresh snapshot manager config"; 
            "speed_limit"=> limit, 
            "max_total_snap_size"=> max_total_size);
            self.cfg = incoming.clone();
>>>>>>> 0447554b
        }
    }
}

impl<E, R> Runnable for Runner<E, R>
where
    E: KvEngine,
    R: RaftStoreRouter<E> + 'static,
{
    type Task = Task;

    fn run(&mut self, task: Task) {
        match task {
            Task::Recv { stream, sink } => {
                let task_num = self.recving_count.load(Ordering::SeqCst);
                if task_num >= self.cfg.concurrent_recv_snap_limit {
                    warn!("too many recving snapshot tasks, ignore");
                    let status = RpcStatus::new(
                        RpcStatusCode::RESOURCE_EXHAUSTED,
                        Some(format!(
                            "the number of received snapshot tasks {} exceeded the limitation {}",
                            task_num, self.cfg.concurrent_recv_snap_limit
                        )),
                    );
                    self.pool.spawn(sink.fail(status));
                    return;
                }
                SNAP_TASK_COUNTER_STATIC.recv.inc();

                let snap_mgr = self.snap_mgr.clone();
                let raft_router = self.raft_router.clone();
                let recving_count = Arc::clone(&self.recving_count);
                recving_count.fetch_add(1, Ordering::SeqCst);
                let task = async move {
                    let result = recv_snap(stream, sink, snap_mgr, raft_router).await;
                    recving_count.fetch_sub(1, Ordering::SeqCst);
                    if let Err(e) = result {
                        error!("failed to recv snapshot"; "err" => %e);
                    }
                };
                self.pool.spawn(task);
            }
            Task::Send { addr, msg, cb } => {
                fail_point!("send_snapshot");
                if self.sending_count.load(Ordering::SeqCst) >= self.cfg.concurrent_send_snap_limit
                {
                    warn!(
                        "too many sending snapshot tasks, drop Send Snap[to: {}, snap: {:?}]",
                        addr, msg
                    );
                    cb(Err(Error::Other("Too many sending snapshot tasks".into())));
                    return;
                }
                SNAP_TASK_COUNTER_STATIC.send.inc();

                let env = Arc::clone(&self.env);
                let mgr = self.snap_mgr.clone();
                let security_mgr = Arc::clone(&self.security_mgr);
                let sending_count = Arc::clone(&self.sending_count);
                sending_count.fetch_add(1, Ordering::SeqCst);

                let send_task = send_snap(env, mgr, security_mgr, &self.cfg.clone(), &addr, msg);
                let task = async move {
                    let res = match send_task {
                        Err(e) => Err(e),
                        Ok(f) => f.await,
                    };
                    match res {
                        Ok(stat) => {
                            info!(
                                "sent snapshot";
                                "region_id" => stat.key.region_id,
                                "snap_key" => %stat.key,
                                "size" => stat.total_size,
                                "duration" => ?stat.elapsed
                            );
                            cb(Ok(()));
                        }
                        Err(e) => {
                            error!("failed to send snap"; "to_addr" => addr, "err" => ?e);
                            cb(Err(e));
                        }
                    };
                    sending_count.fetch_sub(1, Ordering::SeqCst);
                };

                self.pool.spawn(task);
            }
            Task::RefreshConfigEvent => {
                self.refresh_cfg();
            }
            Task::Validate(f) => {
                f(&self.cfg);
            }
        }
    }
}<|MERGE_RESOLUTION|>--- conflicted
+++ resolved
@@ -329,16 +329,10 @@
         snap_mgr: SnapManager,
         r: R,
         security_mgr: Arc<SecurityManager>,
-<<<<<<< HEAD
-        cfg: Arc<Config>,
-    ) -> Runner<E, R> {
-        Runner {
-=======
         cfg: Arc<VersionTrack<Config>>,
     ) -> Runner<E, R> {
         let cfg_tracker = cfg.clone().tracker("snap-sender".to_owned());
         let snap_worker = Runner {
->>>>>>> 0447554b
             env,
             snap_mgr,
             pool: RuntimeBuilder::new()
@@ -356,8 +350,6 @@
             sending_count: Arc::new(AtomicUsize::new(0)),
             recving_count: Arc::new(AtomicUsize::new(0)),
             engine: PhantomData,
-<<<<<<< HEAD
-=======
         };
         snap_worker
     }
@@ -380,7 +372,6 @@
             "speed_limit"=> limit, 
             "max_total_snap_size"=> max_total_size);
             self.cfg = incoming.clone();
->>>>>>> 0447554b
         }
     }
 }
