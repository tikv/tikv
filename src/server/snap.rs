--- conflicted
+++ resolved
@@ -332,17 +332,13 @@
                 let task_num = self.recving_count.load(Ordering::SeqCst);
                 if task_num >= self.cfg.concurrent_recv_snap_limit {
                     warn!("too many recving snapshot tasks, ignore");
-<<<<<<< HEAD
-                    let status = RpcStatus::new(GRPC_STATUS_RESOURCE_EXHAUSTED, None);
-=======
                     let status = RpcStatus::new(
-                        RpcStatusCode::ResourceExhausted,
+                        GRPC_STATUS_RESOURCE_EXHAUSTED,
                         Some(format!(
                             "the number of received snapshot tasks {} exceeded the limitation {}",
                             task_num, self.cfg.concurrent_recv_snap_limit
                         )),
                     );
->>>>>>> b8b668e9
                     self.pool.spawn(sink.fail(status)).forget();
                     return;
                 }
