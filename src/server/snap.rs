--- conflicted
+++ resolved
@@ -2,7 +2,7 @@
 
 use std::{
     fmt::{self, Display, Formatter},
-    io::{Read, Write},
+    io::{Error as IoError, ErrorKind, Read, Write},
     pin::Pin,
     sync::{
         atomic::{AtomicUsize, Ordering},
@@ -23,15 +23,11 @@
     RpcStatusCode, WriteFlags,
 };
 use kvproto::{
-<<<<<<< HEAD
     pdpb::SnapshotStat,
-    raft_serverpb::{Done, RaftMessage, RaftSnapshotData, SnapshotChunk},
-=======
     raft_serverpb::{
         Done, RaftMessage, RaftSnapshotData, SnapshotChunk, TabletSnapshotRequest,
         TabletSnapshotResponse,
     },
->>>>>>> 6342e0ef
     tikvpb::TikvClient,
 };
 use protobuf::Message;
@@ -144,9 +140,16 @@
 
     let send_timer = SEND_SNAP_HISTOGRAM.start_coarse_timer();
 
-    let key = {
+    let (key, snap_start, generate_duration_sec) = {
         let snap = msg.get_message().get_snapshot();
-        SnapKey::from_snap(snap)?
+        let mut snap_data = RaftSnapshotData::default();
+        if let Err(e) = snap_data.merge_from_bytes(snap.get_data()) {
+            return Err(Error::Io(IoError::new(ErrorKind::Other, e)));
+        }
+        let key = SnapKey::from_region_snap(snap_data.get_region().get_id(), snap);
+        let snap_start = snap_data.get_meta().get_start();
+        let generate_duration_sec = snap_data.get_meta().get_generate_duration_sec();
+        (key, snap_start, generate_duration_sec)
     };
 
     mgr.register(key.clone(), SnapEntry::Sending);
@@ -198,16 +201,20 @@
             Ok(_) => {
                 fail_point!("snapshot_delete_after_send");
                 mgr.delete_snapshot(&key, &chunks.snap, true);
-                let cost = UnixSecs::now().into_inner() - key.start;
+                let now = UnixSecs::now().into_inner();
+                let mut cost = 0;
+                if now > snap_start {
+                    cost = now - snap_start;
+                }
                 // it should ignore if the duration of snapshot is less than 1s to decrease the
                 // grpc data size.
                 if cost >= 1 {
                     let mut stat = SnapshotStat::default();
                     stat.set_region_id(key.region_id);
                     stat.set_transport_size(total_size);
-                    stat.set_generate_duration_sec(key.generate_duration_sec);
+                    stat.set_generate_duration_sec(generate_duration_sec);
                     stat.set_send_duration_sec(timer.saturating_elapsed().as_secs());
-                    stat.set_total_duration_sec(UnixSecs::now().into_inner() - key.start);
+                    stat.set_total_duration_sec(cost);
                     mgr.collect_stat(stat);
                 }
                 // TODO: improve it after rustc resolves the bug.
