--- conflicted
+++ resolved
@@ -120,10 +120,6 @@
         try!(SnapKey::from_snap(snap))
     };
     mgr.register(key.clone(), SnapEntry::Sending);
-<<<<<<< HEAD
-=======
-    let s = box_try!(mgr.get_snapshot_for_sending(&key));
->>>>>>> 24726f72
     defer!({
         mgr.deregister(&key, &SnapEntry::Sending);
     });
@@ -174,25 +170,6 @@
         .wait()
         .map_err(Error::from);
 
-<<<<<<< HEAD
-    let mut conn = try!(TcpStream::connect(&addr));
-    try!(conn.set_nodelay(true));
-    try!(conn.set_read_timeout(Some(Duration::from_secs(DEFAULT_READ_TIMEOUT))));
-    try!(conn.set_write_timeout(Some(Duration::from_secs(DEFAULT_WRITE_TIMEOUT))));
-
-    let res = rpc::encode_msg(&mut conn, data.msg_id, &data.msg)
-        .and_then(|_| io::copy(&mut s, &mut conn).map_err(From::from))
-        .and_then(|_| conn.read(&mut [0]).map_err(From::from))
-        .map(|_| ())
-        .map_err(From::from);
-    let size = try!(s.total_size());
-    info!("[region {}] sent snapshot {} [size: {}, dur: {:?}]",
-          key.region_id,
-          key,
-          size,
-          timer.elapsed());
-=======
->>>>>>> 24726f72
     send_timer.observe_duration();
     res
 }
