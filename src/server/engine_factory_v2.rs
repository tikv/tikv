// Copyright 2022 TiKV Project Authors. Licensed under Apache-2.0.

use std::{
    path::{Path, PathBuf},
    sync::{Arc, Mutex},
};

use collections::HashMap;
use engine_rocks::RocksEngine;
use engine_traits::{CfOptions, CfOptionsExt, Result, TabletAccessor, TabletFactory, CF_DEFAULT};

use crate::server::engine_factory::KvEngineFactory;

const TOMBSTONE_MARK: &str = "TOMBSTONE_TABLET";

#[derive(Clone)]
pub struct KvEngineFactoryV2 {
    inner: KvEngineFactory,
    registry: Arc<Mutex<HashMap<(u64, u64), RocksEngine>>>,
}

// Extract tablet id and tablet suffix from the path.
fn get_id_and_suffix_from_path(path: &Path) -> (u64, u64) {
    let (mut tablet_id, mut tablet_suffix) = (0, 1);
    if let Some(s) = path.file_name().map(|s| s.to_string_lossy()) {
        let mut split = s.split('_');
        tablet_id = split.next().and_then(|s| s.parse().ok()).unwrap_or(0);
        tablet_suffix = split.next().and_then(|s| s.parse().ok()).unwrap_or(1);
    }
    (tablet_id, tablet_suffix)
}

impl TabletFactory<RocksEngine> for KvEngineFactoryV2 {
    fn create_tablet(&self, id: u64, suffix: u64) -> Result<RocksEngine> {
        let mut reg = self.registry.lock().unwrap();
        if let Some(db) = reg.get(&(id, suffix)) {
            return Err(box_err!(
                "region {} {} already exists",
                id,
                db.as_inner().path()
            ));
        }
        let tablet_path = self.tablet_path(id, suffix);
        let kv_engine = self.inner.create_tablet(&tablet_path, id, suffix)?;
        debug!("inserting tablet"; "key" => ?(id, suffix));
        reg.insert((id, suffix), kv_engine.clone());
        self.inner.on_tablet_created(id, suffix);
        Ok(kv_engine)
    }

    fn open_tablet(&self, id: u64, suffix: u64) -> Result<RocksEngine> {
        let mut reg = self.registry.lock().unwrap();
        if let Some(db) = reg.get(&(id, suffix)) {
            return Ok(db.clone());
        }

        let db_path = self.tablet_path(id, suffix);
        let db = self.open_tablet_raw(db_path.as_path(), false)?;
        debug!("open tablet"; "key" => ?(id, suffix));
        reg.insert((id, suffix), db.clone());
        Ok(db)
    }

    fn open_tablet_cache(&self, id: u64, suffix: u64) -> Option<RocksEngine> {
        let reg = self.registry.lock().unwrap();
        if let Some(db) = reg.get(&(id, suffix)) {
            return Some(db.clone());
        }
        None
    }

    fn open_tablet_cache_any(&self, id: u64) -> Option<RocksEngine> {
        let reg = self.registry.lock().unwrap();
        if let Some(k) = reg.keys().find(|k| k.0 == id) {
            debug!("choose a random tablet"; "key" => ?k);
            return Some(reg.get(k).unwrap().clone());
        }
        None
    }

    fn open_tablet_raw(&self, path: &Path, _readonly: bool) -> Result<RocksEngine> {
        if !RocksEngine::exists(path.to_str().unwrap_or_default()) {
            return Err(box_err!(
                "path {} does not have db",
                path.to_str().unwrap_or_default()
            ));
        }
        let (tablet_id, tablet_suffix) = get_id_and_suffix_from_path(path);
        self.create_tablet(tablet_id, tablet_suffix)
    }

    #[inline]
    fn create_shared_db(&self) -> Result<RocksEngine> {
        self.create_tablet(0, 0)
    }

    #[inline]
    fn exists_raw(&self, path: &Path) -> bool {
        RocksEngine::exists(path.to_str().unwrap_or_default())
    }

    #[inline]
    fn tablets_path(&self) -> PathBuf {
        self.inner.store_path().join("tablets")
    }

    #[inline]
    fn tablet_path(&self, id: u64, suffix: u64) -> PathBuf {
        self.inner
            .store_path()
            .join(format!("tablets/{}_{}", id, suffix))
    }

    #[inline]
    fn mark_tombstone(&self, region_id: u64, suffix: u64) {
        let path = self.tablet_path(region_id, suffix).join(TOMBSTONE_MARK);
        std::fs::File::create(&path).unwrap();
        debug!("tombstone tablet"; "region_id" => region_id, "suffix" => suffix);
        self.registry.lock().unwrap().remove(&(region_id, suffix));
    }

    #[inline]
    fn is_tombstoned(&self, region_id: u64, suffix: u64) -> bool {
        self.tablet_path(region_id, suffix)
            .join(TOMBSTONE_MARK)
            .exists()
    }

    #[inline]
    fn destroy_tablet(&self, id: u64, suffix: u64) -> engine_traits::Result<()> {
        let path = self.tablet_path(id, suffix);
        self.registry.lock().unwrap().remove(&(id, suffix));
        self.inner.destroy_tablet(&path)?;
        self.inner.on_tablet_destroy(id, suffix);
        Ok(())
    }

    #[inline]
    fn load_tablet(&self, path: &Path, id: u64, suffix: u64) -> Result<RocksEngine> {
        {
            let reg = self.registry.lock().unwrap();
            if let Some(db) = reg.get(&(id, suffix)) {
                return Err(box_err!(
                    "region {} {} already exists",
                    id,
                    db.as_inner().path()
                ));
            }
        }

        let db_path = self.tablet_path(id, suffix);
        std::fs::rename(path, &db_path)?;
        let new_engine = self.open_tablet_raw(db_path.as_path(), false);
        if new_engine.is_ok() {
            let (old_id, old_suffix) = get_id_and_suffix_from_path(path);
            self.registry.lock().unwrap().remove(&(old_id, old_suffix));
        }
        new_engine
    }

    fn set_shared_block_cache_capacity(&self, capacity: u64) -> Result<()> {
        let reg = self.registry.lock().unwrap();
        // pick up any tablet and set the shared block cache capacity
        if let Some(((_id, _suffix), tablet)) = (*reg).iter().next() {
            let opt = tablet.get_options_cf(CF_DEFAULT).unwrap(); // FIXME unwrap
            opt.set_block_cache_capacity(capacity)?;
        }
        Ok(())
    }
}

impl TabletAccessor<RocksEngine> for KvEngineFactoryV2 {
    #[inline]
    fn for_each_opened_tablet(&self, f: &mut dyn FnMut(u64, u64, &RocksEngine)) {
        let reg = self.registry.lock().unwrap();
        for ((id, suffix), tablet) in &*reg {
            f(*id, *suffix, tablet)
        }
    }

    // it have multi tablets.
    fn is_single_engine(&self) -> bool {
        false
    }
}

#[cfg(test)]
mod tests {
    use engine_traits::{TabletFactory, CF_WRITE};

    use super::*;
    use crate::{config::TiKvConfig, server::KvEngineFactoryBuilder};

    lazy_static! {
        static ref TEST_CONFIG: TiKvConfig = {
            let manifest_dir = Path::new(env!("CARGO_MANIFEST_DIR"));
            let common_test_cfg =
                manifest_dir.join("components/test_raftstore/src/common-test.toml");
            TiKvConfig::from_file(&common_test_cfg, None).unwrap_or_else(|e| {
                panic!(
                    "invalid auto generated configuration file {}, err {}",
                    manifest_dir.display(),
                    e
                );
            })
        };
    }

    impl KvEngineFactoryV2 {
        pub fn new(inner: KvEngineFactory) -> Self {
            KvEngineFactoryV2 {
                inner,
                registry: Arc::new(Mutex::new(HashMap::default())),
            }
        }
    }

    #[test]
    fn test_kvengine_factory() {
        let cfg = TEST_CONFIG.clone();
        assert!(cfg.storage.block_cache.shared);
        let cache = cfg.storage.block_cache.build_shared_cache();
        let dir = test_util::temp_dir("test_kvengine_factory", false);
        let env = cfg.build_shared_rocks_env(None, None).unwrap();

        let mut builder = KvEngineFactoryBuilder::new(env, &cfg, dir.path());
        if let Some(cache) = cache {
            builder = builder.block_cache(cache);
        }
        let factory = builder.build();
        let shared_db = factory.create_shared_db().unwrap();
        let tablet = TabletFactory::create_tablet(&factory, 1, 10).unwrap();
        let tablet2 = factory.open_tablet(1, 10).unwrap();
        assert_eq!(tablet.as_inner().path(), shared_db.as_inner().path());
        assert_eq!(tablet.as_inner().path(), tablet2.as_inner().path());
        let tablet2 = factory.open_tablet_cache(1, 10).unwrap();
        assert_eq!(tablet.as_inner().path(), tablet2.as_inner().path());
        let tablet2 = factory.open_tablet_cache_any(1).unwrap();
        assert_eq!(tablet.as_inner().path(), tablet2.as_inner().path());
        let tablet_path = factory.tablet_path(1, 10);
        let tablet2 = factory.open_tablet_raw(&tablet_path, false).unwrap();
        assert_eq!(tablet.as_inner().path(), tablet2.as_inner().path());
        let mut count = 0;
        factory.for_each_opened_tablet(&mut |id, suffix, _tablet| {
            assert!(id == 0);
            assert!(suffix == 0);
            count += 1;
        });
        assert_eq!(count, 1);
        assert!(factory.is_single_engine());
        assert!(shared_db.is_single_engine());
        factory
            .set_shared_block_cache_capacity(1024 * 1024)
            .unwrap();
        let opt = shared_db.get_options_cf(CF_DEFAULT).unwrap();
        assert_eq!(opt.get_block_cache_capacity(), 1024 * 1024);
    }

    #[test]
    fn test_kvengine_factory_v2() {
        let cfg = TEST_CONFIG.clone();
        assert!(cfg.storage.block_cache.shared);
        let cache = cfg.storage.block_cache.build_shared_cache();
        let dir = test_util::temp_dir("test_kvengine_factory_v2", false);
        let env = cfg.build_shared_rocks_env(None, None).unwrap();

        let mut builder = KvEngineFactoryBuilder::new(env, &cfg, dir.path());
        if let Some(cache) = cache {
            builder = builder.block_cache(cache);
        }
        let inner_factory = builder.build();
        let factory = KvEngineFactoryV2::new(inner_factory);
        let tablet = factory.create_tablet(1, 10).unwrap();
        let tablet2 = factory.open_tablet(1, 10).unwrap();
        assert_eq!(tablet.as_inner().path(), tablet2.as_inner().path());
        let tablet2 = factory.open_tablet_cache(1, 10).unwrap();
        assert_eq!(tablet.as_inner().path(), tablet2.as_inner().path());
        let tablet2 = factory.open_tablet_cache_any(1).unwrap();
        assert_eq!(tablet.as_inner().path(), tablet2.as_inner().path());
        let tablet_path = factory.tablet_path(1, 10);
        let result = factory.open_tablet_raw(&tablet_path, false);
        assert!(result.is_err());
        factory
            .set_shared_block_cache_capacity(1024 * 1024)
            .unwrap();
        let opt = tablet.get_options_cf(CF_WRITE).unwrap();
        assert_eq!(opt.get_block_cache_capacity(), 1024 * 1024);

        assert!(factory.exists(1, 10));
        assert!(!factory.exists(1, 11));
        assert!(!factory.exists(2, 10));
        assert!(!factory.exists(2, 11));
        assert!(factory.exists_raw(&tablet_path));
        assert!(!factory.is_tombstoned(1, 10));
<<<<<<< HEAD
        factory.load_tablet(&tablet_path, 1, 10).unwrap_err();
        factory.load_tablet(&tablet_path, 1, 20).unwrap();
        // After we load it as with the new id or suffix, we should be unable to get it with
        // the old id and suffix in the cache.
=======
        assert!(factory.load_tablet(&tablet_path, 1, 10).is_err());
        assert!(factory.load_tablet(&tablet_path, 1, 20).is_ok());
        // After we load it as with the new id or suffix, we should be unable to get it
        // with the old id and suffix in the cache.
>>>>>>> 1e13ddf3
        assert!(factory.open_tablet_cache(1, 10).is_none());
        assert!(factory.open_tablet_cache(1, 20).is_some());

        factory.mark_tombstone(1, 20);
        assert!(factory.is_tombstoned(1, 20));
        factory.destroy_tablet(1, 20).unwrap();
        let result = factory.open_tablet(1, 20);
        assert!(result.is_err());
        assert!(!factory.is_single_engine());
    }

    #[test]
    fn test_get_live_tablets() {
        let cfg = TEST_CONFIG.clone();
        let dir = test_util::temp_dir("test_get_live_tablets", false);
        let env = cfg.build_shared_rocks_env(None, None).unwrap();

        let builder = KvEngineFactoryBuilder::new(env, &cfg, dir.path());
        let inner_factory = builder.build();
        let factory = KvEngineFactoryV2::new(inner_factory);
        factory.create_tablet(1, 10).unwrap();
        factory.create_tablet(2, 10).unwrap();
        let mut count = 0;
        factory.for_each_opened_tablet(&mut |id, suffix, _tablet| {
            assert!(id == 1 || id == 2);
            assert!(suffix == 10);
            count += 1;
        });
        assert_eq!(count, 2);
    }
}<|MERGE_RESOLUTION|>--- conflicted
+++ resolved
@@ -292,17 +292,10 @@
         assert!(!factory.exists(2, 11));
         assert!(factory.exists_raw(&tablet_path));
         assert!(!factory.is_tombstoned(1, 10));
-<<<<<<< HEAD
         factory.load_tablet(&tablet_path, 1, 10).unwrap_err();
         factory.load_tablet(&tablet_path, 1, 20).unwrap();
-        // After we load it as with the new id or suffix, we should be unable to get it with
-        // the old id and suffix in the cache.
-=======
-        assert!(factory.load_tablet(&tablet_path, 1, 10).is_err());
-        assert!(factory.load_tablet(&tablet_path, 1, 20).is_ok());
         // After we load it as with the new id or suffix, we should be unable to get it
         // with the old id and suffix in the cache.
->>>>>>> 1e13ddf3
         assert!(factory.open_tablet_cache(1, 10).is_none());
         assert!(factory.open_tablet_cache(1, 20).is_some());
 
