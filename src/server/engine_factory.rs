// Copyright 2022 TiKV Project Authors. Licensed under Apache-2.0.

use std::{path::Path, sync::Arc};

use engine_rocks::{
    raw::{Cache, Env},
<<<<<<< HEAD
    util::RangeCompactionFilterFactoryBuilder,
=======
    util::RangeCompactionFilterFactory,
>>>>>>> e1867033
    CompactedEventSender, CompactionListener, FlowListener, RocksCfOptions, RocksCompactionJobInfo,
    RocksDbOptions, RocksEngine, RocksEventListener, RocksPersistenceListener, RocksStatistics,
    TabletLogger,
};
use engine_traits::{
    CompactionJobInfo, MiscExt, PersistenceListener, Result, StateStorage, TabletContext,
    TabletFactory, CF_DEFAULT, CF_WRITE,
};
use kvproto::kvrpcpb::ApiVersion;
use raftstore::RegionInfoAccessor;
use tikv_util::worker::Scheduler;

use crate::{
    config::{CfResources, DbConfig, DbResources, TikvConfig, DEFAULT_ROCKSDB_SUB_DIR},
    storage::config::EngineType,
};

struct FactoryInner {
    region_info_accessor: Option<RegionInfoAccessor>,
    rocksdb_config: Arc<DbConfig>,
    api_version: ApiVersion,
    flow_listener: Option<engine_rocks::FlowListener>,
    sst_recovery_sender: Option<Scheduler<String>>,
    db_resources: DbResources,
    cf_resources: CfResources,
    state_storage: Option<Arc<dyn StateStorage>>,
    lite: bool,
}

pub struct KvEngineFactoryBuilder {
    inner: FactoryInner,
    compact_event_sender: Option<Arc<dyn CompactedEventSender + Send + Sync>>,
}

impl KvEngineFactoryBuilder {
    pub fn new(env: Arc<Env>, config: &TikvConfig, cache: Cache) -> Self {
        Self {
            inner: FactoryInner {
                region_info_accessor: None,
                rocksdb_config: Arc::new(config.rocksdb.clone()),
                api_version: config.storage.api_version(),
                flow_listener: None,
                sst_recovery_sender: None,
                db_resources: config.rocksdb.build_resources(env),
                cf_resources: config.rocksdb.build_cf_resources(cache),
                state_storage: None,
                lite: false,
            },
            compact_event_sender: None,
        }
    }

    pub fn region_info_accessor(mut self, accessor: RegionInfoAccessor) -> Self {
        self.inner.region_info_accessor = Some(accessor);
        self
    }

    pub fn flow_listener(mut self, listener: FlowListener) -> Self {
        self.inner.flow_listener = Some(listener);
        self
    }

    pub fn sst_recovery_sender(mut self, sender: Option<Scheduler<String>>) -> Self {
        self.inner.sst_recovery_sender = sender;
        self
    }

    pub fn compaction_event_sender(
        mut self,
        sender: Arc<dyn CompactedEventSender + Send + Sync>,
    ) -> Self {
        self.compact_event_sender = Some(sender);
        self
    }

    /// Set whether enable lite mode.
    ///
    /// In lite mode, most listener/filters will not be installed.
    pub fn lite(mut self, lite: bool) -> Self {
        self.inner.lite = lite;
        self
    }

    /// A storage for persisting flush states, which is used for recovering when
    /// disable WAL. Only work for v2.
    pub fn state_storage(mut self, storage: Arc<dyn StateStorage>) -> Self {
        self.inner.state_storage = Some(storage);
        self
    }

    pub fn build(self) -> KvEngineFactory {
        KvEngineFactory {
            inner: Arc::new(self.inner),
            compact_event_sender: self.compact_event_sender.clone(),
        }
    }
}

#[derive(Clone)]
pub struct KvEngineFactory {
    inner: Arc<FactoryInner>,
    compact_event_sender: Option<Arc<dyn CompactedEventSender + Send + Sync>>,
}

impl KvEngineFactory {
    pub fn create_raftstore_compaction_listener(&self) -> Option<CompactionListener> {
        self.compact_event_sender.as_ref()?;
        fn size_change_filter(info: &RocksCompactionJobInfo<'_>) -> bool {
            // When calculating region size, we only consider write and default
            // column families.
            let cf = info.cf_name();
            if cf != CF_WRITE && cf != CF_DEFAULT {
                return false;
            }
            // Compactions in level 0 and level 1 are very frequently.
            if info.output_level() < 2 {
                return false;
            }

            true
        }
        Some(CompactionListener::new(
            self.compact_event_sender.as_ref().unwrap().clone(),
            Some(size_change_filter),
        ))
    }

    pub fn rocks_statistics(&self) -> Arc<RocksStatistics> {
        self.inner.db_resources.statistics.clone()
    }

    fn db_opts(&self, for_engine: EngineType) -> RocksDbOptions {
        // Create kv engine.
        let mut db_opts = self
            .inner
            .rocksdb_config
            .build_opt(&self.inner.db_resources, for_engine);
        if !self.inner.lite {
            db_opts.add_event_listener(RocksEventListener::new(
                "kv",
                self.inner.sst_recovery_sender.clone(),
            ));
            if let Some(filter) = self.create_raftstore_compaction_listener() {
                db_opts.add_event_listener(filter);
            }
        }
        db_opts
    }

    fn cf_opts(
        &self,
<<<<<<< HEAD
        filter_builder: Option<&RangeCompactionFilterFactoryBuilder>,
=======
        filter_factory: Option<&RangeCompactionFilterFactory>,
>>>>>>> e1867033
        for_engine: EngineType,
    ) -> Vec<(&str, RocksCfOptions)> {
        self.inner.rocksdb_config.build_cf_opts(
            &self.inner.cf_resources,
            self.inner.region_info_accessor.as_ref(),
            self.inner.api_version,
<<<<<<< HEAD
            filter_builder,
=======
            filter_factory,
>>>>>>> e1867033
            for_engine,
        )
    }

    pub fn block_cache(&self) -> &Cache {
        &self.inner.cf_resources.cache
    }

    /// Create a shared db.
    ///
    /// It will always create in path/DEFAULT_DB_SUB_DIR.
    pub fn create_shared_db(&self, path: impl AsRef<Path>) -> Result<RocksEngine> {
        let path = path.as_ref();
        let mut db_opts = self.db_opts(EngineType::RaftKv);
        let cf_opts = self.cf_opts(None, EngineType::RaftKv);
        if let Some(listener) = &self.inner.flow_listener {
            db_opts.add_event_listener(listener.clone());
        }
        let target_path = path.join(DEFAULT_ROCKSDB_SUB_DIR);
        let kv_engine =
            engine_rocks::util::new_engine_opt(target_path.to_str().unwrap(), db_opts, cf_opts);
        if let Err(e) = &kv_engine {
            error!("failed to create kv engine"; "path" => %path.display(), "err" => ?e);
        }
        kv_engine
    }
}

impl TabletFactory<RocksEngine> for KvEngineFactory {
    fn open_tablet(&self, ctx: TabletContext, path: &Path) -> Result<RocksEngine> {
        let mut db_opts = self.db_opts(EngineType::RaftKv2);
        let tablet_name = path.file_name().unwrap().to_str().unwrap().to_string();
        db_opts.set_info_log(TabletLogger::new(tablet_name));
<<<<<<< HEAD
        let builder =
            RangeCompactionFilterFactoryBuilder::new(ctx.start_key.to_vec(), ctx.end_key.to_vec());
        let cf_opts = self.cf_opts(Some(&builder), EngineType::RaftKv2);
=======
        let factory = RangeCompactionFilterFactory::new(ctx.start_key.clone(), ctx.end_key.clone());
        let cf_opts = self.cf_opts(Some(&factory), EngineType::RaftKv2);
>>>>>>> e1867033
        if let Some(listener) = &self.inner.flow_listener {
            db_opts.add_event_listener(listener.clone_with(ctx.id));
        }
        if let Some(storage) = &self.inner.state_storage
            && let Some(flush_state) = ctx.flush_state {
            let listener = PersistenceListener::new(
                ctx.id,
                ctx.suffix.unwrap(),
                flush_state,
                storage.clone(),
            );
            db_opts.add_event_listener(RocksPersistenceListener::new(listener));
        }
        let kv_engine =
            engine_rocks::util::new_engine_opt(path.to_str().unwrap(), db_opts, cf_opts);
        if let Err(e) = &kv_engine {
            error!("failed to create tablet"; "id" => ctx.id, "suffix" => ?ctx.suffix, "path" => %path.display(), "err" => ?e);
        } else if let Some(listener) = &self.inner.flow_listener {
            listener.clone_with(ctx.id).on_created();
        }
        kv_engine
    }

    fn destroy_tablet(&self, ctx: TabletContext, path: &Path) -> Result<()> {
        info!("destroy tablet"; "path" => %path.display(), "region_id" => ctx.id, "suffix" => ?ctx.suffix);
        // Create kv engine.
        let _db_opts = self.db_opts(EngineType::RaftKv2);
        let _cf_opts = self.cf_opts(None, EngineType::RaftKv2);
        // TODOTODO: call rust-rocks or tirocks to destroy_engine;
        // engine_rocks::util::destroy_engine(
        //   path.to_str().unwrap(),
        //   kv_db_opts,
        //   kv_cfs_opts,
        // )?;
        let _ = std::fs::remove_dir_all(path);
        if let Some(listener) = &self.inner.flow_listener {
            listener.clone_with(ctx.id).on_destroyed();
        }
        Ok(())
    }

    fn exists(&self, path: &Path) -> bool {
        RocksEngine::exists(path.to_str().unwrap())
    }

    #[cfg(feature = "testexport")]
    fn set_state_storage(&self, state_storage: Arc<dyn StateStorage>) {
        let inner = Arc::as_ptr(&self.inner) as *mut FactoryInner;
        unsafe {
            (*inner).state_storage = Some(state_storage);
        }
    }
}

#[cfg(test)]
mod tests {
    use std::path::Path;

    use engine_traits::{Peekable, SyncMutable, TabletRegistry};
    use kvproto::metapb::Region;

    use super::*;
    use crate::config::TikvConfig;

    fn build_test(name: &'static str) -> (tempfile::TempDir, TabletRegistry<RocksEngine>) {
        let manifest_dir = Path::new(env!("CARGO_MANIFEST_DIR"));
        let common_test_cfg = manifest_dir.join("components/test_raftstore/src/common-test.toml");
        let cfg = TikvConfig::from_file(&common_test_cfg, None).unwrap_or_else(|e| {
            panic!(
                "invalid auto generated configuration file {}, err {}",
                manifest_dir.display(),
                e
            );
        });
        let cache = cfg
            .storage
            .block_cache
            .build_shared_cache(cfg.storage.engine);
        let dir = test_util::temp_dir(name, false);
        let env = cfg.build_shared_rocks_env(None, None).unwrap();

        let factory = KvEngineFactoryBuilder::new(env, &cfg, cache).build();
        let reg = TabletRegistry::new(Box::new(factory), dir.path()).unwrap();
        (dir, reg)
    }

    #[test]
    fn test_engine_factory() {
        let (_dir, reg) = build_test("test_engine_factory");

        let path = reg.tablet_path(1, 3);
        assert!(!reg.tablet_factory().exists(&path));
        let mut tablet_ctx = TabletContext::with_infinite_region(1, Some(3));
        let engine = reg
            .tablet_factory()
            .open_tablet(tablet_ctx.clone(), &path)
            .unwrap();
        assert!(reg.tablet_factory().exists(&path));
        // Second attempt should fail with lock.
        reg.tablet_factory()
            .open_tablet(tablet_ctx.clone(), &path)
            .unwrap_err();
        drop(engine);
        tablet_ctx.suffix = Some(3);
        reg.tablet_factory()
            .destroy_tablet(tablet_ctx, &path)
            .unwrap();
        assert!(!reg.tablet_factory().exists(&path));
    }

    #[test]
    fn test_engine_factory_compaction_filter() {
        let (_dir, reg) = build_test("test_engine_factory_compaction_filter");

        let region = Region {
            id: 1,
            start_key: b"k1".to_vec(),
            end_key: b"k3".to_vec(),
            ..Default::default()
        };
        let tablet_ctx = TabletContext::new(&region, Some(3));
        let path = reg.tablet_path(1, 3);
        let engine = reg.tablet_factory().open_tablet(tablet_ctx, &path).unwrap();
        engine.put(&keys::data_key(b"k0"), b"v0").unwrap();
        engine.put(&keys::data_key(b"k1"), b"v1").unwrap();
        engine.put(&keys::data_key(b"k2"), b"v2").unwrap();
        engine.put(&keys::data_key(b"k3"), b"v3").unwrap();
        engine.put(&keys::data_key(b"k4"), b"v4").unwrap();
        engine.flush_cfs(&[], true).unwrap();
        assert!(engine.get_value(&keys::data_key(b"k0")).unwrap().is_none());
        assert_eq!(
            engine.get_value(&keys::data_key(b"k1")).unwrap().unwrap(),
            b"v1"
        );
        assert_eq!(
            engine.get_value(&keys::data_key(b"k2")).unwrap().unwrap(),
            b"v2"
        );
        assert!(engine.get_value(&keys::data_key(b"k3")).unwrap().is_none());
        assert!(engine.get_value(&keys::data_key(b"k4")).unwrap().is_none());
    }
}<|MERGE_RESOLUTION|>--- conflicted
+++ resolved
@@ -4,11 +4,7 @@
 
 use engine_rocks::{
     raw::{Cache, Env},
-<<<<<<< HEAD
-    util::RangeCompactionFilterFactoryBuilder,
-=======
     util::RangeCompactionFilterFactory,
->>>>>>> e1867033
     CompactedEventSender, CompactionListener, FlowListener, RocksCfOptions, RocksCompactionJobInfo,
     RocksDbOptions, RocksEngine, RocksEventListener, RocksPersistenceListener, RocksStatistics,
     TabletLogger,
@@ -160,22 +156,14 @@
 
     fn cf_opts(
         &self,
-<<<<<<< HEAD
-        filter_builder: Option<&RangeCompactionFilterFactoryBuilder>,
-=======
         filter_factory: Option<&RangeCompactionFilterFactory>,
->>>>>>> e1867033
         for_engine: EngineType,
     ) -> Vec<(&str, RocksCfOptions)> {
         self.inner.rocksdb_config.build_cf_opts(
             &self.inner.cf_resources,
             self.inner.region_info_accessor.as_ref(),
             self.inner.api_version,
-<<<<<<< HEAD
-            filter_builder,
-=======
             filter_factory,
->>>>>>> e1867033
             for_engine,
         )
     }
@@ -209,14 +197,8 @@
         let mut db_opts = self.db_opts(EngineType::RaftKv2);
         let tablet_name = path.file_name().unwrap().to_str().unwrap().to_string();
         db_opts.set_info_log(TabletLogger::new(tablet_name));
-<<<<<<< HEAD
-        let builder =
-            RangeCompactionFilterFactoryBuilder::new(ctx.start_key.to_vec(), ctx.end_key.to_vec());
-        let cf_opts = self.cf_opts(Some(&builder), EngineType::RaftKv2);
-=======
         let factory = RangeCompactionFilterFactory::new(ctx.start_key.clone(), ctx.end_key.clone());
         let cf_opts = self.cf_opts(Some(&factory), EngineType::RaftKv2);
->>>>>>> e1867033
         if let Some(listener) = &self.inner.flow_listener {
             db_opts.add_event_listener(listener.clone_with(ctx.id));
         }
