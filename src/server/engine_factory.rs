// Copyright 2022 TiKV Project Authors. Licensed under Apache-2.0.

use std::{path::Path, sync::Arc};

use engine_rocks::{
    raw::{Cache, Env},
    CompactedEventSender, CompactionListener, FlowListener, RocksCfOptions, RocksCompactionJobInfo,
<<<<<<< HEAD
    RocksDbOptions, RocksEngine, RocksEventListener, RocksStatistics,
=======
    RocksDbOptions, RocksEngine, RocksEventListener, RocksPersistenceListener,
>>>>>>> 77e48965
};
use engine_traits::{
    CompactionJobInfo, MiscExt, PersistenceListener, Result, StateStorage, TabletContext,
    TabletFactory, CF_DEFAULT, CF_WRITE,
};
use kvproto::kvrpcpb::ApiVersion;
use raftstore::RegionInfoAccessor;
use tikv_util::worker::Scheduler;

use crate::{
    config::{DbConfig, TikvConfig, DEFAULT_ROCKSDB_SUB_DIR},
    storage::config::EngineType,
};

struct FactoryInner {
    env: Arc<Env>,
    region_info_accessor: Option<RegionInfoAccessor>,
    block_cache: Cache,
    rocksdb_config: Arc<DbConfig>,
    api_version: ApiVersion,
    flow_listener: Option<engine_rocks::FlowListener>,
    sst_recovery_sender: Option<Scheduler<String>>,
<<<<<<< HEAD
    statistics: Arc<RocksStatistics>,
=======
    statistics: Statistics,
    state_storage: Option<Arc<dyn StateStorage>>,
>>>>>>> 77e48965
    lite: bool,
}

pub struct KvEngineFactoryBuilder {
    inner: FactoryInner,
    compact_event_sender: Option<Arc<dyn CompactedEventSender + Send + Sync>>,
}

impl KvEngineFactoryBuilder {
    pub fn new(env: Arc<Env>, config: &TikvConfig, cache: Cache) -> Self {
        let statistics = Arc::new(RocksStatistics::new_titan());
        Self {
            inner: FactoryInner {
                env,
                region_info_accessor: None,
                block_cache: cache,
                rocksdb_config: Arc::new(config.rocksdb.clone()),
                api_version: config.storage.api_version(),
                flow_listener: None,
                sst_recovery_sender: None,
<<<<<<< HEAD
                statistics,
=======
                statistics: Statistics::new_titan(),
                state_storage: None,
>>>>>>> 77e48965
                lite: false,
            },
            compact_event_sender: None,
        }
    }

    pub fn region_info_accessor(mut self, accessor: RegionInfoAccessor) -> Self {
        self.inner.region_info_accessor = Some(accessor);
        self
    }

    pub fn flow_listener(mut self, listener: FlowListener) -> Self {
        self.inner.flow_listener = Some(listener);
        self
    }

    pub fn sst_recovery_sender(mut self, sender: Option<Scheduler<String>>) -> Self {
        self.inner.sst_recovery_sender = sender;
        self
    }

    pub fn compaction_event_sender(
        mut self,
        sender: Arc<dyn CompactedEventSender + Send + Sync>,
    ) -> Self {
        self.compact_event_sender = Some(sender);
        self
    }

    /// Set whether enable lite mode.
    ///
    /// In lite mode, most listener/filters will not be installed.
    pub fn lite(mut self, lite: bool) -> Self {
        self.inner.lite = lite;
        self
    }

    /// A storage for persisting flush states, which is used for recovering when
    /// disable WAL. Only work for v2.
    pub fn state_storage(mut self, storage: Arc<dyn StateStorage>) -> Self {
        self.inner.state_storage = Some(storage);
        self
    }

    pub fn build(self) -> KvEngineFactory {
        KvEngineFactory {
            inner: Arc::new(self.inner),
            compact_event_sender: self.compact_event_sender.clone(),
        }
    }
}

#[derive(Clone)]
pub struct KvEngineFactory {
    inner: Arc<FactoryInner>,
    compact_event_sender: Option<Arc<dyn CompactedEventSender + Send + Sync>>,
}

impl KvEngineFactory {
    pub fn create_raftstore_compaction_listener(&self) -> Option<CompactionListener> {
        self.compact_event_sender.as_ref()?;
        fn size_change_filter(info: &RocksCompactionJobInfo<'_>) -> bool {
            // When calculating region size, we only consider write and default
            // column families.
            let cf = info.cf_name();
            if cf != CF_WRITE && cf != CF_DEFAULT {
                return false;
            }
            // Compactions in level 0 and level 1 are very frequently.
            if info.output_level() < 2 {
                return false;
            }

            true
        }
        Some(CompactionListener::new(
            self.compact_event_sender.as_ref().unwrap().clone(),
            Some(size_change_filter),
        ))
    }

    pub fn rocks_statistics(&self) -> Arc<RocksStatistics> {
        self.inner.statistics.clone()
    }

    fn db_opts(&self) -> RocksDbOptions {
        // Create kv engine.
        let mut db_opts = self
            .inner
            .rocksdb_config
            .build_opt(Some(self.inner.statistics.as_ref()));
        db_opts.set_env(self.inner.env.clone());
        if !self.inner.lite {
            db_opts.add_event_listener(RocksEventListener::new(
                "kv",
                self.inner.sst_recovery_sender.clone(),
            ));
            if let Some(filter) = self.create_raftstore_compaction_listener() {
                db_opts.add_event_listener(filter);
            }
        }
        db_opts
    }

    fn cf_opts(&self, for_engine: EngineType) -> Vec<(&str, RocksCfOptions)> {
        self.inner.rocksdb_config.build_cf_opts(
            &self.inner.block_cache,
            self.inner.region_info_accessor.as_ref(),
            self.inner.api_version,
            for_engine,
        )
    }

    pub fn block_cache(&self) -> &Cache {
        &self.inner.block_cache
    }

    /// Create a shared db.
    ///
    /// It will always create in path/DEFAULT_DB_SUB_DIR.
    pub fn create_shared_db(&self, path: impl AsRef<Path>) -> Result<RocksEngine> {
        let path = path.as_ref();
        let mut db_opts = self.db_opts();
        let cf_opts = self.cf_opts(EngineType::RaftKv);
        if let Some(listener) = &self.inner.flow_listener {
            db_opts.add_event_listener(listener.clone());
        }
        let target_path = path.join(DEFAULT_ROCKSDB_SUB_DIR);
        let kv_engine =
            engine_rocks::util::new_engine_opt(target_path.to_str().unwrap(), db_opts, cf_opts);
        if let Err(e) = &kv_engine {
            error!("failed to create kv engine"; "path" => %path.display(), "err" => ?e);
        }
        kv_engine
    }
}

impl TabletFactory<RocksEngine> for KvEngineFactory {
    fn open_tablet(&self, ctx: TabletContext, path: &Path) -> Result<RocksEngine> {
        let mut db_opts = self.db_opts();
        let cf_opts = self.cf_opts(EngineType::RaftKv2);
        if let Some(listener) = &self.inner.flow_listener && let Some(suffix) = ctx.suffix {
            db_opts.add_event_listener(listener.clone_with(ctx.id, suffix));
        }
        if let Some(storage) = &self.inner.state_storage
            && let Some(flush_state) = ctx.flush_state {
            let listener = PersistenceListener::new(
                ctx.id,
                ctx.suffix.unwrap(),
                flush_state,
                storage.clone(),
            );
            db_opts.add_event_listener(RocksPersistenceListener::new(listener));
        }
        let kv_engine =
            engine_rocks::util::new_engine_opt(path.to_str().unwrap(), db_opts, cf_opts);
        if let Err(e) = &kv_engine {
            error!("failed to create tablet"; "id" => ctx.id, "suffix" => ?ctx.suffix, "path" => %path.display(), "err" => ?e);
        } else if let Some(listener) = &self.inner.flow_listener && let Some(suffix) = ctx.suffix {
            listener.clone_with(ctx.id, suffix).on_created();
        }
        kv_engine
    }

    fn destroy_tablet(&self, ctx: TabletContext, path: &Path) -> Result<()> {
        info!("destroy tablet"; "path" => %path.display(), "id" => ctx.id, "suffix" => ?ctx.suffix);
        // Create kv engine.
        let _db_opts = self.db_opts();
        let _cf_opts = self.cf_opts(EngineType::RaftKv2);
        // TODOTODO: call rust-rocks or tirocks to destroy_engine;
        // engine_rocks::util::destroy_engine(
        //   path.to_str().unwrap(),
        //   kv_db_opts,
        //   kv_cfs_opts,
        // )?;
        let _ = std::fs::remove_dir_all(path);
        if let Some(listener) = &self.inner.flow_listener && let Some(suffix) = ctx.suffix {
            listener.clone_with(ctx.id, suffix).on_destroyed();
        }
        Ok(())
    }

    fn exists(&self, path: &Path) -> bool {
        RocksEngine::exists(path.to_str().unwrap())
    }
}

#[cfg(test)]
mod tests {
    use std::path::Path;

    use engine_traits::TabletRegistry;

    use super::*;
    use crate::config::TikvConfig;

    #[test]
    fn test_engine_factory() {
        let manifest_dir = Path::new(env!("CARGO_MANIFEST_DIR"));
        let common_test_cfg = manifest_dir.join("components/test_raftstore/src/common-test.toml");
        let cfg = TikvConfig::from_file(&common_test_cfg, None).unwrap_or_else(|e| {
            panic!(
                "invalid auto generated configuration file {}, err {}",
                manifest_dir.display(),
                e
            );
        });
        let cache = cfg.storage.block_cache.build_shared_cache();
        let dir = test_util::temp_dir("test-engine-factory", false);
        let env = cfg.build_shared_rocks_env(None, None).unwrap();

        let factory = KvEngineFactoryBuilder::new(env, &cfg, cache).build();
        let reg = TabletRegistry::new(Box::new(factory), dir.path()).unwrap();
        let path = reg.tablet_path(1, 3);
        assert!(!reg.tablet_factory().exists(&path));
        let mut tablet_ctx = TabletContext::with_infinite_region(1, Some(3));
        let engine = reg
            .tablet_factory()
            .open_tablet(tablet_ctx.clone(), &path)
            .unwrap();
        assert!(reg.tablet_factory().exists(&path));
        // Second attempt should fail with lock.
        reg.tablet_factory()
            .open_tablet(tablet_ctx.clone(), &path)
            .unwrap_err();
        drop(engine);
        tablet_ctx.suffix = Some(3);
        reg.tablet_factory()
            .destroy_tablet(tablet_ctx, &path)
            .unwrap();
        assert!(!reg.tablet_factory().exists(&path));
    }
}<|MERGE_RESOLUTION|>--- conflicted
+++ resolved
@@ -5,11 +5,7 @@
 use engine_rocks::{
     raw::{Cache, Env},
     CompactedEventSender, CompactionListener, FlowListener, RocksCfOptions, RocksCompactionJobInfo,
-<<<<<<< HEAD
-    RocksDbOptions, RocksEngine, RocksEventListener, RocksStatistics,
-=======
-    RocksDbOptions, RocksEngine, RocksEventListener, RocksPersistenceListener,
->>>>>>> 77e48965
+    RocksDbOptions, RocksEngine, RocksEventListener, RocksPersistenceListener, RocksStatistics,
 };
 use engine_traits::{
     CompactionJobInfo, MiscExt, PersistenceListener, Result, StateStorage, TabletContext,
@@ -32,12 +28,8 @@
     api_version: ApiVersion,
     flow_listener: Option<engine_rocks::FlowListener>,
     sst_recovery_sender: Option<Scheduler<String>>,
-<<<<<<< HEAD
     statistics: Arc<RocksStatistics>,
-=======
-    statistics: Statistics,
     state_storage: Option<Arc<dyn StateStorage>>,
->>>>>>> 77e48965
     lite: bool,
 }
 
@@ -58,12 +50,8 @@
                 api_version: config.storage.api_version(),
                 flow_listener: None,
                 sst_recovery_sender: None,
-<<<<<<< HEAD
                 statistics,
-=======
-                statistics: Statistics::new_titan(),
                 state_storage: None,
->>>>>>> 77e48965
                 lite: false,
             },
             compact_event_sender: None,
