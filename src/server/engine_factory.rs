// Copyright 2022 TiKV Project Authors. Licensed under Apache-2.0.

use std::{path::Path, sync::Arc};

use encryption_export::DataKeyManager;
use engine_rocks::{
    raw::{Cache, Env},
    util::RangeCompactionFilterFactory,
    CompactedEventSender, CompactionListener, FlowListener, RocksCfOptions, RocksCompactionJobInfo,
    RocksDbOptions, RocksEngine, RocksEventListener, RocksPersistenceListener, RocksStatistics,
    TabletLogger,
};
use engine_traits::{
    CompactionJobInfo, MiscExt, PersistenceListener, Result, StateStorage, TabletContext,
    TabletFactory, CF_DEFAULT, CF_WRITE,
};
use kvproto::kvrpcpb::ApiVersion;
use raftstore::RegionInfoAccessor;
use tikv_util::worker::Scheduler;

use crate::{
    config::{CfResources, DbConfig, DbResources, TikvConfig, DEFAULT_ROCKSDB_SUB_DIR},
    storage::config::EngineType,
};

struct FactoryInner {
    region_info_accessor: Option<RegionInfoAccessor>,
    rocksdb_config: Arc<DbConfig>,
    api_version: ApiVersion,
    flow_listener: Option<engine_rocks::FlowListener>,
    sst_recovery_sender: Option<Scheduler<String>>,
    encryption_key_manager: Option<Arc<DataKeyManager>>,
    db_resources: DbResources,
    cf_resources: CfResources,
    state_storage: Option<Arc<dyn StateStorage>>,
    lite: bool,
}

pub struct KvEngineFactoryBuilder {
    inner: FactoryInner,
    compact_event_sender: Option<Arc<dyn CompactedEventSender + Send + Sync>>,
}

impl KvEngineFactoryBuilder {
    pub fn new(
        env: Arc<Env>,
        config: &TikvConfig,
        cache: Cache,
        key_manager: Option<Arc<DataKeyManager>>,
    ) -> Self {
        Self {
            inner: FactoryInner {
                region_info_accessor: None,
                rocksdb_config: Arc::new(config.rocksdb.clone()),
                api_version: config.storage.api_version(),
                flow_listener: None,
                sst_recovery_sender: None,
<<<<<<< HEAD
                encryption_key_manager: None,
=======
                encryption_key_manager: key_manager,
>>>>>>> 993eb2f6
                db_resources: config.rocksdb.build_resources(env),
                cf_resources: config.rocksdb.build_cf_resources(cache),
                state_storage: None,
                lite: false,
            },
            compact_event_sender: None,
        }
    }

    pub fn region_info_accessor(mut self, accessor: RegionInfoAccessor) -> Self {
        self.inner.region_info_accessor = Some(accessor);
        self
    }

    pub fn flow_listener(mut self, listener: FlowListener) -> Self {
        self.inner.flow_listener = Some(listener);
        self
    }

    pub fn sst_recovery_sender(mut self, sender: Option<Scheduler<String>>) -> Self {
        self.inner.sst_recovery_sender = sender;
        self
    }

    pub fn compaction_event_sender(
        mut self,
        sender: Arc<dyn CompactedEventSender + Send + Sync>,
    ) -> Self {
        self.compact_event_sender = Some(sender);
        self
    }

    pub fn encryption_key_manager(mut self, m: Option<Arc<DataKeyManager>>) -> Self {
        self.inner.encryption_key_manager = m;
        self
    }

    /// Set whether enable lite mode.
    ///
    /// In lite mode, most listener/filters will not be installed.
    pub fn lite(mut self, lite: bool) -> Self {
        self.inner.lite = lite;
        self
    }

    /// A storage for persisting flush states, which is used for recovering when
    /// disable WAL. Only work for v2.
    pub fn state_storage(mut self, storage: Arc<dyn StateStorage>) -> Self {
        self.inner.state_storage = Some(storage);
        self
    }

    pub fn build(self) -> KvEngineFactory {
        KvEngineFactory {
            inner: Arc::new(self.inner),
            compact_event_sender: self.compact_event_sender.clone(),
        }
    }
}

#[derive(Clone)]
pub struct KvEngineFactory {
    inner: Arc<FactoryInner>,
    compact_event_sender: Option<Arc<dyn CompactedEventSender + Send + Sync>>,
}

impl KvEngineFactory {
    pub fn create_raftstore_compaction_listener(&self) -> Option<CompactionListener> {
        self.compact_event_sender.as_ref()?;
        fn size_change_filter(info: &RocksCompactionJobInfo<'_>) -> bool {
            // When calculating region size, we only consider write and default
            // column families.
            let cf = info.cf_name();
            if cf != CF_WRITE && cf != CF_DEFAULT {
                return false;
            }
            // Compactions in level 0 and level 1 are very frequently.
            if info.output_level() < 2 {
                return false;
            }

            true
        }
        Some(CompactionListener::new(
            self.compact_event_sender.as_ref().unwrap().clone(),
            Some(size_change_filter),
        ))
    }

    pub fn rocks_statistics(&self) -> Arc<RocksStatistics> {
        self.inner.db_resources.statistics.clone()
    }

    fn db_opts(&self, for_engine: EngineType) -> RocksDbOptions {
        // Create kv engine.
        let mut db_opts = self
            .inner
            .rocksdb_config
            .build_opt(&self.inner.db_resources, for_engine);
        if !self.inner.lite {
            db_opts.add_event_listener(RocksEventListener::new(
                "kv",
                self.inner.sst_recovery_sender.clone(),
            ));
            if let Some(filter) = self.create_raftstore_compaction_listener() {
                db_opts.add_event_listener(filter);
            }
        }
        db_opts
    }

    fn cf_opts(
        &self,
        filter_factory: Option<&RangeCompactionFilterFactory>,
        for_engine: EngineType,
    ) -> Vec<(&str, RocksCfOptions)> {
        self.inner.rocksdb_config.build_cf_opts(
            &self.inner.cf_resources,
            self.inner.region_info_accessor.as_ref(),
            self.inner.api_version,
            filter_factory,
            for_engine,
        )
    }

    pub fn block_cache(&self) -> &Cache {
        &self.inner.cf_resources.cache
    }

    /// Create a shared db.
    ///
    /// It will always create in path/DEFAULT_DB_SUB_DIR.
    pub fn create_shared_db(&self, path: impl AsRef<Path>) -> Result<RocksEngine> {
        let path = path.as_ref();
        let mut db_opts = self.db_opts(EngineType::RaftKv);
        let cf_opts = self.cf_opts(None, EngineType::RaftKv);
        if let Some(listener) = &self.inner.flow_listener {
            db_opts.add_event_listener(listener.clone());
        }
        let target_path = path.join(DEFAULT_ROCKSDB_SUB_DIR);
        let kv_engine =
            engine_rocks::util::new_engine_opt(target_path.to_str().unwrap(), db_opts, cf_opts);
        if let Err(e) = &kv_engine {
            error!("failed to create kv engine"; "path" => %path.display(), "err" => ?e);
        }
        kv_engine
    }
}

impl TabletFactory<RocksEngine> for KvEngineFactory {
    fn open_tablet(&self, ctx: TabletContext, path: &Path) -> Result<RocksEngine> {
        let mut db_opts = self.db_opts(EngineType::RaftKv2);
        let tablet_name = path.file_name().unwrap().to_str().unwrap().to_string();
        db_opts.set_info_log(TabletLogger::new(tablet_name));
        let factory = RangeCompactionFilterFactory::new(ctx.start_key.clone(), ctx.end_key.clone());
        let cf_opts = self.cf_opts(Some(&factory), EngineType::RaftKv2);
        if let Some(listener) = &self.inner.flow_listener {
            db_opts.add_event_listener(listener.clone_with(ctx.id));
        }
        if let Some(storage) = &self.inner.state_storage
            && let Some(flush_state) = ctx.flush_state {
            let listener = PersistenceListener::new(
                ctx.id,
                ctx.suffix.unwrap(),
                flush_state,
                storage.clone(),
            );
            db_opts.add_event_listener(RocksPersistenceListener::new(listener));
        }
        let kv_engine =
            engine_rocks::util::new_engine_opt(path.to_str().unwrap(), db_opts, cf_opts);
        if let Err(e) = &kv_engine {
            error!("failed to create tablet"; "id" => ctx.id, "suffix" => ?ctx.suffix, "path" => %path.display(), "err" => ?e);
        } else if let Some(listener) = &self.inner.flow_listener {
            listener.clone_with(ctx.id).on_created();
        }
        kv_engine
    }

    fn destroy_tablet(&self, ctx: TabletContext, path: &Path) -> Result<()> {
        info!("destroy tablet"; "path" => %path.display(), "region_id" => ctx.id, "suffix" => ?ctx.suffix);
        // Create kv engine.
        let _db_opts = self.db_opts(EngineType::RaftKv2);
        let _cf_opts = self.cf_opts(None, EngineType::RaftKv2);
        // TODOTODO: call rust-rocks or tirocks to destroy_engine;
        // engine_rocks::util::destroy_engine(
        //   path.to_str().unwrap(),
        //   kv_db_opts,
        //   kv_cfs_opts,
        // )?;
        // TODO: use RocksDB::DestroyDB.
        let _ =
            encryption_export::trash_dir_all(path, self.inner.encryption_key_manager.as_deref());
        if let Some(listener) = &self.inner.flow_listener {
            listener.clone_with(ctx.id).on_destroyed();
        }
        Ok(())
    }

    fn exists(&self, path: &Path) -> bool {
        RocksEngine::exists(path.to_str().unwrap())
    }

    #[cfg(feature = "testexport")]
    fn set_state_storage(&self, state_storage: Arc<dyn StateStorage>) {
        let inner = Arc::as_ptr(&self.inner) as *mut FactoryInner;
        unsafe {
            (*inner).state_storage = Some(state_storage);
        }
    }
}

#[cfg(test)]
mod tests {
    use std::path::Path;

    use engine_traits::{Peekable, SyncMutable, TabletRegistry};
    use kvproto::metapb::Region;

    use super::*;
    use crate::config::TikvConfig;

    fn build_test(name: &'static str) -> (tempfile::TempDir, TabletRegistry<RocksEngine>) {
        let manifest_dir = Path::new(env!("CARGO_MANIFEST_DIR"));
        let common_test_cfg = manifest_dir.join("components/test_raftstore/src/common-test.toml");
        let cfg = TikvConfig::from_file(&common_test_cfg, None).unwrap_or_else(|e| {
            panic!(
                "invalid auto generated configuration file {}, err {}",
                manifest_dir.display(),
                e
            );
        });
        let cache = cfg
            .storage
            .block_cache
            .build_shared_cache(cfg.storage.engine);
        let dir = test_util::temp_dir(name, false);
        let env = cfg.build_shared_rocks_env(None, None).unwrap();

        let factory = KvEngineFactoryBuilder::new(env, &cfg, cache, None).build();
        let reg = TabletRegistry::new(Box::new(factory), dir.path()).unwrap();
        (dir, reg)
    }

    #[test]
    fn test_engine_factory() {
        let (_dir, reg) = build_test("test_engine_factory");

        let path = reg.tablet_path(1, 3);
        assert!(!reg.tablet_factory().exists(&path));
        let mut tablet_ctx = TabletContext::with_infinite_region(1, Some(3));
        let engine = reg
            .tablet_factory()
            .open_tablet(tablet_ctx.clone(), &path)
            .unwrap();
        assert!(reg.tablet_factory().exists(&path));
        // Second attempt should fail with lock.
        reg.tablet_factory()
            .open_tablet(tablet_ctx.clone(), &path)
            .unwrap_err();
        drop(engine);
        tablet_ctx.suffix = Some(3);
        reg.tablet_factory()
            .destroy_tablet(tablet_ctx, &path)
            .unwrap();
        assert!(!reg.tablet_factory().exists(&path));
    }

    #[test]
    fn test_engine_factory_compaction_filter() {
        let (_dir, reg) = build_test("test_engine_factory_compaction_filter");

        let region = Region {
            id: 1,
            start_key: b"k1".to_vec(),
            end_key: b"k3".to_vec(),
            ..Default::default()
        };
        let tablet_ctx = TabletContext::new(&region, Some(3));
        let path = reg.tablet_path(1, 3);
        let engine = reg.tablet_factory().open_tablet(tablet_ctx, &path).unwrap();
        engine.put(&keys::data_key(b"k0"), b"v0").unwrap();
        engine.put(&keys::data_key(b"k1"), b"v1").unwrap();
        engine.put(&keys::data_key(b"k2"), b"v2").unwrap();
        engine.put(&keys::data_key(b"k3"), b"v3").unwrap();
        engine.put(&keys::data_key(b"k4"), b"v4").unwrap();
        engine.flush_cfs(&[], true).unwrap();
        assert!(engine.get_value(&keys::data_key(b"k0")).unwrap().is_none());
        assert_eq!(
            engine.get_value(&keys::data_key(b"k1")).unwrap().unwrap(),
            b"v1"
        );
        assert_eq!(
            engine.get_value(&keys::data_key(b"k2")).unwrap().unwrap(),
            b"v2"
        );
        assert!(engine.get_value(&keys::data_key(b"k3")).unwrap().is_none());
        assert!(engine.get_value(&keys::data_key(b"k4")).unwrap().is_none());
    }
}<|MERGE_RESOLUTION|>--- conflicted
+++ resolved
@@ -55,11 +55,7 @@
                 api_version: config.storage.api_version(),
                 flow_listener: None,
                 sst_recovery_sender: None,
-<<<<<<< HEAD
-                encryption_key_manager: None,
-=======
                 encryption_key_manager: key_manager,
->>>>>>> 993eb2f6
                 db_resources: config.rocksdb.build_resources(env),
                 cf_resources: config.rocksdb.build_cf_resources(cache),
                 state_storage: None,
@@ -89,11 +85,6 @@
         sender: Arc<dyn CompactedEventSender + Send + Sync>,
     ) -> Self {
         self.compact_event_sender = Some(sender);
-        self
-    }
-
-    pub fn encryption_key_manager(mut self, m: Option<Arc<DataKeyManager>>) -> Self {
-        self.inner.encryption_key_manager = m;
         self
     }
 
