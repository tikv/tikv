// Copyright 2022 TiKV Project Authors. Licensed under Apache-2.0.

use std::{path::Path, sync::Arc};

use engine_rocks::{
    raw::{Cache, Env, Statistics},
    CompactedEventSender, CompactionListener, FlowListener, RocksCfOptions, RocksCompactionJobInfo,
    RocksDbOptions, RocksEngine, RocksEventListener, RocksStatistics,
};
use engine_traits::{
    CompactionJobInfo, MiscExt, Result, TabletContext, TabletFactory, CF_DEFAULT, CF_WRITE,
};
use kvproto::kvrpcpb::ApiVersion;
use raftstore::RegionInfoAccessor;
use tikv_util::worker::Scheduler;

use crate::{
    config::{DbConfig, TikvConfig, DEFAULT_ROCKSDB_SUB_DIR},
    storage::config::EngineType,
};

struct FactoryInner {
    env: Arc<Env>,
    region_info_accessor: Option<RegionInfoAccessor>,
    block_cache: Cache,
    rocksdb_config: Arc<DbConfig>,
    api_version: ApiVersion,
    flow_listener: Option<engine_rocks::FlowListener>,
    sst_recovery_sender: Option<Scheduler<String>>,
<<<<<<< HEAD
    statistics: Option<Arc<RocksStatistics>>,
=======
    statistics: Statistics,
    lite: bool,
>>>>>>> 98e8bfb3
}

pub struct KvEngineFactoryBuilder {
    inner: FactoryInner,
    compact_event_sender: Option<Arc<dyn CompactedEventSender + Send + Sync>>,
}

impl KvEngineFactoryBuilder {
    pub fn new(env: Arc<Env>, config: &TikvConfig, cache: Cache) -> Self {
        let statistics = if config.rocksdb.enable_statistics {
            Some(Arc::new(RocksStatistics::new_titan()))
        } else {
            None
        };
        Self {
            inner: FactoryInner {
                env,
                region_info_accessor: None,
                block_cache: cache,
                rocksdb_config: Arc::new(config.rocksdb.clone()),
                api_version: config.storage.api_version(),
                flow_listener: None,
                sst_recovery_sender: None,
<<<<<<< HEAD
                statistics,
=======
                statistics: Statistics::new_titan(),
                lite: false,
>>>>>>> 98e8bfb3
            },
            compact_event_sender: None,
        }
    }

    pub fn region_info_accessor(mut self, accessor: RegionInfoAccessor) -> Self {
        self.inner.region_info_accessor = Some(accessor);
        self
    }

    pub fn flow_listener(mut self, listener: FlowListener) -> Self {
        self.inner.flow_listener = Some(listener);
        self
    }

    pub fn sst_recovery_sender(mut self, sender: Option<Scheduler<String>>) -> Self {
        self.inner.sst_recovery_sender = sender;
        self
    }

    pub fn compaction_event_sender(
        mut self,
        sender: Arc<dyn CompactedEventSender + Send + Sync>,
    ) -> Self {
        self.compact_event_sender = Some(sender);
        self
    }

    /// Set whether enable lite mode.
    ///
    /// In lite mode, most listener/filters will not be installed.
    pub fn lite(mut self, lite: bool) -> Self {
        self.inner.lite = lite;
        self
    }

    pub fn build(self) -> KvEngineFactory {
        KvEngineFactory {
            inner: Arc::new(self.inner),
            compact_event_sender: self.compact_event_sender.clone(),
        }
    }
}

#[derive(Clone)]
pub struct KvEngineFactory {
    inner: Arc<FactoryInner>,
    compact_event_sender: Option<Arc<dyn CompactedEventSender + Send + Sync>>,
}

impl KvEngineFactory {
    pub fn create_raftstore_compaction_listener(&self) -> Option<CompactionListener> {
        self.compact_event_sender.as_ref()?;
        fn size_change_filter(info: &RocksCompactionJobInfo<'_>) -> bool {
            // When calculating region size, we only consider write and default
            // column families.
            let cf = info.cf_name();
            if cf != CF_WRITE && cf != CF_DEFAULT {
                return false;
            }
            // Compactions in level 0 and level 1 are very frequently.
            if info.output_level() < 2 {
                return false;
            }

            true
        }
        Some(CompactionListener::new(
            self.compact_event_sender.as_ref().unwrap().clone(),
            Some(size_change_filter),
        ))
    }

    pub fn rocks_statistics(&self) -> Option<Arc<RocksStatistics>> {
        self.inner.statistics.clone()
    }

    fn db_opts(&self) -> RocksDbOptions {
        // Create kv engine.
        let mut db_opts = self
            .inner
            .rocksdb_config
            .build_opt(Some(&self.inner.statistics));
        db_opts.set_env(self.inner.env.clone());
        if !self.inner.lite {
            db_opts.add_event_listener(RocksEventListener::new(
                "kv",
                self.inner.sst_recovery_sender.clone(),
            ));
            if let Some(filter) = self.create_raftstore_compaction_listener() {
                db_opts.add_event_listener(filter);
            }
        }
        db_opts
    }

    fn cf_opts(&self, for_engine: EngineType) -> Vec<(&str, RocksCfOptions)> {
        self.inner.rocksdb_config.build_cf_opts(
            &self.inner.block_cache,
            self.inner.region_info_accessor.as_ref(),
            self.inner.api_version,
            for_engine,
        )
    }

    pub fn block_cache(&self) -> &Cache {
        &self.inner.block_cache
    }

    /// Create a shared db.
    ///
    /// It will always create in path/DEFAULT_DB_SUB_DIR.
    pub fn create_shared_db(&self, path: impl AsRef<Path>) -> Result<RocksEngine> {
        let path = path.as_ref();
        let mut db_opts = self.db_opts();
        let cf_opts = self.cf_opts(EngineType::RaftKv);
        if let Some(listener) = &self.inner.flow_listener {
            db_opts.add_event_listener(listener.clone());
        }
        let target_path = path.join(DEFAULT_ROCKSDB_SUB_DIR);
        let kv_engine =
            engine_rocks::util::new_engine_opt(target_path.to_str().unwrap(), db_opts, cf_opts);
        if let Err(e) = &kv_engine {
            error!("failed to create kv engine"; "path" => %path.display(), "err" => ?e);
        }
        kv_engine
    }
}

impl TabletFactory<RocksEngine> for KvEngineFactory {
    fn open_tablet(&self, ctx: TabletContext, path: &Path) -> Result<RocksEngine> {
        let mut db_opts = self.db_opts();
        let cf_opts = self.cf_opts(EngineType::RaftKv2);
        if let Some(listener) = &self.inner.flow_listener && let Some(suffix) = ctx.suffix {
            db_opts.add_event_listener(listener.clone_with(ctx.id, suffix));
        }
        let kv_engine =
            engine_rocks::util::new_engine_opt(path.to_str().unwrap(), db_opts, cf_opts);
        if let Err(e) = &kv_engine {
            error!("failed to create tablet"; "id" => ctx.id, "suffix" => ?ctx.suffix, "path" => %path.display(), "err" => ?e);
        } else if let Some(listener) = &self.inner.flow_listener && let Some(suffix) = ctx.suffix {
            listener.clone_with(ctx.id, suffix).on_created();
        }
        kv_engine
    }

    fn destroy_tablet(&self, ctx: TabletContext, path: &Path) -> Result<()> {
        info!("destroy tablet"; "path" => %path.display(), "id" => ctx.id, "suffix" => ?ctx.suffix);
        // Create kv engine.
        let _db_opts = self.db_opts();
        let _cf_opts = self.cf_opts(EngineType::RaftKv2);
        // TODOTODO: call rust-rocks or tirocks to destroy_engine;
        // engine_rocks::util::destroy_engine(
        //   path.to_str().unwrap(),
        //   kv_db_opts,
        //   kv_cfs_opts,
        // )?;
        let _ = std::fs::remove_dir_all(path);
        if let Some(listener) = &self.inner.flow_listener && let Some(suffix) = ctx.suffix {
            listener.clone_with(ctx.id, suffix).on_destroyed();
        }
        Ok(())
    }

    fn exists(&self, path: &Path) -> bool {
        RocksEngine::exists(path.to_str().unwrap())
    }
}

#[cfg(test)]
mod tests {
    use std::path::Path;

    use engine_traits::TabletRegistry;

    use super::*;
    use crate::config::TikvConfig;

    #[test]
    fn test_engine_factory() {
        let manifest_dir = Path::new(env!("CARGO_MANIFEST_DIR"));
        let common_test_cfg = manifest_dir.join("components/test_raftstore/src/common-test.toml");
        let cfg = TikvConfig::from_file(&common_test_cfg, None).unwrap_or_else(|e| {
            panic!(
                "invalid auto generated configuration file {}, err {}",
                manifest_dir.display(),
                e
            );
        });
        let cache = cfg.storage.block_cache.build_shared_cache();
        let dir = test_util::temp_dir("test-engine-factory", false);
        let env = cfg.build_shared_rocks_env(None, None).unwrap();

        let factory = KvEngineFactoryBuilder::new(env, &cfg, cache).build();
        let reg = TabletRegistry::new(Box::new(factory), dir.path()).unwrap();
        let path = reg.tablet_path(1, 3);
        assert!(!reg.tablet_factory().exists(&path));
        let mut tablet_ctx = TabletContext::with_infinite_region(1, Some(3));
        let engine = reg
            .tablet_factory()
            .open_tablet(tablet_ctx.clone(), &path)
            .unwrap();
        assert!(reg.tablet_factory().exists(&path));
        // Second attempt should fail with lock.
        reg.tablet_factory()
            .open_tablet(tablet_ctx.clone(), &path)
            .unwrap_err();
        drop(engine);
        tablet_ctx.suffix = Some(3);
        reg.tablet_factory()
            .destroy_tablet(tablet_ctx, &path)
            .unwrap();
        assert!(!reg.tablet_factory().exists(&path));
    }
}<|MERGE_RESOLUTION|>--- conflicted
+++ resolved
@@ -3,7 +3,7 @@
 use std::{path::Path, sync::Arc};
 
 use engine_rocks::{
-    raw::{Cache, Env, Statistics},
+    raw::{Cache, Env},
     CompactedEventSender, CompactionListener, FlowListener, RocksCfOptions, RocksCompactionJobInfo,
     RocksDbOptions, RocksEngine, RocksEventListener, RocksStatistics,
 };
@@ -27,12 +27,8 @@
     api_version: ApiVersion,
     flow_listener: Option<engine_rocks::FlowListener>,
     sst_recovery_sender: Option<Scheduler<String>>,
-<<<<<<< HEAD
     statistics: Option<Arc<RocksStatistics>>,
-=======
-    statistics: Statistics,
     lite: bool,
->>>>>>> 98e8bfb3
 }
 
 pub struct KvEngineFactoryBuilder {
@@ -56,12 +52,8 @@
                 api_version: config.storage.api_version(),
                 flow_listener: None,
                 sst_recovery_sender: None,
-<<<<<<< HEAD
                 statistics,
-=======
-                statistics: Statistics::new_titan(),
                 lite: false,
->>>>>>> 98e8bfb3
             },
             compact_event_sender: None,
         }
@@ -141,10 +133,14 @@
 
     fn db_opts(&self) -> RocksDbOptions {
         // Create kv engine.
-        let mut db_opts = self
-            .inner
-            .rocksdb_config
-            .build_opt(Some(&self.inner.statistics));
+        let mut db_opts =
+            self.inner
+                .rocksdb_config
+                .build_opt(if let Some(s) = self.inner.statistics.as_ref() {
+                    Some(s)
+                } else {
+                    None
+                });
         db_opts.set_env(self.inner.env.clone());
         if !self.inner.lite {
             db_opts.add_event_listener(RocksEventListener::new(
