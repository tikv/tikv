--- conflicted
+++ resolved
@@ -17,11 +17,8 @@
 mod scanner;
 pub mod table_scan;
 pub mod index_scan;
-<<<<<<< HEAD
+pub mod topn;
 pub mod limit;
-=======
-pub mod topn;
->>>>>>> ad81f4da
 
 #[allow(dead_code)] //TODO:remove it
 pub struct Row {
