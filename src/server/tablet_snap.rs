// Copyright 2022 TiKV Project Authors. Licensed under Apache-2.0.

//! This file contains the implementation of sending and receiving tablet
//! snapshot.
//!
//! v2 snapshot transfers engine data in its original form, instead of creating
//! new files like in v1. It's possible that receiver and sender share some data
//! files because they might derive from the same snapshot. To optimize transfer
//! speed, we first compare their file list and only send files missing from
//! receiver's "cache".
//!
//! # Protocol
//!
//! sender                            receiver
//! send snapshot meta    ---->     receive snapshot meta
//! extra snapshot preview          collect cache meta
//! send all preview      ---->     receive preview and clean up miss cache
//! files receive files list      <-----  send missing file list
//! send missing files    ---->     receive missing files
//! close sender          ---->     persist snapshot and report to raftstore
//! wait for receiver       <-----  close sender
//! finish

use std::{
    cmp,
    convert::TryFrom,
    fmt::Debug,
    fs::{self, File},
    io::{BorrowedBuf, Read, Seek, SeekFrom, Write},
    path::Path,
    sync::{atomic::Ordering, Arc},
    time::Duration,
};

use collections::HashMap;
use crc64fast::Digest;
use encryption_export::DataKeyManager;
use engine_traits::{Checkpointer, KvEngine, TabletRegistry};
use file_system::{IoType, OpenOptions, WithIoType};
use futures::{
    future::FutureExt,
    sink::{Sink, SinkExt},
    stream::{Stream, StreamExt, TryStreamExt},
};
use grpcio::{
    self, ChannelBuilder, DuplexSink, Environment, RequestStream, RpcStatus, RpcStatusCode,
    WriteFlags,
};
use kvproto::{
    raft_serverpb::{
        RaftMessage, RaftSnapshotData, TabletSnapshotFileChunk, TabletSnapshotFileMeta,
        TabletSnapshotPreview, TabletSnapshotRequest, TabletSnapshotResponse,
    },
    tikvpb::TikvClient,
};
use protobuf::Message;
use raftstore::store::{
    snap::{ReceivingGuard, TabletSnapKey, TabletSnapManager},
    SnapManager,
};
use security::SecurityManager;
use tikv_kv::RaftExtension;
use tikv_util::{
    config::{ReadableSize, Tracker, VersionTrack},
    time::Instant,
    worker::Runnable,
    DeferContext, Either,
};
use tokio::runtime::{Builder as RuntimeBuilder, Runtime};

use super::{
    metrics::*,
    snap::{Task, DEFAULT_POOL_SIZE},
    Config, Error, Result,
};
use crate::tikv_util::{sys::thread::ThreadBuildWrapper, time::Limiter};

const PREVIEW_CHUNK_LEN: usize = ReadableSize::kb(1).0 as usize;
const PREVIEW_BATCH_SIZE: usize = 256;
const FILE_CHUNK_LEN: usize = ReadableSize::mb(1).0 as usize;
const USE_CACHE_THRESHOLD: u64 = ReadableSize::mb(4).0;

fn is_sst(file_name: &str) -> bool {
    file_name.ends_with(".sst")
}

struct WrappedReadableFile(Either<File, encryption_export::DecrypterReader<File>>);

impl WrappedReadableFile {
    fn open(key_manager: &Option<Arc<DataKeyManager>>, path: &Path) -> Result<Self> {
        let f = File::open(path)?;
        let inner = if let Some(m) = key_manager {
            Either::Right(
                m.open_file_with_reader(path, f)
                    .map_err(|e| Error::Other(e.into()))?,
            )
        } else {
            Either::Left(f)
        };
        Ok(Self(inner))
    }

    fn seek(&mut self, to: SeekFrom) -> Result<u64> {
        let r = match &mut self.0 {
            Either::Left(f) => f.seek(to)?,
            Either::Right(f) => f.seek(to)?,
        };
        Ok(r)
    }

    fn len(&self) -> Result<u64> {
        let r = match &self.0 {
            Either::Left(f) => f.metadata()?.len(),
            Either::Right(f) => f.inner().metadata()?.len(),
        };
        Ok(r)
    }

    async fn read_to(&mut self, to: &mut Vec<u8>, size: usize, limiter: &Limiter) -> Result<()> {
        // It's likely in page cache already.
        let cost = size / 2;
        limiter.consume(cost).await;
        SNAP_LIMIT_TRANSPORT_BYTES_COUNTER_STATIC
            .send
            .inc_by(cost as u64);
        to.clear();
        to.reserve_exact(size);
        let mut buf: BorrowedBuf<'_> = to.spare_capacity_mut().into();
        match &mut self.0 {
            Either::Left(f) => f.read_buf_exact(buf.unfilled())?,
            Either::Right(f) => f.read_buf_exact(buf.unfilled())?,
        }
        unsafe {
            to.set_len(size);
        }
        Ok(())
    }
}

pub trait SnapCacheBuilder: Send + Sync {
    fn build(&self, region_id: u64, path: &Path) -> Result<()>;
}

impl<EK: KvEngine> SnapCacheBuilder for TabletRegistry<EK> {
    fn build(&self, region_id: u64, path: &Path) -> Result<()> {
        if let Some(mut c) = self.get(region_id) && let Some(db) = c.latest() {
            let mut checkpointer = db.new_checkpointer()?;
            // Avoid flush.
            checkpointer.create_at(path, None, u64::MAX)?;
            Ok(())
        } else {
            Err(Error::Other(format!("region {} not found", region_id).into()))
        }
    }
}

#[derive(Clone)]
pub struct NoSnapshotCache;

impl SnapCacheBuilder for NoSnapshotCache {
    fn build(&self, _: u64, _: &Path) -> Result<()> {
        Err(Error::Other("cache is disabled".into()))
    }
}

pub(crate) struct RecvTabletSnapContext<'a> {
    key: TabletSnapKey,
    raft_msg: RaftMessage,
    use_cache: bool,
    io_type: IoType,
    // Lock to avoid receive the same snapshot concurrently.
    _receiving_guard: ReceivingGuard<'a>,
    start: Instant,
}

impl<'a> RecvTabletSnapContext<'a> {
    pub(crate) fn new(mut head: TabletSnapshotRequest, mgr: &'a TabletSnapManager) -> Result<Self> {
        if !head.has_head() {
            return Err(box_err!("no raft message in the first chunk"));
        }
        let mut head = head.take_head();
        let meta = head.take_message();
        let key = TabletSnapKey::from_region_snap(
            meta.get_region_id(),
            meta.get_to_peer().get_id(),
            meta.get_message().get_snapshot(),
        );
        let io_type = io_type_from_raft_message(&meta)?;
        let receiving_guard = match mgr.start_receive(key.clone()) {
            Some(g) => g,
            None => return Err(box_err!("failed to start receive snapshot")),
        };

        Ok(RecvTabletSnapContext {
            key,
            raft_msg: meta,
            use_cache: head.use_cache,
            io_type,
            _receiving_guard: receiving_guard,
            start: Instant::now(),
        })
    }

    pub fn finish<R: RaftExtension>(self, raft_router: R) -> Result<()> {
        let key = self.key;
        raft_router.feed(self.raft_msg, true);
        info!("saving all snapshot files"; "snap_key" => %key, "takes" => ?self.start.saturating_elapsed());
        Ok(())
    }
}

pub(crate) fn io_type_from_raft_message(msg: &RaftMessage) -> Result<IoType> {
    let snapshot = msg.get_message().get_snapshot();
    let data = snapshot.get_data();
    let mut snapshot_data = RaftSnapshotData::default();
    snapshot_data.merge_from_bytes(data)?;
    let snapshot_meta = snapshot_data.get_meta();
    if snapshot_meta.get_for_balance() {
        Ok(IoType::LoadBalance)
    } else {
        Ok(IoType::Replication)
    }
}

fn protocol_error(exp: &str, act: impl Debug) -> Error {
    Error::Other(format!("protocol error: expect {exp}, but got {act:?}").into())
}

/// Check if a local SST file matches the preview meta.
///
/// It's considered matched when:
/// 1. Have the same file size;
/// 2. The first `PREVIEW_CHUNK_LEN` bytes are the same, this contains the
/// actual data of an SST;
/// 3. The last `PREVIEW_CHUNK_LEN` bytes are the same, this contains checksum,
/// properties and other medata of an SST.
pub(crate) async fn is_sst_match_preview(
    preview_meta: &TabletSnapshotFileMeta,
    target: &Path,
    buffer: &mut Vec<u8>,
    limiter: &Limiter,
    key_manager: &Option<Arc<DataKeyManager>>,
) -> Result<bool> {
    let mut f = WrappedReadableFile::open(key_manager, target)?;
    if f.len()? != preview_meta.file_size {
        return Ok(false);
    }

    let head_len = preview_meta.head_chunk.len();
    let trailing_len = preview_meta.trailing_chunk.len();
    if head_len as u64 > preview_meta.file_size || trailing_len as u64 > preview_meta.file_size {
        return Err(Error::Other(
            format!(
                "invalid chunk length {} {} {}",
                preview_meta.file_size, head_len, trailing_len
            )
            .into(),
        ));
    }
    f.read_to(buffer, head_len, limiter).await?;
    if *buffer != preview_meta.head_chunk {
        return Ok(false);
    }

    if preview_meta.trailing_chunk.is_empty() {
        // A safet check to detect wrong protocol implementation. Only head chunk
        // contains all the data can trailing chunk be empty.
        return Ok(head_len as u64 == preview_meta.file_size);
    }

    f.seek(SeekFrom::End(-(trailing_len as i64)))?;
    f.read_to(buffer, trailing_len, limiter).await?;
    Ok(*buffer == preview_meta.trailing_chunk)
}

pub(crate) async fn cleanup_cache(
    path: &Path,
    stream: &mut (impl Stream<Item = Result<TabletSnapshotRequest>> + Unpin),
    sink: &mut (impl Sink<(TabletSnapshotResponse, WriteFlags), Error = grpcio::Error> + Unpin),
    limiter: &Limiter,
    key_manager: &Option<Arc<DataKeyManager>>,
) -> Result<(u64, Vec<String>)> {
    let mut reused = 0;
    let mut exists = HashMap::default();
    for entry in fs::read_dir(path)? {
        let entry = entry?;
        let ft = entry.file_type()?;
        if ft.is_dir() {
            // TODO(tabokie)
            fs::remove_dir_all(entry.path())?;
            continue;
        }
        if ft.is_file() {
            let os_name = entry.file_name();
            let name = os_name.to_str().unwrap();
            if is_sst(name) {
                // Collect length requires another IO, delay till we are sure
                // it's probably be reused.
                exists.insert(name.to_string(), entry.path());
                continue;
            }
        }
        fs::remove_file(entry.path())?;
    }
    let mut missing = vec![];
    loop {
        let mut preview = match stream.next().await {
            Some(Ok(mut req)) if req.has_preview() => req.take_preview(),
            res => return Err(protocol_error("preview", res)),
        };
        let mut buffer = Vec::with_capacity(PREVIEW_CHUNK_LEN);
        for meta in preview.take_metas().into_vec() {
            if is_sst(&meta.file_name) && let Some(p) = exists.remove(&meta.file_name) {
                if is_sst_match_preview(&meta, &p, &mut buffer, limiter, key_manager).await? {
                    reused += meta.file_size;
                    continue;
                }
                // We should not write to the file directly as it's hard linked.
                fs::remove_file(p)?;
            }
            missing.push(meta.file_name);
        }
        if preview.end {
            break;
        }
    }
    for (_, p) in exists {
        fs::remove_file(p)?;
    }
    let mut resp = TabletSnapshotResponse::default();
    resp.mut_files().set_file_name(missing.clone().into());
    sink.send((resp, WriteFlags::default())).await?;
    Ok((reused, missing))
}

pub(crate) async fn accept_one_file(
    path: &Path,
    mut chunk: TabletSnapshotFileChunk,
    stream: &mut (impl Stream<Item = Result<TabletSnapshotRequest>> + Unpin),
    limiter: &Limiter,
    key_manager: &Option<Arc<DataKeyManager>>,
    digest: &mut Digest,
) -> Result<u64> {
    let name = chunk.file_name;
    digest.write(name.as_bytes());
    let iv = chunk.iv;
    // let key = chunk.key;
    let mut f = OpenOptions::new()
        .write(true)
        .create_new(true)
        .open(path.join(&name))?;
    let exp_size = chunk.file_size;
    let mut file_size = 0;
    loop {
        let chunk_len = chunk.data.len();
        file_size += chunk_len as u64;
        if file_size > exp_size {
            return Err(Error::Other(
                format!("file {} too long {} {}", name, file_size, exp_size).into(),
            ));
        }
        limiter.consume(chunk_len).await;
        SNAP_LIMIT_TRANSPORT_BYTES_COUNTER_STATIC
            .recv
            .inc_by(chunk_len as u64);
        digest.write(&chunk.data);
        f.write_all(&chunk.data)?;
        if exp_size == file_size {
            f.sync_data()?;
            if !iv.is_empty() {
                if let Some(_m) = key_manager {
                    unimplemented!();
                } else {
                    return Err(Error::Other(
                        "encryption not enabled on receiving end".to_string().into(),
                    ));
                }
            }
            return Ok(exp_size);
        }
        chunk = match stream.next().await {
            Some(Ok(mut req)) if req.has_chunk() => req.take_chunk(),
            res => return Err(protocol_error("chunk", res)),
        };
        if !chunk.file_name.is_empty() {
            return Err(protocol_error(&name, &chunk.file_name));
        }
    }
}

pub(crate) async fn accept_missing(
    path: &Path,
    missing_ssts: Vec<String>,
    stream: &mut (impl Stream<Item = Result<TabletSnapshotRequest>> + Unpin),
    limiter: &Limiter,
    key_manager: &Option<Arc<DataKeyManager>>,
) -> Result<u64> {
    let mut digest = Digest::default();
    let mut received_bytes: u64 = 0;
    for name in missing_ssts {
        let chunk = match stream.next().await {
            Some(Ok(mut req)) if req.has_chunk() => req.take_chunk(),
            res => return Err(protocol_error("chunk", res)),
        };
        if chunk.file_name != name {
            return Err(protocol_error(&name, &chunk.file_name));
        }
        received_bytes +=
            accept_one_file(path, chunk, stream, limiter, key_manager, &mut digest).await?;
    }
    // Now receive other files.
    loop {
        fail_point!("receiving_snapshot_net_error", |_| {
            Err(box_err!("failed to receive snapshot"))
        });
        let chunk = match stream.next().await {
            Some(Ok(mut req)) if req.has_chunk() => req.take_chunk(),
            Some(Ok(req)) if req.has_end() => {
                let checksum = req.get_end().get_checksum();
                if checksum != digest.sum64() {
                    return Err(Error::Other(
                        format!("checksum mismatch {} {}", checksum, digest.sum64()).into(),
                    ));
                }
                File::open(path)?.sync_data()?;
                let res = stream.next().await;
                return if res.is_none() {
                    Ok(received_bytes)
                } else {
                    Err(protocol_error("None", res))
                };
            }
            res => return Err(protocol_error("chunk", res)),
        };
        if chunk.file_name.is_empty() {
            return Err(protocol_error("file_name", &chunk.file_name));
        }
        received_bytes +=
            accept_one_file(path, chunk, stream, limiter, key_manager, &mut digest).await?;
    }
}

<<<<<<< HEAD
async fn recv_snap_imp<'a>(
=======
pub(crate) async fn recv_snap_files<'a>(
>>>>>>> 1674d3c4
    snap_mgr: &'a TabletSnapManager,
    cache_builder: impl SnapCacheBuilder,
    mut stream: impl Stream<Item = Result<TabletSnapshotRequest>> + Unpin,
    sink: &mut (impl Sink<(TabletSnapshotResponse, WriteFlags), Error = grpcio::Error> + Unpin),
    limiter: Limiter,
    key_manager: Option<Arc<DataKeyManager>>,
) -> Result<RecvTabletSnapContext<'a>> {
    let head = stream
        .next()
        .await
        .transpose()?
        .ok_or_else(|| Error::Other("empty gRPC stream".into()))?;
    let context = RecvTabletSnapContext::new(head, snap_mgr)?;
    let _with_io_type = WithIoType::new(context.io_type);
    let region_id = context.key.region_id;
    let final_path = snap_mgr.final_recv_path(&context.key);
    if final_path.exists() {
        // The snapshot is received already, should wait for peer to apply. If the
        // snapshot is corrupted, the peer should destroy it first then request again.
        return Err(Error::Other(
            format!("snapshot {} already exists", final_path.display()).into(),
        ));
    }
    let path = snap_mgr.tmp_recv_path(&context.key);
    info!("begin to receive tablet snapshot files"; "file" => %path.display(), "region_id" => region_id);
    if path.exists() {
        // TODO(tabokie)
        fs::remove_dir_all(&path)?;
    }
    let (reused, missing_ssts) = if context.use_cache {
        if let Err(e) = cache_builder.build(region_id, &path) {
            info!("not using cache"; "region_id" => region_id, "err" => ?e);
            fs::create_dir_all(&path)?;
        }
        cleanup_cache(&path, &mut stream, sink, &limiter, &key_manager).await?
    } else {
        info!("not using cache"; "region_id" => region_id);
        fs::create_dir_all(&path)?;
        (0, vec![])
    };
    let received = accept_missing(&path, missing_ssts, &mut stream, &limiter, &key_manager).await?;
    info!("received all tablet snapshot file"; "snap_key" => %context.key, "region_id" => region_id, "received" => received, "reused" => reused);
    let final_path = snap_mgr.final_recv_path(&context.key);
    // TODO(tabokie)
    fs::rename(&path, final_path)?;

    Ok(context)
}

pub(crate) async fn recv_snap<R: RaftExtension + 'static>(
    stream: RequestStream<TabletSnapshotRequest>,
    mut sink: DuplexSink<TabletSnapshotResponse>,
    snap_mgr: TabletSnapManager,
    raft_router: R,
    cache_builder: impl SnapCacheBuilder,
    limiter: Limiter,
<<<<<<< HEAD
    key_manager: Option<Arc<DataKeyManager>>,
) -> Result<()> {
    let stream = stream.map_err(Error::from);
    let res = recv_snap_imp(
        &snap_mgr,
        cache_builder,
        stream,
        &mut sink,
        limiter,
        key_manager,
    )
    .await
    .and_then(|context| context.finish(raft_router));
=======
    snap_mgr_v1: Option<SnapManager>,
) -> Result<()> {
    let stream = stream.map_err(Error::from);
    let mut sink = sink;
    let res = recv_snap_files(&snap_mgr, cache_builder, stream, &mut sink, limiter)
        .await
        .and_then(|context| {
            // some means we are in raftstore-v1 config and received a tablet snapshot from
            // raftstore-v2. Now, it can only happen in tiflash node within a raftstore-v2
            // cluster.
            if let Some(snap_mgr_v1) = snap_mgr_v1 {
                snap_mgr_v1.gen_empty_snapshot_for_tablet_snapshot(
                    &context.key,
                    context.io_type == IoType::LoadBalance,
                )?;
            }
            context.finish(raft_router)
        });
>>>>>>> 1674d3c4
    match res {
        Ok(()) => sink.close().await?,
        Err(e) => {
            let status = RpcStatus::with_message(RpcStatusCode::UNKNOWN, format!("{:?}", e));
            sink.fail(status).await?;
        }
    }
    Ok(())
}

async fn build_one_preview(
    path: &Path,
    iter: &mut impl Iterator<Item = (&String, &u64)>,
    limiter: &Limiter,
    key_manager: &Option<Arc<DataKeyManager>>,
) -> Result<TabletSnapshotRequest> {
    let mut preview = TabletSnapshotPreview::default();
    for _ in 0..PREVIEW_BATCH_SIZE {
        let (name, size) = match iter.next() {
            Some((name, size)) => (name, *size),
            None => break,
        };
        let mut meta = TabletSnapshotFileMeta::default();
        meta.file_name = name.clone();
        meta.file_size = size;
        let mut f = WrappedReadableFile::open(key_manager, &path.join(name))?;

        // let mut f = File::open(path.join(name))?;
        let to_read = cmp::min(size as usize, PREVIEW_CHUNK_LEN);
        f.read_to(&mut meta.head_chunk, to_read, limiter).await?;
        if size > PREVIEW_CHUNK_LEN as u64 {
            f.seek(SeekFrom::End(-(to_read as i64)))?;
            f.read_to(&mut meta.trailing_chunk, to_read, limiter)
                .await?;
        }
        preview.mut_metas().push(meta);
    }
    let mut req = TabletSnapshotRequest::default();
    req.set_preview(preview);
    Ok(req)
}

async fn find_missing(
    path: &Path,
    mut head: TabletSnapshotRequest,
    sender: &mut (impl Sink<(TabletSnapshotRequest, WriteFlags), Error = Error> + Unpin),
    receiver: &mut (impl Stream<Item = grpcio::Result<TabletSnapshotResponse>> + Unpin),
    limiter: &Limiter,
    key_manager: &Option<Arc<DataKeyManager>>,
) -> Result<Vec<(String, u64)>> {
    let mut sst_sizes = 0;
    let mut ssts = HashMap::default();
    let mut other_files = vec![];
    for f in fs::read_dir(path)? {
        let entry = f?;
        let ft = entry.file_type()?;
        // What if it's titan?
        if !ft.is_file() {
            continue;
        }
        let os_name = entry.file_name();
        let name = os_name.to_str().unwrap().to_string();
        let file_size = entry.metadata()?.len();
        if is_sst(&name) {
            sst_sizes += file_size;
            ssts.insert(name, file_size);
        } else {
            other_files.push((name, file_size));
        }
    }
    if sst_sizes < USE_CACHE_THRESHOLD {
        sender
            .send((head, WriteFlags::default().buffer_hint(true)))
            .await?;
        other_files.extend(ssts);
        return Ok(other_files);
    }

    head.mut_head().set_use_cache(true);
    // Send immediately to make receiver collect cache earlier.
    sender.send((head, WriteFlags::default())).await?;
    let mut ssts_iter = ssts.iter().peekable();
    while ssts_iter.peek().is_some() {
        let mut req = build_one_preview(path, &mut ssts_iter, limiter, key_manager).await?;
        req.mut_preview().end = ssts_iter.peek().is_none();
        sender
            .send((
                req,
                WriteFlags::default().buffer_hint(ssts_iter.peek().is_some()),
            ))
            .await?;
    }

    let accepted = match receiver.next().await {
        Some(Ok(mut req)) if req.has_files() => req.take_files().take_file_name(),
        res => return Err(protocol_error("missing files", res)),
    };
    let mut missing = Vec::with_capacity(accepted.len());
    for name in &accepted {
        let s = match ssts.remove_entry(name) {
            Some(s) => s,
            None => return Err(Error::Other(format!("missing file {}", name).into())),
        };
        missing.push(s);
    }
    missing.extend(other_files);
    Ok(missing)
}

async fn send_missing(
    path: &Path,
    missing: Vec<(String, u64)>,
    sender: &mut (impl Sink<(TabletSnapshotRequest, WriteFlags), Error = Error> + Unpin),
    limiter: &Limiter,
) -> Result<(u64, u64)> {
    let mut total_sent = 0;
    let mut digest = Digest::default();
    for (name, mut file_size) in missing {
        let mut chunk = TabletSnapshotFileChunk::default();
        chunk.file_name = name;
        digest.write(chunk.file_name.as_bytes());
        chunk.file_size = file_size;
        total_sent += file_size;
        // chunk.iv = unimplemented!();
        // chunk.key = unimplemented!();
        if file_size == 0 {
            let mut req = TabletSnapshotRequest::default();
            req.set_chunk(chunk);
            sender
                .send((req, WriteFlags::default().buffer_hint(true)))
                .await?;
            continue;
        }

        // Send encrypted content.
        let mut f = WrappedReadableFile::open(&None, &path.join(&chunk.file_name))?;
        loop {
            let to_read = cmp::min(FILE_CHUNK_LEN as u64, file_size) as usize;
            f.read_to(&mut chunk.data, to_read, limiter).await?;
            digest.write(&chunk.data);
            let mut req = TabletSnapshotRequest::default();
            req.set_chunk(chunk);
            sender
                .send((req, WriteFlags::default().buffer_hint(true)))
                .await?;
            if file_size == to_read as u64 {
                break;
            }
            chunk = TabletSnapshotFileChunk::default();
            file_size -= to_read as u64;
        }
    }
    Ok((total_sent, digest.sum64()))
}

/// Send the snapshot to specified address.
///
/// It will first send the normal raft snapshot message and then send the
/// snapshot file.
pub async fn send_snap(
    client: TikvClient,
    snap_mgr: TabletSnapManager,
    msg: RaftMessage,
    limiter: Limiter,
    key_manager: Option<Arc<DataKeyManager>>,
) -> Result<SendStat> {
    assert!(msg.get_message().has_snapshot());
    let timer = Instant::now();
    let send_timer = SEND_SNAP_HISTOGRAM.start_coarse_timer();
    let key = TabletSnapKey::from_region_snap(
        msg.get_region_id(),
        msg.get_to_peer().get_id(),
        msg.get_message().get_snapshot(),
    );
    let deregister = {
<<<<<<< HEAD
        let (snap_mgr, key) = (snap_mgr.clone(), key.clone());
        DeferContext::new(move || snap_mgr.finish_snapshot(key, timer))
=======
        let (mgr, key) = (mgr.clone(), key.clone());
        DeferContext::new(move || {
            mgr.finish_snapshot(key.clone(), timer);
            mgr.delete_snapshot(&key);
        })
>>>>>>> 1674d3c4
    };

    let (sink, mut receiver) = client.tablet_snapshot()?;
<<<<<<< HEAD
    let mut sink = sink.sink_map_err(Error::from);
    let path = snap_mgr.tablet_gen_path(&key);
    info!("begin to send snapshot file"; "snap_key" => %key);
    let io_type = io_type_from_raft_message(&msg)?;
    let _with_io_type = WithIoType::new(io_type);
    let mut head = TabletSnapshotRequest::default();
    head.mut_head().set_message(msg);
    let missing = find_missing(
        &path,
        head,
        &mut sink,
        &mut receiver,
        &limiter,
        &key_manager,
    )
    .await?;
    let (total_size, checksum) = send_missing(&path, missing, &mut sink, &limiter).await?;
    // In gRPC, stream in serverside can finish without error (when the connection
    // is closed). So we need to use an explicit `Done` to indicate all messages
    // are sent. In V1, we have checksum and meta list, so this is not a
    // problem.
    let mut req = TabletSnapshotRequest::default();
    req.mut_end().set_checksum(checksum);
    sink.send((req, WriteFlags::default())).await?;
    info!("sent all snap file finish"; "snap_key" => %key);
    sink.close().await?;
    let recv_result = receiver.next().await;
    send_timer.observe_duration();
    drop(client);
    drop(deregister);
    snap_mgr.delete_snapshot(&key);
    match recv_result {
        None => Ok(SendStat {
            key,
            total_size,
            elapsed: timer.saturating_elapsed(),
        }),
        Some(Err(e)) => Err(e.into()),
        Some(Ok(resp)) => Err(Error::Other(
            format!("receive unexpected response {:?}", resp).into(),
        )),
    }
=======
    let send_task = async move {
        let sink = sink.sink_map_err(Error::from);
        let total_size =
            send_snap_files(&mgr, sink, &mut receiver, msg, key.clone(), limiter).await?;
        let recv_result = receiver.next().await;
        send_timer.observe_duration();
        drop(client);
        drop(deregister);
        match recv_result {
            None => Ok(SendStat {
                key,
                total_size,
                elapsed: timer.saturating_elapsed(),
            }),
            Some(Err(e)) => Err(e.into()),
            Some(Ok(resp)) => Err(Error::Other(
                format!("receive unexpected response {:?}", resp).into(),
            )),
        }
    };
    Ok(send_task)
>>>>>>> 1674d3c4
}

pub struct TabletRunner<B, R: RaftExtension + 'static> {
    env: Arc<Environment>,
    snap_mgr: TabletSnapManager,
    security_mgr: Arc<SecurityManager>,
    key_manager: Option<Arc<DataKeyManager>>,
    pool: Runtime,
    raft_router: R,
    cfg_tracker: Tracker<Config>,
    cfg: Config,
    cache_builder: B,
    limiter: Limiter,
}

impl<B, R: RaftExtension> TabletRunner<B, R> {
    pub fn new(
        env: Arc<Environment>,
        snap_mgr: TabletSnapManager,
        cache_builder: B,
        r: R,
        security_mgr: Arc<SecurityManager>,
        key_manager: Option<Arc<DataKeyManager>>,
        cfg: Arc<VersionTrack<Config>>,
    ) -> Self {
        let config = cfg.value().clone();
        let cfg_tracker = cfg.tracker("tablet-sender".to_owned());
        let limit = i64::try_from(config.snap_io_max_bytes_per_sec.0)
            .unwrap_or_else(|_| panic!("snap_io_max_bytes_per_sec > i64::max_value"));
        let limiter = Limiter::new(if limit > 0 {
            limit as f64
        } else {
            f64::INFINITY
        });

        let snap_worker = TabletRunner {
            env,
            snap_mgr,
            pool: RuntimeBuilder::new_multi_thread()
                .thread_name(thd_name!("tablet-snap-sender"))
                .worker_threads(DEFAULT_POOL_SIZE)
                .after_start_wrapper(tikv_alloc::add_thread_memory_accessor)
                .before_stop_wrapper(tikv_alloc::remove_thread_memory_accessor)
                .build()
                .unwrap(),
            raft_router: r,
            security_mgr,
            key_manager,
            cfg_tracker,
            cfg: config,
            cache_builder,
            limiter,
        };
        snap_worker
    }

    fn refresh_cfg(&mut self) {
        if let Some(incoming) = self.cfg_tracker.any_new() {
            let limit = if incoming.snap_io_max_bytes_per_sec.0 > 0 {
                incoming.snap_io_max_bytes_per_sec.0 as f64
            } else {
                f64::INFINITY
            };
            self.limiter.set_speed_limit(limit);
            info!("refresh snapshot manager config";
            "speed_limit"=> limit);
            self.cfg = incoming.clone();
        }
    }
}

pub struct SendStat {
    key: TabletSnapKey,
    total_size: u64,
    elapsed: Duration,
}

impl<B, R> Runnable for TabletRunner<B, R>
where
    B: SnapCacheBuilder + Clone + 'static,
    R: RaftExtension,
{
    type Task = Task;

    fn run(&mut self, task: Task) {
        match task {
            Task::Recv { sink, .. } => {
                let status = RpcStatus::with_message(
                    RpcStatusCode::UNIMPLEMENTED,
                    "tablet snap is not supported".to_string(),
                );
                self.pool.spawn(sink.fail(status).map(|_| ()));
            }
            Task::RecvTablet { stream, sink } => {
                let recving_count = self.snap_mgr.recving_count().clone();
                let task_num = recving_count.load(Ordering::SeqCst);
                if task_num >= self.cfg.concurrent_recv_snap_limit {
                    warn!("too many recving snapshot tasks, ignore");
                    let status = RpcStatus::with_message(
                        RpcStatusCode::RESOURCE_EXHAUSTED,
                        format!(
                            "the number of received snapshot tasks {} exceeded the limitation {}",
                            task_num, self.cfg.concurrent_recv_snap_limit
                        ),
                    );
                    self.pool.spawn(sink.fail(status));
                    return;
                }
                SNAP_TASK_COUNTER_STATIC.recv.inc();

<<<<<<< HEAD
                let recving_count = self.recving_count.clone();
=======
                let snap_mgr = self.snap_mgr.clone();
                let raft_router = self.raft_router.clone();
>>>>>>> 1674d3c4
                recving_count.fetch_add(1, Ordering::SeqCst);

                let snap_mgr = self.snap_mgr.clone();
                let raft_router = self.raft_router.clone();
                let limiter = self.limiter.clone();
                let key_manager = self.key_manager.clone();
                let cache_builder = self.cache_builder.clone();
<<<<<<< HEAD

                self.pool.spawn(async move {
=======
                let task = async move {
>>>>>>> 1674d3c4
                    let result = recv_snap(
                        stream,
                        sink,
                        snap_mgr,
                        raft_router,
                        cache_builder,
                        limiter,
<<<<<<< HEAD
                        key_manager,
=======
                        None,
>>>>>>> 1674d3c4
                    )
                    .await;
                    recving_count.fetch_sub(1, Ordering::SeqCst);
                    if let Err(e) = result {
                        error!("failed to recv snapshot"; "err" => %e);
                    }
                });
            }
            Task::Send { addr, msg, cb } => {
                let region_id = msg.get_region_id();
                let sending_count = self.snap_mgr.sending_count().clone();
                if sending_count.load(Ordering::SeqCst) >= self.cfg.concurrent_send_snap_limit {
                    let key = TabletSnapKey::from_region_snap(
                        msg.get_region_id(),
                        msg.get_to_peer().get_id(),
                        msg.get_message().get_snapshot(),
                    );
                    self.snap_mgr.delete_snapshot(&key);
                    warn!(
                        "too many sending snapshot tasks, drop Send Snap[to: {}, snap: {:?}]",
                        addr, msg
                    );
                    cb(Err(Error::Other("Too many sending snapshot tasks".into())));
                    return;
                }
                SNAP_TASK_COUNTER_STATIC.send.inc();

<<<<<<< HEAD
                let sending_count = Arc::clone(&self.sending_count);
=======
                let env = Arc::clone(&self.env);
                let mgr = self.snap_mgr.clone();
                let security_mgr = Arc::clone(&self.security_mgr);
>>>>>>> 1674d3c4
                sending_count.fetch_add(1, Ordering::SeqCst);

                let snap_mgr = self.snap_mgr.clone();
                let security_mgr = Arc::clone(&self.security_mgr);
                let limiter = self.limiter.clone();
                let key_manager = self.key_manager.clone();

                let channel_builder = ChannelBuilder::new(self.env.clone())
                    .stream_initial_window_size(self.cfg.grpc_stream_initial_window_size.0 as i32)
                    .keepalive_time(self.cfg.grpc_keepalive_time.0)
                    .keepalive_timeout(self.cfg.grpc_keepalive_timeout.0)
                    .default_compression_algorithm(self.cfg.grpc_compression_algorithm())
                    .default_gzip_compression_level(self.cfg.grpc_gzip_compression_level)
                    .default_grpc_min_message_size_to_compress(
                        self.cfg.grpc_min_message_size_to_compress,
                    );
                let channel = security_mgr.connect(channel_builder, &addr);
                let client = TikvClient::new(channel);

                self.pool.spawn(async move {
                    let res = send_snap(
                        client,
                        snap_mgr,
                        msg,
                        limiter,
                        key_manager,
                    ).await;
                    match res {
                        Ok(stat) => {
                            info!(
                                "sent snapshot";
                                "region_id" => region_id,
                                "snap_key" => %stat.key,
                                "size" => stat.total_size,
                                "duration" => ?stat.elapsed
                            );
                            cb(Ok(()));
                        }
                        Err(e) => {
                            error!("failed to send snap"; "to_addr" => addr, "region_id" => region_id, "err" => ?e);
                            cb(Err(e));
                        }
                    };
                    sending_count.fetch_sub(1, Ordering::SeqCst);
                });
            }
            Task::RefreshConfigEvent => {
                self.refresh_cfg();
            }
            Task::Validate(f) => {
                f(&self.cfg);
            }
        }
    }
}

// A helper function to copy snapshot.
#[cfg(any(test, feature = "testexport"))]
pub fn copy_tablet_snapshot(
    key: TabletSnapKey,
    msg: RaftMessage,
    sender_snap_mgr: &TabletSnapManager,
    recver_snap_mgr: &TabletSnapManager,
) -> Result<()> {
    let sender_path = sender_snap_mgr.tablet_gen_path(&key);
    let files = fs::read_dir(sender_path)?
        .map(|f| Ok(f?.path()))
        .filter(|f| f.is_ok() && f.as_ref().unwrap().is_file())
        .collect::<Result<Vec<_>>>()?;

    let mut head = TabletSnapshotRequest::default();
    head.mut_head().set_message(msg);

    let recv_context = RecvTabletSnapContext::new(head, recver_snap_mgr)?;
    let recv_path = recver_snap_mgr.tmp_recv_path(&recv_context.key);
    fs::create_dir_all(&recv_path)?;

    for path in files {
        let sender_name = path.file_name().unwrap().to_str().unwrap();
        let mut sender_f = File::open(&path)?;

        let recv_p = recv_path.join(sender_name);
        let mut recv_f = File::create(recv_p)?;

        while std::io::copy(&mut sender_f, &mut recv_f)? != 0 {}
    }

    let final_path = recver_snap_mgr.final_recv_path(&recv_context.key);
    fs::rename(&recv_path, final_path)?;
    Ok(())
}<|MERGE_RESOLUTION|>--- conflicted
+++ resolved
@@ -440,17 +440,12 @@
     }
 }
 
-<<<<<<< HEAD
 async fn recv_snap_imp<'a>(
-=======
-pub(crate) async fn recv_snap_files<'a>(
->>>>>>> 1674d3c4
     snap_mgr: &'a TabletSnapManager,
     cache_builder: impl SnapCacheBuilder,
     mut stream: impl Stream<Item = Result<TabletSnapshotRequest>> + Unpin,
     sink: &mut (impl Sink<(TabletSnapshotResponse, WriteFlags), Error = grpcio::Error> + Unpin),
     limiter: Limiter,
-    key_manager: Option<Arc<DataKeyManager>>,
 ) -> Result<RecvTabletSnapContext<'a>> {
     let head = stream
         .next()
@@ -479,13 +474,20 @@
             info!("not using cache"; "region_id" => region_id, "err" => ?e);
             fs::create_dir_all(&path)?;
         }
-        cleanup_cache(&path, &mut stream, sink, &limiter, &key_manager).await?
+        cleanup_cache(&path, &mut stream, sink, &limiter, snap_mgr.key_manager()).await?
     } else {
         info!("not using cache"; "region_id" => region_id);
         fs::create_dir_all(&path)?;
         (0, vec![])
     };
-    let received = accept_missing(&path, missing_ssts, &mut stream, &limiter, &key_manager).await?;
+    let received = accept_missing(
+        &path,
+        missing_ssts,
+        &mut stream,
+        &limiter,
+        snap_mgr.key_manager(),
+    )
+    .await?;
     info!("received all tablet snapshot file"; "snap_key" => %context.key, "region_id" => region_id, "received" => received, "reused" => reused);
     let final_path = snap_mgr.final_recv_path(&context.key);
     // TODO(tabokie)
@@ -501,26 +503,10 @@
     raft_router: R,
     cache_builder: impl SnapCacheBuilder,
     limiter: Limiter,
-<<<<<<< HEAD
-    key_manager: Option<Arc<DataKeyManager>>,
-) -> Result<()> {
-    let stream = stream.map_err(Error::from);
-    let res = recv_snap_imp(
-        &snap_mgr,
-        cache_builder,
-        stream,
-        &mut sink,
-        limiter,
-        key_manager,
-    )
-    .await
-    .and_then(|context| context.finish(raft_router));
-=======
     snap_mgr_v1: Option<SnapManager>,
 ) -> Result<()> {
     let stream = stream.map_err(Error::from);
-    let mut sink = sink;
-    let res = recv_snap_files(&snap_mgr, cache_builder, stream, &mut sink, limiter)
+    let res = recv_snap_imp(&snap_mgr, cache_builder, stream, &mut sink, limiter)
         .await
         .and_then(|context| {
             // some means we are in raftstore-v1 config and received a tablet snapshot from
@@ -534,7 +520,6 @@
             }
             context.finish(raft_router)
         });
->>>>>>> 1674d3c4
     match res {
         Ok(()) => sink.close().await?,
         Err(e) => {
@@ -699,7 +684,6 @@
     snap_mgr: TabletSnapManager,
     msg: RaftMessage,
     limiter: Limiter,
-    key_manager: Option<Arc<DataKeyManager>>,
 ) -> Result<SendStat> {
     assert!(msg.get_message().has_snapshot());
     let timer = Instant::now();
@@ -710,20 +694,13 @@
         msg.get_message().get_snapshot(),
     );
     let deregister = {
-<<<<<<< HEAD
         let (snap_mgr, key) = (snap_mgr.clone(), key.clone());
-        DeferContext::new(move || snap_mgr.finish_snapshot(key, timer))
-=======
-        let (mgr, key) = (mgr.clone(), key.clone());
         DeferContext::new(move || {
-            mgr.finish_snapshot(key.clone(), timer);
-            mgr.delete_snapshot(&key);
+            snap_mgr.finish_snapshot(key.clone(), timer);
+            snap_mgr.delete_snapshot(&key);
         })
->>>>>>> 1674d3c4
     };
-
     let (sink, mut receiver) = client.tablet_snapshot()?;
-<<<<<<< HEAD
     let mut sink = sink.sink_map_err(Error::from);
     let path = snap_mgr.tablet_gen_path(&key);
     info!("begin to send snapshot file"; "snap_key" => %key);
@@ -737,7 +714,7 @@
         &mut sink,
         &mut receiver,
         &limiter,
-        &key_manager,
+        snap_mgr.key_manager(),
     )
     .await?;
     let (total_size, checksum) = send_missing(&path, missing, &mut sink, &limiter).await?;
@@ -754,7 +731,6 @@
     send_timer.observe_duration();
     drop(client);
     drop(deregister);
-    snap_mgr.delete_snapshot(&key);
     match recv_result {
         None => Ok(SendStat {
             key,
@@ -766,36 +742,12 @@
             format!("receive unexpected response {:?}", resp).into(),
         )),
     }
-=======
-    let send_task = async move {
-        let sink = sink.sink_map_err(Error::from);
-        let total_size =
-            send_snap_files(&mgr, sink, &mut receiver, msg, key.clone(), limiter).await?;
-        let recv_result = receiver.next().await;
-        send_timer.observe_duration();
-        drop(client);
-        drop(deregister);
-        match recv_result {
-            None => Ok(SendStat {
-                key,
-                total_size,
-                elapsed: timer.saturating_elapsed(),
-            }),
-            Some(Err(e)) => Err(e.into()),
-            Some(Ok(resp)) => Err(Error::Other(
-                format!("receive unexpected response {:?}", resp).into(),
-            )),
-        }
-    };
-    Ok(send_task)
->>>>>>> 1674d3c4
 }
 
 pub struct TabletRunner<B, R: RaftExtension + 'static> {
     env: Arc<Environment>,
     snap_mgr: TabletSnapManager,
     security_mgr: Arc<SecurityManager>,
-    key_manager: Option<Arc<DataKeyManager>>,
     pool: Runtime,
     raft_router: R,
     cfg_tracker: Tracker<Config>,
@@ -811,7 +763,6 @@
         cache_builder: B,
         r: R,
         security_mgr: Arc<SecurityManager>,
-        key_manager: Option<Arc<DataKeyManager>>,
         cfg: Arc<VersionTrack<Config>>,
     ) -> Self {
         let config = cfg.value().clone();
@@ -836,7 +787,6 @@
                 .unwrap(),
             raft_router: r,
             security_mgr,
-            key_manager,
             cfg_tracker,
             cfg: config,
             cache_builder,
@@ -899,25 +849,14 @@
                 }
                 SNAP_TASK_COUNTER_STATIC.recv.inc();
 
-<<<<<<< HEAD
-                let recving_count = self.recving_count.clone();
-=======
-                let snap_mgr = self.snap_mgr.clone();
-                let raft_router = self.raft_router.clone();
->>>>>>> 1674d3c4
                 recving_count.fetch_add(1, Ordering::SeqCst);
 
                 let snap_mgr = self.snap_mgr.clone();
                 let raft_router = self.raft_router.clone();
                 let limiter = self.limiter.clone();
-                let key_manager = self.key_manager.clone();
                 let cache_builder = self.cache_builder.clone();
-<<<<<<< HEAD
 
                 self.pool.spawn(async move {
-=======
-                let task = async move {
->>>>>>> 1674d3c4
                     let result = recv_snap(
                         stream,
                         sink,
@@ -925,11 +864,7 @@
                         raft_router,
                         cache_builder,
                         limiter,
-<<<<<<< HEAD
-                        key_manager,
-=======
                         None,
->>>>>>> 1674d3c4
                     )
                     .await;
                     recving_count.fetch_sub(1, Ordering::SeqCst);
@@ -957,19 +892,11 @@
                 }
                 SNAP_TASK_COUNTER_STATIC.send.inc();
 
-<<<<<<< HEAD
-                let sending_count = Arc::clone(&self.sending_count);
-=======
-                let env = Arc::clone(&self.env);
-                let mgr = self.snap_mgr.clone();
-                let security_mgr = Arc::clone(&self.security_mgr);
->>>>>>> 1674d3c4
                 sending_count.fetch_add(1, Ordering::SeqCst);
 
                 let snap_mgr = self.snap_mgr.clone();
                 let security_mgr = Arc::clone(&self.security_mgr);
                 let limiter = self.limiter.clone();
-                let key_manager = self.key_manager.clone();
 
                 let channel_builder = ChannelBuilder::new(self.env.clone())
                     .stream_initial_window_size(self.cfg.grpc_stream_initial_window_size.0 as i32)
@@ -989,7 +916,6 @@
                         snap_mgr,
                         msg,
                         limiter,
-                        key_manager,
                     ).await;
                     match res {
                         Ok(stat) => {
