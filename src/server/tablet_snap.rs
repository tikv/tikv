// Copyright 2022 TiKV Project Authors. Licensed under Apache-2.0.

<<<<<<< HEAD
//! Sending and receiving tablet snapshot.
//!
//! # Format
//!
//! Data are sent in the unit of `SnapshotChunk`. The first chunk of a snapshot
//! carries a Raft message that should be sent to the snapshot recipient after
//! the snapshot is persisted there. Its data payload contains some metadata for
//! the sake of compatibility.
//!
//! Subsequent chunks contains data of individual files. First chunk for a file
//! includes metadata such as file name, encryption key. A chunk with payload
//! shorter than expected is interpreted as EOF. Therefore sometimes an empty
//! chunk needs to be sent to conclude a file.

=======
#[cfg(any(test, feature = "testexport"))]
use std::io;
>>>>>>> b82036ea
use std::{
    convert::{TryFrom, TryInto},
    fs::{self, File},
    io::{Read, Write},
    mem,
    sync::{
        atomic::{AtomicUsize, Ordering},
        Arc,
    },
    time::Duration,
};

use encryption_export::DataKeyManager;
use file_system::{IoType, WithIoType};
use futures::{
    future::{Future, TryFutureExt},
    sink::{Sink, SinkExt},
    stream::{Stream, StreamExt, TryStreamExt},
};
use grpcio::{
    self, ChannelBuilder, ClientStreamingSink, Environment, RequestStream, RpcStatus,
    RpcStatusCode, WriteFlags,
};
use kvproto::{
    raft_serverpb::{Done, RaftMessage, RaftSnapshotData, SnapshotChunk},
    tikvpb::TikvClient,
};
use protobuf::Message;
use raftstore::store::snap::{TabletSnapKey, TabletSnapManager};
use security::SecurityManager;
use tikv_kv::RaftExtension;
use tikv_util::{
    config::{Tracker, VersionTrack},
    time::Instant,
    worker::Runnable,
};
use tokio::runtime::{Builder as RuntimeBuilder, Runtime};

use super::{
    metrics::*,
    snap::{Task, DEFAULT_POOL_SIZE, SNAP_CHUNK_LEN},
    Config, Error, Result,
};
use crate::tikv_util::{sys::thread::ThreadBuildWrapper, time::Limiter};

struct RecvTabletSnapContext {
    key: TabletSnapKey,
    raft_msg: RaftMessage,
    io_type: IoType,
    start: Instant,
    chunk_size: usize,
}

impl RecvTabletSnapContext {
    fn new(mut head: SnapshotChunk) -> Result<Self> {
        if !head.has_message() {
            return Err(box_err!("no raft message in the first chunk"));
        }

<<<<<<< HEAD
=======
        let chunk_size = match head.take_data().try_into() {
            Ok(buff) => usize::from_le_bytes(buff),
            Err(_) => return Err(box_err!("failed to get chunk size")),
        };
>>>>>>> b82036ea
        let meta = head.take_message();
        let key = TabletSnapKey::from_region_snap(
            meta.get_region_id(),
            meta.get_to_peer().get_id(),
            meta.get_message().get_snapshot(),
        );
        let io_type = io_type_from_raft_message(&meta)?;

        let data = head.take_data();
        let chunk_size = if data.len() >= 8 {
            u64::from_le_bytes(data[..8].try_into().unwrap()) as usize
        } else {
            return Err(box_err!("failed to get chunk size"));
        };

        Ok(RecvTabletSnapContext {
            key,
            raft_msg: meta,
            io_type,
            start: Instant::now(),
            chunk_size,
        })
    }

    fn finish<R: RaftExtension>(self, raft_router: R) -> Result<()> {
        let key = self.key;
        raft_router.feed(self.raft_msg, true);
        info!("saving all snapshot files"; "snap_key" => %key, "takes" => ?self.start.saturating_elapsed());
        Ok(())
    }
}

fn io_type_from_raft_message(msg: &RaftMessage) -> Result<IoType> {
    let snapshot = msg.get_message().get_snapshot();
    let data = snapshot.get_data();
    let mut snapshot_data = RaftSnapshotData::default();
    snapshot_data.merge_from_bytes(data)?;
    let snapshot_meta = snapshot_data.get_meta();
    if snapshot_meta.get_for_balance() {
        Ok(IoType::LoadBalance)
    } else {
        Ok(IoType::Replication)
    }
}

async fn send_snap_files(
    mgr: &TabletSnapManager,
    mut sender: impl Sink<(SnapshotChunk, WriteFlags), Error = Error> + Unpin,
    msg: RaftMessage,
    key: TabletSnapKey,
    limiter: Limiter,
    key_manager: Option<Arc<DataKeyManager>>,
) -> Result<u64> {
    let path = mgr.tablet_gen_path(&key);
    info!("begin to send snapshot file";"snap_key" => %key);
    let files = fs::read_dir(&path)?
        .map(|f| Ok(f?.path()))
        .filter(|f| f.is_ok() && f.as_ref().unwrap().is_file())
        .collect::<Result<Vec<_>>>()?;
    let io_type = io_type_from_raft_message(&msg)?;
    let _with_io_type = WithIoType::new(io_type);
    let mut total_sent = msg.compute_size() as u64;
    let mut chunk = SnapshotChunk::default();
    chunk.set_message(msg);
<<<<<<< HEAD
    chunk.set_data(u64::to_le_bytes(SNAP_CHUNK_LEN as u64).to_vec());
=======
    chunk.set_data(usize::to_le_bytes(SNAP_CHUNK_LEN).to_vec());
>>>>>>> b82036ea
    sender
        .feed((chunk, WriteFlags::default().buffer_hint(true)))
        .await?;
    for path in files {
        let name = path.file_name().unwrap().to_str().unwrap();
        let mut chunk = SnapshotChunk::default();
        if let Some(mgr) = &key_manager
            && let Some(info) = mgr.get_file_raw(name)
            && info.method != kvproto::encryptionpb::EncryptionMethod::Plaintext
        {
            chunk.set_encryption_info(info);
        }
        let mut buffer = Vec::with_capacity(SNAP_CHUNK_LEN);
        buffer.push(name.len() as u8);
        buffer.extend_from_slice(name.as_bytes());
        let mut f = File::open(&path)?;
        let mut off = buffer.len();
        loop {
            buffer.resize(SNAP_CHUNK_LEN, 0);
            // it should break if readed len is zero or the buffer is full.
            while off < SNAP_CHUNK_LEN {
                let readed = f.read(&mut buffer[off..])?;
                if readed == 0 {
                    buffer.truncate(off);
                    break;
                }
                off += readed;
            }
            limiter.consume(off).await;
            total_sent += off as u64;
            chunk.set_data(mem::take(&mut buffer));
            sender
                .feed((
                    mem::take(&mut chunk),
                    WriteFlags::default().buffer_hint(true),
                ))
                .await?;
            // It should switch the next file if the read buffer len is less than the
            // SNAP_CHUNK_LEN.
            if off < SNAP_CHUNK_LEN {
                break;
            }
            off = 0
        }
    }
    info!("sent all snap file finish"; "snap_key" => %key);
    sender.close().await?;
    Ok(total_sent)
}

/// Send the snapshot to specified address.
///
/// It will first send the normal raft snapshot message and then send the
/// snapshot file.
pub fn send_snap(
    env: Arc<Environment>,
    mgr: TabletSnapManager,
    security_mgr: Arc<SecurityManager>,
    key_manager: Option<Arc<DataKeyManager>>,
    cfg: &Config,
    addr: &str,
    msg: RaftMessage,
    limiter: Limiter,
) -> Result<impl Future<Output = Result<SendStat>>> {
    assert!(msg.get_message().has_snapshot());
    let timer = Instant::now();
    let send_timer = SEND_SNAP_HISTOGRAM.start_coarse_timer();
    let key = TabletSnapKey::from_region_snap(
        msg.get_region_id(),
        msg.get_to_peer().get_id(),
        msg.get_message().get_snapshot(),
    );

    let cb = ChannelBuilder::new(env)
        .stream_initial_window_size(cfg.grpc_stream_initial_window_size.0 as i32)
        .keepalive_time(cfg.grpc_keepalive_time.0)
        .keepalive_timeout(cfg.grpc_keepalive_timeout.0)
        .default_compression_algorithm(cfg.grpc_compression_algorithm())
        .default_gzip_compression_level(cfg.grpc_gzip_compression_level)
        .default_grpc_min_message_size_to_compress(cfg.grpc_min_message_size_to_compress);

    let channel = security_mgr.connect(cb, addr);
    let client = TikvClient::new(channel);
    let (sink, receiver) = client.snapshot()?;
    let send_task = async move {
        let sink = sink.sink_map_err(Error::from);
        let total_size =
            send_snap_files(&mgr, sink, msg, key.clone(), limiter, key_manager).await?;
        let recv_result = receiver.map_err(Error::from).await;
        send_timer.observe_duration();
        drop(client);
        match recv_result {
            Ok(_) => {
                mgr.delete_snapshot(&key);
                Ok(SendStat {
                    key,
                    total_size,
                    elapsed: timer.saturating_elapsed(),
                })
            }
            Err(e) => Err(e),
        }
    };
    Ok(send_task)
}

async fn recv_snap_files(
    snap_mgr: TabletSnapManager,
    mut stream: impl Stream<Item = Result<SnapshotChunk>> + Unpin,
    limit: Limiter,
    key_manager: Option<Arc<DataKeyManager>>,
) -> Result<RecvTabletSnapContext> {
    let head = stream
        .next()
        .await
        .transpose()?
        .ok_or_else(|| Error::Other("empty gRPC stream".into()))?;
    let context = RecvTabletSnapContext::new(head)?;
    let chunk_size = context.chunk_size;
    let path = snap_mgr.tmp_recv_path(&context.key);
    info!("begin to receive tablet snapshot files"; "file" => %path.display());
    fs::create_dir_all(&path)?;
    let _with_io_type = WithIoType::new(context.io_type);
    while let Some(chunk) = stream.next().await {
        let mut chunk = chunk?;
        if chunk.has_message() {
            return Err(box_err!("duplicated metadata"));
        }
        let mut data = chunk.take_data();
        // the format of chunk:
        // |--name_len--|--name--|--content--|
        let len = data[0] as usize;
        let file_name = box_try!(std::str::from_utf8(&data[1..len + 1]));
        let p = path.join(file_name);
        let mut f = File::create(&p)?;
        if chunk.has_encryption_info() {
            let info = chunk.take_encryption_info();
            if let Some(mgr) = &key_manager {
                mgr.insert_file_raw(p.to_str().unwrap(), info)?;
            } else {
                return Err(box_err!("Encryption data key manager not available"));
            }
        }

        let mut size = data.len() - len - 1;
        f.write_all(&data[len + 1..])?;
        // It should switch next file if the chunk size is less than the SNAP_CHUNK_LEN.
        while data.len() >= chunk_size {
            data = match stream.next().await {
                Some(Ok(mut c)) if !c.has_message() => c.take_data(),
                Some(_) => return Err(box_err!("duplicated metadata")),
                None => return Err(box_err!("missing chunk")),
            };
<<<<<<< HEAD
            f.write_all(&data[..])?;
            limit.consume(data.len());
            size += data.len();
=======
            f.write_all(&chunk[..])?;
            limit.consume(chunk.len()).await;
            size += chunk.len();
>>>>>>> b82036ea
        }
        debug!("received snap file"; "file" => %p.display(), "size" => size);
        SNAP_LIMIT_TRANSPORT_BYTES_COUNTER_STATIC
            .recv
            .inc_by(size as u64);
        f.sync_data()?;
    }
    info!("received all tablet snapshot file"; "snap_key" => %context.key);
    let final_path = snap_mgr.final_recv_path(&context.key);
    fs::rename(&path, final_path)?;
    Ok(context)
}

fn recv_snap<R: RaftExtension + 'static>(
    stream: RequestStream<SnapshotChunk>,
    sink: ClientStreamingSink<Done>,
    snap_mgr: TabletSnapManager,
    key_manager: Option<Arc<DataKeyManager>>,
    raft_router: R,
    limit: Limiter,
) -> impl Future<Output = Result<()>> {
    let recv_task = async move {
        let stream = stream.map_err(Error::from);
        let context = recv_snap_files(snap_mgr, stream, limit, key_manager).await?;
        context.finish(raft_router)
    };
    async move {
        match recv_task.await {
            Ok(()) => sink.success(Done::default()).await.map_err(Error::from),
            Err(e) => {
                let status = RpcStatus::with_message(RpcStatusCode::UNKNOWN, format!("{:?}", e));
                sink.fail(status).await.map_err(Error::from)
            }
        }
    }
}

pub struct TabletRunner<R: RaftExtension + 'static> {
    env: Arc<Environment>,
    snap_mgr: TabletSnapManager,
    security_mgr: Arc<SecurityManager>,
    key_manager: Option<Arc<DataKeyManager>>,
    pool: Runtime,
    raft_router: R,
    cfg_tracker: Tracker<Config>,
    cfg: Config,
    sending_count: Arc<AtomicUsize>,
    recving_count: Arc<AtomicUsize>,
    limiter: Limiter,
}

impl<R: RaftExtension> TabletRunner<R> {
    pub fn new(
        env: Arc<Environment>,
        snap_mgr: TabletSnapManager,
        r: R,
        security_mgr: Arc<SecurityManager>,
        key_manager: Option<Arc<DataKeyManager>>,
        cfg: Arc<VersionTrack<Config>>,
    ) -> Self {
        let config = cfg.value().clone();
        let cfg_tracker = cfg.tracker("tablet-sender".to_owned());
        let limit = i64::try_from(config.snap_max_write_bytes_per_sec.0)
            .unwrap_or_else(|_| panic!("snap_max_write_bytes_per_sec > i64::max_value"));
        let limiter = Limiter::new(if limit > 0 {
            limit as f64
        } else {
            f64::INFINITY
        });

        let snap_worker = TabletRunner {
            env,
            snap_mgr,
            pool: RuntimeBuilder::new_multi_thread()
                .thread_name(thd_name!("tablet-snap-sender"))
                .worker_threads(DEFAULT_POOL_SIZE)
                .after_start_wrapper(tikv_alloc::add_thread_memory_accessor)
                .before_stop_wrapper(tikv_alloc::remove_thread_memory_accessor)
                .build()
                .unwrap(),
            raft_router: r,
            security_mgr,
            key_manager,
            cfg_tracker,
            cfg: config,
            sending_count: Arc::new(AtomicUsize::new(0)),
            recving_count: Arc::new(AtomicUsize::new(0)),
            limiter,
        };
        snap_worker
    }

    fn refresh_cfg(&mut self) {
        if let Some(incoming) = self.cfg_tracker.any_new() {
            let limit = if incoming.snap_max_write_bytes_per_sec.0 > 0 {
                incoming.snap_max_write_bytes_per_sec.0 as f64
            } else {
                f64::INFINITY
            };
            self.limiter.set_speed_limit(limit);
            info!("refresh snapshot manager config";
            "speed_limit"=> limit);
            self.cfg = incoming.clone();
        }
    }
}

pub struct SendStat {
    key: TabletSnapKey,
    total_size: u64,
    elapsed: Duration,
}

impl<R: RaftExtension> Runnable for TabletRunner<R> {
    type Task = Task;

    fn run(&mut self, task: Task) {
        match task {
            Task::Recv { stream, sink } => {
                let task_num = self.recving_count.load(Ordering::SeqCst);
                if task_num >= self.cfg.concurrent_recv_snap_limit {
                    warn!("too many recving snapshot tasks, ignore");
                    let status = RpcStatus::with_message(
                        RpcStatusCode::RESOURCE_EXHAUSTED,
                        format!(
                            "the number of received snapshot tasks {} exceeded the limitation {}",
                            task_num, self.cfg.concurrent_recv_snap_limit
                        ),
                    );
                    self.pool.spawn(sink.fail(status));
                    return;
                }
                SNAP_TASK_COUNTER_STATIC.recv.inc();

                let snap_mgr = self.snap_mgr.clone();
                let raft_router = self.raft_router.clone();
                let recving_count = self.recving_count.clone();
                recving_count.fetch_add(1, Ordering::SeqCst);
                let limiter = self.limiter.clone();
                let key_manager = self.key_manager.clone();
                let task = async move {
                    let result =
                        recv_snap(stream, sink, snap_mgr, key_manager, raft_router, limiter).await;
                    recving_count.fetch_sub(1, Ordering::SeqCst);
                    if let Err(e) = result {
                        error!("failed to recv snapshot"; "err" => %e);
                    }
                };
                self.pool.spawn(task);
            }
            Task::Send { addr, msg, cb } => {
                let region_id = msg.get_region_id();
                if self.sending_count.load(Ordering::SeqCst) >= self.cfg.concurrent_send_snap_limit
                {
                    warn!(
                        "too many sending snapshot tasks, drop Send Snap[to: {}, snap: {:?}]",
                        addr, msg
                    );
                    cb(Err(Error::Other("Too many sending snapshot tasks".into())));
                    return;
                }
                SNAP_TASK_COUNTER_STATIC.send.inc();

                let env = Arc::clone(&self.env);
                let mgr = self.snap_mgr.clone();
                let security_mgr = Arc::clone(&self.security_mgr);
                let sending_count = Arc::clone(&self.sending_count);
                sending_count.fetch_add(1, Ordering::SeqCst);
                let limit = self.limiter.clone();
                let send_task = send_snap(
                    env,
                    mgr,
                    security_mgr,
                    self.key_manager.clone(),
                    &self.cfg.clone(),
                    &addr,
                    msg,
                    limit,
                );
                let task = async move {
                    let res = match send_task {
                        Err(e) => Err(e),
                        Ok(f) => f.await,
                    };
                    match res {
                        Ok(stat) => {
                            info!(
                                "sent snapshot";
                                "region_id" => region_id,
                                "snap_key" => %stat.key,
                                "size" => stat.total_size,
                                "duration" => ?stat.elapsed
                            );
                            cb(Ok(()));
                        }
                        Err(e) => {
                            error!("failed to send snap"; "to_addr" => addr, "region_id" => region_id, "err" => ?e);
                            cb(Err(e));
                        }
                    };
                    sending_count.fetch_sub(1, Ordering::SeqCst);
                };

                self.pool.spawn(task);
            }
            Task::RefreshConfigEvent => {
                self.refresh_cfg();
            }
            Task::Validate(f) => {
                f(&self.cfg);
            }
        }
    }
}

// A helper function to copy snapshot.
#[cfg(any(test, feature = "testexport"))]
pub fn copy_tablet_snapshot(
    key: TabletSnapKey,
    msg: RaftMessage,
    sender_snap_mgr: &TabletSnapManager,
    recver_snap_mgr: &TabletSnapManager,
) -> Result<()> {
    let sender_path = sender_snap_mgr.tablet_gen_path(&key);
    let files = fs::read_dir(sender_path)?
        .map(|f| Ok(f?.path()))
        .filter(|f| f.is_ok() && f.as_ref().unwrap().is_file())
        .collect::<Result<Vec<_>>>()?;

    let mut head = SnapshotChunk::default();
    head.set_message(msg);
    head.set_data(usize::to_le_bytes(SNAP_CHUNK_LEN).to_vec());

    let recv_context = RecvTabletSnapContext::new(head)?;
    let recv_path = recver_snap_mgr.tmp_recv_path(&recv_context.key);
    fs::create_dir_all(&recv_path)?;

    for path in files {
        let sender_name = path.file_name().unwrap().to_str().unwrap();
        let mut sender_f = File::open(&path)?;

        let recv_p = recv_path.join(sender_name);
        let mut recv_f = File::create(recv_p)?;

        while io::copy(&mut sender_f, &mut recv_f)? != 0 {}
    }

    let final_path = recver_snap_mgr.final_recv_path(&recv_context.key);
    fs::rename(&recv_path, final_path)?;
    Ok(())
}

#[cfg(test)]
mod tests {
    use std::{
        fs::{create_dir_all, File},
        io::Write,
    };

    use futures::{
        channel::mpsc::{self},
        executor::block_on,
        sink::SinkExt,
    };
    use futures_util::StreamExt;
    use grpcio::WriteFlags;
    use kvproto::raft_serverpb::{RaftMessage, SnapshotChunk};
    use raftstore::store::snap::{TabletSnapKey, TabletSnapManager};
    use tempfile::TempDir;
    use tikv_util::{store::new_peer, time::Limiter};

    use super::{super::Error, recv_snap_files, send_snap_files, SNAP_CHUNK_LEN};

    #[test]
    fn test_send_tablet() {
        let limiter = Limiter::new(f64::INFINITY);
        let snap_key = TabletSnapKey::new(1, 1, 1, 1);
        let mut msg = RaftMessage::default();
        msg.set_region_id(1);
        msg.set_to_peer(new_peer(1, 1));
        msg.mut_message().mut_snapshot().mut_metadata().set_index(1);
        msg.mut_message().mut_snapshot().mut_metadata().set_term(1);
        let send_path = TempDir::new().unwrap();
        let send_snap_mgr =
            TabletSnapManager::new(send_path.path().join("snap_dir").to_str().unwrap()).unwrap();
        let snap_path = send_snap_mgr.tablet_gen_path(&snap_key);
        create_dir_all(snap_path.as_path()).unwrap();
        // send file should skip directory
        create_dir_all(snap_path.join("dir")).unwrap();
        for i in 0..2 {
            let mut f = File::create(snap_path.join(i.to_string())).unwrap();
            let count = SNAP_CHUNK_LEN - 2;
            let mut data = std::iter::repeat("a".as_bytes())
                .take(count)
                .collect::<Vec<_>>();
            for buffer in data.iter_mut() {
                f.write_all(buffer).unwrap();
            }
            f.sync_data().unwrap();
        }

        let recv_path = TempDir::new().unwrap();
        let recv_snap_manager =
            TabletSnapManager::new(recv_path.path().join("snap_dir").to_str().unwrap()).unwrap();
        let (tx, rx) = mpsc::unbounded();
        let sink = tx.sink_map_err(Error::from);
        block_on(send_snap_files(
            &send_snap_mgr,
            sink,
            msg,
            snap_key.clone(),
            limiter.clone(),
            None,
        ))
        .unwrap();

        let stream = rx.map(|x: (SnapshotChunk, WriteFlags)| Ok(x.0));
        let final_path = recv_snap_manager.final_recv_path(&snap_key);
        let r = block_on(recv_snap_files(recv_snap_manager, stream, limiter, None)).unwrap();
        assert_eq!(r.key, snap_key);
        std::thread::sleep(std::time::Duration::from_secs(1));
        let dir = std::fs::read_dir(final_path).unwrap();
        assert_eq!(2, dir.count());
        send_snap_mgr.delete_snapshot(&snap_key);
        assert!(!snap_path.exists());
    }
}<|MERGE_RESOLUTION|>--- conflicted
+++ resolved
@@ -1,6 +1,5 @@
 // Copyright 2022 TiKV Project Authors. Licensed under Apache-2.0.
 
-<<<<<<< HEAD
 //! Sending and receiving tablet snapshot.
 //!
 //! # Format
@@ -15,10 +14,8 @@
 //! shorter than expected is interpreted as EOF. Therefore sometimes an empty
 //! chunk needs to be sent to conclude a file.
 
-=======
 #[cfg(any(test, feature = "testexport"))]
 use std::io;
->>>>>>> b82036ea
 use std::{
     convert::{TryFrom, TryInto},
     fs::{self, File},
@@ -78,13 +75,6 @@
             return Err(box_err!("no raft message in the first chunk"));
         }
 
-<<<<<<< HEAD
-=======
-        let chunk_size = match head.take_data().try_into() {
-            Ok(buff) => usize::from_le_bytes(buff),
-            Err(_) => return Err(box_err!("failed to get chunk size")),
-        };
->>>>>>> b82036ea
         let meta = head.take_message();
         let key = TabletSnapKey::from_region_snap(
             meta.get_region_id(),
@@ -149,11 +139,7 @@
     let mut total_sent = msg.compute_size() as u64;
     let mut chunk = SnapshotChunk::default();
     chunk.set_message(msg);
-<<<<<<< HEAD
     chunk.set_data(u64::to_le_bytes(SNAP_CHUNK_LEN as u64).to_vec());
-=======
-    chunk.set_data(usize::to_le_bytes(SNAP_CHUNK_LEN).to_vec());
->>>>>>> b82036ea
     sender
         .feed((chunk, WriteFlags::default().buffer_hint(true)))
         .await?;
@@ -307,15 +293,9 @@
                 Some(_) => return Err(box_err!("duplicated metadata")),
                 None => return Err(box_err!("missing chunk")),
             };
-<<<<<<< HEAD
             f.write_all(&data[..])?;
-            limit.consume(data.len());
+            limit.consume(data.len()).await;
             size += data.len();
-=======
-            f.write_all(&chunk[..])?;
-            limit.consume(chunk.len()).await;
-            size += chunk.len();
->>>>>>> b82036ea
         }
         debug!("received snap file"; "file" => %p.display(), "size" => size);
         SNAP_LIMIT_TRANSPORT_BYTES_COUNTER_STATIC
