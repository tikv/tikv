// Copyright 2022 TiKV Project Authors. Licensed under Apache-2.0.

//! This file contains the implementation of sending and receiving tablet
//! snapshot.
//!
//! Different from v1, tablet snapshot always tries to use cache to speed up
//! transfering speed. The protocol is quite simple:
//!
//! sender                            receiver
//! send snapshot meta    ---->     receive snapshot meta
//! extra snapshot preview          collect cache meta
//! send all preview      ---->     receive preview and clean up miss cache
//! files receive files list      <-----  send missing file list
//! send missing files    ---->     receive missing files
//! close sender          ---->     persist snapshot and report to raftstore
//! wait for receiver       <-----  close sender
//! finish

#[cfg(any(test, feature = "testexport"))]
use std::io;
use std::{
    cmp,
    convert::TryFrom,
    fmt::Debug,
    fs::{self, File},
    io::{BorrowedBuf, Read, Seek, SeekFrom, Write},
    path::Path,
    sync::{
        atomic::{AtomicUsize, Ordering},
        Arc,
    },
    time::Duration,
};

use collections::HashMap;
use engine_traits::{Checkpointer, KvEngine, TabletRegistry};
use file_system::{IoType, OpenOptions, WithIoType};
use futures::{
    future::{Future, FutureExt},
    sink::{Sink, SinkExt},
    stream::{Stream, StreamExt, TryStreamExt},
};
use grpcio::{
    self, ChannelBuilder, DuplexSink, Environment, RequestStream, RpcStatus, RpcStatusCode,
    WriteFlags,
};
use kvproto::{
    raft_serverpb::{
        RaftMessage, RaftSnapshotData, TabletSnapshotFileChunk, TabletSnapshotFileMeta,
        TabletSnapshotPreview, TabletSnapshotRequest, TabletSnapshotResponse,
    },
    tikvpb::TikvClient,
};
use protobuf::Message;
use raftstore::store::snap::{ReceivingGuard, TabletSnapKey, TabletSnapManager};
use security::SecurityManager;
use tikv_kv::RaftExtension;
use tikv_util::{
    config::{ReadableSize, Tracker, VersionTrack},
    time::Instant,
    worker::Runnable,
};
use tokio::runtime::{Builder as RuntimeBuilder, Runtime};

use super::{
    metrics::*,
    snap::{Task, DEFAULT_POOL_SIZE},
    Config, Error, Result,
};
use crate::tikv_util::{sys::thread::ThreadBuildWrapper, time::Limiter};

const PREVIEW_CHUNK_LEN: usize = ReadableSize::kb(1).0 as usize;
const PREVIEW_BATCH_SIZE: usize = 256;
const FILE_CHUNK_LEN: usize = ReadableSize::mb(1).0 as usize;
const CACHE_LINE: u64 = ReadableSize::mb(4).0;

fn is_sst(file_name: &str) -> bool {
    file_name.ends_with(".sst")
}

async fn read_to(f: &mut File, to: &mut Vec<u8>, size: usize, limiter: &Limiter) -> Result<()> {
    // It's likely in page cache already.
    limiter.consume(size / 2).await;
    to.clear();
    to.reserve_exact(size);
    let mut buf: BorrowedBuf<'_> = to.spare_capacity_mut().into();
    f.read_buf_exact(buf.unfilled())?;
    unsafe {
        to.set_len(size);
    }
    Ok(())
}

pub trait SnapCacheBuilder: Send + Sync {
    fn build(&self, region_id: u64, path: &Path) -> Result<()>;
}

impl<EK: KvEngine> SnapCacheBuilder for TabletRegistry<EK> {
    fn build(&self, region_id: u64, path: &Path) -> Result<()> {
        if let Some(mut c) = self.get(region_id) && let Some(db) = c.latest() {
            let mut checkpointer = db.new_checkpointer()?;
            // Avoid flush.
            checkpointer.create_at(path, None, u64::MAX)?;
            Ok(())
        } else {
            Err(Error::Other(format!("region {} not found", region_id).into()))
        }
    }
}

#[derive(Clone)]
pub struct NoSnapshotCache;

impl SnapCacheBuilder for NoSnapshotCache {
    fn build(&self, _: u64, _: &Path) -> Result<()> {
        Err(Error::Other("cache is disabled".into()))
    }
}

struct RecvTabletSnapContext<'a> {
    key: TabletSnapKey,
    raft_msg: RaftMessage,
    use_cache: bool,
    io_type: IoType,
    // Lock to avoid receive the same snapshot concurrently.
    _receiving_guard: ReceivingGuard<'a>,
    start: Instant,
}

impl<'a> RecvTabletSnapContext<'a> {
    fn new(mut head: TabletSnapshotRequest, mgr: &'a TabletSnapManager) -> Result<Self> {
        if !head.has_head() {
            return Err(box_err!("no raft message in the first chunk"));
        }
        let mut head = head.take_head();
        let meta = head.take_message();
        let key = TabletSnapKey::from_region_snap(
            meta.get_region_id(),
            meta.get_to_peer().get_id(),
            meta.get_message().get_snapshot(),
        );
        let io_type = io_type_from_raft_message(&meta)?;
        let receiving_guard = match mgr.start_receive(key.clone()) {
            Some(g) => g,
            None => return Err(box_err!("failed to start receive snapshot")),
        };

        Ok(RecvTabletSnapContext {
            key,
            raft_msg: meta,
            use_cache: head.use_cache,
            io_type,
            _receiving_guard: receiving_guard,
            start: Instant::now(),
        })
    }

    fn finish<R: RaftExtension>(self, raft_router: R) -> Result<()> {
        let key = self.key;
        raft_router.feed(self.raft_msg, true);
        info!("saving all snapshot files"; "snap_key" => %key, "takes" => ?self.start.saturating_elapsed());
        Ok(())
    }
}

fn io_type_from_raft_message(msg: &RaftMessage) -> Result<IoType> {
    let snapshot = msg.get_message().get_snapshot();
    let data = snapshot.get_data();
    let mut snapshot_data = RaftSnapshotData::default();
    snapshot_data.merge_from_bytes(data)?;
    let snapshot_meta = snapshot_data.get_meta();
    if snapshot_meta.get_for_balance() {
        Ok(IoType::LoadBalance)
    } else {
        Ok(IoType::Replication)
    }
}

fn protocol_error(exp: &str, act: impl Debug) -> Error {
    Error::Other(format!("protocol error: expect {exp}, but got {act:?}").into())
}

async fn cleanup_cache(
    path: &Path,
    stream: &mut (impl Stream<Item = Result<TabletSnapshotRequest>> + Unpin),
    sink: &mut (impl Sink<(TabletSnapshotResponse, WriteFlags), Error = grpcio::Error> + Unpin),
    limiter: &Limiter,
) -> Result<(u64, Vec<String>)> {
    let mut reused = 0;
    let mut exists = HashMap::default();
    for entry in fs::read_dir(path)? {
        let entry = entry?;
        let ft = entry.file_type()?;
        if ft.is_dir() {
            fs::remove_dir_all(entry.path())?;
            continue;
        }
        if ft.is_file() {
            let os_name = entry.file_name();
            let name = os_name.to_str().unwrap();
            if is_sst(name) {
                // Collect length requires another IO, delay till we are sure
                // it's probably be reused.
                exists.insert(name.to_string(), entry.path());
                continue;
            }
        }
        fs::remove_file(entry.path())?;
    }
    let mut missing = vec![];
    loop {
        let mut preview = match stream.next().await {
            Some(Ok(mut req)) if req.has_preview() => req.take_preview(),
            res => return Err(protocol_error("preview", res)),
        };
        let mut buffer = Vec::with_capacity(PREVIEW_CHUNK_LEN);
        for meta in preview.take_meta().into_vec() {
            if is_sst(&meta.file_name) && let Some(p) = exists.remove(&meta.file_name) {
                let mut f = File::open(&p)?;
                let exist_len = f.metadata()?.len();
                if exist_len == meta.file_size {
                    let head_len = meta.head_chunk.len();
                    let trailing_len = meta.trailing_chunk.len();
                    if head_len as u64 > meta.file_size || trailing_len as u64 > meta.file_size {
                        return Err(Error::Other(format!("invalid chunk length {} {} {}", meta.file_size, head_len, trailing_len).into()));
                    }
                    // Usually the file is in page cache.
                    read_to(&mut f, &mut buffer, head_len, limiter).await?;
                    if buffer == meta.head_chunk {
                        if meta.trailing_chunk.is_empty() {
                            reused += meta.file_size;
                            continue;
                        }
                        f.seek(SeekFrom::End(-(trailing_len as i64)))?;
                        read_to(&mut f, &mut buffer, trailing_len, limiter).await?;
                        if buffer == meta.trailing_chunk {
                            reused += meta.file_size;
                            continue;
                        }
                    }
                }
                // We should not write to the file directly as it's hard linked.
                fs::remove_file(p)?;
            }
            missing.push(meta.file_name);
        }
        if preview.end {
            break;
        }
    }
    for (_, p) in exists {
        fs::remove_file(p)?;
    }
    let mut resp = TabletSnapshotResponse::default();
    resp.mut_files().set_file_name(missing.clone().into());
    sink.send((resp, WriteFlags::default())).await?;
    Ok((reused, missing))
}

async fn accept_one_file(
    path: &Path,
    mut chunk: TabletSnapshotFileChunk,
    stream: &mut (impl Stream<Item = Result<TabletSnapshotRequest>> + Unpin),
    limiter: &Limiter,
) -> Result<u64> {
    let name = chunk.file_name;
    let mut f = OpenOptions::new()
        .write(true)
        .create_new(true)
        .open(path.join(&name))?;
    let exp_size = chunk.file_size;
    let mut file_size = 0;
    loop {
        let chunk_len = chunk.data.len();
        file_size += chunk_len as u64;
        if file_size > exp_size {
            return Err(Error::Other(
                format!("file {} too long {} {}", name, file_size, exp_size).into(),
            ));
        }
        limiter.consume(chunk_len).await;
        f.write_all(&chunk.data)?;
        if exp_size == file_size {
            f.sync_data()?;
            return Ok(exp_size);
        }
        chunk = match stream.next().await {
            Some(Ok(mut req)) if req.has_chunk() => req.take_chunk(),
            res => return Err(protocol_error("chunk", res)),
        };
        if !chunk.file_name.is_empty() {
            return Err(protocol_error(&name, &chunk.file_name));
        }
    }
}

async fn accept_missing(
    path: &Path,
    missing_ssts: Vec<String>,
    stream: &mut (impl Stream<Item = Result<TabletSnapshotRequest>> + Unpin),
    limiter: &Limiter,
) -> Result<u64> {
    let mut received_bytes: u64 = 0;
    for name in missing_ssts {
        let chunk = match stream.next().await {
            Some(Ok(mut req)) if req.has_chunk() => req.take_chunk(),
            res => return Err(protocol_error("chunk", res)),
        };
        if chunk.file_name != name {
            return Err(protocol_error(&name, &chunk.file_name));
        }
        received_bytes += accept_one_file(path, chunk, stream, limiter).await?;
    }
    // Now receive other files.
    loop {
        let chunk = match stream.next().await {
            None => {
                File::open(path)?.sync_data()?;
                return Ok(received_bytes);
            }
            Some(Ok(mut req)) if req.has_chunk() => req.take_chunk(),
            res => return Err(protocol_error("chunk", res)),
        };
        if chunk.file_name.is_empty() {
            return Err(protocol_error("file_name", &chunk.file_name));
        }
        received_bytes += accept_one_file(path, chunk, stream, limiter).await?;
    }
}

async fn recv_snap_files<'a>(
    snap_mgr: &'a TabletSnapManager,
    cache_builder: impl SnapCacheBuilder,
    mut stream: impl Stream<Item = Result<TabletSnapshotRequest>> + Unpin,
    sink: &mut (impl Sink<(TabletSnapshotResponse, WriteFlags), Error = grpcio::Error> + Unpin),
    limiter: Limiter,
) -> Result<RecvTabletSnapContext<'a>> {
    let head = stream
        .next()
        .await
        .transpose()?
        .ok_or_else(|| Error::Other("empty gRPC stream".into()))?;
    let context = RecvTabletSnapContext::new(head, snap_mgr)?;
    let _with_io_type = WithIoType::new(context.io_type);
    let region_id = context.key.region_id;
    let final_path = snap_mgr.final_recv_path(&context.key);
    if final_path.exists() {
        // The snapshot is received already, should wait for peer to apply. If the
        // snapshot is corrupted, the peer should destroy it first then request again.
        return Err(Error::Other(
            format!("snapshot {} already exists", final_path.display()).into(),
        ));
    }
    let path = snap_mgr.tmp_recv_path(&context.key);
    info!("begin to receive tablet snapshot files"; "file" => %path.display(), "region_id" => region_id);
    if path.exists() {
        fs::remove_dir_all(&path)?;
    }
    let (reused, missing_ssts) = if context.use_cache {
        if let Err(e) = cache_builder.build(region_id, &path) {
            info!("not using cache"; "region_id" => region_id, "err" => ?e);
            fs::create_dir_all(&path)?;
        }
        cleanup_cache(&path, &mut stream, sink, &limiter).await?
    } else {
        info!("not using cache"; "region_id" => region_id);
        fs::create_dir_all(&path)?;
        (0, vec![])
    };
    let received = accept_missing(&path, missing_ssts, &mut stream, &limiter).await?;
    info!("received all tablet snapshot file"; "snap_key" => %context.key, "region_id" => region_id, "received" => received, "reused" => reused);
    let final_path = snap_mgr.final_recv_path(&context.key);
    fs::rename(&path, final_path)?;
    Ok(context)
}

async fn recv_snap<R: RaftExtension + 'static>(
    stream: RequestStream<TabletSnapshotRequest>,
    sink: DuplexSink<TabletSnapshotResponse>,
    snap_mgr: TabletSnapManager,
    raft_router: R,
    cache_builder: impl SnapCacheBuilder,
    limiter: Limiter,
) -> Result<()> {
    let stream = stream.map_err(Error::from);
    let mut sink = sink;
    let res = recv_snap_files(&snap_mgr, cache_builder, stream, &mut sink, limiter)
        .await
        .and_then(|context| context.finish(raft_router));
    match res {
        Ok(()) => sink.close().await.map_err(Error::from),
        Err(e) => {
            let status = RpcStatus::with_message(RpcStatusCode::UNKNOWN, format!("{:?}", e));
            sink.fail(status).await.map_err(Error::from)
        }
    }
}

async fn build_one_preview(
    path: &Path,
    iter: &mut impl Iterator<Item = (&String, &u64)>,
    limiter: &Limiter,
) -> Result<TabletSnapshotRequest> {
    let mut preview = TabletSnapshotPreview::default();
    for _ in 0..PREVIEW_BATCH_SIZE {
        let (name, size) = match iter.next() {
            Some((name, size)) => (name, *size),
            None => break,
        };
        let mut meta = TabletSnapshotFileMeta::default();
        meta.file_name = name.clone();
        meta.file_size = size;
        let mut f = File::open(path.join(name))?;
        let to_read = cmp::min(size as usize, PREVIEW_CHUNK_LEN);
        read_to(&mut f, &mut meta.head_chunk, to_read, limiter).await?;
        if size > PREVIEW_CHUNK_LEN as u64 {
            f.seek(SeekFrom::End(-(to_read as i64)))?;
            read_to(&mut f, &mut meta.trailing_chunk, to_read, limiter).await?;
        }
        preview.mut_meta().push(meta);
    }
    let mut req = TabletSnapshotRequest::default();
    req.set_preview(preview);
    Ok(req)
}

async fn find_missing(
    path: &Path,
    mut head: TabletSnapshotRequest,
    sender: &mut (impl Sink<(TabletSnapshotRequest, WriteFlags), Error = Error> + Unpin),
    receiver: &mut (impl Stream<Item = grpcio::Result<TabletSnapshotResponse>> + Unpin),
    limiter: &Limiter,
) -> Result<Vec<(String, u64)>> {
    let mut sst_sizes = 0;
    let mut ssts = HashMap::default();
    let mut other_files = vec![];
    for f in fs::read_dir(path)? {
        let entry = f?;
        let ft = entry.file_type()?;
        // What if it's titan?
        if !ft.is_file() {
            continue;
        }
        let os_name = entry.file_name();
        let name = os_name.to_str().unwrap().to_string();
        let file_size = entry.metadata()?.len();
        if is_sst(&name) {
            sst_sizes += file_size;
            ssts.insert(name, file_size);
        } else {
            other_files.push((name, file_size));
        }
    }
    if sst_sizes < CACHE_LINE {
        sender
            .send((head, WriteFlags::default().buffer_hint(true)))
            .await?;
        other_files.extend(ssts);
        return Ok(other_files);
    }

    head.mut_head().set_use_cache(true);
    // Send immediately to make receiver collect cache earlier.
    sender.send((head, WriteFlags::default())).await?;
    let sst_count = ssts.len();
    // PREVIEW_BATCH_SIZE -> 1, PREVIEW_BATCH_SIZE + 1 = 2. sst_count can't be 0.
    let batch_count = (sst_count - 1) / PREVIEW_BATCH_SIZE + 1;
    let mut ssts_iter = ssts.iter();
    for _ in 0..batch_count {
        let req = build_one_preview(path, &mut ssts_iter, limiter).await?;
        sender
            .send((req, WriteFlags::default().buffer_hint(true)))
            .await?;
    }
    let mut req = build_one_preview(path, &mut ssts_iter, limiter).await?;
    req.mut_preview().end = true;
    sender.send((req, WriteFlags::default())).await?;

    let accepted = match receiver.next().await {
        Some(Ok(mut req)) if req.has_files() => req.take_files().take_file_name(),
        res => return Err(protocol_error("missing files", res)),
    };
    let mut missing = Vec::with_capacity(accepted.len());
    for name in &accepted {
        let s = match ssts.remove_entry(name) {
            Some(s) => s,
            None => return Err(Error::Other(format!("missing file {}", name).into())),
        };
        missing.push(s);
    }
    missing.extend(other_files);
    Ok(missing)
}

async fn send_missing(
    path: &Path,
    missing: Vec<(String, u64)>,
    sender: &mut (impl Sink<(TabletSnapshotRequest, WriteFlags), Error = Error> + Unpin),
    limiter: &Limiter,
) -> Result<u64> {
    let mut total_sent = 0;
    for (name, mut file_size) in missing {
        let mut chunk = TabletSnapshotFileChunk::default();
        chunk.file_name = name;
        chunk.file_size = file_size;
        total_sent += file_size;
        if file_size == 0 {
            let mut req = TabletSnapshotRequest::default();
            req.set_chunk(chunk);
            sender
                .send((req, WriteFlags::default().buffer_hint(true)))
                .await?;
            continue;
        }

        let mut f = File::open(path.join(&chunk.file_name))?;
        loop {
            let to_read = cmp::min(FILE_CHUNK_LEN as u64, file_size) as usize;
            read_to(&mut f, &mut chunk.data, to_read, limiter).await?;
            let mut req = TabletSnapshotRequest::default();
            req.set_chunk(chunk);
            sender
                .send((req, WriteFlags::default().buffer_hint(true)))
                .await?;
            if file_size == to_read as u64 {
                break;
            }
            chunk = TabletSnapshotFileChunk::default();
            file_size -= to_read as u64;
        }
    }
<<<<<<< HEAD
    Ok(total_sent)
}

async fn send_snap_files(
    mgr: &TabletSnapManager,
    mut sender: impl Sink<(TabletSnapshotRequest, WriteFlags), Error = Error> + Unpin,
    receiver: &mut (impl Stream<Item = grpcio::Result<TabletSnapshotResponse>> + Unpin),
    msg: RaftMessage,
    key: TabletSnapKey,
    limiter: Limiter,
) -> Result<u64> {
    let region_id = key.region_id;
    let to_peer = key.to_peer;
    let path = mgr.tablet_gen_path(&key);
    info!("begin to send snapshot file"; "snap_key" => %key, "region_id" => region_id, "to_peer" => to_peer);
    let io_type = io_type_from_raft_message(&msg)?;
    let _with_io_type = WithIoType::new(io_type);
    let mut head = TabletSnapshotRequest::default();
    head.mut_head().set_message(msg);
    let missing = find_missing(&path, head, &mut sender, receiver, &limiter).await?;
    let total_sent = send_missing(&path, missing, &mut sender, &limiter).await?;
    info!("sent all snap file finish"; "snap_key" => %key, "region_id" => region_id, "to_peer" => to_peer);
=======
    info!("sent all snap file finish"; "snap_key" => %key);
    SNAP_LIMIT_TRANSPORT_BYTES_COUNTER_STATIC
        .send
        .inc_by(total_sent);
>>>>>>> 3b56cfb2
    sender.close().await?;
    Ok(total_sent)
}

/// Send the snapshot to specified address.
///
/// It will first send the normal raft snapshot message and then send the
/// snapshot file.
pub fn send_snap(
    env: Arc<Environment>,
    mgr: TabletSnapManager,
    security_mgr: Arc<SecurityManager>,
    cfg: &Config,
    addr: &str,
    msg: RaftMessage,
    limiter: Limiter,
) -> Result<impl Future<Output = Result<SendStat>>> {
    assert!(msg.get_message().has_snapshot());
    let timer = Instant::now();
    let send_timer = SEND_SNAP_HISTOGRAM.start_coarse_timer();
    let key = TabletSnapKey::from_region_snap(
        msg.get_region_id(),
        msg.get_to_peer().get_id(),
        msg.get_message().get_snapshot(),
    );

    let cb = ChannelBuilder::new(env)
        .stream_initial_window_size(cfg.grpc_stream_initial_window_size.0 as i32)
        .keepalive_time(cfg.grpc_keepalive_time.0)
        .keepalive_timeout(cfg.grpc_keepalive_timeout.0)
        .default_compression_algorithm(cfg.grpc_compression_algorithm())
        .default_gzip_compression_level(cfg.grpc_gzip_compression_level)
        .default_grpc_min_message_size_to_compress(cfg.grpc_min_message_size_to_compress);

    let channel = security_mgr.connect(cb, addr);
    let client = TikvClient::new(channel);
    let (sink, mut receiver) = client.tablet_snapshot()?;
    let send_task = async move {
        let sink = sink.sink_map_err(Error::from);
        let total_size =
            send_snap_files(&mgr, sink, &mut receiver, msg, key.clone(), limiter).await?;
        let recv_result = receiver.next().await;
        send_timer.observe_duration();
        drop(client);
        mgr.delete_snapshot(&key);
        match recv_result {
            None => Ok(SendStat {
                key,
                total_size,
                elapsed: timer.saturating_elapsed(),
            }),
            Some(Err(e)) => Err(e.into()),
            Some(Ok(resp)) => Err(Error::Other(
                format!("receive unexpected response {:?}", resp).into(),
            )),
        }
    };
    Ok(send_task)
}

pub struct TabletRunner<B, R: RaftExtension + 'static> {
    env: Arc<Environment>,
    snap_mgr: TabletSnapManager,
    security_mgr: Arc<SecurityManager>,
    pool: Runtime,
    raft_router: R,
    cfg_tracker: Tracker<Config>,
    cfg: Config,
    sending_count: Arc<AtomicUsize>,
    recving_count: Arc<AtomicUsize>,
    cache_builder: B,
    limiter: Limiter,
}

impl<B, R: RaftExtension> TabletRunner<B, R> {
    pub fn new(
        env: Arc<Environment>,
        snap_mgr: TabletSnapManager,
        cache_builder: B,
        r: R,
        security_mgr: Arc<SecurityManager>,
        cfg: Arc<VersionTrack<Config>>,
    ) -> Self {
        let config = cfg.value().clone();
        let cfg_tracker = cfg.tracker("tablet-sender".to_owned());
        let limit = i64::try_from(config.snap_max_write_bytes_per_sec.0)
            .unwrap_or_else(|_| panic!("snap_max_write_bytes_per_sec > i64::max_value"));
        let limiter = Limiter::new(if limit > 0 {
            limit as f64
        } else {
            f64::INFINITY
        });

        let snap_worker = TabletRunner {
            env,
            snap_mgr,
            pool: RuntimeBuilder::new_multi_thread()
                .thread_name(thd_name!("tablet-snap-sender"))
                .worker_threads(DEFAULT_POOL_SIZE)
                .after_start_wrapper(tikv_alloc::add_thread_memory_accessor)
                .before_stop_wrapper(tikv_alloc::remove_thread_memory_accessor)
                .build()
                .unwrap(),
            raft_router: r,
            security_mgr,
            cfg_tracker,
            cfg: config,
            sending_count: Arc::new(AtomicUsize::new(0)),
            recving_count: Arc::new(AtomicUsize::new(0)),
            cache_builder,
            limiter,
        };
        snap_worker
    }

    fn refresh_cfg(&mut self) {
        if let Some(incoming) = self.cfg_tracker.any_new() {
            let limit = if incoming.snap_max_write_bytes_per_sec.0 > 0 {
                incoming.snap_max_write_bytes_per_sec.0 as f64
            } else {
                f64::INFINITY
            };
            self.limiter.set_speed_limit(limit);
            info!("refresh snapshot manager config";
            "speed_limit"=> limit);
            self.cfg = incoming.clone();
        }
    }
}

pub struct SendStat {
    key: TabletSnapKey,
    total_size: u64,
    elapsed: Duration,
}

impl<B, R> Runnable for TabletRunner<B, R>
where
    B: SnapCacheBuilder + Clone + 'static,
    R: RaftExtension,
{
    type Task = Task;

    fn run(&mut self, task: Task) {
        match task {
            Task::Recv { sink, .. } => {
                let status = RpcStatus::with_message(
                    RpcStatusCode::UNIMPLEMENTED,
                    "tablet snap is not supported".to_string(),
                );
                self.pool.spawn(sink.fail(status).map(|_| ()));
            }
            Task::RecvTablet { stream, sink } => {
                let task_num = self.recving_count.load(Ordering::SeqCst);
                if task_num >= self.cfg.concurrent_recv_snap_limit {
                    warn!("too many recving snapshot tasks, ignore");
                    let status = RpcStatus::with_message(
                        RpcStatusCode::RESOURCE_EXHAUSTED,
                        format!(
                            "the number of received snapshot tasks {} exceeded the limitation {}",
                            task_num, self.cfg.concurrent_recv_snap_limit
                        ),
                    );
                    self.pool.spawn(sink.fail(status));
                    return;
                }
                SNAP_TASK_COUNTER_STATIC.recv.inc();

                let snap_mgr = self.snap_mgr.clone();
                let raft_router = self.raft_router.clone();
                let recving_count = self.recving_count.clone();
                recving_count.fetch_add(1, Ordering::SeqCst);
                let limiter = self.limiter.clone();
                let cache_builder = self.cache_builder.clone();
                let task = async move {
                    let result =
                        recv_snap(stream, sink, snap_mgr, raft_router, cache_builder, limiter)
                            .await;
                    recving_count.fetch_sub(1, Ordering::SeqCst);
                    if let Err(e) = result {
                        error!("failed to recv snapshot"; "err" => %e);
                    }
                };
                self.pool.spawn(task);
            }
            Task::Send { addr, msg, cb } => {
                let region_id = msg.get_region_id();
                if self.sending_count.load(Ordering::SeqCst) >= self.cfg.concurrent_send_snap_limit
                {
                    warn!(
                        "too many sending snapshot tasks, drop Send Snap[to: {}, snap: {:?}]",
                        addr, msg
                    );
                    cb(Err(Error::Other("Too many sending snapshot tasks".into())));
                    return;
                }
                SNAP_TASK_COUNTER_STATIC.send.inc();

                let env = Arc::clone(&self.env);
                let mgr = self.snap_mgr.clone();
                let security_mgr = Arc::clone(&self.security_mgr);
                let sending_count = Arc::clone(&self.sending_count);
                sending_count.fetch_add(1, Ordering::SeqCst);
                let limiter = self.limiter.clone();
                let send_task = send_snap(
                    env,
                    mgr,
                    security_mgr,
                    &self.cfg.clone(),
                    &addr,
                    msg,
                    limiter,
                );
                let task = async move {
                    let res = match send_task {
                        Err(e) => Err(e),
                        Ok(f) => f.await,
                    };
                    match res {
                        Ok(stat) => {
                            info!(
                                "sent snapshot";
                                "region_id" => region_id,
                                "snap_key" => %stat.key,
                                "size" => stat.total_size,
                                "duration" => ?stat.elapsed
                            );
                            cb(Ok(()));
                        }
                        Err(e) => {
                            error!("failed to send snap"; "to_addr" => addr, "region_id" => region_id, "err" => ?e);
                            cb(Err(e));
                        }
                    };
                    sending_count.fetch_sub(1, Ordering::SeqCst);
                };

                self.pool.spawn(task);
            }
            Task::RefreshConfigEvent => {
                self.refresh_cfg();
            }
            Task::Validate(f) => {
                f(&self.cfg);
            }
        }
    }
}

// A helper function to copy snapshot.
#[cfg(any(test, feature = "testexport"))]
pub fn copy_tablet_snapshot(
    key: TabletSnapKey,
    msg: RaftMessage,
    sender_snap_mgr: &TabletSnapManager,
    recver_snap_mgr: &TabletSnapManager,
) -> Result<()> {
    let sender_path = sender_snap_mgr.tablet_gen_path(&key);
    let files = fs::read_dir(sender_path)?
        .map(|f| Ok(f?.path()))
        .filter(|f| f.is_ok() && f.as_ref().unwrap().is_file())
        .collect::<Result<Vec<_>>>()?;

    let mut head = TabletSnapshotRequest::default();
    head.mut_head().set_message(msg);

    let recv_context = RecvTabletSnapContext::new(head, recver_snap_mgr)?;
    let recv_path = recver_snap_mgr.tmp_recv_path(&recv_context.key);
    fs::create_dir_all(&recv_path)?;

    for path in files {
        let sender_name = path.file_name().unwrap().to_str().unwrap();
        let mut sender_f = File::open(&path)?;

        let recv_p = recv_path.join(sender_name);
        let mut recv_f = File::create(recv_p)?;

        while io::copy(&mut sender_f, &mut recv_f)? != 0 {}
    }

    let final_path = recver_snap_mgr.final_recv_path(&recv_context.key);
    fs::rename(&recv_path, final_path)?;
    Ok(())
}<|MERGE_RESOLUTION|>--- conflicted
+++ resolved
@@ -529,7 +529,6 @@
             file_size -= to_read as u64;
         }
     }
-<<<<<<< HEAD
     Ok(total_sent)
 }
 
@@ -551,13 +550,10 @@
     head.mut_head().set_message(msg);
     let missing = find_missing(&path, head, &mut sender, receiver, &limiter).await?;
     let total_sent = send_missing(&path, missing, &mut sender, &limiter).await?;
-    info!("sent all snap file finish"; "snap_key" => %key, "region_id" => region_id, "to_peer" => to_peer);
-=======
-    info!("sent all snap file finish"; "snap_key" => %key);
     SNAP_LIMIT_TRANSPORT_BYTES_COUNTER_STATIC
         .send
         .inc_by(total_sent);
->>>>>>> 3b56cfb2
+    info!("sent all snap file finish"; "snap_key" => %key, "region_id" => region_id, "to_peer" => to_peer);
     sender.close().await?;
     Ok(total_sent)
 }
