// Copyright 2022 TiKV Project Authors. Licensed under Apache-2.0.

use std::sync::{Arc, Mutex};

use causal_ts::CausalTsProviderImpl;
use concurrency_manager::ConcurrencyManager;
use engine_traits::{KvEngine, RaftEngine, TabletContext, TabletRegistry};
use kvproto::{metapb, replication_modepb::ReplicationStatus};
use pd_client::PdClient;
use raftstore::{
    coprocessor::CoprocessorHost,
    store::{
        AutoSplitController, GlobalReplicationState, TabletSnapManager, Transport,
        RAFT_INIT_LOG_INDEX,
    },
};
<<<<<<< HEAD
use raftstore_v2::{router::RaftRouter, Bootstrap, PdTask, StoreSystem};
use resource_metering::CollectorRegHandle;
=======
use raftstore_v2::{router::RaftRouter, Bootstrap, PdTask, StoreRouter, StoreSystem};
>>>>>>> 4619f32f
use slog::{info, o, Logger};
use tikv_util::{
    config::VersionTrack,
    worker::{LazyWorker, Worker},
};

use crate::server::{node::init_store, Result};

// TODO: we will rename another better name like RaftStore later.
pub struct NodeV2<C: PdClient + 'static, EK: KvEngine, ER: RaftEngine> {
    cluster_id: u64,
    store: metapb::Store,
    system: Option<(StoreRouter<EK, ER>, StoreSystem<EK, ER>)>,
    has_started: bool,

    pd_client: Arc<C>,
    logger: Logger,
}

impl<C, EK, ER> NodeV2<C, EK, ER>
where
    C: PdClient,
    EK: KvEngine,
    ER: RaftEngine,
{
    /// Creates a new Node.
    pub fn new(
        cfg: &crate::server::Config,
        pd_client: Arc<C>,
        store: Option<metapb::Store>,
    ) -> NodeV2<C, EK, ER> {
        let store = init_store(store, cfg);

        NodeV2 {
            cluster_id: cfg.cluster_id,
            store,
            pd_client,
            system: None,
            has_started: false,
            logger: slog_global::borrow_global().new(o!()),
        }
    }

    pub fn try_bootstrap_store(
        &mut self,
        cfg: &raftstore_v2::Config,
        raft_engine: &ER,
    ) -> Result<()> {
        let store_id = Bootstrap::new(
            raft_engine,
            self.cluster_id,
            &*self.pd_client,
            self.logger.clone(),
        )
        .bootstrap_store()?;
        self.store.set_id(store_id);

        let (router, system) =
            raftstore_v2::create_store_batch_system(cfg, store_id, self.logger.clone());
        self.system = Some((router, system));
        Ok(())
    }

    pub fn router(&self) -> &StoreRouter<EK, ER> {
        &self.system.as_ref().unwrap().0
    }

    /// Starts the Node. It tries to bootstrap cluster if the cluster is not
    /// bootstrapped yet. Then it spawns a thread to run the raftstore in
    /// background.
    pub fn start<T>(
        &mut self,
        raft_engine: ER,
        registry: TabletRegistry<EK>,
        router: &RaftRouter<EK, ER>,
        trans: T,
        snap_mgr: TabletSnapManager,
        concurrency_manager: ConcurrencyManager,
        causal_ts_provider: Option<Arc<CausalTsProviderImpl>>, // used for rawkv apiv2
        coprocessor_host: CoprocessorHost<EK>,
        auto_split_controller: AutoSplitController,
        collector_reg_handle: CollectorRegHandle,
        background: Worker,
        pd_worker: LazyWorker<PdTask>,
        store_cfg: Arc<VersionTrack<raftstore_v2::Config>>,
        state: &Mutex<GlobalReplicationState>,
    ) -> Result<()>
    where
        T: Transport + 'static,
    {
        let store_id = self.id();
        if let Some(region) = Bootstrap::new(
            &raft_engine,
            self.cluster_id,
            &*self.pd_client,
            self.logger.clone(),
        )
        .bootstrap_first_region(&self.store, store_id)?
        {
            let path = registry.tablet_path(region.get_id(), RAFT_INIT_LOG_INDEX);
            let ctx = TabletContext::new(&region, Some(RAFT_INIT_LOG_INDEX));
            // TODO: make follow line can recover from abort.
            registry.tablet_factory().open_tablet(ctx, &path).unwrap();
        }

        // Put store only if the cluster is bootstrapped.
        info!(self.logger, "put store to PD"; "store" => ?&self.store);
        let status = self.pd_client.put_store(self.store.clone())?;
        self.load_all_stores(state, status);

        self.start_store(
            raft_engine,
            registry,
            router,
            trans,
            snap_mgr,
            concurrency_manager,
            causal_ts_provider,
            coprocessor_host,
            auto_split_controller,
            collector_reg_handle,
            background,
            pd_worker,
            store_cfg,
        )?;

        Ok(())
    }

    /// Gets the store id.
    pub fn id(&self) -> u64 {
        self.store.get_id()
    }

    pub fn logger(&self) -> Logger {
        self.logger.clone()
    }

    /// Gets a copy of Store which is registered to Pd.
    pub fn store(&self) -> metapb::Store {
        self.store.clone()
    }

    // TODO: support updating dynamic configuration.

    // TODO: check api version.
    // Do we really need to do the check giving we don't consider support upgrade
    // ATM?

    fn load_all_stores(
        &mut self,
        state: &Mutex<GlobalReplicationState>,
        status: Option<ReplicationStatus>,
    ) {
        info!(self.logger, "initializing replication mode"; "status" => ?status, "store_id" => self.store.id);
        let stores = match self.pd_client.get_all_stores(false) {
            Ok(stores) => stores,
            Err(e) => panic!("failed to load all stores: {:?}", e),
        };
        let mut state = state.lock().unwrap();
        if let Some(s) = status {
            state.set_status(s);
        }
        for mut store in stores {
            state
                .group
                .register_store(store.id, store.take_labels().into());
        }
    }

    fn start_store<T>(
        &mut self,
        raft_engine: ER,
        registry: TabletRegistry<EK>,
        router: &RaftRouter<EK, ER>,
        trans: T,
        snap_mgr: TabletSnapManager,
        concurrency_manager: ConcurrencyManager,
        causal_ts_provider: Option<Arc<CausalTsProviderImpl>>, // used for rawkv apiv2
        coprocessor_host: CoprocessorHost<EK>,
        auto_split_controller: AutoSplitController,
        collector_reg_handle: CollectorRegHandle,
        background: Worker,
        pd_worker: LazyWorker<PdTask>,
        store_cfg: Arc<VersionTrack<raftstore_v2::Config>>,
    ) -> Result<()>
    where
        T: Transport + 'static,
    {
        let store_id = self.store.get_id();
        info!(self.logger, "start raft store thread"; "store_id" => store_id);

        if self.has_started {
            return Err(box_err!("{} is already started", store_id));
        }
        self.has_started = true;

        let system = &mut self.system.as_mut().unwrap().1;

        system.start(
            store_id,
            store_cfg,
            raft_engine,
            registry,
            trans,
            self.pd_client.clone(),
            router.store_router(),
            router.store_meta().clone(),
            snap_mgr,
            concurrency_manager,
            causal_ts_provider,
            coprocessor_host,
            auto_split_controller,
            collector_reg_handle,
            background,
            pd_worker,
        )?;
        Ok(())
    }

    /// Stops the Node.
    pub fn stop(&mut self) {
        let store_id = self.store.get_id();
        let Some((_, mut system)) = self.system.take() else { return };
        info!(self.logger, "stop raft store thread"; "store_id" => store_id);
        system.shutdown();
    }
}<|MERGE_RESOLUTION|>--- conflicted
+++ resolved
@@ -14,12 +14,8 @@
         RAFT_INIT_LOG_INDEX,
     },
 };
-<<<<<<< HEAD
-use raftstore_v2::{router::RaftRouter, Bootstrap, PdTask, StoreSystem};
+use raftstore_v2::{router::RaftRouter, Bootstrap, PdTask, StoreRouter, StoreSystem};
 use resource_metering::CollectorRegHandle;
-=======
-use raftstore_v2::{router::RaftRouter, Bootstrap, PdTask, StoreRouter, StoreSystem};
->>>>>>> 4619f32f
 use slog::{info, o, Logger};
 use tikv_util::{
     config::VersionTrack,
