--- conflicted
+++ resolved
@@ -39,15 +39,9 @@
         }
 
         let name = CString::new("ttl_compaction_filter").unwrap();
-<<<<<<< HEAD
-        let filter = TTLCompactionFilter {
-            ts: current,
-            api_version: self.api_version,
-=======
         let filter = TTLCompactionFilter::<API> {
             ts: current,
             _phantom: PhantomData,
->>>>>>> 43b202db
         };
         unsafe { new_compaction_filter_raw(name, filter) }
     }
