--- conflicted
+++ resolved
@@ -38,12 +38,9 @@
         raw_batch_delete,
         unsafe_destroy_range,
         physical_scan_lock,
-<<<<<<< HEAD
         register_lock_observer,
         check_lock_observer,
         remove_lock_observer,
-=======
->>>>>>> 00123e61
         coprocessor,
         coprocessor_stream,
         mvcc_get_by_key,
