// Copyright 2016 PingCAP, Inc.
//
// Licensed under the Apache License, Version 2.0 (the "License");
// you may not use this file except in compliance with the License.
// You may obtain a copy of the License at
//
//     http://www.apache.org/licenses/LICENSE-2.0
//
// Unless required by applicable law or agreed to in writing, software
// distributed under the License is distributed on an "AS IS" BASIS,
// See the License for the specific language governing permissions and
// limitations under the License.

use super::Result;

use coprocessor::DEFAULT_REQUEST_MAX_HANDLE_SECS;
use util::collections::HashMap;
use util::config::{self, ReadableDuration, ReadableSize};
use util::io_limiter::DEFAULT_SNAP_MAX_BYTES_PER_SEC;
<<<<<<< HEAD
use super::Result;
use coprocessor::cache::{DEFAULT_DISTSQL_CACHE_ENTRY_MAX_SIZE, DEFAULT_DISTSQL_CACHE_SIZE};
=======
>>>>>>> 9c75a26c

pub use raftstore::store::Config as RaftStoreConfig;
pub use storage::Config as StorageConfig;

pub const DEFAULT_CLUSTER_ID: u64 = 0;
pub const DEFAULT_LISTENING_ADDR: &str = "127.0.0.1:20160";
const DEFAULT_ADVERTISE_LISTENING_ADDR: &str = "";
const DEFAULT_NOTIFY_CAPACITY: usize = 40960;
const DEFAULT_GRPC_CONCURRENCY: usize = 4;
const DEFAULT_GRPC_CONCURRENT_STREAM: usize = 1024;
const DEFAULT_GRPC_RAFT_CONN_NUM: usize = 10;
const DEFAULT_GRPC_STREAM_INITIAL_WINDOW_SIZE: u64 = 2 * 1024 * 1024;
const DEFAULT_MESSAGES_PER_TICK: usize = 4096;

// Assume a request can be finished in 1ms, a request at position x will wait about
// 0.001 * x secs to be actual started. A server-is-busy error will trigger 2 seconds
// backoff. So when it needs to wait for more than 2 seconds, return error won't causse
// larger latency.
pub const DEFAULT_MAX_RUNNING_TASK_COUNT: usize = 2 as usize * 1000;

// Number of rows in each chunk.
pub const DEFAULT_ENDPOINT_BATCH_ROW_LIMIT: usize = 64;

// Number of rows in each chunk for streaming coprocessor.
pub const DEFAULT_ENDPOINT_STREAM_BATCH_ROW_LIMIT: usize = 128;

#[derive(Clone, Debug, Serialize, Deserialize, PartialEq)]
#[serde(default)]
#[serde(rename_all = "kebab-case")]
pub struct Config {
    #[serde(skip)]
    pub cluster_id: u64,

    // Server listening address.
    pub addr: String,

    // Server advertise listening address for outer communication.
    // If not set, we will use listening address instead.
    pub advertise_addr: String,
    pub notify_capacity: usize,
    pub messages_per_tick: usize,
    pub grpc_concurrency: usize,
    pub grpc_concurrent_stream: usize,
    pub grpc_raft_conn_num: usize,
    pub grpc_stream_initial_window_size: ReadableSize,
    pub grpc_keepalive_time: ReadableDuration,
    pub grpc_keepalive_timeout: ReadableDuration,
    pub end_point_max_tasks: usize,
<<<<<<< HEAD
    pub enable_distsql_cache: bool,
    pub distsql_cache_size: ReadableSize,
    pub distsql_cache_entry_max_size: ReadableSize,
    pub end_point_stack_size: ReadableSize,
=======
>>>>>>> 9c75a26c
    pub end_point_recursion_limit: u32,
    pub end_point_stream_channel_size: usize,
    pub end_point_batch_row_limit: usize,
    pub end_point_stream_batch_row_limit: usize,
    pub end_point_request_max_handle_duration: ReadableDuration,
    pub snap_max_write_bytes_per_sec: ReadableSize,
    pub snap_max_total_size: ReadableSize,

    // Server labels to specify some attributes about this server.
    pub labels: HashMap<String, String>,

    // deprecated. use readpool.coprocessor.xx_concurrency.
    #[doc(hidden)]
    #[serde(skip_serializing)]
    pub end_point_concurrency: Option<usize>,

    // deprecated. use readpool.coprocessor.stack_size.
    #[doc(hidden)]
    #[serde(skip_serializing)]
    pub end_point_stack_size: Option<ReadableSize>,
}

impl Default for Config {
    fn default() -> Config {
        Config {
            cluster_id: DEFAULT_CLUSTER_ID,
            addr: DEFAULT_LISTENING_ADDR.to_owned(),
            labels: HashMap::default(),
            advertise_addr: DEFAULT_ADVERTISE_LISTENING_ADDR.to_owned(),
            notify_capacity: DEFAULT_NOTIFY_CAPACITY,
            messages_per_tick: DEFAULT_MESSAGES_PER_TICK,
            grpc_concurrency: DEFAULT_GRPC_CONCURRENCY,
            grpc_concurrent_stream: DEFAULT_GRPC_CONCURRENT_STREAM,
            grpc_raft_conn_num: DEFAULT_GRPC_RAFT_CONN_NUM,
            grpc_stream_initial_window_size: ReadableSize(DEFAULT_GRPC_STREAM_INITIAL_WINDOW_SIZE),
            // There will be a heartbeat every secs, it's weird a connection will be idle for more
            // than 10 senconds.
            grpc_keepalive_time: ReadableDuration::secs(10),
            grpc_keepalive_timeout: ReadableDuration::secs(3),
            end_point_concurrency: None, // deprecated
            end_point_max_tasks: DEFAULT_MAX_RUNNING_TASK_COUNT,
<<<<<<< HEAD
            enable_distsql_cache: false,
            distsql_cache_size: ReadableSize(DEFAULT_DISTSQL_CACHE_SIZE as u64),
            distsql_cache_entry_max_size: ReadableSize(DEFAULT_DISTSQL_CACHE_ENTRY_MAX_SIZE as u64),
            end_point_stack_size: ReadableSize::mb(DEFAULT_ENDPOINT_STACK_SIZE_MB),
=======
            end_point_stack_size: None, // deprecated
>>>>>>> 9c75a26c
            end_point_recursion_limit: 1000,
            end_point_stream_channel_size: 8,
            end_point_batch_row_limit: DEFAULT_ENDPOINT_BATCH_ROW_LIMIT,
            end_point_stream_batch_row_limit: DEFAULT_ENDPOINT_STREAM_BATCH_ROW_LIMIT,
            end_point_request_max_handle_duration: ReadableDuration::secs(
                DEFAULT_REQUEST_MAX_HANDLE_SECS,
            ),
            snap_max_write_bytes_per_sec: ReadableSize(DEFAULT_SNAP_MAX_BYTES_PER_SEC),
            snap_max_total_size: ReadableSize(0),
        }
    }
}

impl Config {
    pub fn validate(&mut self) -> Result<()> {
        box_try!(config::check_addr(&self.addr));
        if !self.advertise_addr.is_empty() {
            box_try!(config::check_addr(&self.advertise_addr));
        } else {
            info!("no advertise-addr is specified, fall back to addr.");
            self.advertise_addr = self.addr.clone();
        }
        if self.advertise_addr.starts_with("0.") {
            return Err(box_err!(
                "invalid advertise-addr: {:?}",
                self.advertise_addr
            ));
        }

        if self.end_point_max_tasks == 0 {
            return Err(box_err!("server.end-point-max-tasks should not be 0."));
        }

        if self.end_point_recursion_limit < 100 {
            return Err(box_err!("server.end-point-recursion-limit is too small"));
        }

        if self.end_point_request_max_handle_duration.as_secs() < DEFAULT_REQUEST_MAX_HANDLE_SECS {
            return Err(box_err!(
                "server.end-point-request-max-handle-secs is too small."
            ));
        }

        for (k, v) in &self.labels {
            validate_label(k, "key")?;
            validate_label(v, "value")?;
        }

        Ok(())
    }
}

fn validate_label(s: &str, tp: &str) -> Result<()> {
    let report_err = || {
        box_err!(
            "store label {}: {:?} not match ^[a-zA-Z0-9]([a-zA-Z0-9-._]*[a-zA-Z0-9])?",
            tp,
            s
        )
    };
    if s.is_empty() {
        return Err(report_err());
    }
    let mut chrs = s.chars();
    let first_char = chrs.next().unwrap();
    if !first_char.is_ascii_alphanumeric() {
        return Err(report_err());
    }
    let last_char = match chrs.next_back() {
        None => return Ok(()),
        Some(c) => c,
    };
    if !last_char.is_ascii_alphanumeric() {
        return Err(report_err());
    }
    for c in chrs {
        if !c.is_ascii_alphanumeric() && !"-._".contains(c) {
            return Err(report_err());
        }
    }
    Ok(())
}

#[cfg(test)]
mod tests {
    use super::*;
    use util::config::ReadableDuration;

    #[test]
    fn test_config_validate() {
        let mut cfg = Config::default();
        assert!(cfg.advertise_addr.is_empty());
        cfg.validate().unwrap();
        assert_eq!(cfg.addr, cfg.advertise_addr);

        let mut invalid_cfg = cfg.clone();
        invalid_cfg.end_point_max_tasks = 0;
        assert!(invalid_cfg.validate().is_err());

        let mut invalid_cfg = cfg.clone();
        invalid_cfg.end_point_recursion_limit = 0;
        assert!(invalid_cfg.validate().is_err());

        let mut invalid_cfg = cfg.clone();
        invalid_cfg.end_point_request_max_handle_duration = ReadableDuration::secs(0);
        assert!(invalid_cfg.validate().is_err());

        invalid_cfg = Config::default();
        invalid_cfg.addr = "0.0.0.0:1000".to_owned();
        assert!(invalid_cfg.validate().is_err());
        invalid_cfg.advertise_addr = "127.0.0.1:1000".to_owned();
        invalid_cfg.validate().unwrap();

        cfg.labels.insert("k1".to_owned(), "v1".to_owned());
        cfg.validate().unwrap();
        cfg.labels.insert("k2".to_owned(), "v2?".to_owned());
        assert!(cfg.validate().is_err());
    }

    #[test]
    fn test_store_labels() {
        let invalid_cases = vec!["", "123*", ".123", "💖"];

        for case in invalid_cases {
            assert!(validate_label(case, "dummy").is_err());
        }

        let valid_cases = vec![
            "a", "0", "a.1-2", "Cab", "abC", "b_1.2", "cab-012", "3ac.8b2"
        ];

        for case in valid_cases {
            validate_label(case, "dummy").unwrap();
        }
    }
}<|MERGE_RESOLUTION|>--- conflicted
+++ resolved
@@ -14,14 +14,10 @@
 use super::Result;
 
 use coprocessor::DEFAULT_REQUEST_MAX_HANDLE_SECS;
+use coprocessor::cache::{DEFAULT_DISTSQL_CACHE_ENTRY_MAX_SIZE, DEFAULT_DISTSQL_CACHE_SIZE};
 use util::collections::HashMap;
 use util::config::{self, ReadableDuration, ReadableSize};
 use util::io_limiter::DEFAULT_SNAP_MAX_BYTES_PER_SEC;
-<<<<<<< HEAD
-use super::Result;
-use coprocessor::cache::{DEFAULT_DISTSQL_CACHE_ENTRY_MAX_SIZE, DEFAULT_DISTSQL_CACHE_SIZE};
-=======
->>>>>>> 9c75a26c
 
 pub use raftstore::store::Config as RaftStoreConfig;
 pub use storage::Config as StorageConfig;
@@ -69,14 +65,10 @@
     pub grpc_stream_initial_window_size: ReadableSize,
     pub grpc_keepalive_time: ReadableDuration,
     pub grpc_keepalive_timeout: ReadableDuration,
-    pub end_point_max_tasks: usize,
-<<<<<<< HEAD
     pub enable_distsql_cache: bool,
     pub distsql_cache_size: ReadableSize,
     pub distsql_cache_entry_max_size: ReadableSize,
-    pub end_point_stack_size: ReadableSize,
-=======
->>>>>>> 9c75a26c
+    pub end_point_max_tasks: usize,
     pub end_point_recursion_limit: u32,
     pub end_point_stream_channel_size: usize,
     pub end_point_batch_row_limit: usize,
@@ -116,16 +108,12 @@
             // than 10 senconds.
             grpc_keepalive_time: ReadableDuration::secs(10),
             grpc_keepalive_timeout: ReadableDuration::secs(3),
-            end_point_concurrency: None, // deprecated
-            end_point_max_tasks: DEFAULT_MAX_RUNNING_TASK_COUNT,
-<<<<<<< HEAD
             enable_distsql_cache: false,
             distsql_cache_size: ReadableSize(DEFAULT_DISTSQL_CACHE_SIZE as u64),
             distsql_cache_entry_max_size: ReadableSize(DEFAULT_DISTSQL_CACHE_ENTRY_MAX_SIZE as u64),
-            end_point_stack_size: ReadableSize::mb(DEFAULT_ENDPOINT_STACK_SIZE_MB),
-=======
+            end_point_concurrency: None, // deprecated
+            end_point_max_tasks: DEFAULT_MAX_RUNNING_TASK_COUNT,
             end_point_stack_size: None, // deprecated
->>>>>>> 9c75a26c
             end_point_recursion_limit: 1000,
             end_point_stream_channel_size: 8,
             end_point_batch_row_limit: DEFAULT_ENDPOINT_BATCH_ROW_LIMIT,
