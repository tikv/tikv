--- conflicted
+++ resolved
@@ -256,11 +256,7 @@
     pub health_feedback_interval: ReadableDuration,
 
     #[doc(hidden)]
-<<<<<<< HEAD
-    #[online_config(skip)]
-=======
-    #[online_config(hidden)]
->>>>>>> 7cb98040
+    #[online_config(skip)]
     // Interval to inspect the network latency between tikv and tikv for slow store detection.
     pub inspect_network_interval: ReadableDuration,
 
