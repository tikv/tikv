// Copyright 2016 TiKV Project Authors. Licensed under Apache-2.0.

use std::{
    cmp, i32, isize,
    ops::{Div, Mul},
    sync::Arc,
    time::Duration,
};

use collections::HashMap;
use engine_traits::{perf_level_serde, PerfLevel};
use grpcio::{CompressionAlgorithms, ResourceQuota};
use online_config::{ConfigChange, ConfigManager, OnlineConfig};
use raftstore::store::config::DEFAULT_SNAP_MAX_BYTES_PER_SEC;
pub use raftstore::store::Config as RaftStoreConfig;
use regex::Regex;
use tikv_util::{
    config::{self, ReadableDuration, ReadableSize, VersionTrack},
    sys::SysQuota,
    worker::Scheduler,
};

use super::{snap::Task as SnapTask, Result};
pub use crate::storage::config::Config as StorageConfig;

pub const DEFAULT_CLUSTER_ID: u64 = 0;
pub const DEFAULT_LISTENING_ADDR: &str = "127.0.0.1:20160";
const DEFAULT_ADVERTISE_LISTENING_ADDR: &str = "";
const DEFAULT_STATUS_ADDR: &str = "127.0.0.1:20180";

fn calculate_cpu_quota_base_num() -> usize {
    // Use 8c as the default quota unit for the limit calculations
    const DEFAULT_CPU_QUOTA_UNIT: f64 = 8.0;

    SysQuota::cpu_cores_quota()
        .div(DEFAULT_CPU_QUOTA_UNIT)
        .floor() as usize
}

fn calculate_grpc_concurrency() -> usize {
    // Multiplier applied to the number of raft connections to determine base
    // concurrency.
    const GRPC_RAFT_CONN_MULTIPLIER: usize = 3;

    // Additional offset added to the calculated concurrency to ensure sufficient
    // threads for handling gRPC requests and system overhead.
    const GRPC_CONCURRENCY_OFFSET: usize = 2;

    DEFAULT_GRPC_RAFT_CONN_NUM.mul(GRPC_RAFT_CONN_MULTIPLIER) + GRPC_CONCURRENCY_OFFSET
}

// Default settings related to gRPC
lazy_static! {
     static ref DEFAULT_GRPC_RAFT_CONN_NUM: usize = {
        // Max count for the default setting of raft connection num is limited
        // to 4.
        calculate_cpu_quota_base_num().clamp(1, 4)
    };

    static ref DEFAULT_GRPC_CONCURRENCY: usize = calculate_grpc_concurrency();
}
const DEFAULT_GRPC_CONCURRENT_STREAM: i32 = 1024;
const DEFAULT_GRPC_MEMORY_POOL_QUOTA: u64 = isize::MAX as u64;
const DEFAULT_GRPC_STREAM_INITIAL_WINDOW_SIZE: u64 = 2 * 1024 * 1024;
const DEFAULT_GRPC_GZIP_COMPRESSION_LEVEL: usize = 2;
const DEFAULT_GRPC_MIN_MESSAGE_SIZE_TO_COMPRESS: usize = 4096;

// Number of rows in each chunk.
const DEFAULT_ENDPOINT_BATCH_ROW_LIMIT: usize = 64;

// If a request has been handled for more than 60 seconds, the client should
// be timeout already, so it can be safely aborted.
const DEFAULT_ENDPOINT_REQUEST_MAX_HANDLE_SECS: u64 = 60;

// Number of rows in each chunk for streaming coprocessor.
const DEFAULT_ENDPOINT_STREAM_BATCH_ROW_LIMIT: usize = 128;

// By default, endpoint memory quota will be set to 12.5% of system memory.
//
// TPCC check test shows that:
// * The actual endpoint memory usage is about 3 times to memory quota.
// * Setting memory quota too low can lead to ServerIsBusy errors, which slow
//   down performance.
// * With 1000 warehouses and 1000 threads, the peak memory usage of the TPCC
//   check is 11.5 GiB, which is too large for common scenario 16GiB memory,
//   because default block cache takes about 45% memory (7.2GiB).
//
// The 12.5% default quota is a balance between efficient memory usage and
// maintaining performance under load.
const DEFAULT_ENDPOINT_MEMORY_QUOTA_RATIO: f64 = 0.125;

lazy_static! {
    static ref DEFAULT_ENDPOINT_MEMORY_QUOTA: ReadableSize = {
        let total_mem = SysQuota::memory_limit_in_bytes();
        let quota = (total_mem as f64) * DEFAULT_ENDPOINT_MEMORY_QUOTA_RATIO;
        // In order to ensure that coprocessor can function properly under low
        // memory conditions, we use 500MB as the minimum default value.
        ReadableSize(cmp::max(ReadableSize::mb(500).0, quota as _))
    };
}

// At least 4 long coprocessor requests are allowed to run concurrently.
const MIN_ENDPOINT_MAX_CONCURRENCY: usize = 4;

const DEFAULT_MAX_GRPC_SEND_MSG_LEN: i32 = 10 * 1024 * 1024;

/// A clone of `grpc::CompressionAlgorithms` with serde supports.
#[derive(Clone, Debug, PartialEq, Serialize, Deserialize)]
#[serde(rename_all = "kebab-case")]
pub enum GrpcCompressionType {
    None,
    Deflate,
    Gzip,
}

/// OnlineConfig for the `server` module.
#[derive(Clone, Debug, Serialize, Deserialize, PartialEq, OnlineConfig)]
#[serde(default)]
#[serde(rename_all = "kebab-case")]
pub struct Config {
    #[serde(skip)]
    #[online_config(skip)]
    pub cluster_id: u64,

    // Server listening address.
    #[online_config(skip)]
    pub addr: String,

    // Server advertise listening address for outer communication.
    // If not set, we will use listening address instead.
    #[online_config(skip)]
    pub advertise_addr: String,

    // These are related to TiKV status.
    #[online_config(skip)]
    pub status_addr: String,

    // Status server's advertise listening address for outer communication.
    // If not set, the status server's listening address will be used.
    #[online_config(skip)]
    pub advertise_status_addr: String,

    #[online_config(skip)]
    pub status_thread_pool_size: usize,

    pub max_grpc_send_msg_len: i32,

    // When merge raft messages into a batch message, leave a buffer.
    #[online_config(skip)]
    pub raft_client_grpc_send_msg_buffer: usize,
    #[online_config(skip)]
    pub raft_client_queue_size: usize,
    // Test only
    #[doc(hidden)]
    #[serde(skip_serializing)]
    #[online_config(skip)]
    pub raft_client_max_backoff: ReadableDuration,
    // Test only
    #[doc(hidden)]
    #[serde(skip_serializing)]
    #[online_config(skip)]
    pub raft_client_initial_reconnect_backoff: ReadableDuration,

    pub raft_msg_max_batch_size: usize,

    // TODO: use CompressionAlgorithms instead once it supports traits like Clone etc.
    #[online_config(skip)]
    pub grpc_compression_type: GrpcCompressionType,
    #[online_config(skip)]
    pub grpc_gzip_compression_level: usize,
    #[online_config(skip)]
    pub grpc_min_message_size_to_compress: usize,
    #[online_config(skip)]
    pub grpc_concurrency: usize,
    #[online_config(skip)]
    pub grpc_concurrent_stream: i32,
    #[online_config(skip)]
    pub grpc_raft_conn_num: usize,
    pub grpc_memory_pool_quota: ReadableSize,
    #[online_config(skip)]
    pub grpc_stream_initial_window_size: ReadableSize,
    #[online_config(skip)]
    pub grpc_keepalive_time: ReadableDuration,
    #[online_config(skip)]
    pub grpc_keepalive_timeout: ReadableDuration,
    /// How many snapshots can be sent concurrently.
    pub concurrent_send_snap_limit: usize,
    /// How many snapshots can be recv concurrently.
    pub concurrent_recv_snap_limit: usize,
    #[online_config(skip)]
    pub end_point_recursion_limit: u32,
    #[online_config(skip)]
    pub end_point_stream_channel_size: usize,
    #[online_config(skip)]
    pub end_point_batch_row_limit: usize,
    #[online_config(skip)]
    pub end_point_stream_batch_row_limit: usize,
    #[online_config(skip)]
    pub end_point_enable_batch_if_possible: bool,
    #[online_config(skip)]
    pub end_point_request_max_handle_duration: Option<ReadableDuration>,
    #[online_config(skip)]
    pub end_point_max_concurrency: usize,
    #[serde(with = "perf_level_serde")]
    #[online_config(skip)]
    pub end_point_perf_level: PerfLevel,
    pub end_point_memory_quota: ReadableSize,
    #[serde(alias = "snap-max-write-bytes-per-sec")]
    pub snap_io_max_bytes_per_sec: ReadableSize,
    pub snap_max_total_size: ReadableSize,
    /// Minimal size of snapshot for applying with ingestion.
    /// If the size of snapshot is smaller than this value, it will be applied
    /// without ingestion, just bulk write kvs to kvdb.
    pub snap_min_ingest_size: ReadableSize,
    #[online_config(skip)]
    pub stats_concurrency: usize,
    #[online_config(skip)]
    pub heavy_load_threshold: usize,
    #[online_config(skip)]
    pub heavy_load_wait_duration: Option<ReadableDuration>,
    #[online_config(skip)]
    pub enable_request_batch: bool,
    #[online_config(skip)]
    pub background_thread_count: usize,
    // If handle time is larger than the threshold, it will print slow log in end point.
    #[online_config(skip)]
    pub end_point_slow_log_threshold: ReadableDuration,
    /// Max connections per address for forwarding request.
    #[online_config(skip)]
    pub forward_max_connections_per_address: usize,

    #[doc(hidden)]
    #[online_config(skip)]
    /// When TiKV memory usage reaches `memory_usage_high_water` it will try to
    /// limit memory increasing. For server layer some messages will be rejected
    /// or dropped, if they utilize memory more than
    /// `reject_messages_on_memory_ratio` * total.
    ///
    /// Set it to 0 can disable message rejecting.
    // By default it's 0.2. So for different memory capacity, messages are rejected when:
    // * system=8G,  memory_usage_limit=6G,  reject_at=1.2G
    // * system=16G, memory_usage_limit=12G, reject_at=2.4G
    // * system=32G, memory_usage_limit=24G, reject_at=4.8G
    pub reject_messages_on_memory_ratio: f64,

    // whether to compact metrics or not.
    #[doc(hidden)]
    pub simplify_metrics: bool,

    #[doc(hidden)]
    #[online_config(skip)]
    /// Minimum interval to send health feedback information in each
    /// `BatchCommands` gRPC stream. 0 to disable sending health feedback.
    pub health_feedback_interval: ReadableDuration,

<<<<<<< HEAD
    /// Timeout for leader eviction during graceful shutdown.
    /// After this timeout, TiKV will proceed with shutdown even if
    /// some regions haven't completed leader transfer.
    pub graceful_shutdown_timeout: ReadableDuration,
=======
    #[doc(hidden)]
    #[online_config(hidden)]
    // Interval to inspect the network latency between tikv and tikv for slow store detection.
    // If it set to 0, it will disable the inspection.
    pub inspect_network_interval: ReadableDuration,
>>>>>>> bdf61baf

    // Server labels to specify some attributes about this server.
    #[online_config(skip)]
    pub labels: HashMap<String, String>,

    #[doc(hidden)]
    #[serde(skip_serializing)]
    #[online_config(hidden)]
    #[deprecated = "The configuration has been moved to readpool.coprocessor.*_concurrency."]
    pub end_point_concurrency: Option<usize>,

    #[doc(hidden)]
    #[serde(skip_serializing)]
    #[online_config(hidden)]
    #[deprecated = "The configuration has been moved to readpool.coprocessor.stack_size."]
    pub end_point_stack_size: Option<ReadableSize>,

    #[doc(hidden)]
    #[serde(skip_serializing)]
    #[online_config(hidden)]
    #[deprecated = "The configuration has been moved to readpool.coprocessor.max_tasks_per_worker_*."]
    pub end_point_max_tasks: Option<usize>,
}

impl Default for Config {
    #[allow(deprecated)]
    fn default() -> Config {
        let cpu_num = SysQuota::cpu_cores_quota();
        let background_thread_count = if cpu_num > 16.0 { 3 } else { 2 };
        Config {
            cluster_id: DEFAULT_CLUSTER_ID,
            addr: DEFAULT_LISTENING_ADDR.to_owned(),
            labels: HashMap::default(),
            graceful_shutdown_timeout: ReadableDuration::secs(20),
            advertise_addr: DEFAULT_ADVERTISE_LISTENING_ADDR.to_owned(),
            status_addr: DEFAULT_STATUS_ADDR.to_owned(),
            advertise_status_addr: DEFAULT_ADVERTISE_LISTENING_ADDR.to_owned(),
            status_thread_pool_size: 1,
            max_grpc_send_msg_len: DEFAULT_MAX_GRPC_SEND_MSG_LEN,
            raft_client_grpc_send_msg_buffer: 512 * 1024,
            // As of https://github.com/tikv/tikv/pull/17821, the raft_client_queue_size has been
            // increased from 8192 to 16384 to reduce the message delays under too many messages
            // load. Additionally, the raft_msg_max_batch_size has also been increased.
            raft_client_queue_size: 16384,
            raft_client_max_backoff: ReadableDuration::secs(5),
            raft_client_initial_reconnect_backoff: ReadableDuration::secs(1),
            raft_msg_max_batch_size: 256,
            grpc_compression_type: GrpcCompressionType::None,
            grpc_gzip_compression_level: DEFAULT_GRPC_GZIP_COMPRESSION_LEVEL,
            grpc_min_message_size_to_compress: DEFAULT_GRPC_MIN_MESSAGE_SIZE_TO_COMPRESS,
            grpc_concurrency: *DEFAULT_GRPC_CONCURRENCY,
            grpc_concurrent_stream: DEFAULT_GRPC_CONCURRENT_STREAM,
            grpc_raft_conn_num: *DEFAULT_GRPC_RAFT_CONN_NUM,
            grpc_stream_initial_window_size: ReadableSize(DEFAULT_GRPC_STREAM_INITIAL_WINDOW_SIZE),
            grpc_memory_pool_quota: ReadableSize(DEFAULT_GRPC_MEMORY_POOL_QUOTA),
            // There will be a heartbeat every secs, it's weird a connection will be idle for more
            // than 10 senconds.
            grpc_keepalive_time: ReadableDuration::secs(10),
            grpc_keepalive_timeout: ReadableDuration::secs(3),
            concurrent_send_snap_limit: 32,
            concurrent_recv_snap_limit: 32,
            end_point_concurrency: None, // deprecated
            end_point_max_tasks: None,   // deprecated
            end_point_stack_size: None,  // deprecated
            end_point_recursion_limit: 1000,
            end_point_stream_channel_size: 8,
            end_point_batch_row_limit: DEFAULT_ENDPOINT_BATCH_ROW_LIMIT,
            end_point_stream_batch_row_limit: DEFAULT_ENDPOINT_STREAM_BATCH_ROW_LIMIT,
            end_point_enable_batch_if_possible: true,
            end_point_request_max_handle_duration: None,
            end_point_max_concurrency: cmp::max(cpu_num as usize, MIN_ENDPOINT_MAX_CONCURRENCY),
            end_point_perf_level: PerfLevel::Uninitialized,
            end_point_memory_quota: *DEFAULT_ENDPOINT_MEMORY_QUOTA,
            snap_io_max_bytes_per_sec: ReadableSize(DEFAULT_SNAP_MAX_BYTES_PER_SEC),
            snap_max_total_size: ReadableSize(0),
            snap_min_ingest_size: ReadableSize::mb(2),
            stats_concurrency: 1,
            // 75 means a gRPC thread is under heavy load if its total CPU usage
            // is greater than 75%.
            heavy_load_threshold: 75,
            heavy_load_wait_duration: None,
            enable_request_batch: true,
            reject_messages_on_memory_ratio: 0.2,
            background_thread_count,
            end_point_slow_log_threshold: ReadableDuration::secs(1),
            // Go tikv client uses 4 as well.
            forward_max_connections_per_address: 4,
            simplify_metrics: false,
            health_feedback_interval: ReadableDuration::secs(1),
            inspect_network_interval: ReadableDuration::millis(100),
        }
    }
}

impl Config {
    #[inline]
    pub fn heavy_load_wait_duration(&self) -> Duration {
        self.heavy_load_wait_duration
            .unwrap_or_else(|| ReadableDuration::micros(50))
            .0
    }

    /// Validates the configuration and returns an error if it is misconfigured.
    pub fn validate(&mut self) -> Result<()> {
        box_try!(config::check_addr(&self.addr));
        if !self.advertise_addr.is_empty() {
            box_try!(config::check_addr(&self.advertise_addr));
        } else {
            info!(
                "no advertise-addr is specified, falling back to default addr";
                "addr" => %self.addr
            );
            self.advertise_addr = self.addr.clone();
        }
        if box_try!(config::check_addr(&self.advertise_addr)) {
            return Err(box_err!(
                "invalid advertise-addr: {:?}",
                self.advertise_addr
            ));
        }
        if self.status_addr.is_empty() && !self.advertise_status_addr.is_empty() {
            return Err(box_err!("status-addr can not be empty"));
        }
        if !self.status_addr.is_empty() {
            let status_addr_unspecified = box_try!(config::check_addr(&self.status_addr));
            if !self.advertise_status_addr.is_empty() {
                if box_try!(config::check_addr(&self.advertise_status_addr)) {
                    return Err(box_err!(
                        "invalid advertise-status-addr: {:?}",
                        self.advertise_status_addr
                    ));
                }
            } else if !status_addr_unspecified {
                info!(
                    "no advertise-status-addr is specified, falling back to status-addr";
                    "status-addr" => %self.status_addr
                );
                self.advertise_status_addr = self.status_addr.clone();
            } else {
                info!(
                    "no advertise-status-addr is specified, and we can't falling back to \
                    status-addr because it is invalid as advertise-status-addr";
                    "status-addr" => %self.status_addr
                );
            }
        }
        if self.advertise_status_addr == self.advertise_addr {
            return Err(box_err!(
                "advertise-status-addr has already been used: {:?}",
                self.advertise_addr
            ));
        }
        let non_zero_entries = vec![
            (
                "concurrent-send-snap-limit",
                self.concurrent_send_snap_limit,
            ),
            (
                "concurrent-recv-snap-limit",
                self.concurrent_recv_snap_limit,
            ),
            (
                "grpc-memory-pool-quota",
                self.grpc_memory_pool_quota.0 as usize,
            ),
        ];
        for (label, value) in non_zero_entries {
            if value == 0 {
                return Err(box_err!("server.{} should not be 0.", label));
            }
        }

        if self.end_point_recursion_limit < 100 {
            return Err(box_err!("server.end-point-recursion-limit is too small"));
        }

        if self.end_point_request_max_handle_duration().as_secs()
            < DEFAULT_ENDPOINT_REQUEST_MAX_HANDLE_SECS
        {
            return Err(box_err!(
                "server.end-point-request-max-handle-secs is too small."
            ));
        }

        if self.end_point_memory_quota == *DEFAULT_ENDPOINT_MEMORY_QUOTA {
            info!("using default coprocessor quota";
                "quota" => ?*DEFAULT_ENDPOINT_MEMORY_QUOTA);
        }

        if self.max_grpc_send_msg_len <= 0 {
            return Err(box_err!(
                "server.max-grpc-send-msg-len must be bigger than 0."
            ));
        }

        if self.grpc_stream_initial_window_size.0 > i32::MAX as u64 {
            return Err(box_err!(
                "server.grpc-stream-initial-window-size is too large."
            ));
        }

        for (k, v) in &self.labels {
            validate_label_key(k)?;
            validate_label_value(v)?;
        }

        if self.forward_max_connections_per_address == 0 {
            return Err(box_err!(
                "server.forward-max-connections-per-address can't be 0."
            ));
        }

        if self.reject_messages_on_memory_ratio < 0.0 {
            return Err(box_err!(
                "server.reject_messages_on_memory_ratio must be greater than 0"
            ));
        }

        if self.heavy_load_threshold > 100 {
            // The configuration has been changed to describe CPU usage of a single thread
            // instead of all threads. So migrate from the old style.
            self.heavy_load_threshold = 75;
        }

<<<<<<< HEAD
        if self.graceful_shutdown_timeout.0.as_secs() == 0 {
            warn!("graceful shutdown timeout is disabled");
=======
        if self
            .inspect_network_interval
            .lt(&ReadableDuration::millis(10))
            && self.inspect_network_interval.0 != Duration::from_millis(0)
        {
            return Err(box_err!(
                "server.inspect-network-interval can't be less than 10ms and not zero."
            ));
>>>>>>> bdf61baf
        }
        Ok(())
    }

    /// Gets configured grpc compression algorithm.
    pub fn grpc_compression_algorithm(&self) -> CompressionAlgorithms {
        match self.grpc_compression_type {
            GrpcCompressionType::None => CompressionAlgorithms::GRPC_COMPRESS_NONE,
            GrpcCompressionType::Deflate => CompressionAlgorithms::GRPC_COMPRESS_DEFLATE,
            GrpcCompressionType::Gzip => CompressionAlgorithms::GRPC_COMPRESS_GZIP,
        }
    }

    pub fn end_point_request_max_handle_duration(&self) -> ReadableDuration {
        if let Some(end_point_request_max_handle_duration) =
            self.end_point_request_max_handle_duration
        {
            return end_point_request_max_handle_duration;
        }
        ReadableDuration::secs(DEFAULT_ENDPOINT_REQUEST_MAX_HANDLE_SECS)
    }

    pub fn optimize_for(&mut self, region_size: ReadableSize) {
        // It turns out for 256MB region size, 60s is typically enough.
        const THRESHOLD_SIZE: ReadableSize = ReadableSize::mb(256);
        if region_size.0 < THRESHOLD_SIZE.0 {
            self.end_point_request_max_handle_duration
                .get_or_insert(ReadableDuration::secs(
                    DEFAULT_ENDPOINT_REQUEST_MAX_HANDLE_SECS,
                ));
        } else {
            self.end_point_request_max_handle_duration
                .get_or_insert(ReadableDuration::secs(cmp::min(
                    1800,
                    region_size.0 / THRESHOLD_SIZE.0 * DEFAULT_ENDPOINT_REQUEST_MAX_HANDLE_SECS,
                )));
        }
    }
}

pub struct ServerConfigManager {
    tx: Scheduler<SnapTask>,
    config: Arc<VersionTrack<Config>>,
    grpc_mem_quota: ResourceQuota,
    copr_config_manager: Box<dyn ConfigManager>,
}

unsafe impl Send for ServerConfigManager {}
unsafe impl Sync for ServerConfigManager {}

impl ServerConfigManager {
    pub fn new(
        tx: Scheduler<SnapTask>,
        config: Arc<VersionTrack<Config>>,
        grpc_mem_quota: ResourceQuota,
        copr_config_manager: Box<dyn ConfigManager>,
    ) -> ServerConfigManager {
        ServerConfigManager {
            tx,
            config,
            grpc_mem_quota,
            copr_config_manager,
        }
    }
}

impl ConfigManager for ServerConfigManager {
    fn dispatch(&mut self, c: ConfigChange) -> std::result::Result<(), Box<dyn std::error::Error>> {
        let change = c.clone();
        self.config.update(move |cfg| cfg.update(change))?;
        if let Some(value) = c.get("grpc_memory_pool_quota") {
            let mem_quota: ReadableSize = value.clone().into();
            // the resize is done inplace indeed, but grpc-rs's api need self, so we just
            // clone it here, but this no extra side effect here.
            self.grpc_mem_quota
                .clone()
                .resize_memory(mem_quota.0 as usize);
        }
        if let Err(e) = self.tx.schedule(SnapTask::RefreshConfigEvent) {
            error!("server configuration manager schedule refresh snapshot work task failed"; "err"=> ?e);
        }

        // Dispatch coprocessor config.
        if let Err(e) = self.copr_config_manager.dispatch(c.clone()) {
            error!("server configuration manager fails to update coprocessor config"; "err"=> ?e);
        }

        info!("server configuration changed"; "change" => ?c);
        Ok(())
    }
}

lazy_static! {
    static ref LABEL_KEY_FORMAT: Regex =
        Regex::new("^[$]?[A-Za-z0-9]([-A-Za-z0-9_./]*[A-Za-z0-9])?$").unwrap();
    static ref LABEL_VALUE_FORMAT: Regex = Regex::new("^[-A-Za-z0-9_./]*$").unwrap();
}

fn validate_label_key(s: &str) -> Result<()> {
    if LABEL_KEY_FORMAT.is_match(s) {
        Ok(())
    } else {
        Err(box_err!(
            "store label key: {:?} not match {}",
            s,
            *LABEL_KEY_FORMAT
        ))
    }
}

fn validate_label_value(s: &str) -> Result<()> {
    if LABEL_VALUE_FORMAT.is_match(s) {
        Ok(())
    } else {
        Err(box_err!(
            "store label value: {:?} not match {}",
            s,
            *LABEL_VALUE_FORMAT
        ))
    }
}

#[cfg(test)]
mod tests {
    use tikv_util::config::ReadableDuration;

    use super::*;

    #[test]
    fn test_config_validate() {
        let mut cfg = Config::default();
        assert!(cfg.advertise_addr.is_empty());
        assert!(cfg.advertise_status_addr.is_empty());
        cfg.validate().unwrap();
        assert_eq!(cfg.addr, cfg.advertise_addr);
        assert_eq!(cfg.status_addr, cfg.advertise_status_addr);
        let base_num = calculate_cpu_quota_base_num().clamp(1, 4);
        assert_eq!(cfg.grpc_raft_conn_num, base_num);
        assert_eq!(cfg.grpc_concurrency, base_num * 3 + 2);

        let mut invalid_cfg = cfg.clone();
        invalid_cfg.concurrent_send_snap_limit = 0;
        invalid_cfg.validate().unwrap_err();

        let mut invalid_cfg = cfg.clone();
        invalid_cfg.concurrent_recv_snap_limit = 0;
        invalid_cfg.validate().unwrap_err();

        let mut invalid_cfg = cfg.clone();
        invalid_cfg.end_point_recursion_limit = 0;
        invalid_cfg.validate().unwrap_err();

        let mut invalid_cfg = cfg.clone();
        invalid_cfg.grpc_memory_pool_quota = ReadableSize::mb(0);
        invalid_cfg.validate().unwrap_err();

        let mut invalid_cfg = cfg.clone();
        invalid_cfg.end_point_request_max_handle_duration = Some(ReadableDuration::secs(0));
        invalid_cfg.validate().unwrap_err();

        invalid_cfg = Config::default();
        invalid_cfg.addr = "0.0.0.0:1000".to_owned();
        invalid_cfg.validate().unwrap_err();
        invalid_cfg.advertise_addr = "127.0.0.1:1000".to_owned();
        invalid_cfg.validate().unwrap();

        invalid_cfg = Config::default();
        invalid_cfg.status_addr = "0.0.0.0:1000".to_owned();
        for _ in 0..10 {
            invalid_cfg.validate().unwrap();
        }
        assert!(invalid_cfg.advertise_status_addr.is_empty());
        invalid_cfg.advertise_status_addr = "0.0.0.0:1000".to_owned();
        invalid_cfg.validate().unwrap_err();

        invalid_cfg = Config::default();
        invalid_cfg.advertise_addr = "127.0.0.1:1000".to_owned();
        invalid_cfg.advertise_status_addr = "127.0.0.1:1000".to_owned();
        invalid_cfg.validate().unwrap_err();

        invalid_cfg = Config::default();
        invalid_cfg.max_grpc_send_msg_len = 0;
        invalid_cfg.validate().unwrap_err();

        invalid_cfg = Config::default();
        invalid_cfg.grpc_stream_initial_window_size = ReadableSize(i32::MAX as u64 + 1);
        invalid_cfg.validate().unwrap_err();

        cfg.labels.insert("k1".to_owned(), "v1".to_owned());
        cfg.validate().unwrap();
        cfg.labels.insert("k2".to_owned(), "v2?".to_owned());
        cfg.validate().unwrap_err();
    }

    #[test]
    fn test_store_labels() {
        let cases = vec![
            ("", false, true),
            ("123*", false, false),
            (".123", false, true),
            ("💖", false, false),
            ("a", true, true),
            ("0", true, true),
            ("a.1-2", true, true),
            ("Cab", true, true),
            ("abC", true, true),
            ("b_1.2", true, true),
            ("cab-012", true, true),
            ("3ac.8b2", true, true),
            ("/abc", false, true),
            ("abc/", false, true),
            ("abc/def", true, true),
            ("-abc", false, true),
            ("abc-", false, true),
            ("abc$def", false, false),
            ("$abc", true, false),
            ("$a.b-c/d_e", true, false),
            (".-_/", false, true),
        ];

        for (text, can_be_key, can_be_value) in cases {
            assert_eq!(validate_label_key(text).is_ok(), can_be_key);
            assert_eq!(validate_label_value(text).is_ok(), can_be_value);
        }
    }
}<|MERGE_RESOLUTION|>--- conflicted
+++ resolved
@@ -253,18 +253,16 @@
     /// `BatchCommands` gRPC stream. 0 to disable sending health feedback.
     pub health_feedback_interval: ReadableDuration,
 
-<<<<<<< HEAD
     /// Timeout for leader eviction during graceful shutdown.
     /// After this timeout, TiKV will proceed with shutdown even if
     /// some regions haven't completed leader transfer.
     pub graceful_shutdown_timeout: ReadableDuration,
-=======
+
     #[doc(hidden)]
     #[online_config(hidden)]
     // Interval to inspect the network latency between tikv and tikv for slow store detection.
     // If it set to 0, it will disable the inspection.
     pub inspect_network_interval: ReadableDuration,
->>>>>>> bdf61baf
 
     // Server labels to specify some attributes about this server.
     #[online_config(skip)]
@@ -489,10 +487,10 @@
             self.heavy_load_threshold = 75;
         }
 
-<<<<<<< HEAD
         if self.graceful_shutdown_timeout.0.as_secs() == 0 {
             warn!("graceful shutdown timeout is disabled");
-=======
+        }
+
         if self
             .inspect_network_interval
             .lt(&ReadableDuration::millis(10))
@@ -501,7 +499,6 @@
             return Err(box_err!(
                 "server.inspect-network-interval can't be less than 10ms and not zero."
             ));
->>>>>>> bdf61baf
         }
         Ok(())
     }
