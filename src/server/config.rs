--- conflicted
+++ resolved
@@ -256,14 +256,9 @@
     pub health_feedback_interval: ReadableDuration,
 
     #[doc(hidden)]
-<<<<<<< HEAD
-    #[online_config(skip)]
-    // Interval to inspect the network latency between tikv and tikv for slow store detection.
-=======
     #[online_config(hidden)]
     // Interval to inspect the network latency between tikv and tikv for slow store detection.
     // If it set to 0, it will disable the inspection.
->>>>>>> e10ed4b3
     pub inspect_network_interval: ReadableDuration,
 
     // Server labels to specify some attributes about this server.
