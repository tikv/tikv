// Copyright 2016 PingCAP, Inc.
//
// Licensed under the Apache License, Version 2.0 (the "License");
// you may not use this file except in compliance with the License.
// You may obtain a copy of the License at
//
//     http://www.apache.org/licenses/LICENSE-2.0
//
// Unless required by applicable law or agreed to in writing, software
// distributed under the License is distributed on an "AS IS" BASIS,
// See the License for the specific language governing permissions and
// limitations under the License.

use util::collections::HashMap;

use super::Result;

pub use raftstore::store::Config as RaftStoreConfig;
pub use storage::Config as StorageConfig;

pub const DEFAULT_CLUSTER_ID: u64 = 0;
pub const DEFAULT_LISTENING_ADDR: &'static str = "127.0.0.1:20160";
const DEFAULT_ADVERTISE_LISTENING_ADDR: &'static str = "";
const DEFAULT_NOTIFY_CAPACITY: usize = 40960;
const DEFAULT_END_POINT_CONCURRENCY: usize = 8;
const DEFAULT_GRPC_CONCURRENCY: usize = 2;
const DEFAULT_GRPC_CONCURRENT_STREAM: usize = 1024;
<<<<<<< HEAD
const DEFAULT_GRPC_RAFT_CONN_SIZE: usize = 10;
=======
const DEFAULT_GRPC_RAFT_CONN_NUM: usize = 10;
const DEFAULT_GRPC_STREAM_INITIAL_WINDOW_SIZE: usize = 2 * 1024 * 1024;
>>>>>>> ee9721d4
const DEFAULT_END_POINT_TXN_CONCURRENCY_RATIO: f64 = 0.25;
const DEFAULT_END_POINT_SMALL_TXN_TASKS_LIMIT: usize = 2;
const DEFAULT_MESSAGES_PER_TICK: usize = 4096;

#[derive(Clone, Debug)]
pub struct Config {
    pub cluster_id: u64,

    // Server listening address.
    pub addr: String,

    // Server labels to specify some attributes about this server.
    pub labels: HashMap<String, String>,

    // Server advertise listening address for outer communication.
    // If not set, we will use listening address instead.
    pub advertise_addr: String,
    pub notify_capacity: usize,
    pub messages_per_tick: usize,
    pub grpc_concurrency: usize,
    pub grpc_concurrent_stream: usize,
<<<<<<< HEAD
    pub grpc_raft_conn_size: usize,
=======
    pub grpc_raft_conn_num: usize,
    pub grpc_stream_initial_window_size: usize,
>>>>>>> ee9721d4
    pub storage: StorageConfig,
    pub raft_store: RaftStoreConfig,
    pub end_point_concurrency: usize,
    pub end_point_txn_concurrency_on_busy: usize,
    pub end_point_small_txn_tasks_limit: usize,
}

impl Default for Config {
    fn default() -> Config {
        let mut cfg = Config {
            cluster_id: DEFAULT_CLUSTER_ID,
            addr: DEFAULT_LISTENING_ADDR.to_owned(),
            labels: HashMap::default(),
            advertise_addr: DEFAULT_ADVERTISE_LISTENING_ADDR.to_owned(),
            notify_capacity: DEFAULT_NOTIFY_CAPACITY,
            messages_per_tick: DEFAULT_MESSAGES_PER_TICK,
            grpc_concurrency: DEFAULT_GRPC_CONCURRENCY,
            grpc_concurrent_stream: DEFAULT_GRPC_CONCURRENT_STREAM,
<<<<<<< HEAD
            grpc_raft_conn_size: DEFAULT_GRPC_RAFT_CONN_SIZE,
=======
            grpc_raft_conn_num: DEFAULT_GRPC_RAFT_CONN_NUM,
            grpc_stream_initial_window_size: DEFAULT_GRPC_STREAM_INITIAL_WINDOW_SIZE,
>>>>>>> ee9721d4
            end_point_concurrency: DEFAULT_END_POINT_CONCURRENCY,
            end_point_txn_concurrency_on_busy: usize::default(),
            end_point_small_txn_tasks_limit: DEFAULT_END_POINT_SMALL_TXN_TASKS_LIMIT,
            storage: StorageConfig::default(),
            raft_store: RaftStoreConfig::default(),
        };
        cfg.auto_adjust_end_point_txn_concurrency();
        cfg
    }
}

impl Config {
    pub fn new() -> Config {
        Config::default()
    }

    pub fn validate(&self) -> Result<()> {
        try!(self.raft_store.validate());
        if self.end_point_concurrency == 0 {
            return Err(box_err!("server.server.end-point-concurrency: {} is invalid, \
                                 shouldn't be 0",
                                self.end_point_concurrency));
        }

        if self.end_point_txn_concurrency_on_busy > self.end_point_concurrency ||
           self.end_point_txn_concurrency_on_busy == 0 {
            return Err(box_err!("server.end-point-txn-concurrency-on-busy: {} is invalid, \
                                 should be in [1,{}]",
                                self.end_point_txn_concurrency_on_busy,
                                self.end_point_concurrency));
        }

        if self.end_point_small_txn_tasks_limit == 0 {
            return Err(box_err!("server.end-point-small-txn-tasks-limit: \
                                    shouldn't be 0"));
        }

        Ok(())
    }

    pub fn auto_adjust_end_point_txn_concurrency(&mut self) {
        self.end_point_txn_concurrency_on_busy =
            ((self.end_point_concurrency as f64) *
             DEFAULT_END_POINT_TXN_CONCURRENCY_RATIO) as usize;
        if self.end_point_txn_concurrency_on_busy == 0 {
            self.end_point_txn_concurrency_on_busy = 1;
        }
    }
}

#[cfg(test)]
mod tests {
    use super::*;

    #[test]
    fn test_config_validate() {
        let mut cfg = Config::new();
        assert!(cfg.validate().is_ok());

        cfg.raft_store.raft_heartbeat_ticks = 0;
        assert!(cfg.validate().is_err());
    }

    #[test]
    fn test_end_point_txn_concurrency() {
        let mut cfg = Config::new();
        let expect = ((cfg.end_point_concurrency as f64) *
                      DEFAULT_END_POINT_TXN_CONCURRENCY_RATIO) as usize;
        assert_eq!(cfg.end_point_txn_concurrency_on_busy, expect);
        cfg.end_point_concurrency = 18;
        cfg.auto_adjust_end_point_txn_concurrency();
        let expect = ((cfg.end_point_concurrency as f64) *
                      DEFAULT_END_POINT_TXN_CONCURRENCY_RATIO) as usize;
        assert_eq!(cfg.end_point_txn_concurrency_on_busy, expect);

        cfg.end_point_concurrency = 2;
        cfg.auto_adjust_end_point_txn_concurrency();
        assert_eq!(cfg.end_point_txn_concurrency_on_busy, 1);
    }

    #[test]
    fn test_validate_endpoint_cfg() {
        let mut cfg = Config::new();
        assert!(cfg.validate().is_ok());

        // invalid end-point-concurrency
        cfg.end_point_concurrency = 0;
        assert!(cfg.validate().is_err());
        cfg.end_point_concurrency = DEFAULT_END_POINT_CONCURRENCY;

        // invalid end-point-txn-concurrency-on-busy
        cfg.end_point_txn_concurrency_on_busy = cfg.end_point_concurrency + 1;
        assert!(cfg.validate().is_err());
        cfg.end_point_txn_concurrency_on_busy = 0;
        assert!(cfg.validate().is_err());
        cfg.auto_adjust_end_point_txn_concurrency();

        // invalid end-point-small-txn-tasks-limit
        cfg.end_point_small_txn_tasks_limit = 0;
        assert!(cfg.validate().is_err());
        cfg.end_point_small_txn_tasks_limit = DEFAULT_END_POINT_SMALL_TXN_TASKS_LIMIT;

        assert!(cfg.validate().is_ok());
    }
}<|MERGE_RESOLUTION|>--- conflicted
+++ resolved
@@ -25,12 +25,8 @@
 const DEFAULT_END_POINT_CONCURRENCY: usize = 8;
 const DEFAULT_GRPC_CONCURRENCY: usize = 2;
 const DEFAULT_GRPC_CONCURRENT_STREAM: usize = 1024;
-<<<<<<< HEAD
-const DEFAULT_GRPC_RAFT_CONN_SIZE: usize = 10;
-=======
 const DEFAULT_GRPC_RAFT_CONN_NUM: usize = 10;
 const DEFAULT_GRPC_STREAM_INITIAL_WINDOW_SIZE: usize = 2 * 1024 * 1024;
->>>>>>> ee9721d4
 const DEFAULT_END_POINT_TXN_CONCURRENCY_RATIO: f64 = 0.25;
 const DEFAULT_END_POINT_SMALL_TXN_TASKS_LIMIT: usize = 2;
 const DEFAULT_MESSAGES_PER_TICK: usize = 4096;
@@ -52,12 +48,8 @@
     pub messages_per_tick: usize,
     pub grpc_concurrency: usize,
     pub grpc_concurrent_stream: usize,
-<<<<<<< HEAD
-    pub grpc_raft_conn_size: usize,
-=======
     pub grpc_raft_conn_num: usize,
     pub grpc_stream_initial_window_size: usize,
->>>>>>> ee9721d4
     pub storage: StorageConfig,
     pub raft_store: RaftStoreConfig,
     pub end_point_concurrency: usize,
@@ -76,12 +68,8 @@
             messages_per_tick: DEFAULT_MESSAGES_PER_TICK,
             grpc_concurrency: DEFAULT_GRPC_CONCURRENCY,
             grpc_concurrent_stream: DEFAULT_GRPC_CONCURRENT_STREAM,
-<<<<<<< HEAD
-            grpc_raft_conn_size: DEFAULT_GRPC_RAFT_CONN_SIZE,
-=======
             grpc_raft_conn_num: DEFAULT_GRPC_RAFT_CONN_NUM,
             grpc_stream_initial_window_size: DEFAULT_GRPC_STREAM_INITIAL_WINDOW_SIZE,
->>>>>>> ee9721d4
             end_point_concurrency: DEFAULT_END_POINT_CONCURRENCY,
             end_point_txn_concurrency_on_busy: usize::default(),
             end_point_small_txn_tasks_limit: DEFAULT_END_POINT_SMALL_TXN_TASKS_LIMIT,
