--- conflicted
+++ resolved
@@ -734,11 +734,7 @@
                             (Method::PUT, "/resume_grpc") => {
                                 Self::handle_resume_grpc(grpc_service_mgr).await
                             }
-<<<<<<< HEAD
                             (Method::GET, "/async_tasks") => Self::dump_async_trace().await,
-                            _ => Ok(make_response(StatusCode::NOT_FOUND, "path not found")),
-                        }
-=======
                             _ => {
                                 is_unknown_path = true;
                                 Ok(make_response(StatusCode::NOT_FOUND, "path not found"))
@@ -754,7 +750,6 @@
                             .with_label_values(&[method.as_str(), &path_label])
                             .observe(start.elapsed().as_secs_f64());
                         res
->>>>>>> 9313afa5
                     }
                 }))
             }
