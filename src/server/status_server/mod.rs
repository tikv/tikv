--- conflicted
+++ resolved
@@ -17,24 +17,13 @@
 use async_stream::stream;
 use collections::HashMap;
 use engine_traits::KvEngine;
-<<<<<<< HEAD
-use flate2::write::GzEncoder;
-use flate2::Compression;
-use futures::compat::{Compat01As03, Stream01CompatExt};
-use futures::future::{ok, poll_fn};
-use futures::prelude::*;
-use http::header::{HeaderValue, ACCEPT_ENCODING, CONTENT_ENCODING, CONTENT_TYPE};
-use hyper::server::accept::Accept;
-use hyper::server::conn::{AddrIncoming, AddrStream};
-use hyper::server::Builder as HyperBuilder;
-use hyper::service::{make_service_fn, service_fn};
-use hyper::{self, header, Body, Method, Request, Response, Server, StatusCode};
-=======
+use flate2::{write::GzEncoder, Compression};
 use futures::{
     compat::{Compat01As03, Stream01CompatExt},
     future::{ok, poll_fn},
     prelude::*,
 };
+use http::header::{HeaderValue, ACCEPT_ENCODING, CONTENT_ENCODING, CONTENT_TYPE};
 use hyper::{
     self, header,
     server::{
@@ -45,7 +34,6 @@
     service::{make_service_fn, service_fn},
     Body, Method, Request, Response, Server, StatusCode,
 };
->>>>>>> 32f2497b
 use online_config::OnlineConfig;
 use openssl::{
     ssl::{Ssl, SslAcceptor, SslFiletype, SslMethod, SslVerifyMode},
@@ -57,21 +45,16 @@
 use regex::Regex;
 use security::{self, SecurityConfig};
 use serde_json::Value;
-<<<<<<< HEAD
-use tikv_util::logger::set_log_level;
-use tikv_util::metrics::{dump, dump_to};
-use tikv_util::timer::GLOBAL_TIMER_HANDLE;
-use tokio::io::{AsyncRead, AsyncWrite};
-use tokio::runtime::{Builder, Handle, Runtime};
-use tokio::sync::oneshot::{self, Receiver, Sender};
-=======
-use tikv_util::{logger::set_log_level, metrics::dump, timer::GLOBAL_TIMER_HANDLE};
+use tikv_util::{
+    logger::set_log_level,
+    metrics::{dump, dump_to},
+    timer::GLOBAL_TIMER_HANDLE,
+};
 use tokio::{
     io::{AsyncRead, AsyncWrite},
     runtime::{Builder, Handle, Runtime},
     sync::oneshot::{self, Receiver, Sender},
 };
->>>>>>> 32f2497b
 use tokio_openssl::SslStream;
 
 use self::profile::{
@@ -912,35 +895,14 @@
 
 #[cfg(test)]
 mod tests {
-<<<<<<< HEAD
-    use bytes::Buf;
-    use flate2::read::GzDecoder;
-    use futures::executor::block_on;
-    use futures::future::ok;
-    use futures::prelude::*;
-    use http::header::{HeaderValue, ACCEPT_ENCODING};
-    use hyper::client::HttpConnector;
-    use hyper::{Body, Client, Method, Request, StatusCode, Uri};
-    use hyper_openssl::HttpsConnector;
-    use openssl::ssl::SslFiletype;
-    use openssl::ssl::{SslConnector, SslMethod};
-
-    use std::env;
-    use std::io::Read;
-    use std::path::PathBuf;
-    use std::sync::Arc;
-
-    use crate::config::{ConfigController, TiKvConfig};
-    use crate::server::status_server::profile::TEST_PROFILE_MUTEX;
-    use crate::server::status_server::{LogLevelRequest, StatusServer};
-=======
-    use std::{env, path::PathBuf, sync::Arc};
-
->>>>>>> 32f2497b
+    use std::{env, io::Read, path::PathBuf, sync::Arc};
+
     use collections::HashSet;
     use engine_test::kv::KvTestEngine;
+    use flate2::read::GzDecoder;
     use futures::{executor::block_on, future::ok, prelude::*};
-    use hyper::{client::HttpConnector, Body, Client, Method, Request, StatusCode, Uri};
+    use http::header::{HeaderValue, ACCEPT_ENCODING};
+    use hyper::{body::Buf, client::HttpConnector, Body, Client, Method, Request, StatusCode, Uri};
     use hyper_openssl::HttpsConnector;
     use online_config::OnlineConfig;
     use openssl::ssl::{SslConnector, SslFiletype, SslMethod};
