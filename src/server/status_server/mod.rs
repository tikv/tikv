--- conflicted
+++ resolved
@@ -232,11 +232,10 @@
         }
     }
 
-<<<<<<< HEAD
-    fn get_config(
+    async fn get_config(
         req: Request<Body>,
         cfg_controller: &ConfigController,
-    ) -> Box<dyn Future<Item = Response<Body>, Error = hyper::Error> + Send> {
+    ) -> hyper::Result<Response<Body>> {
         let mut full = false;
         if let Some(query) = req.uri().query() {
             let query_pairs: HashMap<_, _> =
@@ -245,10 +244,10 @@
                 Some(val) => match val.parse() {
                     Ok(val) => val,
                     Err(err) => {
-                        return Box::new(ok(StatusServer::err_response(
+                        return Ok(StatusServer::err_response(
                             StatusCode::BAD_REQUEST,
                             err.to_string(),
-                        )));
+                        ));
                     }
                 },
                 None => false,
@@ -261,11 +260,7 @@
             // Filter hidden config
             serde_json::to_string(&cfg_controller.get_current().get_encoder())
         };
-        let res = match encode_res {
-=======
-    async fn get_config(cfg_controller: &ConfigController) -> hyper::Result<Response<Body>> {
-        Ok(match serde_json::to_string(&cfg_controller.get_current()) {
->>>>>>> c8afff71
+        Ok(match encode_res {
             Ok(json) => Response::builder()
                 .header(header::CONTENT_TYPE, "application/json")
                 .body(Body::from(json))
@@ -603,26 +598,15 @@
                             }
                         }
 
-<<<<<<< HEAD
-                    match (method, path.as_ref()) {
-                        (Method::GET, "/metrics") => Box::new(ok(Response::new(dump().into()))),
-                        (Method::GET, "/status") => Box::new(ok(Response::default())),
-                        (Method::GET, "/debug/pprof/heap") => Self::dump_prof_to_resp(req),
-                        (Method::GET, "/config") => Self::get_config(req, &cfg_controller),
-                        (Method::POST, "/config") => {
-                            Self::update_config(cfg_controller.clone(), req)
-                        }
-                        (Method::GET, "/debug/pprof/profile") => Self::dump_rsperf_to_resp(req),
-                        (Method::GET, path) if path.starts_with("/region") => {
-                            Self::dump_region_meta(req, &router)
-=======
                         match (method, path.as_ref()) {
                             (Method::GET, "/metrics") => Ok(Response::new(dump().into())),
                             (Method::GET, "/status") => Ok(Response::default()),
                             (Method::GET, "/debug/pprof/heap") => {
                                 Self::dump_prof_to_resp(req).await
                             }
-                            (Method::GET, "/config") => Self::get_config(&cfg_controller).await,
+                            (Method::GET, "/config") => {
+                                Self::get_config(req, &cfg_controller).await
+                            }
                             (Method::POST, "/config") => {
                                 Self::update_config(cfg_controller.clone(), req).await
                             }
@@ -636,7 +620,6 @@
                                 StatusCode::NOT_FOUND,
                                 "path not found",
                             )),
->>>>>>> c8afff71
                         }
                     }
                 }))
@@ -894,15 +877,10 @@
 
     #[test]
     fn test_status_service() {
-<<<<<<< HEAD
-        let mut status_server = StatusServer::new(1, None, ConfigController::default(), MockRouter);
+        let mut status_server =
+            StatusServer::new(1, None, ConfigController::default(), MockRouter).unwrap();
         let addr = "127.0.0.1:0".to_owned();
         let _ = status_server.start(addr.clone(), addr, &SecurityConfig::default());
-=======
-        let mut status_server =
-            StatusServer::new(1, None, ConfigController::default(), MockRouter).unwrap();
-        let _ = status_server.start("127.0.0.1:0".to_string(), &SecurityConfig::default());
->>>>>>> c8afff71
         let client = Client::new();
         let uri = Uri::builder()
             .scheme("http")
@@ -940,15 +918,10 @@
 
     #[test]
     fn test_config_endpoint() {
-<<<<<<< HEAD
-        let mut status_server = StatusServer::new(1, None, ConfigController::default(), MockRouter);
+        let mut status_server =
+            StatusServer::new(1, None, ConfigController::default(), MockRouter).unwrap();
         let addr = "127.0.0.1:0".to_owned();
         let _ = status_server.start(addr.clone(), addr, &SecurityConfig::default());
-=======
-        let mut status_server =
-            StatusServer::new(1, None, ConfigController::default(), MockRouter).unwrap();
-        let _ = status_server.start("127.0.0.1:0".to_string(), &SecurityConfig::default());
->>>>>>> c8afff71
         let client = Client::new();
         let uri = Uri::builder()
             .scheme("http")
@@ -965,25 +938,13 @@
                     v.extend(bytes);
                     ok(())
                 })
-<<<<<<< HEAD
-                .map(|body| {
-                    let v = body.to_vec();
-                    let resp_json = String::from_utf8_lossy(&v).to_string();
-                    let cfg = TiKvConfig::default();
-                    serde_json::to_string(&cfg.get_encoder())
-                        .map(|cfg_json| {
-                            assert_eq!(resp_json, cfg_json);
-                        })
-                        .expect("Could not convert TiKvConfig to string");
-=======
                 .await
                 .unwrap();
             let resp_json = String::from_utf8_lossy(&v).to_string();
             let cfg = TiKvConfig::default();
-            serde_json::to_string(&cfg)
+            serde_json::to_string(&cfg.get_encoder())
                 .map(|cfg_json| {
                     assert_eq!(resp_json, cfg_json);
->>>>>>> c8afff71
                 })
                 .expect("Could not convert TiKvConfig to string");
         });
@@ -995,15 +956,10 @@
     #[test]
     fn test_status_service_fail_endpoints() {
         let _guard = fail::FailScenario::setup();
-<<<<<<< HEAD
-        let mut status_server = StatusServer::new(1, None, ConfigController::default(), MockRouter);
+        let mut status_server =
+            StatusServer::new(1, None, ConfigController::default(), MockRouter).unwrap();
         let addr = "127.0.0.1:0".to_owned();
         let _ = status_server.start(addr.clone(), addr, &SecurityConfig::default());
-=======
-        let mut status_server =
-            StatusServer::new(1, None, ConfigController::default(), MockRouter).unwrap();
-        let _ = status_server.start("127.0.0.1:0".to_string(), &SecurityConfig::default());
->>>>>>> c8afff71
         let client = Client::new();
         let addr = status_server.listening_addr().to_string();
 
@@ -1109,15 +1065,10 @@
     #[test]
     fn test_status_service_fail_endpoints_can_trigger_fails() {
         let _guard = fail::FailScenario::setup();
-<<<<<<< HEAD
-        let mut status_server = StatusServer::new(1, None, ConfigController::default(), MockRouter);
+        let mut status_server =
+            StatusServer::new(1, None, ConfigController::default(), MockRouter).unwrap();
         let addr = "127.0.0.1:0".to_owned();
         let _ = status_server.start(addr.clone(), addr, &SecurityConfig::default());
-=======
-        let mut status_server =
-            StatusServer::new(1, None, ConfigController::default(), MockRouter).unwrap();
-        let _ = status_server.start("127.0.0.1:0".to_string(), &SecurityConfig::default());
->>>>>>> c8afff71
         let client = Client::new();
         let addr = status_server.listening_addr().to_string();
 
@@ -1151,15 +1102,10 @@
     #[test]
     fn test_status_service_fail_endpoints_should_give_404_when_failpoints_are_disable() {
         let _guard = fail::FailScenario::setup();
-<<<<<<< HEAD
-        let mut status_server = StatusServer::new(1, None, ConfigController::default(), MockRouter);
+        let mut status_server =
+            StatusServer::new(1, None, ConfigController::default(), MockRouter).unwrap();
         let addr = "127.0.0.1:0".to_owned();
         let _ = status_server.start(addr.clone(), addr, &SecurityConfig::default());
-=======
-        let mut status_server =
-            StatusServer::new(1, None, ConfigController::default(), MockRouter).unwrap();
-        let _ = status_server.start("127.0.0.1:0".to_string(), &SecurityConfig::default());
->>>>>>> c8afff71
         let client = Client::new();
         let addr = status_server.listening_addr().to_string();
 
@@ -1213,18 +1159,10 @@
     }
 
     fn do_test_security_status_service(allowed_cn: HashSet<String>, expected: bool) {
-<<<<<<< HEAD
-        let mut status_server = StatusServer::new(1, None, ConfigController::default(), MockRouter);
+        let mut status_server =
+            StatusServer::new(1, None, ConfigController::default(), MockRouter).unwrap();
         let addr = "127.0.0.1:0".to_owned();
         let _ = status_server.start(addr.clone(), addr, &new_security_cfg(Some(allowed_cn)));
-=======
-        let mut status_server =
-            StatusServer::new(1, None, ConfigController::default(), MockRouter).unwrap();
-        let _ = status_server.start(
-            "127.0.0.1:0".to_string(),
-            &new_security_cfg(Some(allowed_cn)),
-        );
->>>>>>> c8afff71
 
         let mut connector = HttpConnector::new();
         connector.enforce_http(false);
@@ -1290,7 +1228,8 @@
     fn test_pprof_heap_service() {
         let mut status_server =
             StatusServer::new(1, None, ConfigController::default(), MockRouter).unwrap();
-        let _ = status_server.start("127.0.0.1:0".to_string(), &SecurityConfig::default());
+        let addr = "127.0.0.1:0".to_owned();
+        let _ = status_server.start(addr.clone(), addr, &SecurityConfig::default());
         let client = Client::new();
         let uri = Uri::builder()
             .scheme("http")
@@ -1311,7 +1250,8 @@
     fn test_pprof_profile_service() {
         let mut status_server =
             StatusServer::new(1, None, ConfigController::default(), MockRouter).unwrap();
-        let _ = status_server.start("127.0.0.1:0".to_string(), &SecurityConfig::default());
+        let addr = "127.0.0.1:0".to_owned();
+        let _ = status_server.start(addr.clone(), addr, &SecurityConfig::default());
         let client = Client::new();
         let uri = Uri::builder()
             .scheme("http")
