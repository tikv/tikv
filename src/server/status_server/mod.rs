// Copyright 2018 TiKV Project Authors. Licensed under Apache-2.0.

mod profile;
pub mod region_meta;
use std::{
    error::Error as StdError,
    marker::PhantomData,
    net::SocketAddr,
    path::PathBuf,
    pin::Pin,
    str::{self, FromStr},
    sync::Arc,
    task::{Context, Poll},
    time::{Duration, Instant},
};

use async_stream::stream;
use collections::HashMap;
use engine_traits::KvEngine;
use flate2::{write::GzEncoder, Compression};
use futures::{
    compat::{Compat01As03, Stream01CompatExt},
    future::{ok, poll_fn},
    prelude::*,
};
use http::header::{HeaderValue, ACCEPT_ENCODING, CONTENT_ENCODING, CONTENT_TYPE};
use hyper::{
    self, header,
    server::{
        accept::Accept,
        conn::{AddrIncoming, AddrStream},
        Builder as HyperBuilder,
    },
    service::{make_service_fn, service_fn},
    Body, Method, Request, Response, Server, StatusCode,
};
use online_config::OnlineConfig;
use openssl::{
    ssl::{Ssl, SslAcceptor, SslContext, SslFiletype, SslMethod, SslVerifyMode},
    x509::X509,
};
use pin_project::pin_project;
use prometheus::TEXT_FORMAT;
use raftstore::store::{transport::CasualRouter, CasualMessage};
use regex::Regex;
use security::{self, SecurityConfig};
use serde_json::Value;
use tikv_util::{
    logger::set_log_level,
    metrics::{dump, dump_to},
    timer::GLOBAL_TIMER_HANDLE,
};
use tokio::{
    io::{AsyncRead, AsyncWrite},
    runtime::{Builder, Handle, Runtime},
    sync::oneshot::{self, Receiver, Sender},
};
use tokio_openssl::SslStream;

use self::profile::{
    activate_heap_profile, deactivate_heap_profile, jeprof_heap_profile, list_heap_profiles,
    read_file, start_one_cpu_profile, start_one_heap_profile,
};
use crate::{
    config::{log_level_serde, ConfigController},
    server::Result,
};

static TIMER_CANCELED: &str = "tokio timer canceled";

#[cfg(feature = "failpoints")]
static MISSING_NAME: &[u8] = b"Missing param name";
#[cfg(feature = "failpoints")]
static MISSING_ACTIONS: &[u8] = b"Missing param actions";
#[cfg(feature = "failpoints")]
static FAIL_POINTS_REQUEST_PATH: &str = "/fail";

#[derive(Serialize, Deserialize)]
#[serde(rename_all = "kebab-case")]
struct LogLevelRequest {
    #[serde(with = "log_level_serde")]
    pub log_level: slog::Level,
}

pub struct StatusServer<E, R> {
    thread_pool: Runtime,
    tx: Sender<()>,
    rx: Option<Receiver<()>>,
    addr: Option<SocketAddr>,
    cfg_controller: ConfigController,
    router: R,
    security_config: Arc<SecurityConfig>,
    store_path: PathBuf,
    _snap: PhantomData<E>,
}

impl<E, R> StatusServer<E, R>
where
    E: 'static,
    R: 'static + Send,
{
    pub fn new(
        status_thread_pool_size: usize,
        cfg_controller: ConfigController,
        security_config: Arc<SecurityConfig>,
        router: R,
        store_path: PathBuf,
    ) -> Result<Self> {
        let thread_pool = Builder::new_multi_thread()
            .enable_all()
            .worker_threads(status_thread_pool_size)
            .thread_name("status-server")
            .on_thread_start(|| debug!("Status server started"))
            .on_thread_stop(|| debug!("stopping status server"))
            .build()?;

        let (tx, rx) = oneshot::channel::<()>();
        Ok(StatusServer {
            thread_pool,
            tx,
            rx: Some(rx),
            addr: None,
            cfg_controller,
            router,
            security_config,
            store_path,
            _snap: PhantomData,
        })
    }

    fn list_heap_prof(_req: Request<Body>) -> hyper::Result<Response<Body>> {
        let profiles = match list_heap_profiles() {
            Ok(s) => s,
            Err(e) => return Ok(make_response(StatusCode::INTERNAL_SERVER_ERROR, e)),
        };

        let text = profiles
            .into_iter()
            .map(|(f, ct)| format!("{}\t\t{}", f, ct))
            .collect::<Vec<_>>()
            .join("\n")
            .into_bytes();

        let response = Response::builder()
            .header("Content-Type", mime::TEXT_PLAIN.to_string())
            .header("Content-Length", text.len())
            .body(text.into())
            .unwrap();
        Ok(response)
    }

    async fn activate_heap_prof(
        req: Request<Body>,
        store_path: PathBuf,
    ) -> hyper::Result<Response<Body>> {
        let query = req.uri().query().unwrap_or("");
        let query_pairs: HashMap<_, _> = url::form_urlencoded::parse(query.as_bytes()).collect();

        let interval: u64 = match query_pairs.get("interval") {
            Some(val) => match val.parse() {
                Ok(val) => val,
                Err(err) => return Ok(make_response(StatusCode::BAD_REQUEST, err.to_string())),
            },
            None => 60,
        };

        let interval = Duration::from_secs(interval);
        let period = GLOBAL_TIMER_HANDLE
            .interval(Instant::now() + interval, interval)
            .compat()
            .map_ok(|_| ())
            .map_err(|_| TIMER_CANCELED.to_owned())
            .into_stream();
        let (tx, rx) = oneshot::channel();
        let callback = move || tx.send(()).unwrap_or_default();
        let res = Handle::current().spawn(activate_heap_profile(period, store_path, callback));
        if rx.await.is_ok() {
            let msg = "activate heap profile success";
            Ok(make_response(StatusCode::OK, msg))
        } else {
            let errmsg = format!("{:?}", res.await);
            Ok(make_response(StatusCode::INTERNAL_SERVER_ERROR, errmsg))
        }
    }

    fn deactivate_heap_prof(_req: Request<Body>) -> hyper::Result<Response<Body>> {
        let body = if deactivate_heap_profile() {
            "deactivate heap profile success"
        } else {
            "no heap profile is running"
        };
        Ok(make_response(StatusCode::OK, body))
    }

    #[allow(dead_code)]
    async fn dump_heap_prof_to_resp(req: Request<Body>) -> hyper::Result<Response<Body>> {
        let query = req.uri().query().unwrap_or("");
        let query_pairs: HashMap<_, _> = url::form_urlencoded::parse(query.as_bytes()).collect();

        let use_jeprof = query_pairs.get("jeprof").map(|x| x.as_ref()) == Some("true");

        let result = if let Some(name) = query_pairs.get("name") {
            if use_jeprof {
                jeprof_heap_profile(name)
            } else {
                read_file(name)
            }
        } else {
            let mut seconds = 10;
            if let Some(s) = query_pairs.get("seconds") {
                match s.parse() {
                    Ok(val) => seconds = val,
                    Err(_) => {
                        let errmsg = "request should have seconds argument".to_owned();
                        return Ok(make_response(StatusCode::BAD_REQUEST, errmsg));
                    }
                }
            }
            let timer = GLOBAL_TIMER_HANDLE.delay(Instant::now() + Duration::from_secs(seconds));
            let end = Compat01As03::new(timer)
                .map_err(|_| TIMER_CANCELED.to_owned())
                .into_future();
            start_one_heap_profile(end, use_jeprof).await
        };

        match result {
            Ok(body) => {
                info!("dump or get heap profile successfully");
                let mut response = Response::builder()
                    .header("X-Content-Type-Options", "nosniff")
                    .header("Content-Disposition", "attachment; filename=\"profile\"")
                    .header("Content-Length", body.len());
                response = if use_jeprof {
                    response.header("Content-Type", mime::IMAGE_SVG.to_string())
                } else {
                    response.header("Content-Type", mime::APPLICATION_OCTET_STREAM.to_string())
                };
                Ok(response.body(body.into()).unwrap())
            }
            Err(e) => {
                info!("dump or get heap profile fail: {}", e);
                Ok(make_response(StatusCode::INTERNAL_SERVER_ERROR, e))
            }
        }
    }

    async fn get_config(
        req: Request<Body>,
        cfg_controller: &ConfigController,
    ) -> hyper::Result<Response<Body>> {
        let mut full = false;
        if let Some(query) = req.uri().query() {
            let query_pairs: HashMap<_, _> =
                url::form_urlencoded::parse(query.as_bytes()).collect();
            full = match query_pairs.get("full") {
                Some(val) => match val.parse() {
                    Ok(val) => val,
                    Err(err) => return Ok(make_response(StatusCode::BAD_REQUEST, err.to_string())),
                },
                None => false,
            };
        }
        let encode_res = if full {
            // Get all config
            serde_json::to_string(&cfg_controller.get_current())
        } else {
            // Filter hidden config
            serde_json::to_string(&cfg_controller.get_current().get_encoder())
        };
        Ok(match encode_res {
            Ok(json) => Response::builder()
                .header(header::CONTENT_TYPE, "application/json")
                .body(Body::from(json))
                .unwrap(),
            Err(_) => make_response(StatusCode::INTERNAL_SERVER_ERROR, "Internal Server Error"),
        })
    }

    async fn update_config(
        cfg_controller: ConfigController,
        req: Request<Body>,
    ) -> hyper::Result<Response<Body>> {
        let mut body = Vec::new();
        req.into_body()
            .try_for_each(|bytes| {
                body.extend(bytes);
                ok(())
            })
            .await?;
        Ok(match decode_json(&body) {
            Ok(change) => match cfg_controller.update(change) {
                Err(e) => {
                    if let Some(e) = e.downcast_ref::<std::io::Error>() {
                        make_response(
                            StatusCode::INTERNAL_SERVER_ERROR,
                            format!(
                                "config changed, but failed to persist change due to err: {:?}",
                                e
                            ),
                        )
                    } else {
                        make_response(
                            StatusCode::INTERNAL_SERVER_ERROR,
                            format!("failed to update, error: {:?}", e),
                        )
                    }
                }
                Ok(_) => {
                    let mut resp = Response::default();
                    *resp.status_mut() = StatusCode::OK;
                    resp
                }
            },
            Err(e) => make_response(
                StatusCode::INTERNAL_SERVER_ERROR,
                format!("failed to decode, error: {:?}", e),
            ),
        })
    }

    async fn update_config_from_toml_file(
        cfg_controller: ConfigController,
        _req: Request<Body>,
    ) -> hyper::Result<Response<Body>> {
        match cfg_controller.update_from_toml_file() {
            Err(e) => Ok(make_response(
                StatusCode::INTERNAL_SERVER_ERROR,
                format!("failed to update, error: {:?}", e),
            )),
            Ok(_) => {
                let mut resp = Response::default();
                *resp.status_mut() = StatusCode::OK;
                Ok(resp)
            }
        }
    }

    pub async fn dump_cpu_prof_to_resp(req: Request<Body>) -> hyper::Result<Response<Body>> {
        let query = req.uri().query().unwrap_or("");
        let query_pairs: HashMap<_, _> = url::form_urlencoded::parse(query.as_bytes()).collect();

        let seconds: u64 = match query_pairs.get("seconds") {
            Some(val) => match val.parse() {
                Ok(val) => val,
                Err(err) => return Ok(make_response(StatusCode::BAD_REQUEST, err.to_string())),
            },
            None => 10,
        };

        let frequency: i32 = match query_pairs.get("frequency") {
            Some(val) => match val.parse() {
                Ok(val) => val,
                Err(err) => return Ok(make_response(StatusCode::BAD_REQUEST, err.to_string())),
            },
            None => 99, // Default frequency of sampling. 99Hz to avoid coincide with special periods
        };

        let prototype_content_type: hyper::http::HeaderValue =
            hyper::http::HeaderValue::from_str("application/protobuf").unwrap();
        let output_protobuf = req.headers().get("Content-Type") == Some(&prototype_content_type);

        let timer = GLOBAL_TIMER_HANDLE.delay(Instant::now() + Duration::from_secs(seconds));
        let end = async move {
            Compat01As03::new(timer)
                .await
                .map_err(|_| TIMER_CANCELED.to_owned())
        };
        match start_one_cpu_profile(end, frequency, output_protobuf).await {
            Ok(body) => {
                info!("dump cpu profile successfully");
                let mut response = Response::builder()
                    .header(
                        "Content-Disposition",
                        "attachment; filename=\"cpu_profile\"",
                    )
                    .header("Content-Length", body.len());
                response = if output_protobuf {
                    response.header("Content-Type", mime::APPLICATION_OCTET_STREAM.to_string())
                } else {
                    response.header("Content-Type", mime::IMAGE_SVG.to_string())
                };
                Ok(response.body(body.into()).unwrap())
            }
            Err(e) => {
                info!("dump cpu profile fail: {}", e);
                Ok(make_response(StatusCode::INTERNAL_SERVER_ERROR, e))
            }
        }
    }

    async fn change_log_level(req: Request<Body>) -> hyper::Result<Response<Body>> {
        let mut body = Vec::new();
        req.into_body()
            .try_for_each(|bytes| {
                body.extend(bytes);
                ok(())
            })
            .await?;

        let log_level_request: std::result::Result<LogLevelRequest, serde_json::error::Error> =
            serde_json::from_slice(&body);

        match log_level_request {
            Ok(req) => {
                set_log_level(req.log_level);
                Ok(Response::new(Body::empty()))
            }
            Err(err) => Ok(make_response(StatusCode::BAD_REQUEST, err.to_string())),
        }
    }

    pub fn stop(self) {
        let _ = self.tx.send(());
        self.thread_pool.shutdown_timeout(Duration::from_secs(3));
    }

    // Return listening address, this may only be used for outer test
    // to get the real address because we may use "127.0.0.1:0"
    // in test to avoid port conflict.
    pub fn listening_addr(&self) -> SocketAddr {
        self.addr.unwrap()
    }
}

impl<E, R> StatusServer<E, R>
where
    E: KvEngine,
    R: 'static + Send + CasualRouter<E> + Clone,
{
    pub async fn dump_region_meta(req: Request<Body>, router: R) -> hyper::Result<Response<Body>> {
        lazy_static! {
            static ref REGION: Regex = Regex::new(r"/region/(?P<id>\d+)").unwrap();
        }

        fn not_found(msg: impl Into<Body>) -> hyper::Result<Response<Body>> {
            Ok(make_response(StatusCode::NOT_FOUND, msg))
        }

        let cap = match REGION.captures(req.uri().path()) {
            Some(cap) => cap,
            None => return not_found(format!("path {} not found", req.uri().path())),
        };

        let id: u64 = match cap["id"].parse() {
            Ok(id) => id,
            Err(err) => {
                return Ok(make_response(
                    StatusCode::BAD_REQUEST,
                    format!("invalid region id: {}", err),
                ));
            }
        };
        let (tx, rx) = oneshot::channel();
        match router.send(
            id,
            CasualMessage::AccessPeer(Box::new(move |peer| {
                if let Err(meta) = tx.send(region_meta::RegionMeta::new(peer)) {
                    error!("receiver dropped, region meta: {:?}", meta)
                }
            })),
        ) {
            Ok(_) => (),
            Err(raftstore::Error::RegionNotFound(_)) => {
                return not_found(format!("region({}) not found", id));
            }
            Err(err) => {
                return Ok(make_response(
                    StatusCode::INTERNAL_SERVER_ERROR,
                    format!("channel pending or disconnect: {}", err),
                ));
            }
        }

        let meta = match rx.await {
            Ok(meta) => meta,
            Err(_) => {
                return Ok(make_response(
                    StatusCode::INTERNAL_SERVER_ERROR,
                    "query cancelled",
                ));
            }
        };

        let body = match serde_json::to_vec(&meta) {
            Ok(body) => body,
            Err(err) => {
                return Ok(make_response(
                    StatusCode::INTERNAL_SERVER_ERROR,
                    format!("fails to json: {}", err),
                ));
            }
        };
        match Response::builder()
            .header("content-type", "application/json")
            .body(hyper::Body::from(body))
        {
            Ok(resp) => Ok(resp),
            Err(err) => Ok(make_response(
                StatusCode::INTERNAL_SERVER_ERROR,
                format!("fails to build response: {}", err),
            )),
        }
    }

<<<<<<< HEAD
    fn do_dump(mgr: &ConfigController) -> hyper::Result<Response<Body>> {
        let need_simplify = mgr.get_current().server.simplified_metrics;
        Ok(Response::new(dump(need_simplify).into()))
=======
    fn handle_get_metrics(
        req: Request<Body>,
        mgr: &ConfigController,
    ) -> hyper::Result<Response<Body>> {
        let should_simplify = mgr.get_current().server.simplify_metrics;
        let gz_encoding = client_accept_gzip(&req);
        let metrics = if gz_encoding {
            // gzip can reduce the body size to less than 1/10.
            let mut encoder = GzEncoder::new(vec![], Compression::default());
            dump_to(&mut encoder, should_simplify);
            encoder.finish().unwrap()
        } else {
            dump(should_simplify).into_bytes()
        };
        let mut resp = Response::new(metrics.into());
        resp.headers_mut()
            .insert(CONTENT_TYPE, HeaderValue::from_static(TEXT_FORMAT));
        if gz_encoding {
            resp.headers_mut()
                .insert(CONTENT_ENCODING, HeaderValue::from_static("gzip"));
        }

        Ok(resp)
>>>>>>> 49686b24
    }

    fn start_serve<I, C>(&mut self, builder: HyperBuilder<I>)
    where
        I: Accept<Conn = C, Error = std::io::Error> + Send + 'static,
        I::Error: Into<Box<dyn StdError + Send + Sync>>,
        I::Conn: AsyncRead + AsyncWrite + Unpin + Send + 'static,
        C: ServerConnection,
    {
        let security_config = self.security_config.clone();
        let cfg_controller = self.cfg_controller.clone();
        let router = self.router.clone();
        let store_path = self.store_path.clone();
        // Start to serve.
        let server = builder.serve(make_service_fn(move |conn: &C| {
            let x509 = conn.get_x509();
            let security_config = security_config.clone();
            let cfg_controller = cfg_controller.clone();
            let router = router.clone();
            let store_path = store_path.clone();
            async move {
                // Create a status service.
                Ok::<_, hyper::Error>(service_fn(move |req: Request<Body>| {
                    let x509 = x509.clone();
                    let security_config = security_config.clone();
                    let cfg_controller = cfg_controller.clone();
                    let router = router.clone();
                    let store_path = store_path.clone();
                    async move {
                        let path = req.uri().path().to_owned();
                        let method = req.method().to_owned();

                        #[cfg(feature = "failpoints")]
                        {
                            if path.starts_with(FAIL_POINTS_REQUEST_PATH) {
                                return handle_fail_points_request(req).await;
                            }
                        }

                        // 1. POST "/config" will modify the configuration of TiKV.
                        // 2. GET "/region" will get start key and end key. These keys could be actual
                        // user data since in some cases the data itself is stored in the key.
                        let should_check_cert = !matches!(
                            (&method, path.as_ref()),
                            (&Method::GET, "/metrics")
                                | (&Method::GET, "/status")
                                | (&Method::GET, "/config")
                                | (&Method::GET, "/debug/pprof/profile")
                        );

                        if should_check_cert && !check_cert(security_config, x509) {
                            return Ok(make_response(
                                StatusCode::FORBIDDEN,
                                "certificate role error",
                            ));
                        }

                        match (method, path.as_ref()) {
<<<<<<< HEAD
                            (Method::GET, "/metrics") => Self::do_dump(&cfg_controller),
=======
                            (Method::GET, "/metrics") => {
                                Self::handle_get_metrics(req, &cfg_controller)
                            }
>>>>>>> 49686b24
                            (Method::GET, "/status") => Ok(Response::default()),
                            (Method::GET, "/debug/pprof/heap_list") => Self::list_heap_prof(req),
                            (Method::GET, "/debug/pprof/heap_activate") => {
                                Self::activate_heap_prof(req, store_path).await
                            }
                            (Method::GET, "/debug/pprof/heap_deactivate") => {
                                Self::deactivate_heap_prof(req)
                            }
                            // (Method::GET, "/debug/pprof/heap") => {
                            //     Self::dump_heap_prof_to_resp(req).await
                            // }
                            (Method::GET, "/config") => {
                                Self::get_config(req, &cfg_controller).await
                            }
                            (Method::POST, "/config") => {
                                Self::update_config(cfg_controller.clone(), req).await
                            }
                            // This interface is used for configuration file hosting scenarios,
                            // TiKV will not update configuration files, and this interface will
                            // silently ignore configration items that cannot be updated online,
                            // hand it over to the hosting platform for processing.
                            (Method::PUT, "/config/reload") => {
                                Self::update_config_from_toml_file(cfg_controller.clone(), req)
                                    .await
                            }
                            (Method::GET, "/debug/pprof/profile") => {
                                Self::dump_cpu_prof_to_resp(req).await
                            }
                            (Method::GET, "/debug/fail_point") => {
                                info!("debug fail point API start");
                                fail_point!("debug_fail_point");
                                info!("debug fail point API finish");
                                Ok(Response::default())
                            }
                            (Method::GET, path) if path.starts_with("/region") => {
                                Self::dump_region_meta(req, router).await
                            }
                            (Method::PUT, path) if path.starts_with("/log-level") => {
                                Self::change_log_level(req).await
                            }
                            _ => Ok(make_response(StatusCode::NOT_FOUND, "path not found")),
                        }
                    }
                }))
            }
        }));

        let rx = self.rx.take().unwrap();
        let graceful = server
            .with_graceful_shutdown(async move {
                let _ = rx.await;
            })
            .map_err(|e| error!("Status server error: {:?}", e));
        self.thread_pool.spawn(graceful);
    }

    pub fn start(&mut self, status_addr: String) -> Result<()> {
        let addr = SocketAddr::from_str(&status_addr)?;

        let incoming = {
            let _enter = self.thread_pool.enter();
            AddrIncoming::bind(&addr)
        }?;
        self.addr = Some(incoming.local_addr());
        if !self.security_config.cert_path.is_empty()
            && !self.security_config.key_path.is_empty()
            && !self.security_config.ca_path.is_empty()
        {
            let tls_incoming = tls_incoming(self.security_config.clone(), incoming)?;
            let server = Server::builder(tls_incoming);
            self.start_serve(server);
        } else {
            let server = Server::builder(incoming);
            self.start_serve(server);
        }
        Ok(())
    }
}

// To unify TLS/Plain connection usage in start_serve function
trait ServerConnection {
    fn get_x509(&self) -> Option<X509>;
}

impl ServerConnection for SslStream<AddrStream> {
    fn get_x509(&self) -> Option<X509> {
        self.ssl().peer_certificate()
    }
}

impl ServerConnection for AddrStream {
    fn get_x509(&self) -> Option<X509> {
        None
    }
}

// Check if the peer's x509 certificate meets the requirements, this should
// be called where the access should be controlled.
//
// For now, the check only verifies the role of the peer certificate.
fn check_cert(security_config: Arc<SecurityConfig>, cert: Option<X509>) -> bool {
    // if `cert_allowed_cn` is empty, skip check and return true
    if !security_config.cert_allowed_cn.is_empty() {
        if let Some(x509) = cert {
            if let Some(name) = x509
                .subject_name()
                .entries_by_nid(openssl::nid::Nid::COMMONNAME)
                .next()
            {
                let data = name.data().as_slice();
                // Check common name in peer cert
                return security::match_peer_names(
                    &security_config.cert_allowed_cn,
                    std::str::from_utf8(data).unwrap(),
                );
            }
        }
        false
    } else {
        true
    }
}

fn tls_acceptor(security_config: &SecurityConfig) -> Result<SslAcceptor> {
    let mut acceptor = SslAcceptor::mozilla_modern(SslMethod::tls())?;
    acceptor.set_ca_file(&security_config.ca_path)?;
    acceptor.set_certificate_chain_file(&security_config.cert_path)?;
    acceptor.set_private_key_file(&security_config.key_path, SslFiletype::PEM)?;
    if !security_config.cert_allowed_cn.is_empty() {
        acceptor.set_verify(SslVerifyMode::PEER | SslVerifyMode::FAIL_IF_NO_PEER_CERT);
    }
    Ok(acceptor.build())
}

fn tls_incoming(
    security_config: Arc<SecurityConfig>,
    mut incoming: AddrIncoming,
) -> Result<impl Accept<Conn = SslStream<AddrStream>, Error = std::io::Error>> {
    let mut context = tls_acceptor(&security_config)?.into_context();
    let mut cert_last_modified_time = None;
    let mut handle_ssl_error = move |context: &mut SslContext| {
        match security_config.is_modified(&mut cert_last_modified_time) {
            Ok(true) => match tls_acceptor(&security_config) {
                Ok(acceptor) => {
                    *context = acceptor.into_context();
                }
                Err(e) => {
                    error!("Failed to reload TLS certificate: {}", e);
                }
            },
            Ok(false) => {
                // TLS certificate is not changed, do nothing
            }
            Err(e) => {
                error!("Failed to load certificate file metadata: {}", e);
            }
        }
    };
    let s = stream! {
        loop {
            let stream = match poll_fn(|cx| Pin::new(&mut incoming).poll_accept(cx)).await {
                Some(Ok(stream)) => stream,
                Some(Err(e)) => {
                    yield Err(e);
                    continue;
                }
                None => break,
            };
            let ssl = match Ssl::new(&context) {
                Ok(ssl) => ssl,
                Err(err) => {
                    error!("Status server error: {}", err);
                    handle_ssl_error(&mut context);
                    continue;
                }
            };
            match tokio_openssl::SslStream::new(ssl, stream) {
                Ok(mut ssl_stream) => match Pin::new(&mut ssl_stream).accept().await {
                    Err(_) => {
                        error!("Status server error: TLS handshake error");
                        handle_ssl_error(&mut context);
                        continue;
                    },
                    Ok(()) => {
                        yield Ok(ssl_stream);
                    },
                }
                Err(err) => {
                    error!("Status server error: {}", err);
                    handle_ssl_error(&mut context);
                    continue;
                }
            };
        }
    };
    Ok(TlsIncoming(s))
}

#[pin_project]
struct TlsIncoming<S>(#[pin] S);

impl<S> Accept for TlsIncoming<S>
where
    S: Stream<Item = std::io::Result<SslStream<AddrStream>>>,
{
    type Conn = SslStream<AddrStream>;
    type Error = std::io::Error;

    fn poll_accept(
        self: Pin<&mut Self>,
        cx: &mut Context<'_>,
    ) -> Poll<Option<std::io::Result<Self::Conn>>> {
        self.project().0.poll_next(cx)
    }
}

// For handling fail points related requests
#[cfg(feature = "failpoints")]
async fn handle_fail_points_request(req: Request<Body>) -> hyper::Result<Response<Body>> {
    let path = req.uri().path().to_owned();
    let method = req.method().to_owned();
    let fail_path = format!("{}/", FAIL_POINTS_REQUEST_PATH);
    let fail_path_has_sub_path: bool = path.starts_with(&fail_path);

    match (method, fail_path_has_sub_path) {
        (Method::PUT, true) => {
            let mut buf = Vec::new();
            req.into_body()
                .try_for_each(|bytes| {
                    buf.extend(bytes);
                    ok(())
                })
                .await?;
            let (_, name) = path.split_at(fail_path.len());
            if name.is_empty() {
                return Ok(Response::builder()
                    .status(StatusCode::UNPROCESSABLE_ENTITY)
                    .body(MISSING_NAME.into())
                    .unwrap());
            };

            let actions = String::from_utf8(buf).unwrap_or_default();
            if actions.is_empty() {
                return Ok(Response::builder()
                    .status(StatusCode::UNPROCESSABLE_ENTITY)
                    .body(MISSING_ACTIONS.into())
                    .unwrap());
            };

            if let Err(e) = fail::cfg(name.to_owned(), &actions) {
                return Ok(Response::builder()
                    .status(StatusCode::BAD_REQUEST)
                    .body(e.into())
                    .unwrap());
            }
            let body = format!("Added fail point with name: {}, actions: {}", name, actions);
            Ok(Response::new(body.into()))
        }
        (Method::DELETE, true) => {
            let (_, name) = path.split_at(fail_path.len());
            if name.is_empty() {
                return Ok(Response::builder()
                    .status(StatusCode::UNPROCESSABLE_ENTITY)
                    .body(MISSING_NAME.into())
                    .unwrap());
            };

            fail::remove(name);
            let body = format!("Deleted fail point with name: {}", name);
            Ok(Response::new(body.into()))
        }
        (Method::GET, _) => {
            // In this scope the path must be like /fail...(/...), which starts with FAIL_POINTS_REQUEST_PATH and may or may not have a sub path
            // Now we return 404 when path is neither /fail nor /fail/
            if path != FAIL_POINTS_REQUEST_PATH && path != fail_path {
                return Ok(Response::builder()
                    .status(StatusCode::NOT_FOUND)
                    .body(Body::empty())
                    .unwrap());
            }

            // From here path is either /fail or /fail/, return lists of fail points
            let list: Vec<String> = fail::list()
                .into_iter()
                .map(move |(name, actions)| format!("{}={}", name, actions))
                .collect();
            let list = list.join("\n");
            Ok(Response::new(list.into()))
        }
        _ => Ok(Response::builder()
            .status(StatusCode::METHOD_NOT_ALLOWED)
            .body(Body::empty())
            .unwrap()),
    }
}

// check if the client allow return response with gzip compression
// the following logic is port from prometheus's golang:
// https://github.com/prometheus/client_golang/blob/24172847e35ba46025c49d90b8846b59eb5d9ead/prometheus/promhttp/http.go#L155-L176
fn client_accept_gzip(req: &Request<Body>) -> bool {
    let encoding = req
        .headers()
        .get(ACCEPT_ENCODING)
        .map(|enc| enc.to_str().unwrap_or_default())
        .unwrap_or_default();
    encoding
        .split(',')
        .map(|s| s.trim())
        .any(|s| s == "gzip" || s.starts_with("gzip;"))
}

// Decode different type of json value to string value
fn decode_json(
    data: &[u8],
) -> std::result::Result<std::collections::HashMap<String, String>, Box<dyn std::error::Error>> {
    let json: Value = serde_json::from_slice(data)?;
    if let Value::Object(map) = json {
        let mut dst = std::collections::HashMap::new();
        for (k, v) in map.into_iter() {
            let v = match v {
                Value::Bool(v) => format!("{}", v),
                Value::Number(v) => format!("{}", v),
                Value::String(v) => v,
                Value::Array(_) => return Err("array type are not supported".to_owned().into()),
                _ => return Err("wrong format".to_owned().into()),
            };
            dst.insert(k, v);
        }
        Ok(dst)
    } else {
        Err("wrong format".to_owned().into())
    }
}

fn make_response<T>(status_code: StatusCode, message: T) -> Response<Body>
where
    T: Into<Body>,
{
    Response::builder()
        .status(status_code)
        .body(message.into())
        .unwrap()
}

#[cfg(test)]
mod tests {
    use std::{env, io::Read, path::PathBuf, sync::Arc};

    use collections::HashSet;
    use engine_test::kv::KvTestEngine;
    use flate2::read::GzDecoder;
    use futures::{executor::block_on, future::ok, prelude::*};
    use http::header::{HeaderValue, ACCEPT_ENCODING};
    use hyper::{body::Buf, client::HttpConnector, Body, Client, Method, Request, StatusCode, Uri};
    use hyper_openssl::HttpsConnector;
    use online_config::OnlineConfig;
    use openssl::ssl::{SslConnector, SslFiletype, SslMethod};
    use raftstore::store::{transport::CasualRouter, CasualMessage};
    use security::SecurityConfig;
    use test_util::new_security_cfg;
    use tikv_util::logger::get_log_level;

    use crate::{
        config::{ConfigController, TiKvConfig},
        server::status_server::{profile::TEST_PROFILE_MUTEX, LogLevelRequest, StatusServer},
    };

    #[derive(Clone)]
    struct MockRouter;

    impl CasualRouter<KvTestEngine> for MockRouter {
        fn send(&self, region_id: u64, _: CasualMessage<KvTestEngine>) -> raftstore::Result<()> {
            Err(raftstore::Error::RegionNotFound(region_id))
        }
    }

    #[test]
    fn test_status_service() {
        let temp_dir = tempfile::TempDir::new().unwrap();
        let mut status_server = StatusServer::new(
            1,
            ConfigController::default(),
            Arc::new(SecurityConfig::default()),
            MockRouter,
            temp_dir.path().to_path_buf(),
        )
        .unwrap();
        let addr = "127.0.0.1:0".to_owned();
        let _ = status_server.start(addr);
        let client = Client::new();
        let uri = Uri::builder()
            .scheme("http")
            .authority(status_server.listening_addr().to_string().as_str())
            .path_and_query("/metrics")
            .build()
            .unwrap();

        let handle = status_server.thread_pool.spawn(async move {
            let res = client.get(uri).await.unwrap();
            assert_eq!(res.status(), StatusCode::OK);
        });
        block_on(handle).unwrap();
        status_server.stop();
    }

    #[test]
    fn test_security_status_service_without_cn() {
        do_test_security_status_service(HashSet::default(), true);
    }

    #[test]
    fn test_security_status_service_with_cn() {
        let mut allowed_cn = HashSet::default();
        allowed_cn.insert("tikv-server".to_owned());
        do_test_security_status_service(allowed_cn, true);
    }

    #[test]
    fn test_security_status_service_with_cn_fail() {
        let mut allowed_cn = HashSet::default();
        allowed_cn.insert("invaild-cn".to_owned());
        do_test_security_status_service(allowed_cn, false);
    }

    #[test]
    fn test_config_endpoint() {
        let temp_dir = tempfile::TempDir::new().unwrap();
        let mut status_server = StatusServer::new(
            1,
            ConfigController::default(),
            Arc::new(SecurityConfig::default()),
            MockRouter,
            temp_dir.path().to_path_buf(),
        )
        .unwrap();
        let addr = "127.0.0.1:0".to_owned();
        let _ = status_server.start(addr);
        let client = Client::new();
        let uri = Uri::builder()
            .scheme("http")
            .authority(status_server.listening_addr().to_string().as_str())
            .path_and_query("/config")
            .build()
            .unwrap();
        let handle = status_server.thread_pool.spawn(async move {
            let resp = client.get(uri).await.unwrap();
            assert_eq!(resp.status(), StatusCode::OK);
            let mut v = Vec::new();
            resp.into_body()
                .try_for_each(|bytes| {
                    v.extend(bytes);
                    ok(())
                })
                .await
                .unwrap();
            let resp_json = String::from_utf8_lossy(&v).to_string();
            let cfg = TiKvConfig::default();
            serde_json::to_string(&cfg.get_encoder())
                .map(|cfg_json| {
                    assert_eq!(resp_json, cfg_json);
                })
                .expect("Could not convert TiKvConfig to string");
        });
        block_on(handle).unwrap();
        status_server.stop();
    }

    #[cfg(feature = "failpoints")]
    #[test]
    fn test_status_service_fail_endpoints() {
        let _guard = fail::FailScenario::setup();
        let temp_dir = tempfile::TempDir::new().unwrap();
        let mut status_server = StatusServer::new(
            1,
            ConfigController::default(),
            Arc::new(SecurityConfig::default()),
            MockRouter,
            temp_dir.path().to_path_buf(),
        )
        .unwrap();
        let addr = "127.0.0.1:0".to_owned();
        let _ = status_server.start(addr);
        let client = Client::new();
        let addr = status_server.listening_addr().to_string();

        let handle = status_server.thread_pool.spawn(async move {
            // test add fail point
            let uri = Uri::builder()
                .scheme("http")
                .authority(addr.as_str())
                .path_and_query("/fail/test_fail_point_name")
                .build()
                .unwrap();
            let mut req = Request::new(Body::from("panic"));
            *req.method_mut() = Method::PUT;
            *req.uri_mut() = uri;

            let res = client.request(req).await.unwrap();
            assert_eq!(res.status(), StatusCode::OK);
            let list: Vec<String> = fail::list()
                .into_iter()
                .map(move |(name, actions)| format!("{}={}", name, actions))
                .collect();
            assert_eq!(list.len(), 1);
            let list = list.join(";");
            assert_eq!("test_fail_point_name=panic", list);

            // test add another fail point
            let uri = Uri::builder()
                .scheme("http")
                .authority(addr.as_str())
                .path_and_query("/fail/and_another_name")
                .build()
                .unwrap();
            let mut req = Request::new(Body::from("panic"));
            *req.method_mut() = Method::PUT;
            *req.uri_mut() = uri;

            let res = client.request(req).await.unwrap();

            assert_eq!(res.status(), StatusCode::OK);

            let list: Vec<String> = fail::list()
                .into_iter()
                .map(move |(name, actions)| format!("{}={}", name, actions))
                .collect();
            assert_eq!(2, list.len());
            let list = list.join(";");
            assert!(list.contains("test_fail_point_name=panic"));
            assert!(list.contains("and_another_name=panic"));

            // test list fail points
            let uri = Uri::builder()
                .scheme("http")
                .authority(addr.as_str())
                .path_and_query("/fail")
                .build()
                .unwrap();
            let mut req = Request::default();
            *req.method_mut() = Method::GET;
            *req.uri_mut() = uri;

            let res = client.request(req).await.unwrap();
            assert_eq!(res.status(), StatusCode::OK);
            let mut body = Vec::new();
            res.into_body()
                .try_for_each(|bytes| {
                    body.extend(bytes);
                    ok(())
                })
                .await
                .unwrap();
            let body = String::from_utf8(body).unwrap();
            assert!(body.contains("test_fail_point_name=panic"));
            assert!(body.contains("and_another_name=panic"));

            // test delete fail point
            let uri = Uri::builder()
                .scheme("http")
                .authority(addr.as_str())
                .path_and_query("/fail/test_fail_point_name")
                .build()
                .unwrap();
            let mut req = Request::default();
            *req.method_mut() = Method::DELETE;
            *req.uri_mut() = uri;

            let res = client.request(req).await.unwrap();
            assert_eq!(res.status(), StatusCode::OK);

            let list: Vec<String> = fail::list()
                .into_iter()
                .map(move |(name, actions)| format!("{}={}", name, actions))
                .collect();
            assert_eq!(1, list.len());
            let list = list.join(";");
            assert_eq!("and_another_name=panic", list);
        });

        block_on(handle).unwrap();
        status_server.stop();
    }

    #[cfg(feature = "failpoints")]
    #[test]
    fn test_status_service_fail_endpoints_can_trigger_fails() {
        let _guard = fail::FailScenario::setup();
        let temp_dir = tempfile::TempDir::new().unwrap();
        let mut status_server = StatusServer::new(
            1,
            ConfigController::default(),
            Arc::new(SecurityConfig::default()),
            MockRouter,
            temp_dir.path().to_path_buf(),
        )
        .unwrap();
        let addr = "127.0.0.1:0".to_owned();
        let _ = status_server.start(addr);
        let client = Client::new();
        let addr = status_server.listening_addr().to_string();

        let handle = status_server.thread_pool.spawn(async move {
            // test add fail point
            let uri = Uri::builder()
                .scheme("http")
                .authority(addr.as_str())
                .path_and_query("/fail/a_test_fail_name_nobody_else_is_using")
                .build()
                .unwrap();
            let mut req = Request::new(Body::from("return"));
            *req.method_mut() = Method::PUT;
            *req.uri_mut() = uri;

            let res = client.request(req).await.unwrap();
            assert_eq!(res.status(), StatusCode::OK);
        });

        block_on(handle).unwrap();
        status_server.stop();

        let true_only_if_fail_point_triggered = || {
            fail_point!("a_test_fail_name_nobody_else_is_using", |_| { true });
            false
        };
        assert!(true_only_if_fail_point_triggered());
    }

    #[cfg(not(feature = "failpoints"))]
    #[test]
    fn test_status_service_fail_endpoints_should_give_404_when_failpoints_are_disable() {
        let _guard = fail::FailScenario::setup();
        let temp_dir = tempfile::TempDir::new().unwrap();
        let mut status_server = StatusServer::new(
            1,
            ConfigController::default(),
            Arc::new(SecurityConfig::default()),
            MockRouter,
            temp_dir.path().to_path_buf(),
        )
        .unwrap();
        let addr = "127.0.0.1:0".to_owned();
        let _ = status_server.start(addr);
        let client = Client::new();
        let addr = status_server.listening_addr().to_string();

        let handle = status_server.thread_pool.spawn(async move {
            // test add fail point
            let uri = Uri::builder()
                .scheme("http")
                .authority(addr.as_str())
                .path_and_query("/fail/a_test_fail_name_nobody_else_is_using")
                .build()
                .unwrap();
            let mut req = Request::new(Body::from("panic"));
            *req.method_mut() = Method::PUT;
            *req.uri_mut() = uri;

            let res = client.request(req).await.unwrap();
            // without feature "failpoints", this PUT endpoint should return 404
            assert_eq!(res.status(), StatusCode::NOT_FOUND);
        });

        block_on(handle).unwrap();
        status_server.stop();
    }

    fn do_test_security_status_service(allowed_cn: HashSet<String>, expected: bool) {
        let temp_dir = tempfile::TempDir::new().unwrap();
        let mut status_server = StatusServer::new(
            1,
            ConfigController::default(),
            Arc::new(new_security_cfg(Some(allowed_cn))),
            MockRouter,
            temp_dir.path().to_path_buf(),
        )
        .unwrap();
        let addr = "127.0.0.1:0".to_owned();
        let _ = status_server.start(addr);

        let mut connector = HttpConnector::new();
        connector.enforce_http(false);
        let mut ssl = SslConnector::builder(SslMethod::tls()).unwrap();
        ssl.set_certificate_file(
            format!(
                "{}",
                PathBuf::from(env!("CARGO_MANIFEST_DIR"))
                    .join("components/test_util/data/server.pem")
                    .display()
            ),
            SslFiletype::PEM,
        )
        .unwrap();
        ssl.set_private_key_file(
            format!(
                "{}",
                PathBuf::from(env!("CARGO_MANIFEST_DIR"))
                    .join("components/test_util/data/key.pem")
                    .display()
            ),
            SslFiletype::PEM,
        )
        .unwrap();
        ssl.set_ca_file(format!(
            "{}",
            PathBuf::from(env!("CARGO_MANIFEST_DIR"))
                .join("components/test_util/data/ca.pem")
                .display()
        ))
        .unwrap();

        let ssl = HttpsConnector::with_connector(connector, ssl).unwrap();
        let client = Client::builder().build::<_, Body>(ssl);

        let uri = Uri::builder()
            .scheme("https")
            .authority(status_server.listening_addr().to_string().as_str())
            .path_and_query("/region")
            .build()
            .unwrap();

        if expected {
            let handle = status_server.thread_pool.spawn(async move {
                let res = client.get(uri).await.unwrap();
                assert_eq!(res.status(), StatusCode::NOT_FOUND);
            });
            block_on(handle).unwrap();
        } else {
            let handle = status_server.thread_pool.spawn(async move {
                let res = client.get(uri).await.unwrap();
                assert_eq!(res.status(), StatusCode::FORBIDDEN);
            });
            let _ = block_on(handle);
        }
        status_server.stop();
    }

    #[cfg(feature = "mem-profiling")]
    #[test]
    #[ignore]
    fn test_pprof_heap_service() {
        let temp_dir = tempfile::TempDir::new().unwrap();
        let mut status_server = StatusServer::new(
            1,
            ConfigController::default(),
            Arc::new(SecurityConfig::default()),
            MockRouter,
            temp_dir.path().to_path_buf(),
        )
        .unwrap();
        let addr = "127.0.0.1:0".to_owned();
        let _ = status_server.start(addr);
        let client = Client::new();
        let uri = Uri::builder()
            .scheme("http")
            .authority(status_server.listening_addr().to_string().as_str())
            .path_and_query("/debug/pprof/heap?seconds=1")
            .build()
            .unwrap();
        let handle = status_server
            .thread_pool
            .spawn(async move { client.get(uri).await.unwrap() });
        let resp = block_on(handle).unwrap();

        assert_eq!(resp.status(), StatusCode::OK);
        status_server.stop();
    }

    #[test]
    fn test_pprof_profile_service() {
        let _test_guard = TEST_PROFILE_MUTEX.lock().unwrap();
        let temp_dir = tempfile::TempDir::new().unwrap();
        let mut status_server = StatusServer::new(
            1,
            ConfigController::default(),
            Arc::new(SecurityConfig::default()),
            MockRouter,
            temp_dir.path().to_path_buf(),
        )
        .unwrap();
        let addr = "127.0.0.1:0".to_owned();
        let _ = status_server.start(addr);
        let client = Client::new();
        let uri = Uri::builder()
            .scheme("http")
            .authority(status_server.listening_addr().to_string().as_str())
            .path_and_query("/debug/pprof/profile?seconds=1&frequency=99")
            .build()
            .unwrap();
        let handle = status_server
            .thread_pool
            .spawn(async move { client.get(uri).await.unwrap() });
        let resp = block_on(handle).unwrap();
        assert_eq!(resp.status(), StatusCode::OK);
        assert_eq!(
            resp.headers().get("Content-Type").unwrap(),
            &mime::IMAGE_SVG.to_string()
        );
        status_server.stop();
    }

    #[test]
    fn test_metrics() {
        let _test_guard = TEST_PROFILE_MUTEX.lock().unwrap();
        let temp_dir = tempfile::TempDir::new().unwrap();
        let mut status_server = StatusServer::new(
            1,
            ConfigController::default(),
            Arc::new(SecurityConfig::default()),
            MockRouter,
            temp_dir.path().to_path_buf(),
        )
        .unwrap();
        let addr = "127.0.0.1:0".to_owned();
        let _ = status_server.start(addr);

        // test plain test
        let uri = Uri::builder()
            .scheme("http")
            .authority(status_server.listening_addr().to_string().as_str())
            .path_and_query("/metrics")
            .build()
            .unwrap();

        let client = Client::new();
        let url_cloned = uri.clone();
        let handle = status_server
            .thread_pool
            .spawn(async move { client.get(url_cloned).await.unwrap() });
        let resp = block_on(handle).unwrap();
        assert_eq!(resp.status(), StatusCode::OK);
        let body_bytes = block_on(hyper::body::to_bytes(resp.into_body())).unwrap();
        assert!(String::from_utf8(body_bytes.as_ref().to_owned()).is_ok());

        // test gzip
        let handle = status_server.thread_pool.spawn(async move {
            let body = Body::default();
            let mut req = Request::new(body);
            req.headers_mut()
                .insert(ACCEPT_ENCODING, HeaderValue::from_static("gzip"));
            *req.uri_mut() = uri;
            let client = Client::new();
            client.request(req).await.unwrap()
        });
        let resp = block_on(handle).unwrap();
        assert_eq!(resp.status(), StatusCode::OK);
        assert_eq!(resp.headers().get("Content-Encoding").unwrap(), "gzip");
        let body_bytes = block_on(hyper::body::to_bytes(resp.into_body())).unwrap();
        let mut decoded_bytes = vec![];
        GzDecoder::new(body_bytes.reader())
            .read_to_end(&mut decoded_bytes)
            .unwrap();
        assert!(String::from_utf8(decoded_bytes).is_ok());

        status_server.stop();
    }

    #[test]
    fn test_change_log_level() {
        let temp_dir = tempfile::TempDir::new().unwrap();
        let mut status_server = StatusServer::new(
            1,
            ConfigController::default(),
            Arc::new(SecurityConfig::default()),
            MockRouter,
            temp_dir.path().to_path_buf(),
        )
        .unwrap();
        let addr = "127.0.0.1:0".to_owned();
        let _ = status_server.start(addr);

        let uri = Uri::builder()
            .scheme("http")
            .authority(status_server.listening_addr().to_string().as_str())
            .path_and_query("/log-level")
            .build()
            .unwrap();

        let new_log_level = slog::Level::Debug;
        let mut log_level_request = Request::new(Body::from(
            serde_json::to_string(&LogLevelRequest {
                log_level: new_log_level,
            })
            .unwrap(),
        ));
        *log_level_request.method_mut() = Method::PUT;
        *log_level_request.uri_mut() = uri;
        log_level_request.headers_mut().insert(
            hyper::header::CONTENT_TYPE,
            hyper::header::HeaderValue::from_static("application/json"),
        );

        let handle = status_server.thread_pool.spawn(async move {
            Client::new()
                .request(log_level_request)
                .await
                .map(move |res| {
                    assert_eq!(res.status(), StatusCode::OK);
                    assert_eq!(get_log_level(), Some(new_log_level));
                })
                .unwrap()
        });
        block_on(handle).unwrap();
        status_server.stop();
    }
}<|MERGE_RESOLUTION|>--- conflicted
+++ resolved
@@ -502,11 +502,6 @@
         }
     }
 
-<<<<<<< HEAD
-    fn do_dump(mgr: &ConfigController) -> hyper::Result<Response<Body>> {
-        let need_simplify = mgr.get_current().server.simplified_metrics;
-        Ok(Response::new(dump(need_simplify).into()))
-=======
     fn handle_get_metrics(
         req: Request<Body>,
         mgr: &ConfigController,
@@ -530,7 +525,6 @@
         }
 
         Ok(resp)
->>>>>>> 49686b24
     }
 
     fn start_serve<I, C>(&mut self, builder: HyperBuilder<I>)
@@ -589,13 +583,9 @@
                         }
 
                         match (method, path.as_ref()) {
-<<<<<<< HEAD
-                            (Method::GET, "/metrics") => Self::do_dump(&cfg_controller),
-=======
                             (Method::GET, "/metrics") => {
                                 Self::handle_get_metrics(req, &cfg_controller)
                             }
->>>>>>> 49686b24
                             (Method::GET, "/status") => Ok(Response::default()),
                             (Method::GET, "/debug/pprof/heap_list") => Self::list_heap_prof(req),
                             (Method::GET, "/debug/pprof/heap_activate") => {
