// Copyright 2018 TiKV Project Authors. Licensed under Apache-2.0.

mod profile;
pub mod region_meta;
use std::{
    error::Error as StdError,
    marker::PhantomData,
    net::SocketAddr,
    path::PathBuf,
    pin::Pin,
    str::{self, FromStr},
    sync::Arc,
    task::{Context, Poll},
    time::{Duration, Instant},
};

use async_stream::stream;
use collections::HashMap;
use engine_traits::KvEngine;
use futures::{
    compat::{Compat01As03, Stream01CompatExt},
    future::{ok, poll_fn},
    prelude::*,
};
use hyper::{
    self, header,
    server::{
        accept::Accept,
        conn::{AddrIncoming, AddrStream},
        Builder as HyperBuilder,
    },
    service::{make_service_fn, service_fn},
    Body, Method, Request, Response, Server, StatusCode,
};
use online_config::OnlineConfig;
use openssl::{
    ssl::{Ssl, SslAcceptor, SslFiletype, SslMethod, SslVerifyMode},
    x509::X509,
};
use pin_project::pin_project;
use raftstore::store::{transport::CasualRouter, CasualMessage};
use regex::Regex;
use security::{self, SecurityConfig};
use serde_json::Value;
use tikv_util::{logger::set_log_level, metrics::dump, timer::GLOBAL_TIMER_HANDLE};
use tokio::{
    io::{AsyncRead, AsyncWrite},
    runtime::{Builder, Handle, Runtime},
    sync::oneshot::{self, Receiver, Sender},
};
use tokio_openssl::SslStream;

<<<<<<< HEAD
use crate::config::{log_level_serde, ConfigController};
use crate::server::Result;
use crate::tikv_util::metrics::ThreadBuildWrapper;
=======
use self::profile::{
    activate_heap_profile, deactivate_heap_profile, jeprof_heap_profile, list_heap_profiles,
    read_file, start_one_cpu_profile, start_one_heap_profile,
};
use crate::{
    config::{log_level_serde, ConfigController},
    server::Result,
};
>>>>>>> aaf47d0c

static TIMER_CANCELED: &str = "tokio timer canceled";

#[cfg(feature = "failpoints")]
static MISSING_NAME: &[u8] = b"Missing param name";
#[cfg(feature = "failpoints")]
static MISSING_ACTIONS: &[u8] = b"Missing param actions";
#[cfg(feature = "failpoints")]
static FAIL_POINTS_REQUEST_PATH: &str = "/fail";

#[derive(Serialize, Deserialize)]
#[serde(rename_all = "kebab-case")]
struct LogLevelRequest {
    #[serde(with = "log_level_serde")]
    pub log_level: slog::Level,
}

pub struct StatusServer<E, R> {
    thread_pool: Runtime,
    tx: Sender<()>,
    rx: Option<Receiver<()>>,
    addr: Option<SocketAddr>,
    cfg_controller: ConfigController,
    router: R,
    security_config: Arc<SecurityConfig>,
    store_path: PathBuf,
    _snap: PhantomData<E>,
}

impl<E, R> StatusServer<E, R>
where
    E: 'static,
    R: 'static + Send,
{
    pub fn new(
        status_thread_pool_size: usize,
        cfg_controller: ConfigController,
        security_config: Arc<SecurityConfig>,
        router: R,
        store_path: PathBuf,
    ) -> Result<Self> {
        let thread_pool = Builder::new_multi_thread()
            .enable_all()
            .worker_threads(status_thread_pool_size)
            .thread_name("status-server")
            .after_start_wrapper(|| debug!("Status server started"))
            .before_stop_wrapper(|| debug!("stopping status server"))
            .build()?;

        let (tx, rx) = oneshot::channel::<()>();
        Ok(StatusServer {
            thread_pool,
            tx,
            rx: Some(rx),
            addr: None,
            cfg_controller,
            router,
            security_config,
            store_path,
            _snap: PhantomData,
        })
    }

    fn list_heap_prof(_req: Request<Body>) -> hyper::Result<Response<Body>> {
        let profiles = match list_heap_profiles() {
            Ok(s) => s,
            Err(e) => return Ok(make_response(StatusCode::INTERNAL_SERVER_ERROR, e)),
        };

        let text = profiles
            .into_iter()
            .map(|(f, ct)| format!("{}\t\t{}", f, ct))
            .collect::<Vec<_>>()
            .join("\n")
            .into_bytes();

        let response = Response::builder()
            .header("Content-Type", mime::TEXT_PLAIN.to_string())
            .header("Content-Length", text.len())
            .body(text.into())
            .unwrap();
        Ok(response)
    }

    async fn activate_heap_prof(
        req: Request<Body>,
        store_path: PathBuf,
    ) -> hyper::Result<Response<Body>> {
        let query = req.uri().query().unwrap_or("");
        let query_pairs: HashMap<_, _> = url::form_urlencoded::parse(query.as_bytes()).collect();

        let interval: u64 = match query_pairs.get("interval") {
            Some(val) => match val.parse() {
                Ok(val) => val,
                Err(err) => return Ok(make_response(StatusCode::BAD_REQUEST, err.to_string())),
            },
            None => 60,
        };

        let interval = Duration::from_secs(interval);
        let period = GLOBAL_TIMER_HANDLE
            .interval(Instant::now() + interval, interval)
            .compat()
            .map_ok(|_| ())
            .map_err(|_| TIMER_CANCELED.to_owned())
            .into_stream();
        let (tx, rx) = oneshot::channel();
        let callback = move || tx.send(()).unwrap_or_default();
        let res = Handle::current().spawn(activate_heap_profile(period, store_path, callback));
        if rx.await.is_ok() {
            let msg = "activate heap profile success";
            Ok(make_response(StatusCode::OK, msg))
        } else {
            let errmsg = format!("{:?}", res.await);
            Ok(make_response(StatusCode::INTERNAL_SERVER_ERROR, errmsg))
        }
    }

    fn deactivate_heap_prof(_req: Request<Body>) -> hyper::Result<Response<Body>> {
        let body = if deactivate_heap_profile() {
            "deactivate heap profile success"
        } else {
            "no heap profile is running"
        };
        Ok(make_response(StatusCode::OK, body))
    }

    #[allow(dead_code)]
    async fn dump_heap_prof_to_resp(req: Request<Body>) -> hyper::Result<Response<Body>> {
        let query = req.uri().query().unwrap_or("");
        let query_pairs: HashMap<_, _> = url::form_urlencoded::parse(query.as_bytes()).collect();

        let use_jeprof = query_pairs.get("jeprof").map(|x| x.as_ref()) == Some("true");

        let result = if let Some(name) = query_pairs.get("name") {
            if use_jeprof {
                jeprof_heap_profile(name)
            } else {
                read_file(name)
            }
        } else {
            let mut seconds = 10;
            if let Some(s) = query_pairs.get("seconds") {
                match s.parse() {
                    Ok(val) => seconds = val,
                    Err(_) => {
                        let errmsg = "request should have seconds argument".to_owned();
                        return Ok(make_response(StatusCode::BAD_REQUEST, errmsg));
                    }
                }
            }
            let timer = GLOBAL_TIMER_HANDLE.delay(Instant::now() + Duration::from_secs(seconds));
            let end = Compat01As03::new(timer)
                .map_err(|_| TIMER_CANCELED.to_owned())
                .into_future();
            start_one_heap_profile(end, use_jeprof).await
        };

        match result {
            Ok(body) => {
                info!("dump or get heap profile successfully");
                let mut response = Response::builder()
                    .header("X-Content-Type-Options", "nosniff")
                    .header("Content-Disposition", "attachment; filename=\"profile\"")
                    .header("Content-Length", body.len());
                response = if use_jeprof {
                    response.header("Content-Type", mime::IMAGE_SVG.to_string())
                } else {
                    response.header("Content-Type", mime::APPLICATION_OCTET_STREAM.to_string())
                };
                Ok(response.body(body.into()).unwrap())
            }
            Err(e) => {
                info!("dump or get heap profile fail: {}", e);
                Ok(make_response(StatusCode::INTERNAL_SERVER_ERROR, e))
            }
        }
    }

    async fn get_config(
        req: Request<Body>,
        cfg_controller: &ConfigController,
    ) -> hyper::Result<Response<Body>> {
        let mut full = false;
        if let Some(query) = req.uri().query() {
            let query_pairs: HashMap<_, _> =
                url::form_urlencoded::parse(query.as_bytes()).collect();
            full = match query_pairs.get("full") {
                Some(val) => match val.parse() {
                    Ok(val) => val,
                    Err(err) => return Ok(make_response(StatusCode::BAD_REQUEST, err.to_string())),
                },
                None => false,
            };
        }
        let encode_res = if full {
            // Get all config
            serde_json::to_string(&cfg_controller.get_current())
        } else {
            // Filter hidden config
            serde_json::to_string(&cfg_controller.get_current().get_encoder())
        };
        Ok(match encode_res {
            Ok(json) => Response::builder()
                .header(header::CONTENT_TYPE, "application/json")
                .body(Body::from(json))
                .unwrap(),
            Err(_) => make_response(StatusCode::INTERNAL_SERVER_ERROR, "Internal Server Error"),
        })
    }

    async fn update_config(
        cfg_controller: ConfigController,
        req: Request<Body>,
    ) -> hyper::Result<Response<Body>> {
        let mut body = Vec::new();
        req.into_body()
            .try_for_each(|bytes| {
                body.extend(bytes);
                ok(())
            })
            .await?;
        Ok(match decode_json(&body) {
            Ok(change) => match cfg_controller.update(change) {
                Err(e) => {
                    if let Some(e) = e.downcast_ref::<std::io::Error>() {
                        make_response(
                            StatusCode::INTERNAL_SERVER_ERROR,
                            format!(
                                "config changed, but failed to persist change due to err: {:?}",
                                e
                            ),
                        )
                    } else {
                        make_response(
                            StatusCode::INTERNAL_SERVER_ERROR,
                            format!("failed to update, error: {:?}", e),
                        )
                    }
                }
                Ok(_) => {
                    let mut resp = Response::default();
                    *resp.status_mut() = StatusCode::OK;
                    resp
                }
            },
            Err(e) => make_response(
                StatusCode::INTERNAL_SERVER_ERROR,
                format!("failed to decode, error: {:?}", e),
            ),
        })
    }

    async fn update_config_from_toml_file(
        cfg_controller: ConfigController,
        _req: Request<Body>,
    ) -> hyper::Result<Response<Body>> {
        match cfg_controller.update_from_toml_file() {
            Err(e) => Ok(make_response(
                StatusCode::INTERNAL_SERVER_ERROR,
                format!("failed to update, error: {:?}", e),
            )),
            Ok(_) => {
                let mut resp = Response::default();
                *resp.status_mut() = StatusCode::OK;
                Ok(resp)
            }
        }
    }

    pub async fn dump_cpu_prof_to_resp(req: Request<Body>) -> hyper::Result<Response<Body>> {
        let query = req.uri().query().unwrap_or("");
        let query_pairs: HashMap<_, _> = url::form_urlencoded::parse(query.as_bytes()).collect();

        let seconds: u64 = match query_pairs.get("seconds") {
            Some(val) => match val.parse() {
                Ok(val) => val,
                Err(err) => return Ok(make_response(StatusCode::BAD_REQUEST, err.to_string())),
            },
            None => 10,
        };

        let frequency: i32 = match query_pairs.get("frequency") {
            Some(val) => match val.parse() {
                Ok(val) => val,
                Err(err) => return Ok(make_response(StatusCode::BAD_REQUEST, err.to_string())),
            },
            None => 99, // Default frequency of sampling. 99Hz to avoid coincide with special periods
        };

        let prototype_content_type: hyper::http::HeaderValue =
            hyper::http::HeaderValue::from_str("application/protobuf").unwrap();
        let output_protobuf = req.headers().get("Content-Type") == Some(&prototype_content_type);

        let timer = GLOBAL_TIMER_HANDLE.delay(Instant::now() + Duration::from_secs(seconds));
        let end = async move {
            Compat01As03::new(timer)
                .await
                .map_err(|_| TIMER_CANCELED.to_owned())
        };
        match start_one_cpu_profile(end, frequency, output_protobuf).await {
            Ok(body) => {
                info!("dump cpu profile successfully");
                let mut response = Response::builder()
                    .header(
                        "Content-Disposition",
                        "attachment; filename=\"cpu_profile\"",
                    )
                    .header("Content-Length", body.len());
                response = if output_protobuf {
                    response.header("Content-Type", mime::APPLICATION_OCTET_STREAM.to_string())
                } else {
                    response.header("Content-Type", mime::IMAGE_SVG.to_string())
                };
                Ok(response.body(body.into()).unwrap())
            }
            Err(e) => {
                info!("dump cpu profile fail: {}", e);
                Ok(make_response(StatusCode::INTERNAL_SERVER_ERROR, e))
            }
        }
    }

    async fn change_log_level(req: Request<Body>) -> hyper::Result<Response<Body>> {
        let mut body = Vec::new();
        req.into_body()
            .try_for_each(|bytes| {
                body.extend(bytes);
                ok(())
            })
            .await?;

        let log_level_request: std::result::Result<LogLevelRequest, serde_json::error::Error> =
            serde_json::from_slice(&body);

        match log_level_request {
            Ok(req) => {
                set_log_level(req.log_level);
                Ok(Response::new(Body::empty()))
            }
            Err(err) => Ok(make_response(StatusCode::BAD_REQUEST, err.to_string())),
        }
    }

    pub fn stop(self) {
        let _ = self.tx.send(());
        self.thread_pool.shutdown_timeout(Duration::from_secs(3));
    }

    // Return listening address, this may only be used for outer test
    // to get the real address because we may use "127.0.0.1:0"
    // in test to avoid port conflict.
    pub fn listening_addr(&self) -> SocketAddr {
        self.addr.unwrap()
    }
}

impl<E, R> StatusServer<E, R>
where
    E: KvEngine,
    R: 'static + Send + CasualRouter<E> + Clone,
{
    pub async fn dump_region_meta(req: Request<Body>, router: R) -> hyper::Result<Response<Body>> {
        lazy_static! {
            static ref REGION: Regex = Regex::new(r"/region/(?P<id>\d+)").unwrap();
        }

        fn not_found(msg: impl Into<Body>) -> hyper::Result<Response<Body>> {
            Ok(make_response(StatusCode::NOT_FOUND, msg))
        }

        let cap = match REGION.captures(req.uri().path()) {
            Some(cap) => cap,
            None => return not_found(format!("path {} not found", req.uri().path())),
        };

        let id: u64 = match cap["id"].parse() {
            Ok(id) => id,
            Err(err) => {
                return Ok(make_response(
                    StatusCode::BAD_REQUEST,
                    format!("invalid region id: {}", err),
                ));
            }
        };
        let (tx, rx) = oneshot::channel();
        match router.send(
            id,
            CasualMessage::AccessPeer(Box::new(move |peer| {
                if let Err(meta) = tx.send(region_meta::RegionMeta::new(peer)) {
                    error!("receiver dropped, region meta: {:?}", meta)
                }
            })),
        ) {
            Ok(_) => (),
            Err(raftstore::Error::RegionNotFound(_)) => {
                return not_found(format!("region({}) not found", id));
            }
            Err(err) => {
                return Ok(make_response(
                    StatusCode::INTERNAL_SERVER_ERROR,
                    format!("channel pending or disconnect: {}", err),
                ));
            }
        }

        let meta = match rx.await {
            Ok(meta) => meta,
            Err(_) => {
                return Ok(make_response(
                    StatusCode::INTERNAL_SERVER_ERROR,
                    "query cancelled",
                ));
            }
        };

        let body = match serde_json::to_vec(&meta) {
            Ok(body) => body,
            Err(err) => {
                return Ok(make_response(
                    StatusCode::INTERNAL_SERVER_ERROR,
                    format!("fails to json: {}", err),
                ));
            }
        };
        match Response::builder()
            .header("content-type", "application/json")
            .body(hyper::Body::from(body))
        {
            Ok(resp) => Ok(resp),
            Err(err) => Ok(make_response(
                StatusCode::INTERNAL_SERVER_ERROR,
                format!("fails to build response: {}", err),
            )),
        }
    }

    fn start_serve<I, C>(&mut self, builder: HyperBuilder<I>)
    where
        I: Accept<Conn = C, Error = std::io::Error> + Send + 'static,
        I::Error: Into<Box<dyn StdError + Send + Sync>>,
        I::Conn: AsyncRead + AsyncWrite + Unpin + Send + 'static,
        C: ServerConnection,
    {
        let security_config = self.security_config.clone();
        let cfg_controller = self.cfg_controller.clone();
        let router = self.router.clone();
        let store_path = self.store_path.clone();
        // Start to serve.
        let server = builder.serve(make_service_fn(move |conn: &C| {
            let x509 = conn.get_x509();
            let security_config = security_config.clone();
            let cfg_controller = cfg_controller.clone();
            let router = router.clone();
            let store_path = store_path.clone();
            async move {
                // Create a status service.
                Ok::<_, hyper::Error>(service_fn(move |req: Request<Body>| {
                    let x509 = x509.clone();
                    let security_config = security_config.clone();
                    let cfg_controller = cfg_controller.clone();
                    let router = router.clone();
                    let store_path = store_path.clone();
                    async move {
                        let path = req.uri().path().to_owned();
                        let method = req.method().to_owned();

                        #[cfg(feature = "failpoints")]
                        {
                            if path.starts_with(FAIL_POINTS_REQUEST_PATH) {
                                return handle_fail_points_request(req).await;
                            }
                        }

                        // 1. POST "/config" will modify the configuration of TiKV.
                        // 2. GET "/region" will get start key and end key. These keys could be actual
                        // user data since in some cases the data itself is stored in the key.
                        let should_check_cert = !matches!(
                            (&method, path.as_ref()),
                            (&Method::GET, "/metrics")
                                | (&Method::GET, "/status")
                                | (&Method::GET, "/config")
                                | (&Method::GET, "/debug/pprof/profile")
                        );

                        if should_check_cert && !check_cert(security_config, x509) {
                            return Ok(make_response(
                                StatusCode::FORBIDDEN,
                                "certificate role error",
                            ));
                        }

                        match (method, path.as_ref()) {
                            (Method::GET, "/metrics") => Ok(Response::new(dump().into())),
                            (Method::GET, "/status") => Ok(Response::default()),
                            (Method::GET, "/debug/pprof/heap_list") => Self::list_heap_prof(req),
                            (Method::GET, "/debug/pprof/heap_activate") => {
                                Self::activate_heap_prof(req, store_path).await
                            }
                            (Method::GET, "/debug/pprof/heap_deactivate") => {
                                Self::deactivate_heap_prof(req)
                            }
                            // (Method::GET, "/debug/pprof/heap") => {
                            //     Self::dump_heap_prof_to_resp(req).await
                            // }
                            (Method::GET, "/config") => {
                                Self::get_config(req, &cfg_controller).await
                            }
                            (Method::POST, "/config") => {
                                Self::update_config(cfg_controller.clone(), req).await
                            }
                            // This interface is used for configuration file hosting scenarios,
                            // TiKV will not update configuration files, and this interface will
                            // silently ignore configration items that cannot be updated online,
                            // hand it over to the hosting platform for processing.
                            (Method::PUT, "/config/reload") => {
                                Self::update_config_from_toml_file(cfg_controller.clone(), req)
                                    .await
                            }
                            (Method::GET, "/debug/pprof/profile") => {
                                Self::dump_cpu_prof_to_resp(req).await
                            }
                            (Method::GET, "/debug/fail_point") => {
                                info!("debug fail point API start");
                                fail_point!("debug_fail_point");
                                info!("debug fail point API finish");
                                Ok(Response::default())
                            }
                            (Method::GET, path) if path.starts_with("/region") => {
                                Self::dump_region_meta(req, router).await
                            }
                            (Method::PUT, path) if path.starts_with("/log-level") => {
                                Self::change_log_level(req).await
                            }
                            _ => Ok(make_response(StatusCode::NOT_FOUND, "path not found")),
                        }
                    }
                }))
            }
        }));

        let rx = self.rx.take().unwrap();
        let graceful = server
            .with_graceful_shutdown(async move {
                let _ = rx.await;
            })
            .map_err(|e| error!("Status server error: {:?}", e));
        self.thread_pool.spawn(graceful);
    }

    pub fn start(&mut self, status_addr: String) -> Result<()> {
        let addr = SocketAddr::from_str(&status_addr)?;

        let incoming = {
            let _enter = self.thread_pool.enter();
            AddrIncoming::bind(&addr)
        }?;
        self.addr = Some(incoming.local_addr());
        if !self.security_config.cert_path.is_empty()
            && !self.security_config.key_path.is_empty()
            && !self.security_config.ca_path.is_empty()
        {
            let mut acceptor = SslAcceptor::mozilla_modern(SslMethod::tls())?;
            acceptor.set_ca_file(&self.security_config.ca_path)?;
            acceptor.set_certificate_chain_file(&self.security_config.cert_path)?;
            acceptor.set_private_key_file(&self.security_config.key_path, SslFiletype::PEM)?;
            if !self.security_config.cert_allowed_cn.is_empty() {
                acceptor.set_verify(SslVerifyMode::PEER | SslVerifyMode::FAIL_IF_NO_PEER_CERT);
            }
            let acceptor = acceptor.build();
            let tls_incoming = tls_incoming(acceptor, incoming);
            let server = Server::builder(tls_incoming);
            self.start_serve(server);
        } else {
            let server = Server::builder(incoming);
            self.start_serve(server);
        }
        Ok(())
    }
}

// To unify TLS/Plain connection usage in start_serve function
trait ServerConnection {
    fn get_x509(&self) -> Option<X509>;
}

impl ServerConnection for SslStream<AddrStream> {
    fn get_x509(&self) -> Option<X509> {
        self.ssl().peer_certificate()
    }
}

impl ServerConnection for AddrStream {
    fn get_x509(&self) -> Option<X509> {
        None
    }
}

// Check if the peer's x509 certificate meets the requirements, this should
// be called where the access should be controlled.
//
// For now, the check only verifies the role of the peer certificate.
fn check_cert(security_config: Arc<SecurityConfig>, cert: Option<X509>) -> bool {
    // if `cert_allowed_cn` is empty, skip check and return true
    if !security_config.cert_allowed_cn.is_empty() {
        if let Some(x509) = cert {
            if let Some(name) = x509
                .subject_name()
                .entries_by_nid(openssl::nid::Nid::COMMONNAME)
                .next()
            {
                let data = name.data().as_slice();
                // Check common name in peer cert
                return security::match_peer_names(
                    &security_config.cert_allowed_cn,
                    std::str::from_utf8(data).unwrap(),
                );
            }
        }
        false
    } else {
        true
    }
}

fn tls_incoming(
    acceptor: SslAcceptor,
    mut incoming: AddrIncoming,
) -> impl Accept<Conn = SslStream<AddrStream>, Error = std::io::Error> {
    let context = acceptor.into_context();
    let s = stream! {
        loop {
            let stream = match poll_fn(|cx| Pin::new(&mut incoming).poll_accept(cx)).await {
                Some(Ok(stream)) => stream,
                Some(Err(e)) => {
                    yield Err(e);
                    continue;
                }
                None => break,
            };
            let ssl = match Ssl::new(&context) {
                Ok(ssl) => ssl,
                Err(err) => {
                    error!("Status server error: {}", err);
                    continue;
                }
            };
            match tokio_openssl::SslStream::new(ssl, stream) {
                Ok(mut ssl_stream) => match Pin::new(&mut ssl_stream).accept().await {
                    Err(_) => {
                        error!("Status server error: TLS handshake error");
                        continue;
                    },
                    Ok(()) => {
                        yield Ok(ssl_stream);
                    },
                }
                Err(err) => {
                    error!("Status server error: {}", err);
                    continue;
                }
            };
        }
    };
    TlsIncoming(s)
}

#[pin_project]
struct TlsIncoming<S>(#[pin] S);

impl<S> Accept for TlsIncoming<S>
where
    S: Stream<Item = std::io::Result<SslStream<AddrStream>>>,
{
    type Conn = SslStream<AddrStream>;
    type Error = std::io::Error;

    fn poll_accept(
        self: Pin<&mut Self>,
        cx: &mut Context<'_>,
    ) -> Poll<Option<std::io::Result<Self::Conn>>> {
        self.project().0.poll_next(cx)
    }
}

// For handling fail points related requests
#[cfg(feature = "failpoints")]
async fn handle_fail_points_request(req: Request<Body>) -> hyper::Result<Response<Body>> {
    let path = req.uri().path().to_owned();
    let method = req.method().to_owned();
    let fail_path = format!("{}/", FAIL_POINTS_REQUEST_PATH);
    let fail_path_has_sub_path: bool = path.starts_with(&fail_path);

    match (method, fail_path_has_sub_path) {
        (Method::PUT, true) => {
            let mut buf = Vec::new();
            req.into_body()
                .try_for_each(|bytes| {
                    buf.extend(bytes);
                    ok(())
                })
                .await?;
            let (_, name) = path.split_at(fail_path.len());
            if name.is_empty() {
                return Ok(Response::builder()
                    .status(StatusCode::UNPROCESSABLE_ENTITY)
                    .body(MISSING_NAME.into())
                    .unwrap());
            };

            let actions = String::from_utf8(buf).unwrap_or_default();
            if actions.is_empty() {
                return Ok(Response::builder()
                    .status(StatusCode::UNPROCESSABLE_ENTITY)
                    .body(MISSING_ACTIONS.into())
                    .unwrap());
            };

            if let Err(e) = fail::cfg(name.to_owned(), &actions) {
                return Ok(Response::builder()
                    .status(StatusCode::BAD_REQUEST)
                    .body(e.into())
                    .unwrap());
            }
            let body = format!("Added fail point with name: {}, actions: {}", name, actions);
            Ok(Response::new(body.into()))
        }
        (Method::DELETE, true) => {
            let (_, name) = path.split_at(fail_path.len());
            if name.is_empty() {
                return Ok(Response::builder()
                    .status(StatusCode::UNPROCESSABLE_ENTITY)
                    .body(MISSING_NAME.into())
                    .unwrap());
            };

            fail::remove(name);
            let body = format!("Deleted fail point with name: {}", name);
            Ok(Response::new(body.into()))
        }
        (Method::GET, _) => {
            // In this scope the path must be like /fail...(/...), which starts with FAIL_POINTS_REQUEST_PATH and may or may not have a sub path
            // Now we return 404 when path is neither /fail nor /fail/
            if path != FAIL_POINTS_REQUEST_PATH && path != fail_path {
                return Ok(Response::builder()
                    .status(StatusCode::NOT_FOUND)
                    .body(Body::empty())
                    .unwrap());
            }

            // From here path is either /fail or /fail/, return lists of fail points
            let list: Vec<String> = fail::list()
                .into_iter()
                .map(move |(name, actions)| format!("{}={}", name, actions))
                .collect();
            let list = list.join("\n");
            Ok(Response::new(list.into()))
        }
        _ => Ok(Response::builder()
            .status(StatusCode::METHOD_NOT_ALLOWED)
            .body(Body::empty())
            .unwrap()),
    }
}

// Decode different type of json value to string value
fn decode_json(
    data: &[u8],
) -> std::result::Result<std::collections::HashMap<String, String>, Box<dyn std::error::Error>> {
    let json: Value = serde_json::from_slice(data)?;
    if let Value::Object(map) = json {
        let mut dst = std::collections::HashMap::new();
        for (k, v) in map.into_iter() {
            let v = match v {
                Value::Bool(v) => format!("{}", v),
                Value::Number(v) => format!("{}", v),
                Value::String(v) => v,
                Value::Array(_) => return Err("array type are not supported".to_owned().into()),
                _ => return Err("wrong format".to_owned().into()),
            };
            dst.insert(k, v);
        }
        Ok(dst)
    } else {
        Err("wrong format".to_owned().into())
    }
}

fn make_response<T>(status_code: StatusCode, message: T) -> Response<Body>
where
    T: Into<Body>,
{
    Response::builder()
        .status(status_code)
        .body(message.into())
        .unwrap()
}

#[cfg(test)]
mod tests {
    use std::{env, path::PathBuf, sync::Arc};

    use collections::HashSet;
    use engine_test::kv::KvTestEngine;
    use futures::{executor::block_on, future::ok, prelude::*};
    use hyper::{client::HttpConnector, Body, Client, Method, Request, StatusCode, Uri};
    use hyper_openssl::HttpsConnector;
    use online_config::OnlineConfig;
    use openssl::ssl::{SslConnector, SslFiletype, SslMethod};
    use raftstore::store::{transport::CasualRouter, CasualMessage};
    use security::SecurityConfig;
    use test_util::new_security_cfg;
    use tikv_util::logger::get_log_level;

    use crate::{
        config::{ConfigController, TiKvConfig},
        server::status_server::{profile::TEST_PROFILE_MUTEX, LogLevelRequest, StatusServer},
    };

    #[derive(Clone)]
    struct MockRouter;

    impl CasualRouter<KvTestEngine> for MockRouter {
        fn send(&self, region_id: u64, _: CasualMessage<KvTestEngine>) -> raftstore::Result<()> {
            Err(raftstore::Error::RegionNotFound(region_id))
        }
    }

    #[test]
    fn test_status_service() {
        let mut status_server = StatusServer::new(
            1,
            ConfigController::default(),
            Arc::new(SecurityConfig::default()),
            MockRouter,
            std::env::temp_dir(),
        )
        .unwrap();
        let addr = "127.0.0.1:0".to_owned();
        let _ = status_server.start(addr);
        let client = Client::new();
        let uri = Uri::builder()
            .scheme("http")
            .authority(status_server.listening_addr().to_string().as_str())
            .path_and_query("/metrics")
            .build()
            .unwrap();

        let handle = status_server.thread_pool.spawn(async move {
            let res = client.get(uri).await.unwrap();
            assert_eq!(res.status(), StatusCode::OK);
        });
        block_on(handle).unwrap();
        status_server.stop();
    }

    #[test]
    fn test_security_status_service_without_cn() {
        do_test_security_status_service(HashSet::default(), true);
    }

    #[test]
    fn test_security_status_service_with_cn() {
        let mut allowed_cn = HashSet::default();
        allowed_cn.insert("tikv-server".to_owned());
        do_test_security_status_service(allowed_cn, true);
    }

    #[test]
    fn test_security_status_service_with_cn_fail() {
        let mut allowed_cn = HashSet::default();
        allowed_cn.insert("invaild-cn".to_owned());
        do_test_security_status_service(allowed_cn, false);
    }

    #[test]
    fn test_config_endpoint() {
        let mut status_server = StatusServer::new(
            1,
            ConfigController::default(),
            Arc::new(SecurityConfig::default()),
            MockRouter,
            std::env::temp_dir(),
        )
        .unwrap();
        let addr = "127.0.0.1:0".to_owned();
        let _ = status_server.start(addr);
        let client = Client::new();
        let uri = Uri::builder()
            .scheme("http")
            .authority(status_server.listening_addr().to_string().as_str())
            .path_and_query("/config")
            .build()
            .unwrap();
        let handle = status_server.thread_pool.spawn(async move {
            let resp = client.get(uri).await.unwrap();
            assert_eq!(resp.status(), StatusCode::OK);
            let mut v = Vec::new();
            resp.into_body()
                .try_for_each(|bytes| {
                    v.extend(bytes);
                    ok(())
                })
                .await
                .unwrap();
            let resp_json = String::from_utf8_lossy(&v).to_string();
            let cfg = TiKvConfig::default();
            serde_json::to_string(&cfg.get_encoder())
                .map(|cfg_json| {
                    assert_eq!(resp_json, cfg_json);
                })
                .expect("Could not convert TiKvConfig to string");
        });
        block_on(handle).unwrap();
        status_server.stop();
    }

    #[cfg(feature = "failpoints")]
    #[test]
    fn test_status_service_fail_endpoints() {
        let _guard = fail::FailScenario::setup();
        let mut status_server = StatusServer::new(
            1,
            ConfigController::default(),
            Arc::new(SecurityConfig::default()),
            MockRouter,
            std::env::temp_dir(),
        )
        .unwrap();
        let addr = "127.0.0.1:0".to_owned();
        let _ = status_server.start(addr);
        let client = Client::new();
        let addr = status_server.listening_addr().to_string();

        let handle = status_server.thread_pool.spawn(async move {
            // test add fail point
            let uri = Uri::builder()
                .scheme("http")
                .authority(addr.as_str())
                .path_and_query("/fail/test_fail_point_name")
                .build()
                .unwrap();
            let mut req = Request::new(Body::from("panic"));
            *req.method_mut() = Method::PUT;
            *req.uri_mut() = uri;

            let res = client.request(req).await.unwrap();
            assert_eq!(res.status(), StatusCode::OK);
            let list: Vec<String> = fail::list()
                .into_iter()
                .map(move |(name, actions)| format!("{}={}", name, actions))
                .collect();
            assert_eq!(list.len(), 1);
            let list = list.join(";");
            assert_eq!("test_fail_point_name=panic", list);

            // test add another fail point
            let uri = Uri::builder()
                .scheme("http")
                .authority(addr.as_str())
                .path_and_query("/fail/and_another_name")
                .build()
                .unwrap();
            let mut req = Request::new(Body::from("panic"));
            *req.method_mut() = Method::PUT;
            *req.uri_mut() = uri;

            let res = client.request(req).await.unwrap();

            assert_eq!(res.status(), StatusCode::OK);

            let list: Vec<String> = fail::list()
                .into_iter()
                .map(move |(name, actions)| format!("{}={}", name, actions))
                .collect();
            assert_eq!(2, list.len());
            let list = list.join(";");
            assert!(list.contains("test_fail_point_name=panic"));
            assert!(list.contains("and_another_name=panic"));

            // test list fail points
            let uri = Uri::builder()
                .scheme("http")
                .authority(addr.as_str())
                .path_and_query("/fail")
                .build()
                .unwrap();
            let mut req = Request::default();
            *req.method_mut() = Method::GET;
            *req.uri_mut() = uri;

            let res = client.request(req).await.unwrap();
            assert_eq!(res.status(), StatusCode::OK);
            let mut body = Vec::new();
            res.into_body()
                .try_for_each(|bytes| {
                    body.extend(bytes);
                    ok(())
                })
                .await
                .unwrap();
            let body = String::from_utf8(body).unwrap();
            assert!(body.contains("test_fail_point_name=panic"));
            assert!(body.contains("and_another_name=panic"));

            // test delete fail point
            let uri = Uri::builder()
                .scheme("http")
                .authority(addr.as_str())
                .path_and_query("/fail/test_fail_point_name")
                .build()
                .unwrap();
            let mut req = Request::default();
            *req.method_mut() = Method::DELETE;
            *req.uri_mut() = uri;

            let res = client.request(req).await.unwrap();
            assert_eq!(res.status(), StatusCode::OK);

            let list: Vec<String> = fail::list()
                .into_iter()
                .map(move |(name, actions)| format!("{}={}", name, actions))
                .collect();
            assert_eq!(1, list.len());
            let list = list.join(";");
            assert_eq!("and_another_name=panic", list);
        });

        block_on(handle).unwrap();
        status_server.stop();
    }

    #[cfg(feature = "failpoints")]
    #[test]
    fn test_status_service_fail_endpoints_can_trigger_fails() {
        let _guard = fail::FailScenario::setup();
        let mut status_server = StatusServer::new(
            1,
            ConfigController::default(),
            Arc::new(SecurityConfig::default()),
            MockRouter,
            std::env::temp_dir(),
        )
        .unwrap();
        let addr = "127.0.0.1:0".to_owned();
        let _ = status_server.start(addr);
        let client = Client::new();
        let addr = status_server.listening_addr().to_string();

        let handle = status_server.thread_pool.spawn(async move {
            // test add fail point
            let uri = Uri::builder()
                .scheme("http")
                .authority(addr.as_str())
                .path_and_query("/fail/a_test_fail_name_nobody_else_is_using")
                .build()
                .unwrap();
            let mut req = Request::new(Body::from("return"));
            *req.method_mut() = Method::PUT;
            *req.uri_mut() = uri;

            let res = client.request(req).await.unwrap();
            assert_eq!(res.status(), StatusCode::OK);
        });

        block_on(handle).unwrap();
        status_server.stop();

        let true_only_if_fail_point_triggered = || {
            fail_point!("a_test_fail_name_nobody_else_is_using", |_| { true });
            false
        };
        assert!(true_only_if_fail_point_triggered());
    }

    #[cfg(not(feature = "failpoints"))]
    #[test]
    fn test_status_service_fail_endpoints_should_give_404_when_failpoints_are_disable() {
        let _guard = fail::FailScenario::setup();
        let mut status_server = StatusServer::new(
            1,
            ConfigController::default(),
            Arc::new(SecurityConfig::default()),
            MockRouter,
            std::env::temp_dir(),
        )
        .unwrap();
        let addr = "127.0.0.1:0".to_owned();
        let _ = status_server.start(addr);
        let client = Client::new();
        let addr = status_server.listening_addr().to_string();

        let handle = status_server.thread_pool.spawn(async move {
            // test add fail point
            let uri = Uri::builder()
                .scheme("http")
                .authority(addr.as_str())
                .path_and_query("/fail/a_test_fail_name_nobody_else_is_using")
                .build()
                .unwrap();
            let mut req = Request::new(Body::from("panic"));
            *req.method_mut() = Method::PUT;
            *req.uri_mut() = uri;

            let res = client.request(req).await.unwrap();
            // without feature "failpoints", this PUT endpoint should return 404
            assert_eq!(res.status(), StatusCode::NOT_FOUND);
        });

        block_on(handle).unwrap();
        status_server.stop();
    }

    fn do_test_security_status_service(allowed_cn: HashSet<String>, expected: bool) {
        let mut status_server = StatusServer::new(
            1,
            ConfigController::default(),
            Arc::new(new_security_cfg(Some(allowed_cn))),
            MockRouter,
            std::env::temp_dir(),
        )
        .unwrap();
        let addr = "127.0.0.1:0".to_owned();
        let _ = status_server.start(addr);

        let mut connector = HttpConnector::new();
        connector.enforce_http(false);
        let mut ssl = SslConnector::builder(SslMethod::tls()).unwrap();
        ssl.set_certificate_file(
            format!(
                "{}",
                PathBuf::from(env!("CARGO_MANIFEST_DIR"))
                    .join("components/test_util/data/server.pem")
                    .display()
            ),
            SslFiletype::PEM,
        )
        .unwrap();
        ssl.set_private_key_file(
            format!(
                "{}",
                PathBuf::from(env!("CARGO_MANIFEST_DIR"))
                    .join("components/test_util/data/key.pem")
                    .display()
            ),
            SslFiletype::PEM,
        )
        .unwrap();
        ssl.set_ca_file(format!(
            "{}",
            PathBuf::from(env!("CARGO_MANIFEST_DIR"))
                .join("components/test_util/data/ca.pem")
                .display()
        ))
        .unwrap();

        let ssl = HttpsConnector::with_connector(connector, ssl).unwrap();
        let client = Client::builder().build::<_, Body>(ssl);

        let uri = Uri::builder()
            .scheme("https")
            .authority(status_server.listening_addr().to_string().as_str())
            .path_and_query("/region")
            .build()
            .unwrap();

        if expected {
            let handle = status_server.thread_pool.spawn(async move {
                let res = client.get(uri).await.unwrap();
                assert_eq!(res.status(), StatusCode::NOT_FOUND);
            });
            block_on(handle).unwrap();
        } else {
            let handle = status_server.thread_pool.spawn(async move {
                let res = client.get(uri).await.unwrap();
                assert_eq!(res.status(), StatusCode::FORBIDDEN);
            });
            let _ = block_on(handle);
        }
        status_server.stop();
    }

    #[cfg(feature = "mem-profiling")]
    #[test]
    #[ignore]
    fn test_pprof_heap_service() {
        let mut status_server = StatusServer::new(
            1,
            ConfigController::default(),
            Arc::new(SecurityConfig::default()),
            MockRouter,
            std::env::temp_dir(),
        )
        .unwrap();
        let addr = "127.0.0.1:0".to_owned();
        let _ = status_server.start(addr);
        let client = Client::new();
        let uri = Uri::builder()
            .scheme("http")
            .authority(status_server.listening_addr().to_string().as_str())
            .path_and_query("/debug/pprof/heap?seconds=1")
            .build()
            .unwrap();
        let handle = status_server
            .thread_pool
            .spawn(async move { client.get(uri).await.unwrap() });
        let resp = block_on(handle).unwrap();

        assert_eq!(resp.status(), StatusCode::OK);
        status_server.stop();
    }

    #[test]
    fn test_pprof_profile_service() {
        let _test_guard = TEST_PROFILE_MUTEX.lock().unwrap();
        let mut status_server = StatusServer::new(
            1,
            ConfigController::default(),
            Arc::new(SecurityConfig::default()),
            MockRouter,
            std::env::temp_dir(),
        )
        .unwrap();
        let addr = "127.0.0.1:0".to_owned();
        let _ = status_server.start(addr);
        let client = Client::new();
        let uri = Uri::builder()
            .scheme("http")
            .authority(status_server.listening_addr().to_string().as_str())
            .path_and_query("/debug/pprof/profile?seconds=1&frequency=99")
            .build()
            .unwrap();
        let handle = status_server
            .thread_pool
            .spawn(async move { client.get(uri).await.unwrap() });
        let resp = block_on(handle).unwrap();
        assert_eq!(resp.status(), StatusCode::OK);
        assert_eq!(
            resp.headers().get("Content-Type").unwrap(),
            &mime::IMAGE_SVG.to_string()
        );
        status_server.stop();
    }

    #[test]
    fn test_change_log_level() {
        let mut status_server = StatusServer::new(
            1,
            ConfigController::default(),
            Arc::new(SecurityConfig::default()),
            MockRouter,
            std::env::temp_dir(),
        )
        .unwrap();
        let addr = "127.0.0.1:0".to_owned();
        let _ = status_server.start(addr);

        let uri = Uri::builder()
            .scheme("http")
            .authority(status_server.listening_addr().to_string().as_str())
            .path_and_query("/log-level")
            .build()
            .unwrap();

        let new_log_level = slog::Level::Debug;
        let mut log_level_request = Request::new(Body::from(
            serde_json::to_string(&LogLevelRequest {
                log_level: new_log_level,
            })
            .unwrap(),
        ));
        *log_level_request.method_mut() = Method::PUT;
        *log_level_request.uri_mut() = uri;
        log_level_request.headers_mut().insert(
            hyper::header::CONTENT_TYPE,
            hyper::header::HeaderValue::from_static("application/json"),
        );

        let handle = status_server.thread_pool.spawn(async move {
            Client::new()
                .request(log_level_request)
                .await
                .map(move |res| {
                    assert_eq!(res.status(), StatusCode::OK);
                    assert_eq!(get_log_level(), Some(new_log_level));
                })
                .unwrap()
        });
        block_on(handle).unwrap();
        status_server.stop();
    }
}<|MERGE_RESOLUTION|>--- conflicted
+++ resolved
@@ -50,11 +50,6 @@
 };
 use tokio_openssl::SslStream;
 
-<<<<<<< HEAD
-use crate::config::{log_level_serde, ConfigController};
-use crate::server::Result;
-use crate::tikv_util::metrics::ThreadBuildWrapper;
-=======
 use self::profile::{
     activate_heap_profile, deactivate_heap_profile, jeprof_heap_profile, list_heap_profiles,
     read_file, start_one_cpu_profile, start_one_heap_profile,
@@ -62,8 +57,8 @@
 use crate::{
     config::{log_level_serde, ConfigController},
     server::Result,
+    tikv_util::metrics::ThreadBuildWrapper,
 };
->>>>>>> aaf47d0c
 
 static TIMER_CANCELED: &str = "tokio timer canceled";
 
