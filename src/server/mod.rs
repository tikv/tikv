// Copyright 2016 PingCAP, Inc.
//
// Licensed under the Apache License, Version 2.0 (the "License");
// you may not use this file except in compliance with the License.
// You may obtain a copy of the License at
//
//     http://www.apache.org/licenses/LICENSE-2.0
//
// Unless required by applicable law or agreed to in writing, software
// distributed under the License is distributed on an "AS IS" BASIS,
// See the License for the specific language governing permissions and
// limitations under the License.

mod metrics;
mod service;
mod raft_client;

pub mod readpool;
pub mod config;
pub mod errors;
pub mod server;
pub mod transport;
pub mod node;
pub mod resolve;
pub mod snap;
pub mod debug;

use std::fmt::{Debug, Formatter, Result as FormatResult};
use std::boxed::FnBox;

use futures::{stream, Stream};
<<<<<<< HEAD
use futures::sync::mpsc;

use util::futurepool::{self, FuturePool};
=======
>>>>>>> 858024f1

pub use self::config::{Config, DEFAULT_CLUSTER_ID, DEFAULT_LISTENING_ADDR};
pub use self::errors::{Error, Result};
pub use self::server::Server;
pub use self::transport::{ServerRaftStoreRouter, ServerTransport};
pub use self::node::{create_raft_storage, Node};
pub use self::resolve::{PdStoreAddrResolver, StoreAddrResolver};
pub use self::raft_client::RaftClient;

type StreamResponse<T> = Box<Stream<Item = T, Error = ()> + Send>;

#[allow(type_complexity)]
pub enum OnResponse<T, C: futurepool::Context + 'static> {
    Unary(Box<FnBox(T) + Send>),
<<<<<<< HEAD
    Streaming(Box<FnBox(CopStream<T>, Option<FuturePool<C>>) + Send>),
=======
    Streaming(Box<FnBox(StreamResponse<T>) + Send>),
>>>>>>> 858024f1
}

impl<T: Send + Debug + 'static, C: futurepool::Context + 'static> OnResponse<T, C> {
    pub fn is_streaming(&self) -> bool {
        match *self {
            OnResponse::Unary(_) => false,
            OnResponse::Streaming(_) => true,
        }
    }

    pub fn respond(self, resp: T) {
        match self {
            OnResponse::Unary(cb) => cb(resp),
            OnResponse::Streaming(cb) => cb(box stream::once(Ok(resp))),
        }
    }

<<<<<<< HEAD
    pub fn respond_stream(self, s: CopStream<T>, executor: FuturePool<C>) {
=======
    pub fn respond_stream(self, s: StreamResponse<T>) {
>>>>>>> 858024f1
        match self {
            OnResponse::Unary(_) => unreachable!(),
            OnResponse::Streaming(cb) => cb(s),
        }
    }
}

impl<T, C: futurepool::Context + 'static> Debug for OnResponse<T, C> {
    fn fmt(&self, f: &mut Formatter) -> FormatResult {
        match *self {
            OnResponse::Unary(_) => write!(f, "Unary"),
            OnResponse::Streaming(_) => write!(f, "Streaming"),
        }
    }
}<|MERGE_RESOLUTION|>--- conflicted
+++ resolved
@@ -29,12 +29,6 @@
 use std::boxed::FnBox;
 
 use futures::{stream, Stream};
-<<<<<<< HEAD
-use futures::sync::mpsc;
-
-use util::futurepool::{self, FuturePool};
-=======
->>>>>>> 858024f1
 
 pub use self::config::{Config, DEFAULT_CLUSTER_ID, DEFAULT_LISTENING_ADDR};
 pub use self::errors::{Error, Result};
@@ -46,17 +40,12 @@
 
 type StreamResponse<T> = Box<Stream<Item = T, Error = ()> + Send>;
 
-#[allow(type_complexity)]
-pub enum OnResponse<T, C: futurepool::Context + 'static> {
+pub enum OnResponse<T> {
     Unary(Box<FnBox(T) + Send>),
-<<<<<<< HEAD
-    Streaming(Box<FnBox(CopStream<T>, Option<FuturePool<C>>) + Send>),
-=======
     Streaming(Box<FnBox(StreamResponse<T>) + Send>),
->>>>>>> 858024f1
 }
 
-impl<T: Send + Debug + 'static, C: futurepool::Context + 'static> OnResponse<T, C> {
+impl<T: Send + Debug + 'static> OnResponse<T> {
     pub fn is_streaming(&self) -> bool {
         match *self {
             OnResponse::Unary(_) => false,
@@ -71,11 +60,7 @@
         }
     }
 
-<<<<<<< HEAD
-    pub fn respond_stream(self, s: CopStream<T>, executor: FuturePool<C>) {
-=======
     pub fn respond_stream(self, s: StreamResponse<T>) {
->>>>>>> 858024f1
         match self {
             OnResponse::Unary(_) => unreachable!(),
             OnResponse::Streaming(cb) => cb(s),
@@ -83,7 +68,7 @@
     }
 }
 
-impl<T, C: futurepool::Context + 'static> Debug for OnResponse<T, C> {
+impl<T> Debug for OnResponse<T> {
     fn fmt(&self, f: &mut Formatter) -> FormatResult {
         match *self {
             OnResponse::Unary(_) => write!(f, "Unary"),
