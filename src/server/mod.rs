--- conflicted
+++ resolved
@@ -24,24 +24,12 @@
 pub mod snap;
 pub mod debug;
 
-<<<<<<< HEAD
-use std::fmt;
-use std::boxed::FnBox;
-
-use grpc::Error as GrpcError;
-use futures::{Async, Future, Poll, Stream};
-use futures::future::{self, Executor};
-use futures::sync::mpsc::{self, Execute, SpawnHandle};
-
-use kvproto::coprocessor::Response;
-=======
 use std::fmt::{Debug, Formatter, Result as FormatResult};
 use std::boxed::FnBox;
 
 use futures::{stream, Stream};
 use futures::sync::mpsc;
 use futures_cpupool::CpuPool;
->>>>>>> 39c5888a
 
 pub use self::config::{Config, DEFAULT_CLUSTER_ID, DEFAULT_LISTENING_ADDR};
 pub use self::errors::{Error, Result};
@@ -51,51 +39,6 @@
 pub use self::resolve::{PdStoreAddrResolver, StoreAddrResolver};
 pub use self::raft_client::RaftClient;
 
-<<<<<<< HEAD
-#[derive(Debug)]
-pub struct ResponseStream {
-    head: Option<Response>,
-    remain: Option<SpawnHandle<Response, GrpcError>>,
-}
-
-impl ResponseStream {
-    pub fn spawn<S, E>(mut s: S, executor: &E) -> Self
-    where
-        S: Stream<Item = Response, Error = GrpcError> + Send + 'static,
-        E: Executor<Execute<S>>,
-    {
-        let head = future::poll_fn(|| s.poll()).wait().unwrap();
-        let remain = head.as_ref().map(|_| mpsc::spawn(s, executor, 8));
-        ResponseStream {
-            head: head,
-            remain: remain,
-        }
-    }
-}
-
-impl Stream for ResponseStream {
-    type Item = Response;
-    type Error = GrpcError;
-
-    fn poll(&mut self) -> Poll<Option<Response>, GrpcError> {
-        if let Some(resp) = self.head.take() {
-            return Ok(Async::Ready(Some(resp)));
-        }
-        if let Some(stream) = self.remain.as_mut() {
-            return stream.poll();
-        }
-        self.remain = None;
-        Ok(Async::Ready(None))
-    }
-}
-
-pub enum OnResponse {
-    Unary(Box<FnBox(Response) + Send>),
-    Streaming(Box<FnBox(ResponseStream) + Send>),
-}
-
-impl OnResponse {
-=======
 pub type CopStream<T> = Box<Stream<Item = T, Error = mpsc::SendError<T>> + Send>;
 
 pub enum OnResponse<T> {
@@ -104,7 +47,6 @@
 }
 
 impl<T: Send + Debug + 'static> OnResponse<T> {
->>>>>>> 39c5888a
     pub fn is_streaming(&self) -> bool {
         match *self {
             OnResponse::Unary(_) => false,
@@ -112,21 +54,6 @@
         }
     }
 
-<<<<<<< HEAD
-    pub fn respond(self, resp: Response) {
-        match self {
-            OnResponse::Unary(cb) => cb(resp),
-            OnResponse::Streaming(cb) => cb(ResponseStream {
-                head: Some(resp),
-                remain: None,
-            }),
-        }
-    }
-
-    pub fn respond_stream(self, s: ResponseStream) {
-        match self {
-            OnResponse::Streaming(cb) => cb(s),
-=======
     pub fn respond(self, resp: T) {
         match self {
             OnResponse::Unary(cb) => cb(resp),
@@ -137,19 +64,13 @@
     pub fn respond_stream(self, s: CopStream<T>, executor: CpuPool) {
         match self {
             OnResponse::Streaming(cb) => cb(s, Some(executor)),
->>>>>>> 39c5888a
             OnResponse::Unary(_) => unreachable!(),
         }
     }
 }
 
-<<<<<<< HEAD
-impl fmt::Debug for OnResponse {
-    fn fmt(&self, f: &mut fmt::Formatter) -> fmt::Result {
-=======
 impl<T> Debug for OnResponse<T> {
     fn fmt(&self, f: &mut Formatter) -> FormatResult {
->>>>>>> 39c5888a
         match *self {
             OnResponse::Unary(_) => write!(f, "Unary"),
             OnResponse::Streaming(_) => write!(f, "Streaming"),
