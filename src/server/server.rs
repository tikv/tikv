--- conflicted
+++ resolved
@@ -262,7 +262,6 @@
     }
 }
 
-<<<<<<< HEAD
 #[cfg(any(test, feature = "testexport"))]
 pub mod test_router {
     use std::sync::mpsc::*;
@@ -272,37 +271,10 @@
     use raftstore::store::*;
     use raftstore::Result as RaftStoreResult;
 
-=======
-#[cfg(test)]
-mod tests {
-    use std::sync::atomic::*;
-    use std::sync::mpsc::Sender;
-    use std::sync::*;
-    use std::time::Duration;
-
-    use crossbeam::channel::TrySendError;
->>>>>>> 55c41836
     use engine_rocks::RocksSnapshot;
     use engine_traits::{KvEngine, Snapshot};
-    use kvproto::raft_cmdpb::RaftCmdRequest;
     use kvproto::raft_serverpb::RaftMessage;
-<<<<<<< HEAD
-    use txn_types::TxnExtra;
-=======
-    use raftstore::store::transport::{CasualRouter, ProposalRouter, StoreRouter, Transport};
-    use raftstore::store::*;
-    use raftstore::Result as RaftStoreResult;
-    use security::SecurityConfig;
-
-    use super::*;
-    use crate::config::CoprReadPoolConfig;
-    use crate::coprocessor::{self, readpool_impl};
-    use crate::server::resolve::{Callback as ResolveCallback, StoreAddrResolver};
-    use crate::server::{Config, Result};
-    use crate::storage::lock_manager::DummyLockManager;
-    use crate::storage::TestStorageBuilder;
-
->>>>>>> 55c41836
+
     #[derive(Clone)]
     pub struct TestRaftStoreRouter {
         tx: Sender<usize>,
@@ -321,32 +293,26 @@
         }
     }
 
-<<<<<<< HEAD
-    impl RaftStoreRouter<RocksEngine> for TestRaftStoreRouter {
-        fn send_raft_msg(&self, _: RaftMessage) -> RaftStoreResult<()> {
-            self.tx.send(1).unwrap();
-=======
-    #[derive(Clone)]
-    struct TestRaftStoreRouter {
-        tx: Sender<usize>,
-        significant_msg_sender: Sender<SignificantMsg<RocksSnapshot>>,
-    }
-
     impl StoreRouter for TestRaftStoreRouter {
         fn send(&self, _: StoreMsg) -> RaftStoreResult<()> {
->>>>>>> 55c41836
+            self.tx.send(1).unwrap();
             Ok(())
         }
     }
 
     impl<S: Snapshot> ProposalRouter<S> for TestRaftStoreRouter {
-        fn send(&self, _: RaftCommand<S>) -> std::result::Result<(), TrySendError<RaftCommand<S>>> {
+        fn send(
+            &self,
+            _: RaftCommand<S>,
+        ) -> std::result::Result<(), crossbeam::channel::TrySendError<RaftCommand<S>>> {
+            self.tx.send(1).unwrap();
             Ok(())
         }
     }
 
     impl<EK: KvEngine> CasualRouter<EK> for TestRaftStoreRouter {
         fn send(&self, _: u64, _: CasualMessage<EK>) -> RaftStoreResult<()> {
+            self.tx.send(1).unwrap();
             Ok(())
         }
     }
@@ -363,25 +329,6 @@
             msg: SignificantMsg<RocksSnapshot>,
         ) -> RaftStoreResult<()> {
             self.significant_msg_sender.send(msg).unwrap();
-            Ok(())
-        }
-
-        fn send_casual_msg(&self, _: u64, _: CasualMessage<RocksEngine>) -> RaftStoreResult<()> {
-            self.tx.send(1).unwrap();
-            Ok(())
-        }
-
-        fn send_store_msg(&self, _: StoreMsg) -> RaftStoreResult<()> {
-            self.tx.send(1).unwrap();
-            Ok(())
-        }
-
-        fn send_command(
-            &self,
-            _: RaftCmdRequest,
-            _: Callback<RocksSnapshot>,
-        ) -> RaftStoreResult<()> {
-            self.tx.send(1).unwrap();
             Ok(())
         }
 
