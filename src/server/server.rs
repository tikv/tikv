--- conflicted
+++ resolved
@@ -223,19 +223,12 @@
 
         let addr = Arc::new(Mutex::new(None));
         let mut server = Server::new(&cfg,
-<<<<<<< HEAD
-=======
                                      1024,
->>>>>>> 4e28f4a4
                                      storage,
                                      router,
                                      snapshot_status_sender,
                                      MockResolver { addr: addr.clone() },
-<<<<<<< HEAD
                                      SnapManager::new("", None))
-=======
-                                     SnapManager::new("", None, true))
->>>>>>> 4e28f4a4
             .unwrap();
         *addr.lock().unwrap() = Some(server.listening_addr());
 
