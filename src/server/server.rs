--- conflicted
+++ resolved
@@ -92,11 +92,7 @@
             raft_router.clone(),
             snap_worker.scheduler(),
             cfg.end_point_recursion_limit,
-<<<<<<< HEAD
-            cfg.end_point_request_max_handle_secs,
-=======
             cfg.end_point_request_max_handle_duration.as_secs(),
->>>>>>> 80de3d31
         );
         let addr = SocketAddr::from_str(&cfg.addr)?;
         info!("listening on {}", addr);
