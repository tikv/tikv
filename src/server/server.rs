// Copyright 2016 TiKV Project Authors. Licensed under Apache-2.0.

use std::i32;
use std::net::{IpAddr, SocketAddr};
use std::str::FromStr;
use std::sync::{Arc, RwLock};
use std::time::{Duration, Instant};

use crate::grpc::{ChannelBuilder, EnvBuilder, Environment, Server as GrpcServer, ServerBuilder};
use engine::Engines;
use futures::{Future, Stream};
use kvproto::debugpb_grpc::create_debug;
use kvproto::import_sstpb_grpc::create_import_sst;
use kvproto::tikvpb_grpc::*;
use tokio_threadpool::{Builder as ThreadPoolBuilder, ThreadPool};
use tokio_timer::timer::Handle;

use crate::coprocessor::Endpoint;
use crate::import::ImportSSTService;
use crate::raftstore::store::SnapManager;
use crate::storage::{Engine, Storage};
use tikv_util::security::SecurityManager;
use tikv_util::timer::GLOBAL_TIMER_HANDLE;
use tikv_util::worker::Worker;
use tikv_util::Either;

use super::load_statistics::*;
use super::raft_client::RaftClient;
use super::resolve::StoreAddrResolver;
use super::service::*;
use super::snap::{Runner as SnapHandler, Task as SnapTask};
use super::transport::{RaftStoreRouter, ServerTransport};
use super::{Config, Result};

const LOAD_STATISTICS_SLOTS: usize = 4;
const LOAD_STATISTICS_INTERVAL: Duration = Duration::from_millis(100);
const MAX_GRPC_RECV_MSG_LEN: i32 = 10 * 1024 * 1024;
pub const GRPC_THREAD_PREFIX: &str = "grpc-server";
pub const STATS_THREAD_PREFIX: &str = "transport-stats";

/// The TiKV server
///
/// It hosts various internal components, including gRPC, the raftstore router
/// and a snapshot worker.
pub struct Server<T: RaftStoreRouter + 'static, S: StoreAddrResolver + 'static> {
    env: Arc<Environment>,
    /// A GrpcServer builder or a GrpcServer.
    ///
    /// If the listening port is configured, the server will be started lazily.
    builder_or_server: Option<Either<ServerBuilder, GrpcServer>>,
    local_addr: SocketAddr,
    // Transport.
    trans: ServerTransport<T, S>,
    raft_router: T,
    // For sending/receiving snapshots.
    snap_mgr: SnapManager,
    snap_worker: Worker<SnapTask>,

    // Currently load statistics is done in the thread.
    stats_pool: Option<ThreadPool>,
    thread_load: Arc<ThreadLoad>,
    timer: Handle,
}

impl<T: RaftStoreRouter, S: StoreAddrResolver + 'static> Server<T, S> {
    #[allow(clippy::too_many_arguments)]
    pub fn new<E: Engine>(
        cfg: &Arc<Config>,
        security_mgr: &Arc<SecurityManager>,
        storage: Storage<E>,
        cop: Endpoint<E>,
        raft_router: T,
        resolver: S,
        snap_mgr: SnapManager,
        debug_engines: Option<Engines>,
        import_service: Option<ImportSSTService<T>>,
    ) -> Result<Self> {
        // A helper thread (or pool) for transport layer.
        let stats_pool = ThreadPoolBuilder::new()
            .pool_size(cfg.stats_concurrency)
            .name_prefix(STATS_THREAD_PREFIX)
            .build();
        let thread_load = Arc::new(ThreadLoad::with_threshold(cfg.heavy_load_threshold));

        let env = Arc::new(
            EnvBuilder::new()
                .cq_count(cfg.grpc_concurrency)
                .name_prefix(thd_name!(GRPC_THREAD_PREFIX))
                .build(),
        );
        let snap_worker = Worker::new("snap-handler");

        let kv_service = KvService::new(
            storage,
            cop,
            raft_router.clone(),
            snap_worker.scheduler(),
            stats_pool.sender().clone(),
            Arc::clone(&thread_load),
        );

        let mut addr = SocketAddr::from_str(&cfg.addr)?;
        info!("listening on addr"; "addr" => addr);
        let ip = format!("{}", addr.ip());
        let channel_args = ChannelBuilder::new(Arc::clone(&env))
            .stream_initial_window_size(cfg.grpc_stream_initial_window_size.0 as i32)
            .max_concurrent_stream(cfg.grpc_concurrent_stream)
            .max_receive_message_len(MAX_GRPC_RECV_MSG_LEN)
            .max_send_message_len(-1)
            .http2_max_ping_strikes(i32::MAX) // For pings without data from clients.
            .build_args();
        let builder_or_server = {
            let mut sb = ServerBuilder::new(Arc::clone(&env))
                .channel_args(channel_args)
                .register_service(create_tikv(kv_service));
            sb = security_mgr.bind(sb, &ip, addr.port());
            if let Some(engines) = debug_engines {
                let debug_service = DebugService::new(engines, raft_router.clone());
                sb = sb.register_service(create_debug(debug_service));
            }
            if let Some(service) = import_service {
                sb = sb.register_service(create_import_sst(service));
            }
            // When port is 0, it has to be binded now to get a valid address, which
            // is then reported to PD before the server is up. 0 is usually used in tests.
            if addr.port() == 0 {
                let server = sb.build()?;
                let (ref host, port) = server.bind_addrs()[0];
                addr = SocketAddr::new(IpAddr::from_str(host)?, port as u16);
                Either::Right(server)
            } else {
                Either::Left(sb)
            }
        };

        let raft_client = Arc::new(RwLock::new(RaftClient::new(
            Arc::clone(&env),
            Arc::clone(cfg),
            Arc::clone(security_mgr),
            Arc::clone(&thread_load),
            stats_pool.sender().clone(),
        )));

        let trans = ServerTransport::new(
            raft_client,
            snap_worker.scheduler(),
            raft_router.clone(),
            resolver,
        );

        let svr = Server {
            env: Arc::clone(&env),
            builder_or_server: Some(builder_or_server),
            local_addr: addr,
            trans,
            raft_router,
            snap_mgr,
            snap_worker,
            stats_pool: Some(stats_pool),
            thread_load,
            timer: GLOBAL_TIMER_HANDLE.clone(),
        };

        Ok(svr)
    }

    pub fn transport(&self) -> ServerTransport<T, S> {
        self.trans.clone()
    }

    /// Starts the TiKV server.
    pub fn start(&mut self, cfg: Arc<Config>, security_mgr: Arc<SecurityManager>) -> Result<()> {
        let snap_runner = SnapHandler::new(
            Arc::clone(&self.env),
            self.snap_mgr.clone(),
            self.raft_router.clone(),
            security_mgr,
            Arc::clone(&cfg),
        );
        box_try!(self.snap_worker.start(snap_runner));
        let builder_or_server = self.builder_or_server.take().unwrap();
        let mut grpc_server = match builder_or_server {
            Either::Left(builder) => builder.build()?,
            Either::Right(server) => server,
        };
        grpc_server.start();
        self.builder_or_server = Some(Either::Right(grpc_server));

        let mut load_stats = {
            let tl = Arc::clone(&self.thread_load);
            ThreadLoadStatistics::new(LOAD_STATISTICS_SLOTS, GRPC_THREAD_PREFIX, tl)
        };
        self.stats_pool.as_ref().unwrap().spawn(
            self.timer
                .interval(Instant::now(), LOAD_STATISTICS_INTERVAL)
                .map_err(|_| ())
                .for_each(move |i| {
                    load_stats.record(i);
                    Ok(())
                }),
        );

        info!("TiKV is ready to serve");
        Ok(())
    }

    /// Stops the TiKV server.
    pub fn stop(&mut self) -> Result<()> {
        self.snap_worker.stop();
        if let Some(Either::Right(mut server)) = self.builder_or_server.take() {
            server.shutdown();
        }
        if let Some(pool) = self.stats_pool.take() {
            let _ = pool.shutdown_now().wait();
        }
        Ok(())
    }

    // Return listening address, this may only be used for outer test
    // to get the real address because we may use "127.0.0.1:0"
    // in test to avoid port conflict.
    pub fn listening_addr(&self) -> SocketAddr {
        self.local_addr
    }
}

#[cfg(test)]
mod tests {
    use std::sync::atomic::*;
    use std::sync::mpsc::*;
    use std::sync::*;
    use std::time::Duration;

    use super::*;

    use super::super::resolve::{Callback as ResolveCallback, StoreAddrResolver};
    use super::super::transport::RaftStoreRouter;
    use super::super::{Config, Result};
    use crate::coprocessor;
    use crate::raftstore::store::transport::Transport;
    use crate::raftstore::store::*;
    use crate::raftstore::Result as RaftStoreResult;
    use crate::server::readpool;
    use crate::storage::TestStorageBuilder;
<<<<<<< HEAD
    use crate::util::security::SecurityConfig;
=======
>>>>>>> 7865df19
    use kvproto::raft_cmdpb::RaftCmdRequest;
    use kvproto::raft_serverpb::RaftMessage;
    use tikv_util::security::SecurityConfig;
    use tikv_util::worker::FutureWorker;

    #[derive(Clone)]
    struct MockResolver {
        quick_fail: Arc<AtomicBool>,
        addr: Arc<Mutex<Option<String>>>,
    }

    impl StoreAddrResolver for MockResolver {
        fn resolve(&self, _: u64, cb: ResolveCallback) -> Result<()> {
            if self.quick_fail.load(Ordering::SeqCst) {
                return Err(box_err!("quick fail"));
            }
            let addr = self.addr.lock().unwrap();
            cb(addr
                .as_ref()
                .map(|s| s.to_owned())
                .ok_or(box_err!("not set")));
            Ok(())
        }
    }

    #[derive(Clone)]
    struct TestRaftStoreRouter {
        tx: Sender<usize>,
        significant_msg_sender: Sender<SignificantMsg>,
    }

    impl RaftStoreRouter for TestRaftStoreRouter {
        fn send_raft_msg(&self, _: RaftMessage) -> RaftStoreResult<()> {
            self.tx.send(1).unwrap();
            Ok(())
        }

        fn send_command(&self, _: RaftCmdRequest, _: Callback) -> RaftStoreResult<()> {
            self.tx.send(1).unwrap();
            Ok(())
        }

        fn significant_send(&self, _: u64, msg: SignificantMsg) -> RaftStoreResult<()> {
            self.significant_msg_sender.send(msg).unwrap();
            Ok(())
        }

        fn casual_send(&self, _: u64, _: CasualMessage) -> RaftStoreResult<()> {
            self.tx.send(1).unwrap();
            Ok(())
        }
    }

    fn is_unreachable_to(msg: &SignificantMsg, region_id: u64, to_peer_id: u64) -> bool {
        *msg == SignificantMsg::Unreachable {
            region_id,
            to_peer_id,
        }
    }

    #[test]
    // if this failed, unset the environmental variables 'http_proxy' and 'https_proxy', and retry.
    fn test_peer_resolve() {
        let mut cfg = Config::default();
        cfg.addr = "127.0.0.1:0".to_owned();

        let storage = TestStorageBuilder::new().build().unwrap();

        let (tx, rx) = mpsc::channel();
        let (significant_msg_sender, significant_msg_receiver) = mpsc::channel();
        let router = TestRaftStoreRouter {
            tx,
            significant_msg_sender,
        };

        let quick_fail = Arc::new(AtomicBool::new(false));
        let cfg = Arc::new(cfg);
        let security_mgr = Arc::new(SecurityManager::new(&SecurityConfig::default()).unwrap());

        let cop_read_pool = readpool::Builder::build_for_test();
        let cop = coprocessor::Endpoint::new(&cfg, storage.get_engine(), cop_read_pool);

        let addr = Arc::new(Mutex::new(None));
        let mut server = Server::new(
            &cfg,
            &security_mgr,
            storage,
            cop,
            router,
            MockResolver {
                quick_fail: Arc::clone(&quick_fail),
                addr: Arc::clone(&addr),
            },
            SnapManager::new("", None),
            None,
            None,
        )
        .unwrap();

        server.start(cfg, security_mgr).unwrap();

        let mut trans = server.transport();
        trans.report_unreachable(RaftMessage::new());
        let mut resp = significant_msg_receiver.try_recv().unwrap();
        assert!(is_unreachable_to(&resp, 0, 0), "{:?}", resp);

        let mut msg = RaftMessage::new();
        msg.set_region_id(1);
        trans.send(msg.clone()).unwrap();
        trans.flush();
        resp = significant_msg_receiver.try_recv().unwrap();
        assert!(is_unreachable_to(&resp, 1, 0), "{:?}", resp);

        *addr.lock().unwrap() = Some(format!("{}", server.listening_addr()));

        trans.send(msg.clone()).unwrap();
        trans.flush();
        assert!(rx.recv_timeout(Duration::from_secs(5)).is_ok());

        msg.mut_to_peer().set_store_id(2);
        msg.set_region_id(2);
        quick_fail.store(true, Ordering::SeqCst);
        trans.send(msg.clone()).unwrap();
        trans.flush();
        resp = significant_msg_receiver.try_recv().unwrap();
        assert!(is_unreachable_to(&resp, 2, 0), "{:?}", resp);
        server.stop().unwrap();
    }
}<|MERGE_RESOLUTION|>--- conflicted
+++ resolved
@@ -242,14 +242,10 @@
     use crate::raftstore::Result as RaftStoreResult;
     use crate::server::readpool;
     use crate::storage::TestStorageBuilder;
-<<<<<<< HEAD
-    use crate::util::security::SecurityConfig;
-=======
->>>>>>> 7865df19
+
     use kvproto::raft_cmdpb::RaftCmdRequest;
     use kvproto::raft_serverpb::RaftMessage;
     use tikv_util::security::SecurityConfig;
-    use tikv_util::worker::FutureWorker;
 
     #[derive(Clone)]
     struct MockResolver {
