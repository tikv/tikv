// Copyright 2016 TiKV Project Authors. Licensed under Apache-2.0.

use std::i32;
use std::net::{IpAddr, SocketAddr};
use std::str::FromStr;
use std::sync::Arc;
use std::time::{Duration, Instant};

use futures03::compat::Stream01CompatExt;
use futures03::stream::StreamExt;
use grpcio::{
    ChannelBuilder, EnvBuilder, Environment, ResourceQuota, Server as GrpcServer, ServerBuilder,
};
use kvproto::tikvpb::*;
use tokio::runtime::{Builder as RuntimeBuilder, Handle as RuntimeHandle, Runtime};
use tokio_timer::timer::Handle;

use crate::coprocessor::Endpoint;
use crate::server::gc_worker::GcWorker;
use crate::storage::lock_manager::LockManager;
use crate::storage::{Engine, Storage};
use engine_rocks::RocksEngine;
use raftstore::router::RaftStoreRouter;
use raftstore::store::SnapManager;
use security::SecurityManager;
use tikv_util::timer::GLOBAL_TIMER_HANDLE;
use tikv_util::worker::Worker;
use tikv_util::Either;

use super::load_statistics::*;
use super::raft_client::{ConnectionBuilder, RaftClient};
use super::resolve::StoreAddrResolver;
use super::service::*;
use super::snap::{Runner as SnapHandler, Task as SnapTask};
use super::transport::ServerTransport;
use super::{Config, Result};
use crate::read_pool::ReadPool;

const LOAD_STATISTICS_SLOTS: usize = 4;
const LOAD_STATISTICS_INTERVAL: Duration = Duration::from_millis(100);
pub const GRPC_THREAD_PREFIX: &str = "grpc-server";
pub const READPOOL_NORMAL_THREAD_PREFIX: &str = "store-read-norm";
pub const STATS_THREAD_PREFIX: &str = "transport-stats";

/// The TiKV server
///
/// It hosts various internal components, including gRPC, the raftstore router
/// and a snapshot worker.
pub struct Server<T: RaftStoreRouter<RocksEngine> + 'static, S: StoreAddrResolver + 'static> {
    env: Arc<Environment>,
    /// A GrpcServer builder or a GrpcServer.
    ///
    /// If the listening port is configured, the server will be started lazily.
    builder_or_server: Option<Either<ServerBuilder, GrpcServer>>,
    local_addr: SocketAddr,
    // Transport.
    trans: ServerTransport<T, S>,
    raft_router: T,
    // For sending/receiving snapshots.
    snap_mgr: SnapManager,
    snap_worker: Worker<SnapTask>,

    // Currently load statistics is done in the thread.
    stats_pool: Option<Runtime>,
    grpc_thread_load: Arc<ThreadLoad>,
    yatp_read_pool: Option<ReadPool>,
    readpool_normal_thread_load: Arc<ThreadLoad>,
    debug_thread_pool: Arc<Runtime>,
    timer: Handle,
}

impl<T: RaftStoreRouter<RocksEngine>, S: StoreAddrResolver + 'static> Server<T, S> {
    #[allow(clippy::too_many_arguments)]
    pub fn new<E: Engine, L: LockManager>(
        cfg: &Arc<Config>,
        security_mgr: &Arc<SecurityManager>,
        storage: Storage<E, L>,
        cop: Endpoint<E>,
        raft_router: T,
        resolver: S,
        snap_mgr: SnapManager,
        gc_worker: GcWorker<E, T>,
        yatp_read_pool: Option<ReadPool>,
        debug_thread_pool: Arc<Runtime>,
    ) -> Result<Self> {
        // A helper thread (or pool) for transport layer.
        let stats_pool = if cfg.stats_concurrency > 0 {
            Some(
                RuntimeBuilder::new()
                    .threaded_scheduler()
                    .thread_name(STATS_THREAD_PREFIX)
                    .core_threads(cfg.stats_concurrency)
                    .build()
                    .unwrap(),
            )
        } else {
            None
        };
        let grpc_thread_load = Arc::new(ThreadLoad::with_threshold(cfg.heavy_load_threshold));
        let readpool_normal_thread_load =
            Arc::new(ThreadLoad::with_threshold(cfg.heavy_load_threshold));

        let env = Arc::new(
            EnvBuilder::new()
                .cq_count(cfg.grpc_concurrency)
                .name_prefix(thd_name!(GRPC_THREAD_PREFIX))
                .build(),
        );
        let snap_worker = Worker::new("snap-handler");

        let kv_service = KvService::new(
            storage,
            gc_worker,
            cop,
            raft_router.clone(),
            snap_worker.scheduler(),
            Arc::clone(&grpc_thread_load),
            Arc::clone(&readpool_normal_thread_load),
            cfg.enable_request_batch,
            security_mgr.clone(),
        );

        let addr = SocketAddr::from_str(&cfg.addr)?;
        let ip = format!("{}", addr.ip());
        let mem_quota = ResourceQuota::new(Some("ServerMemQuota"))
            .resize_memory(cfg.grpc_memory_pool_quota.0 as usize);
        let channel_args = ChannelBuilder::new(Arc::clone(&env))
            .stream_initial_window_size(cfg.grpc_stream_initial_window_size.0 as i32)
            .max_concurrent_stream(cfg.grpc_concurrent_stream)
            .max_receive_message_len(-1)
            .set_resource_quota(mem_quota)
            .max_send_message_len(-1)
            .http2_max_ping_strikes(i32::MAX) // For pings without data from clients.
            .keepalive_time(cfg.grpc_keepalive_time.into())
            .keepalive_timeout(cfg.grpc_keepalive_timeout.into())
            .build_args();
        let builder = {
            let mut sb = ServerBuilder::new(Arc::clone(&env))
                .channel_args(channel_args)
                .register_service(create_tikv(kv_service));
            sb = security_mgr.bind(sb, &ip, addr.port());
            Either::Left(sb)
        };

        let conn_builder = ConnectionBuilder::new(
            env.clone(),
            cfg.clone(),
            security_mgr.clone(),
            resolver,
            raft_router.clone(),
<<<<<<< HEAD
=======
            Arc::clone(&grpc_thread_load),
            stats_pool.as_ref().map(|p| p.handle().clone()),
        )));

        let trans = ServerTransport::new(
            raft_client,
>>>>>>> 5a9ae6b7
            snap_worker.scheduler(),
        );
        let raft_client = RaftClient::new(conn_builder);

        let trans = ServerTransport::new(raft_client);

        let svr = Server {
            env: Arc::clone(&env),
            builder_or_server: Some(builder),
            local_addr: addr,
            trans,
            raft_router,
            snap_mgr,
            snap_worker,
            stats_pool,
            grpc_thread_load,
            yatp_read_pool,
            readpool_normal_thread_load,
            debug_thread_pool,
            timer: GLOBAL_TIMER_HANDLE.clone(),
        };

        Ok(svr)
    }

    pub fn get_debug_thread_pool(&self) -> &RuntimeHandle {
        self.debug_thread_pool.handle()
    }

    pub fn transport(&self) -> ServerTransport<T, S> {
        self.trans.clone()
    }

    /// Register a gRPC service.
    /// Register after starting, it fails and returns the service.
    pub fn register_service(&mut self, svc: grpcio::Service) -> Option<grpcio::Service> {
        match self.builder_or_server.take() {
            Some(Either::Left(mut builder)) => {
                builder = builder.register_service(svc);
                self.builder_or_server = Some(Either::Left(builder));
                None
            }
            Some(server) => {
                self.builder_or_server = Some(server);
                Some(svc)
            }
            None => Some(svc),
        }
    }

    /// Build gRPC server and bind to address.
    pub fn build_and_bind(&mut self) -> Result<SocketAddr> {
        let sb = self.builder_or_server.take().unwrap().left().unwrap();
        let server = sb.build()?;
        let (host, port) = server.bind_addrs().next().unwrap();
        let addr = SocketAddr::new(IpAddr::from_str(host)?, port);
        self.local_addr = addr;
        self.builder_or_server = Some(Either::Right(server));
        Ok(addr)
    }

    /// Starts the TiKV server.
    /// Notice: Make sure call `build_and_bind` first.
    pub fn start(&mut self, cfg: Arc<Config>, security_mgr: Arc<SecurityManager>) -> Result<()> {
        let snap_runner = SnapHandler::new(
            Arc::clone(&self.env),
            self.snap_mgr.clone(),
            self.raft_router.clone(),
            security_mgr,
            Arc::clone(&cfg),
        );
        box_try!(self.snap_worker.start(snap_runner));

        let mut grpc_server = self.builder_or_server.take().unwrap().right().unwrap();
        info!("listening on addr"; "addr" => &self.local_addr);
        grpc_server.start();
        self.builder_or_server = Some(Either::Right(grpc_server));

        let mut grpc_load_stats = {
            let tl = Arc::clone(&self.grpc_thread_load);
            ThreadLoadStatistics::new(LOAD_STATISTICS_SLOTS, GRPC_THREAD_PREFIX, tl)
        };
        let mut readpool_normal_load_stats = {
            let tl = Arc::clone(&self.readpool_normal_thread_load);
            ThreadLoadStatistics::new(LOAD_STATISTICS_SLOTS, READPOOL_NORMAL_THREAD_PREFIX, tl)
        };
        let mut delay = self
            .timer
            .interval(Instant::now(), LOAD_STATISTICS_INTERVAL)
            .compat();
        if let Some(ref p) = self.stats_pool {
            p.spawn(async move {
                while let Some(Ok(i)) = delay.next().await {
                    grpc_load_stats.record(i);
                    readpool_normal_load_stats.record(i);
                }
            });
        };

        info!("TiKV is ready to serve");
        Ok(())
    }

    /// Stops the TiKV server.
    pub fn stop(&mut self) -> Result<()> {
        self.snap_worker.stop();
        if let Some(Either::Right(mut server)) = self.builder_or_server.take() {
            server.shutdown();
        }
        if let Some(pool) = self.stats_pool.take() {
            let _ = pool.shutdown_timeout(Duration::from_secs(60));
        }
        let _ = self.yatp_read_pool.take();
        Ok(())
    }

    // Return listening address, this may only be used for outer test
    // to get the real address because we may use "127.0.0.1:0"
    // in test to avoid port conflict.
    pub fn listening_addr(&self) -> SocketAddr {
        self.local_addr
    }
}

#[cfg(any(test, feature = "testexport"))]
pub mod test_router {
    use std::sync::mpsc::*;

    use super::*;

    use raftstore::store::*;
    use raftstore::Result as RaftStoreResult;
<<<<<<< HEAD
=======
    use security::SecurityConfig;
    use tokio::runtime::Builder as TokioBuilder;
>>>>>>> 5a9ae6b7

    use engine_rocks::RocksSnapshot;
    use engine_traits::{KvEngine, Snapshot};
    use kvproto::raft_serverpb::RaftMessage;

    #[derive(Clone)]
    pub struct TestRaftStoreRouter {
        tx: Sender<usize>,
        significant_msg_sender: Sender<SignificantMsg<RocksSnapshot>>,
    }

    impl TestRaftStoreRouter {
        pub fn new(
            tx: Sender<usize>,
            significant_msg_sender: Sender<SignificantMsg<RocksSnapshot>>,
        ) -> TestRaftStoreRouter {
            TestRaftStoreRouter {
                tx,
                significant_msg_sender,
            }
        }
    }

    impl StoreRouter for TestRaftStoreRouter {
        fn send(&self, _: StoreMsg) -> RaftStoreResult<()> {
            self.tx.send(1).unwrap();
            Ok(())
        }
    }

    impl<S: Snapshot> ProposalRouter<S> for TestRaftStoreRouter {
        fn send(
            &self,
            _: RaftCommand<S>,
        ) -> std::result::Result<(), crossbeam::channel::TrySendError<RaftCommand<S>>> {
            self.tx.send(1).unwrap();
            Ok(())
        }
    }

    impl<EK: KvEngine> CasualRouter<EK> for TestRaftStoreRouter {
        fn send(&self, _: u64, _: CasualMessage<EK>) -> RaftStoreResult<()> {
            self.tx.send(1).unwrap();
            Ok(())
        }
    }

    impl RaftStoreRouter<RocksEngine> for TestRaftStoreRouter {
        fn send_raft_msg(&self, _: RaftMessage) -> RaftStoreResult<()> {
            self.tx.send(1).unwrap();
            Ok(())
        }

        fn significant_send(
            &self,
            _: u64,
            msg: SignificantMsg<RocksSnapshot>,
        ) -> RaftStoreResult<()> {
            self.significant_msg_sender.send(msg).unwrap();
            Ok(())
        }

        fn broadcast_normal(&self, _: impl FnMut() -> PeerMsg<RocksEngine>) {
            self.tx.send(1).unwrap();
        }
    }
}

#[cfg(test)]
mod tests {
    use std::sync::atomic::*;
    use std::sync::*;
    use std::time::Duration;

    use super::*;

    use super::super::resolve::{Callback as ResolveCallback, StoreAddrResolver};
    use super::super::{Config, Result};
    use crate::config::CoprReadPoolConfig;
    use crate::coprocessor::{self, readpool_impl};
    use crate::server::TestRaftStoreRouter;
    use crate::storage::TestStorageBuilder;
    use raftstore::store::transport::Transport;
    use raftstore::store::*;

    use crate::storage::lock_manager::DummyLockManager;
    use engine_rocks::RocksSnapshot;
    use kvproto::raft_serverpb::RaftMessage;
    use security::SecurityConfig;

    #[derive(Clone)]
    struct MockResolver {
        quick_fail: Arc<AtomicBool>,
        addr: Arc<Mutex<Option<String>>>,
    }

    impl StoreAddrResolver for MockResolver {
        fn resolve(&self, _: u64, cb: ResolveCallback) -> Result<()> {
            if self.quick_fail.load(Ordering::SeqCst) {
                return Err(box_err!("quick fail"));
            }
            let addr = self.addr.lock().unwrap();
            cb(addr
                .as_ref()
                .map(|s| s.to_owned())
                .ok_or(box_err!("not set")));
            Ok(())
        }
    }

    fn is_unreachable_to(
        msg: &SignificantMsg<RocksSnapshot>,
        region_id: u64,
        to_peer_id: u64,
    ) -> bool {
        if let SignificantMsg::Unreachable {
            region_id: r_id,
            to_peer_id: p_id,
        } = *msg
        {
            region_id == r_id && to_peer_id == p_id
        } else {
            false
        }
    }

    // if this failed, unset the environmental variables 'http_proxy' and 'https_proxy', and retry.
    #[test]
    fn test_peer_resolve() {
        let mut cfg = Config::default();
        cfg.addr = "127.0.0.1:0".to_owned();

        let storage = TestStorageBuilder::new(DummyLockManager {})
            .build()
            .unwrap();

        let (tx, rx) = mpsc::channel();
        let (significant_msg_sender, significant_msg_receiver) = mpsc::channel();
        let router = TestRaftStoreRouter::new(tx, significant_msg_sender);

        let mut gc_worker = GcWorker::new(
            storage.get_engine(),
            router.clone(),
            Default::default(),
            Default::default(),
        );
        gc_worker.start().unwrap();

        let quick_fail = Arc::new(AtomicBool::new(false));
        let cfg = Arc::new(cfg);
        let security_mgr = Arc::new(SecurityManager::new(&SecurityConfig::default()).unwrap());

        let cop_read_pool = ReadPool::from(readpool_impl::build_read_pool_for_test(
            &CoprReadPoolConfig::default_for_test(),
            storage.get_engine(),
        ));
        let cop = coprocessor::Endpoint::new(
            &cfg,
            cop_read_pool.handle(),
            storage.get_concurrency_manager(),
        );
        let debug_thread_pool = Arc::new(
            TokioBuilder::new()
                .threaded_scheduler()
                .thread_name(thd_name!("debugger"))
                .core_threads(1)
                .build()
                .unwrap(),
        );
        let addr = Arc::new(Mutex::new(None));
        let mut server = Server::new(
            &cfg,
            &security_mgr,
            storage,
            cop,
            router.clone(),
            MockResolver {
                quick_fail: Arc::clone(&quick_fail),
                addr: Arc::clone(&addr),
            },
            SnapManager::new(""),
            gc_worker,
            None,
            debug_thread_pool,
        )
        .unwrap();

        server.build_and_bind().unwrap();
        server.start(cfg, security_mgr).unwrap();

        let mut trans = server.transport();
        router.report_unreachable(0, 0).unwrap();
        let mut resp = significant_msg_receiver.try_recv().unwrap();
        assert!(is_unreachable_to(&resp, 0, 0), "{:?}", resp);

        let mut msg = RaftMessage::default();
        msg.set_region_id(1);
        trans.send(msg.clone()).unwrap();
        trans.flush();
        resp = significant_msg_receiver
            .recv_timeout(Duration::from_secs(3))
            .unwrap();
        assert!(is_unreachable_to(&resp, 1, 0), "{:?}", resp);

        *addr.lock().unwrap() = Some(format!("{}", server.listening_addr()));

        trans.send(msg.clone()).unwrap();
        trans.flush();
        assert!(rx.recv_timeout(Duration::from_secs(5)).is_ok());

        msg.mut_to_peer().set_store_id(2);
        msg.set_region_id(2);
        quick_fail.store(true, Ordering::SeqCst);
        trans.send(msg).unwrap();
        trans.flush();
        resp = significant_msg_receiver
            .recv_timeout(Duration::from_secs(3))
            .unwrap();
        assert!(is_unreachable_to(&resp, 2, 0), "{:?}", resp);
        server.stop().unwrap();
    }
}<|MERGE_RESOLUTION|>--- conflicted
+++ resolved
@@ -148,15 +148,6 @@
             security_mgr.clone(),
             resolver,
             raft_router.clone(),
-<<<<<<< HEAD
-=======
-            Arc::clone(&grpc_thread_load),
-            stats_pool.as_ref().map(|p| p.handle().clone()),
-        )));
-
-        let trans = ServerTransport::new(
-            raft_client,
->>>>>>> 5a9ae6b7
             snap_worker.scheduler(),
         );
         let raft_client = RaftClient::new(conn_builder);
@@ -289,11 +280,6 @@
 
     use raftstore::store::*;
     use raftstore::Result as RaftStoreResult;
-<<<<<<< HEAD
-=======
-    use security::SecurityConfig;
-    use tokio::runtime::Builder as TokioBuilder;
->>>>>>> 5a9ae6b7
 
     use engine_rocks::RocksSnapshot;
     use engine_traits::{KvEngine, Snapshot};
@@ -383,6 +369,7 @@
     use engine_rocks::RocksSnapshot;
     use kvproto::raft_serverpb::RaftMessage;
     use security::SecurityConfig;
+    use tokio::runtime::Builder as TokioBuilder;
 
     #[derive(Clone)]
     struct MockResolver {
