--- conflicted
+++ resolved
@@ -148,15 +148,6 @@
             security_mgr.clone(),
             resolver,
             raft_router.clone(),
-<<<<<<< HEAD
-=======
-            Arc::clone(&grpc_thread_load),
-            stats_pool.as_ref().map(|p| p.sender().clone()),
-        )));
-
-        let trans = ServerTransport::new(
-            raft_client,
->>>>>>> 649e038f
             snap_worker.scheduler(),
         );
         let trans = ServerTransport::new(stream_pool);
@@ -353,14 +344,8 @@
             Ok(())
         }
 
-<<<<<<< HEAD
-        fn casual_send(&self, _: u64, _: CasualMessage) -> RaftStoreResult<()> {
+        fn casual_send(&self, _: u64, _: CasualMessage<RocksEngine>) -> RaftStoreResult<()> {
             unimplemented!()
-=======
-        fn casual_send(&self, _: u64, _: CasualMessage<RocksEngine>) -> RaftStoreResult<()> {
-            self.tx.send(1).unwrap();
-            Ok(())
->>>>>>> 649e038f
         }
 
         fn broadcast_unreachable(&self, _: u64) {}
