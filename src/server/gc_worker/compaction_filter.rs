// Copyright 2020 TiKV Project Authors. Licensed under Apache-2.0.

use std::cell::Cell;
use std::ffi::CString;
use std::mem;
use std::result::Result;
use std::sync::atomic::{AtomicU64, AtomicUsize, Ordering};
use std::sync::{Arc, Mutex};
use std::time::{Duration, Instant};

use engine_rocks::raw::{
    new_compaction_filter_raw, CompactionFilter, CompactionFilterContext, CompactionFilterDecision,
    CompactionFilterFactory, CompactionFilterValueType, DBCompactionFilter,
};
use engine_rocks::{
    RocksEngine, RocksMvccProperties, RocksUserCollectedPropertiesNoRc, RocksWriteBatch,
};
use engine_traits::{
    KvEngine, MiscExt, Mutable, MvccProperties, WriteBatch, WriteBatchExt, WriteOptions,
};
use pd_client::{Feature, FeatureGate};
use prometheus::{local::*, *};
use raftstore::coprocessor::RegionInfoProvider;
use tikv_util::worker::FutureScheduler;
use txn_types::{Key, TimeStamp, WriteRef, WriteType};

use crate::server::gc_worker::{GcConfig, GcTask, GcWorkerConfigManager};
use crate::storage::mvcc::{GC_DELETE_VERSIONS_HISTOGRAM, MVCC_VERSIONS_HISTOGRAM};

const DEFAULT_DELETE_BATCH_SIZE: usize = 256 * 1024;
const DEFAULT_DELETE_BATCH_COUNT: usize = 128;

// The default version that can enable compaction filter for GC. This is necessary because after
// compaction filter is enabled, it's impossible to fallback to ealier version which modifications
// of GC are distributed to other replicas by Raft.
const COMPACTION_FILTER_GC_FEATURE: Feature = Feature::require(5, 0, 0);

// Global context to create a compaction filter for write CF. It's necessary as these fields are
// not available when construcing `WriteCompactionFilterFactory`.
struct GcContext {
<<<<<<< HEAD
    db: RocksEngine,
=======
    db: Arc<DB>,
    store_id: u64,
>>>>>>> 690e307d
    safe_point: Arc<AtomicU64>,
    cfg_tracker: GcWorkerConfigManager,
    feature_gate: FeatureGate,
    gc_scheduler: FutureScheduler<GcTask>,
    region_info_provider: Arc<dyn RegionInfoProvider + 'static>,
    #[cfg(any(test, feature = "failpoints"))]
    callbacks_on_drop: Vec<Arc<dyn Fn(&WriteCompactionFilter) + Send + Sync>>,
}

// Give all orphan versions an ID to log them.
static ORPHAN_VERSIONS_ID: AtomicUsize = AtomicUsize::new(0);

lazy_static! {
    static ref GC_CONTEXT: Mutex<Option<GcContext>> = Mutex::new(None);

    // Filtered keys in `WriteCompactionFilter::filter_v2`.
    static ref GC_COMPACTION_FILTERED: IntCounter = register_int_counter!(
        "tikv_gc_compaction_filtered",
        "Filtered versions by compaction"
    )
    .unwrap();
    // A counter for errors met by `WriteCompactionFilter`.
    static ref GC_COMPACTION_FAILURE: IntCounter = register_int_counter!(
        "tikv_gc_compaction_failure",
        "Compaction filter meets failure"
    )
    .unwrap();
    // A counter for skip performing GC in compactions.
    static ref GC_COMPACTION_FILTER_SKIP: IntCounter = register_int_counter!(
        "tikv_gc_compaction_filter_skip",
        "Skip to create compaction filter for GC because of table properties"
    )
    .unwrap();
    static ref GC_COMPACTION_FILTER_PERFORM: IntCounter = register_int_counter!(
        "tikv_gc_compaction_filter_perform",
        "perfrom GC in compaction filter"
    )
    .unwrap();


    // `WriteType::Rollback` and `WriteType::Lock` are handled in different ways.
    static ref GC_COMPACTION_MVCC_ROLLBACK: IntCounter = register_int_counter!(
        "tikv_gc_compaction_mvcc_rollback",
        "Compaction of mvcc rollbacks"
    )
    .unwrap();

    pub static ref GC_COMPACTION_FILTER_ORPHAN_VERSIONS: IntCounterVec = register_int_counter_vec!(
        "tikv_gc_compaction_filter_orphan_versions",
        "Compaction filter orphan versions for default CF",
        &["tag"]
    ).unwrap();
}

pub trait CompactionFilterInitializer {
    fn init_compaction_filter(
        &self,
        store_id: u64,
        safe_point: Arc<AtomicU64>,
        cfg_tracker: GcWorkerConfigManager,
        feature_gate: FeatureGate,
        gc_scheduler: FutureScheduler<GcTask>,
        region_info_provider: Arc<dyn RegionInfoProvider>,
    );
}

impl<EK> CompactionFilterInitializer for EK
where
    EK: KvEngine,
{
    default fn init_compaction_filter(
        &self,
        _store_id: u64,
        _safe_point: Arc<AtomicU64>,
        _cfg_tracker: GcWorkerConfigManager,
        _feature_gate: FeatureGate,
        _gc_scheduler: FutureScheduler<GcTask>,
        _region_info_provider: Arc<dyn RegionInfoProvider>,
    ) {
        info!("Compaction filter is not supported for this engine.");
    }
}

impl CompactionFilterInitializer for RocksEngine {
    fn init_compaction_filter(
        &self,
        store_id: u64,
        safe_point: Arc<AtomicU64>,
        cfg_tracker: GcWorkerConfigManager,
        feature_gate: FeatureGate,
        gc_scheduler: FutureScheduler<GcTask>,
        region_info_provider: Arc<dyn RegionInfoProvider>,
    ) {
        info!("initialize GC context for compaction filter");
        let mut gc_context = GC_CONTEXT.lock().unwrap();
        *gc_context = Some(GcContext {
<<<<<<< HEAD
            db: self.clone(),
=======
            db: self.as_inner().clone(),
            store_id,
>>>>>>> 690e307d
            safe_point,
            cfg_tracker,
            feature_gate,
            gc_scheduler,
            region_info_provider,
            #[cfg(any(test, feature = "failpoints"))]
            callbacks_on_drop: vec![],
        });
    }
}

pub struct WriteCompactionFilterFactory;

impl CompactionFilterFactory for WriteCompactionFilterFactory {
    fn create_compaction_filter(
        &self,
        context: &CompactionFilterContext,
    ) -> *mut DBCompactionFilter {
        let gc_context_option = GC_CONTEXT.lock().unwrap();
        let gc_context = match *gc_context_option {
            Some(ref ctx) => ctx,
            None => return std::ptr::null_mut(),
        };

        let safe_point = gc_context.safe_point.load(Ordering::Relaxed);
        if safe_point == 0 {
            // Safe point has not been initialized yet.
            debug!("skip gc in compaction filter because of no safe point");
            return std::ptr::null_mut();
        }

        let (enable, skip_vcheck, ratio_threshold) = {
            let value = &*gc_context.cfg_tracker.value();
            (
                value.enable_compaction_filter,
                value.compaction_filter_skip_version_check,
                value.ratio_threshold,
            )
        };

        let db = gc_context.db.clone();
        let gc_scheduler = gc_context.gc_scheduler.clone();
        let store_id = gc_context.store_id;
        let region_info_provider = gc_context.region_info_provider.clone();

        debug!(
            "creating compaction filter"; "feature_enable" => enable,
            "skip_version_check" => skip_vcheck,
            "ratio_threshold" => ratio_threshold,
        );

        if db.is_stalled_or_stopped() {
            debug!("skip gc in compaction filter because the DB is stalled");
            return std::ptr::null_mut();
        }

        if !do_check_allowed(enable, skip_vcheck, &gc_context.feature_gate) {
            debug!("skip gc in compaction filter because it's not allowed");
            return std::ptr::null_mut();
        }
        drop(gc_context_option);

        GC_COMPACTION_FILTER_PERFORM.inc();
        if !check_need_gc(safe_point.into(), ratio_threshold, context) {
            debug!("skip gc in compaction filter because it's not necessary");
            GC_COMPACTION_FILTER_SKIP.inc();
            return std::ptr::null_mut();
        }

        debug!(
            "gc in compaction filter"; "safe_point" => safe_point,
            "files" => ?context.file_numbers(),
            "bottommost" => context.is_bottommost_level(),
            "manual" => context.is_manual_compaction(),
        );

        let filter = Box::new(WriteCompactionFilter::new(
            db,
            safe_point,
            context,
            gc_scheduler,
            (store_id, region_info_provider),
        ));
        let name = CString::new("write_compaction_filter").unwrap();
        unsafe { new_compaction_filter_raw(name, filter) }
    }
}

struct WriteCompactionFilter {
    safe_point: u64,
    engine: RocksEngine,
    is_bottommost_level: bool,
    encountered_errors: bool,

    write_batch: RocksWriteBatch,
    gc_scheduler: FutureScheduler<GcTask>,
    // A key batch which is going to be sent to the GC worker.
    mvcc_deletions: Vec<Key>,
    // The count of records covered the current mvcc-deletion mark. The mvcc-deletion
    // mark will be sent to the GC worker only if `mvcc_deletion_overlaps` is 0. It's
    // a little optimization to reduce modifications on write CF.
    mvcc_deletion_overlaps: Option<usize>,
    regions_provider: (u64, Arc<dyn RegionInfoProvider>),

    mvcc_key_prefix: Vec<u8>,
    remove_older: bool,

    // Some metrics about implementation detail.
    versions: usize,
    filtered: usize,
    total_versions: usize,
    total_filtered: usize,
    mvcc_rollback_and_locks: usize,
    orphan_versions: usize,
    versions_hist: LocalHistogram,
    filtered_hist: LocalHistogram,

    #[cfg(any(test, feature = "failpoints"))]
    callbacks_on_drop: Vec<Arc<dyn Fn(&WriteCompactionFilter) + Send + Sync>>,
}

impl WriteCompactionFilter {
    fn new(
        engine: RocksEngine,
        safe_point: u64,
        context: &CompactionFilterContext,
        gc_scheduler: FutureScheduler<GcTask>,
        regions_provider: (u64, Arc<dyn RegionInfoProvider>),
    ) -> Self {
        // Safe point must have been initialized.
        assert!(safe_point > 0);
        debug!("gc in compaction filter"; "safe_point" => safe_point);

        let write_batch = engine.write_batch_with_cap(DEFAULT_DELETE_BATCH_SIZE);
        WriteCompactionFilter {
            safe_point,
            engine,
            is_bottommost_level: context.is_bottommost_level(),
            encountered_errors: false,

            write_batch,
            gc_scheduler,
            mvcc_deletions: Vec::with_capacity(DEFAULT_DELETE_BATCH_COUNT),
            mvcc_deletion_overlaps: None,
            regions_provider,

            mvcc_key_prefix: vec![],
            remove_older: false,

            versions: 0,
            filtered: 0,
            total_versions: 0,
            total_filtered: 0,
            mvcc_rollback_and_locks: 0,
            orphan_versions: 0,
            versions_hist: MVCC_VERSIONS_HISTOGRAM.local(),
            filtered_hist: GC_DELETE_VERSIONS_HISTOGRAM.local(),
            #[cfg(any(test, feature = "failpoints"))]
            callbacks_on_drop: {
                let ctx = GC_CONTEXT.lock().unwrap();
                ctx.as_ref().unwrap().callbacks_on_drop.clone()
            },
        }
    }

    // `log_on_error` indicates whether to print an error log on scheduling failures.
    // It's only enabled for `GcTask::OrphanVersions`.
    fn schedule_gc_task(&self, task: GcTask, log_on_error: bool) {
        if let Err(e) = self.gc_scheduler.schedule(task) {
            if log_on_error {
                error!("compaction filter schedule {} fail", e.0);
            }
        }
    }

    fn handle_bottommost_delete(&mut self) {
        // Valid MVCC records should begin with `DATA_PREFIX`.
        debug_assert_eq!(self.mvcc_key_prefix[0], keys::DATA_PREFIX);
        let key = Key::from_encoded_slice(&self.mvcc_key_prefix[1..]);
        self.mvcc_deletions.push(key);
    }

    fn gc_mvcc_deletions(&mut self) {
        if !self.mvcc_deletions.is_empty() {
            let empty = Vec::with_capacity(DEFAULT_DELETE_BATCH_COUNT);
            let task = GcTask::GcKeys {
                keys: mem::replace(&mut self.mvcc_deletions, empty),
                safe_point: self.safe_point.into(),
                store_id: self.regions_provider.0,
                region_info_provider: self.regions_provider.1.clone(),
            };
            self.schedule_gc_task(task, false);
        }
    }

    fn do_filter(
        &mut self,
        _start_level: usize,
        key: &[u8],
        _sequence: u64,
        value: &[u8],
        value_type: CompactionFilterValueType,
    ) -> Result<CompactionFilterDecision, String> {
        let (mvcc_key_prefix, commit_ts) = split_ts(key)?;
        if commit_ts > self.safe_point || value_type != CompactionFilterValueType::Value {
            return Ok(CompactionFilterDecision::Keep);
        }

        self.versions += 1;
        if self.mvcc_key_prefix != mvcc_key_prefix {
            if self.mvcc_deletion_overlaps.take() == Some(0) {
                self.handle_bottommost_delete();
                if self.mvcc_deletions.len() >= DEFAULT_DELETE_BATCH_COUNT {
                    self.gc_mvcc_deletions();
                }
            }
            self.switch_key_metrics();
            self.mvcc_key_prefix.clear();
            self.mvcc_key_prefix.extend_from_slice(mvcc_key_prefix);
            self.remove_older = false;
        } else if let Some(ref mut overlaps) = self.mvcc_deletion_overlaps {
            *overlaps += 1;
        }

        let mut filtered = self.remove_older;
        let write = parse_write(value)?;
        if !self.remove_older {
            match write.write_type {
                WriteType::Rollback | WriteType::Lock => {
                    self.mvcc_rollback_and_locks += 1;
                    filtered = true;
                }
                WriteType::Put => self.remove_older = true,
                WriteType::Delete => {
                    self.remove_older = true;
                    if self.is_bottommost_level {
                        self.mvcc_deletion_overlaps = Some(0);
                    }
                }
            }
        }

        if !filtered {
            return Ok(CompactionFilterDecision::Keep);
        }
        self.filtered += 1;
        self.handle_filtered_write(write)?;
        self.flush_pending_writes_if_need(false /*force*/)?;
        let decision = if self.remove_older {
            // Use `Decision::RemoveAndSkipUntil` instead of `Decision::Remove` to avoid
            // leaving tombstones, which can only be freed at the bottommost level.
            debug_assert!(commit_ts > 0);
            let prefix = Key::from_encoded_slice(mvcc_key_prefix);
            let skip_until = prefix.append_ts((commit_ts - 1).into()).into_encoded();
            CompactionFilterDecision::RemoveAndSkipUntil(skip_until)
        } else {
            CompactionFilterDecision::Remove
        };
        Ok(decision)
    }

    fn handle_filtered_write(&mut self, write: WriteRef) -> Result<(), String> {
        if write.short_value.is_none() && write.write_type == WriteType::Put {
            let prefix = Key::from_encoded_slice(&self.mvcc_key_prefix);
            let def_key = prefix.append_ts(write.start_ts).into_encoded();
            self.write_batch.delete(&def_key)?;
        }
        Ok(())
    }

    fn flush_pending_writes_if_need(&mut self, force: bool) -> Result<(), engine_traits::Error> {
        if self.write_batch.is_empty() {
            return Ok(());
        }

        fn do_flush(
            wb: &RocksWriteBatch,
            wopts: &WriteOptions,
        ) -> Result<(), engine_traits::Error> {
            fail_point!("write_compaction_filter_flush_write_batch", true, |_| {
                Err(engine_traits::Error::Engine(
                    "Ingested fail point".to_string(),
                ))
            });
            wb.write_opt(wopts)
        }

        if self.write_batch.count() > DEFAULT_DELETE_BATCH_COUNT || force {
            let mut wopts = WriteOptions::default();
            wopts.set_no_slowdown(true);
            if let Err(e) = do_flush(&self.write_batch, &wopts) {
                let wb = mem::replace(
                    &mut self.write_batch,
                    self.engine.write_batch_with_cap(DEFAULT_DELETE_BATCH_SIZE),
                );
                self.orphan_versions += wb.count();
                let id = ORPHAN_VERSIONS_ID.fetch_add(1, Ordering::Relaxed);
                let task = GcTask::OrphanVersions { wb, id };
                warn!(
                   "compaction filter flush fail, dispatch to gc worker";
                   "task" => %task, "err" => ?e,
                );
                self.schedule_gc_task(task, true);
                return Err(e);
            }
            self.write_batch.clear();
        }
        Ok(())
    }

    fn switch_key_metrics(&mut self) {
        if self.versions != 0 {
            self.versions_hist.observe(self.versions as f64);
            self.total_versions += self.versions;
            self.versions = 0;
        }
        if self.filtered != 0 {
            self.filtered_hist.observe(self.filtered as f64);
            self.total_filtered += self.filtered;
            self.filtered = 0;
        }
    }

    fn flush_metrics(&self) {
        GC_COMPACTION_FILTERED.inc_by(self.total_filtered as i64);
        GC_COMPACTION_MVCC_ROLLBACK.inc_by(self.mvcc_rollback_and_locks as i64);
        GC_COMPACTION_FILTER_ORPHAN_VERSIONS
            .with_label_values(&["generated"])
            .inc_by(self.orphan_versions as i64);
        if let Some((versions, filtered)) = STATS.with(|stats| {
            stats.versions.update(|x| x + self.total_versions);
            stats.filtered.update(|x| x + self.total_filtered);
            if stats.need_report() {
                return Some(stats.prepare_report());
            }
            None
        }) {
            if filtered > 0 {
                info!("Compaction filter reports"; "total" => versions, "filtered" => filtered);
            }
        }
    }
}

struct CompactionFilterStats {
    versions: Cell<usize>, // Total stale versions meet by compaction filters.
    filtered: Cell<usize>, // Filtered versions by compaction filters.
    last_report: Cell<Instant>,
}
impl CompactionFilterStats {
    fn need_report(&self) -> bool {
        self.versions.get() >= 1024 * 1024 // 1M versions.
            || self.last_report.get().elapsed() >= Duration::from_secs(60)
    }

    fn prepare_report(&self) -> (usize, usize) {
        let versions = self.versions.replace(0);
        let filtered = self.filtered.replace(0);
        self.last_report.set(Instant::now());
        (versions, filtered)
    }
}
impl Default for CompactionFilterStats {
    fn default() -> Self {
        CompactionFilterStats {
            versions: Cell::new(0),
            filtered: Cell::new(0),
            last_report: Cell::new(Instant::now()),
        }
    }
}

thread_local! {
    static STATS: CompactionFilterStats = CompactionFilterStats::default();
}

impl Drop for WriteCompactionFilter {
    // NOTE: it's required that `CompactionFilter` is dropped before the compaction result
    // becomes installed into the DB instance.
    fn drop(&mut self) {
        if self.mvcc_deletion_overlaps.take() == Some(0) {
            self.handle_bottommost_delete();
        }
        self.gc_mvcc_deletions();

        if let Err(e) = self.flush_pending_writes_if_need(true) {
            error!("compaction filter flush writes fail"; "err" => ?e);
        }
        self.engine.sync_wal().unwrap();

        self.switch_key_metrics();
        self.flush_metrics();

        #[cfg(any(test, feature = "failpoints"))]
        for callback in &self.callbacks_on_drop {
            callback(&self);
        }
    }
}

impl CompactionFilter for WriteCompactionFilter {
    fn featured_filter(
        &mut self,
        level: usize,
        key: &[u8],
        sequence: u64,
        value: &[u8],
        value_type: CompactionFilterValueType,
    ) -> CompactionFilterDecision {
        if self.encountered_errors {
            // If there are already some errors, do nothing.
            return CompactionFilterDecision::Keep;
        }

        match self.do_filter(level, key, sequence, value, value_type) {
            Ok(decision) => decision,
            Err(e) => {
                warn!("compaction filter meet error: {}", e);
                GC_COMPACTION_FAILURE.inc();
                self.encountered_errors = true;
                CompactionFilterDecision::Keep
            }
        }
    }
}

fn split_ts(key: &[u8]) -> Result<(&[u8], u64), String> {
    match Key::split_on_ts_for(key) {
        Ok((key, ts)) => Ok((key, ts.into_inner())),
        Err(_) => Err(format!(
            "invalid write cf key: {}",
            log_wrappers::Value(key)
        )),
    }
}

fn parse_write(value: &[u8]) -> Result<WriteRef, String> {
    match WriteRef::parse(value) {
        Ok(write) => Ok(write),
        Err(_) => Err(format!(
            "invalid write cf value: {}",
            log_wrappers::Value(value)
        )),
    }
}

pub fn is_compaction_filter_allowed(cfg_value: &GcConfig, feature_gate: &FeatureGate) -> bool {
    do_check_allowed(
        cfg_value.enable_compaction_filter,
        cfg_value.compaction_filter_skip_version_check,
        feature_gate,
    )
}

fn do_check_allowed(enable: bool, skip_vcheck: bool, feature_gate: &FeatureGate) -> bool {
    enable && (skip_vcheck || feature_gate.can_enable(COMPACTION_FILTER_GC_FEATURE))
}

fn check_need_gc(
    safe_point: TimeStamp,
    ratio_threshold: f64,
    context: &CompactionFilterContext,
) -> bool {
    let check_props = |props: &MvccProperties| -> (bool, bool /*skip_more_checks*/) {
        if props.min_ts > safe_point {
            return (false, false);
        }
        if ratio_threshold < 1.0 || context.is_bottommost_level() {
            // According to our tests, `split_ts` on keys and `parse_write` on values
            // won't utilize much CPU. So always perform GC at the bottommost level
            // to avoid garbage accumulation.
            return (true, true);
        }
        if props.num_versions as f64 > props.num_rows as f64 * ratio_threshold {
            // When comparing `num_versions` with `num_rows`, it's unnecessary to
            // treat internal levels specially.
            return (true, false);
        }

        // When comparing `num_versions` with `num_puts`, trait internal levels specially
        // because MVCC-deletion marks can't be handled at those levels.
        let num_rollback_and_locks = (props.num_versions - props.num_deletes) as f64;
        if num_rollback_and_locks > props.num_puts as f64 * ratio_threshold {
            return (true, false);
        }
        (props.max_row_versions > 1024, false)
    };

    let (mut sum_props, mut needs_gc) = (MvccProperties::new(), 0);
    for i in 0..context.file_numbers().len() {
        let table_props = context.table_properties(i);
        let user_props = unsafe {
            &*(table_props.user_collected_properties() as *const _
                as *const RocksUserCollectedPropertiesNoRc)
        };
        if let Ok(props) = RocksMvccProperties::decode(user_props) {
            sum_props.add(&props);
            let (sst_needs_gc, skip_more_checks) = check_props(&props);
            if sst_needs_gc {
                needs_gc += 1;
            }
            if skip_more_checks {
                // It's the bottommost level or ratio_threshold is less than 1.
                needs_gc = context.file_numbers().len();
                break;
            }
        }
    }

    (needs_gc >= ((context.file_numbers().len() + 1) / 2)) || check_props(&sum_props).0
}

#[allow(dead_code)] // Some interfaces are not used with different compile options.
#[cfg(any(test, feature = "failpoints"))]
pub mod test_utils {
    use super::*;
    use crate::storage::kv::RocksEngine as StorageRocksEngine;
    use engine_rocks::raw::{CompactOptions, CompactionOptions};
    use engine_rocks::util::get_cf_handle;
    use engine_rocks::RocksEngine;
    use engine_traits::{SyncMutable, CF_WRITE};
    use futures::channel::mpsc::{unbounded, UnboundedReceiver};
    use raftstore::coprocessor::region_info_accessor::MockRegionInfoProvider;
    use tikv_util::config::VersionTrack;

    /// Do a global GC with the given safe point.
    pub fn gc_by_compact(engine: &StorageRocksEngine, _: &[u8], safe_point: u64) {
        let engine = engine.get_rocksdb();
        // Put a new key-value pair to ensure compaction can be triggered correctly.
        engine.delete_cf("write", b"znot-exists-key").unwrap();

        TestGCRunner::new(safe_point).gc(&engine);
    }

    lazy_static! {
        // Use a lock to protect concurrent compactions.
        static ref LOCK: Mutex<()> = std::sync::Mutex::new(());
    }

    pub fn default_compact_options() -> CompactOptions {
        let mut compact_opts = CompactOptions::new();
        compact_opts.set_exclusive_manual_compaction(false);
        compact_opts.set_max_subcompactions(1);
        compact_opts
    }

    pub struct TestGCRunner<'a> {
        pub safe_point: u64,
        pub ratio_threshold: Option<f64>,
        pub start: Option<&'a [u8]>,
        pub end: Option<&'a [u8]>,
        pub target_level: Option<usize>,
        pub gc_scheduler: FutureScheduler<GcTask>,
        pub gc_receiver: UnboundedReceiver<Option<GcTask>>,
        pub(super) callbacks_on_drop: Vec<Arc<dyn Fn(&WriteCompactionFilter) + Send + Sync>>,
    }

    impl<'a> TestGCRunner<'a> {
        pub fn new(safe_point: u64) -> Self {
            let (tx, rx) = unbounded();
            TestGCRunner {
                safe_point,
                ratio_threshold: None,
                start: None,
                end: None,
                target_level: None,
                gc_scheduler: FutureScheduler::new("test-gc-sched", tx),
                gc_receiver: rx,
                callbacks_on_drop: vec![],
            }
        }
    }

    impl<'a> TestGCRunner<'a> {
        pub fn safe_point(&mut self, sp: u64) -> &mut Self {
            self.safe_point = sp;
            self
        }

        fn prepare_gc(&self, engine: &RocksEngine) {
            let safe_point = Arc::new(AtomicU64::new(self.safe_point));
            let cfg_tracker = {
                let mut cfg = GcConfig::default();
                if let Some(ratio_threshold) = self.ratio_threshold {
                    cfg.ratio_threshold = ratio_threshold;
                }
                cfg.enable_compaction_filter = true;
                GcWorkerConfigManager(Arc::new(VersionTrack::new(cfg)))
            };
            let feature_gate = {
                let feature_gate = FeatureGate::default();
                feature_gate.set_version("5.0.0").unwrap();
                feature_gate
            };

            let mut gc_context_opt = GC_CONTEXT.lock().unwrap();
            *gc_context_opt = Some(GcContext {
<<<<<<< HEAD
                db: engine.clone(),
=======
                db,
                store_id: 1,
>>>>>>> 690e307d
                safe_point,
                cfg_tracker,
                feature_gate,
                gc_scheduler: self.gc_scheduler.clone(),
                region_info_provider: Arc::new(MockRegionInfoProvider::new(vec![])),
                callbacks_on_drop: self.callbacks_on_drop.clone(),
            });
        }

        fn post_gc(&mut self) {
            self.callbacks_on_drop.clear();
            let mut gc_context = GC_CONTEXT.lock().unwrap();
            let callbacks = &mut gc_context.as_mut().unwrap().callbacks_on_drop;
            callbacks.clear();
        }

        pub fn gc(&mut self, engine: &RocksEngine) {
            let _guard = LOCK.lock().unwrap();
            self.prepare_gc(engine);

            let db = engine.as_inner();
            let handle = get_cf_handle(db, CF_WRITE).unwrap();
            let mut compact_opts = default_compact_options();
            if let Some(target_level) = self.target_level {
                compact_opts.set_change_level(true);
                compact_opts.set_target_level(target_level as i32);
            }
            db.compact_range_cf_opt(handle, &compact_opts, self.start, self.end);
            self.post_gc();
        }

        pub fn gc_on_files(&mut self, engine: &RocksEngine, input_files: &[String]) {
            let _guard = LOCK.lock().unwrap();
            self.prepare_gc(engine);
            let db = engine.as_inner();
            let handle = get_cf_handle(db, CF_WRITE).unwrap();
            let level = self.target_level.unwrap() as i32;
            db.compact_files_cf(handle, &CompactionOptions::new(), input_files, level)
                .unwrap();
            self.post_gc();
        }
    }

    pub fn rocksdb_level_files(engine: &RocksEngine, cf: &str) -> Vec<Vec<String>> {
        let cf_handle = get_cf_handle(engine.as_inner(), cf).unwrap();
        let metadata = engine.as_inner().get_column_family_meta_data(cf_handle);
        let mut res = Vec::with_capacity(7);
        for level_meta in metadata.get_levels() {
            let mut level = Vec::new();
            for meta in level_meta.get_files() {
                level.push(meta.get_name());
            }
            res.push(level);
        }
        res
    }

    pub fn rocksdb_level_file_counts(engine: &RocksEngine, cf: &str) -> Vec<usize> {
        let cf_handle = get_cf_handle(engine.as_inner(), cf).unwrap();
        let metadata = engine.as_inner().get_column_family_meta_data(cf_handle);
        let mut res = Vec::with_capacity(7);
        for level_meta in metadata.get_levels() {
            res.push(level_meta.get_files().len());
        }
        res
    }
}

#[cfg(test)]
pub mod tests {
    use super::test_utils::*;
    use super::*;

    use crate::config::DbConfig;
    use crate::storage::kv::TestEngineBuilder;
    use crate::storage::mvcc::tests::{must_get, must_get_none};
    use crate::storage::txn::tests::{must_commit, must_prewrite_delete, must_prewrite_put};
    use engine_traits::{DeleteStrategy, MiscExt, Peekable, Range, SyncMutable, CF_WRITE};

    #[test]
    fn test_is_compaction_filter_allowed() {
        let gate = FeatureGate::default();
        gate.set_version("4.1.0").unwrap();
        let mut cfg_value = GcConfig::default();
        assert!(!is_compaction_filter_allowed(&cfg_value, &gate));

        cfg_value.enable_compaction_filter = true;
        assert!(!is_compaction_filter_allowed(&cfg_value, &gate));

        cfg_value.compaction_filter_skip_version_check = true;
        assert!(is_compaction_filter_allowed(&cfg_value, &gate));

        gate.set_version("5.0.0").unwrap();
        cfg_value.compaction_filter_skip_version_check = false;
        assert!(is_compaction_filter_allowed(&cfg_value, &gate));
    }

    // Test compaction filter won't break basic GC rules.
    #[test]
    fn test_compaction_filter_basic() {
        let engine = TestEngineBuilder::new().build().unwrap();
        let raw_engine = engine.get_rocksdb();
        let value = vec![b'v'; 512];
        let mut gc_runner = TestGCRunner::new(0);

        // GC can't delete keys after the given safe point.
        must_prewrite_put(&engine, b"zkey", &value, b"zkey", 100);
        must_commit(&engine, b"zkey", 100, 110);
        gc_runner.safe_point(50).gc(&raw_engine);
        must_get(&engine, b"zkey", 110, &value);

        // GC can't delete keys before the safe ponit if they are latest versions.
        gc_runner.safe_point(200).gc(&raw_engine);
        must_get(&engine, b"zkey", 110, &value);

        must_prewrite_put(&engine, b"zkey", &value, b"zkey", 120);
        must_commit(&engine, b"zkey", 120, 130);

        // GC can't delete the latest version before the safe ponit.
        gc_runner.safe_point(115).gc(&raw_engine);
        must_get(&engine, b"zkey", 110, &value);

        // GC a version will also delete the key on default CF.
        gc_runner.safe_point(200).gc(&raw_engine);
        must_get_none(&engine, b"zkey", 110);
        let default_key = Key::from_encoded_slice(b"zkey").append_ts(100.into());
        let default_key = default_key.into_encoded();
        assert!(raw_engine.get_value(&default_key).unwrap().is_none());
    }

    // Test dirty versions before a deletion mark can be handled correctly.
    #[test]
    fn test_compaction_filter_handle_deleting() {
        let value = vec![b'v'; 512];
        let engine = TestEngineBuilder::new().build().unwrap();
        let raw_engine = engine.get_rocksdb();
        let mut gc_runner = TestGCRunner::new(0);

        let mut gc_and_check = |expect_tasks: bool, prefix: &[u8]| {
            gc_runner.safe_point(500).gc(&raw_engine);

            if let Ok(Some(task)) = gc_runner.gc_receiver.try_next() {
                assert!(expect_tasks, "a GC task is expected");
                match task.unwrap() {
                    GcTask::GcKeys { keys, .. } => {
                        assert_eq!(keys.len(), 1);
                        let got = keys[0].as_encoded();
                        let expect = Key::from_raw(prefix);
                        assert_eq!(got, &expect.as_encoded()[1..]);
                    }
                    _ => unreachable!(),
                }
                return;
            }
            assert!(!expect_tasks, "no GC task is expected");
        };

        // No key switch after the deletion mark.
        must_prewrite_put(&engine, b"zkey", &value, b"zkey", 100);
        must_commit(&engine, b"zkey", 100, 110);
        must_prewrite_delete(&engine, b"zkey", b"zkey", 120);
        must_commit(&engine, b"zkey", 120, 130);

        // No GC task should be emit because the mvcc-deletion mark covers some older versions.
        gc_and_check(false, b"zkey");
        // A GC task should be emit after older versions are cleaned.
        gc_and_check(true, b"zkey");

        // Clean the engine, prepare for later tests.
        raw_engine
            .delete_ranges_cf(
                CF_WRITE,
                DeleteStrategy::DeleteFiles,
                &[Range::new(b"z", b"zz")],
            )
            .unwrap();

        // Key switch after the deletion mark.
        must_prewrite_put(&engine, b"zkey1", &value, b"zkey1", 200);
        must_commit(&engine, b"zkey1", 200, 210);
        must_prewrite_delete(&engine, b"zkey1", b"zkey1", 220);
        must_commit(&engine, b"zkey1", 220, 230);
        must_prewrite_put(&engine, b"zkey2", &value, b"zkey2", 220);
        must_commit(&engine, b"zkey2", 220, 230);

        // No GC task should be emit because the mvcc-deletion mark covers some older versions.
        gc_and_check(false, b"zkey1");
        // A GC task should be emit after older versions are cleaned.
        gc_and_check(true, b"zkey1");
    }

    // Test if there are not enought garbage in SST files involved by a compaction, no compaction
    // filter will be created.
    #[test]
    fn test_mvcc_properties() {
        let mut cfg = DbConfig::default();
        cfg.writecf.disable_auto_compactions = true;
        cfg.writecf.dynamic_level_bytes = false;
        let dir = tempfile::TempDir::new().unwrap();
        let builder = TestEngineBuilder::new().path(dir.path());
        let engine = builder.build_with_cfg(&cfg).unwrap();
        let raw_engine = engine.get_rocksdb();
        let value = vec![b'v'; 512];
        let mut gc_runner = TestGCRunner::new(0);

        for start_ts in &[100, 110, 120, 130] {
            must_prewrite_put(&engine, b"zkey", &value, b"zkey", *start_ts);
            must_commit(&engine, b"zkey", *start_ts, *start_ts + 5);
        }
        must_prewrite_delete(&engine, b"zkey", b"zkey", 140);
        must_commit(&engine, b"zkey", 140, 145);

        // Can't perform GC because the min timestamp is greater than safe point.
        gc_runner
            .callbacks_on_drop
            .push(Arc::new(|_: &WriteCompactionFilter| {
                unreachable!();
            }));
        gc_runner.target_level = Some(6);
        gc_runner.safe_point(100).gc(&raw_engine);

        // Can perform GC at the bottommost level even if the threshold can't be reached.
        gc_runner.ratio_threshold = Some(10.0);
        gc_runner.target_level = Some(6);
        gc_runner.safe_point(140).gc(&raw_engine);
        for commit_ts in &[105, 115, 125] {
            must_get_none(&engine, b"zkey", commit_ts);
        }

        // Put an extra key to make the memtable overlap with the bottommost one.
        must_prewrite_put(&engine, b"zkey1", &value, b"zkey1", 200);
        must_commit(&engine, b"zkey1", 200, 205);
        for start_ts in &[200, 210, 220, 230] {
            must_prewrite_put(&engine, b"zkey", &value, b"zkey", *start_ts);
            must_commit(&engine, b"zkey", *start_ts, *start_ts + 5);
        }
        must_prewrite_delete(&engine, b"zkey", b"zkey", 240);
        must_commit(&engine, b"zkey", 240, 245);
        raw_engine.flush_cf(CF_WRITE, true).unwrap();

        // At internal levels can't perform GC because the threshold is not reached.
        let level_files = rocksdb_level_files(&raw_engine, CF_WRITE);
        let l0_file = dir.path().join(&level_files[0][0]);
        let files = &[l0_file.to_str().unwrap().to_owned()];
        gc_runner.target_level = Some(5);
        gc_runner.ratio_threshold = Some(10.0);
        gc_runner.safe_point(300).gc_on_files(&raw_engine, files);
        for commit_ts in &[205, 215, 225, 235] {
            must_get(&engine, b"zkey", commit_ts, &value);
        }
    }

    // If we use `CompactionFilterDecision::RemoveAndSkipUntil` in compaction filters,
    // deletion marks can only be handled in the bottommost level. Otherwise dirty
    // versions could be exposed incorrectly.
    //
    // This case tests that deletion marks won't be handled at internal levels, and at
    // the bottommost levels, dirty versions still can't be exposed.
    #[test]
    fn test_remove_and_skip_until() {
        let mut cfg = DbConfig::default();
        cfg.writecf.disable_auto_compactions = true;
        cfg.writecf.dynamic_level_bytes = false;

        let dir = tempfile::TempDir::new().unwrap();
        let builder = TestEngineBuilder::new().path(dir.path());
        let engine = builder.build_with_cfg(&cfg).unwrap();
        let raw_engine = engine.get_rocksdb();
        let mut gc_runner = TestGCRunner::new(0);

        // So the construction of SST files will be:
        // L6: |key_110|
        must_prewrite_put(&engine, b"zkey", b"zvalue", b"zkey", 100);
        must_commit(&engine, b"zkey", 100, 110);
        gc_runner.target_level = Some(6);
        gc_runner.safe_point(50).gc(&raw_engine);
        assert_eq!(rocksdb_level_file_counts(&raw_engine, CF_WRITE)[6], 1);

        // So the construction of SST files will be:
        // L0: |key_130, key_110|
        // L6: |key_110|
        must_prewrite_delete(&engine, b"zkey", b"zkey", 120);
        must_commit(&engine, b"zkey", 120, 130);
        let k_110 = Key::from_raw(b"zkey").append_ts(110.into()).into_encoded();
        raw_engine.delete_cf(CF_WRITE, &k_110).unwrap();
        raw_engine.flush_cf(CF_WRITE, true).unwrap();
        assert_eq!(rocksdb_level_file_counts(&raw_engine, CF_WRITE)[0], 1);
        assert_eq!(rocksdb_level_file_counts(&raw_engine, CF_WRITE)[6], 1);

        // Compact the mvcc deletion mark to L5, the stale version shouldn't be exposed.
        let level_files = rocksdb_level_files(&raw_engine, CF_WRITE);
        let l0_file = dir.path().join(&level_files[0][0]);
        let files = &[l0_file.to_str().unwrap().to_owned()];
        gc_runner.target_level = Some(5);
        gc_runner.safe_point(200).gc_on_files(&raw_engine, files);
        assert_eq!(rocksdb_level_file_counts(&raw_engine, CF_WRITE)[5], 1);
        assert_eq!(rocksdb_level_file_counts(&raw_engine, CF_WRITE)[6], 1);
        must_get_none(&engine, b"zkey", 200);

        // Compact the mvcc deletion mark to L6, the stale version shouldn't be exposed.
        gc_runner.target_level = Some(6);
        gc_runner.safe_point(200).gc(&raw_engine);
        must_get_none(&engine, b"zkey", 200);
    }
}<|MERGE_RESOLUTION|>--- conflicted
+++ resolved
@@ -38,12 +38,8 @@
 // Global context to create a compaction filter for write CF. It's necessary as these fields are
 // not available when construcing `WriteCompactionFilterFactory`.
 struct GcContext {
-<<<<<<< HEAD
     db: RocksEngine,
-=======
-    db: Arc<DB>,
     store_id: u64,
->>>>>>> 690e307d
     safe_point: Arc<AtomicU64>,
     cfg_tracker: GcWorkerConfigManager,
     feature_gate: FeatureGate,
@@ -140,12 +136,8 @@
         info!("initialize GC context for compaction filter");
         let mut gc_context = GC_CONTEXT.lock().unwrap();
         *gc_context = Some(GcContext {
-<<<<<<< HEAD
             db: self.clone(),
-=======
-            db: self.as_inner().clone(),
             store_id,
->>>>>>> 690e307d
             safe_point,
             cfg_tracker,
             feature_gate,
@@ -743,12 +735,8 @@
 
             let mut gc_context_opt = GC_CONTEXT.lock().unwrap();
             *gc_context_opt = Some(GcContext {
-<<<<<<< HEAD
                 db: engine.clone(),
-=======
-                db,
                 store_id: 1,
->>>>>>> 690e307d
                 safe_point,
                 cfg_tracker,
                 feature_gate,
