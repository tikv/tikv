// Copyright 2020 TiKV Project Authors. Licensed under Apache-2.0.

use std::ffi::CString;
use std::sync::atomic::{AtomicU64, Ordering};
use std::sync::{Arc, Mutex};

use super::{GcConfig, GcWorkerConfigManager};
use crate::storage::mvcc::{GC_DELETE_VERSIONS_HISTOGRAM, MVCC_VERSIONS_HISTOGRAM};
use engine_rocks::raw::{
    new_compaction_filter_raw, CompactionFilter, CompactionFilterContext, CompactionFilterFactory,
    DBCompactionFilter, DB,
};
use engine_rocks::{RocksEngine, RocksEngineIterator, RocksWriteBatch};
use engine_traits::{
    IterOptions, Iterable, Iterator, MiscExt, Mutable, SeekKey, WriteBatchExt, WriteOptions,
    CF_WRITE,
};
use pd_client::ClusterVersion;
use txn_types::{Key, WriteRef, WriteType};

const DEFAULT_DELETE_BATCH_SIZE: usize = 256 * 1024;
const DEFAULT_DELETE_BATCH_COUNT: usize = 128;

// The default version that can enable compaction filter for GC. This is necessary because after
// compaction filter is enabled, it's impossible to fallback to ealier version which modifications
// of GC are distributed to other replicas by Raft.
const COMPACTION_FILTER_MINIMAL_VERSION: &str = "5.0.0";

struct GcContext {
    db: Arc<DB>,
    safe_point: Arc<AtomicU64>,
    cfg_tracker: GcWorkerConfigManager,
    cluster_version: ClusterVersion,
}

lazy_static! {
    static ref GC_CONTEXT: Mutex<Option<GcContext>> = Mutex::new(None);
}

pub trait CompactionFilterInitializer {
    fn init_compaction_filter(
        &self,
        safe_point: Arc<AtomicU64>,
        cfg_tracker: GcWorkerConfigManager,
        cluster_version: ClusterVersion,
    );
}

impl<T> CompactionFilterInitializer for T {
    default fn init_compaction_filter(
        &self,
        _safe_point: Arc<AtomicU64>,
        _cfg_tracker: GcWorkerConfigManager,
        _cluster_version: ClusterVersion,
    ) {
    }
}

impl CompactionFilterInitializer for RocksEngine {
    fn init_compaction_filter(
        &self,
        safe_point: Arc<AtomicU64>,
        cfg_tracker: GcWorkerConfigManager,
        cluster_version: ClusterVersion,
    ) {
        info!("initialize GC context for compaction filter");
        let mut gc_context = GC_CONTEXT.lock().unwrap();
        *gc_context = Some(GcContext {
            db: self.as_inner().clone(),
            safe_point,
            cfg_tracker,
            cluster_version,
        });
    }
}

pub struct WriteCompactionFilterFactory;

impl CompactionFilterFactory for WriteCompactionFilterFactory {
    fn create_compaction_filter(
        &self,
        context: &CompactionFilterContext,
    ) -> *mut DBCompactionFilter {
        let gc_context_option = GC_CONTEXT.lock().unwrap();
        let gc_context = match *gc_context_option {
            Some(ref ctx) => ctx,
            None => return std::ptr::null_mut(),
        };

        let safe_point = gc_context.safe_point.load(Ordering::Relaxed);
        if safe_point == 0 {
            // Safe point has not been initialized yet.
            return std::ptr::null_mut();
        }

        if !is_compaction_filter_allowd(
            &*gc_context.cfg_tracker.value(),
            &gc_context.cluster_version,
        ) {
            return std::ptr::null_mut();
        }

        let name = CString::new("write_compaction_filter").unwrap();
        let db = Arc::clone(&gc_context.db);
        let filter = Box::new(WriteCompactionFilter::new(db, safe_point, context));
        unsafe { new_compaction_filter_raw(name, filter) }
    }
}

struct WriteCompactionFilter {
    safe_point: u64,
    engine: RocksEngine,

    write_batch: RocksWriteBatch,
    key_prefix: Vec<u8>,
    remove_older: bool,

    // Indicates whether the target is the bottommost level or not.
    bottommost_level: bool,
    // To handle delete marks at the bottommost level.
    write_iter: Option<RocksEngineIterator>,

    // For metrics about (versions, deleted_versions) for every MVCC key.
    versions: usize,
    deleted: usize,
    // Total versions and deleted versions in the compaction.
    total_versions: usize,
    total_deleted: usize,
}

impl WriteCompactionFilter {
    fn new(db: Arc<DB>, safe_point: u64, context: &CompactionFilterContext) -> Self {
        // Safe point must have been initialized.
        assert!(safe_point > 0);

        let engine = RocksEngine::from_db(db.clone());
        let write_batch = RocksWriteBatch::with_capacity(db, DEFAULT_DELETE_BATCH_SIZE);
        let bottommost_level = context.is_bottommost_level();
        let write_iter = if context.is_bottommost_level() {
            // TODO: give lower bound and upper bound to the iterator.
            let opts = IterOptions::default();
            Some(engine.iterator_cf_opt(CF_WRITE, opts).unwrap())
        } else {
            None
        };

        WriteCompactionFilter {
            safe_point,
            engine,
            write_batch,
            key_prefix: vec![],
            remove_older: false,
            bottommost_level,
            write_iter,
            versions: 0,
            deleted: 0,
            total_versions: 0,
            total_deleted: 0,
        }
    }

    // Do gc before a delete mark.
    fn gc_before_delete_mark(&mut self, delete: &[u8], prefix: &[u8]) {
        let mut iter = self.write_iter.take().unwrap();
        let mut valid = iter.seek(SeekKey::Key(delete)).unwrap()
            && (iter.key() != delete || iter.next().unwrap());
        while valid {
            let key = iter.key();
            let key_prefix = match Key::split_on_ts_for(key) {
                Ok((key, _)) => key,
                Err(_) => continue,
            };
            if key_prefix != prefix {
                break;
            }
            self.delete_write_key(key);
            valid = iter.next().unwrap();
        }
        self.write_iter = Some(iter);
    }

    fn delete_write_key(&mut self, key: &[u8]) {
        self.write_batch.delete_cf(CF_WRITE, key).unwrap();
        self.flush_pending_writes_if_need();
    }

    fn flush_pending_writes_if_need(&mut self) {
        if self.write_batch.count() > DEFAULT_DELETE_BATCH_COUNT {
            let mut opts = WriteOptions::new();
            opts.set_sync(false);
            self.engine.write_opt(&self.write_batch, &opts).unwrap();
            self.write_batch.clear();
        }
    }

    fn switch_key_metrics(&mut self) {
        if self.versions != 0 {
            MVCC_VERSIONS_HISTOGRAM.observe(self.versions as f64);
            self.total_versions += self.versions;
            self.versions = 0;
        }
        if self.deleted != 0 {
            GC_DELETE_VERSIONS_HISTOGRAM.observe(self.deleted as f64);
            self.total_deleted += self.deleted;
            self.deleted = 0;
        }
    }
}

impl Drop for WriteCompactionFilter {
    fn drop(&mut self) {
        if !self.write_batch.is_empty() {
            let mut opts = WriteOptions::new();
            opts.set_sync(true);
            self.engine.write_opt(&self.write_batch, &opts).unwrap();
            self.write_batch.clear();
        } else {
            self.engine.sync_wal().unwrap();
        }

        self.switch_key_metrics();
        info!(
            "WriteCompactionFilter has filtered all key/value pairs";
            "bottommost_level" => self.bottommost_level,
            "versions" => self.total_versions,
            "deleted" => self.total_deleted,
        );
    }
}

impl CompactionFilter for WriteCompactionFilter {
    fn filter(
        &mut self,
        _start_level: usize,
        key: &[u8],
        value: &[u8],
        _: &mut Vec<u8>,
        _: &mut bool,
    ) -> bool {
        let (key_prefix, commit_ts) = match Key::split_on_ts_for(key) {
            Ok((key, ts)) => (key, ts.into_inner()),
            // Invalid MVCC keys, don't touch them.
            Err(_) => return false,
        };

        if self.key_prefix != key_prefix {
            self.key_prefix.clear();
            self.key_prefix.extend_from_slice(key_prefix);
            self.remove_older = false;
            self.switch_key_metrics();
        }

        if commit_ts > self.safe_point {
            return false;
        }

        self.versions += 1;
        let mut filtered = self.remove_older;
        let write = match WriteRef::parse(value) {
            Ok(write) => write,
            // Invalid MVCC keys, don't touch them.
            Err(_) => return false,
        };

        if !self.remove_older {
            // here `filtered` must be false.
            match write.write_type {
                WriteType::Rollback | WriteType::Lock => filtered = true,
                WriteType::Put => self.remove_older = true,
                WriteType::Delete => {
                    self.remove_older = true;
                    if self.bottommost_level {
                        filtered = true;
                        self.gc_before_delete_mark(key, key_prefix);
                    }
                }
            }
        }

        if filtered {
            self.deleted += 1;
        }
        filtered
    }
}

pub struct DefaultCompactionFilterFactory;

impl CompactionFilterFactory for DefaultCompactionFilterFactory {
    fn create_compaction_filter(
        &self,
        _context: &CompactionFilterContext,
    ) -> *mut DBCompactionFilter {
        let gc_context_option = GC_CONTEXT.lock().unwrap();
        let gc_context = match *gc_context_option {
            Some(ref ctx) => ctx,
            None => return std::ptr::null_mut(),
        };

        let safe_point = gc_context.safe_point.load(Ordering::Relaxed);
        if safe_point == 0 {
            // Safe point has not been initialized yet.
            return std::ptr::null_mut();
        }

        if !is_compaction_filter_allowd(
            &*gc_context.cfg_tracker.value(),
            &gc_context.cluster_version,
        ) {
            return std::ptr::null_mut();
        }

        let name = CString::new("default_compaction_filter").unwrap();
        let db = Arc::clone(&gc_context.db);
        let filter = Box::new(DefaultCompactionFilter::new(db, safe_point));
        unsafe { new_compaction_filter_raw(name, filter) }
    }
}

pub struct DefaultCompactionFilter {
    safe_point: u64,

    key_prefix: Vec<u8>,
    // Valid transactions for `key_prefix`.
    valid_transactions: Vec<u64>,

    write_iter: RocksEngineIterator,

    // For metrics about (versions, deleted_versions) for every MVCC key.
    versions: usize,
    deleted: usize,
    // Total versions and deleted versions in the compaction.
    total_versions: usize,
    total_deleted: usize,
}

impl DefaultCompactionFilter {
    fn new(db: Arc<DB>, safe_point: u64) -> Self {
        // Safe point must have been initialized.
        assert!(safe_point > 0);
        let engine = RocksEngine::from_db(db);
        let write_iter = {
            // TODO: give lower bound and upper bound to the iterator.
            let opts = IterOptions::default();
            engine.iterator_cf_opt(CF_WRITE, opts).unwrap()
        };

        DefaultCompactionFilter {
            safe_point,
            key_prefix: vec![],
            valid_transactions: vec![],
            write_iter,
            versions: 0,
            deleted: 0,
            total_versions: 0,
            total_deleted: 0,
        }
    }

    fn switch_key_metrics(&mut self) {
        if self.versions != 0 {
            self.total_versions += self.versions;
            self.versions = 0;
        }
        if self.deleted != 0 {
            self.total_deleted += self.deleted;
            self.deleted = 0;
        }
    }
}

impl CompactionFilter for DefaultCompactionFilter {
    fn filter(
        &mut self,
        _start_level: usize,
        key: &[u8],
        _value: &[u8],
        _: &mut Vec<u8>,
        _: &mut bool,
    ) -> bool {
        if !key.starts_with(b"z") || key.starts_with(b"zm") {
            // TODO: some metadata is raw key/value pairs instead of MVCC data.
            return false;
        }

        let (key_prefix, start_ts) = match Key::split_on_ts_for(key) {
            Ok((key, ts)) => (key, ts.into_inner()),
            // Invalid MVCC keys, don't touch them.
            Err(_) => return false,
        };

        if start_ts > self.safe_point {
            return false;
        }

        self.versions += 1;
        if self.key_prefix != key_prefix {
            self.key_prefix.clear();
            self.key_prefix.extend_from_slice(key_prefix);
            self.valid_transactions.clear();
            self.switch_key_metrics();

            // Is it possible that the key is still locked? The answer is no
            // because safe points can only be updated after all locks are resolved.
            let mut valid = self.write_iter.seek(SeekKey::Key(key_prefix)).unwrap();
            while valid {
                let (key, value) = (self.write_iter.key(), self.write_iter.value());
                if !key.starts_with(key_prefix) {
                    // All versions in write cf are scaned.
                    break;
                }
                let write = WriteRef::parse(value).unwrap();
                self.valid_transactions.push(write.start_ts.into_inner());
                valid = self.write_iter.next().unwrap();
            }
            self.valid_transactions.sort();
        }

        if self.valid_transactions.binary_search(&start_ts).is_err() {
            // The version can be filtered if it's not in valid transactions.
            self.deleted += 1;
            return true;
        }
        false
    }
}

impl Drop for DefaultCompactionFilter {
    fn drop(&mut self) {
        self.switch_key_metrics();
        info!(
            "DefaultCompactionFilter has filtered all key/value pairs";
            "versions" => self.total_versions,
            "deleted" => self.total_deleted,
        );
    }
}

pub fn is_compaction_filter_allowd(cfg_value: &GcConfig, cluster_version: &ClusterVersion) -> bool {
    cfg_value.enable_compaction_filter
        && (cfg_value.compaction_filter_skip_version_check || {
            cluster_version.get().map_or(false, |cluster_version| {
                let minimal = semver::Version::parse(COMPACTION_FILTER_MINIMAL_VERSION).unwrap();
                cluster_version >= minimal
            })
        })
}

#[cfg(test)]
pub mod tests {
    use super::*;
    use crate::config::DbConfig;
    use crate::storage::kv::{RocksEngine as StorageRocksEngine, TestEngineBuilder};
<<<<<<< HEAD
    use crate::storage::mvcc::tests::{
        must_commit, must_get, must_get_none, must_prewrite_delete, must_prewrite_put,
    };
=======
    use crate::storage::mvcc::tests::{must_get_none, must_prewrite_delete, must_prewrite_put};
    use crate::storage::txn::tests::must_commit;
>>>>>>> 94426670
    use engine_rocks::raw::CompactOptions;
    use engine_rocks::util::get_cf_handle;
    use engine_rocks::RocksEngine;
    use engine_traits::{MiscExt, Peekable, SyncMutable, CF_DEFAULT};
    use txn_types::TimeStamp;

    // Use a lock to protect concurrent compactions.
    lazy_static! {
        static ref LOCK: Mutex<()> = std::sync::Mutex::new(());
    }

    fn do_gc_by_compact(
        engine: &RocksEngine,
        start: Option<&[u8]>,
        end: Option<&[u8]>,
        safe_point: u64,
        target_level: Option<usize>,
    ) {
        let _guard = LOCK.lock().unwrap();
        let safe_point = Arc::new(AtomicU64::new(safe_point));
        let cfg = GcWorkerConfigManager(Arc::new(Default::default()));
        cfg.0.update(|v| v.enable_compaction_filter = true);
        let cluster_version = ClusterVersion::new(semver::Version::new(5, 0, 0));
        engine.init_compaction_filter(safe_point, cfg, cluster_version);

        let db = engine.as_inner();
        let handle = get_cf_handle(db, CF_WRITE).unwrap();

        let mut compact_opts = CompactOptions::new();
        compact_opts.set_exclusive_manual_compaction(false);
        compact_opts.set_max_subcompactions(1);
        if let Some(target_level) = target_level {
            compact_opts.set_change_level(true);
            compact_opts.set_target_level(target_level as i32);
        }
        db.compact_range_cf_opt(handle, &compact_opts, start, end);
    }

    fn gc_default_cf(engine: &RocksEngine, safe_point: u64) {
        let _guard = LOCK.lock().unwrap();
        let safe_point = Arc::new(AtomicU64::new(safe_point));
        let cfg = GcWorkerConfigManager(Arc::new(Default::default()));
        cfg.0.update(|v| v.enable_compaction_filter = true);
        let cluster_version = ClusterVersion::new(semver::Version::new(5, 0, 0));
        engine.init_compaction_filter(safe_point, cfg, cluster_version);

        let db = engine.as_inner();
        let handle = get_cf_handle(db, CF_DEFAULT).unwrap();

        let mut compact_opts = CompactOptions::new();
        compact_opts.set_exclusive_manual_compaction(false);
        compact_opts.set_max_subcompactions(1);
        db.compact_range_cf_opt(handle, &compact_opts, None, None);
    }

    pub fn gc_by_compact(engine: &StorageRocksEngine, _: &[u8], safe_point: u64) {
        let engine = engine.get_rocksdb();
        // Put a new key-value pair to ensure compaction can be triggered correctly.
        engine.put_cf("write", b"k1", b"v1").unwrap();
        do_gc_by_compact(&engine, None, None, safe_point, None);
    }

    fn rocksdb_level_file_counts(engine: &RocksEngine, cf: &str) -> Vec<usize> {
        let cf_handle = get_cf_handle(engine.as_inner(), cf).unwrap();
        let metadata = engine.as_inner().get_column_family_meta_data(cf_handle);
        let mut res = Vec::with_capacity(7);
        for level_meta in metadata.get_levels() {
            res.push(level_meta.get_files().len());
        }
        res
    }

    #[test]
    fn test_is_compaction_filter_allowed() {
        let cluster_version = ClusterVersion::new(semver::Version::new(4, 1, 0));
        let mut cfg_value = GcConfig::default();
        assert!(!is_compaction_filter_allowd(&cfg_value, &cluster_version));

        cfg_value.enable_compaction_filter = true;
        assert!(!is_compaction_filter_allowd(&cfg_value, &cluster_version));

        cfg_value.compaction_filter_skip_version_check = true;
        assert!(is_compaction_filter_allowd(&cfg_value, &cluster_version));

        let cluster_version = ClusterVersion::new(semver::Version::new(5, 0, 0));
        cfg_value.compaction_filter_skip_version_check = false;
        assert!(is_compaction_filter_allowd(&cfg_value, &cluster_version));
    }

    #[test]
    fn test_compaction_filter_on_default() {
        let engine = TestEngineBuilder::new().build().unwrap();
        let raw_engine = engine.get_rocksdb();
        let large_value = vec![b'x'; 1024];
        must_prewrite_put(&engine, b"key", &large_value, b"key", 100);
        must_commit(&engine, b"key", 100, 110);
        must_prewrite_put(&engine, b"key", &large_value, b"key", 120);
        must_commit(&engine, b"key", 120, 130);
        must_prewrite_put(&engine, b"key", &large_value, b"key", 140);
        gc_by_compact(&engine, b"", 200);
        gc_default_cf(&raw_engine, 200);
        must_commit(&engine, b"key", 140, 150);
        must_get_none(&engine, b"key", 110);
        must_get(&engine, b"key", 130, &large_value);
        must_get(&engine, b"key", 150, &large_value);
    }

    // Test a key can be GCed correctly if its MVCC versions cover multiple SST files.
    mod mvcc_versions_cover_multiple_ssts {
        use super::*;

        #[test]
        fn at_bottommost_level() {
            let engine = TestEngineBuilder::new().build().unwrap();
            let raw_engine = engine.get_rocksdb();

            let split_key = Key::from_raw(b"key")
                .append_ts(TimeStamp::from(135))
                .into_encoded();

            // So the construction of SST files will be:
            // L6: |key_110|
            must_prewrite_put(&engine, b"key", b"value", b"key", 100);
            must_commit(&engine, b"key", 100, 110);
            do_gc_by_compact(&raw_engine, None, None, 50, None);
            assert_eq!(rocksdb_level_file_counts(&raw_engine, CF_WRITE)[6], 1);

            // So the construction of SST files will be:
            // L6: |key_140, key_130|, |key_110|
            must_prewrite_put(&engine, b"key", b"value", b"key", 120);
            must_commit(&engine, b"key", 120, 130);
            must_prewrite_delete(&engine, b"key", b"key", 140);
            must_commit(&engine, b"key", 140, 140);
            do_gc_by_compact(&raw_engine, None, Some(&split_key), 50, None);
            assert_eq!(rocksdb_level_file_counts(&raw_engine, CF_WRITE)[6], 2);

            // Put more key/value pairs so that 1 file in L0 and 1 file in L6 can be merged.
            must_prewrite_put(&engine, b"kex", b"value", b"kex", 100);
            must_commit(&engine, b"kex", 100, 110);

            do_gc_by_compact(&raw_engine, None, Some(&split_key), 200, None);

            // There are still 2 files in L6 because the SST contains key_110 is not touched.
            assert_eq!(rocksdb_level_file_counts(&raw_engine, CF_WRITE)[6], 2);

            // Although the SST files is not involved in the last compaction,
            // all versions of "key" should be cleared.
            let key = Key::from_raw(b"key")
                .append_ts(TimeStamp::from(110))
                .into_encoded();
            let x = raw_engine.get_value_cf(CF_WRITE, &key).unwrap();
            assert!(x.is_none());
        }

        #[test]
        fn at_no_bottommost_level() {
            let mut cfg = DbConfig::default();
            cfg.writecf.dynamic_level_bytes = false;
            let engine = TestEngineBuilder::new().build_with_cfg(&cfg).unwrap();
            let raw_engine = engine.get_rocksdb();

            // So the construction of SST files will be:
            // L6: |AAAAA_101, CCCCC_111|
            must_prewrite_put(&engine, b"AAAAA", b"value", b"key", 100);
            must_commit(&engine, b"AAAAA", 100, 101);
            must_prewrite_put(&engine, b"CCCCC", b"value", b"key", 110);
            must_commit(&engine, b"CCCCC", 110, 111);
            do_gc_by_compact(&raw_engine, None, None, 50, Some(6));
            assert_eq!(rocksdb_level_file_counts(&raw_engine, CF_WRITE)[6], 1);

            // So the construction of SST files will be:
            // L0: |BBBB_101, DDDDD_101|
            // L6: |AAAAA_101, CCCCC_111|
            must_prewrite_put(&engine, b"BBBBB", b"value", b"key", 100);
            must_commit(&engine, b"BBBBB", 100, 101);
            must_prewrite_put(&engine, b"DDDDD", b"value", b"key", 100);
            must_commit(&engine, b"DDDDD", 100, 101);
            raw_engine.flush_cf(CF_WRITE, true).unwrap();
            assert_eq!(rocksdb_level_file_counts(&raw_engine, CF_WRITE)[0], 1);

            // So the construction of SST files will be:
            // L0: |AAAAA_111, BBBBB_111|, |BBBB_101, DDDDD_101|
            // L6: |AAAAA_101, CCCCC_111|
            must_prewrite_put(&engine, b"AAAAA", b"value", b"key", 110);
            must_commit(&engine, b"AAAAA", 110, 111);
            must_prewrite_delete(&engine, b"BBBBB", b"BBBBB", 110);
            must_commit(&engine, b"BBBBB", 110, 111);
            raw_engine.flush_cf(CF_WRITE, true).unwrap();
            assert_eq!(rocksdb_level_file_counts(&raw_engine, CF_WRITE)[0], 2);

            // Compact |AAAAA_111, BBBBB_111| at L0 and |AAAA_101, CCCCC_111| at L6.
            let start = Key::from_raw(b"AAAAA").into_encoded();
            let end = Key::from_raw(b"AAAAAA").into_encoded();
            do_gc_by_compact(&raw_engine, Some(&start), Some(&end), 200, Some(6));

            must_get_none(&engine, b"BBBBB", 101);
        }
    }
}<|MERGE_RESOLUTION|>--- conflicted
+++ resolved
@@ -451,14 +451,9 @@
     use super::*;
     use crate::config::DbConfig;
     use crate::storage::kv::{RocksEngine as StorageRocksEngine, TestEngineBuilder};
-<<<<<<< HEAD
     use crate::storage::mvcc::tests::{
         must_commit, must_get, must_get_none, must_prewrite_delete, must_prewrite_put,
     };
-=======
-    use crate::storage::mvcc::tests::{must_get_none, must_prewrite_delete, must_prewrite_put};
-    use crate::storage::txn::tests::must_commit;
->>>>>>> 94426670
     use engine_rocks::raw::CompactOptions;
     use engine_rocks::util::get_cf_handle;
     use engine_rocks::RocksEngine;
