--- conflicted
+++ resolved
@@ -22,18 +22,7 @@
     gc_worker::{sync_gc, GcSafePointProvider, GcTask},
     Result,
 };
-use crate::server::metrics::*;
-<<<<<<< HEAD
-use raftstore::coprocessor::RegionInfoProvider;
-use raftstore::store::util::find_peer;
-
-use super::compaction_filter::is_compaction_filter_allowed;
-use super::config::GcWorkerConfigManager;
-use super::gc_worker::{sync_gc, GcSafePointProvider, GcTask};
-use super::Result;
-use crate::tikv_util::metrics::StdThreadBuildWrapper;
-=======
->>>>>>> aaf47d0c
+use crate::{server::metrics::*, tikv_util::metrics::StdThreadBuildWrapper};
 
 const POLL_SAFE_POINT_INTERVAL_SECS: u64 = 10;
 
@@ -639,21 +628,14 @@
     use engine_rocks::RocksEngine;
     use kvproto::metapb;
     use raft::StateRole;
-<<<<<<< HEAD
-    use raftstore::coprocessor::Result as CopResult;
-    use raftstore::coprocessor::{RegionInfo, SeekRegionCallback};
-    use raftstore::store::util::new_peer;
-    use std::collections::BTreeMap;
-    use std::mem;
-    use std::sync::mpsc::{channel, Receiver, Sender};
-    use tikv_util::metrics::StdThreadBuildWrapper;
-=======
     use raftstore::{
         coprocessor::{RegionInfo, Result as CopResult, SeekRegionCallback},
         store::util::new_peer,
     };
->>>>>>> aaf47d0c
-    use tikv_util::worker::{Builder as WorkerBuilder, LazyWorker, Runnable};
+    use tikv_util::{
+        metrics::StdThreadBuildWrapper,
+        worker::{Builder as WorkerBuilder, LazyWorker, Runnable},
+    };
 
     use super::*;
     use crate::storage::Callback;
