// Copyright 2018 TiKV Project Authors. Licensed under Apache-2.0.

use std::{
    ffi::CString,
    mem,
    sync::{atomic::Ordering, Arc},
};

use api_version::{ApiV2, KeyMode, KvFormat};
use engine_rocks::{
    raw::{
        new_compaction_filter_raw, CompactionFilter, CompactionFilterContext,
        CompactionFilterDecision, CompactionFilterFactory, CompactionFilterValueType,
        DBCompactionFilter,
    },
    RocksEngine,
};
use engine_traits::{raw_ttl::ttl_current_ts, MiscExt};
use prometheus::local::LocalHistogram;
use raftstore::coprocessor::RegionInfoProvider;
use tikv_util::worker::{ScheduleError, Scheduler};
use txn_types::Key;

use crate::{
    server::gc_worker::{
        compaction_filter::{
            CompactionFilterStats, DEFAULT_DELETE_BATCH_COUNT, GC_COMPACTION_FAILURE,
            GC_COMPACTION_FILTERED, GC_COMPACTION_FILTER_ORPHAN_VERSIONS, GC_CONTEXT,
        },
        GcTask,
    },
    storage::mvcc::{GC_DELETE_VERSIONS_HISTOGRAM, MVCC_VERSIONS_HISTOGRAM},
};

pub struct RawCompactionFilterFactory;

impl CompactionFilterFactory for RawCompactionFilterFactory {
    fn create_compaction_filter(
        &self,
        context: &CompactionFilterContext,
    ) -> *mut DBCompactionFilter {
        //---------------- GC context --------------
        let gc_context_option = GC_CONTEXT.lock().unwrap();
        let gc_context = match *gc_context_option {
            Some(ref ctx) => ctx,
            None => return std::ptr::null_mut(),
        };
        //---------------- GC context END --------------

        let db = gc_context.db.clone();
        let gc_scheduler = gc_context.gc_scheduler.clone();
        let store_id = gc_context.store_id;
        let region_info_provider = gc_context.region_info_provider.clone();

        let current = ttl_current_ts();
        let safe_point = gc_context.safe_point.load(Ordering::Relaxed);
        if safe_point == 0 {
            // Safe point has not been initialized yet.
            debug!("skip gc in compaction filter because of no safe point");
            return std::ptr::null_mut();
        }
        let filter = RawCompactionFilter::new(
            db,
            safe_point,
            gc_scheduler,
            current,
            context,
            (store_id, region_info_provider),
        );
        let name = CString::new("raw_compaction_filter").unwrap();
        unsafe { new_compaction_filter_raw(name, filter) }
    }
}

struct RawCompactionFilter {
    safe_point: u64,
    engine: RocksEngine,
    gc_scheduler: Scheduler<GcTask<RocksEngine>>,
    current_ts: u64,
    mvcc_key_prefix: Vec<u8>,
    mvcc_deletions: Vec<Key>,
    regions_provider: (u64, Arc<dyn RegionInfoProvider>),

    // Some metrics about implementation detail.
    versions: usize,
    filtered: usize,
    total_versions: usize,
    total_filtered: usize,
    orphan_versions: usize,
    versions_hist: LocalHistogram,
    filtered_hist: LocalHistogram,

    encountered_errors: bool,
}

thread_local! {
    static STATS: CompactionFilterStats = CompactionFilterStats::default();
}

impl Drop for RawCompactionFilter {
    // NOTE: it's required that `CompactionFilter` is dropped before the compaction
    // result becomes installed into the DB instance.
    fn drop(&mut self) {
        self.raw_gc_mvcc_deletions();

        self.engine.sync_wal().unwrap();

        self.switch_key_metrics();
        self.flush_metrics();
    }
}

impl CompactionFilter for RawCompactionFilter {
    fn featured_filter(
        &mut self,
        level: usize,
        key: &[u8],
        sequence: u64,
        value: &[u8],
        value_type: CompactionFilterValueType,
    ) -> CompactionFilterDecision {
        if self.encountered_errors {
            // If there are already some errors, do nothing.
            return CompactionFilterDecision::Keep;
        }

        match self.do_filter(level, key, sequence, value, value_type) {
            Ok(decision) => decision,
            Err(e) => {
                warn!("compaction filter meet error: {}", e);
                GC_COMPACTION_FAILURE.with_label_values(&["filter"]).inc();
                self.encountered_errors = true;
                CompactionFilterDecision::Keep
            }
        }
    }
}

impl RawCompactionFilter {
    fn new(
        engine: RocksEngine,
        safe_point: u64,
        gc_scheduler: Scheduler<GcTask<RocksEngine>>,
        ts: u64,
        _context: &CompactionFilterContext,
        regions_provider: (u64, Arc<dyn RegionInfoProvider>),
    ) -> Self {
        // Safe point must have been initialized.
        assert!(safe_point > 0);
        debug!("gc in compaction filter"; "safe_point" => safe_point);
        RawCompactionFilter {
            safe_point,
            engine,
            gc_scheduler,
            current_ts: ts,
            mvcc_key_prefix: vec![],
            mvcc_deletions: Vec::with_capacity(DEFAULT_DELETE_BATCH_COUNT),
            regions_provider,

            versions: 0,
            filtered: 0,
            total_versions: 0,
            total_filtered: 0,
            orphan_versions: 0,
            versions_hist: MVCC_VERSIONS_HISTOGRAM.local(),
            filtered_hist: GC_DELETE_VERSIONS_HISTOGRAM.local(),

            encountered_errors: false,
        }
    }

    fn do_filter(
        &mut self,
        _start_level: usize,
        key: &[u8],
        _sequence: u64,
        value: &[u8],
        value_type: CompactionFilterValueType,
    ) -> Result<CompactionFilterDecision, String> {
        if !key.starts_with(keys::DATA_PREFIX_KEY) {
            return Ok(CompactionFilterDecision::Keep);
        }

        // If the key mode is not KeyMode::Raw or value_type is not
        // CompactionFilterValueType::Value, it's needed to be retained.
        let key_mode = ApiV2::parse_key_mode(keys::origin_key(key));
        if key_mode != KeyMode::Raw || value_type != CompactionFilterValueType::Value {
            return Ok(CompactionFilterDecision::Keep);
        }

        let (mvcc_key_prefix, commit_ts) = ApiV2::split_ts(key)?;

        if self.mvcc_key_prefix != mvcc_key_prefix {
            self.switch_key_metrics();
            self.mvcc_key_prefix.clear();
            self.mvcc_key_prefix.extend_from_slice(mvcc_key_prefix);
            if commit_ts.into_inner() >= self.safe_point {
                return Ok(CompactionFilterDecision::Keep);
            }

            self.versions += 1;
            let raw_value = ApiV2::decode_raw_value(value)?;
<<<<<<< HEAD
            // If it's the latest version, and it's deleted or expired, it needs to be sent to GcWorker to be processed asynchronously.
=======
            // If it's the latest version, and it's deleted or expired, it needs to be sent
            // to GCWorker to be processed asynchronously.
>>>>>>> 4f8f7314
            if !raw_value.is_valid(self.current_ts) {
                self.raw_handle_delete();
                if self.mvcc_deletions.len() >= DEFAULT_DELETE_BATCH_COUNT {
                    self.raw_gc_mvcc_deletions();
                }
            }
            // 1. If it's the latest version, and it's neither deleted nor expired, it's
            // needed to be retained. 2. If it's the latest version, and it's
            // deleted or expired, while we do async gctask to deleted or expired records,
            // both put records and deleted/expired records are actually kept within the
            // compaction filter.
            Ok(CompactionFilterDecision::Keep)
        } else {
            if commit_ts.into_inner() >= self.safe_point {
                return Ok(CompactionFilterDecision::Keep);
            }

            self.versions += 1;
            self.filtered += 1;
            // If it's ts < safepoint, and it's not the latest version, it's need to be
            // removed.
            Ok(CompactionFilterDecision::Remove)
        }
    }

    fn raw_gc_mvcc_deletions(&mut self) {
        if !self.mvcc_deletions.is_empty() {
            let empty = Vec::with_capacity(DEFAULT_DELETE_BATCH_COUNT);
            let task = GcTask::RawGcKeys {
                keys: mem::replace(&mut self.mvcc_deletions, empty),
                safe_point: self.safe_point.into(),
                store_id: self.regions_provider.0,
                region_info_provider: self.regions_provider.1.clone(),
            };
            self.schedule_gc_task(task, false);
        }
    }

    // `log_on_error` indicates whether to print an error log on scheduling
    // failures. It's only enabled for `GcTask::OrphanVersions`.
    fn schedule_gc_task(&self, task: GcTask<RocksEngine>, log_on_error: bool) {
        match self.gc_scheduler.schedule(task) {
            Ok(_) => {}
            Err(e) => {
                if log_on_error {
                    error!("compaction filter schedule {} fail", e);
                }
                match e {
                    ScheduleError::Full(_) => {
                        GC_COMPACTION_FAILURE.with_label_values(&["full"]).inc();
                    }
                    ScheduleError::Stopped(_) => {
                        GC_COMPACTION_FAILURE.with_label_values(&["stopped"]).inc();
                    }
                }
            }
        }
    }

    fn raw_handle_delete(&mut self) {
        debug_assert_eq!(self.mvcc_key_prefix[0], keys::DATA_PREFIX);
        let key = Key::from_encoded_slice(&self.mvcc_key_prefix[1..]);
        self.mvcc_deletions.push(key);
    }

    // TODO some refactor to avoid duplicated codes.
    fn switch_key_metrics(&mut self) {
        if self.versions != 0 {
            self.versions_hist.observe(self.versions as f64);
            self.total_versions += self.versions;
            self.versions = 0;
        }
        if self.filtered != 0 {
            self.filtered_hist.observe(self.filtered as f64);
            self.total_filtered += self.filtered;
            self.filtered = 0;
        }
    }

    fn flush_metrics(&self) {
        GC_COMPACTION_FILTERED.inc_by(self.total_filtered as u64);
        GC_COMPACTION_FILTER_ORPHAN_VERSIONS
            .with_label_values(&["generated"])
            .inc_by(self.orphan_versions as u64);
        if let Some((versions, filtered)) = STATS.with(|stats| {
            stats.versions.update(|x| x + self.total_versions);
            stats.filtered.update(|x| x + self.total_filtered);
            if stats.need_report() {
                return Some(stats.prepare_report());
            }
            None
        }) {
            if filtered > 0 {
                info!("RawKV Compaction filter reports"; "total" => versions, "filtered" => filtered);
            }
        }
    }
}

#[cfg(test)]
pub mod tests {

    use std::time::Duration;

    use api_version::RawValue;
    use engine_traits::{DeleteStrategy, Peekable, Range, CF_DEFAULT};
    use kvproto::kvrpcpb::{ApiVersion, Context};
    use tikv_kv::{Engine, Modify, WriteData};
    use txn_types::TimeStamp;

    use super::*;
    use crate::{
        config::DbConfig, server::gc_worker::TestGcRunner, storage::kv::TestEngineBuilder,
    };

    pub fn make_key(key: &[u8], ts: u64) -> Vec<u8> {
        let encode_key = ApiV2::encode_raw_key(key, Some(ts.into()));
        let res = keys::data_key(encode_key.as_encoded());
        res
    }

    #[test]
    fn test_raw_compaction_filter() {
        let mut cfg = DbConfig::default();
        cfg.defaultcf.disable_auto_compactions = true;
        cfg.defaultcf.dynamic_level_bytes = false;

        let engine = TestEngineBuilder::new()
            .api_version(ApiVersion::V2)
            .build_with_cfg(&cfg)
            .unwrap();
        let raw_engine = engine.get_rocksdb();
        let mut gc_runner = TestGcRunner::new(0);

        let user_key = b"r\0aaaaaaaaaaa";

        let test_raws = vec![
            (user_key, 100, false),
            (user_key, 90, false),
            (user_key, 70, false),
        ];

        let modifies = test_raws
            .into_iter()
            .map(|(key, ts, is_delete)| {
                (
                    make_key(key, ts),
                    ApiV2::encode_raw_value(RawValue {
                        user_value: &[0; 10][..],
                        expire_ts: Some(TimeStamp::max().into_inner()),
                        is_delete,
                    }),
                )
            })
            .map(|(k, v)| Modify::Put(CF_DEFAULT, Key::from_encoded_slice(k.as_slice()), v))
            .collect();

        let ctx = Context {
            api_version: ApiVersion::V2,
            ..Default::default()
        };
        let batch = WriteData::from_modifies(modifies);

        engine.write(&ctx, batch).unwrap();

        gc_runner.safe_point(80).gc_raw(&raw_engine);

        // If ts(70) < safepoint(80), and this userkey's latest version is not deleted
        // or expired, this version will be removed in do_filter.
        let entry70 = raw_engine
            .get_value_cf(CF_DEFAULT, make_key(b"r\0a", 70).as_slice())
            .unwrap();
        assert!(entry70.is_none());

        gc_runner.safe_point(90).gc_raw(&raw_engine);

        let entry100 = raw_engine
            .get_value_cf(CF_DEFAULT, make_key(user_key, 100).as_slice())
            .unwrap();
        let entry90 = raw_engine
            .get_value_cf(CF_DEFAULT, make_key(user_key, 90).as_slice())
            .unwrap();

        // If ts(100) > safepoint(80), it's need to be retained.
        assert!(entry100.is_some());

        // If ts(90) == safepoint(90), it's need to be retained.
        assert!(entry90.is_some());
    }

    #[test]
    fn test_raw_call_gctask() {
        let engine = TestEngineBuilder::new()
            .api_version(ApiVersion::V2)
            .build()
            .unwrap();
        let raw_engine = engine.get_rocksdb();
        let mut gc_runner = TestGcRunner::new(0);

        let mut gc_and_check = |expect_tasks: bool, prefix: &[u8]| {
            gc_runner.safe_point(500).gc_raw(&raw_engine);

            // Wait up to 1 second, and treat as no task if timeout.
            if let Ok(Some(task)) = gc_runner.gc_receiver.recv_timeout(Duration::new(1, 0)) {
                assert!(expect_tasks, "a GC task is expected");
                match task {
                    GcTask::RawGcKeys { keys, .. } => {
                        assert_eq!(keys.len(), 1);
                        let got = keys[0].as_encoded();
                        let expect = Key::from_encoded_slice(prefix);
                        assert_eq!(got, &expect.as_encoded()[1..]);
                    }
                    _ => unreachable!(),
                }
                return;
            }
            assert!(!expect_tasks, "no GC task is expected");
        };
        let user_key_del = b"r\0aaaaaaaaaaa";
        let user_key_not_del = b"r\0zzzzzzzzzzz";

        // If it's deleted, it will call async scheduler GcTask.
        let test_raws = vec![
            (user_key_not_del, 630, false),
            (user_key_not_del, 620, false),
            (user_key_not_del, 610, false),
            (user_key_not_del, 430, false),
            (user_key_not_del, 420, false),
            (user_key_not_del, 410, false),
            (user_key_del, 9, true),
            (user_key_del, 5, false),
            (user_key_del, 1, false),
        ];

        let modifies = test_raws
            .into_iter()
            .map(|(key, ts, is_delete)| {
                (
                    make_key(key, ts),
                    ApiV2::encode_raw_value(RawValue {
                        user_value: &[0; 10][..],
                        expire_ts: Some(TimeStamp::max().into_inner()),
                        is_delete,
                    }),
                )
            })
            .map(|(k, v)| Modify::Put(CF_DEFAULT, Key::from_encoded_slice(k.as_slice()), v))
            .collect();

        let ctx = Context {
            api_version: ApiVersion::V2,
            ..Default::default()
        };

        let batch = WriteData::from_modifies(modifies);

        engine.write(&ctx, batch).unwrap();

        let check_key_del = make_key(user_key_del, 1);
        let (prefix_del, _commit_ts) = ApiV2::split_ts(check_key_del.as_slice()).unwrap();
        gc_and_check(true, prefix_del);

        // Clean the engine, prepare for later tests.
        let range_start_key =
            keys::data_key(ApiV2::encode_raw_key(user_key_del, None).as_encoded());
        let range_end_key = keys::data_key(
            ApiV2::encode_raw_key(user_key_not_del, Some(TimeStamp::new(1))).as_encoded(),
        );
        raw_engine
            .delete_ranges_cf(
                CF_DEFAULT,
                DeleteStrategy::DeleteByKey,
                &[Range::new(
                    range_start_key.as_slice(),
                    range_end_key.as_slice(),
                )],
            )
            .unwrap();

        let user_key_expire = b"r\0bbbbbbbbbbb";

        // If it's expired, it will call async scheduler GcTask.
        let test_expired_raws = vec![
            (user_key_expire, 9, false),
            (user_key_expire, 5, false),
            (user_key_expire, 1, false),
        ];

        let modifies: Vec<Modify> = test_expired_raws
            .into_iter()
            .map(|(key, ts, is_delete)| {
                (
                    make_key(key, ts),
                    ApiV2::encode_raw_value(RawValue {
                        user_value: &[0; 10][..],
                        expire_ts: Some(10),
                        is_delete,
                    }),
                )
            })
            .map(|(k, v)| Modify::Put(CF_DEFAULT, Key::from_encoded_slice(k.as_slice()), v))
            .collect();

        let batch = WriteData::from_modifies(modifies);

        engine.write(&ctx, batch).unwrap();

        let check_key_expire = make_key(user_key_expire, 1);
        let (prefix_expired, _commit_ts) = ApiV2::split_ts(check_key_expire.as_slice()).unwrap();
        gc_and_check(true, prefix_expired);
    }
}<|MERGE_RESOLUTION|>--- conflicted
+++ resolved
@@ -200,12 +200,8 @@
 
             self.versions += 1;
             let raw_value = ApiV2::decode_raw_value(value)?;
-<<<<<<< HEAD
-            // If it's the latest version, and it's deleted or expired, it needs to be sent to GcWorker to be processed asynchronously.
-=======
             // If it's the latest version, and it's deleted or expired, it needs to be sent
-            // to GCWorker to be processed asynchronously.
->>>>>>> 4f8f7314
+            // to GcWorker to be processed asynchronously.
             if !raw_value.is_valid(self.current_ts) {
                 self.raw_handle_delete();
                 if self.mvcc_deletions.len() >= DEFAULT_DELETE_BATCH_COUNT {
