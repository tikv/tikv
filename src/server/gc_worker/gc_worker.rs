// Copyright 2018 TiKV Project Authors. Licensed under Apache-2.0.

use std::fmt::{self, Display, Formatter};
use std::iter::Peekable;
use std::mem;
use std::sync::atomic::{AtomicU64, AtomicUsize, Ordering};
use std::sync::mpsc::Sender;
use std::sync::{Arc, Mutex};
use std::vec::IntoIter;

use api_version::{APIVersion, APIV2};
use concurrency_manager::ConcurrencyManager;
use engine_rocks::FlowInfo;
use engine_traits::{
    DeleteStrategy, Error as EngineError, KvEngine, MiscExt, Range, WriteBatch, WriteOptions,
    CF_DEFAULT, CF_LOCK, CF_WRITE,
};
use file_system::{IOType, WithIOType};
use futures::executor::block_on;
use kvproto::kvrpcpb::{Context, LockInfo};
use kvproto::metapb::Region;
use pd_client::{FeatureGate, PdClient};
use raftstore::coprocessor::{CoprocessorHost, RegionInfoProvider};
use raftstore::router::RaftStoreRouter;
use raftstore::store::msg::StoreMsg;
use raftstore::store::util::find_peer;
use tikv_kv::{CfStatistics, CursorBuilder, Modify};
use tikv_util::config::{Tracker, VersionTrack};
use tikv_util::time::{duration_to_sec, Instant, Limiter, SlowTimer};
use tikv_util::worker::{Builder as WorkerBuilder, LazyWorker, Runnable, ScheduleError, Scheduler};
use txn_types::{Key, TimeStamp};

use crate::server::metrics::*;
use crate::storage::kv::{Engine, ScanMode, Statistics};
use crate::storage::mvcc::{GcInfo, MvccReader, MvccTxn};
use crate::storage::txn::Error as TxnError;

use super::applied_lock_collector::{AppliedLockCollector, Callback as LockCollectorCallback};
use super::compaction_filter::{
    CompactionFilterInitializer, GC_COMPACTION_FILTER_MVCC_DELETION_HANDLED,
    GC_COMPACTION_FILTER_MVCC_DELETION_WASTED, GC_COMPACTION_FILTER_ORPHAN_VERSIONS,
};
use super::config::{GcConfig, GcWorkerConfigManager};
use super::gc_manager::{AutoGcConfig, GcManager, GcManagerHandle};
use super::{check_need_gc, Callback, Error, ErrorInner, Result};
use crate::storage::txn::gc;

/// After the GC scan of a key, output a message to the log if there are at least this many
/// versions of the key.
const GC_LOG_FOUND_VERSION_THRESHOLD: usize = 30;

/// After the GC delete versions of a key, output a message to the log if at least this many
/// versions are deleted.
const GC_LOG_DELETED_VERSION_THRESHOLD: usize = 30;

pub const GC_MAX_EXECUTING_TASKS: usize = 10;
const GC_TASK_SLOW_SECONDS: u64 = 30;
const GC_MAX_PENDING_TASKS: usize = 4096;

/// Provides safe point.
pub trait GcSafePointProvider: Send + 'static {
    fn get_safe_point(&self) -> Result<TimeStamp>;
}

impl<T: PdClient + 'static> GcSafePointProvider for Arc<T> {
    fn get_safe_point(&self) -> Result<TimeStamp> {
        block_on(self.get_gc_safe_point())
            .map(Into::into)
            .map_err(|e| box_err!("failed to get safe point from PD: {:?}", e))
    }
}

pub enum GcTask<E>
where
    E: KvEngine,
{
    Gc {
        region_id: u64,
        start_key: Vec<u8>,
        end_key: Vec<u8>,
        safe_point: TimeStamp,
        callback: Callback<()>,
    },
    GcKeys {
        keys: Vec<Key>,
        safe_point: TimeStamp,
        store_id: u64,
        region_info_provider: Arc<dyn RegionInfoProvider>,
    },
    RawGcKeys {
        keys: Vec<Key>,
        safe_point: TimeStamp,
        store_id: u64,
        region_info_provider: Arc<dyn RegionInfoProvider>,
    },
    UnsafeDestroyRange {
        ctx: Context,
        start_key: Key,
        end_key: Key,
        callback: Callback<()>,
    },
    PhysicalScanLock {
        ctx: Context,
        max_ts: TimeStamp,
        start_key: Key,
        limit: usize,
        callback: Callback<Vec<LockInfo>>,
    },
    /// If GC in compaction filter is enabled, versions on default CF will be handled with
    /// `DB::delete` in write CF's compaction filter. However if the compaction filter finds
    /// the DB is stalled, it will send the task to GC worker to ensure the compaction can be
    /// continued.
    ///
    /// NOTE: It's possible that the TiKV instance fails after a compaction result is installed
    /// but its orphan versions are not deleted. Those orphan versions will never get cleaned
    /// until `DefaultCompactionFilter` is introduced.
    ///
    /// The tracking issue: <https://github.com/tikv/tikv/issues/9719>.
    OrphanVersions { wb: E::WriteBatch, id: usize },
    #[cfg(any(test, feature = "testexport"))]
    Validate(Box<dyn FnOnce(&GcConfig, &Limiter) + Send>),
}

impl<E> GcTask<E>
where
    E: KvEngine,
{
    pub fn get_enum_label(&self) -> GcCommandKind {
        match self {
            GcTask::Gc { .. } => GcCommandKind::gc,
            GcTask::GcKeys { .. } => GcCommandKind::gc_keys,
            GcTask::RawGcKeys { .. } => GcCommandKind::raw_gc_keys,
            GcTask::UnsafeDestroyRange { .. } => GcCommandKind::unsafe_destroy_range,
            GcTask::PhysicalScanLock { .. } => GcCommandKind::physical_scan_lock,
            GcTask::OrphanVersions { .. } => GcCommandKind::orphan_versions,
            #[cfg(any(test, feature = "testexport"))]
            GcTask::Validate(_) => GcCommandKind::validate_config,
        }
    }
}

impl<E> Display for GcTask<E>
where
    E: KvEngine,
{
    fn fmt(&self, f: &mut Formatter<'_>) -> fmt::Result {
        match self {
            GcTask::Gc {
                start_key,
                end_key,
                safe_point,
                ..
            } => f
                .debug_struct("Gc")
                .field("start_key", &log_wrappers::Value::key(start_key))
                .field("end_key", &log_wrappers::Value::key(end_key))
                .field("safe_point", safe_point)
                .finish(),
            GcTask::GcKeys { .. } => f.debug_struct("GcKeys").finish(),
            GcTask::RawGcKeys { .. } => f.debug_struct("RawGcKeys").finish(),
            GcTask::UnsafeDestroyRange {
                start_key, end_key, ..
            } => f
                .debug_struct("UnsafeDestroyRange")
                .field("start_key", &format!("{}", start_key))
                .field("end_key", &format!("{}", end_key))
                .finish(),
            GcTask::PhysicalScanLock { max_ts, .. } => f
                .debug_struct("PhysicalScanLock")
                .field("max_ts", max_ts)
                .finish(),
            GcTask::OrphanVersions { id, wb } => f
                .debug_struct("OrphanVersions")
                .field("id", id)
                .field("count", &wb.count())
                .finish(),
            #[cfg(any(test, feature = "testexport"))]
            GcTask::Validate(_) => write!(f, "Validate gc worker config"),
        }
    }
}

/// Used to perform GC operations on the engine.
struct GcRunner<E, RR>
where
    E: Engine,
    RR: RaftStoreRouter<E::Local>,
{
    engine: E,

    raft_store_router: RR,
    flow_info_sender: Sender<FlowInfo>,

    /// Used to limit the write flow of GC.
    limiter: Limiter,

    cfg: GcConfig,
    cfg_tracker: Tracker<GcConfig>,

    stats: Statistics,
}

pub struct MvccRaw {
    pub(crate) write_size: usize,
    pub(crate) modifies: Vec<Modify>,
}

impl MvccRaw {
    pub fn new() -> MvccRaw {
        // FIXME: use session variable to indicate fill cache or not.

        MvccRaw {
            write_size: 0,
            modifies: vec![],
        }
    }
    pub fn write_size(&self) -> usize {
        self.write_size
    }

    pub fn into_modifies(self) -> Vec<Modify> {
        self.modifies
    }
}

impl<E, RR> GcRunner<E, RR>
where
    E: Engine,
    RR: RaftStoreRouter<E::Local>,
{
    pub fn new(
        engine: E,
        raft_store_router: RR,
        flow_info_sender: Sender<FlowInfo>,
        cfg_tracker: Tracker<GcConfig>,
        cfg: GcConfig,
    ) -> Self {
        let limiter = Limiter::new(if cfg.max_write_bytes_per_sec.0 > 0 {
            cfg.max_write_bytes_per_sec.0 as f64
        } else {
            f64::INFINITY
        });
        Self {
            engine,
            raft_store_router,
            flow_info_sender,
            limiter,
            cfg,
            cfg_tracker,
            stats: Statistics::default(),
        }
    }

    /// Check need gc without getting snapshot.
    /// If this is not supported or any error happens, returns true to do further check after
    /// getting snapshot.
    fn need_gc(&self, start_key: &[u8], end_key: &[u8], safe_point: TimeStamp) -> bool {
        let props = match self
            .engine
            .get_mvcc_properties_cf(CF_WRITE, safe_point, start_key, end_key)
        {
            Some(c) => c,
            None => return true,
        };
        check_need_gc(safe_point, self.cfg.ratio_threshold, &props)
    }

    /// Cleans up outdated data.
    fn gc_key(
        &mut self,
        safe_point: TimeStamp,
        key: &Key,
        gc_info: &mut GcInfo,
        txn: &mut MvccTxn,
        reader: &mut MvccReader<E::Snap>,
    ) -> Result<()> {
        let next_gc_info = gc(txn, reader, key.clone(), safe_point).map_err(TxnError::from_mvcc)?;
        gc_info.found_versions += next_gc_info.found_versions;
        gc_info.deleted_versions += next_gc_info.deleted_versions;
        gc_info.is_completed = next_gc_info.is_completed;
        let stats = mem::take(&mut reader.statistics);
        self.stats.add(&stats);
        Ok(())
    }

    fn new_txn() -> MvccTxn {
        // TODO txn only used for GC, but this is hacky, maybe need an Option?
        let concurrency_manager = ConcurrencyManager::new(1.into());
        MvccTxn::new(TimeStamp::zero(), concurrency_manager)
    }

    fn flush_txn(txn: MvccTxn, limiter: &Limiter, engine: &E) -> Result<()> {
        let write_size = txn.write_size();
        let modifies = txn.into_modifies();
        if !modifies.is_empty() {
            limiter.blocking_consume(write_size);
            engine.modify_on_kv_engine(modifies)?;
        }
        Ok(())
    }

    fn gc(&mut self, start_key: &[u8], end_key: &[u8], safe_point: TimeStamp) -> Result<()> {
        if !self.need_gc(start_key, end_key, safe_point) {
            GC_SKIPPED_COUNTER.inc();
            return Ok(());
        }

        let mut reader = MvccReader::new(
            self.engine.snapshot_on_kv_engine(start_key, end_key)?,
            Some(ScanMode::Forward),
            false,
        );

        let mut next_key = Some(Key::from_encoded_slice(start_key));
        while next_key.is_some() {
            // Scans at most `GcConfig.batch_keys` keys.
            let (keys, updated_next_key) = reader
                .scan_keys(next_key, self.cfg.batch_keys)
                .map_err(TxnError::from_mvcc)?;
            next_key = updated_next_key;

            if keys.is_empty() {
                GC_EMPTY_RANGE_COUNTER.inc();
                break;
            }
            self.gc_keys(keys, safe_point, None)?;
        }

        self.stats.add(&reader.statistics);
        debug!(
            "gc has finished";
            "start_key" => log_wrappers::Value::key(start_key),
            "end_key" => log_wrappers::Value::key(end_key),
            "safe_point" => safe_point
        );
        Ok(())
    }

    fn gc_keys(
        &mut self,
        keys: Vec<Key>,
        safe_point: TimeStamp,
        regions_provider: Option<(u64, Arc<dyn RegionInfoProvider>)>,
    ) -> Result<(usize, usize)> {
        struct KeysInRegions<R: Iterator<Item = Region>> {
            keys: Peekable<IntoIter<Key>>,
            regions: Peekable<R>,
        }
        impl<R: Iterator<Item = Region>> Iterator for KeysInRegions<R> {
            type Item = Key;
            fn next(&mut self) -> Option<Key> {
                loop {
                    let region = self.regions.peek()?;
                    let key = self.keys.peek()?.as_encoded().as_slice();
                    if key < region.get_start_key() {
                        self.keys.next();
                    } else if region.get_end_key().is_empty() || key < region.get_end_key() {
                        return self.keys.next();
                    } else {
                        self.regions.next();
                    }
                }
            }
        }

        fn get_keys_in_regions(
            keys: Vec<Key>,
            regions_provider: Option<(u64, Arc<dyn RegionInfoProvider>)>,
        ) -> Result<Box<dyn Iterator<Item = Key>>> {
            if keys.len() >= 2 {
                if let Some((store_id, region_info_provider)) = regions_provider {
                    let start = keys.first().unwrap().as_encoded();
                    let end = keys.last().unwrap().as_encoded();
                    let regions = box_try!(region_info_provider.get_regions_in_range(start, end))
                        .into_iter()
                        .filter(move |r| find_peer(r, store_id).is_some())
                        .peekable();

                    let keys = keys.into_iter().peekable();
                    return Ok(Box::new(KeysInRegions { keys, regions }));
                }
            }
            Ok(Box::new(keys.into_iter()))
        }

        let count = keys.len();
        let range_start_key = keys.first().unwrap().clone().into_encoded();
        let range_end_key = {
            let mut k = keys
                .last()
                .unwrap()
                .to_raw()
                .map_err(|e| EngineError::Codec(e))?;
            k.push(0);
            Key::from_raw(&k).into_encoded()
        };
        let snapshot = self
            .engine
            .snapshot_on_kv_engine(&range_start_key, &range_end_key)?;
        let mut keys = get_keys_in_regions(keys, regions_provider)?;

        let mut txn = Self::new_txn();
        let mut reader = if count <= 1 {
            MvccReader::new(snapshot, None, false)
        } else {
            // keys are closing to each other in one batch of gc keys, so do not use
            // prefix seek here to avoid too many seeks
            MvccReader::new(snapshot, Some(ScanMode::Forward), false)
        };

        let (mut handled_keys, mut wasted_keys) = (0, 0);
        let mut gc_info = GcInfo::default();
        let mut next_gc_key = keys.next();
        while let Some(ref key) = next_gc_key {
            if let Err(e) = self.gc_key(safe_point, key, &mut gc_info, &mut txn, &mut reader) {
                GC_KEY_FAILURES.inc();
                error!(?e; "GC meets failure"; "key" => %key,);
                // Switch to the next key if meets failure.
                gc_info.is_completed = true;
            }

            if gc_info.is_completed {
                if gc_info.found_versions >= GC_LOG_FOUND_VERSION_THRESHOLD {
                    debug!(
                        "GC found plenty versions for a key";
                        "key" => %key,
                        "versions" => gc_info.found_versions,
                    );
                }
                if gc_info.deleted_versions as usize >= GC_LOG_DELETED_VERSION_THRESHOLD {
                    debug!(
                        "GC deleted plenty versions for a key";
                        "key" => %key,
                        "versions" => gc_info.deleted_versions,
                    );
                }

                if gc_info.found_versions > 0 {
                    handled_keys += 1;
                } else {
                    wasted_keys += 1;
                }
                next_gc_key = keys.next();
                gc_info = GcInfo::default();
            } else {
                Self::flush_txn(txn, &self.limiter, &self.engine)?;
                let snapshot = self
                    .engine
                    .snapshot_on_kv_engine(&range_start_key, &range_end_key)?;
                txn = Self::new_txn();
                reader = MvccReader::new(snapshot, Some(ScanMode::Forward), false);
            }
        }
        Self::flush_txn(txn, &self.limiter, &self.engine)?;
        Ok((handled_keys, wasted_keys))
    }

    fn raw_gc_keys(
        &mut self,
        keys: Vec<Key>,
        safe_point: TimeStamp,
        regions_provider: Option<(u64, Arc<dyn RegionInfoProvider>)>,
    ) -> Result<(usize, usize)> {
        let first_key_vec = keys.first().unwrap().as_encoded();
        let first_raw_key = Key::from_raw(first_key_vec.as_slice()).append_ts(TimeStamp::max());
        let range_start_key = first_raw_key.as_encoded();

        let last_key_vec = keys.last().unwrap().as_encoded();
        let last_raw_key = Key::from_raw(last_key_vec.as_slice()).append_ts(TimeStamp::zero());
        let range_end_key = last_raw_key.as_encoded();

        //--------------------------------KeysInRegions-----------------------------
        struct KeysInRegions<R: Iterator<Item = Region>> {
            keys: Peekable<IntoIter<Key>>,
            regions: Peekable<R>,
        }
        impl<R: Iterator<Item = Region>> Iterator for KeysInRegions<R> {
            type Item = Key;
            fn next(&mut self) -> Option<Key> {
                loop {
                    let region = self.regions.peek()?;
                    let key = self.keys.peek()?.as_encoded().as_slice();
                    if key < region.get_start_key() {
                        self.keys.next();
                    } else if region.get_end_key().is_empty() || key < region.get_end_key() {
                        return self.keys.next();
                    } else {
                        self.regions.next();
                    }
                }
            }
        }

        fn get_keys_in_regions(
            keys: Vec<Key>,
            regions_provider: Option<(u64, Arc<dyn RegionInfoProvider>)>,
        ) -> Result<Box<dyn Iterator<Item = Key>>> {
            if keys.len() >= 2 {
                if let Some((store_id, region_info_provider)) = regions_provider {
                    let start = keys.first().unwrap().as_encoded();
                    let end = keys.last().unwrap().as_encoded();
                    let regions = box_try!(region_info_provider.get_regions_in_range(start, end))
                        .into_iter()
                        .filter(move |r| find_peer(r, store_id).is_some())
                        .peekable();

                    let keys = keys.into_iter().peekable();
                    return Ok(Box::new(KeysInRegions { keys, regions }));
                }
            }
            Ok(Box::new(keys.into_iter()))
        }

        let mut keys = get_keys_in_regions(keys, regions_provider)?;
        //--------------------------------KeysInRegions-----------------------------

        let mut snapshot = self
            .engine
            .snapshot_on_kv_engine(range_start_key, range_end_key)?;

        // let mut mvcc_snapshot = RawBasicSnapshot::from_snapshot(snapshot.clone());

        let mut raw_modifys = MvccRaw::new();

        // let mut keys_iter = keys.iter();
        // let mut next_gc_key = keys_iter.next();
        let mut next_gc_key = keys.next();
        while let Some(ref key) = next_gc_key {
            if let Err(e) = self.raw_gc_key(safe_point, key, &mut raw_modifys, &mut snapshot) {
                GC_KEY_FAILURES.inc();
                error!(?e; "Raw GC meets failure"; "key" => %key,);
                // Switch to the next key if meets failure.
            }

            // flush_raw_gc;
            Self::flush_raw_gc(raw_modifys, &self.limiter, &self.engine)?;
            // after flush, reset rwModify=let RawModify=MvccRaw::new();
            raw_modifys = MvccRaw::new();
            next_gc_key = keys.next();
        }
        Ok((0, 0))
    }

    fn raw_gc_key(
        &mut self,
        safe_point: TimeStamp,
        key: &Key,
        raw_modifys: &mut MvccRaw,
        //snapshot: &mut RawBasicSnapshot<E::Snap>,
        kv_snapshot: &mut <E as Engine>::Snap,
    ) -> Result<()> {
        let start_key = Key::from_raw(key.as_encoded()).append_ts(safe_point);
        let start_key_arr = start_key.as_encoded();
        let start_seek_key = Key::from_encoded_slice(start_key_arr);
        //kv_snapshot.
        let mut cursor = CursorBuilder::new(kv_snapshot, CF_DEFAULT).build()?;

        let mut statistics = CfStatistics::default();

        cursor.seek(&start_seek_key, &mut statistics)?;

        while cursor.valid()? {
            let engine_key = Key::from_encoded_slice(cursor.key(&mut statistics));

            let (usekey, userts) = APIV2::decode_raw_key(&engine_key, true)?;
            let ts = userts.unwrap();
            if ts == safe_point {
                cursor.next(&mut statistics);
                continue;
            }
            let prefix_key = Key::from_encoded_slice(&usekey);
            let write = Modify::Delete(CF_DEFAULT, engine_key);
            raw_modifys.write_size += write.size();

            if prefix_key != key.clone() {
                // different userkey
                break;
            } else {
                info!("to delete");
                println!("to delete");
                raw_modifys.modifies.push(write);
            }
            cursor.next(&mut statistics);
        }

        self.stats.data.add(&statistics);

        Ok(())
    }

    // STEP-3 flush writeBatch to engine
    fn flush_raw_gc(raw_modifys: MvccRaw, limiter: &Limiter, engine: &E) -> Result<()> {
        let write_size = raw_modifys.write_size();
        let modifies = raw_modifys.into_modifies();
        if !modifies.is_empty() {
            // rate limiter
            limiter.blocking_consume(write_size);
            engine.modify_on_kv_engine(modifies)?;
        }
        Ok(())
    }

    fn unsafe_destroy_range(&self, _: &Context, start_key: &Key, end_key: &Key) -> Result<()> {
        info!(
            "unsafe destroy range started";
            "start_key" => %start_key, "end_key" => %end_key
        );

        fail_point!("unsafe_destroy_range");

        self.flow_info_sender
            .send(FlowInfo::BeforeUnsafeDestroyRange)
            .unwrap();
        let local_storage = self.engine.kv_engine();

        // Convert keys to RocksDB layer form
        // TODO: Logic coupled with raftstore's implementation. Maybe better design is to do it in
        // somewhere of the same layer with apply_worker.
        let start_data_key = keys::data_key(start_key.as_encoded());
        let end_data_key = keys::data_end_key(end_key.as_encoded());

        let cfs = &[CF_LOCK, CF_DEFAULT, CF_WRITE];

        // First, use DeleteStrategy::DeleteFiles to free as much disk space as possible
        let delete_files_start_time = Instant::now();
        for cf in cfs {
            local_storage
                .delete_ranges_cf(
                    cf,
                    DeleteStrategy::DeleteFiles,
                    &[Range::new(&start_data_key, &end_data_key)],
                )
                .map_err(|e| {
                    let e: Error = box_err!(e);
                    warn!("unsafe destroy range failed at delete_files_in_range_cf"; "err" => ?e);
                    e
                })?;
        }

        info!(
            "unsafe destroy range finished deleting files in range";
            "start_key" => %start_key, "end_key" => %end_key,
            "cost_time" => ?delete_files_start_time.saturating_elapsed(),
        );

        // Then, delete all remaining keys in the range.
        let cleanup_all_start_time = Instant::now();
        for cf in cfs {
            // TODO: set use_delete_range with config here.
            local_storage
                .delete_ranges_cf(
                    cf,
                    DeleteStrategy::DeleteByKey,
                    &[Range::new(&start_data_key, &end_data_key)],
                )
                .map_err(|e| {
                    let e: Error = box_err!(e);
                    warn!("unsafe destroy range failed at delete_all_in_range_cf"; "err" => ?e);
                    e
                })?;
            local_storage
                .delete_ranges_cf(
                    cf,
                    DeleteStrategy::DeleteBlobs,
                    &[Range::new(&start_data_key, &end_data_key)],
                )
                .map_err(|e| {
                    let e: Error = box_err!(e);
                    warn!("unsafe destroy range failed at delete_blob_files_in_range"; "err" => ?e);
                    e
                })?;
        }

        info!(
            "unsafe destroy range finished cleaning up all";
            "start_key" => %start_key, "end_key" => %end_key, "cost_time" => ?cleanup_all_start_time.saturating_elapsed(),
        );
        self.flow_info_sender
            .send(FlowInfo::AfterUnsafeDestroyRange)
            .unwrap();

        self.raft_store_router
            .send_store_msg(StoreMsg::ClearRegionSizeInRange {
                start_key: start_key.as_encoded().to_vec(),
                end_key: end_key.as_encoded().to_vec(),
            })
            .unwrap_or_else(|e| {
                // Warn and ignore it.
                warn!("unsafe destroy range: failed sending ClearRegionSizeInRange"; "err" => ?e);
            });

        Ok(())
    }

    fn handle_physical_scan_lock(
        &self,
        _: &Context,
        max_ts: TimeStamp,
        start_key: &Key,
        limit: usize,
    ) -> Result<Vec<LockInfo>> {
        let snap = self
            .engine
            .snapshot_on_kv_engine(start_key.as_encoded(), &[])
            .unwrap();
        let mut reader = MvccReader::new(snap, Some(ScanMode::Forward), false);
        let (locks, _) = reader
            .scan_locks(Some(start_key), None, |l| l.ts <= max_ts, limit)
            .map_err(TxnError::from_mvcc)?;

        let mut lock_infos = Vec::with_capacity(locks.len());
        for (key, lock) in locks {
            let raw_key = key.into_raw().map_err(TxnError::from_mvcc)?;
            lock_infos.push(lock.into_lock_info(raw_key));
        }
        Ok(lock_infos)
    }

    fn update_statistics_metrics(&mut self) {
        let stats = mem::take(&mut self.stats);

        for (cf, details) in stats.details_enum().iter() {
            for (tag, count) in details.iter() {
                GC_KEYS_COUNTER_STATIC
                    .get(*cf)
                    .get(*tag)
                    .inc_by(*count as u64);
            }
        }
    }

    fn refresh_cfg(&mut self) {
        if let Some(incoming) = self.cfg_tracker.any_new() {
            let limit = incoming.max_write_bytes_per_sec.0;
            self.limiter.set_speed_limit(if limit > 0 {
                limit as f64
            } else {
                f64::INFINITY
            });
            self.cfg = incoming.clone();
        }
    }
}

impl<E, RR> Runnable for GcRunner<E, RR>
where
    E: Engine,
    RR: RaftStoreRouter<E::Local>,
{
    type Task = GcTask<E::Local>;

    #[inline]
    fn run(&mut self, task: GcTask<E::Local>) {
        let _io_type_guard = WithIOType::new(IOType::Gc);
        let enum_label = task.get_enum_label();

        GC_GCTASK_COUNTER_STATIC.get(enum_label).inc();

        let timer = SlowTimer::from_secs(GC_TASK_SLOW_SECONDS);
        let update_metrics = |is_err| {
            GC_TASK_DURATION_HISTOGRAM_VEC
                .with_label_values(&[enum_label.get_str()])
                .observe(duration_to_sec(timer.saturating_elapsed()));

            if is_err {
                GC_GCTASK_FAIL_COUNTER_STATIC.get(enum_label).inc();
            }
        };

        // Refresh config before handle task
        self.refresh_cfg();

        match task {
            GcTask::Gc {
                start_key,
                end_key,
                safe_point,
                callback,
                ..
            } => {
                let res = self.gc(&start_key, &end_key, safe_point);
                update_metrics(res.is_err());
                callback(res);
                self.update_statistics_metrics();
                slow_log!(
                    T timer,
                    "GC on range [{}, {}), safe_point {}",
                    log_wrappers::Value::key(&start_key),
                    log_wrappers::Value::key(&end_key),
                    safe_point
                );
            }
            GcTask::GcKeys {
                keys,
                safe_point,
                store_id,
                region_info_provider,
            } => {
                let old_seek_tombstone = self.stats.write.seek_tombstone;
                match self.gc_keys(keys, safe_point, Some((store_id, region_info_provider))) {
                    Ok((handled, wasted)) => {
                        GC_COMPACTION_FILTER_MVCC_DELETION_HANDLED.inc_by(handled as _);
                        GC_COMPACTION_FILTER_MVCC_DELETION_WASTED.inc_by(wasted as _);
                        update_metrics(false);
                    }
                    Err(e) => {
                        warn!("GcKeys fail"; "err" => ?e);
                        update_metrics(true);
                    }
                }
                let new_seek_tombstone = self.stats.write.seek_tombstone;
                let seek_tombstone = new_seek_tombstone - old_seek_tombstone;
                slow_log!(T timer, "GC keys, seek_tombstone {}", seek_tombstone);
                self.update_statistics_metrics();
            }
            GcTask::RawGcKeys {
                keys,
                safe_point,
                store_id,
                region_info_provider,
            } => {
                match self.raw_gc_keys(keys, safe_point, Some((store_id, region_info_provider))) {
                    Ok((handled, wasted)) => {
                        GC_COMPACTION_FILTER_MVCC_DELETION_HANDLED.inc_by(handled as _);
                        GC_COMPACTION_FILTER_MVCC_DELETION_WASTED.inc_by(wasted as _);
                        update_metrics(false);
                    }
                    Err(e) => {
                        warn!("Raw GcKeys fail"; "err" => ?e);
                        update_metrics(true);
                    }
                }
                self.update_statistics_metrics();
            }
            GcTask::UnsafeDestroyRange {
                ctx,
                start_key,
                end_key,
                callback,
            } => {
                let res = self.unsafe_destroy_range(&ctx, &start_key, &end_key);
                update_metrics(res.is_err());
                callback(res);
                slow_log!(
                    T timer,
                    "UnsafeDestroyRange start_key {:?}, end_key {:?}",
                    start_key,
                    end_key
                );
            }
            GcTask::PhysicalScanLock {
                ctx,
                max_ts,
                start_key,
                limit,
                callback,
            } => {
                let res = self.handle_physical_scan_lock(&ctx, max_ts, &start_key, limit);
                update_metrics(res.is_err());
                callback(res);
                slow_log!(
                    T timer,
                    "PhysicalScanLock start_key {:?}, max_ts {}, limit {}",
                    start_key,
                    max_ts,
                    limit,
                );
            }
            GcTask::OrphanVersions { wb, id } => {
                info!("handling GcTask::OrphanVersions"; "id" => id);
                let mut wopts = WriteOptions::default();
                wopts.set_sync(true);
                if let Err(e) = wb.write_opt(&wopts) {
                    error!("write GcTask::OrphanVersions fail"; "id" => id, "err" => ?e);
                    update_metrics(true);
                    return;
                }
                info!("write GcTask::OrphanVersions success"; "id" => id);
                GC_COMPACTION_FILTER_ORPHAN_VERSIONS
                    .with_label_values(&["cleaned"])
                    .inc_by(wb.count() as u64);
                update_metrics(false);
            }
            #[cfg(any(test, feature = "testexport"))]
            GcTask::Validate(f) => {
                f(&self.cfg, &self.limiter);
            }
        };
    }
}

/// When we failed to schedule a `GcTask` to `GcRunner`, use this to handle the `ScheduleError`.
fn handle_gc_task_schedule_error(e: ScheduleError<GcTask<impl KvEngine>>) -> Result<()> {
    error!("failed to schedule gc task"; "err" => %e);
    let res = Err(box_err!("failed to schedule gc task: {:?}", e));
    match e.into_inner() {
        GcTask::Gc { callback, .. } | GcTask::UnsafeDestroyRange { callback, .. } => {
            callback(Err(Error::from(ErrorInner::GcWorkerTooBusy)))
        }
        GcTask::PhysicalScanLock { callback, .. } => {
            callback(Err(Error::from(ErrorInner::GcWorkerTooBusy)))
        }
        // Attention: If you are adding a new GcTask, do not forget to call the callback if it has a callback.
        GcTask::GcKeys { .. } | GcTask::RawGcKeys { .. } | GcTask::OrphanVersions { .. } => {}
        #[cfg(any(test, feature = "testexport"))]
        GcTask::Validate(_) => {}
    }
    res
}

/// Schedules a `GcTask` to the `GcRunner`.
fn schedule_gc(
    scheduler: &Scheduler<GcTask<impl KvEngine>>,
    region_id: u64,
    start_key: Vec<u8>,
    end_key: Vec<u8>,
    safe_point: TimeStamp,
    callback: Callback<()>,
) -> Result<()> {
    scheduler
        .schedule(GcTask::Gc {
            region_id,
            start_key,
            end_key,
            safe_point,
            callback,
        })
        .or_else(handle_gc_task_schedule_error)
}

/// Does GC synchronously.
pub fn sync_gc(
    scheduler: &Scheduler<GcTask<impl KvEngine>>,
    region_id: u64,
    start_key: Vec<u8>,
    end_key: Vec<u8>,
    safe_point: TimeStamp,
) -> Result<()> {
    wait_op!(|callback| schedule_gc(
        scheduler, region_id, start_key, end_key, safe_point, callback
    ))
    .unwrap_or_else(|| {
        error!("failed to receive result of gc");
        Err(box_err!("gc_worker: failed to receive result of gc"))
    })
}

/// Used to schedule GC operations.
pub struct GcWorker<E, RR>
where
    E: Engine,
    RR: RaftStoreRouter<E::Local> + 'static,
{
    engine: E,

    /// `raft_store_router` is useful to signal raftstore clean region size informations.
    raft_store_router: RR,
    /// Used to signal unsafe destroy range is executed.
    flow_info_sender: Option<Sender<FlowInfo>>,

    config_manager: GcWorkerConfigManager,

    /// How many strong references. The worker will be stopped
    /// once there are no more references.
    refs: Arc<AtomicUsize>,
    worker: Arc<Mutex<LazyWorker<GcTask<E::Local>>>>,
    worker_scheduler: Scheduler<GcTask<E::Local>>,

    applied_lock_collector: Option<Arc<AppliedLockCollector>>,

    gc_manager_handle: Arc<Mutex<Option<GcManagerHandle>>>,
    feature_gate: FeatureGate,
}

impl<E, RR> Clone for GcWorker<E, RR>
where
    E: Engine,
    RR: RaftStoreRouter<E::Local>,
{
    #[inline]
    fn clone(&self) -> Self {
        self.refs.fetch_add(1, Ordering::SeqCst);

        Self {
            engine: self.engine.clone(),
            raft_store_router: self.raft_store_router.clone(),
            flow_info_sender: self.flow_info_sender.clone(),
            config_manager: self.config_manager.clone(),
            refs: self.refs.clone(),
            worker: self.worker.clone(),
            worker_scheduler: self.worker_scheduler.clone(),
            applied_lock_collector: self.applied_lock_collector.clone(),
            gc_manager_handle: self.gc_manager_handle.clone(),
            feature_gate: self.feature_gate.clone(),
        }
    }
}

impl<E, RR> Drop for GcWorker<E, RR>
where
    E: Engine,
    RR: RaftStoreRouter<E::Local> + 'static,
{
    #[inline]
    fn drop(&mut self) {
        let refs = self.refs.fetch_sub(1, Ordering::SeqCst);

        if refs != 1 {
            return;
        }

        let r = self.stop();
        if let Err(e) = r {
            error!(?e; "Failed to stop gc_worker");
        }
    }
}

impl<E, RR> GcWorker<E, RR>
where
    E: Engine,
    RR: RaftStoreRouter<E::Local>,
{
    pub fn new(
        engine: E,
        raft_store_router: RR,
        flow_info_sender: Sender<FlowInfo>,
        cfg: GcConfig,
        feature_gate: FeatureGate,
    ) -> GcWorker<E, RR> {
        let worker_builder = WorkerBuilder::new("gc-worker").pending_capacity(GC_MAX_PENDING_TASKS);
        let worker = worker_builder.create().lazy_build("gc-worker");
        let worker_scheduler = worker.scheduler();
        GcWorker {
            engine,
            raft_store_router,
            flow_info_sender: Some(flow_info_sender),
            config_manager: GcWorkerConfigManager(Arc::new(VersionTrack::new(cfg))),
            refs: Arc::new(AtomicUsize::new(1)),
            worker: Arc::new(Mutex::new(worker)),
            worker_scheduler,
            applied_lock_collector: None,
            gc_manager_handle: Arc::new(Mutex::new(None)),
            feature_gate,
        }
    }

    pub fn start_auto_gc<S: GcSafePointProvider, R: RegionInfoProvider + Clone + 'static>(
        &self,
        cfg: AutoGcConfig<S, R>,
        safe_point: Arc<AtomicU64>, // Store safe point here.
    ) -> Result<()> {
        assert!(
            cfg.self_store_id > 0,
            "AutoGcConfig::self_store_id shouldn't be 0"
        );

        info!("initialize compaction filter to perform GC when necessary");
        self.engine.kv_engine().init_compaction_filter(
            cfg.self_store_id,
            safe_point.clone(),
            self.config_manager.clone(),
            self.feature_gate.clone(),
            self.scheduler(),
            Arc::new(cfg.region_info_provider.clone()),
        );

        let mut handle = self.gc_manager_handle.lock().unwrap();
        assert!(handle.is_none());

        let new_handle = GcManager::new(
            cfg,
            safe_point,
            self.scheduler(),
            self.config_manager.clone(),
            self.feature_gate.clone(),
        )
        .start()?;
        *handle = Some(new_handle);
        Ok(())
    }

    pub fn start(&mut self) -> Result<()> {
        let runner = GcRunner::new(
            self.engine.clone(),
            self.raft_store_router.clone(),
            self.flow_info_sender.take().unwrap(),
            self.config_manager.0.clone().tracker("gc-woker".to_owned()),
            self.config_manager.value().clone(),
        );
        self.worker.lock().unwrap().start(runner);
        Ok(())
    }

    pub fn start_observe_lock_apply(
        &mut self,
        coprocessor_host: &mut CoprocessorHost<E::Local>,
        concurrency_manager: ConcurrencyManager,
    ) -> Result<()> {
        assert!(self.applied_lock_collector.is_none());
        let collector = Arc::new(AppliedLockCollector::new(
            coprocessor_host,
            concurrency_manager,
        )?);
        self.applied_lock_collector = Some(collector);
        Ok(())
    }

    pub fn stop(&self) -> Result<()> {
        // Stop GcManager.
        if let Some(h) = self.gc_manager_handle.lock().unwrap().take() {
            h.stop()?;
        }
        // Stop self.
        self.worker.lock().unwrap().stop();
        Ok(())
    }

    pub fn scheduler(&self) -> Scheduler<GcTask<E::Local>> {
        self.worker_scheduler.clone()
    }

    /// Only for tests.
    pub fn gc(&self, safe_point: TimeStamp, callback: Callback<()>) -> Result<()> {
        let start_key = vec![];
        let end_key = vec![];
        self.worker_scheduler
            .schedule(GcTask::Gc {
                region_id: 0,
                start_key,
                end_key,
                safe_point,
                callback,
            })
            .or_else(handle_gc_task_schedule_error)
    }

    /// Cleans up all keys in a range and quickly free the disk space. The range might span over
    /// multiple regions, and the `ctx` doesn't indicate region. The request will be done directly
    /// on RocksDB, bypassing the Raft layer. User must promise that, after calling `destroy_range`,
    /// the range will never be accessed any more. However, `destroy_range` is allowed to be called
    /// multiple times on an single range.
    pub fn unsafe_destroy_range(
        &self,
        ctx: Context,
        start_key: Key,
        end_key: Key,
        callback: Callback<()>,
    ) -> Result<()> {
        GC_COMMAND_COUNTER_VEC_STATIC.unsafe_destroy_range.inc();

        // Use schedule_force to allow unsafe_destroy_range to schedule even if
        // the GC worker is full. This will help free up space in the case when
        // the GC worker is busy with other tasks.
        // Unsafe destroy range is in store level, so the number of them is
        // quite small, so we don't need to worry about its memory usage.
        self.worker_scheduler
            .schedule_force(GcTask::UnsafeDestroyRange {
                ctx,
                start_key,
                end_key,
                callback,
            })
            .or_else(handle_gc_task_schedule_error)
    }

    pub fn get_config_manager(&self) -> GcWorkerConfigManager {
        self.config_manager.clone()
    }

    pub fn physical_scan_lock(
        &self,
        ctx: Context,
        max_ts: TimeStamp,
        start_key: Key,
        limit: usize,
        callback: Callback<Vec<LockInfo>>,
    ) -> Result<()> {
        GC_COMMAND_COUNTER_VEC_STATIC.physical_scan_lock.inc();

        self.worker_scheduler
            .schedule(GcTask::PhysicalScanLock {
                ctx,
                max_ts,
                start_key,
                limit,
                callback,
            })
            .or_else(handle_gc_task_schedule_error)
    }

    pub fn start_collecting(
        &self,
        max_ts: TimeStamp,
        callback: LockCollectorCallback<()>,
    ) -> Result<()> {
        self.applied_lock_collector
            .as_ref()
            .ok_or_else(|| box_err!("applied_lock_collector not supported"))
            .and_then(move |c| c.start_collecting(max_ts, callback))
    }

    pub fn get_collected_locks(
        &self,
        max_ts: TimeStamp,
        callback: LockCollectorCallback<(Vec<LockInfo>, bool)>,
    ) -> Result<()> {
        self.applied_lock_collector
            .as_ref()
            .ok_or_else(|| box_err!("applied_lock_collector not supported"))
            .and_then(move |c| c.get_collected_locks(max_ts, callback))
    }

    pub fn stop_collecting(
        &self,
        max_ts: TimeStamp,
        callback: LockCollectorCallback<()>,
    ) -> Result<()> {
        self.applied_lock_collector
            .as_ref()
            .ok_or_else(|| box_err!("applied_lock_collector not supported"))
            .and_then(move |c| c.stop_collecting(max_ts, callback))
    }
}

#[cfg(test)]
mod tests {
    use std::collections::BTreeMap;
    use std::sync::mpsc::{self, channel};
    use std::{thread, time::Duration};

    use crate::config::DbConfig;
    use crate::storage::kv::{
        self, write_modifies, Callback as EngineCallback, Modify, Result as EngineResult,
        SnapContext, TestEngineBuilder, WriteData,
    };
    use crate::storage::lock_manager::DummyLockManager;
    use crate::storage::mvcc::tests::must_get_none;
    use crate::storage::mvcc::MAX_TXN_WRITE_SIZE;
    use crate::storage::txn::tests::{
        must_commit, must_gc, must_prewrite_delete, must_prewrite_put, must_rollback,
    };
    use crate::storage::{txn::commands, Engine, Storage, TestStorageBuilderApiV1};
<<<<<<< HEAD
    use api_version::{APIVersion, RawValue, APIV2};
=======
    use api_version::KvFormat;
>>>>>>> c3d09adc
    use engine_rocks::{util::get_cf_handle, RocksEngine, RocksSnapshot};
    use engine_traits::KvEngine;
    use futures::executor::block_on;
    use kvproto::kvrpcpb::{ApiVersion, Op};
    use kvproto::metapb::Peer;
    use raft::StateRole;
    use raftstore::coprocessor::region_info_accessor::RegionInfoAccessor;
    use raftstore::coprocessor::RegionChangeEvent;
    use raftstore::router::RaftStoreBlackHole;
    use raftstore::store::RegionSnapshot;
    use tikv_kv::Snapshot;
    use tikv_util::codec::number::NumberEncoder;
    use tikv_util::future::paired_future_callback;
    use txn_types::Mutation;

    use super::*;

    /// A wrapper of engine that adds the 'z' prefix to keys internally.
    /// For test engines, they writes keys into db directly, but in production a 'z' prefix will be
    /// added to keys by raftstore layer before writing to db. Some functionalities of `GCWorker`
    /// bypasses Raft layer, so they needs to know how data is actually represented in db. This
    /// wrapper allows test engines write 'z'-prefixed keys to db.
    #[derive(Clone)]
    struct PrefixedEngine(kv::RocksEngine);

    impl Engine for PrefixedEngine {
        // Use RegionSnapshot which can remove the z prefix internally.
        type Snap = RegionSnapshot<RocksSnapshot>;
        type Local = RocksEngine;

        fn kv_engine(&self) -> RocksEngine {
            self.0.kv_engine()
        }

        fn snapshot_on_kv_engine(
            &self,
            start_key: &[u8],
            end_key: &[u8],
        ) -> kv::Result<Self::Snap> {
            let mut region = Region::default();
            region.set_start_key(start_key.to_owned());
            region.set_end_key(end_key.to_owned());
            // Use a fake peer to avoid panic.
            region.mut_peers().push(Default::default());
            Ok(RegionSnapshot::from_snapshot(
                Arc::new(self.kv_engine().snapshot()),
                Arc::new(region),
            ))
        }

        fn modify_on_kv_engine(&self, mut modifies: Vec<Modify>) -> kv::Result<()> {
            for modify in &mut modifies {
                match modify {
                    Modify::Delete(_, ref mut key) => {
                        let bytes = keys::data_key(key.as_encoded());
                        *key = Key::from_encoded(bytes);
                    }
                    Modify::Put(_, ref mut key, _) => {
                        let bytes = keys::data_key(key.as_encoded());
                        *key = Key::from_encoded(bytes);
                    }
                    Modify::PessimisticLock(ref mut key, _) => {
                        let bytes = keys::data_key(key.as_encoded());
                        *key = Key::from_encoded(bytes);
                    }
                    Modify::DeleteRange(_, ref mut key1, ref mut key2, _) => {
                        let bytes = keys::data_key(key1.as_encoded());
                        *key1 = Key::from_encoded(bytes);
                        let bytes = keys::data_end_key(key2.as_encoded());
                        *key2 = Key::from_encoded(bytes);
                    }
                }
            }
            write_modifies(&self.kv_engine(), modifies)
        }

        fn async_write(
            &self,
            ctx: &Context,
            mut batch: WriteData,
            callback: EngineCallback<()>,
        ) -> EngineResult<()> {
            batch.modifies.iter_mut().for_each(|modify| match modify {
                Modify::Delete(_, ref mut key) => {
                    *key = Key::from_encoded(keys::data_key(key.as_encoded()));
                }
                Modify::Put(_, ref mut key, _) => {
                    *key = Key::from_encoded(keys::data_key(key.as_encoded()));
                }
                Modify::PessimisticLock(ref mut key, _) => {
                    *key = Key::from_encoded(keys::data_key(key.as_encoded()));
                }
                Modify::DeleteRange(_, ref mut start_key, ref mut end_key, _) => {
                    *start_key = Key::from_encoded(keys::data_key(start_key.as_encoded()));
                    *end_key = Key::from_encoded(keys::data_end_key(end_key.as_encoded()));
                }
            });
            self.0.async_write(ctx, batch, callback)
        }

        fn async_snapshot(
            &self,
            ctx: SnapContext<'_>,
            callback: EngineCallback<Self::Snap>,
        ) -> EngineResult<()> {
            self.0.async_snapshot(
                ctx,
                Box::new(move |r| {
                    callback(r.map(|snap| {
                        let mut region = Region::default();
                        // Add a peer to pass initialized check.
                        region.mut_peers().push(Peer::default());
                        RegionSnapshot::from_snapshot(snap, Arc::new(region))
                    }))
                }),
            )
        }
    }

    /// Assert the data in `storage` is the same as `expected_data`. Keys in `expected_data` should
    /// be encoded form without ts.
    fn check_data<E: Engine, F: KvFormat>(
        storage: &Storage<E, DummyLockManager, F>,
        expected_data: &BTreeMap<Vec<u8>, Vec<u8>>,
    ) {
        let scan_res = block_on(storage.scan(
            Context::default(),
            Key::from_raw(b""),
            None,
            expected_data.len() + 1,
            0,
            1.into(),
            false,
            false,
        ))
        .unwrap();

        let all_equal = scan_res
            .into_iter()
            .map(|res| res.unwrap())
            .zip(expected_data.iter())
            .all(|((k1, v1), (k2, v2))| &k1 == k2 && &v1 == v2);
        assert!(all_equal);
    }

    fn test_destroy_range_impl(
        init_keys: &[Vec<u8>],
        start_ts: impl Into<TimeStamp>,
        commit_ts: impl Into<TimeStamp>,
        start_key: &[u8],
        end_key: &[u8],
    ) -> Result<()> {
        // Return Result from this function so we can use the `wait_op` macro here.

        let engine = TestEngineBuilder::new().build().unwrap();
        let storage =
            TestStorageBuilderApiV1::from_engine_and_lock_mgr(engine.clone(), DummyLockManager)
                .build()
                .unwrap();
        let gate = FeatureGate::default();
        gate.set_version("5.0.0").unwrap();
        let (tx, _rx) = mpsc::channel();
        let mut gc_worker =
            GcWorker::new(engine, RaftStoreBlackHole, tx, GcConfig::default(), gate);
        gc_worker.start().unwrap();
        // Convert keys to key value pairs, where the value is "value-{key}".
        let data: BTreeMap<_, _> = init_keys
            .iter()
            .map(|key| {
                let mut value = b"value-".to_vec();
                value.extend_from_slice(key);
                (Key::from_raw(key).into_encoded(), value)
            })
            .collect();

        // Generate `Mutation`s from these keys.
        let mutations: Vec<_> = init_keys
            .iter()
            .map(|key| {
                let mut value = b"value-".to_vec();
                value.extend_from_slice(key);
                Mutation::make_put(Key::from_raw(key), value)
            })
            .collect();
        let primary = init_keys[0].clone();

        let start_ts = start_ts.into();

        // Write these data to the storage.
        wait_op!(|cb| storage.sched_txn_command(
            commands::Prewrite::with_defaults(mutations, primary, start_ts),
            cb,
        ))
        .unwrap()
        .unwrap();

        // Commit.
        let keys: Vec<_> = init_keys.iter().map(|k| Key::from_raw(k)).collect();
        wait_op!(|cb| storage.sched_txn_command(
            commands::Commit::new(keys, start_ts, commit_ts.into(), Context::default()),
            cb
        ))
        .unwrap()
        .unwrap();

        // Assert these data is successfully written to the storage.
        check_data(&storage, &data);

        let start_key = Key::from_raw(start_key);
        let end_key = Key::from_raw(end_key);

        // Calculate expected data set after deleting the range.
        let data: BTreeMap<_, _> = data
            .into_iter()
            .filter(|(k, _)| k < start_key.as_encoded() || k >= end_key.as_encoded())
            .collect();

        // Invoke unsafe destroy range.
        wait_op!(|cb| gc_worker.unsafe_destroy_range(Context::default(), start_key, end_key, cb))
            .unwrap()
            .unwrap();

        // Check remaining data is as expected.
        check_data(&storage, &data);

        Ok(())
    }

    #[test]
    fn test_destroy_range() {
        test_destroy_range_impl(
            &[
                b"key1".to_vec(),
                b"key2".to_vec(),
                b"key3".to_vec(),
                b"key4".to_vec(),
                b"key5".to_vec(),
            ],
            5,
            10,
            b"key2",
            b"key4",
        )
        .unwrap();

        test_destroy_range_impl(
            &[b"key1".to_vec(), b"key9".to_vec()],
            5,
            10,
            b"key3",
            b"key7",
        )
        .unwrap();

        test_destroy_range_impl(
            &[
                b"key3".to_vec(),
                b"key4".to_vec(),
                b"key5".to_vec(),
                b"key6".to_vec(),
                b"key7".to_vec(),
            ],
            5,
            10,
            b"key1",
            b"key9",
        )
        .unwrap();

        test_destroy_range_impl(
            &[
                b"key1".to_vec(),
                b"key2".to_vec(),
                b"key3".to_vec(),
                b"key4".to_vec(),
                b"key5".to_vec(),
            ],
            5,
            10,
            b"key2\x00",
            b"key4",
        )
        .unwrap();

        test_destroy_range_impl(
            &[
                b"key1".to_vec(),
                b"key1\x00".to_vec(),
                b"key1\x00\x00".to_vec(),
                b"key1\x00\x00\x00".to_vec(),
            ],
            5,
            10,
            b"key1\x00",
            b"key1\x00\x00",
        )
        .unwrap();

        test_destroy_range_impl(
            &[
                b"key1".to_vec(),
                b"key1\x00".to_vec(),
                b"key1\x00\x00".to_vec(),
                b"key1\x00\x00\x00".to_vec(),
            ],
            5,
            10,
            b"key1\x00",
            b"key1\x00",
        )
        .unwrap();
    }

    #[test]
    fn test_physical_scan_lock() {
        let engine = TestEngineBuilder::new().build().unwrap();
        let prefixed_engine = PrefixedEngine(engine);
        let storage = TestStorageBuilderApiV1::from_engine_and_lock_mgr(
            prefixed_engine.clone(),
            DummyLockManager,
        )
        .build()
        .unwrap();
        let (tx, _rx) = mpsc::channel();
        let mut gc_worker = GcWorker::new(
            prefixed_engine,
            RaftStoreBlackHole,
            tx,
            GcConfig::default(),
            FeatureGate::default(),
        );
        gc_worker.start().unwrap();

        let physical_scan_lock = |max_ts: u64, start_key, limit| {
            let (cb, f) = paired_future_callback();
            gc_worker
                .physical_scan_lock(Context::default(), max_ts.into(), start_key, limit, cb)
                .unwrap();
            block_on(f).unwrap()
        };

        let mut expected_lock_info = Vec::new();

        // Put locks into the storage.
        for i in 0..50 {
            let mut k = vec![];
            k.encode_u64(i).unwrap();
            let v = k.clone();

            let mutation = Mutation::make_put(Key::from_raw(&k), v);

            let lock_ts = 10 + i % 3;

            // Collect all locks with ts <= 11 to check the result of physical_scan_lock.
            if lock_ts <= 11 {
                let mut info = LockInfo::default();
                info.set_primary_lock(k.clone());
                info.set_lock_version(lock_ts);
                info.set_key(k.clone());
                info.set_lock_type(Op::Put);
                expected_lock_info.push(info)
            }

            let (tx, rx) = channel();
            storage
                .sched_txn_command(
                    commands::Prewrite::with_defaults(vec![mutation], k, lock_ts.into()),
                    Box::new(move |res| tx.send(res).unwrap()),
                )
                .unwrap();
            rx.recv()
                .unwrap()
                .unwrap()
                .locks
                .into_iter()
                .for_each(|r| r.unwrap());
        }

        let res = physical_scan_lock(11, Key::from_raw(b""), 50).unwrap();
        assert_eq!(res, expected_lock_info);

        let res = physical_scan_lock(11, Key::from_raw(b""), 5).unwrap();
        assert_eq!(res[..], expected_lock_info[..5]);

        let mut start_key = vec![];
        start_key.encode_u64(4).unwrap();
        let res = physical_scan_lock(11, Key::from_raw(&start_key), 6).unwrap();
        // expected_locks[3] is the key 4.
        assert_eq!(res[..], expected_lock_info[3..9]);
    }

    struct MockSafePointProvider(u64);
    impl GcSafePointProvider for MockSafePointProvider {
        fn get_safe_point(&self) -> Result<TimeStamp> {
            Ok(self.0.into())
        }
    }

    #[test]
    fn test_gc_keys_with_region_info_provider() {
        let engine = TestEngineBuilder::new().build().unwrap();
        let prefixed_engine = PrefixedEngine(engine.clone());

        let (tx, _rx) = mpsc::channel();
        let feature_gate = FeatureGate::default();
        feature_gate.set_version("5.0.0").unwrap();
        let mut gc_worker = GcWorker::new(
            prefixed_engine.clone(),
            RaftStoreBlackHole,
            tx,
            GcConfig::default(),
            feature_gate,
        );
        gc_worker.start().unwrap();

        let mut r1 = Region::default();
        r1.set_id(1);
        r1.mut_region_epoch().set_version(1);
        r1.set_start_key(b"".to_vec());
        r1.set_end_key(format!("k{:02}", 10).into_bytes());

        let mut r2 = Region::default();
        r2.set_id(2);
        r2.mut_region_epoch().set_version(1);
        r2.set_start_key(format!("k{:02}", 20).into_bytes());
        r2.set_end_key(format!("k{:02}", 30).into_bytes());
        r2.mut_peers().push(Peer::default());
        r2.mut_peers()[0].set_store_id(1);

        let mut r3 = Region::default();
        r3.set_id(3);
        r3.mut_region_epoch().set_version(1);
        r3.set_start_key(format!("k{:02}", 30).into_bytes());
        r3.set_end_key(b"".to_vec());
        r3.mut_peers().push(Peer::default());
        r3.mut_peers()[0].set_store_id(1);

        let sp_provider = MockSafePointProvider(200);
        let mut host = CoprocessorHost::<RocksEngine>::default();
        let ri_provider = RegionInfoAccessor::new(&mut host);
        let auto_gc_cfg = AutoGcConfig::new(sp_provider, ri_provider, 1);
        let safe_point = Arc::new(AtomicU64::new(0));
        gc_worker.start_auto_gc(auto_gc_cfg, safe_point).unwrap();
        host.on_region_changed(&r1, RegionChangeEvent::Create, StateRole::Leader);
        host.on_region_changed(&r2, RegionChangeEvent::Create, StateRole::Leader);
        host.on_region_changed(&r3, RegionChangeEvent::Create, StateRole::Leader);

        let db = engine.kv_engine().as_inner().clone();
        let cf = get_cf_handle(&db, CF_WRITE).unwrap();

        for i in 0..100 {
            let k = format!("k{:02}", i).into_bytes();
            must_prewrite_put(&prefixed_engine, &k, b"value", &k, 101);
            must_commit(&prefixed_engine, &k, 101, 102);
            must_prewrite_delete(&prefixed_engine, &k, &k, 151);
            must_commit(&prefixed_engine, &k, 151, 152);
        }
        db.flush_cf(cf, true).unwrap();

        db.compact_range_cf(cf, None, None);
        for i in 0..100 {
            let k = format!("k{:02}", i).into_bytes();

            // Stale MVCC-PUTs will be cleaned in write CF's compaction filter.
            must_get_none(&prefixed_engine, &k, 150);

            // However, MVCC-DELETIONs will be kept.
            let mut raw_k = vec![b'z'];
            let suffix = Key::from_raw(&k).append_ts(152.into());
            raw_k.extend_from_slice(suffix.as_encoded());
            assert!(db.get_cf(cf, &raw_k).unwrap().is_some());
        }

        db.compact_range_cf(cf, None, None);
        thread::sleep(Duration::from_millis(100));
        for i in 0..100 {
            let k = format!("k{:02}", i).into_bytes();
            let mut raw_k = vec![b'z'];
            let suffix = Key::from_raw(&k).append_ts(152.into());
            raw_k.extend_from_slice(suffix.as_encoded());

            if !(20..100).contains(&i) {
                // MVCC-DELETIONs can't be cleaned because region info checks can't pass.
                assert!(db.get_cf(cf, &raw_k).unwrap().is_some());
            } else {
                // MVCC-DELETIONs can be cleaned as expected.
                assert!(db.get_cf(cf, &raw_k).unwrap().is_none());
            }
        }
    }

    #[test]
    fn test_gc_keys_statistics() {
        let engine = TestEngineBuilder::new().build().unwrap();
        let prefixed_engine = PrefixedEngine(engine.clone());

        let (tx, _rx) = mpsc::channel();
        let cfg = GcConfig::default();
        let mut runner = GcRunner::new(
            prefixed_engine.clone(),
            RaftStoreBlackHole,
            tx,
            GcWorkerConfigManager(Arc::new(VersionTrack::new(cfg.clone())))
                .0
                .tracker("gc-woker".to_owned()),
            cfg,
        );

        let mut r1 = Region::default();
        r1.set_id(1);
        r1.mut_region_epoch().set_version(1);
        r1.set_start_key(b"".to_vec());
        r1.set_end_key(b"".to_vec());
        r1.mut_peers().push(Peer::default());
        r1.mut_peers()[0].set_store_id(1);

        let mut host = CoprocessorHost::<RocksEngine>::default();
        let ri_provider = RegionInfoAccessor::new(&mut host);
        host.on_region_changed(&r1, RegionChangeEvent::Create, StateRole::Leader);

        let db = engine.kv_engine().as_inner().clone();
        let cf = get_cf_handle(&db, CF_WRITE).unwrap();
        let mut keys = vec![];
        for i in 0..100 {
            let k = format!("k{:02}", i).into_bytes();
            must_prewrite_put(&prefixed_engine, &k, b"value", &k, 101);
            must_commit(&prefixed_engine, &k, 101, 102);
            must_prewrite_delete(&prefixed_engine, &k, &k, 151);
            must_commit(&prefixed_engine, &k, 151, 152);
            keys.push(Key::from_raw(&k));
        }
        db.flush_cf(cf, true).unwrap();

        assert_eq!(runner.stats.write.seek, 0);
        assert_eq!(runner.stats.write.next, 0);
        runner
            .gc_keys(keys, TimeStamp::new(200), Some((1, Arc::new(ri_provider))))
            .unwrap();
        assert_eq!(runner.stats.write.seek, 1);
        assert_eq!(runner.stats.write.next, 100 * 2);
    }

    fn make_key(key: &[u8], ts: u64) -> Vec<u8> {
        let res = Key::from_raw(key)
            .append_ts(TimeStamp::new(ts))
            .as_encoded()
            .to_vec();
        res
    }

    #[test]
    fn test_raw_gc_keys() {
        // init engine and gc runner
        let mut cfg = DbConfig::default();
        cfg.defaultcf.disable_auto_compactions = true;
        cfg.defaultcf.dynamic_level_bytes = false;
        let dir = tempfile::TempDir::new().unwrap();
        let builder = TestEngineBuilder::new().path(dir.path());
        let engine = builder.build_with_cfg(&cfg).unwrap();
        let prefixed_engine = PrefixedEngine(engine);

        let (tx, _rx) = mpsc::channel();
        let cfg = GcConfig::default();
        let mut runner = GcRunner::new(
            prefixed_engine.clone(),
            RaftStoreBlackHole,
            tx,
            GcWorkerConfigManager(Arc::new(VersionTrack::new(cfg.clone())))
                .0
                .tracker("gc-woker".to_owned()),
            cfg,
        );

        let mut r1 = Region::default();
        r1.set_id(1);
        r1.mut_region_epoch().set_version(1);
        r1.set_start_key(b"".to_vec());
        r1.set_end_key(b"".to_vec());
        r1.mut_peers().push(Peer::default());
        r1.mut_peers()[0].set_store_id(1);

        let mut host = CoprocessorHost::<RocksEngine>::default();
        let ri_provider = Arc::new(RegionInfoAccessor::new(&mut host));
        host.on_region_changed(&r1, RegionChangeEvent::Create, StateRole::Leader);

        // init engine and gc runner end...

        // prepare data
        let mut test_raws = vec![];

        let value_not_delete = RawValue {
            user_value: vec![0; 10],
            expire_ts: Some(10),
            is_delete: false,
        };

        let value_is_delete = RawValue {
            user_value: vec![0; 10],
            expire_ts: Some(10),
            is_delete: true,
        };

        let key_a = b"raaaaaaaaaaa";
        let key_b = b"rbbbbbbbbbbb";

        test_raws.push((make_key(key_a, 100), value_is_delete.clone()));
        test_raws.push((make_key(key_a, 50), value_not_delete.clone()));
        test_raws.push((make_key(key_a, 10), value_not_delete.clone()));
        test_raws.push((make_key(key_a, 5), value_not_delete.clone()));

        test_raws.push((make_key(key_b, 50), value_is_delete));
        test_raws.push((make_key(key_b, 20), value_not_delete.clone()));
        test_raws.push((make_key(key_b, 20), value_not_delete));

        let mut keys = vec![];

        let engine_key_a = make_key(key_a, 100);
        let engine_key_b = make_key(key_b, 100);

        let current_key_a = engine_key_a.as_slice();
        let current_key_b = engine_key_b.as_slice();

        let (mvcc_key_prefix_vec_a, _commit_ts_opt_a) =
            APIV2::decode_raw_key(&Key::from_encoded_slice(current_key_a), true).unwrap();
        let (mvcc_key_prefix_vec_b, _commit_ts_opt_b) =
            APIV2::decode_raw_key(&Key::from_encoded_slice(current_key_b), true).unwrap();

        let to_gc_key_a = Key::from_encoded_slice(&mvcc_key_prefix_vec_a);
        let to_gc_key_b = Key::from_encoded_slice(&mvcc_key_prefix_vec_b);

        keys.push(to_gc_key_a);
        keys.push(to_gc_key_b);

        // Write key-value pairs
        for &(ref rawkey_vec, ref rawvalue_vec) in &test_raws {
            let ctx = Context {
                api_version: ApiVersion::V2,
                ..Default::default()
            };
            let key = Key::from_encoded_slice(rawkey_vec);
            //let _raw_key = rawkey_vec.to_vec();

            let raw_value_vec = rawvalue_vec.clone();
            let value_vec = APIV2::encode_raw_value_owned(raw_value_vec);
            let m = Modify::Put(CF_DEFAULT, key, value_vec);
            let batch = WriteData::from_modifies(vec![m]);
            prefixed_engine.write(&ctx, batch).unwrap();
        }

        // don't delete ts == safepoint
        runner
            .raw_gc_keys(
                keys.clone(),
                TimeStamp::new(100),
                Some((1, ri_provider.clone())),
            )
            .unwrap();

        let snapshot = prefixed_engine.snapshot_on_kv_engine(&[], &[]).unwrap();
        let check_key_a = snapshot.get(&Key::from_encoded_slice(&*engine_key_a));
        let check_key_b = snapshot.get(&Key::from_encoded_slice(&*engine_key_b));

        assert_eq!(6, runner.stats.data.next);
        assert_eq!(2, runner.stats.data.seek);
        // if raw.ts == safepoint , it will not be delete; we just delete the raw.ts < safepoint
        assert_eq!(check_key_a.unwrap().is_none(), false);
        assert_eq!(check_key_b.unwrap().is_none(), true);

        // delete all ts < safepoint
        runner
            .raw_gc_keys(keys.clone(), TimeStamp::new(120), Some((1, ri_provider)))
            .unwrap();
        let snapshot = prefixed_engine.snapshot_on_kv_engine(&[], &[]).unwrap();
        let check_key_a = snapshot.get(&Key::from_encoded_slice(&*engine_key_a));
        let check_key_b = snapshot.get(&Key::from_encoded_slice(&*engine_key_b));

        assert_eq!(7, runner.stats.data.next);
        assert_eq!(4, runner.stats.data.seek);

        assert_eq!(check_key_a.unwrap().is_none(), true);
        assert_eq!(check_key_b.unwrap().is_none(), true);
    }

    #[test]
    fn test_gc_keys_scan_range_limit() {
        let engine = TestEngineBuilder::new().build().unwrap();
        let prefixed_engine = PrefixedEngine(engine.clone());

        let (tx, _rx) = mpsc::channel();
        let cfg = GcConfig::default();
        let mut runner = GcRunner::new(
            prefixed_engine.clone(),
            RaftStoreBlackHole,
            tx,
            GcWorkerConfigManager(Arc::new(VersionTrack::new(cfg.clone())))
                .0
                .tracker("gc-woker".to_owned()),
            cfg,
        );

        let mut r1 = Region::default();
        r1.set_id(1);
        r1.mut_region_epoch().set_version(1);
        r1.set_start_key(b"".to_vec());
        r1.set_end_key(b"".to_vec());
        r1.mut_peers().push(Peer::default());
        r1.mut_peers()[0].set_store_id(1);

        let mut host = CoprocessorHost::<RocksEngine>::default();
        let ri_provider = Arc::new(RegionInfoAccessor::new(&mut host));
        host.on_region_changed(&r1, RegionChangeEvent::Create, StateRole::Leader);

        let db = engine.kv_engine().as_inner().clone();
        let cf = get_cf_handle(&db, CF_WRITE).unwrap();
        // Generate some tombstone
        for i in 10u64..30 {
            must_rollback(&prefixed_engine, b"k2\x00", i, true);
        }
        db.flush_cf(cf, true).unwrap();
        must_gc(&prefixed_engine, b"k2\x00", 30);

        // Test tombstone counter works
        assert_eq!(runner.stats.write.seek_tombstone, 0);
        runner
            .gc_keys(
                vec![Key::from_raw(b"k2\x00")],
                TimeStamp::new(200),
                Some((1, ri_provider.clone())),
            )
            .unwrap();
        assert_eq!(runner.stats.write.seek_tombstone, 20);

        // gc_keys with single key
        runner.stats.write.seek_tombstone = 0;
        assert_eq!(runner.stats.write.seek_tombstone, 0);
        runner
            .gc_keys(
                vec![Key::from_raw(b"k2")],
                TimeStamp::new(200),
                Some((1, ri_provider.clone())),
            )
            .unwrap();
        assert_eq!(runner.stats.write.seek_tombstone, 0);

        // gc_keys with multiple key
        runner.stats.write.seek_tombstone = 0;
        assert_eq!(runner.stats.write.seek_tombstone, 0);
        runner
            .gc_keys(
                vec![Key::from_raw(b"k1"), Key::from_raw(b"k2")],
                TimeStamp::new(200),
                Some((1, ri_provider.clone())),
            )
            .unwrap();
        assert_eq!(runner.stats.write.seek_tombstone, 0);

        // Test rebuilding snapshot when GC write batch limit reached (gc_info.is_completed == false).
        // Build a key with versions that will just reach the limit `MAX_TXN_WRITE_SIZE`.
        let key_size = Modify::Delete(CF_WRITE, Key::from_raw(b"k2").append_ts(1.into())).size();
        // versions = ceil(MAX_TXN_WRITE_SIZE/write_size) + 3
        // Write CF: Put@N, Put@N-2,    Put@N-4, ... Put@5,   Put@3
        //                 ^            ^^^^^^^^^^^^^^^^^^^
        //           safepoint=N-1      Deleted in the first batch, `ceil(MAX_TXN_WRITE_SIZE/write_size)` versions.
        let versions = (MAX_TXN_WRITE_SIZE - 1) / key_size + 4;
        for start_ts in (1..versions).map(|x| x as u64 * 2) {
            let commit_ts = start_ts + 1;
            must_prewrite_put(&prefixed_engine, b"k2", b"v2", b"k2", start_ts);
            must_commit(&prefixed_engine, b"k2", start_ts, commit_ts);
        }
        db.flush_cf(cf, true).unwrap();
        let safepoint = versions as u64 * 2;

        runner.stats.write.seek_tombstone = 0;
        runner
            .gc_keys(
                vec![Key::from_raw(b"k2")],
                safepoint.into(),
                Some((1, ri_provider)),
            )
            .unwrap();
        // The first batch will leave tombstones that will be seen while processing the second
        // batch, but it will be seen in `next` after seeking the latest unexpired version,
        // therefore `seek_tombstone` is not affected.
        assert_eq!(runner.stats.write.seek_tombstone, 0);
        // ... and next_tombstone indicates there's indeed more than one batches.
        assert_eq!(runner.stats.write.next_tombstone, versions - 3);
    }

    #[test]
    fn delete_range_when_worker_is_full() {
        let engine = PrefixedEngine(TestEngineBuilder::new().build().unwrap());
        must_prewrite_put(&engine, b"key", b"value", b"key", 10);
        must_commit(&engine, b"key", 10, 20);
        let db = engine.kv_engine().as_inner().clone();
        let cf = get_cf_handle(&db, CF_WRITE).unwrap();
        db.flush_cf(cf, true).unwrap();

        let gate = FeatureGate::default();
        gate.set_version("5.0.0").unwrap();
        let (tx, _rx) = mpsc::channel();

        let mut gc_worker = GcWorker::new(
            engine.clone(),
            RaftStoreBlackHole,
            tx,
            GcConfig::default(),
            gate,
        );

        // Before starting gc_worker, fill the scheduler to full.
        for _ in 0..GC_MAX_PENDING_TASKS {
            assert!(
                gc_worker
                    .scheduler()
                    .schedule(GcTask::Gc {
                        region_id: 0,
                        start_key: vec![],
                        end_key: vec![],
                        safe_point: TimeStamp::from(100),
                        callback: Box::new(|_res| {})
                    })
                    .is_ok()
            );
        }
        // Then, it will fail to schedule another gc command.
        let (tx, rx) = mpsc::channel();
        assert!(
            gc_worker
                .gc(
                    TimeStamp::from(1),
                    Box::new(move |res| {
                        tx.send(res).unwrap();
                    })
                )
                .is_err()
        );
        assert!(rx.recv().unwrap().is_err());

        let (tx, rx) = mpsc::channel();
        // When the gc_worker is full, scheduling an unsafe destroy range task should be
        // still allowed.
        assert!(
            gc_worker
                .unsafe_destroy_range(
                    Context::default(),
                    Key::from_raw(b"a"),
                    Key::from_raw(b"z"),
                    Box::new(move |res| {
                        tx.send(res).unwrap();
                    })
                )
                .is_ok()
        );

        gc_worker.start().unwrap();

        // After the worker starts running, the destroy range task should run,
        // and the key in the range will be deleted.
        assert!(rx.recv_timeout(Duration::from_secs(10)).unwrap().is_ok());
        must_get_none(&engine, b"key", 30);
    }
}<|MERGE_RESOLUTION|>--- conflicted
+++ resolved
@@ -8,7 +8,7 @@
 use std::sync::{Arc, Mutex};
 use std::vec::IntoIter;
 
-use api_version::{APIVersion, APIV2};
+use api_version::{KvFormat, ApiV2};
 use concurrency_manager::ConcurrencyManager;
 use engine_rocks::FlowInfo;
 use engine_traits::{
@@ -562,7 +562,7 @@
         while cursor.valid()? {
             let engine_key = Key::from_encoded_slice(cursor.key(&mut statistics));
 
-            let (usekey, userts) = APIV2::decode_raw_key(&engine_key, true)?;
+            let (usekey, userts) = ApiV2::decode_raw_key(&engine_key, true)?;
             let ts = userts.unwrap();
             if ts == safe_point {
                 cursor.next(&mut statistics);
@@ -1241,11 +1241,7 @@
         must_commit, must_gc, must_prewrite_delete, must_prewrite_put, must_rollback,
     };
     use crate::storage::{txn::commands, Engine, Storage, TestStorageBuilderApiV1};
-<<<<<<< HEAD
-    use api_version::{APIVersion, RawValue, APIV2};
-=======
-    use api_version::KvFormat;
->>>>>>> c3d09adc
+    use api_version::{KvFormat, RawValue, ApiV2};
     use engine_rocks::{util::get_cf_handle, RocksEngine, RocksSnapshot};
     use engine_traits::KvEngine;
     use futures::executor::block_on;
@@ -1869,9 +1865,9 @@
         let current_key_b = engine_key_b.as_slice();
 
         let (mvcc_key_prefix_vec_a, _commit_ts_opt_a) =
-            APIV2::decode_raw_key(&Key::from_encoded_slice(current_key_a), true).unwrap();
+            ApiV2::decode_raw_key(&Key::from_encoded_slice(current_key_a), true).unwrap();
         let (mvcc_key_prefix_vec_b, _commit_ts_opt_b) =
-            APIV2::decode_raw_key(&Key::from_encoded_slice(current_key_b), true).unwrap();
+            ApiV2::decode_raw_key(&Key::from_encoded_slice(current_key_b), true).unwrap();
 
         let to_gc_key_a = Key::from_encoded_slice(&mvcc_key_prefix_vec_a);
         let to_gc_key_b = Key::from_encoded_slice(&mvcc_key_prefix_vec_b);
@@ -1889,7 +1885,7 @@
             //let _raw_key = rawkey_vec.to_vec();
 
             let raw_value_vec = rawvalue_vec.clone();
-            let value_vec = APIV2::encode_raw_value_owned(raw_value_vec);
+            let value_vec = ApiV2::encode_raw_value_owned(raw_value_vec);
             let m = Modify::Put(CF_DEFAULT, key, value_vec);
             let batch = WriteData::from_modifies(vec![m]);
             prefixed_engine.write(&ctx, batch).unwrap();
