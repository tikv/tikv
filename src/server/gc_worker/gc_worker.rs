// Copyright 2018 TiKV Project Authors. Licensed under Apache-2.0.

use std::f64::INFINITY;
use std::fmt::{self, Display, Formatter};
use std::mem;
use std::sync::mpsc;
use std::sync::{atomic, Arc, Mutex};
use std::time::{Duration, Instant};

use engine_rocks::RocksEngine;
use engine_traits::{MiscExt, TablePropertiesExt};
use engine_traits::{CF_DEFAULT, CF_LOCK, CF_WRITE};
use futures::Future;
use kvproto::kvrpcpb::{Context, IsolationLevel, LockInfo};
use kvproto::metapb;
use tokio_core::reactor::Handle;

use crate::server::metrics::*;
use crate::storage::kv::{
    Engine, Error as EngineError, ErrorInner as EngineErrorInner, ScanMode, Statistics,
};
use crate::storage::mvcc::{check_need_gc, Error as MvccError, MvccReader, MvccTxn};
use pd_client::PdClient;
use raftstore::coprocessor::{CoprocessorHost, RegionInfoAccessor, RegionInfoProvider};
use raftstore::router::ServerRaftStoreRouter;
use raftstore::store::msg::StoreMsg;
use raftstore::store::RegionSnapshot;
use tikv_util::config::{Tracker, VersionTrack};
use tikv_util::time::{duration_to_sec, Limiter, SlowTimer};
use tikv_util::worker::{
    FutureRunnable, FutureScheduler, FutureWorker, Stopped as FutureWorkerStopped,
};
use txn_types::{Key, TimeStamp};

use super::applied_lock_collector::{AppliedLockCollector, Callback as LockCollectorCallback};
use super::config::{GcConfig, GcWorkerConfigManager};
use super::gc_manager::AutoGcConfig;
use super::gc_manager::{GcManager, GcManagerHandle};
use super::{Callback, Error, ErrorInner, Result};

/// After the GC scan of a key, output a message to the log if there are at least this many
/// versions of the key.
const GC_LOG_FOUND_VERSION_THRESHOLD: usize = 30;

/// After the GC delete versions of a key, output a message to the log if at least this many
/// versions are deleted.
const GC_LOG_DELETED_VERSION_THRESHOLD: usize = 30;

pub const GC_MAX_EXECUTING_TASKS: usize = 10;
const GC_SNAPSHOT_TIMEOUT_SECS: u64 = 10;
const GC_TASK_SLOW_SECONDS: u64 = 30;

/// Provides safe point.
/// TODO: Give it a better name?
pub trait GcSafePointProvider: Send + 'static {
    fn get_safe_point(&self) -> Result<TimeStamp>;
}

impl<T: PdClient + 'static> GcSafePointProvider for Arc<T> {
    fn get_safe_point(&self) -> Result<TimeStamp> {
        let future = self.get_gc_safe_point();
        future
            .wait()
            .map(Into::into)
            .map_err(|e| box_err!("failed to get safe point from PD: {:?}", e))
    }
}

pub enum GcTask {
    Gc {
        ctx: Context,
        safe_point: TimeStamp,
        callback: Callback<()>,
    },
    UnsafeDestroyRange {
        ctx: Context,
        start_key: Key,
        end_key: Key,
        callback: Callback<()>,
    },
    PhysicalScanLock {
        ctx: Context,
        max_ts: TimeStamp,
        start_key: Key,
        limit: usize,
        callback: Callback<Vec<LockInfo>>,
    },
    #[cfg(any(test, feature = "testexport"))]
    Validate(Box<dyn FnOnce(&GcConfig, &Limiter) + Send>),
}

impl GcTask {
    pub fn get_enum_label(&self) -> GcCommandKind {
        match self {
            GcTask::Gc { .. } => GcCommandKind::gc,
            GcTask::UnsafeDestroyRange { .. } => GcCommandKind::unsafe_destroy_range,
            GcTask::PhysicalScanLock { .. } => GcCommandKind::physical_scan_lock,
            #[cfg(any(test, feature = "testexport"))]
            GcTask::Validate(_) => GcCommandKind::validate_config,
        }
    }
}

impl Display for GcTask {
    fn fmt(&self, f: &mut Formatter<'_>) -> fmt::Result {
        match self {
            GcTask::Gc {
                ctx, safe_point, ..
            } => {
                let epoch = format!("{:?}", ctx.region_epoch.as_ref());
                f.debug_struct("GC")
                    .field("region_id", &ctx.get_region_id())
                    .field("region_epoch", &epoch)
                    .field("safe_point", safe_point)
                    .finish()
            }
            GcTask::UnsafeDestroyRange {
                start_key, end_key, ..
            } => f
                .debug_struct("UnsafeDestroyRange")
                .field("start_key", &format!("{}", start_key))
                .field("end_key", &format!("{}", end_key))
                .finish(),
            GcTask::PhysicalScanLock { max_ts, .. } => f
                .debug_struct("PhysicalScanLock")
                .field("max_ts", max_ts)
                .finish(),
            #[cfg(any(test, feature = "testexport"))]
            GcTask::Validate(_) => write!(f, "Validate gc worker config"),
        }
    }
}

/// Used to perform GC operations on the engine.
struct GcRunner<E: Engine> {
    engine: E,
<<<<<<< HEAD
    local_storage: Option<Arc<DB>>,
    raft_store_router: Option<ServerRaftStoreRouter<RocksEngine>>,
=======
    local_storage: Option<RocksEngine>,
    raft_store_router: Option<ServerRaftStoreRouter>,
>>>>>>> a00b0087
    region_info_accessor: Option<RegionInfoAccessor>,

    /// Used to limit the write flow of GC.
    limiter: Limiter,

    cfg: GcConfig,
    cfg_tracker: Tracker<GcConfig>,

    stats: Statistics,
}

impl<E: Engine> GcRunner<E> {
    pub fn new(
        engine: E,
<<<<<<< HEAD
        local_storage: Option<Arc<DB>>,
        raft_store_router: Option<ServerRaftStoreRouter<RocksEngine>>,
=======
        local_storage: Option<RocksEngine>,
        raft_store_router: Option<ServerRaftStoreRouter>,
>>>>>>> a00b0087
        cfg_tracker: Tracker<GcConfig>,
        region_info_accessor: Option<RegionInfoAccessor>,
        cfg: GcConfig,
    ) -> Self {
        let limiter = Limiter::new(if cfg.max_write_bytes_per_sec.0 > 0 {
            cfg.max_write_bytes_per_sec.0 as f64
        } else {
            INFINITY
        });
        Self {
            engine,
            local_storage,
            raft_store_router,
            region_info_accessor,
            limiter,
            cfg,
            cfg_tracker,
            stats: Statistics::default(),
        }
    }

    fn get_snapshot(&self, ctx: &mut Context) -> Result<E::Snap> {
        let timeout = Duration::from_secs(GC_SNAPSHOT_TIMEOUT_SECS);
        match wait_op!(|cb| self.engine.async_snapshot(ctx, cb), timeout) {
            Some((cb_ctx, Ok(snapshot))) => {
                if let Some(term) = cb_ctx.term {
                    ctx.set_term(term);
                }
                Ok(snapshot)
            }
            Some((_, Err(e))) => Err(e),
            None => Err(EngineError::from(EngineErrorInner::Timeout(timeout))),
        }
        .map_err(Error::from)
    }

    /// Check need gc without getting snapshot.
    /// If this is not supported or any error happens, returns true to do further check after
    /// getting snapshot.
    fn need_gc(&self, ctx: &Context, safe_point: TimeStamp) -> bool {
        let region_info_accessor = match &self.region_info_accessor {
            Some(r) => r,
            None => {
                info!(
                    "region_info_accessor not set. cannot check need_gc without getting snapshot"
                );
                return true;
            }
        };

        let db = match &self.local_storage {
            Some(db) => db,
            None => {
                info!("local_storage not set. cannot check need_gc without getting snapshot");
                return true;
            }
        };

        let (tx, rx) = mpsc::channel();
        if let Err(e) = region_info_accessor.find_region_by_id(
            ctx.get_region_id(),
            Box::new(move |region| match tx.send(region) {
                Ok(()) => (),
                Err(e) => error!(
                    "find_region_by_id failed to send result";
                    "err" => ?e
                ),
            }),
        ) {
            error!(
                "failed to find_region_by_id from region_info_accessor";
                "region_id" => ctx.get_region_id(),
                "err" => ?e
            );
            return true;
        }

        let region_info = match rx.recv() {
            Ok(None) => return true,
            Ok(Some(r)) => r,
            Err(e) => {
                error!(
                    "failed to find_region_by_id from region_info_accessor";
                    "region_id" => ctx.get_region_id(),
                    "err" => ?e
                );
                return true;
            }
        };

        let start_key = keys::data_key(region_info.region.get_start_key());
        let end_key = keys::data_end_key(region_info.region.get_end_key());

        let collection = match db.get_range_properties_cf(CF_WRITE, &start_key, &end_key) {
            Ok(c) => c,
            Err(e) => {
                error!(
                    "failed to get range properties from write cf";
                    "region_id" => ctx.get_region_id(),
                    "start_key" => hex::encode_upper(&start_key),
                    "end_key" => hex::encode_upper(&end_key),
                    "err" => ?e,
                );
                return true;
            }
        };
        check_need_gc(safe_point, self.cfg.ratio_threshold, collection)
    }

    /// Scans keys in the region. Returns scanned keys if any, and a key indicating scan progress
    fn scan_keys(
        &mut self,
        ctx: &mut Context,
        safe_point: TimeStamp,
        from: Option<Key>,
    ) -> Result<(Vec<Key>, Option<Key>)> {
        let snapshot = self.get_snapshot(ctx)?;
        let mut reader = MvccReader::new(
            snapshot,
            Some(ScanMode::Forward),
            !ctx.get_not_fill_cache(),
            ctx.get_isolation_level(),
        );

        let is_range_start = from.is_none();

        // range start gc with from == None, and this is an optimization to
        // skip gc before scanning all data.
        let skip_gc = is_range_start && !reader.need_gc(safe_point, self.cfg.ratio_threshold);
        let res = if skip_gc {
            GC_SKIPPED_COUNTER.inc();
            Ok((vec![], None))
        } else {
            reader
                .scan_keys(from, self.cfg.batch_keys)
                .map_err(Error::from)
                .and_then(|(keys, next)| {
                    if keys.is_empty() {
                        assert!(next.is_none());
                        if is_range_start {
                            GC_EMPTY_RANGE_COUNTER.inc();
                        }
                    }
                    Ok((keys, next))
                })
        };
        self.stats.add(reader.get_statistics());
        res
    }

    /// Cleans up outdated data.
    fn gc_keys(
        &mut self,
        ctx: &mut Context,
        safe_point: TimeStamp,
        keys: Vec<Key>,
        mut next_scan_key: Option<Key>,
    ) -> Result<Option<Key>> {
        let snapshot = self.get_snapshot(ctx)?;
        let mut txn = MvccTxn::for_scan(
            snapshot,
            Some(ScanMode::Forward),
            TimeStamp::zero(),
            !ctx.get_not_fill_cache(),
        );
        for k in keys {
            let gc_info = txn.gc(k.clone(), safe_point)?;

            if gc_info.found_versions >= GC_LOG_FOUND_VERSION_THRESHOLD {
                debug!(
                    "GC found plenty versions for a key";
                    "region_id" => ctx.get_region_id(),
                    "versions" => gc_info.found_versions,
                    "key" => %k
                );
            }
            // TODO: we may delete only part of the versions in a batch, which may not beyond
            // the logging threshold `GC_LOG_DELETED_VERSION_THRESHOLD`.
            if gc_info.deleted_versions as usize >= GC_LOG_DELETED_VERSION_THRESHOLD {
                debug!(
                    "GC deleted plenty versions for a key";
                    "region_id" => ctx.get_region_id(),
                    "versions" => gc_info.deleted_versions,
                    "key" => %k
                );
            }

            if !gc_info.is_completed {
                next_scan_key = Some(k);
                break;
            }
        }
        self.stats.add(&txn.take_statistics());

        let write_size = txn.write_size();
        let modifies = txn.into_modifies();
        if !modifies.is_empty() {
            self.refresh_cfg();
            self.limiter.blocking_consume(write_size);
            self.engine.write(ctx, modifies)?;
        }
        Ok(next_scan_key)
    }

    fn gc(&mut self, ctx: &mut Context, safe_point: TimeStamp) -> Result<()> {
        debug!(
            "start doing GC";
            "region_id" => ctx.get_region_id(),
            "safe_point" => safe_point
        );

        if !self.need_gc(ctx, safe_point) {
            GC_SKIPPED_COUNTER.inc();
            return Ok(());
        }

        let mut next_key = None;
        loop {
            // Scans at most `GCConfig.batch_keys` keys
            let (keys, next) = self
                .scan_keys(ctx, safe_point, next_key)
                .map_err(|e| {
                    warn!("gc scan_keys failed"; "region_id" => ctx.get_region_id(), "safe_point" => safe_point, "err" => ?e);
                    e
                })?;
            if keys.is_empty() {
                break;
            }

            // Does the GC operation on all scanned keys
            next_key = self.gc_keys(ctx, safe_point, keys, next).map_err(|e| {
                warn!("gc gc_keys failed"; "region_id" => ctx.get_region_id(), "safe_point" => safe_point, "err" => ?e);
                e
            })?;
            if next_key.is_none() {
                break;
            }
        }

        debug!(
            "gc has finished";
            "region_id" => ctx.get_region_id(),
            "safe_point" => safe_point
        );
        Ok(())
    }

    fn unsafe_destroy_range(&self, _: &Context, start_key: &Key, end_key: &Key) -> Result<()> {
        info!(
            "unsafe destroy range started";
            "start_key" => %start_key, "end_key" => %end_key
        );

        // TODO: Refine usage of errors

        let local_storage = self.local_storage.as_ref().ok_or_else(|| {
            let e: Error = box_err!("unsafe destroy range not supported: local_storage not set");
            warn!("unsafe destroy range failed"; "err" => ?e);
            e
        })?;

        // Convert keys to RocksDB layer form
        // TODO: Logic coupled with raftstore's implementation. Maybe better design is to do it in
        // somewhere of the same layer with apply_worker.
        let start_data_key = keys::data_key(start_key.as_encoded());
        let end_data_key = keys::data_end_key(end_key.as_encoded());

        let cfs = &[CF_LOCK, CF_DEFAULT, CF_WRITE];

        // First, call delete_files_in_range to free as much disk space as possible
        let delete_files_start_time = Instant::now();
        for cf in cfs {
            local_storage
                .delete_files_in_range_cf(cf, &start_data_key, &end_data_key, false)
                .map_err(|e| {
                    let e: Error = box_err!(e);
                    warn!(
                        "unsafe destroy range failed at delete_files_in_range_cf"; "err" => ?e
                    );
                    e
                })?;
        }

        info!(
            "unsafe destroy range finished deleting files in range";
            "start_key" => %start_key, "end_key" => %end_key, "cost_time" => ?delete_files_start_time.elapsed()
        );

        // Then, delete all remaining keys in the range.
        let cleanup_all_start_time = Instant::now();
        for cf in cfs {
            // TODO: set use_delete_range with config here.
            local_storage
                .delete_all_in_range_cf(cf, &start_data_key, &end_data_key, false)
                .map_err(|e| {
                    let e: Error = box_err!(e);
                    warn!(
                        "unsafe destroy range failed at delete_all_in_range_cf"; "err" => ?e
                    );
                    e
                })?;
        }

        let cleanup_all_time_cost = cleanup_all_start_time.elapsed();

        if let Some(router) = self.raft_store_router.as_ref() {
            router
                .send_store(StoreMsg::ClearRegionSizeInRange {
                    start_key: start_key.as_encoded().to_vec(),
                    end_key: end_key.as_encoded().to_vec(),
                })
                .unwrap_or_else(|e| {
                    // Warn and ignore it.
                    warn!(
                        "unsafe destroy range: failed sending ClearRegionSizeInRange";
                        "err" => ?e
                    );
                });
        } else {
            warn!("unsafe destroy range: can't clear region size information: raft_store_router not set");
        }

        info!(
            "unsafe destroy range finished cleaning up all";
            "start_key" => %start_key, "end_key" => %end_key, "cost_time" => ?cleanup_all_time_cost,
        );
        Ok(())
    }

    fn handle_physical_scan_lock(
        &self,
        _: &Context,
        max_ts: TimeStamp,
        start_key: &Key,
        limit: usize,
    ) -> Result<Vec<LockInfo>> {
        let db = self.local_storage.clone().ok_or_else::<Error, _>(|| {
            box_err!("local storage not set, physical scan lock not supported")
        })?;

        // Create a `RegionSnapshot`, which can converts the 'z'-prefixed keys into normal keys
        // internally. A fake region meta is given to make the snapshot's range unbounded.
        // TODO: Should we implement a special snapshot and iterator types for this?
        let mut fake_region = metapb::Region::default();
        // Add a peer to pass initialized check.
        fake_region.mut_peers().push(metapb::Peer::default());
        let snap = RegionSnapshot::<RocksEngine>::from_raw(db, fake_region);

        let mut reader = MvccReader::new(snap, Some(ScanMode::Forward), false, IsolationLevel::Si);
        let (locks, _) = reader.scan_locks(Some(start_key), |l| l.ts <= max_ts, limit)?;

        let mut lock_infos = Vec::with_capacity(locks.len());
        for (key, lock) in locks {
            let raw_key = key.into_raw().map_err(MvccError::from)?;
            lock_infos.push(lock.into_lock_info(raw_key));
        }
        Ok(lock_infos)
    }

    fn update_statistics_metrics(&mut self) {
        let stats = mem::replace(&mut self.stats, Statistics::default());

        for (cf, details) in stats.details_enum().iter() {
            for (tag, count) in details.iter() {
                GC_KEYS_COUNTER_STATIC
                    .get(*cf)
                    .get(*tag)
                    .inc_by(*count as i64);
            }
        }
    }

    fn refresh_cfg(&mut self) {
        if let Some(incoming) = self.cfg_tracker.any_new() {
            let limit = incoming.max_write_bytes_per_sec.0;
            self.limiter
                .set_speed_limit(if limit > 0 { limit as f64 } else { INFINITY });
            self.cfg = incoming.clone();
        }
    }
}

impl<E: Engine> FutureRunnable<GcTask> for GcRunner<E> {
    #[inline]
    fn run(&mut self, task: GcTask, _handle: &Handle) {
        let enum_label = task.get_enum_label();

        GC_GCTASK_COUNTER_STATIC.get(enum_label).inc();

        let timer = SlowTimer::from_secs(GC_TASK_SLOW_SECONDS);
        let update_metrics = |is_err| {
            GC_TASK_DURATION_HISTOGRAM_VEC
                .with_label_values(&[enum_label.get_str()])
                .observe(duration_to_sec(timer.elapsed()));

            if is_err {
                GC_GCTASK_FAIL_COUNTER_STATIC.get(enum_label).inc();
            }
        };

        // Refresh config before handle task
        self.refresh_cfg();

        match task {
            GcTask::Gc {
                mut ctx,
                safe_point,
                callback,
            } => {
                let res = self.gc(&mut ctx, safe_point);
                update_metrics(res.is_err());
                callback(res);
                self.update_statistics_metrics();
                slow_log!(
                    T timer,
                    "GC on region {}, epoch {:?}, safe_point {}",
                    ctx.get_region_id(),
                    ctx.get_region_epoch(),
                    safe_point
                );
            }
            GcTask::UnsafeDestroyRange {
                ctx,
                start_key,
                end_key,
                callback,
            } => {
                let res = self.unsafe_destroy_range(&ctx, &start_key, &end_key);
                update_metrics(res.is_err());
                callback(res);
                slow_log!(
                    T timer,
                    "UnsafeDestroyRange start_key {:?}, end_key {:?}",
                    start_key,
                    end_key
                );
            }
            GcTask::PhysicalScanLock {
                ctx,
                max_ts,
                start_key,
                limit,
                callback,
            } => {
                let res = self.handle_physical_scan_lock(&ctx, max_ts, &start_key, limit);
                update_metrics(res.is_err());
                callback(res);
                slow_log!(
                    T timer,
                    "PhysicalScanLock start_key {:?}, max_ts {}, limit {}",
                    start_key,
                    max_ts,
                    limit,
                );
            }
            #[cfg(any(test, feature = "testexport"))]
            GcTask::Validate(f) => {
                f(&self.cfg, &self.limiter);
            }
        };
    }
}

/// When we failed to schedule a `GcTask` to `GcRunner`, use this to handle the `ScheduleError`.
fn handle_gc_task_schedule_error(e: FutureWorkerStopped<GcTask>) -> Result<()> {
    error!("failed to schedule gc task: {:?}", e);
    Err(box_err!("failed to schedule gc task: {:?}", e))
}

/// Schedules a `GcTask` to the `GcRunner`.
fn schedule_gc(
    scheduler: &FutureScheduler<GcTask>,
    ctx: Context,
    safe_point: TimeStamp,
    callback: Callback<()>,
) -> Result<()> {
    scheduler
        .schedule(GcTask::Gc {
            ctx,
            safe_point,
            callback,
        })
        .or_else(handle_gc_task_schedule_error)
}

/// Does GC synchronously.
pub fn sync_gc(
    scheduler: &FutureScheduler<GcTask>,
    ctx: Context,
    safe_point: TimeStamp,
) -> Result<()> {
    wait_op!(|callback| schedule_gc(scheduler, ctx, safe_point, callback)).unwrap_or_else(|| {
        error!("failed to receive result of gc");
        Err(box_err!("gc_worker: failed to receive result of gc"))
    })
}

/// Used to schedule GC operations.
pub struct GcWorker<E: Engine> {
    engine: E,
    /// `local_storage` represent the underlying RocksDB of the `engine`.
    local_storage: Option<RocksEngine>,
    /// `raft_store_router` is useful to signal raftstore clean region size informations.
    raft_store_router: Option<ServerRaftStoreRouter<RocksEngine>>,
    /// Access the region's meta before getting snapshot, which will wake hibernating regions up.
    /// This is useful to do the `need_gc` check without waking hibernatin regions up.
    /// This is not set for tests.
    region_info_accessor: Option<RegionInfoAccessor>,

    config_manager: GcWorkerConfigManager,

    /// How many requests are scheduled from outside and unfinished.
    scheduled_tasks: Arc<atomic::AtomicUsize>,

    /// How many strong references. The worker will be stopped
    /// once there are no more references.
    refs: Arc<atomic::AtomicUsize>,
    worker: Arc<Mutex<FutureWorker<GcTask>>>,
    worker_scheduler: FutureScheduler<GcTask>,

    applied_lock_collector: Option<Arc<AppliedLockCollector>>,

    gc_manager_handle: Arc<Mutex<Option<GcManagerHandle>>>,
}

impl<E: Engine> Clone for GcWorker<E> {
    #[inline]
    fn clone(&self) -> Self {
        self.refs.fetch_add(1, atomic::Ordering::SeqCst);

        Self {
            engine: self.engine.clone(),
            local_storage: self.local_storage.clone(),
            raft_store_router: self.raft_store_router.clone(),
            config_manager: self.config_manager.clone(),
            region_info_accessor: self.region_info_accessor.clone(),
            scheduled_tasks: self.scheduled_tasks.clone(),
            refs: self.refs.clone(),
            worker: self.worker.clone(),
            worker_scheduler: self.worker_scheduler.clone(),
            applied_lock_collector: self.applied_lock_collector.clone(),
            gc_manager_handle: self.gc_manager_handle.clone(),
        }
    }
}

impl<E: Engine> Drop for GcWorker<E> {
    #[inline]
    fn drop(&mut self) {
        let refs = self.refs.fetch_sub(1, atomic::Ordering::SeqCst);

        if refs != 1 {
            return;
        }

        let r = self.stop();
        if let Err(e) = r {
            error!("Failed to stop gc_worker"; "err" => ?e);
        }
    }
}

impl<E: Engine> GcWorker<E> {
    pub fn new(
        engine: E,
<<<<<<< HEAD
        local_storage: Option<Arc<DB>>,
        raft_store_router: Option<ServerRaftStoreRouter<RocksEngine>>,
=======
        local_storage: Option<RocksEngine>,
        raft_store_router: Option<ServerRaftStoreRouter>,
>>>>>>> a00b0087
        region_info_accessor: Option<RegionInfoAccessor>,
        cfg: GcConfig,
    ) -> GcWorker<E> {
        let worker = Arc::new(Mutex::new(FutureWorker::new("gc-worker")));
        let worker_scheduler = worker.lock().unwrap().scheduler();
        GcWorker {
            engine,
            local_storage,
            raft_store_router,
            config_manager: GcWorkerConfigManager(Arc::new(VersionTrack::new(cfg))),
            region_info_accessor,
            scheduled_tasks: Arc::new(atomic::AtomicUsize::new(0)),
            refs: Arc::new(atomic::AtomicUsize::new(1)),
            worker,
            worker_scheduler,
            applied_lock_collector: None,
            gc_manager_handle: Arc::new(Mutex::new(None)),
        }
    }

    pub fn start_auto_gc<S: GcSafePointProvider, R: RegionInfoProvider>(
        &self,
        cfg: AutoGcConfig<S, R>,
    ) -> Result<()> {
        let mut handle = self.gc_manager_handle.lock().unwrap();
        assert!(handle.is_none());
        let new_handle = GcManager::new(cfg, self.worker_scheduler.clone()).start()?;
        *handle = Some(new_handle);
        Ok(())
    }

    pub fn start(&mut self) -> Result<()> {
        let runner = GcRunner::new(
            self.engine.clone(),
            self.local_storage.take(),
            self.raft_store_router.take(),
            self.config_manager.0.clone().tracker("gc-woker".to_owned()),
            self.region_info_accessor.take(),
            self.config_manager.value().clone(),
        );
        self.worker
            .lock()
            .unwrap()
            .start(runner)
            .map_err(|e| box_err!("failed to start gc_worker, err: {:?}", e))
    }

    pub fn start_observe_lock_apply(
        &mut self,
        coprocessor_host: &mut CoprocessorHost<RocksEngine>,
    ) -> Result<()> {
        assert!(self.applied_lock_collector.is_none());
        let collector = Arc::new(AppliedLockCollector::new(coprocessor_host)?);
        self.applied_lock_collector = Some(collector);
        Ok(())
    }

    pub fn stop(&self) -> Result<()> {
        // Stop GcManager.
        if let Some(h) = self.gc_manager_handle.lock().unwrap().take() {
            h.stop()?;
        }
        // Stop self.
        if let Some(h) = self.worker.lock().unwrap().stop() {
            if let Err(e) = h.join() {
                return Err(box_err!("failed to join gc_worker handle, err: {:?}", e));
            }
        }
        Ok(())
    }

    pub fn scheduler(&self) -> FutureScheduler<GcTask> {
        self.worker_scheduler.clone()
    }

    /// Check whether GCWorker is busy. If busy, callback will be invoked with an error that
    /// indicates GCWorker is busy; otherwise, return a new callback that invokes the original
    /// callback as well as decrease the scheduled task counter.
    fn check_is_busy<T: 'static>(&self, callback: Callback<T>) -> Option<Callback<T>> {
        if self.scheduled_tasks.fetch_add(1, atomic::Ordering::SeqCst) >= GC_MAX_EXECUTING_TASKS {
            self.scheduled_tasks.fetch_sub(1, atomic::Ordering::SeqCst);
            callback(Err(Error::from(ErrorInner::GcWorkerTooBusy)));
            return None;
        }
        let scheduled_tasks = Arc::clone(&self.scheduled_tasks);
        Some(Box::new(move |r| {
            scheduled_tasks.fetch_sub(1, atomic::Ordering::SeqCst);
            callback(r);
        }))
    }

    pub fn gc(&self, ctx: Context, safe_point: TimeStamp, callback: Callback<()>) -> Result<()> {
        GC_COMMAND_COUNTER_VEC_STATIC.gc.inc();
        self.check_is_busy(callback).map_or(Ok(()), |callback| {
            self.worker_scheduler
                .schedule(GcTask::Gc {
                    ctx,
                    safe_point,
                    callback,
                })
                .or_else(handle_gc_task_schedule_error)
        })
    }

    /// Cleans up all keys in a range and quickly free the disk space. The range might span over
    /// multiple regions, and the `ctx` doesn't indicate region. The request will be done directly
    /// on RocksDB, bypassing the Raft layer. User must promise that, after calling `destroy_range`,
    /// the range will never be accessed any more. However, `destroy_range` is allowed to be called
    /// multiple times on an single range.
    pub fn unsafe_destroy_range(
        &self,
        ctx: Context,
        start_key: Key,
        end_key: Key,
        callback: Callback<()>,
    ) -> Result<()> {
        GC_COMMAND_COUNTER_VEC_STATIC.unsafe_destroy_range.inc();
        self.check_is_busy(callback).map_or(Ok(()), |callback| {
            self.worker_scheduler
                .schedule(GcTask::UnsafeDestroyRange {
                    ctx,
                    start_key,
                    end_key,
                    callback,
                })
                .or_else(handle_gc_task_schedule_error)
        })
    }

    pub fn get_config_manager(&self) -> GcWorkerConfigManager {
        self.config_manager.clone()
    }

    pub fn physical_scan_lock(
        &self,
        ctx: Context,
        max_ts: TimeStamp,
        start_key: Key,
        limit: usize,
        callback: Callback<Vec<LockInfo>>,
    ) -> Result<()> {
        GC_COMMAND_COUNTER_VEC_STATIC.physical_scan_lock.inc();
        self.check_is_busy(callback).map_or(Ok(()), |callback| {
            self.worker_scheduler
                .schedule(GcTask::PhysicalScanLock {
                    ctx,
                    max_ts,
                    start_key,
                    limit,
                    callback,
                })
                .or_else(handle_gc_task_schedule_error)
        })
    }

    pub fn start_collecting(
        &self,
        max_ts: TimeStamp,
        callback: LockCollectorCallback<()>,
    ) -> Result<()> {
        self.applied_lock_collector
            .as_ref()
            .ok_or_else(|| box_err!("applied_lock_collector not supported"))
            .and_then(move |c| c.start_collecting(max_ts, callback))
    }

    pub fn get_collected_locks(
        &self,
        max_ts: TimeStamp,
        callback: LockCollectorCallback<(Vec<LockInfo>, bool)>,
    ) -> Result<()> {
        self.applied_lock_collector
            .as_ref()
            .ok_or_else(|| box_err!("applied_lock_collector not supported"))
            .and_then(move |c| c.get_collected_locks(max_ts, callback))
    }

    pub fn stop_collecting(
        &self,
        max_ts: TimeStamp,
        callback: LockCollectorCallback<()>,
    ) -> Result<()> {
        self.applied_lock_collector
            .as_ref()
            .ok_or_else(|| box_err!("applied_lock_collector not supported"))
            .and_then(move |c| c.stop_collecting(max_ts, callback))
    }
}

#[cfg(test)]
mod tests {
    use super::*;
    use crate::storage::kv::{
        self, Callback as EngineCallback, Modify, Result as EngineResult, TestEngineBuilder,
    };
    use crate::storage::lock_manager::DummyLockManager;
    use crate::storage::{txn::commands, Storage, TestStorageBuilder};
    use engine_rocks::Compat;
    use futures::Future;
    use kvproto::kvrpcpb::Op;
    use kvproto::metapb;
    use std::collections::BTreeMap;
    use std::sync::mpsc::channel;
    use tikv_util::codec::number::NumberEncoder;
    use tikv_util::future::paired_future_callback;
    use txn_types::Mutation;

    /// A wrapper of engine that adds the 'z' prefix to keys internally.
    /// For test engines, they writes keys into db directly, but in production a 'z' prefix will be
    /// added to keys by raftstore layer before writing to db. Some functionalities of `GCWorker`
    /// bypasses Raft layer, so they needs to know how data is actually represented in db. This
    /// wrapper allows test engines write 'z'-prefixed keys to db.
    #[derive(Clone)]
    struct PrefixedEngine(kv::RocksEngine);

    impl Engine for PrefixedEngine {
        // Use RegionSnapshot which can remove the z prefix internally.
        type Snap = RegionSnapshot<RocksEngine>;

        fn async_write(
            &self,
            ctx: &Context,
            mut batch: Vec<Modify>,
            callback: EngineCallback<()>,
        ) -> EngineResult<()> {
            batch.iter_mut().for_each(|modify| match modify {
                Modify::Delete(_, ref mut key) => {
                    *key = Key::from_encoded(keys::data_key(key.as_encoded()));
                }
                Modify::Put(_, ref mut key, _) => {
                    *key = Key::from_encoded(keys::data_key(key.as_encoded()));
                }
                Modify::DeleteRange(_, ref mut start_key, ref mut end_key, _) => {
                    *start_key = Key::from_encoded(keys::data_key(start_key.as_encoded()));
                    *end_key = Key::from_encoded(keys::data_key(end_key.as_encoded()));
                }
            });
            self.0.async_write(ctx, batch, callback)
        }
        fn async_snapshot(
            &self,
            ctx: &Context,
            callback: EngineCallback<Self::Snap>,
        ) -> EngineResult<()> {
            self.0.async_snapshot(
                ctx,
                Box::new(move |(cb_ctx, r)| {
                    callback((
                        cb_ctx,
                        r.map(|snap| {
                            let mut fake_region = metapb::Region::default();
                            // Add a peer to pass initialized check.
                            fake_region.mut_peers().push(metapb::Peer::default());
                            RegionSnapshot::from_snapshot(snap, fake_region)
                        }),
                    ))
                }),
            )
        }
    }

    /// Assert the data in `storage` is the same as `expected_data`. Keys in `expected_data` should
    /// be encoded form without ts.
    fn check_data<E: Engine>(
        storage: &Storage<E, DummyLockManager>,
        expected_data: &BTreeMap<Vec<u8>, Vec<u8>>,
    ) {
        let scan_res = storage
            .scan(
                Context::default(),
                Key::from_encoded_slice(b""),
                None,
                expected_data.len() + 1,
                1.into(),
                false,
                false,
            )
            .wait()
            .unwrap();

        let all_equal = scan_res
            .into_iter()
            .map(|res| res.unwrap())
            .zip(expected_data.iter())
            .all(|((k1, v1), (k2, v2))| &k1 == k2 && &v1 == v2);
        assert!(all_equal);
    }

    fn test_destroy_range_impl(
        init_keys: &[Vec<u8>],
        start_ts: impl Into<TimeStamp>,
        commit_ts: impl Into<TimeStamp>,
        start_key: &[u8],
        end_key: &[u8],
    ) -> Result<()> {
        // Return Result from this function so we can use the `wait_op` macro here.

        let engine = TestEngineBuilder::new().build().unwrap();
        let storage = TestStorageBuilder::from_engine(engine.clone())
            .build()
            .unwrap();
        let db = engine.get_rocksdb();
        let mut gc_worker = GcWorker::new(
            engine,
            Some(db.c().clone()),
            None,
            None,
            GcConfig::default(),
        );
        gc_worker.start().unwrap();
        // Convert keys to key value pairs, where the value is "value-{key}".
        let data: BTreeMap<_, _> = init_keys
            .iter()
            .map(|key| {
                let mut value = b"value-".to_vec();
                value.extend_from_slice(key);
                (Key::from_raw(key).into_encoded(), value)
            })
            .collect();

        // Generate `Mutation`s from these keys.
        let mutations: Vec<_> = init_keys
            .iter()
            .map(|key| {
                let mut value = b"value-".to_vec();
                value.extend_from_slice(key);
                Mutation::Put((Key::from_raw(key), value))
            })
            .collect();
        let primary = init_keys[0].clone();

        let start_ts = start_ts.into();

        // Write these data to the storage.
        wait_op!(|cb| storage.sched_txn_command(
            commands::Prewrite::with_defaults(mutations, primary, start_ts),
            cb,
        ))
        .unwrap()
        .unwrap();

        // Commit.
        let keys: Vec<_> = init_keys.iter().map(|k| Key::from_raw(k)).collect();
        wait_op!(|cb| storage.sched_txn_command(
            commands::Commit::new(keys, start_ts, commit_ts.into(), Context::default()),
            cb
        ))
        .unwrap()
        .unwrap();

        // Assert these data is successfully written to the storage.
        check_data(&storage, &data);

        let start_key = Key::from_raw(start_key);
        let end_key = Key::from_raw(end_key);

        // Calculate expected data set after deleting the range.
        let data: BTreeMap<_, _> = data
            .into_iter()
            .filter(|(k, _)| k < start_key.as_encoded() || k >= end_key.as_encoded())
            .collect();

        // Invoke unsafe destroy range.
        wait_op!(|cb| gc_worker.unsafe_destroy_range(Context::default(), start_key, end_key, cb))
            .unwrap()
            .unwrap();

        // Check remaining data is as expected.
        check_data(&storage, &data);

        Ok(())
    }

    #[test]
    fn test_destroy_range() {
        test_destroy_range_impl(
            &[
                b"key1".to_vec(),
                b"key2".to_vec(),
                b"key3".to_vec(),
                b"key4".to_vec(),
                b"key5".to_vec(),
            ],
            5,
            10,
            b"key2",
            b"key4",
        )
        .unwrap();

        test_destroy_range_impl(
            &[b"key1".to_vec(), b"key9".to_vec()],
            5,
            10,
            b"key3",
            b"key7",
        )
        .unwrap();

        test_destroy_range_impl(
            &[
                b"key3".to_vec(),
                b"key4".to_vec(),
                b"key5".to_vec(),
                b"key6".to_vec(),
                b"key7".to_vec(),
            ],
            5,
            10,
            b"key1",
            b"key9",
        )
        .unwrap();

        test_destroy_range_impl(
            &[
                b"key1".to_vec(),
                b"key2".to_vec(),
                b"key3".to_vec(),
                b"key4".to_vec(),
                b"key5".to_vec(),
            ],
            5,
            10,
            b"key2\x00",
            b"key4",
        )
        .unwrap();

        test_destroy_range_impl(
            &[
                b"key1".to_vec(),
                b"key1\x00".to_vec(),
                b"key1\x00\x00".to_vec(),
                b"key1\x00\x00\x00".to_vec(),
            ],
            5,
            10,
            b"key1\x00",
            b"key1\x00\x00",
        )
        .unwrap();

        test_destroy_range_impl(
            &[
                b"key1".to_vec(),
                b"key1\x00".to_vec(),
                b"key1\x00\x00".to_vec(),
                b"key1\x00\x00\x00".to_vec(),
            ],
            5,
            10,
            b"key1\x00",
            b"key1\x00",
        )
        .unwrap();
    }

    #[test]
    fn test_physical_scan_lock() {
        let engine = TestEngineBuilder::new().build().unwrap();
        let db = engine.get_rocksdb();
        let prefixed_engine = PrefixedEngine(engine);
        let storage = TestStorageBuilder::from_engine(prefixed_engine.clone())
            .build()
            .unwrap();
        let mut gc_worker = GcWorker::new(
            prefixed_engine,
            Some(db.c().clone()),
            None,
            None,
            GcConfig::default(),
        );
        gc_worker.start().unwrap();

        let physical_scan_lock = |max_ts: u64, start_key, limit| {
            let (cb, f) = paired_future_callback();
            gc_worker
                .physical_scan_lock(Context::default(), max_ts.into(), start_key, limit, cb)
                .unwrap();
            f.wait().unwrap()
        };

        let mut expected_lock_info = Vec::new();

        // Put locks into the storage.
        for i in 0..50 {
            let mut k = vec![];
            k.encode_u64(i).unwrap();
            let v = k.clone();

            let mutation = Mutation::Put((Key::from_raw(&k), v));

            let lock_ts = 10 + i % 3;

            // Collect all locks with ts <= 11 to check the result of physical_scan_lock.
            if lock_ts <= 11 {
                let mut info = LockInfo::default();
                info.set_primary_lock(k.clone());
                info.set_lock_version(lock_ts);
                info.set_key(k.clone());
                info.set_lock_type(Op::Put);
                expected_lock_info.push(info)
            }

            let (tx, rx) = channel();
            storage
                .sched_txn_command(
                    commands::Prewrite::with_defaults(vec![mutation], k, lock_ts.into()),
                    Box::new(move |res| tx.send(res).unwrap()),
                )
                .unwrap();
            rx.recv()
                .unwrap()
                .unwrap()
                .into_iter()
                .for_each(|r| r.unwrap());
        }

        let res = physical_scan_lock(11, Key::from_raw(b""), 50).unwrap();
        assert_eq!(res, expected_lock_info);

        let res = physical_scan_lock(11, Key::from_raw(b""), 5).unwrap();
        assert_eq!(res[..], expected_lock_info[..5]);

        let mut start_key = vec![];
        start_key.encode_u64(4).unwrap();
        let res = physical_scan_lock(11, Key::from_raw(&start_key), 6).unwrap();
        // expected_locks[3] is the key 4.
        assert_eq!(res[..], expected_lock_info[3..9]);
    }
}<|MERGE_RESOLUTION|>--- conflicted
+++ resolved
@@ -134,13 +134,8 @@
 /// Used to perform GC operations on the engine.
 struct GcRunner<E: Engine> {
     engine: E,
-<<<<<<< HEAD
-    local_storage: Option<Arc<DB>>,
+    local_storage: Option<RocksEngine>,
     raft_store_router: Option<ServerRaftStoreRouter<RocksEngine>>,
-=======
-    local_storage: Option<RocksEngine>,
-    raft_store_router: Option<ServerRaftStoreRouter>,
->>>>>>> a00b0087
     region_info_accessor: Option<RegionInfoAccessor>,
 
     /// Used to limit the write flow of GC.
@@ -155,13 +150,8 @@
 impl<E: Engine> GcRunner<E> {
     pub fn new(
         engine: E,
-<<<<<<< HEAD
-        local_storage: Option<Arc<DB>>,
+        local_storage: Option<RocksEngine>,
         raft_store_router: Option<ServerRaftStoreRouter<RocksEngine>>,
-=======
-        local_storage: Option<RocksEngine>,
-        raft_store_router: Option<ServerRaftStoreRouter>,
->>>>>>> a00b0087
         cfg_tracker: Tracker<GcConfig>,
         region_info_accessor: Option<RegionInfoAccessor>,
         cfg: GcConfig,
@@ -727,13 +717,8 @@
 impl<E: Engine> GcWorker<E> {
     pub fn new(
         engine: E,
-<<<<<<< HEAD
-        local_storage: Option<Arc<DB>>,
+        local_storage: Option<RocksEngine>,
         raft_store_router: Option<ServerRaftStoreRouter<RocksEngine>>,
-=======
-        local_storage: Option<RocksEngine>,
-        raft_store_router: Option<ServerRaftStoreRouter>,
->>>>>>> a00b0087
         region_info_accessor: Option<RegionInfoAccessor>,
         cfg: GcConfig,
     ) -> GcWorker<E> {
