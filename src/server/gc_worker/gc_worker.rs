// Copyright 2018 TiKV Project Authors. Licensed under Apache-2.0.

use std::{
    fmt::{self, Display, Formatter},
    iter::Peekable,
    mem,
    sync::{
        atomic::{AtomicU64, AtomicUsize, Ordering},
        mpsc::Sender,
        Arc, Mutex,
    },
    vec::IntoIter,
};

use api_version::{ApiV2, KvFormat};
use collections::HashMap;
use concurrency_manager::ConcurrencyManager;
use engine_rocks::FlowInfo;
use engine_traits::{
    raw_ttl::ttl_current_ts, DeleteStrategy, Error as EngineError, KvEngine, MiscExt, Range,
    WriteBatch, WriteOptions, CF_DEFAULT, CF_LOCK, CF_WRITE,
};
use file_system::{IoType, WithIoType};
use futures::executor::block_on;
use kvproto::{kvrpcpb::Context, metapb::Region};
use pd_client::{FeatureGate, PdClient};
use raftstore::coprocessor::RegionInfoProvider;
use tikv_kv::{CfStatistics, CursorBuilder, Modify, SnapContext};
use tikv_util::{
    config::{Tracker, VersionTrack},
    store::find_peer,
    time::{duration_to_sec, Instant, Limiter, SlowTimer},
    worker::{Builder as WorkerBuilder, LazyWorker, Runnable, ScheduleError, Scheduler},
    Either,
};
use txn_types::{Key, TimeStamp};

use super::{
    check_need_gc,
    compaction_filter::{
        CompactionFilterInitializer, DeleteBatch, GC_COMPACTION_FILTER_MVCC_DELETION_HANDLED,
        GC_COMPACTION_FILTER_MVCC_DELETION_WASTED, GC_COMPACTION_FILTER_ORPHAN_VERSIONS,
    },
    config::{GcConfig, GcWorkerConfigManager},
    gc_manager::{AutoGcConfig, GcManager, GcManagerHandle},
    Callback, Error, ErrorInner, Result,
};
use crate::{
    server::metrics::*,
    storage::{
        kv::{metrics::GcKeyMode, Engine, ScanMode, Statistics},
        mvcc::{GcInfo, MvccReader, MvccTxn},
        txn::{gc, Error as TxnError},
    },
};

/// After the GC scan of a key, output a message to the log if there are at
/// least this many versions of the key.
const GC_LOG_FOUND_VERSION_THRESHOLD: usize = 30;

/// After the GC delete versions of a key, output a message to the log if at
/// least this many versions are deleted.
const GC_LOG_DELETED_VERSION_THRESHOLD: usize = 30;

const GC_TASK_SLOW_SECONDS: u64 = 30;
const GC_MAX_PENDING_TASKS: usize = 4096;

pub const STAT_TXN_KEYMODE: &str = "txn";
pub const STAT_RAW_KEYMODE: &str = "raw";

/// Provides safe point.
pub trait GcSafePointProvider: Send + 'static {
    fn get_safe_point(&self) -> Result<TimeStamp>;
}

impl<T: PdClient + 'static> GcSafePointProvider for Arc<T> {
    fn get_safe_point(&self) -> Result<TimeStamp> {
        block_on(self.get_gc_safe_point())
            .map(Into::into)
            .map_err(|e| box_err!("failed to get safe point from PD: {:?}", e))
    }
}

pub enum GcTask<E>
where
    E: KvEngine,
{
    Gc {
        region: Region,
        safe_point: TimeStamp,
        callback: Callback<()>,
    },
    GcKeys {
        keys: Vec<Key>,
        safe_point: TimeStamp,
        region_info_provider: Arc<dyn RegionInfoProvider>,
    },
    RawGcKeys {
        keys: Vec<Key>,
        safe_point: TimeStamp,
        region_info_provider: Arc<dyn RegionInfoProvider>,
    },
    UnsafeDestroyRange {
        ctx: Context,
        start_key: Key,
        end_key: Key,
        callback: Callback<()>,
        region_info_provider: Arc<dyn RegionInfoProvider>,
    },
    /// If GC in compaction filter is enabled, versions on default CF will be
    /// handled with `DB::delete` in write CF's compaction filter. However if
    /// the compaction filter finds the DB is stalled, it will send the task
    /// to GC worker to ensure the compaction can be continued.
    ///
    /// NOTE: It's possible that the TiKV instance fails after a compaction
    /// result is installed but its orphan versions are not deleted. Those
    /// orphan versions will never get cleaned
    /// until `DefaultCompactionFilter` is introduced.
    ///
    /// The tracking issue: <https://github.com/tikv/tikv/issues/9719>.
    OrphanVersions {
        wb: DeleteBatch<E::WriteBatch>,
        id: usize,
        region_info_provider: Arc<dyn RegionInfoProvider>,
    },
    #[cfg(any(test, feature = "testexport"))]
    Validate(Box<dyn FnOnce(&GcConfig, &Limiter) + Send>),
}

impl<E> GcTask<E>
where
    E: KvEngine,
{
    pub fn get_enum_label(&self) -> GcCommandKind {
        match self {
            GcTask::Gc { .. } => GcCommandKind::gc,
            GcTask::GcKeys { .. } => GcCommandKind::gc_keys,
            GcTask::RawGcKeys { .. } => GcCommandKind::raw_gc_keys,
            GcTask::UnsafeDestroyRange { .. } => GcCommandKind::unsafe_destroy_range,
            GcTask::OrphanVersions { .. } => GcCommandKind::orphan_versions,
            #[cfg(any(test, feature = "testexport"))]
            GcTask::Validate(_) => GcCommandKind::validate_config,
        }
    }
}

impl<E> Display for GcTask<E>
where
    E: KvEngine,
{
    fn fmt(&self, f: &mut Formatter<'_>) -> fmt::Result {
        match self {
            GcTask::Gc {
                region, safe_point, ..
            } => f
                .debug_struct("Gc")
                .field("region", region)
                .field("safe_point", safe_point)
                .finish(),
            GcTask::GcKeys { .. } => f.debug_struct("GcKeys").finish(),
            GcTask::RawGcKeys { .. } => f.debug_struct("RawGcKeys").finish(),
            GcTask::UnsafeDestroyRange {
                start_key, end_key, ..
            } => f
                .debug_struct("UnsafeDestroyRange")
                .field("start_key", &format!("{}", start_key))
                .field("end_key", &format!("{}", end_key))
                .finish(),
            GcTask::OrphanVersions { id, wb, .. } => f
                .debug_struct("OrphanVersions")
                .field("id", id)
                .field("count", &wb.count())
                .finish(),
            #[cfg(any(test, feature = "testexport"))]
            GcTask::Validate(_) => write!(f, "Validate gc worker config"),
        }
    }
}

/// Used to perform GC operations on the engine.
pub struct GcRunner<E: Engine> {
    store_id: u64,
    engine: E,

    flow_info_sender: Sender<FlowInfo>,

    /// Used to limit the write flow of GC.
    limiter: Limiter,

    cfg: GcConfig,
    cfg_tracker: Tracker<GcConfig>,

    stats_map: HashMap<GcKeyMode, Statistics>,
}

pub const MAX_RAW_WRITE_SIZE: usize = 32 * 1024;

pub struct MvccRaw {
    pub(crate) write_size: usize,
    pub(crate) modifies: Vec<Modify>,
}

impl MvccRaw {
    pub fn new() -> MvccRaw {
        MvccRaw {
            write_size: 0,
            modifies: vec![],
        }
    }
    pub fn write_size(&self) -> usize {
        self.write_size
    }

    pub fn into_modifies(self) -> Vec<Modify> {
        self.modifies
    }
}

// There are two cases:
// 1. If `keys` has more than two keys, return the regions covered by the range
// [keys.first(), keys.last()]
// 2. If there's only one key (we must have at lease one key), return the region
// this key belongs to.
fn get_regions_for_range_of_keys(
    store_id: u64,
    keys: &[Key],
    region_provider: Arc<dyn RegionInfoProvider>,
) -> Result<Vec<Region>> {
    assert!(!keys.is_empty());

    if keys.len() >= 2 {
        let start = keys.first().unwrap().as_encoded();
        let end = keys.last().unwrap().as_encoded();
        let regions = box_try!(region_provider.get_regions_in_range(start, end))
            .into_iter()
            .filter(|r| find_peer(r, store_id).is_some())
            .peekable()
            .collect();

        Ok(regions)
    } else {
        // We only have one key.
        let key = keys[0].as_encoded();
        let region = box_try!(region_provider.find_region_by_key(key));
        if find_peer(&region, store_id).is_none() {
            return Ok(Vec::new());
        }

        Ok(vec![region])
    }
}

fn get_keys_in_region(keys: &mut Peekable<IntoIter<Key>>, region: &Region) -> Vec<Key> {
    let mut keys_in_region = Vec::new();

    loop {
        let Some(key) = keys.peek() else {break};
        let key = key.as_encoded().as_slice();

        if key < region.get_start_key() {
            keys.next();
        } else if region.get_end_key().is_empty() || key < region.get_end_key() {
            keys_in_region.push(keys.next().unwrap());
        } else {
            break;
        }
    }

    keys_in_region
}

fn init_snap_ctx(store_id: u64, region: &Region) -> Context {
    let mut ctx = Context::default();
    ctx.region_id = region.id;
    ctx.region_epoch = region.region_epoch.clone();
    ctx.stale_read = true;

    if let Some(peer) = region.peers.iter().find(|peer| peer.store_id == store_id) {
        ctx.set_peer(peer.clone());
    }

    ctx
}

impl<E: Engine> GcRunner<E> {
    pub fn new(
        store_id: u64,
        engine: E,
        flow_info_sender: Sender<FlowInfo>,
        cfg_tracker: Tracker<GcConfig>,
        cfg: GcConfig,
    ) -> Self {
        let limiter = Limiter::new(if cfg.max_write_bytes_per_sec.0 > 0 {
            cfg.max_write_bytes_per_sec.0 as f64
        } else {
            f64::INFINITY
        });
        Self {
            store_id,
            engine,
            flow_info_sender,
            limiter,
            cfg,
            cfg_tracker,
            stats_map: Default::default(),
        }
    }

    /// Check need gc without getting snapshot.
    /// If this is not supported or any error happens, returns true to do
    /// further check after getting snapshot.
    fn need_gc(&self, start_key: &[u8], end_key: &[u8], safe_point: TimeStamp) -> bool {
        // todo(SpadeA): multi-rocks db version should handle with this differently
        // which will be reflected in the imlementation of the v2's RaftKv.
        let props = match self
            .engine
            .get_mvcc_properties_cf(CF_WRITE, safe_point, start_key, end_key)
        {
            Some(c) => c,
            None => return true,
        };
        check_need_gc(safe_point, self.cfg.ratio_threshold, &props)
    }

    /// Cleans up outdated data.
    fn gc_key(
        &mut self,
        safe_point: TimeStamp,
        key: &Key,
        gc_info: &mut GcInfo,
        txn: &mut MvccTxn,
        reader: &mut MvccReader<E::Snap>,
    ) -> Result<()> {
        let next_gc_info = gc(txn, reader, key.clone(), safe_point).map_err(TxnError::from_mvcc)?;
        gc_info.found_versions += next_gc_info.found_versions;
        gc_info.deleted_versions += next_gc_info.deleted_versions;
        gc_info.is_completed = next_gc_info.is_completed;
        let stats = mem::take(&mut reader.statistics);
        self.mut_stats(GcKeyMode::txn).add(&stats);
        Ok(())
    }

    fn new_txn() -> MvccTxn {
        // TODO txn only used for GC, but this is hacky, maybe need an Option?
        let concurrency_manager = ConcurrencyManager::new(1.into());
        MvccTxn::new(TimeStamp::zero(), concurrency_manager)
    }

    fn flush_txn(
        limiter: &Limiter,
        engine: &E,
        txns: &mut HashMap<u64, MvccTxn>, // region id -> MvccTxn for this region
    ) -> Result<()> {
        let mut modifies = HashMap::default();
        let mut write_size = 0;
        for (id, txn) in txns.drain() {
            write_size += txn.write_size();
            modifies.insert(id, txn.into_modifies());
        }
        if write_size > 0 {
            limiter.blocking_consume(write_size);
            engine.modify_on_kv_engine(modifies)?;
        }
        Ok(())
    }

    fn gc(&mut self, region: Region, safe_point: TimeStamp) -> Result<()> {
        if !self.need_gc(region.get_start_key(), region.get_end_key(), safe_point) {
            GC_SKIPPED_COUNTER.inc();
            return Ok(());
        }

        let mut reader = MvccReader::new(
            self.get_snapshot(self.store_id, &region)?,
            Some(ScanMode::Forward),
            false,
        );

        let mut next_key = Some(Key::from_encoded_slice(region.get_start_key()));
        while next_key.is_some() {
            // Scans at most `GcConfig.batch_keys` keys.
            let (keys, updated_next_key) = reader
                .scan_keys(next_key, self.cfg.batch_keys)
                .map_err(TxnError::from_mvcc)?;
            next_key = updated_next_key;

            if keys.is_empty() {
                GC_EMPTY_RANGE_COUNTER.inc();
                break;
            }
            self.gc_keys(keys, safe_point, Either::Left(region.clone()))?;
        }

        self.mut_stats(GcKeyMode::txn).add(&reader.statistics);
        debug!(
            "gc has finished";
            "start_key" => log_wrappers::Value::key(region.get_start_key()),
            "end_key" => log_wrappers::Value::key(region.get_end_key()),
            "safe_point" => safe_point
        );
        Ok(())
    }

    pub fn gc_keys(
        &mut self,
        keys: Vec<Key>,
        safe_point: TimeStamp,
        region_or_provider: Either<Region, Arc<dyn RegionInfoProvider>>,
    ) -> Result<(usize, usize)> {
        let store_id = self.store_id;
        let count = keys.len();
        let range_start_key = keys.first().unwrap().clone();
        let range_end_key = {
            let mut k = keys
                .last()
                .unwrap()
                .to_raw()
                .map_err(|e| EngineError::Codec(e))?;
            k.push(0);
            Key::from_raw(&k)
        };

        let (mut handled_keys, mut wasted_keys) = (0, 0);
        let regions = match region_or_provider {
            Either::Left(region) => vec![region],
            Either::Right(region_provider) => {
                get_regions_for_range_of_keys(store_id, &keys, region_provider)?
            }
        };

        // First item is fetched to initialize the reader and kv_engine
        if regions.is_empty() {
            return Ok((handled_keys, wasted_keys));
        }

        let mut txns = HashMap::default();
        let mut gc_info = GcInfo::default();
        let mut keys = keys.into_iter().peekable();
        for region in regions {
            let mut txn = Self::new_txn();
            let mut reader = self.create_reader(
                count,
                &region,
                range_start_key.clone(),
                range_end_key.clone(),
            )?;

            let mut keys_in_region = get_keys_in_region(&mut keys, &region).into_iter();
            let mut next_gc_key = keys_in_region.next();

            while let Some(ref key) = next_gc_key {
                if let Err(e) = self.gc_key(safe_point, key, &mut gc_info, &mut txn, &mut reader) {
                    GC_KEY_FAILURES.inc();
                    error!(?e; "GC meets failure"; "key" => %key,);
                    // Switch to the next key if meets failure.
                    gc_info.is_completed = true;
                }

                if gc_info.is_completed {
                    if gc_info.found_versions >= GC_LOG_FOUND_VERSION_THRESHOLD {
                        debug!(
                            "GC found plenty versions for a key";
                            "key" => %key,
                            "versions" => gc_info.found_versions,
                        );
                    }
                    if gc_info.deleted_versions >= GC_LOG_DELETED_VERSION_THRESHOLD {
                        debug!(
                            "GC deleted plenty versions for a key";
                            "key" => %key,
                            "versions" => gc_info.deleted_versions,
                        );
                    }

                    if gc_info.found_versions > 0 {
                        handled_keys += 1;
                    } else {
                        wasted_keys += 1;
                    }
                    next_gc_key = keys_in_region.next();
                    gc_info = GcInfo::default();
                } else {
                    txns.insert(region.id, txn);
                    Self::flush_txn(&self.limiter, &self.engine, &mut txns)?;
                    txns.clear();

                    reader = self.create_reader(
                        count,
                        &region,
                        range_start_key.clone(),
                        range_end_key.clone(),
                    )?;
                    txn = Self::new_txn();
                }
            }

            txns.insert(region.id, txn);
        }

        Self::flush_txn(&self.limiter, &self.engine, &mut txns)?;
        Ok((handled_keys, wasted_keys))
    }

    fn create_reader(
        &mut self,
        key_count: usize,
        region: &Region,
        range_start_key: Key,
        range_end_key: Key,
    ) -> Result<MvccReader<E::Snap>> {
        let mut reader = {
            let snapshot = self.get_snapshot(self.store_id, region)?;

            if key_count <= 1 {
                MvccReader::new(snapshot, None, false)
            } else {
                // keys are closing to each other in one batch of gc keys, so do not use
                // prefix seek here to avoid too many seeks
                MvccReader::new(snapshot, Some(ScanMode::Forward), false)
            }
        };
        reader.set_range(Some(range_start_key), Some(range_end_key));
        Ok(reader)
    }

    fn raw_gc_keys(
        &mut self,
        keys: Vec<Key>,
        safe_point: TimeStamp,
        regions_provider: Arc<dyn RegionInfoProvider>,
    ) -> Result<(usize, usize)> {
        let range_start_key = keys.first().unwrap().clone();
        let range_end_key = {
            let mut k = keys
                .last()
                .unwrap()
                .to_raw()
                .map_err(|e| EngineError::Codec(e))?;
            k.push(0);
            Key::from_raw(&k)
        };

        let (mut handled_keys, mut wasted_keys) = (0, 0);
        let regions = get_regions_for_range_of_keys(self.store_id, &keys, regions_provider)?;

        if regions.is_empty() {
            return Ok((handled_keys, wasted_keys));
        }

        let mut region_modifies = HashMap::default();
        let mut gc_info = GcInfo::default();
        let mut keys = keys.into_iter().peekable();
        for region in regions {
            let mut raw_modifies = MvccRaw::new();
            let mut snapshot = self.get_snapshot(self.store_id, &region)?;

            let mut keys_in_region = get_keys_in_region(&mut keys, &region).into_iter();
            let mut next_gc_key = keys_in_region.next();
            while let Some(ref key) = next_gc_key {
                if let Err(e) = self.raw_gc_key(
                    safe_point,
                    key,
                    &range_start_key,
                    &range_end_key,
                    &mut raw_modifies,
                    &mut snapshot,
                    &mut gc_info,
                ) {
                    GC_KEY_FAILURES.inc();
                    error!(?e; "Raw GC meets failure"; "key" => %key,);
                    // Switch to the next key if meets failure.
                    gc_info.is_completed = true;
                }

                if gc_info.is_completed {
                    if gc_info.found_versions >= GC_LOG_FOUND_VERSION_THRESHOLD {
                        debug!(
                            "RawKV GC found plenty versions for a key";
                            "key" => %key,
                            "versions" => gc_info.found_versions,
                        );
                    }
                    if gc_info.found_versions > 0 {
                        handled_keys += 1;
                    } else {
                        wasted_keys += 1;
                    }

                    gc_info.report_metrics(STAT_RAW_KEYMODE);

                    next_gc_key = keys_in_region.next();
                    gc_info = GcInfo::default();
                } else {
                    region_modifies.insert(region.id, raw_modifies);
                    // Flush writeBatch to engine.
                    Self::flush_raw_gc(&self.limiter, &self.engine, &mut region_modifies)?;
                    // After flush, reset raw_modifies.
                    raw_modifies = MvccRaw::new();
                    region_modifies.clear();
                }
            }

            region_modifies.insert(region.id, raw_modifies);
        }

        Self::flush_raw_gc(&self.limiter, &self.engine, &mut region_modifies)?;

        Ok((handled_keys, wasted_keys))
    }

    fn raw_gc_key(
        &mut self,
        safe_point: TimeStamp,
        key: &Key,
        range_start_key: &Key,
        range_end_key: &Key,
        raw_modifies: &mut MvccRaw,
        kv_snapshot: &mut <E as Engine>::Snap,
        gc_info: &mut GcInfo,
    ) -> Result<()> {
        let start_key = key.clone().append_ts(safe_point.prev());
        let mut cursor = CursorBuilder::new(kv_snapshot, CF_DEFAULT)
            .range(Some(range_start_key.clone()), Some(range_end_key.clone()))
            .build()?;
        let mut statistics = CfStatistics::default();
        cursor.seek(&start_key, &mut statistics)?;

        let mut remove_older = false;
        let mut latest_version_key = None;
        let current_ts = ttl_current_ts();

        while cursor.valid()? {
            gc_info.found_versions += 1;
            let current_key = cursor.key(&mut statistics);
            if !Key::is_user_key_eq(current_key, key.as_encoded()) {
                break;
            }

            if raw_modifies.write_size >= MAX_RAW_WRITE_SIZE {
                let cf_stats = self.mut_stats(GcKeyMode::raw).mut_cf_statistics(CF_DEFAULT);
                cf_stats.add(&statistics);
                return Ok(());
            }

            if remove_older {
                self.delete_raws(Key::from_encoded_slice(current_key), raw_modifies, gc_info);
            } else {
                remove_older = true;

                let value = ApiV2::decode_raw_value(cursor.value(&mut statistics))?;
                // It's deleted or expired.
                if !value.is_valid(current_ts) {
                    latest_version_key = Some(Key::from_encoded_slice(current_key));
                }
            }
            cursor.next(&mut statistics);
        }

        gc_info.is_completed = true;

        let cf_stats = self.mut_stats(GcKeyMode::raw).mut_cf_statistics(CF_DEFAULT);
        cf_stats.add(&statistics);

        if let Some(to_del_key) = latest_version_key {
            self.delete_raws(to_del_key, raw_modifies, gc_info);
        }

        Ok(())
    }

    pub fn mut_stats(&mut self, key_mode: GcKeyMode) -> &mut Statistics {
        let stats = self
            .stats_map
            .entry(key_mode)
            .or_insert_with(Default::default);
        stats
    }

    fn delete_raws(&mut self, key: Key, raw_modifies: &mut MvccRaw, gc_info: &mut GcInfo) {
        let write = Modify::Delete(CF_DEFAULT, key);
        raw_modifies.write_size += write.size();
        raw_modifies.modifies.push(write);
        gc_info.deleted_versions += 1;
    }

    fn flush_raw_gc(
        limiter: &Limiter,
        engine: &E,
        region_modifies: &mut HashMap<u64, MvccRaw>,
    ) -> Result<()> {
        let mut modifies = HashMap::default();
        let mut write_size = 0;
        for (id, m) in region_modifies.drain() {
            write_size += m.write_size();
            modifies.insert(id, m.into_modifies());
        }
        if write_size > 0 {
            // rate limiter
            limiter.blocking_consume(write_size);
            engine.modify_on_kv_engine(modifies)?;
        }
        Ok(())
    }

    fn unsafe_destroy_range(
        &self,
        ctx: &Context,
        start_key: &Key,
        end_key: &Key,
        regions_provider: Arc<dyn RegionInfoProvider>,
    ) -> Result<()> {
        info!(
            "unsafe destroy range started";
            "start_key" => %start_key, "end_key" => %end_key
        );

        fail_point!("unsafe_destroy_range");

        self.flow_info_sender
            .send(FlowInfo::BeforeUnsafeDestroyRange(ctx.region_id))
            .unwrap();

        // We are in single-rocksdb version if we can get a local_storage, otherwise, we
        // are in multi-rocksdb version.
        if let Some(local_storage) = self.engine.kv_engine() {
            // Convert keys to RocksDB layer form
            // TODO: Logic coupled with raftstore's implementation. Maybe better design is
            // to do it in somewhere of the same layer with apply_worker.
            let start_data_key = keys::data_key(start_key.as_encoded());
            let end_data_key = keys::data_end_key(end_key.as_encoded());

            let cfs = &[CF_LOCK, CF_DEFAULT, CF_WRITE];

            // First, use DeleteStrategy::DeleteFiles to free as much disk space as possible
            let delete_files_start_time = Instant::now();
            for cf in cfs {
                local_storage
                .delete_ranges_cf(
                    cf,
                    DeleteStrategy::DeleteFiles,
                    &[Range::new(&start_data_key, &end_data_key)],
                )
                .map_err(|e| {
                    let e: Error = box_err!(e);
                    warn!("unsafe destroy range failed at delete_files_in_range_cf"; "err" => ?e);
                    e
                })?;
            }

            info!(
                "unsafe destroy range finished deleting files in range";
                "start_key" => %start_key, "end_key" => %end_key,
                "cost_time" => ?delete_files_start_time.saturating_elapsed(),
            );

            // Then, delete all remaining keys in the range.
            let cleanup_all_start_time = Instant::now();
            for cf in cfs {
                // TODO: set use_delete_range with config here.
                local_storage
                    .delete_ranges_cf(
                        cf,
                        DeleteStrategy::DeleteByKey,
                        &[Range::new(&start_data_key, &end_data_key)],
                    )
                    .map_err(|e| {
                        let e: Error = box_err!(e);
                        warn!("unsafe destroy range failed at delete_all_in_range_cf"; "err" => ?e);
                        e
                    })?;
                local_storage
                .delete_ranges_cf(
                    cf,
                    DeleteStrategy::DeleteBlobs,
                    &[Range::new(&start_data_key, &end_data_key)],
                )
                .map_err(|e| {
                    let e: Error = box_err!(e);
                    warn!("unsafe destroy range failed at delete_blob_files_in_range"; "err" => ?e);
                    e
                })?;
            }

            info!(
                "unsafe destroy range finished cleaning up all";
                "start_key" => %start_key, "end_key" => %end_key, "cost_time" => ?cleanup_all_start_time.saturating_elapsed(),
            );

            self.flow_info_sender
                .send(FlowInfo::AfterUnsafeDestroyRange(ctx.region_id))
                .unwrap();

            self.engine.hint_change_in_range(
                start_key.as_encoded().to_vec(),
                end_key.as_encoded().to_vec(),
            );
        } else {
            let cfs = &[CF_LOCK, CF_DEFAULT, CF_WRITE];
            let keys = vec![start_key.clone(), end_key.clone()];
            let regions = get_regions_for_range_of_keys(self.store_id, &keys, regions_provider)?;

            let count = regions.len();
            let mut region_modifies = HashMap::default();
            for (i, region) in regions.into_iter().enumerate() {
                let range_start = if i == 0 {
                    start_key.clone()
                } else {
                    Key::from_raw(region.get_start_key())
                };
                let range_end = if i == count - 1 {
                    end_key.clone()
                } else {
                    Key::from_raw(region.get_end_key())
                };

                let mut modifies = Vec::new();
                for cf in cfs {
                    modifies.push(Modify::DeleteRange(
                        cf,
                        range_start.clone(),
                        range_end.clone(),
                        false,
                    ));
                }
                region_modifies.insert(region.id, modifies);
            }

            self.engine.modify_on_kv_engine(region_modifies)?;

            // todo(SpadeA): For multi-rocksdb version, sending
            // `FlowInfo::AfterUnsafeDestroyRange` and
            // `StoreMsg::ClearRegionSizeInRange` is different to the
            // single-rocksdb version. Sending these msgs should be implemented
            // when or after implementing the raftkv of multi-rocksdb version.
        }

        Ok(())
    }

    fn update_statistics_metrics(&mut self, key_mode: GcKeyMode) {
        if let Some(mut_stats) = self.stats_map.get_mut(&key_mode) {
            let stats = mem::take(mut_stats);
            for (cf, cf_details) in stats.details_enum().iter() {
                for (tag, count) in cf_details.iter() {
                    GC_KEYS_COUNTER_STATIC
                        .get(key_mode)
                        .get(*cf)
                        .get(*tag)
                        .inc_by(*count as u64);
                }
            }
        }
    }

    fn refresh_cfg(&mut self) {
        if let Some(incoming) = self.cfg_tracker.any_new() {
            let limit = incoming.max_write_bytes_per_sec.0;
            self.limiter.set_speed_limit(if limit > 0 {
                limit as f64
            } else {
                f64::INFINITY
            });
            self.cfg = incoming.clone();
        }
    }

    fn get_snapshot(&mut self, store_id: u64, region: &Region) -> Result<<E as Engine>::Snap> {
        let ctx = init_snap_ctx(store_id, region);
        let snap_ctx = SnapContext {
            pb_ctx: &ctx,
            ..Default::default()
        };

        Ok(block_on(async {
            tikv_kv::snapshot(&mut self.engine, snap_ctx).await
        })?)
    }

    fn flush_deletes(&mut self, deletes: Vec<Key>, provider: Arc<dyn RegionInfoProvider>) {
        let mut region_modifies = HashMap::default();
        // Should not panic.
        let regions = match get_regions_for_range_of_keys(self.store_id, &deletes, provider) {
            Ok(r) => r,
            Err(e) => {
                error!("failed to flush deletes, will leave garbage"; "err" => ?e);
                return;
            }
        };
        if regions.is_empty() {
            error!("no region is found, will leave garbage");
            return;
        }
        let mut keys = deletes.into_iter().peekable();
        let mut modifies = vec![];
        for region in &regions {
            let start_key = region.get_start_key();
            let end_key = region.get_end_key();
            while let Some(key) = keys.peek() {
                if key.as_encoded().as_slice() < start_key {
                    error!("key is not in any region, will leave garbage"; "key" => %key);
                    keys.next();
                    continue;
                }
                if !end_key.is_empty() && key.as_encoded().as_slice() >= end_key {
                    break;
                }
                modifies.push(Modify::Delete(CF_DEFAULT, keys.next().unwrap()));
            }
            if !modifies.is_empty() {
                region_modifies.insert(region.id, modifies);
                modifies = vec![];
            }
        }
        if let Err(e) = self.engine.modify_on_kv_engine(region_modifies) {
            error!("failed to flush deletes, will leave garbage"; "err" => ?e);
        }
    }
}

impl<E: Engine> Runnable for GcRunner<E> {
    type Task = GcTask<E::Local>;

    #[inline]
    fn run(&mut self, task: GcTask<E::Local>) {
        let _io_type_guard = WithIoType::new(IoType::Gc);
        let enum_label = task.get_enum_label();

        GC_GCTASK_COUNTER_STATIC.get(enum_label).inc();

        let timer = SlowTimer::from_secs(GC_TASK_SLOW_SECONDS);
        let update_metrics = |is_err| {
            GC_TASK_DURATION_HISTOGRAM_VEC
                .with_label_values(&[enum_label.get_str()])
                .observe(duration_to_sec(timer.saturating_elapsed()));

            if is_err {
                GC_GCTASK_FAIL_COUNTER_STATIC.get(enum_label).inc();
            }
        };

        // Refresh config before handle task
        self.refresh_cfg();

        match task {
            GcTask::Gc {
                region,
                safe_point,
                callback,
            } => {
                let res = self.gc(region.clone(), safe_point);
                update_metrics(res.is_err());
                callback(res);
                self.update_statistics_metrics(GcKeyMode::txn);
                slow_log!(
                    T timer,
                    "GC on range [{}, {}), safe_point {}",
                    log_wrappers::Value::key(region.get_start_key()),
                    log_wrappers::Value::key(region.get_end_key()),
                    safe_point
                );
            }
            GcTask::GcKeys {
                keys,
                safe_point,
                region_info_provider,
            } => {
                let old_seek_tombstone = self.mut_stats(GcKeyMode::txn).write.seek_tombstone;

                match self.gc_keys(keys, safe_point, Either::Right(region_info_provider)) {
                    Ok((handled, wasted)) => {
                        GC_COMPACTION_FILTER_MVCC_DELETION_HANDLED
                            .with_label_values(&[STAT_TXN_KEYMODE])
                            .inc_by(handled as _);
                        GC_COMPACTION_FILTER_MVCC_DELETION_WASTED
                            .with_label_values(&[STAT_TXN_KEYMODE])
                            .inc_by(wasted as _);
                        update_metrics(false);
                    }
                    Err(e) => {
                        warn!("GcKeys fail"; "err" => ?e);
                        update_metrics(true);
                    }
                }
                let new_seek_tombstone = self.mut_stats(GcKeyMode::txn).write.seek_tombstone;
                let seek_tombstone = new_seek_tombstone - old_seek_tombstone;
                slow_log!(T timer, "GC keys, seek_tombstone {}", seek_tombstone);
                self.update_statistics_metrics(GcKeyMode::txn);
            }
            GcTask::RawGcKeys {
                keys,
                safe_point,
                region_info_provider,
            } => {
                match self.raw_gc_keys(keys, safe_point, region_info_provider) {
                    Ok((handled, wasted)) => {
                        GC_COMPACTION_FILTER_MVCC_DELETION_HANDLED
                            .with_label_values(&[STAT_RAW_KEYMODE])
                            .inc_by(handled as _);
                        GC_COMPACTION_FILTER_MVCC_DELETION_WASTED
                            .with_label_values(&[STAT_RAW_KEYMODE])
                            .inc_by(wasted as _);
                        update_metrics(false);
                    }
                    Err(e) => {
                        warn!("Raw GcKeys fail"; "err" => ?e);
                        update_metrics(true);
                    }
                }
                self.update_statistics_metrics(GcKeyMode::raw);
            }
            GcTask::UnsafeDestroyRange {
                ctx,
                start_key,
                end_key,
                callback,
                region_info_provider,
            } => {
                let res =
                    self.unsafe_destroy_range(&ctx, &start_key, &end_key, region_info_provider);
                update_metrics(res.is_err());
                callback(res);
                slow_log!(
                    T timer,
                    "UnsafeDestroyRange start_key {:?}, end_key {:?}",
                    start_key,
                    end_key
                );
            }
            GcTask::OrphanVersions {
                wb,
                id,
                region_info_provider,
            } => {
                let count = wb.count();
                match wb.batch {
                    Either::Left(mut wb) => {
                        info!("handling GcTask::OrphanVersions"; "id" => id);
                        let mut wopts = WriteOptions::default();
                        wopts.set_sync(true);
                        if let Err(e) = wb.write_opt(&wopts) {
                            error!("write GcTask::OrphanVersions fail"; "id" => id, "err" => ?e);
                            update_metrics(true);
                            return;
                        }
                        info!("write GcTask::OrphanVersions success"; "id" => id);
                    }
                    Either::Right(deletes) => self.flush_deletes(deletes, region_info_provider),
                }
                GC_COMPACTION_FILTER_ORPHAN_VERSIONS
                    .with_label_values(&[STAT_TXN_KEYMODE, "cleaned"])
                    .inc_by(count as u64);
                update_metrics(false);
            }
            #[cfg(any(test, feature = "testexport"))]
            GcTask::Validate(f) => {
                f(&self.cfg, &self.limiter);
            }
        };
    }
}

/// When we failed to schedule a `GcTask` to `GcRunner`, use this to handle the
/// `ScheduleError`.
fn handle_gc_task_schedule_error(e: ScheduleError<GcTask<impl KvEngine>>) -> Result<()> {
    error!("failed to schedule gc task"; "err" => %e);
    let res = Err(box_err!("failed to schedule gc task: {:?}", e));
    match e.into_inner() {
        GcTask::Gc { callback, .. } | GcTask::UnsafeDestroyRange { callback, .. } => {
            callback(Err(Error::from(ErrorInner::GcWorkerTooBusy)))
        }
        // Attention: If you are adding a new GcTask, do not forget to call the callback if it has a
        // callback.
        GcTask::GcKeys { .. } | GcTask::RawGcKeys { .. } | GcTask::OrphanVersions { .. } => {}
        #[cfg(any(test, feature = "testexport"))]
        GcTask::Validate(_) => {}
    }
    res
}

/// Schedules a `GcTask` to the `GcRunner`.
fn schedule_gc(
    scheduler: &Scheduler<GcTask<impl KvEngine>>,
    region: Region,
    safe_point: TimeStamp,
    callback: Callback<()>,
) -> Result<()> {
    scheduler
        .schedule(GcTask::Gc {
            region,
            safe_point,
            callback,
        })
        .or_else(handle_gc_task_schedule_error)
}

/// Does GC synchronously.
pub fn sync_gc(
    scheduler: &Scheduler<GcTask<impl KvEngine>>,
    region: Region,
    safe_point: TimeStamp,
) -> Result<()> {
    wait_op!(|callback| schedule_gc(scheduler, region, safe_point, callback)).unwrap_or_else(|| {
        error!("failed to receive result of gc");
        Err(box_err!("gc_worker: failed to receive result of gc"))
    })
}

/// Used to schedule GC operations.
pub struct GcWorker<E>
where
    E: Engine,
{
    engine: E,

    /// Used to signal unsafe destroy range is executed.
    flow_info_sender: Option<Sender<FlowInfo>>,
    region_info_provider: Arc<dyn RegionInfoProvider>,

    config_manager: GcWorkerConfigManager,

    /// How many strong references. The worker will be stopped
    /// once there are no more references.
    refs: Arc<AtomicUsize>,
    worker: Arc<Mutex<LazyWorker<GcTask<E::Local>>>>,
    worker_scheduler: Scheduler<GcTask<E::Local>>,

    gc_manager_handle: Arc<Mutex<Option<GcManagerHandle>>>,
    feature_gate: FeatureGate,
}

impl<E: Engine> Clone for GcWorker<E> {
    #[inline]
    fn clone(&self) -> Self {
        self.refs.fetch_add(1, Ordering::SeqCst);

        Self {
            engine: self.engine.clone(),
            flow_info_sender: self.flow_info_sender.clone(),
            config_manager: self.config_manager.clone(),
            refs: self.refs.clone(),
            worker: self.worker.clone(),
            worker_scheduler: self.worker_scheduler.clone(),
            gc_manager_handle: self.gc_manager_handle.clone(),
            feature_gate: self.feature_gate.clone(),
            region_info_provider: self.region_info_provider.clone(),
        }
    }
}

impl<E: Engine> Drop for GcWorker<E> {
    #[inline]
    fn drop(&mut self) {
        let refs = self.refs.fetch_sub(1, Ordering::SeqCst);

        if refs != 1 {
            return;
        }

        let r = self.stop();
        if let Err(e) = r {
            error!(?e; "Failed to stop gc_worker");
        }
    }
}

impl<E: Engine> GcWorker<E> {
    pub fn new(
        engine: E,
        flow_info_sender: Sender<FlowInfo>,
        cfg: GcConfig,
        feature_gate: FeatureGate,
        region_info_provider: Arc<dyn RegionInfoProvider>,
    ) -> Self {
        let worker_builder = WorkerBuilder::new("gc-worker").pending_capacity(GC_MAX_PENDING_TASKS);
        let worker = worker_builder.create().lazy_build("gc-worker");
        let worker_scheduler = worker.scheduler();
        GcWorker {
            engine,
            flow_info_sender: Some(flow_info_sender),
            config_manager: GcWorkerConfigManager(Arc::new(VersionTrack::new(cfg))),
            refs: Arc::new(AtomicUsize::new(1)),
            worker: Arc::new(Mutex::new(worker)),
            worker_scheduler,
            gc_manager_handle: Arc::new(Mutex::new(None)),
            feature_gate,
            region_info_provider,
        }
    }

    pub fn start_auto_gc<S: GcSafePointProvider, R: RegionInfoProvider + Clone + 'static>(
        &self,
        cfg: AutoGcConfig<S, R>,
        safe_point: Arc<AtomicU64>, // Store safe point here.
    ) -> Result<()> {
        assert!(
            cfg.self_store_id > 0,
            "AutoGcConfig::self_store_id shouldn't be 0"
        );

        info!("initialize compaction filter to perform GC when necessary");
        self.engine.kv_engine().init_compaction_filter(
            cfg.self_store_id,
            safe_point.clone(),
            self.config_manager.clone(),
            self.feature_gate.clone(),
            self.scheduler(),
            Arc::new(cfg.region_info_provider.clone()),
        );

        let mut handle = self.gc_manager_handle.lock().unwrap();
        assert!(handle.is_none());

        let new_handle = GcManager::new(
            cfg,
            safe_point,
            self.scheduler(),
            self.config_manager.clone(),
            self.feature_gate.clone(),
        )
        .start()?;
        *handle = Some(new_handle);
        Ok(())
    }

    pub fn start(&mut self, store_id: u64) -> Result<()> {
        let runner = GcRunner::new(
            store_id,
            self.engine.clone(),
            self.flow_info_sender.take().unwrap(),
            self.config_manager.0.clone().tracker("gc-woker".to_owned()),
            self.config_manager.value().clone(),
        );
        self.worker.lock().unwrap().start(runner);
        Ok(())
    }

    pub fn stop(&self) -> Result<()> {
        // Stop GcManager.
        if let Some(h) = self.gc_manager_handle.lock().unwrap().take() {
            h.stop()?;
        }
        // Stop self.
        self.worker.lock().unwrap().stop();
        Ok(())
    }

    pub fn scheduler(&self) -> Scheduler<GcTask<E::Local>> {
        self.worker_scheduler.clone()
    }

    /// Only for tests.
    pub fn gc(&self, region: Region, safe_point: TimeStamp, callback: Callback<()>) -> Result<()> {
        self.worker_scheduler
            .schedule(GcTask::Gc {
                region,
                safe_point,
                callback,
            })
            .or_else(handle_gc_task_schedule_error)
    }

    /// Cleans up all keys in a range and quickly free the disk space. The range
    /// might span over multiple regions, and the `ctx` doesn't indicate region.
    /// The request will be done directly on RocksDB, bypassing the Raft layer.
    /// User must promise that, after calling `destroy_range`, the range will
    /// never be accessed any more. However, `destroy_range` is allowed to be
    /// called multiple times on an single range.
    pub fn unsafe_destroy_range(
        &self,
        ctx: Context,
        start_key: Key,
        end_key: Key,
        callback: Callback<()>,
    ) -> Result<()> {
        GC_COMMAND_COUNTER_VEC_STATIC.unsafe_destroy_range.inc();

        // Use schedule_force to allow unsafe_destroy_range to schedule even if
        // the GC worker is full. This will help free up space in the case when
        // the GC worker is busy with other tasks.
        // Unsafe destroy range is in store level, so the number of them is
        // quite small, so we don't need to worry about its memory usage.
        self.worker_scheduler
            .schedule_force(GcTask::UnsafeDestroyRange {
                ctx,
                start_key,
                end_key,
                callback,
                region_info_provider: self.region_info_provider.clone(),
            })
            .or_else(handle_gc_task_schedule_error)
    }

    pub fn get_config_manager(&self) -> GcWorkerConfigManager {
        self.config_manager.clone()
    }
}

#[cfg(any(test, feature = "testexport"))]
pub mod test_gc_worker {
    use std::sync::{Arc, Mutex};

    use collections::HashMap;
    use engine_rocks::{RocksEngine, RocksSnapshot};
    use futures::Future;
    use kvproto::{
        kvrpcpb::Context,
        metapb::{Peer, Region},
    };
    use raftstore::store::RegionSnapshot;
    use tikv_kv::{write_modifies, OnAppliedCb};
    use txn_types::{Key, TimeStamp};

    use crate::{
        server::gc_worker::{GcSafePointProvider, Result as GcWorkerResult},
        storage::{
            kv::{self, Modify, Result as EngineResult, SnapContext, WriteData},
            Engine,
        },
    };

    /// A wrapper of engine that adds the 'z' prefix to keys internally.
    /// For test engines, they writes keys into db directly, but in production a
    /// 'z' prefix will be added to keys by raftstore layer before writing
    /// to db. Some functionalities of `GcWorker` bypasses Raft layer, so
    /// they needs to know how data is actually represented in db. This
    /// wrapper allows test engines write 'z'-prefixed keys to db.
    #[derive(Clone)]
    pub struct PrefixedEngine(pub kv::RocksEngine);

    impl Engine for PrefixedEngine {
        // Use RegionSnapshot which can remove the z prefix internally.
        type Snap = RegionSnapshot<RocksSnapshot>;
        type Local = RocksEngine;

        fn kv_engine(&self) -> Option<RocksEngine> {
            self.0.kv_engine()
        }

        fn modify_on_kv_engine(
            &self,
            region_modifies: HashMap<u64, Vec<Modify>>,
        ) -> kv::Result<()> {
            let mut modifies: Vec<_> = region_modifies.into_values().flatten().collect();
            for modify in &mut modifies {
                match modify {
                    Modify::Delete(_, ref mut key) => {
                        let bytes = keys::data_key(key.as_encoded());
                        *key = Key::from_encoded(bytes);
                    }
                    Modify::Put(_, ref mut key, _) => {
                        let bytes = keys::data_key(key.as_encoded());
                        *key = Key::from_encoded(bytes);
                    }
                    Modify::PessimisticLock(ref mut key, _) => {
                        let bytes = keys::data_key(key.as_encoded());
                        *key = Key::from_encoded(bytes);
                    }
                    Modify::DeleteRange(_, ref mut key1, ref mut key2, _) => {
                        let bytes = keys::data_key(key1.as_encoded());
                        *key1 = Key::from_encoded(bytes);
                        let bytes = keys::data_end_key(key2.as_encoded());
                        *key2 = Key::from_encoded(bytes);
                    }
                    Modify::Ingest(_) => unimplemented!(),
                }
            }
            write_modifies(&self.kv_engine().unwrap(), modifies)
        }

        type WriteRes = <kv::RocksEngine as Engine>::WriteRes;
        fn async_write(
            &self,
            ctx: &Context,
            mut batch: WriteData,
            subscribed: u8,
            on_applied: Option<OnAppliedCb>,
        ) -> Self::WriteRes {
            batch.modifies.iter_mut().for_each(|modify| match modify {
                Modify::Delete(_, ref mut key) => {
                    *key = Key::from_encoded(keys::data_key(key.as_encoded()));
                }
                Modify::Put(_, ref mut key, _) => {
                    *key = Key::from_encoded(keys::data_key(key.as_encoded()));
                }
                Modify::PessimisticLock(ref mut key, _) => {
                    *key = Key::from_encoded(keys::data_key(key.as_encoded()));
                }
                Modify::DeleteRange(_, ref mut start_key, ref mut end_key, _) => {
                    *start_key = Key::from_encoded(keys::data_key(start_key.as_encoded()));
                    *end_key = Key::from_encoded(keys::data_end_key(end_key.as_encoded()));
                }
                Modify::Ingest(_) => unimplemented!(),
            });
            self.0.async_write(ctx, batch, subscribed, on_applied)
        }

        type SnapshotRes = impl Future<Output = EngineResult<Self::Snap>> + Send;
        fn async_snapshot(&mut self, ctx: SnapContext<'_>) -> Self::SnapshotRes {
            let f = self.0.async_snapshot(ctx);
            async move {
                let snap = f.await?;
                let mut region = Region::default();
                // Add a peer to pass initialized check.
                region.mut_peers().push(Peer::default());
                Ok(RegionSnapshot::from_snapshot(snap, Arc::new(region)))
            }
        }
    }

    pub struct MockSafePointProvider(pub u64);

    impl GcSafePointProvider for MockSafePointProvider {
        fn get_safe_point(&self) -> GcWorkerResult<TimeStamp> {
            Ok(self.0.into())
        }
    }

    #[derive(Clone, Default)]
    pub struct MultiRocksEngine {
        pub engines: Arc<Mutex<HashMap<u64, PrefixedEngine>>>,
        pub region_info: HashMap<u64, Region>,
    }

    impl Engine for MultiRocksEngine {
        type Snap = <PrefixedEngine as Engine>::Snap;
        type Local = <PrefixedEngine as Engine>::Local;

        fn kv_engine(&self) -> Option<Self::Local> {
            None
        }

        fn modify_on_kv_engine(
            &self,
            region_modifies: HashMap<u64, Vec<Modify>>,
        ) -> kv::Result<()> {
            for (region_id, modifies) in region_modifies {
                let mut map = HashMap::default();
                map.insert(region_id, modifies);
                self.engines.lock().unwrap()[&region_id].modify_on_kv_engine(map)?;
            }

            Ok(())
        }

        type WriteRes = <PrefixedEngine as Engine>::WriteRes;
        fn async_write(
            &self,
            ctx: &Context,
            batch: WriteData,
            subscribed: u8,
            on_applied: Option<OnAppliedCb>,
        ) -> Self::WriteRes {
            self.engines.lock().unwrap()[&ctx.region_id]
                .async_write(ctx, batch, subscribed, on_applied)
        }

        type SnapshotRes = impl Future<Output = EngineResult<Self::Snap>> + Send;
        fn async_snapshot(&mut self, ctx: SnapContext<'_>) -> Self::SnapshotRes {
            let region_id = ctx.pb_ctx.region_id;
            self.engines
                .lock()
                .unwrap()
                .get_mut(&region_id)
                .unwrap()
                .async_snapshot(ctx)
        }
    }
}

#[cfg(test)]
mod tests {

    use std::{
        collections::{BTreeMap, BTreeSet},
        path::Path,
        sync::mpsc,
        thread,
        time::Duration,
    };

    use api_version::{ApiV2, KvFormat, RawValue};
    use engine_rocks::{util::get_cf_handle, RocksEngine};
    use engine_traits::Peekable as _;
    use futures::executor::block_on;
    use kvproto::{kvrpcpb::ApiVersion, metapb::Peer};
    use raft::StateRole;
    use raftstore::coprocessor::{
        region_info_accessor::{MockRegionInfoProvider, RegionInfoAccessor},
        CoprocessorHost, RegionChangeEvent,
    };
    use tempfile::Builder;
    use tikv_kv::Snapshot;
    use tikv_util::store::new_peer;
    use txn_types::Mutation;

    use super::{test_gc_worker::MultiRocksEngine, *};
    use crate::{
        config::DbConfig,
        server::gc_worker::{MockSafePointProvider, PrefixedEngine},
        storage::{
            kv::{metrics::GcKeyMode, Modify, TestEngineBuilder, WriteData},
            lock_manager::MockLockManager,
            mvcc::{
                tests::{must_get_none, must_get_none_on_region, must_get_on_region},
                MAX_TXN_WRITE_SIZE,
            },
            txn::{
                commands,
                tests::{
                    must_commit, must_commit_on_region, must_gc, must_prewrite_delete,
                    must_prewrite_delete_on_region, must_prewrite_put, must_prewrite_put_on_region,
                    must_rollback,
                },
            },
            Engine, Storage, TestStorageBuilderApiV1,
        },
    };

    fn init_region(
        start_key: &[u8],
        end_key: &[u8],
        region_id: u64,
        store_id: Option<u64>,
    ) -> Region {
        let start_key = Key::from_encoded(start_key.to_vec());
        let end_key = Key::from_encoded(end_key.to_vec());
        let mut region = Region::default();
        region.set_start_key(start_key.as_encoded().clone());
        region.set_end_key(end_key.as_encoded().clone());
        region.id = region_id;
        if let Some(store_id) = store_id {
            region.mut_peers().push(Peer::default());
            region.mut_peers()[0].set_store_id(store_id);
        }
        region
    }

    #[test]
    fn test_get_regions_for_gc() {
        let store_id = 1;

        let r1 = init_region(b"", b"k10", 1, None);
        let r2 = init_region(b"k20", b"k30", 2, Some(store_id));
        let r3 = init_region(b"k30", b"", 3, Some(store_id));

        let ri_provider = Arc::new(MockRegionInfoProvider::new(vec![
            r1,
            r2.clone(),
            r3.clone(),
        ]));

        let keys = vec![Key::from_encoded(b"k05".to_vec())];
        let regions = get_regions_for_range_of_keys(store_id, &keys, ri_provider.clone()).unwrap();
        // store id not match
        assert!(regions.is_empty());

        let keys = vec![
            Key::from_encoded(b"k05".to_vec()),
            Key::from_encoded(b"k10".to_vec()),
            Key::from_encoded(b"k25".to_vec()),
        ];
        let regions = get_regions_for_range_of_keys(store_id, &keys, ri_provider.clone()).unwrap();
        let rs = vec![r2.clone()];
        assert_eq!(regions, rs);

        let keys = vec![
            Key::from_encoded(b"k05".to_vec()),
            Key::from_encoded(b"k10".to_vec()),
            Key::from_encoded(b"k25".to_vec()),
            Key::from_encoded(b"k35".to_vec()),
        ];
        let regions = get_regions_for_range_of_keys(store_id, &keys, ri_provider).unwrap();
        let rs = vec![r2, r3];
        assert_eq!(regions, rs);
    }

    /// Assert the data in `storage` is the same as `expected_data`. Keys in
    /// `expected_data` should be encoded form without ts.
    fn check_data<E: Engine, F: KvFormat>(
        storage: &Storage<E, MockLockManager, F>,
        expected_data: &BTreeMap<Vec<u8>, Vec<u8>>,
    ) {
        let scan_res = block_on(storage.scan(
            Context::default(),
            Key::from_raw(b""),
            None,
            expected_data.len() + 1,
            0,
            1.into(),
            false,
            false,
        ))
        .unwrap();

        let all_equal = scan_res
            .into_iter()
            .map(|res| res.unwrap())
            .zip(expected_data.iter())
            .all(|((k1, v1), (k2, v2))| &k1 == k2 && &v1 == v2);
        assert!(all_equal);
    }

    fn test_destroy_range_impl(
        init_keys: &[Vec<u8>],
        start_ts: impl Into<TimeStamp>,
        commit_ts: impl Into<TimeStamp>,
        start_key: &[u8],
        end_key: &[u8],
        split_key: &[u8],
    ) -> Result<()> {
        // Return Result from this function so we can use the `wait_op` macro here.
        let store_id = 1;

        let engine = TestEngineBuilder::new().build().unwrap();
        let storage = TestStorageBuilderApiV1::from_engine_and_lock_mgr(
            engine.clone(),
            MockLockManager::new(),
        )
        .build()
        .unwrap();
        let gate = FeatureGate::default();
        gate.set_version("5.0.0").unwrap();

        let (tx, _rx) = mpsc::channel();

        let mut region1 = Region::default();
        region1.mut_peers().push(new_peer(store_id, 1));
        region1.set_end_key(split_key.to_vec());

        let mut region2 = Region::default();
        region2.mut_peers().push(new_peer(store_id, 2));
        region2.set_start_key(split_key.to_vec());

        let mut gc_worker = GcWorker::new(
            engine,
            tx,
            GcConfig::default(),
            gate,
            Arc::new(MockRegionInfoProvider::new(vec![region1, region2])),
        );
        gc_worker.start(store_id).unwrap();
        // Convert keys to key value pairs, where the value is "value-{key}".
        let data: BTreeMap<_, _> = init_keys
            .iter()
            .map(|key| {
                let mut value = b"value-".to_vec();
                value.extend_from_slice(key);
                (Key::from_raw(key).into_encoded(), value)
            })
            .collect();

        // Generate `Mutation`s from these keys.
        let mutations: Vec<_> = init_keys
            .iter()
            .map(|key| {
                let mut value = b"value-".to_vec();
                value.extend_from_slice(key);
                Mutation::make_put(Key::from_raw(key), value)
            })
            .collect();
        let primary = init_keys[0].clone();

        let start_ts = start_ts.into();

        // Write these data to the storage.
        wait_op!(|cb| storage.sched_txn_command(
            commands::Prewrite::with_defaults(mutations, primary, start_ts),
            cb,
        ))
        .unwrap()
        .unwrap();

        // Commit.
        let keys: Vec<_> = init_keys.iter().map(|k| Key::from_raw(k)).collect();
        wait_op!(|cb| storage.sched_txn_command(
            commands::Commit::new(keys, start_ts, commit_ts.into(), Context::default()),
            cb
        ))
        .unwrap()
        .unwrap();

        // Assert these data is successfully written to the storage.
        check_data(&storage, &data);

        let start_key = Key::from_raw(start_key);
        let end_key = Key::from_raw(end_key);

        // Calculate expected data set after deleting the range.
        let data: BTreeMap<_, _> = data
            .into_iter()
            .filter(|(k, _)| k < start_key.as_encoded() || k >= end_key.as_encoded())
            .collect();

        // Invoke unsafe destroy range.
        wait_op!(|cb| gc_worker.unsafe_destroy_range(Context::default(), start_key, end_key, cb))
            .unwrap()
            .unwrap();

        // Check remaining data is as expected.
        check_data(&storage, &data);

        Ok(())
    }

    #[test]
    fn test_destroy_range() {
        test_destroy_range_impl(
            &[
                b"key1".to_vec(),
                b"key2".to_vec(),
                b"key3".to_vec(),
                b"key4".to_vec(),
                b"key5".to_vec(),
            ],
            5,
            10,
            b"key2",
            b"key4",
            b"key3",
        )
        .unwrap();

        test_destroy_range_impl(
            &[b"key1".to_vec(), b"key9".to_vec()],
            5,
            10,
            b"key3",
            b"key7",
            b"key5",
        )
        .unwrap();

        test_destroy_range_impl(
            &[
                b"key3".to_vec(),
                b"key4".to_vec(),
                b"key5".to_vec(),
                b"key6".to_vec(),
                b"key7".to_vec(),
            ],
            5,
            10,
            b"key1",
            b"key9",
            b"key5",
        )
        .unwrap();

        test_destroy_range_impl(
            &[
                b"key1".to_vec(),
                b"key2".to_vec(),
                b"key3".to_vec(),
                b"key4".to_vec(),
                b"key5".to_vec(),
            ],
            5,
            10,
            b"key2\x00",
            b"key4",
            b"key3",
        )
        .unwrap();

        test_destroy_range_impl(
            &[
                b"key1".to_vec(),
                b"key1\x00".to_vec(),
                b"key1\x00\x00".to_vec(),
                b"key1\x00\x00\x00".to_vec(),
            ],
            5,
            10,
            b"key1\x00",
            b"key1\x00\x00",
            b"key1",
        )
        .unwrap();

        test_destroy_range_impl(
            &[
                b"key1".to_vec(),
                b"key1\x00".to_vec(),
                b"key1\x00\x00".to_vec(),
                b"key1\x00\x00\x00".to_vec(),
            ],
            5,
            10,
            b"key1\x00",
            b"key1\x00",
            b"key1",
        )
        .unwrap();
    }

    #[test]
    fn test_gc_keys_with_region_info_provider() {
        let store_id = 1;
        let engine = TestEngineBuilder::new().build().unwrap();
        let mut prefixed_engine = PrefixedEngine(engine.clone());

        let (tx, _rx) = mpsc::channel();
        let feature_gate = FeatureGate::default();
        feature_gate.set_version("5.0.0").unwrap();

        let sp_provider = MockSafePointProvider(200);
        let mut host = CoprocessorHost::<RocksEngine>::default();
        let ri_provider = RegionInfoAccessor::new(&mut host);

        let mut gc_worker = GcWorker::new(
            prefixed_engine.clone(),
            tx,
            GcConfig::default(),
            feature_gate,
            Arc::new(ri_provider.clone()),
        );
        gc_worker.start(store_id).unwrap();

        let mut r1 = Region::default();
        r1.set_id(1);
        r1.mut_region_epoch().set_version(1);
        r1.set_start_key(b"".to_vec());
        r1.set_end_key(format!("k{:02}", 10).into_bytes());

        let mut r2 = Region::default();
        r2.set_id(2);
        r2.mut_region_epoch().set_version(1);
        r2.set_start_key(format!("k{:02}", 20).into_bytes());
        r2.set_end_key(format!("k{:02}", 30).into_bytes());
        r2.mut_peers().push(Peer::default());
        r2.mut_peers()[0].set_store_id(store_id);

        let mut r3 = Region::default();
        r3.set_id(3);
        r3.mut_region_epoch().set_version(1);
        r3.set_start_key(format!("k{:02}", 30).into_bytes());
        r3.set_end_key(b"".to_vec());
        r3.mut_peers().push(Peer::default());
        r3.mut_peers()[0].set_store_id(store_id);

        let auto_gc_cfg = AutoGcConfig::new(sp_provider, ri_provider, 1);
        let safe_point = Arc::new(AtomicU64::new(0));
        gc_worker.start_auto_gc(auto_gc_cfg, safe_point).unwrap();
        host.on_region_changed(&r1, RegionChangeEvent::Create, StateRole::Leader);
        host.on_region_changed(&r2, RegionChangeEvent::Create, StateRole::Leader);
        host.on_region_changed(&r3, RegionChangeEvent::Create, StateRole::Leader);

        let db = engine.kv_engine().unwrap().as_inner().clone();
        let cf = get_cf_handle(&db, CF_WRITE).unwrap();

        for i in 0..100 {
            let k = format!("k{:02}", i).into_bytes();
            must_prewrite_put(&mut prefixed_engine, &k, b"value", &k, 101);
            must_commit(&mut prefixed_engine, &k, 101, 102);
            must_prewrite_delete(&mut prefixed_engine, &k, &k, 151);
            must_commit(&mut prefixed_engine, &k, 151, 152);
        }
<<<<<<< HEAD
        db.flush_cf(cf, true, None).unwrap();
=======
        db.flush_cf(cf, true, false).unwrap();
>>>>>>> 9aad050b

        db.compact_range_cf(cf, None, None);
        for i in 0..100 {
            let k = format!("k{:02}", i).into_bytes();

            // Stale MVCC-PUTs will be cleaned in write CF's compaction filter.
            must_get_none(&mut prefixed_engine, &k, 150);

            // However, MVCC-DELETIONs will be kept.
            let mut raw_k = vec![b'z'];
            let suffix = Key::from_raw(&k).append_ts(152.into());
            raw_k.extend_from_slice(suffix.as_encoded());
            assert!(db.get_cf(cf, &raw_k).unwrap().is_some());
        }

        db.compact_range_cf(cf, None, None);
        thread::sleep(Duration::from_millis(100));
        for i in 0..100 {
            let k = format!("k{:02}", i).into_bytes();
            let mut raw_k = vec![b'z'];
            let suffix = Key::from_raw(&k).append_ts(152.into());
            raw_k.extend_from_slice(suffix.as_encoded());

            if !(20..100).contains(&i) {
                // MVCC-DELETIONs can't be cleaned because region info checks can't pass.
                assert!(db.get_cf(cf, &raw_k).unwrap().is_some());
            } else {
                // MVCC-DELETIONs can be cleaned as expected.
                assert!(db.get_cf(cf, &raw_k).unwrap().is_none());
            }
        }
    }

    #[test]
    fn test_gc_keys_statistics() {
        let store_id = 1;
        let engine = TestEngineBuilder::new().build().unwrap();
        let mut prefixed_engine = PrefixedEngine(engine.clone());

        let (tx, _rx) = mpsc::channel();
        let cfg = GcConfig::default();
        let mut runner = GcRunner::new(
            store_id,
            prefixed_engine.clone(),
            tx,
            GcWorkerConfigManager(Arc::new(VersionTrack::new(cfg.clone())))
                .0
                .tracker("gc-woker".to_owned()),
            cfg,
        );

        let mut r1 = Region::default();
        r1.set_id(1);
        r1.mut_region_epoch().set_version(1);
        r1.set_start_key(b"".to_vec());
        r1.set_end_key(b"".to_vec());
        r1.mut_peers().push(Peer::default());
        r1.mut_peers()[0].set_store_id(store_id);

        let mut host = CoprocessorHost::<RocksEngine>::default();
        let ri_provider = RegionInfoAccessor::new(&mut host);
        host.on_region_changed(&r1, RegionChangeEvent::Create, StateRole::Leader);

        let db = engine.kv_engine().unwrap().as_inner().clone();
        let cf = get_cf_handle(&db, CF_WRITE).unwrap();
        let mut keys = vec![];
        for i in 0..100 {
            let k = format!("k{:02}", i).into_bytes();
            must_prewrite_put(&mut prefixed_engine, &k, b"value", &k, 101);
            must_commit(&mut prefixed_engine, &k, 101, 102);
            must_prewrite_delete(&mut prefixed_engine, &k, &k, 151);
            must_commit(&mut prefixed_engine, &k, 151, 152);
            keys.push(Key::from_raw(&k));
        }
<<<<<<< HEAD
        db.flush_cf(cf, true, None).unwrap();
=======
        db.flush_cf(cf, true, false).unwrap();
>>>>>>> 9aad050b

        assert_eq!(runner.mut_stats(GcKeyMode::txn).write.seek, 0);
        assert_eq!(runner.mut_stats(GcKeyMode::txn).write.next, 0);
        runner
            .gc_keys(
                keys,
                TimeStamp::new(200),
                Either::Right(Arc::new(ri_provider)),
            )
            .unwrap();
        assert_eq!(runner.mut_stats(GcKeyMode::txn).write.seek, 1);
        assert_eq!(runner.mut_stats(GcKeyMode::txn).write.next, 100 * 2);
    }

    #[test]
    fn test_raw_gc_keys() {
        let store_id = 1;
        // init engine and gc runner
        let mut cfg = DbConfig::default();
        cfg.defaultcf.disable_auto_compactions = true;
        cfg.defaultcf.dynamic_level_bytes = false;
        let dir = tempfile::TempDir::new().unwrap();
        let builder = TestEngineBuilder::new().path(dir.path());
        let engine = builder.build_with_cfg(&cfg).unwrap();
        let mut prefixed_engine = PrefixedEngine(engine);

        let (tx, _rx) = mpsc::channel();
        let cfg = GcConfig::default();
        let mut runner = GcRunner::new(
            store_id,
            prefixed_engine.clone(),
            tx,
            GcWorkerConfigManager(Arc::new(VersionTrack::new(cfg.clone())))
                .0
                .tracker("gc-woker".to_owned()),
            cfg,
        );

        let mut r1 = Region::default();
        r1.set_id(1);
        r1.mut_region_epoch().set_version(1);
        r1.set_start_key(b"".to_vec());
        r1.set_end_key(b"".to_vec());
        r1.mut_peers().push(Peer::default());
        r1.mut_peers()[0].set_store_id(store_id);

        let mut host = CoprocessorHost::<RocksEngine>::default();
        let ri_provider = Arc::new(RegionInfoAccessor::new(&mut host));
        host.on_region_changed(&r1, RegionChangeEvent::Create, StateRole::Leader);
        // Init env end...

        // Prepare data
        let key_a = b"raaaaaaaaaaa";
        let key_b = b"rbbbbbbbbbbb";

        // All data in engine. (key,expir_ts,is_delete,expect_exist)
        let test_raws = vec![
            (key_a, 130, true, true), // ts(130) > safepoint
            (key_a, 120, true, true), // ts(120) = safepoint
            (key_a, 100, true, false),
            (key_a, 50, false, false),
            (key_a, 10, false, false),
            (key_a, 5, false, false),
            (key_b, 50, true, false),
            (key_b, 20, false, false),
            (key_b, 10, false, false),
        ];

        let modifies = test_raws
            .clone()
            .into_iter()
            .map(|(key, ts, is_delete, _expect_exist)| {
                (
                    ApiV2::encode_raw_key(key, Some(ts.into())),
                    ApiV2::encode_raw_value(RawValue {
                        user_value: &[0; 10][..],
                        expire_ts: Some(10),
                        is_delete,
                    }),
                )
            })
            .map(|(k, v)| Modify::Put(CF_DEFAULT, k, v))
            .collect();

        let ctx = Context {
            api_version: ApiVersion::V2,
            ..Default::default()
        };
        let batch = WriteData::from_modifies(modifies);

        prefixed_engine.write(&ctx, batch).unwrap();

        // Simulate the keys passed in from the compaction filter
        let test_keys = vec![key_a, key_b];

        let to_gc_keys: Vec<Key> = test_keys
            .into_iter()
            .map(|key| ApiV2::encode_raw_key(key, None))
            .collect();

        runner
            .raw_gc_keys(to_gc_keys, TimeStamp::new(120), ri_provider)
            .unwrap();

        assert_eq!(7, runner.mut_stats(GcKeyMode::raw).data.next);
        assert_eq!(2, runner.mut_stats(GcKeyMode::raw).data.seek);

        let snapshot = block_on(async {
            tikv_kv::snapshot(&mut prefixed_engine, SnapContext::default()).await
        })
        .unwrap();

        test_raws
            .clone()
            .into_iter()
            .for_each(|(key, ts, _is_delete, expect_exist)| {
                let engine_key = ApiV2::encode_raw_key(key, Some(ts.into()));
                let entry = snapshot.get(&Key::from_encoded(engine_key.into_encoded()));
                assert_eq!(entry.unwrap().is_some(), expect_exist);
            });
    }

    #[test]
    fn test_gc_keys_scan_range_limit() {
        let engine = TestEngineBuilder::new().build().unwrap();
        let mut prefixed_engine = PrefixedEngine(engine.clone());

        let (tx, _rx) = mpsc::channel();
        let cfg = GcConfig::default();
        let mut runner = GcRunner::new(
            1,
            prefixed_engine.clone(),
            tx,
            GcWorkerConfigManager(Arc::new(VersionTrack::new(cfg.clone())))
                .0
                .tracker("gc-woker".to_owned()),
            cfg,
        );

        let mut r1 = Region::default();
        r1.set_id(1);
        r1.mut_region_epoch().set_version(1);
        r1.set_start_key(b"".to_vec());
        r1.set_end_key(b"".to_vec());
        r1.mut_peers().push(Peer::default());
        r1.mut_peers()[0].set_store_id(1);

        let mut host = CoprocessorHost::<RocksEngine>::default();
        let ri_provider = Arc::new(RegionInfoAccessor::new(&mut host));
        host.on_region_changed(&r1, RegionChangeEvent::Create, StateRole::Leader);

        let db = engine.kv_engine().unwrap().as_inner().clone();
        let cf = get_cf_handle(&db, CF_WRITE).unwrap();
        // Generate some tombstone
        for i in 10u64..30 {
            must_rollback(&mut prefixed_engine, b"k2\x00", i, true);
        }
<<<<<<< HEAD
        db.flush_cf(cf, true, None).unwrap();
=======
        db.flush_cf(cf, true, false).unwrap();
>>>>>>> 9aad050b
        must_gc(&mut prefixed_engine, b"k2\x00", 30);

        // Test tombstone counter works
        assert_eq!(runner.mut_stats(GcKeyMode::txn).write.seek_tombstone, 0);
        runner
            .gc_keys(
                vec![Key::from_raw(b"k2\x00")],
                TimeStamp::new(200),
                Either::Right(ri_provider.clone()),
            )
            .unwrap();
        assert_eq!(runner.mut_stats(GcKeyMode::txn).write.seek_tombstone, 20);

        // gc_keys with single key
        runner
            .mut_stats(GcKeyMode::txn)
            .mut_cf_statistics(CF_WRITE)
            .seek_tombstone = 0;
        assert_eq!(runner.mut_stats(GcKeyMode::txn).write.seek_tombstone, 0);
        runner
            .gc_keys(
                vec![Key::from_raw(b"k2")],
                TimeStamp::new(200),
                Either::Right(ri_provider.clone()),
            )
            .unwrap();
        assert_eq!(runner.mut_stats(GcKeyMode::txn).write.seek_tombstone, 0);

        // gc_keys with multiple key
        runner
            .mut_stats(GcKeyMode::txn)
            .mut_cf_statistics(CF_WRITE)
            .seek_tombstone = 0;
        assert_eq!(runner.mut_stats(GcKeyMode::txn).write.seek_tombstone, 0);
        runner
            .gc_keys(
                vec![Key::from_raw(b"k1"), Key::from_raw(b"k2")],
                TimeStamp::new(200),
                Either::Right(ri_provider.clone()),
            )
            .unwrap();
        assert_eq!(runner.mut_stats(GcKeyMode::txn).write.seek_tombstone, 0);

        // Test rebuilding snapshot when GC write batch limit reached
        // (gc_info.is_completed == false). Build a key with versions that will
        // just reach the limit `MAX_TXN_WRITE_SIZE`.
        let key_size = Modify::Delete(CF_WRITE, Key::from_raw(b"k2").append_ts(1.into())).size();
        // versions = ceil(MAX_TXN_WRITE_SIZE/write_size) + 3
        // Write CF: Put@N, Put@N-2,    Put@N-4, ... Put@5,   Put@3
        //                 ^            ^^^^^^^^^^^^^^^^^^^
        //           safepoint=N-1      Deleted in the first batch,
        // `ceil(MAX_TXN_WRITE_SIZE/write_size)` versions.
        let versions = (MAX_TXN_WRITE_SIZE - 1) / key_size + 4;
        for start_ts in (1..versions).map(|x| x as u64 * 2) {
            let commit_ts = start_ts + 1;
            must_prewrite_put(&mut prefixed_engine, b"k2", b"v2", b"k2", start_ts);
            must_commit(&mut prefixed_engine, b"k2", start_ts, commit_ts);
        }
<<<<<<< HEAD
        db.flush_cf(cf, true, None).unwrap();
=======
        db.flush_cf(cf, true, false).unwrap();
>>>>>>> 9aad050b
        let safepoint = versions as u64 * 2;

        runner
            .mut_stats(GcKeyMode::txn)
            .mut_cf_statistics(CF_DEFAULT)
            .seek_tombstone = 0;
        runner
            .gc_keys(
                vec![Key::from_raw(b"k2")],
                safepoint.into(),
                Either::Right(ri_provider),
            )
            .unwrap();
        // The first batch will leave tombstones that will be seen while processing the
        // second batch, but it will be seen in `next` after seeking the latest
        // unexpired version, therefore `seek_tombstone` is not affected.
        assert_eq!(runner.mut_stats(GcKeyMode::txn).write.seek_tombstone, 0);
        // ... and next_tombstone indicates there's indeed more than one batches.
        assert_eq!(
            runner.mut_stats(GcKeyMode::txn).write.next_tombstone,
            versions - 3
        );
    }

    #[test]
    fn delete_range_when_worker_is_full() {
        let store_id = 1;
        let mut engine = PrefixedEngine(TestEngineBuilder::new().build().unwrap());
        must_prewrite_put(&mut engine, b"key", b"value", b"key", 10);
        must_commit(&mut engine, b"key", 10, 20);
        let db = engine.kv_engine().unwrap().as_inner().clone();
        let cf = get_cf_handle(&db, CF_WRITE).unwrap();
<<<<<<< HEAD
        db.flush_cf(cf, true, None).unwrap();
=======
        db.flush_cf(cf, true, false).unwrap();
>>>>>>> 9aad050b

        let gate = FeatureGate::default();
        gate.set_version("5.0.0").unwrap();
        let (tx, _rx) = mpsc::channel();

        let mut region = Region::default();
        region.mut_peers().push(new_peer(store_id, 1));

        let mut gc_worker = GcWorker::new(
            engine.clone(),
            tx,
            GcConfig::default(),
            gate,
            Arc::new(MockRegionInfoProvider::new(vec![region.clone()])),
        );

        // Before starting gc_worker, fill the scheduler to full.
        for _ in 0..GC_MAX_PENDING_TASKS {
            gc_worker
                .scheduler()
                .schedule(GcTask::Gc {
                    region: region.clone(),
                    safe_point: TimeStamp::from(100),
                    callback: Box::new(|_res| {}),
                })
                .unwrap();
        }
        // Then, it will fail to schedule another gc command.
        let (tx, rx) = mpsc::channel();
        gc_worker
            .gc(
                Region::default(),
                TimeStamp::from(1),
                Box::new(move |res| {
                    tx.send(res).unwrap();
                }),
            )
            .unwrap_err();
        rx.recv().unwrap().unwrap_err();

        let (tx, rx) = mpsc::channel();
        // When the gc_worker is full, scheduling an unsafe destroy range task should be
        // still allowed.
        gc_worker
            .unsafe_destroy_range(
                Context::default(),
                Key::from_raw(b"a"),
                Key::from_raw(b"z"),
                Box::new(move |res| {
                    tx.send(res).unwrap();
                }),
            )
            .unwrap();

        gc_worker.start(store_id).unwrap();

        // After the worker starts running, the destroy range task should run,
        // and the key in the range will be deleted.
        rx.recv_timeout(Duration::from_secs(10)).unwrap().unwrap();
        must_get_none(&mut engine, b"key", 30);
    }

    #[test]
    fn test_keys_in_regions_iteration() {
        fn init_region(start_key: &[u8], end_key: &[u8]) -> Region {
            let start_key = Key::from_raw(start_key);
            let end_key = Key::from_raw(end_key);
            let mut region = Region::default();
            region.set_start_key(start_key.as_encoded().clone());
            region.set_end_key(end_key.as_encoded().clone());
            region
        }

        fn generate_keys(start: u64, end: u64) -> Vec<Key> {
            (start..end)
                .into_iter()
                .map(|i| {
                    let key = format!("k{:02}", i);
                    Key::from_raw(key.as_bytes())
                })
                .collect::<Vec<_>>()
        }

        // One region cover all keys
        let keys = generate_keys(1, 4);
        let region = init_region(b"k01", b"k04");
        let mut iter = keys.clone().into_iter().peekable();
        let ks = get_keys_in_region(&mut iter, &region);
        assert!(iter.peek().is_none());
        assert_eq!(ks, keys);

        // More than one regions cover all keys
        let keys = generate_keys(1, 9);
        let region1 = init_region(b"k01", b"k04");
        let region2 = init_region(b"k04", b"k06");
        let region3 = init_region(b"k06", b"k09");
        let mut iter = keys.into_iter().peekable();
        let ks = get_keys_in_region(&mut iter, &region1);
        assert_eq!(ks, generate_keys(1, 4));
        let ks = get_keys_in_region(&mut iter, &region2);
        assert_eq!(ks, generate_keys(4, 6));
        let ks = get_keys_in_region(&mut iter, &region3);
        assert_eq!(ks, generate_keys(6, 9));
        assert!(iter.peek().is_none());

        // Cover partial keys
        let keys = generate_keys(1, 9);
        let region1 = init_region(b"k01", b"k04");
        let region2 = init_region(b"k06", b"k09");
        let mut iter = keys.into_iter().peekable();
        let ks = get_keys_in_region(&mut iter, &region1);
        assert_eq!(ks, generate_keys(1, 4));
        let ks = get_keys_in_region(&mut iter, &region2);
        assert_eq!(ks, generate_keys(6, 9));
        assert!(iter.peek().is_none());

        // No key
        let keys = generate_keys(1, 9);
        let region = init_region(b"k11", b"k20");
        let mut iter = keys.into_iter().peekable();
        let ks = get_keys_in_region(&mut iter, &region);
        assert!(iter.peek().is_none());
        assert!(ks.is_empty());
    }

    // setup engine and prepare some data:
    //  three regions:
    //  region 1: includes ("k00", "value-00") to ("k09", "value-09")
    //  region 2: includes ("k10", "value-10") to ("k19", "value-19")
    //  region 3: includes ("k20", "value-20") to ("k29", "value-29")
    fn multi_gc_engine_setup(
        path: &Path,
        store_id: u64,
        put_start_ts: u64,
        delete_start_ts: u64,
        need_deletion: bool,
    ) -> (
        MultiRocksEngine,
        Arc<MockRegionInfoProvider>,
        GcRunner<MultiRocksEngine>,
        Vec<Region>,
        mpsc::Receiver<FlowInfo>,
    ) {
        let mut engine = MultiRocksEngine::default();

        // Note: as the tablet split is not supported yet, we artificially divide the
        // region to: 1 ["", "k10"], 2 ["k10", "k20"], 3["k20", "30"]
        let r1 = init_region(b"", b"k10", 1, Some(store_id));
        engine.region_info.insert(1, r1.clone());
        engine.engines.lock().unwrap().insert(
            1,
            PrefixedEngine(
                TestEngineBuilder::new()
                    .path(path.join("1"))
                    .build()
                    .unwrap(),
            ),
        );
        let r2 = init_region(b"k10", b"k20", 2, Some(store_id));
        engine.region_info.insert(2, r2.clone());
        engine.engines.lock().unwrap().insert(
            2,
            PrefixedEngine(
                TestEngineBuilder::new()
                    .path(path.join("2"))
                    .build()
                    .unwrap(),
            ),
        );
        let r3 = init_region(b"k20", b"", 3, Some(store_id));
        engine.region_info.insert(3, r3.clone());
        engine.engines.lock().unwrap().insert(
            3,
            PrefixedEngine(
                TestEngineBuilder::new()
                    .path(path.join("3"))
                    .build()
                    .unwrap(),
            ),
        );

        let (tx, rx) = mpsc::channel();
        let feature_gate = FeatureGate::default();
        feature_gate.set_version("5.0.0").unwrap();

        let ri_provider = Arc::new(MockRegionInfoProvider::new(vec![
            r1.clone(),
            r2.clone(),
            r3.clone(),
        ]));

        let cfg = GcConfig::default();
        let gc_runner = GcRunner::new(
            store_id,
            engine.clone(),
            tx,
            GcWorkerConfigManager(Arc::new(VersionTrack::new(cfg.clone())))
                .0
                .tracker("gc-woker".to_owned()),
            cfg,
        );

        let mut region_id = 0;
        for i in 0..30 {
            if i % 10 == 0 {
                region_id += 1;
            }
            let k = format!("k{:02}", i).into_bytes();
            let v = format!("value-{:02}", i).into_bytes();
            must_prewrite_put_on_region(&mut engine, region_id, &k, &v, &k, put_start_ts);
            must_commit_on_region(&mut engine, region_id, &k, put_start_ts, put_start_ts + 1);
            if need_deletion {
                must_prewrite_delete_on_region(&mut engine, region_id, &k, &k, delete_start_ts);
                must_commit_on_region(
                    &mut engine,
                    region_id,
                    &k,
                    delete_start_ts,
                    delete_start_ts + 1,
                );
            }
        }

        (engine, ri_provider, gc_runner, vec![r1, r2, r3], rx)
    }

    #[test]
    fn test_gc_for_multi_rocksdb() {
        let dir = Builder::new()
            .prefix("test_gc_for_multi_rocksdb")
            .tempdir()
            .unwrap();
        let store_id = 1;

        let put_start_ts = 100;
        let delete_start_ts = 150;
        let (mut engine, _ri_provider, mut gc_runner, regions, _) =
            multi_gc_engine_setup(dir.path(), store_id, put_start_ts, delete_start_ts, true);

        gc_runner.gc(regions[0].clone(), 200.into()).unwrap();
        gc_runner.gc(regions[1].clone(), 200.into()).unwrap();
        gc_runner.gc(regions[2].clone(), 200.into()).unwrap();

        for region_id in 1..=3 {
            let region_engine = engine.engines.lock().unwrap()[&region_id].clone();

            for i in 10 * (region_id - 1)..10 * region_id {
                let k = format!("k{:02}", i).into_bytes();

                // Stale MVCC-PUTs will be cleaned in write CF's compaction filter.
                must_get_none_on_region(&mut engine, region_id, &k, delete_start_ts - 1);

                // MVCC-DELETIONs is cleaned
                let mut raw_k = vec![b'z'];
                let suffix = Key::from_raw(&k).append_ts((delete_start_ts + 1).into());
                raw_k.extend_from_slice(suffix.as_encoded());
                assert!(
                    region_engine
                        .kv_engine()
                        .unwrap()
                        .get_value_cf(CF_WRITE, &raw_k)
                        .unwrap()
                        .is_none()
                );
            }
        }
    }

    #[test]
    fn test_gc_keys_for_multi_rocksdb() {
        let dir = Builder::new()
            .prefix("test_gc_keys_for_multi_rocksdb")
            .tempdir()
            .unwrap();
        let store_id = 1;

        let put_start_ts = 100;
        let delete_start_ts = 150;
        let (mut engine, ri_provider, mut gc_runner, ..) =
            multi_gc_engine_setup(dir.path(), store_id, put_start_ts, delete_start_ts, true);

        let mut keys = Vec::new();
        for i in 0..30 {
            if i % 2 == 0 {
                continue;
            }

            let k = format!("k{:02}", i).into_bytes();
            let key = Key::from_raw(&k);
            keys.push(key);
        }
        let _ = gc_runner
            .gc_keys(keys, 200.into(), Either::Right(ri_provider))
            .unwrap();

        for region_id in 1..=3 {
            let region_engine = engine.engines.lock().unwrap()[&region_id].clone();

            for i in 10 * (region_id - 1)..10 * region_id {
                let k = format!("k{:02}", i).into_bytes();
                let val = format!("value-{:02}", i).into_bytes();

                let mut raw_k = vec![b'z'];
                let suffix = Key::from_raw(&k).append_ts((delete_start_ts + 1).into());
                raw_k.extend_from_slice(suffix.as_encoded());

                if i % 2 == 0 {
                    assert!(
                        region_engine
                            .kv_engine()
                            .unwrap()
                            .get_value_cf(CF_WRITE, &raw_k)
                            .unwrap()
                            .is_some()
                    );
                    must_get_on_region(&mut engine, region_id, &k, delete_start_ts - 1, &val);
                } else {
                    assert!(
                        region_engine
                            .kv_engine()
                            .unwrap()
                            .get_value_cf(CF_WRITE, &raw_k)
                            .unwrap()
                            .is_none()
                    );
                    must_get_none_on_region(&mut engine, region_id, &k, delete_start_ts - 1);
                }
            }
        }
    }

    #[test]
    fn test_raw_gc_keys_for_multi_rocksdb() {
        let dir = Builder::new()
            .prefix("test_raw_gc_keys_for_multi_rocksdb")
            .tempdir()
            .unwrap();
        let store_id = 1;

        let mut engine = MultiRocksEngine::default();

        // Note: as the tablet split is not supported yet, we artificially divide the
        // region to: 1 ["", "k10"], 2 ["k10", ""]
        let r1 = init_region(b"", b"k10", 1, Some(store_id));
        engine.region_info.insert(1, r1.clone());
        engine.engines.lock().unwrap().insert(
            1,
            PrefixedEngine(
                TestEngineBuilder::new()
                    .path(dir.path().join("1"))
                    .build()
                    .unwrap(),
            ),
        );
        let r2 = init_region(b"k10", b"", 2, Some(store_id));
        engine.region_info.insert(2, r2.clone());
        engine.engines.lock().unwrap().insert(
            2,
            PrefixedEngine(
                TestEngineBuilder::new()
                    .path(dir.path().join("2"))
                    .build()
                    .unwrap(),
            ),
        );

        let (tx, _rx) = mpsc::channel();
        let ri_provider = Arc::new(MockRegionInfoProvider::new(vec![r1, r2]));

        let cfg = GcConfig::default();
        let mut gc_runner = GcRunner::new(
            store_id,
            engine.clone(),
            tx,
            GcWorkerConfigManager(Arc::new(VersionTrack::new(cfg.clone())))
                .0
                .tracker("gc-woker".to_owned()),
            cfg,
        );

        // region_id -> vec<(key,expir_ts,is_delete,expect_exist)>
        let mut test_raws = HashMap::default();
        let mut test_raws_region = Vec::new();
        let mut test_keys = Vec::new();
        let mut i = 0;
        let mut region_id = 1;
        while i < 20 {
            if i == 10 {
                test_raws.insert(region_id, test_raws_region);
                region_id += 1;
                test_raws_region = Vec::new();
            }
            let k1 = format!("k{:02}", i).into_bytes();
            let k2 = format!("k{:02}", i + 1).into_bytes();
            test_keys.push(k1.clone());
            test_keys.push(k2.clone());

            // All data in engine. (key,expir_ts,is_delete,expect_exist)
            let test_raw = vec![
                (k1.clone(), 130, true, true), // ts(130) > safepoint
                (k1.clone(), 120, true, true), // ts(120) = safepoint
                (k1.clone(), 100, true, false),
                (k1.clone(), 50, false, false),
                (k1.clone(), 10, false, false),
                (k1, 5, false, false),
                (k2.clone(), 50, true, false),
                (k2.clone(), 20, false, false),
                (k2, 10, false, false),
            ];

            let modifies = test_raw
                .clone()
                .into_iter()
                .map(|(key, ts, is_delete, _expect_exist)| {
                    (
                        ApiV2::encode_raw_key(&key, Some(ts.into())),
                        ApiV2::encode_raw_value(RawValue {
                            user_value: &[0; 10][..],
                            expire_ts: Some(10),
                            is_delete,
                        }),
                    )
                })
                .map(|(k, v)| Modify::Put(CF_DEFAULT, k, v))
                .collect();

            let ctx = Context {
                region_id,
                api_version: ApiVersion::V2,
                ..Default::default()
            };
            let batch = WriteData::from_modifies(modifies);
            engine.write(&ctx, batch).unwrap();

            test_raws_region.extend(test_raw);
            i += 2;
        }
        test_raws.insert(region_id, test_raws_region);

        let to_gc_keys: Vec<Key> = test_keys
            .into_iter()
            .map(|key| ApiV2::encode_raw_key(&key, None))
            .collect();

        gc_runner
            .raw_gc_keys(to_gc_keys, TimeStamp::new(120), ri_provider)
            .unwrap();

        assert_eq!(70, gc_runner.mut_stats(GcKeyMode::raw).data.next);
        assert_eq!(20, gc_runner.mut_stats(GcKeyMode::raw).data.seek);

        for (region_id, test_raws_region) in test_raws {
            let mut ctx = Context::default();
            ctx.region_id = region_id;
            let snap_ctx = SnapContext {
                pb_ctx: &ctx,
                ..Default::default()
            };
            let snapshot =
                block_on(async { tikv_kv::snapshot(&mut engine, snap_ctx).await }).unwrap();

            test_raws_region
                .clone()
                .into_iter()
                .for_each(|(key, ts, _is_delete, expect_exist)| {
                    let engine_key = ApiV2::encode_raw_key(&key, Some(ts.into()));
                    let entry = snapshot.get(&Key::from_encoded(engine_key.into_encoded()));
                    assert_eq!(entry.unwrap().is_some(), expect_exist);
                });
        }
    }

    // `start_key` and `end_key` determines which regions or how how many regions or
    // which parts of regions are deleted. The data used in this method are shown in
    // the comment of `multi_gc_engine_setup`.
    fn test_destroy_range_for_multi_rocksdb_impl(
        start_key: &[u8],
        end_key: &[u8],
        exected_regions: Vec<u64>,
    ) {
        let dir = Builder::new()
            .prefix("test_destroy_range_for_multi_rocksdb_impl")
            .tempdir()
            .unwrap();
        let store_id = 1;
        let put_start_ts = 100;
        let (mut engine, ri_provider, gc_runner, _, _rx) =
            multi_gc_engine_setup(dir.path(), store_id, put_start_ts, 0, false);

        let start_key = Key::from_raw(start_key);
        let end_key = Key::from_raw(end_key);

        let ctx = Context::default();
        gc_runner
            .unsafe_destroy_range(&ctx, &start_key, &end_key, ri_provider)
            .unwrap();

        let mut regions = BTreeSet::new();
        for region_id in 1..=3 {
            let region_engine = engine.engines.lock().unwrap()[&region_id].clone();

            for i in 10 * (region_id - 1)..10 * region_id {
                let k = format!("k{:02}", i).into_bytes();
                let key = Key::from_raw(&k);
                let val = format!("value-{:02}", i).into_bytes();

                let mut raw_k = vec![b'z'];
                let suffix = Key::from_raw(&k).append_ts((put_start_ts + 1).into());
                raw_k.extend_from_slice(suffix.as_encoded());

                if start_key <= key && key < end_key {
                    regions.insert(region_id);
                    assert!(
                        region_engine
                            .kv_engine()
                            .unwrap()
                            .get_value_cf(CF_WRITE, &raw_k)
                            .unwrap()
                            .is_none()
                    );
                    must_get_none_on_region(&mut engine, region_id, &k, put_start_ts + 10);
                } else {
                    assert!(
                        region_engine
                            .kv_engine()
                            .unwrap()
                            .get_value_cf(CF_WRITE, &raw_k)
                            .unwrap()
                            .is_some()
                    );
                    must_get_on_region(&mut engine, region_id, &k, put_start_ts + 10, &val);
                }
            }
        }

        let regions: Vec<_> = regions.into_iter().collect();
        assert!(regions == exected_regions);
    }

    #[test]
    fn test_destroy_range_for_multi_rocksdb() {
        // Cover all keys in all regions
        test_destroy_range_for_multi_rocksdb_impl(b"", b"k99", vec![1, 2, 3]);

        // Cover some keys in region 1, and all keys in the other regions
        test_destroy_range_for_multi_rocksdb_impl(b"k051", b"k99", vec![1, 2, 3]);

        // Cover some keys in region 3, and all keys in the other regions
        test_destroy_range_for_multi_rocksdb_impl(b"", b"k25", vec![1, 2, 3]);
        test_destroy_range_for_multi_rocksdb_impl(b"", b"k249", vec![1, 2, 3]);

        // Cover some keys in region 1 and region 3, and all keys in region 2
        test_destroy_range_for_multi_rocksdb_impl(b"k032", b"k249", vec![1, 2, 3]);

        // Cover all keys in region 2, and no keys in others
        test_destroy_range_for_multi_rocksdb_impl(b"k10", b"k20", vec![2]);
        test_destroy_range_for_multi_rocksdb_impl(b"k099", b"k195", vec![2]);

        // Cover two regions
        test_destroy_range_for_multi_rocksdb_impl(b"k05", b"k195", vec![1, 2]);
        test_destroy_range_for_multi_rocksdb_impl(b"k099", b"k25", vec![2, 3]);
    }
}<|MERGE_RESOLUTION|>--- conflicted
+++ resolved
@@ -1855,11 +1855,9 @@
             must_prewrite_delete(&mut prefixed_engine, &k, &k, 151);
             must_commit(&mut prefixed_engine, &k, 151, 152);
         }
-<<<<<<< HEAD
-        db.flush_cf(cf, true, None).unwrap();
-=======
-        db.flush_cf(cf, true, false).unwrap();
->>>>>>> 9aad050b
+        let mut fopts = FlushOptions::default();
+        fopts.set_wait(true);
+        db.flush_cf(cf, &fopts).unwrap();
 
         db.compact_range_cf(cf, None, None);
         for i in 0..100 {
@@ -1934,11 +1932,9 @@
             must_commit(&mut prefixed_engine, &k, 151, 152);
             keys.push(Key::from_raw(&k));
         }
-<<<<<<< HEAD
-        db.flush_cf(cf, true, None).unwrap();
-=======
-        db.flush_cf(cf, true, false).unwrap();
->>>>>>> 9aad050b
+        let mut fopts = FlushOptions::default();
+        fopts.set_wait(true);
+        db.flush_cf(cf, &fopts).unwrap();
 
         assert_eq!(runner.mut_stats(GcKeyMode::txn).write.seek, 0);
         assert_eq!(runner.mut_stats(GcKeyMode::txn).write.next, 0);
@@ -2096,11 +2092,9 @@
         for i in 10u64..30 {
             must_rollback(&mut prefixed_engine, b"k2\x00", i, true);
         }
-<<<<<<< HEAD
-        db.flush_cf(cf, true, None).unwrap();
-=======
-        db.flush_cf(cf, true, false).unwrap();
->>>>>>> 9aad050b
+        let mut fopts = FlushOptions::default();
+        fopts.set_wait(true);
+        db.flush_cf(cf, &fopts).unwrap();
         must_gc(&mut prefixed_engine, b"k2\x00", 30);
 
         // Test tombstone counter works
@@ -2159,11 +2153,9 @@
             must_prewrite_put(&mut prefixed_engine, b"k2", b"v2", b"k2", start_ts);
             must_commit(&mut prefixed_engine, b"k2", start_ts, commit_ts);
         }
-<<<<<<< HEAD
-        db.flush_cf(cf, true, None).unwrap();
-=======
-        db.flush_cf(cf, true, false).unwrap();
->>>>>>> 9aad050b
+        let mut fopts = FlushOptions::default();
+        fopts.set_wait(true);
+        db.flush_cf(cf, &fopts).unwrap();
         let safepoint = versions as u64 * 2;
 
         runner
@@ -2196,11 +2188,9 @@
         must_commit(&mut engine, b"key", 10, 20);
         let db = engine.kv_engine().unwrap().as_inner().clone();
         let cf = get_cf_handle(&db, CF_WRITE).unwrap();
-<<<<<<< HEAD
-        db.flush_cf(cf, true, None).unwrap();
-=======
-        db.flush_cf(cf, true, false).unwrap();
->>>>>>> 9aad050b
+        let mut fopts = FlushOptions::default();
+        fopts.set_wait(true);
+        db.flush_cf(cf, &fopts).unwrap();
 
         let gate = FeatureGate::default();
         gate.set_version("5.0.0").unwrap();
