// Copyright 2018 TiKV Project Authors. Licensed under Apache-2.0.

use std::{
    fmt::{self, Display, Formatter},
    iter::Peekable,
    mem,
    sync::{
        atomic::{AtomicU64, AtomicUsize, Ordering},
        mpsc::Sender,
        Arc, Mutex,
    },
    vec::IntoIter,
};

use api_version::{ApiV2, KvFormat};
use collections::HashMap;
use concurrency_manager::ConcurrencyManager;
use engine_rocks::{FlowInfo, RocksEngine};
use engine_traits::{
    raw_ttl::ttl_current_ts, DeleteStrategy, Error as EngineError, KvEngine, MiscExt, Range,
    WriteBatch, WriteOptions, CF_DEFAULT, CF_LOCK, CF_WRITE,
};
use file_system::{IoType, WithIoType};
use futures::executor::block_on;
use kvproto::{kvrpcpb::Context, metapb::Region};
use pd_client::{FeatureGate, PdClient};
use raftstore::coprocessor::RegionInfoProvider;
use tikv_kv::{CfStatistics, CursorBuilder, Modify, SnapContext};
use tikv_util::{
    config::{Tracker, VersionTrack},
    store::find_peer,
    time::{duration_to_sec, Instant, Limiter, SlowTimer},
    worker::{Builder as WorkerBuilder, LazyWorker, Runnable, ScheduleError, Scheduler},
    Either,
};
use txn_types::{Key, TimeStamp};
use yatp::{task::future::TaskCell, Remote};

use super::{
    check_need_gc,
    compaction_filter::{
        CompactionFilterInitializer, DeleteBatch, GC_COMPACTION_FILTER_MVCC_DELETION_HANDLED,
        GC_COMPACTION_FILTER_MVCC_DELETION_WASTED, GC_COMPACTION_FILTER_ORPHAN_VERSIONS,
    },
    config::{GcConfig, GcWorkerConfigManager},
    gc_manager::{AutoGcConfig, GcManager, GcManagerHandle},
    Callback, Error, ErrorInner, Result,
};
use crate::{
    server::metrics::*,
    storage::{
        kv::{metrics::GcKeyMode, Engine, ScanMode, Statistics},
        mvcc::{GcInfo, MvccReader, MvccTxn},
        txn::{gc, Error as TxnError},
    },
};

/// After the GC scan of a key, output a message to the log if there are at
/// least this many versions of the key.
const GC_LOG_FOUND_VERSION_THRESHOLD: usize = 30;

/// After the GC delete versions of a key, output a message to the log if at
/// least this many versions are deleted.
const GC_LOG_DELETED_VERSION_THRESHOLD: usize = 30;

const GC_TASK_SLOW_SECONDS: u64 = 30;
const GC_MAX_PENDING_TASKS: usize = 4096;

pub const STAT_TXN_KEYMODE: &str = "txn";
pub const STAT_RAW_KEYMODE: &str = "raw";

/// Provides safe point.
pub trait GcSafePointProvider: Send + 'static {
    fn get_safe_point(&self) -> Result<TimeStamp>;
}

impl<T: PdClient + 'static> GcSafePointProvider for Arc<T> {
    fn get_safe_point(&self) -> Result<TimeStamp> {
        block_on(self.get_gc_safe_point())
            .map(Into::into)
            .map_err(|e| box_err!("failed to get safe point from PD: {:?}", e))
    }
}

pub enum GcTask<E>
where
    E: KvEngine,
{
    Gc {
        region: Region,
        safe_point: TimeStamp,
        callback: Callback<()>,
    },
    GcKeys {
        keys: Vec<Key>,
        safe_point: TimeStamp,
        region_info_provider: Arc<dyn RegionInfoProvider>,
    },
    RawGcKeys {
        keys: Vec<Key>,
        safe_point: TimeStamp,
        region_info_provider: Arc<dyn RegionInfoProvider>,
    },
    UnsafeDestroyRange {
        ctx: Context,
        start_key: Key,
        end_key: Key,
        callback: Callback<()>,
        region_info_provider: Arc<dyn RegionInfoProvider>,
    },
    /// If GC in compaction filter is enabled, versions on default CF will be
    /// handled with `DB::delete` in write CF's compaction filter. However if
    /// the compaction filter finds the DB is stalled, it will send the task
    /// to GC worker to ensure the compaction can be continued.
    ///
    /// NOTE: It's possible that the TiKV instance fails after a compaction
    /// result is installed but its orphan versions are not deleted. Those
    /// orphan versions will never get cleaned
    /// until `DefaultCompactionFilter` is introduced.
    ///
    /// The tracking issue: <https://github.com/tikv/tikv/issues/9719>.
    OrphanVersions {
        wb: DeleteBatch<E::WriteBatch>,
        id: usize,
        region_info_provider: Arc<dyn RegionInfoProvider>,
    },
    #[cfg(any(test, feature = "testexport"))]
    Validate(Box<dyn FnOnce(&GcConfig, &Limiter) + Send>),
}

impl<E> GcTask<E>
where
    E: KvEngine,
{
    pub fn get_enum_label(&self) -> GcCommandKind {
        match self {
            GcTask::Gc { .. } => GcCommandKind::gc,
            GcTask::GcKeys { .. } => GcCommandKind::gc_keys,
            GcTask::RawGcKeys { .. } => GcCommandKind::raw_gc_keys,
            GcTask::UnsafeDestroyRange { .. } => GcCommandKind::unsafe_destroy_range,
            GcTask::OrphanVersions { .. } => GcCommandKind::orphan_versions,
            #[cfg(any(test, feature = "testexport"))]
            GcTask::Validate(_) => GcCommandKind::validate_config,
        }
    }
}

impl<E> Display for GcTask<E>
where
    E: KvEngine,
{
    fn fmt(&self, f: &mut Formatter<'_>) -> fmt::Result {
        match self {
            GcTask::Gc {
                region, safe_point, ..
            } => f
                .debug_struct("Gc")
                .field("region", region)
                .field("safe_point", safe_point)
                .finish(),
            GcTask::GcKeys { .. } => f.debug_struct("GcKeys").finish(),
            GcTask::RawGcKeys { .. } => f.debug_struct("RawGcKeys").finish(),
            GcTask::UnsafeDestroyRange {
                start_key, end_key, ..
            } => f
                .debug_struct("UnsafeDestroyRange")
                .field("start_key", &format!("{}", start_key))
                .field("end_key", &format!("{}", end_key))
                .finish(),
            GcTask::OrphanVersions { id, wb, .. } => f
                .debug_struct("OrphanVersions")
                .field("id", id)
                .field("count", &wb.count())
                .finish(),
            #[cfg(any(test, feature = "testexport"))]
            GcTask::Validate(_) => write!(f, "Validate gc worker config"),
        }
    }
}

/// Used to perform GC operations on the engine.
pub struct GcRunnerCore<E: Engine> {
    store_id: u64,
    engine: E,

    flow_info_sender: Sender<FlowInfo>,

    /// Used to limit the write flow of GC.
    limiter: Limiter,

    cfg: GcConfig,
    cfg_tracker: Tracker<GcConfig>,

    stats_map: HashMap<GcKeyMode, Statistics>,
}

impl<E: Engine> Clone for GcRunnerCore<E> {
    fn clone(&self) -> Self {
        GcRunnerCore {
            store_id: self.store_id,
            engine: self.engine.clone(),
            flow_info_sender: self.flow_info_sender.clone(),
            limiter: self.limiter.clone(),
            cfg: self.cfg.clone(),
            cfg_tracker: self.cfg_tracker.clone(),
            stats_map: HashMap::default(),
        }
    }
}

/// Used to perform GC operations on the engine.
pub struct GcRunner<E: Engine> {
    inner: GcRunnerCore<E>,
    pool: Remote<TaskCell>,
}

pub const MAX_RAW_WRITE_SIZE: usize = 32 * 1024;

pub struct MvccRaw {
    pub(crate) write_size: usize,
    pub(crate) modifies: Vec<Modify>,
}

impl MvccRaw {
    pub fn new() -> MvccRaw {
        MvccRaw {
            write_size: 0,
            modifies: vec![],
        }
    }
    pub fn write_size(&self) -> usize {
        self.write_size
    }

    pub fn into_modifies(self) -> Vec<Modify> {
        self.modifies
    }
}

// There are two cases:
// 1. If `keys` has more than two keys, return the regions covered by the range
// [keys.first(), keys.last()]
// 2. If there's only one key (we must have at lease one key), return the region
// this key belongs to.
fn get_regions_for_range_of_keys(
    store_id: u64,
    keys: &[Key],
    region_provider: Arc<dyn RegionInfoProvider>,
) -> Result<Vec<Region>> {
    assert!(!keys.is_empty());

    if keys.len() >= 2 {
        let start = keys.first().unwrap().as_encoded();
        let end = keys.last().unwrap().as_encoded();
        let regions = box_try!(region_provider.get_regions_in_range(start, end))
            .into_iter()
            .filter(|r| find_peer(r, store_id).is_some())
            .peekable()
            .collect();

        Ok(regions)
    } else {
        // We only have one key.
        let key = keys[0].as_encoded();
        let region = box_try!(region_provider.find_region_by_key(key));
        if find_peer(&region, store_id).is_none() {
            return Ok(Vec::new());
        }

        Ok(vec![region])
    }
}

fn get_keys_in_region(keys: &mut Peekable<IntoIter<Key>>, region: &Region) -> Vec<Key> {
    let mut keys_in_region = Vec::new();

    loop {
        let Some(key) = keys.peek() else {
            break;
        };
        let key = key.as_encoded().as_slice();

        if key < region.get_start_key() {
            keys.next();
        } else if region.get_end_key().is_empty() || key < region.get_end_key() {
            keys_in_region.push(keys.next().unwrap());
        } else {
            break;
        }
    }

    keys_in_region
}

fn init_snap_ctx(store_id: u64, region: &Region) -> Context {
    let mut ctx = Context::default();
    ctx.region_id = region.id;
    ctx.region_epoch = region.region_epoch.clone();
    ctx.stale_read = true;

    if let Some(peer) = region.peers.iter().find(|peer| peer.store_id == store_id) {
        ctx.set_peer(peer.clone());
    }

    ctx
}

impl<E: Engine> GcRunnerCore<E> {
    pub fn new(
        store_id: u64,
        engine: E,
        flow_info_sender: Sender<FlowInfo>,
        cfg_tracker: Tracker<GcConfig>,
        cfg: GcConfig,
    ) -> Self {
        let limiter = Limiter::new(if cfg.max_write_bytes_per_sec.0 > 0 {
            cfg.max_write_bytes_per_sec.0 as f64
        } else {
            f64::INFINITY
        });
        Self {
            store_id,
            engine,
            flow_info_sender,
            limiter,
            cfg,
            cfg_tracker,
            stats_map: Default::default(),
        }
    }

    /// Check need gc without getting snapshot.
    /// If this is not supported or any error happens, returns true to do
    /// further check after getting snapshot.
    fn need_gc(&self, start_key: &[u8], end_key: &[u8], safe_point: TimeStamp) -> bool {
        // todo(SpadeA): multi-rocks db version should handle with this differently
        // which will be reflected in the imlementation of the v2's RaftKv.
        let props = match self
            .engine
            .get_mvcc_properties_cf(CF_WRITE, safe_point, start_key, end_key)
        {
            Some(c) => c,
            None => return true,
        };
        check_need_gc(safe_point, self.cfg.ratio_threshold, &props)
    }

    /// Cleans up outdated data.
    fn gc_key(
        &mut self,
        safe_point: TimeStamp,
        key: &Key,
        gc_info: &mut GcInfo,
        txn: &mut MvccTxn,
        reader: &mut MvccReader<E::Snap>,
    ) -> Result<()> {
        let next_gc_info = gc(txn, reader, key.clone(), safe_point).map_err(TxnError::from_mvcc)?;
        gc_info.found_versions += next_gc_info.found_versions;
        gc_info.deleted_versions += next_gc_info.deleted_versions;
        gc_info.is_completed = next_gc_info.is_completed;
        let stats = mem::take(&mut reader.statistics);
        self.mut_stats(GcKeyMode::txn).add(&stats);
        Ok(())
    }

    fn new_txn() -> MvccTxn {
        // TODO txn only used for GC, but this is hacky, maybe need an Option?
        let concurrency_manager = ConcurrencyManager::new(1.into());
        MvccTxn::new(TimeStamp::zero(), concurrency_manager)
    }

    fn flush_txn(
        limiter: &Limiter,
        engine: &E,
        txns: &mut HashMap<u64, MvccTxn>, // region id -> MvccTxn for this region
    ) -> Result<()> {
        let mut modifies = HashMap::default();
        let mut write_size = 0;
        for (id, txn) in txns.drain() {
            write_size += txn.write_size();
            modifies.insert(id, txn.into_modifies());
        }
        if write_size > 0 {
            limiter.blocking_consume(write_size);
            engine.modify_on_kv_engine(modifies)?;
        }
        Ok(())
    }

    fn gc(&mut self, region: Region, safe_point: TimeStamp) -> Result<()> {
        if !self.need_gc(region.get_start_key(), region.get_end_key(), safe_point) {
            GC_SKIPPED_COUNTER.inc();
            return Ok(());
        }

        let mut reader = MvccReader::new(
            self.get_snapshot(self.store_id, &region)?,
            Some(ScanMode::Forward),
            false,
        );

        let mut next_key = Some(Key::from_encoded_slice(region.get_start_key()));
        while next_key.is_some() {
            // Scans at most `GcConfig.batch_keys` keys.
            let (keys, updated_next_key) = reader
                .scan_keys(next_key, self.cfg.batch_keys)
                .map_err(TxnError::from_mvcc)?;
            next_key = updated_next_key;

            if keys.is_empty() {
                GC_EMPTY_RANGE_COUNTER.inc();
                break;
            }
            self.gc_keys(keys, safe_point, Either::Left(region.clone()))?;
        }

        self.mut_stats(GcKeyMode::txn).add(&reader.statistics);
        debug!(
            "gc has finished";
            "start_key" => log_wrappers::Value::key(region.get_start_key()),
            "end_key" => log_wrappers::Value::key(region.get_end_key()),
            "safe_point" => safe_point
        );
        Ok(())
    }

    pub fn gc_keys(
        &mut self,
        keys: Vec<Key>,
        safe_point: TimeStamp,
        region_or_provider: Either<Region, Arc<dyn RegionInfoProvider>>,
    ) -> Result<(usize, usize)> {
        let store_id = self.store_id;
        let count = keys.len();
        let range_start_key = keys.first().unwrap().clone();
        let range_end_key = {
            let mut k = keys
                .last()
                .unwrap()
                .to_raw()
                .map_err(|e| EngineError::Codec(e))?;
            k.push(0);
            Key::from_raw(&k)
        };

        let (mut handled_keys, mut wasted_keys) = (0, 0);
        let regions = match region_or_provider {
            Either::Left(region) => vec![region],
            Either::Right(region_provider) => {
                get_regions_for_range_of_keys(store_id, &keys, region_provider)?
            }
        };

        // First item is fetched to initialize the reader and kv_engine
        if regions.is_empty() {
            return Ok((handled_keys, wasted_keys));
        }

        let mut txns = HashMap::default();
        let mut gc_info = GcInfo::default();
        let mut keys = keys.into_iter().peekable();
        for region in regions {
            let mut txn = Self::new_txn();
            let mut reader = self.create_reader(
                count,
                &region,
                range_start_key.clone(),
                range_end_key.clone(),
            )?;

            let mut keys_in_region = get_keys_in_region(&mut keys, &region).into_iter();
            let mut next_gc_key = keys_in_region.next();

            while let Some(ref key) = next_gc_key {
                if let Err(e) = self.gc_key(safe_point, key, &mut gc_info, &mut txn, &mut reader) {
                    GC_KEY_FAILURES.inc();
                    error!(?e; "GC meets failure"; "key" => %key,);
                    // Switch to the next key if meets failure.
                    gc_info.is_completed = true;
                }

                if gc_info.is_completed {
                    if gc_info.found_versions >= GC_LOG_FOUND_VERSION_THRESHOLD {
                        debug!(
                            "GC found plenty versions for a key";
                            "key" => %key,
                            "versions" => gc_info.found_versions,
                        );
                    }
                    if gc_info.deleted_versions >= GC_LOG_DELETED_VERSION_THRESHOLD {
                        debug!(
                            "GC deleted plenty versions for a key";
                            "key" => %key,
                            "versions" => gc_info.deleted_versions,
                        );
                    }

                    if gc_info.found_versions > 0 {
                        handled_keys += 1;
                    } else {
                        wasted_keys += 1;
                    }
                    next_gc_key = keys_in_region.next();
                    gc_info = GcInfo::default();
                } else {
                    txns.insert(region.id, txn);
                    Self::flush_txn(&self.limiter, &self.engine, &mut txns)?;
                    txns.clear();

                    reader = self.create_reader(
                        count,
                        &region,
                        range_start_key.clone(),
                        range_end_key.clone(),
                    )?;
                    txn = Self::new_txn();
                }
            }

            txns.insert(region.id, txn);
        }

        Self::flush_txn(&self.limiter, &self.engine, &mut txns)?;
        Ok((handled_keys, wasted_keys))
    }

    fn create_reader(
        &mut self,
        key_count: usize,
        region: &Region,
        range_start_key: Key,
        range_end_key: Key,
    ) -> Result<MvccReader<E::Snap>> {
        let mut reader = {
            let snapshot = self.get_snapshot(self.store_id, region)?;

            if key_count <= 1 {
                MvccReader::new(snapshot, None, false)
            } else {
                // keys are closing to each other in one batch of gc keys, so do not use
                // prefix seek here to avoid too many seeks
                MvccReader::new(snapshot, Some(ScanMode::Forward), false)
            }
        };
        reader.set_range(Some(range_start_key), Some(range_end_key));
        Ok(reader)
    }

    fn raw_gc_keys(
        &mut self,
        keys: Vec<Key>,
        safe_point: TimeStamp,
        regions_provider: Arc<dyn RegionInfoProvider>,
    ) -> Result<(usize, usize)> {
        let range_start_key = keys.first().unwrap().clone();
        let range_end_key = {
            let mut k = keys
                .last()
                .unwrap()
                .to_raw()
                .map_err(|e| EngineError::Codec(e))?;
            k.push(0);
            Key::from_raw(&k)
        };

        let (mut handled_keys, mut wasted_keys) = (0, 0);
        let regions = get_regions_for_range_of_keys(self.store_id, &keys, regions_provider)?;

        if regions.is_empty() {
            return Ok((handled_keys, wasted_keys));
        }

        let mut region_modifies = HashMap::default();
        let mut gc_info = GcInfo::default();
        let mut keys = keys.into_iter().peekable();
        for region in regions {
            let mut raw_modifies = MvccRaw::new();
            let mut snapshot = self.get_snapshot(self.store_id, &region)?;

            let mut keys_in_region = get_keys_in_region(&mut keys, &region).into_iter();
            let mut next_gc_key = keys_in_region.next();
            while let Some(ref key) = next_gc_key {
                if let Err(e) = self.raw_gc_key(
                    safe_point,
                    key,
                    &range_start_key,
                    &range_end_key,
                    &mut raw_modifies,
                    &mut snapshot,
                    &mut gc_info,
                ) {
                    GC_KEY_FAILURES.inc();
                    error!(?e; "Raw GC meets failure"; "key" => %key,);
                    // Switch to the next key if meets failure.
                    gc_info.is_completed = true;
                }

                if gc_info.is_completed {
                    if gc_info.found_versions >= GC_LOG_FOUND_VERSION_THRESHOLD {
                        debug!(
                            "RawKV GC found plenty versions for a key";
                            "key" => %key,
                            "versions" => gc_info.found_versions,
                        );
                    }
                    if gc_info.found_versions > 0 {
                        handled_keys += 1;
                    } else {
                        wasted_keys += 1;
                    }

                    gc_info.report_metrics(STAT_RAW_KEYMODE);

                    next_gc_key = keys_in_region.next();
                    gc_info = GcInfo::default();
                } else {
                    region_modifies.insert(region.id, raw_modifies);
                    // Flush writeBatch to engine.
                    Self::flush_raw_gc(&self.limiter, &self.engine, &mut region_modifies)?;
                    // After flush, reset raw_modifies.
                    raw_modifies = MvccRaw::new();
                    region_modifies.clear();
                }
            }

            region_modifies.insert(region.id, raw_modifies);
        }

        Self::flush_raw_gc(&self.limiter, &self.engine, &mut region_modifies)?;

        Ok((handled_keys, wasted_keys))
    }

    fn raw_gc_key(
        &mut self,
        safe_point: TimeStamp,
        key: &Key,
        range_start_key: &Key,
        range_end_key: &Key,
        raw_modifies: &mut MvccRaw,
        kv_snapshot: &mut <E as Engine>::Snap,
        gc_info: &mut GcInfo,
    ) -> Result<()> {
        let start_key = key.clone().append_ts(safe_point.prev());
        let mut cursor = CursorBuilder::new(kv_snapshot, CF_DEFAULT)
            .range(Some(range_start_key.clone()), Some(range_end_key.clone()))
            .build()?;
        let mut statistics = CfStatistics::default();
        cursor.seek(&start_key, &mut statistics)?;

        let mut remove_older = false;
        let mut latest_version_key = None;
        let current_ts = ttl_current_ts();

        while cursor.valid()? {
            gc_info.found_versions += 1;
            let current_key = cursor.key(&mut statistics);
            if !Key::is_user_key_eq(current_key, key.as_encoded()) {
                break;
            }

            if raw_modifies.write_size >= MAX_RAW_WRITE_SIZE {
                let cf_stats = self.mut_stats(GcKeyMode::raw).mut_cf_statistics(CF_DEFAULT);
                cf_stats.add(&statistics);
                return Ok(());
            }

            if remove_older {
                self.delete_raws(Key::from_encoded_slice(current_key), raw_modifies, gc_info);
            } else {
                remove_older = true;

                let value = ApiV2::decode_raw_value(cursor.value(&mut statistics))?;
                // It's deleted or expired.
                if !value.is_valid(current_ts) {
                    latest_version_key = Some(Key::from_encoded_slice(current_key));
                }
            }
            cursor.next(&mut statistics);
        }

        gc_info.is_completed = true;

        let cf_stats = self.mut_stats(GcKeyMode::raw).mut_cf_statistics(CF_DEFAULT);
        cf_stats.add(&statistics);

        if let Some(to_del_key) = latest_version_key {
            self.delete_raws(to_del_key, raw_modifies, gc_info);
        }

        Ok(())
    }

    pub fn mut_stats(&mut self, key_mode: GcKeyMode) -> &mut Statistics {
        let stats = self.stats_map.entry(key_mode).or_default();
        stats
    }

    fn delete_raws(&mut self, key: Key, raw_modifies: &mut MvccRaw, gc_info: &mut GcInfo) {
        let write = Modify::Delete(CF_DEFAULT, key);
        raw_modifies.write_size += write.size();
        raw_modifies.modifies.push(write);
        gc_info.deleted_versions += 1;
    }

    fn flush_raw_gc(
        limiter: &Limiter,
        engine: &E,
        region_modifies: &mut HashMap<u64, MvccRaw>,
    ) -> Result<()> {
        let mut modifies = HashMap::default();
        let mut write_size = 0;
        for (id, m) in region_modifies.drain() {
            write_size += m.write_size();
            modifies.insert(id, m.into_modifies());
        }
        if write_size > 0 {
            // rate limiter
            limiter.blocking_consume(write_size);
            engine.modify_on_kv_engine(modifies)?;
        }
        Ok(())
    }

    fn unsafe_destroy_range(
        &self,
        ctx: &Context,
        start_key: &Key,
        end_key: &Key,
        regions_provider: Arc<dyn RegionInfoProvider>,
    ) -> Result<()> {
        info!(
            "unsafe destroy range started";
            "start_key" => %start_key, "end_key" => %end_key
        );

        fail_point!("unsafe_destroy_range");

        self.flow_info_sender
            .send(FlowInfo::BeforeUnsafeDestroyRange(ctx.region_id))
            .unwrap();

        // We are in single-rocksdb version if we can get a local_storage, otherwise, we
        // are in multi-rocksdb version.
        if let Some(local_storage) = self.engine.kv_engine() {
            // Convert keys to RocksDB layer form
            // TODO: Logic coupled with raftstore's implementation. Maybe better design is
            // to do it in somewhere of the same layer with apply_worker.
            let start_data_key = keys::data_key(start_key.as_encoded());
            let end_data_key = keys::data_end_key(end_key.as_encoded());

            let cfs = &[CF_LOCK, CF_DEFAULT, CF_WRITE];

            // First, use DeleteStrategy::DeleteFiles to free as much disk space as possible
            let delete_files_start_time = Instant::now();
            for cf in cfs {
                local_storage
                    .delete_ranges_cf(
                        &WriteOptions::default(),
                        cf,
                        DeleteStrategy::DeleteFiles,
                        &[Range::new(&start_data_key, &end_data_key)],
                    )
                    .map_err(|e| {
                        let e: Error = box_err!(e);
                        warn!("unsafe destroy range failed at delete_files_in_range_cf"; "err" => ?e);
                        e
                    })?;
            }

            info!(
                "unsafe destroy range finished deleting files in range";
                "start_key" => %start_key, "end_key" => %end_key,
                "cost_time" => ?delete_files_start_time.saturating_elapsed(),
            );

            // Then, delete all remaining keys in the range.
            let cleanup_all_start_time = Instant::now();
            for cf in cfs {
                // TODO: set use_delete_range with config here.
                local_storage
                    .delete_ranges_cf(
                        &WriteOptions::default(),
                        cf,
                        DeleteStrategy::DeleteByKey,
                        &[Range::new(&start_data_key, &end_data_key)],
                    )
                    .map_err(|e| {
                        let e: Error = box_err!(e);
                        warn!("unsafe destroy range failed at delete_all_in_range_cf"; "err" => ?e);
                        e
                    })?;
                local_storage
                    .delete_ranges_cf(
                        &WriteOptions::default(),
                        cf,
                        DeleteStrategy::DeleteBlobs,
                        &[Range::new(&start_data_key, &end_data_key)],
                    )
                    .map_err(|e| {
                        let e: Error = box_err!(e);
                        warn!("unsafe destroy range failed at delete_blob_files_in_range"; "err" => ?e);
                        e
                    })?;
            }

            info!(
                "unsafe destroy range finished cleaning up all";
                "start_key" => %start_key, "end_key" => %end_key, "cost_time" => ?cleanup_all_start_time.saturating_elapsed(),
            );

            self.flow_info_sender
                .send(FlowInfo::AfterUnsafeDestroyRange(ctx.region_id))
                .unwrap();

            self.engine.hint_change_in_range(
                start_key.as_encoded().to_vec(),
                end_key.as_encoded().to_vec(),
            );
        } else {
            let cfs = &[CF_LOCK, CF_DEFAULT, CF_WRITE];
            let keys = vec![start_key.clone(), end_key.clone()];
            let regions = get_regions_for_range_of_keys(self.store_id, &keys, regions_provider)?;

            let count = regions.len();
            let mut region_modifies = HashMap::default();
            for (i, region) in regions.into_iter().enumerate() {
                let range_start = if i == 0 {
                    start_key.clone()
                } else {
                    Key::from_raw(region.get_start_key())
                };
                let range_end = if i == count - 1 {
                    end_key.clone()
                } else {
                    Key::from_raw(region.get_end_key())
                };

                let mut modifies = Vec::new();
                for cf in cfs {
                    modifies.push(Modify::DeleteRange(
                        cf,
                        range_start.clone(),
                        range_end.clone(),
                        false,
                    ));
                }
                region_modifies.insert(region.id, modifies);
            }

            self.engine.modify_on_kv_engine(region_modifies)?;

            // todo(SpadeA): For multi-rocksdb version, sending
            // `FlowInfo::AfterUnsafeDestroyRange` and
            // `StoreMsg::ClearRegionSizeInRange` is different to the
            // single-rocksdb version. Sending these msgs should be implemented
            // when or after implementing the raftkv of multi-rocksdb version.
        }

        Ok(())
    }

    fn update_statistics_metrics(&mut self, key_mode: GcKeyMode) {
        if let Some(mut_stats) = self.stats_map.get_mut(&key_mode) {
            let stats = mem::take(mut_stats);
            for (cf, cf_details) in stats.details_enum().iter() {
                for (tag, count) in cf_details.iter() {
                    GC_KEYS_COUNTER_STATIC
                        .get(key_mode)
                        .get(*cf)
                        .get(*tag)
                        .inc_by(*count as u64);
                }
            }
        }
    }

    fn refresh_cfg(&mut self) {
        if let Some(incoming) = self.cfg_tracker.any_new() {
            let limit = incoming.max_write_bytes_per_sec.0;
            self.limiter.set_speed_limit(if limit > 0 {
                limit as f64
            } else {
                f64::INFINITY
            });
            self.cfg = incoming.clone();
        }
    }

    fn get_snapshot(&mut self, store_id: u64, region: &Region) -> Result<<E as Engine>::Snap> {
        let ctx = init_snap_ctx(store_id, region);
        let snap_ctx = SnapContext {
            pb_ctx: &ctx,
            ..Default::default()
        };

        Ok(block_on(async {
            tikv_kv::snapshot(&mut self.engine, snap_ctx).await
        })?)
    }

    fn flush_deletes(&mut self, deletes: Vec<Key>, provider: Arc<dyn RegionInfoProvider>) {
        let mut region_modifies = HashMap::default();
        // Should not panic.
        let regions = match get_regions_for_range_of_keys(self.store_id, &deletes, provider) {
            Ok(r) => r,
            Err(e) => {
                error!("failed to flush deletes, will leave garbage"; "err" => ?e);
                return;
            }
        };
        if regions.is_empty() {
            error!("no region is found, will leave garbage");
            return;
        }
        let mut keys = deletes.into_iter().peekable();
        let mut modifies = vec![];
        for region in &regions {
            let start_key = region.get_start_key();
            let end_key = region.get_end_key();
            while let Some(key) = keys.peek() {
                if key.as_encoded().as_slice() < start_key {
                    error!("key is not in any region, will leave garbage"; "key" => %key);
                    keys.next();
                    continue;
                }
                if !end_key.is_empty() && key.as_encoded().as_slice() >= end_key {
                    break;
                }
                modifies.push(Modify::Delete(CF_DEFAULT, keys.next().unwrap()));
            }
            if !modifies.is_empty() {
                region_modifies.insert(region.id, modifies);
                modifies = vec![];
            }
        }
        if let Err(e) = self.engine.modify_on_kv_engine(region_modifies) {
            error!("failed to flush deletes, will leave garbage"; "err" => ?e);
        }
    }

    #[inline]
    fn run(&mut self, task: GcTask<<E::Local as MiscExt>::DiskEngine>) {
        let _io_type_guard = WithIoType::new(IoType::Gc);
        let enum_label = task.get_enum_label();
        GC_GCTASK_COUNTER_STATIC.get(enum_label).inc();
        let timer = SlowTimer::from_secs(GC_TASK_SLOW_SECONDS);
        let update_metrics = |is_err| {
            GC_TASK_DURATION_HISTOGRAM_VEC
                .with_label_values(&[enum_label.get_str()])
                .observe(duration_to_sec(timer.saturating_elapsed()));

            if is_err {
                GC_GCTASK_FAIL_COUNTER_STATIC.get(enum_label).inc();
            }
        };

        match task {
            GcTask::Gc {
                region,
                safe_point,
                callback,
            } => {
                let res = self.gc(region.clone(), safe_point);
                update_metrics(res.is_err());
                callback(res);
                self.update_statistics_metrics(GcKeyMode::txn);
                slow_log!(
                    T timer,
                    "GC on range [{}, {}), safe_point {}",
                    log_wrappers::Value::key(region.get_start_key()),
                    log_wrappers::Value::key(region.get_end_key()),
                    safe_point
                );
            }
            GcTask::GcKeys {
                keys,
                safe_point,
                region_info_provider,
            } => {
                let old_seek_tombstone = self.mut_stats(GcKeyMode::txn).write.seek_tombstone;

                match self.gc_keys(keys, safe_point, Either::Right(region_info_provider)) {
                    Ok((handled, wasted)) => {
                        GC_COMPACTION_FILTER_MVCC_DELETION_HANDLED
                            .with_label_values(&[STAT_TXN_KEYMODE])
                            .inc_by(handled as _);
                        GC_COMPACTION_FILTER_MVCC_DELETION_WASTED
                            .with_label_values(&[STAT_TXN_KEYMODE])
                            .inc_by(wasted as _);
                        update_metrics(false);
                    }
                    Err(e) => {
                        warn!("GcKeys fail"; "err" => ?e);
                        update_metrics(true);
                    }
                }
                let new_seek_tombstone = self.mut_stats(GcKeyMode::txn).write.seek_tombstone;
                let seek_tombstone = new_seek_tombstone - old_seek_tombstone;
                slow_log!(T timer, "GC keys, seek_tombstone {}", seek_tombstone);
                self.update_statistics_metrics(GcKeyMode::txn);
            }
            GcTask::RawGcKeys {
                keys,
                safe_point,
                region_info_provider,
            } => {
                match self.raw_gc_keys(keys, safe_point, region_info_provider) {
                    Ok((handled, wasted)) => {
                        GC_COMPACTION_FILTER_MVCC_DELETION_HANDLED
                            .with_label_values(&[STAT_RAW_KEYMODE])
                            .inc_by(handled as _);
                        GC_COMPACTION_FILTER_MVCC_DELETION_WASTED
                            .with_label_values(&[STAT_RAW_KEYMODE])
                            .inc_by(wasted as _);
                        update_metrics(false);
                    }
                    Err(e) => {
                        warn!("Raw GcKeys fail"; "err" => ?e);
                        update_metrics(true);
                    }
                }
                self.update_statistics_metrics(GcKeyMode::raw);
            }
            GcTask::UnsafeDestroyRange {
                ctx,
                start_key,
                end_key,
                callback,
                region_info_provider,
            } => {
                let res =
                    self.unsafe_destroy_range(&ctx, &start_key, &end_key, region_info_provider);
                update_metrics(res.is_err());
                callback(res);
                slow_log!(
                    T timer,
                    "UnsafeDestroyRange start_key {:?}, end_key {:?}",
                    start_key,
                    end_key
                );
            }
            GcTask::OrphanVersions {
                wb,
                id,
                region_info_provider,
            } => {
                let count = wb.count();
                match wb.batch {
                    Either::Left(mut wb) => {
                        info!("handling GcTask::OrphanVersions"; "id" => id);
                        let mut wopts = WriteOptions::default();
                        wopts.set_sync(true);
                        if let Err(e) = wb.write_opt(&wopts) {
                            error!("write GcTask::OrphanVersions fail"; "id" => id, "err" => ?e);
                            update_metrics(true);
                            return;
                        }
                        info!("write GcTask::OrphanVersions success"; "id" => id);
                    }
                    Either::Right(deletes) => self.flush_deletes(deletes, region_info_provider),
                }
                GC_COMPACTION_FILTER_ORPHAN_VERSIONS
                    .with_label_values(&[STAT_TXN_KEYMODE, "cleaned"])
                    .inc_by(count as u64);
                update_metrics(false);
            }
            #[cfg(any(test, feature = "testexport"))]
            GcTask::Validate(f) => {
                f(&self.cfg, &self.limiter);
            }
        };
    }
}

impl<E: Engine> GcRunner<E> {
    pub fn new(
        store_id: u64,
        engine: E,
        flow_info_sender: Sender<FlowInfo>,
        cfg_tracker: Tracker<GcConfig>,
        cfg: GcConfig,
        pool: Remote<TaskCell>,
    ) -> Self {
        Self {
            inner: GcRunnerCore::new(store_id, engine, flow_info_sender, cfg_tracker, cfg),
            pool,
        }
    }
}

impl<E: Engine> Runnable for GcRunner<E> {
    type Task = GcTask<<E::Local as MiscExt>::DiskEngine>;

    #[inline]
    fn run(&mut self, task: GcTask<<E::Local as MiscExt>::DiskEngine>) {
        // Refresh config before handle task
        self.inner.refresh_cfg();

        let mut inner = self.inner.clone();
        self.pool.spawn(async move {
            inner.run(task);
        });
    }
}

/// When we failed to schedule a `GcTask` to `GcRunner`, use this to handle the
/// `ScheduleError`.
fn handle_gc_task_schedule_error(e: ScheduleError<GcTask<impl KvEngine>>) -> Result<()> {
    error!("failed to schedule gc task"; "err" => %e);
    let res = Err(box_err!("failed to schedule gc task: {:?}", e));
    match e.into_inner() {
        GcTask::Gc { callback, .. } | GcTask::UnsafeDestroyRange { callback, .. } => {
            callback(Err(Error::from(ErrorInner::GcWorkerTooBusy)))
        }
        // Attention: If you are adding a new GcTask, do not forget to call the callback if it has a
        // callback.
        GcTask::GcKeys { .. } | GcTask::RawGcKeys { .. } | GcTask::OrphanVersions { .. } => {}
        #[cfg(any(test, feature = "testexport"))]
        GcTask::Validate(_) => {}
    }
    res
}

/// Schedules a `GcTask` to the `GcRunner`.
pub fn schedule_gc(
    scheduler: &Scheduler<GcTask<impl KvEngine>>,
    region: Region,
    safe_point: TimeStamp,
    callback: Callback<()>,
) -> Result<()> {
    scheduler
        .schedule(GcTask::Gc {
            region,
            safe_point,
            callback,
        })
        .or_else(handle_gc_task_schedule_error)
}

/// Does GC synchronously.
pub fn sync_gc(
    scheduler: &Scheduler<GcTask<impl KvEngine>>,
    region: Region,
    safe_point: TimeStamp,
) -> Result<()> {
    wait_op!(|callback| schedule_gc(scheduler, region, safe_point, callback)).unwrap_or_else(|| {
        error!("failed to receive result of gc");
        Err(box_err!("gc_worker: failed to receive result of gc"))
    })
}

/// Used to schedule GC operations.
pub struct GcWorker<E>
where
    E: Engine,
{
    engine: E,

    /// Used to signal unsafe destroy range is executed.
    flow_info_sender: Option<Sender<FlowInfo>>,
    region_info_provider: Arc<dyn RegionInfoProvider>,

    config_manager: GcWorkerConfigManager,

    /// How many strong references. The worker will be stopped
    /// once there are no more references.
    refs: Arc<AtomicUsize>,
    worker: Arc<Mutex<LazyWorker<GcTask<<E::Local as MiscExt>::DiskEngine>>>>,
    worker_scheduler: Scheduler<GcTask<<E::Local as MiscExt>::DiskEngine>>,

    gc_manager_handle: Arc<Mutex<Option<GcManagerHandle>>>,
    feature_gate: FeatureGate,
}

impl<E: Engine> Clone for GcWorker<E> {
    #[inline]
    fn clone(&self) -> Self {
        self.refs.fetch_add(1, Ordering::SeqCst);

        Self {
            engine: self.engine.clone(),
            flow_info_sender: self.flow_info_sender.clone(),
            config_manager: self.config_manager.clone(),
            refs: self.refs.clone(),
            worker: self.worker.clone(),
            worker_scheduler: self.worker_scheduler.clone(),
            gc_manager_handle: self.gc_manager_handle.clone(),
            feature_gate: self.feature_gate.clone(),
            region_info_provider: self.region_info_provider.clone(),
        }
    }
}

impl<E: Engine> Drop for GcWorker<E> {
    #[inline]
    fn drop(&mut self) {
        let refs = self.refs.fetch_sub(1, Ordering::SeqCst);

        if refs != 1 {
            return;
        }

        let r = self.stop();
        if let Err(e) = r {
            error!(?e; "Failed to stop gc_worker");
        }
    }
}

<<<<<<< HEAD
impl<E: Engine> GcWorker<E> {
    pub fn stop(&self) -> Result<()> {
        // Stop GcManager.
        if let Some(h) = self.gc_manager_handle.lock().unwrap().take() {
            h.stop()?;
        }
        // Stop self.
        self.worker.lock().unwrap().stop();
        Ok(())
    }

    /// Cleans up all keys in a range and quickly free the disk space. The range
    /// might span over multiple regions, and the `ctx` doesn't indicate region.
    /// The request will be done directly on RocksDB, bypassing the Raft layer.
    /// User must promise that, after calling `destroy_range`, the range will
    /// never be accessed any more. However, `destroy_range` is allowed to be
    /// called multiple times on an single range.
    pub fn unsafe_destroy_range(
        &self,
        ctx: Context,
        start_key: Key,
        end_key: Key,
        callback: Callback<()>,
    ) -> Result<()> {
        GC_COMMAND_COUNTER_VEC_STATIC.unsafe_destroy_range.inc();

        // Use schedule_force to allow unsafe_destroy_range to schedule even if
        // the GC worker is full. This will help free up space in the case when
        // the GC worker is busy with other tasks.
        // Unsafe destroy range is in store level, so the number of them is
        // quite small, so we don't need to worry about its memory usage.
        self.worker_scheduler
            .schedule_force(GcTask::UnsafeDestroyRange {
                ctx,
                start_key,
                end_key,
                callback,
                region_info_provider: self.region_info_provider.clone(),
            })
            .or_else(handle_gc_task_schedule_error)
    }
}

impl<E: Engine<Local: KvEngine<DiskEngine = RocksEngine>>> GcWorker<E> {
    pub fn new(
        engine: E,
        flow_info_sender: Sender<FlowInfo>,
        cfg: GcConfig,
        feature_gate: FeatureGate,
        region_info_provider: Arc<dyn RegionInfoProvider>,
    ) -> Self {
        let worker_builder = WorkerBuilder::new("gc-worker")
            .pending_capacity(GC_MAX_PENDING_TASKS)
            .thread_count(cfg.num_threads);
        let worker = worker_builder.create().lazy_build("gc-worker");
        let worker_scheduler = worker.scheduler();
        GcWorker {
            engine,
            flow_info_sender: Some(flow_info_sender),
            config_manager: GcWorkerConfigManager(
                Arc::new(VersionTrack::new(cfg)),
                Some(worker.pool()),
            ),
            refs: Arc::new(AtomicUsize::new(1)),
            worker: Arc::new(Mutex::new(worker)),
            worker_scheduler,
            gc_manager_handle: Arc::new(Mutex::new(None)),
            feature_gate,
            region_info_provider,
        }
    }

=======
impl<E> GcWorker<E>
where
    E: Engine<Local: KvEngine<DiskEngine = RocksEngine>>,
{
>>>>>>> 8903f2a5
    pub fn start_auto_gc<S: GcSafePointProvider, R: RegionInfoProvider + Clone + 'static>(
        &self,
        cfg: AutoGcConfig<S, R>,
        safe_point: Arc<AtomicU64>, // Store safe point here.
    ) -> Result<()> {
        assert!(
            cfg.self_store_id > 0,
            "AutoGcConfig::self_store_id shouldn't be 0"
        );

        info!("initialize compaction filter to perform GC when necessary");
        let disk_engine = self.engine.kv_engine().map(|e| e.get_disk_engine().clone());
        disk_engine.init_compaction_filter(
            cfg.self_store_id,
            safe_point.clone(),
            self.config_manager.clone(),
            self.feature_gate.clone(),
            self.scheduler(),
            Arc::new(cfg.region_info_provider.clone()),
        );

        let mut handle = self.gc_manager_handle.lock().unwrap();
        assert!(handle.is_none());

        let new_handle = GcManager::new(
            cfg,
            safe_point,
            self.scheduler(),
            self.config_manager.clone(),
            self.feature_gate.clone(),
            self.config_manager.value().num_threads,
        )
        .start()?;
        *handle = Some(new_handle);
        Ok(())
    }

    pub fn scheduler(&self) -> Scheduler<GcTask<<E::Local as MiscExt>::DiskEngine>> {
        self.worker_scheduler.clone()
    }
}

impl<E: Engine> GcWorker<E> {
    pub fn new(
        engine: E,
        flow_info_sender: Sender<FlowInfo>,
        cfg: GcConfig,
        feature_gate: FeatureGate,
        region_info_provider: Arc<dyn RegionInfoProvider>,
    ) -> Self {
        let worker_builder = WorkerBuilder::new("gc-worker")
            .pending_capacity(GC_MAX_PENDING_TASKS)
            .thread_count(cfg.num_threads);
        let worker = worker_builder.create().lazy_build("gc-worker");
        let worker_scheduler = worker.scheduler();
        GcWorker {
            engine,
            flow_info_sender: Some(flow_info_sender),
            config_manager: GcWorkerConfigManager(
                Arc::new(VersionTrack::new(cfg)),
                Some(worker.pool()),
            ),
            refs: Arc::new(AtomicUsize::new(1)),
            worker: Arc::new(Mutex::new(worker)),
            worker_scheduler,
            gc_manager_handle: Arc::new(Mutex::new(None)),
            feature_gate,
            region_info_provider,
        }
    }

    pub fn start(&mut self, store_id: u64) -> Result<()> {
        let mut worker = self.worker.lock().unwrap();
        let runner = GcRunner::new(
            store_id,
            self.engine.clone(),
            self.flow_info_sender.take().unwrap(),
            self.config_manager
                .0
                .clone()
                .tracker("gc-worker".to_owned()),
            self.config_manager.value().clone(),
            worker.remote(),
        );
        worker.start(runner);

        Ok(())
    }

<<<<<<< HEAD
    pub fn scheduler(&self) -> Scheduler<GcTask<<E::Local as MiscExt>::DiskEngine>> {
        self.worker_scheduler.clone()
=======
    pub fn stop(&self) -> Result<()> {
        // Stop GcManager.
        if let Some(h) = self.gc_manager_handle.lock().unwrap().take() {
            h.stop()?;
        }
        // Stop self.
        self.worker.lock().unwrap().stop();
        Ok(())
>>>>>>> 8903f2a5
    }

    /// Only for tests.
    pub fn gc(&self, region: Region, safe_point: TimeStamp, callback: Callback<()>) -> Result<()> {
        self.worker_scheduler
            .schedule(GcTask::Gc {
                region,
                safe_point,
                callback,
            })
            .or_else(handle_gc_task_schedule_error)
    }

    pub fn get_config_manager(&self) -> GcWorkerConfigManager {
        self.config_manager.clone()
    }

    pub fn get_worker_thread_count(&self) -> usize {
        self.worker.lock().unwrap().pool_size()
    }
}

#[cfg(any(test, feature = "testexport"))]
pub mod test_gc_worker {
    use std::sync::{Arc, Mutex};

    use collections::HashMap;
    use engine_rocks::{RocksEngine, RocksSnapshot};
    use futures::Future;
    use kvproto::{
        kvrpcpb::Context,
        metapb::{Peer, Region},
    };
    use raftstore::store::RegionSnapshot;
    use tikv_kv::{write_modifies, OnAppliedCb};
    use txn_types::{Key, TimeStamp};

    use crate::{
        server::gc_worker::{GcSafePointProvider, Result as GcWorkerResult},
        storage::{
            kv::{self, Modify, Result as EngineResult, SnapContext, WriteData},
            Engine,
        },
    };

    /// A wrapper of engine that adds the 'z' prefix to keys internally.
    /// For test engines, they writes keys into db directly, but in production a
    /// 'z' prefix will be added to keys by raftstore layer before writing
    /// to db. Some functionalities of `GcWorker` bypasses Raft layer, so
    /// they needs to know how data is actually represented in db. This
    /// wrapper allows test engines write 'z'-prefixed keys to db.
    #[derive(Clone)]
    pub struct PrefixedEngine(pub kv::RocksEngine);

    impl Engine for PrefixedEngine {
        // Use RegionSnapshot which can remove the z prefix internally.
        type Snap = RegionSnapshot<RocksSnapshot>;
        type Local = RocksEngine;

        fn kv_engine(&self) -> Option<RocksEngine> {
            self.0.kv_engine()
        }

        fn modify_on_kv_engine(
            &self,
            region_modifies: HashMap<u64, Vec<Modify>>,
        ) -> kv::Result<()> {
            let mut modifies: Vec<_> = region_modifies.into_values().flatten().collect();
            for modify in &mut modifies {
                match modify {
                    Modify::Delete(_, ref mut key) => {
                        let bytes = keys::data_key(key.as_encoded());
                        *key = Key::from_encoded(bytes);
                    }
                    Modify::Put(_, ref mut key, _) => {
                        let bytes = keys::data_key(key.as_encoded());
                        *key = Key::from_encoded(bytes);
                    }
                    Modify::PessimisticLock(ref mut key, _) => {
                        let bytes = keys::data_key(key.as_encoded());
                        *key = Key::from_encoded(bytes);
                    }
                    Modify::DeleteRange(_, ref mut key1, ref mut key2, _) => {
                        let bytes = keys::data_key(key1.as_encoded());
                        *key1 = Key::from_encoded(bytes);
                        let bytes = keys::data_end_key(key2.as_encoded());
                        *key2 = Key::from_encoded(bytes);
                    }
                    Modify::Ingest(_) => unimplemented!(),
                }
            }
            write_modifies(&self.kv_engine().unwrap(), modifies)
        }

        type WriteRes = <kv::RocksEngine as Engine>::WriteRes;
        fn async_write(
            &self,
            ctx: &Context,
            mut batch: WriteData,
            subscribed: u8,
            on_applied: Option<OnAppliedCb>,
        ) -> Self::WriteRes {
            batch.modifies.iter_mut().for_each(|modify| match modify {
                Modify::Delete(_, ref mut key) => {
                    *key = Key::from_encoded(keys::data_key(key.as_encoded()));
                }
                Modify::Put(_, ref mut key, _) => {
                    *key = Key::from_encoded(keys::data_key(key.as_encoded()));
                }
                Modify::PessimisticLock(ref mut key, _) => {
                    *key = Key::from_encoded(keys::data_key(key.as_encoded()));
                }
                Modify::DeleteRange(_, ref mut start_key, ref mut end_key, _) => {
                    *start_key = Key::from_encoded(keys::data_key(start_key.as_encoded()));
                    *end_key = Key::from_encoded(keys::data_end_key(end_key.as_encoded()));
                }
                Modify::Ingest(_) => unimplemented!(),
            });
            self.0.async_write(ctx, batch, subscribed, on_applied)
        }

        type SnapshotRes = impl Future<Output = EngineResult<Self::Snap>> + Send;
        fn async_snapshot(&mut self, ctx: SnapContext<'_>) -> Self::SnapshotRes {
            let f = self.0.async_snapshot(ctx);
            async move {
                let snap = f.await?;
                let mut region = Region::default();
                // Add a peer to pass initialized check.
                region.mut_peers().push(Peer::default());
                Ok(RegionSnapshot::from_snapshot(snap, Arc::new(region)))
            }
        }
    }

    pub struct MockSafePointProvider(pub u64);

    impl GcSafePointProvider for MockSafePointProvider {
        fn get_safe_point(&self) -> GcWorkerResult<TimeStamp> {
            Ok(self.0.into())
        }
    }

    #[derive(Clone, Default)]
    pub struct MultiRocksEngine {
        pub engines: Arc<Mutex<HashMap<u64, PrefixedEngine>>>,
        pub region_info: HashMap<u64, Region>,
    }

    impl Engine for MultiRocksEngine {
        type Snap = <PrefixedEngine as Engine>::Snap;
        type Local = <PrefixedEngine as Engine>::Local;

        fn kv_engine(&self) -> Option<Self::Local> {
            None
        }

        fn modify_on_kv_engine(
            &self,
            region_modifies: HashMap<u64, Vec<Modify>>,
        ) -> kv::Result<()> {
            for (region_id, modifies) in region_modifies {
                let mut map = HashMap::default();
                map.insert(region_id, modifies);
                self.engines.lock().unwrap()[&region_id].modify_on_kv_engine(map)?;
            }

            Ok(())
        }

        type WriteRes = <PrefixedEngine as Engine>::WriteRes;
        fn async_write(
            &self,
            ctx: &Context,
            batch: WriteData,
            subscribed: u8,
            on_applied: Option<OnAppliedCb>,
        ) -> Self::WriteRes {
            self.engines.lock().unwrap()[&ctx.region_id]
                .async_write(ctx, batch, subscribed, on_applied)
        }

        type SnapshotRes = impl Future<Output = EngineResult<Self::Snap>> + Send;
        fn async_snapshot(&mut self, ctx: SnapContext<'_>) -> Self::SnapshotRes {
            let region_id = ctx.pb_ctx.region_id;
            self.engines
                .lock()
                .unwrap()
                .get_mut(&region_id)
                .unwrap()
                .async_snapshot(ctx)
        }
    }
}

#[cfg(test)]
mod tests {
    use std::{
        collections::{BTreeMap, BTreeSet},
        path::Path,
        sync::mpsc,
        thread,
        time::Duration,
    };

    use api_version::{ApiV2, KvFormat, RawValue};
    use engine_rocks::{raw::FlushOptions, util::get_cf_handle, RocksEngine};
    use engine_traits::Peekable as _;
    use futures::executor::block_on;
    use kvproto::{kvrpcpb::ApiVersion, metapb::Peer};
    use online_config::{ConfigChange, ConfigManager, ConfigValue};
    use raft::StateRole;
    use raftstore::coprocessor::{
        region_info_accessor::{MockRegionInfoProvider, RegionInfoAccessor},
        CoprocessorHost, RegionChangeEvent,
    };
    use tempfile::Builder;
    use tikv_kv::Snapshot;
    use tikv_util::store::new_peer;
    use txn_types::Mutation;

    use super::{test_gc_worker::MultiRocksEngine, *};
    use crate::{
        config::DbConfig,
        server::gc_worker::{MockSafePointProvider, PrefixedEngine},
        storage::{
            kv::{metrics::GcKeyMode, Modify, TestEngineBuilder, WriteData},
            lock_manager::MockLockManager,
            mvcc::{
                tests::{must_get_none, must_get_none_on_region, must_get_on_region},
                MAX_TXN_WRITE_SIZE,
            },
            txn::{
                commands,
                tests::{
                    must_commit, must_commit_on_region, must_gc, must_prewrite_delete,
                    must_prewrite_delete_on_region, must_prewrite_put, must_prewrite_put_on_region,
                    must_rollback,
                },
            },
            Engine, Storage, TestStorageBuilderApiV1,
        },
    };

    fn init_region(
        start_key: &[u8],
        end_key: &[u8],
        region_id: u64,
        store_id: Option<u64>,
    ) -> Region {
        let start_key = Key::from_encoded(start_key.to_vec());
        let end_key = Key::from_encoded(end_key.to_vec());
        let mut region = Region::default();
        region.set_start_key(start_key.as_encoded().clone());
        region.set_end_key(end_key.as_encoded().clone());
        region.id = region_id;
        if let Some(store_id) = store_id {
            region.mut_peers().push(Peer::default());
            region.mut_peers()[0].set_store_id(store_id);
        }
        region
    }

    #[test]
    fn test_get_regions_for_gc() {
        let store_id = 1;

        let r1 = init_region(b"", b"k10", 1, None);
        let r2 = init_region(b"k20", b"k30", 2, Some(store_id));
        let r3 = init_region(b"k30", b"", 3, Some(store_id));

        let ri_provider = Arc::new(MockRegionInfoProvider::new(vec![
            r1,
            r2.clone(),
            r3.clone(),
        ]));

        let keys = vec![Key::from_encoded(b"k05".to_vec())];
        let regions = get_regions_for_range_of_keys(store_id, &keys, ri_provider.clone()).unwrap();
        // store id not match
        assert!(regions.is_empty());

        let keys = vec![
            Key::from_encoded(b"k05".to_vec()),
            Key::from_encoded(b"k10".to_vec()),
            Key::from_encoded(b"k25".to_vec()),
        ];
        let regions = get_regions_for_range_of_keys(store_id, &keys, ri_provider.clone()).unwrap();
        let rs = vec![r2.clone()];
        assert_eq!(regions, rs);

        let keys = vec![
            Key::from_encoded(b"k05".to_vec()),
            Key::from_encoded(b"k10".to_vec()),
            Key::from_encoded(b"k25".to_vec()),
            Key::from_encoded(b"k35".to_vec()),
        ];
        let regions = get_regions_for_range_of_keys(store_id, &keys, ri_provider).unwrap();
        let rs = vec![r2, r3];
        assert_eq!(regions, rs);
    }

    /// Assert the data in `storage` is the same as `expected_data`. Keys in
    /// `expected_data` should be encoded form without ts.
    fn check_data<E: Engine, F: KvFormat>(
        storage: &Storage<E, MockLockManager, F>,
        expected_data: &BTreeMap<Vec<u8>, Vec<u8>>,
    ) {
        let scan_res = block_on(storage.scan(
            Context::default(),
            Key::from_raw(b""),
            None,
            expected_data.len() + 1,
            0,
            1.into(),
            false,
            false,
        ))
        .unwrap();

        let all_equal = scan_res
            .into_iter()
            .map(|res| res.unwrap())
            .zip(expected_data.iter())
            .all(|((k1, v1), (k2, v2))| &k1 == k2 && &v1 == v2);
        assert!(all_equal);
    }

    fn test_destroy_range_impl(
        init_keys: &[Vec<u8>],
        start_ts: impl Into<TimeStamp>,
        commit_ts: impl Into<TimeStamp>,
        start_key: &[u8],
        end_key: &[u8],
        split_key: &[u8],
    ) -> Result<()> {
        // Return Result from this function so we can use the `wait_op` macro here.
        let store_id = 1;

        let engine = TestEngineBuilder::new().build().unwrap();
        let storage = TestStorageBuilderApiV1::from_engine_and_lock_mgr(
            engine.clone(),
            MockLockManager::new(),
        )
        .build()
        .unwrap();
        let gate = FeatureGate::default();
        gate.set_version("5.0.0").unwrap();

        let (tx, _rx) = mpsc::channel();

        let mut region1 = Region::default();
        region1.mut_peers().push(new_peer(store_id, 1));
        region1.set_end_key(split_key.to_vec());

        let mut region2 = Region::default();
        region2.mut_peers().push(new_peer(store_id, 2));
        region2.set_start_key(split_key.to_vec());

        let mut gc_config = GcConfig::default();
        gc_config.num_threads = 2;
        let mut gc_worker = GcWorker::new(
            engine,
            tx,
            gc_config,
            gate,
            Arc::new(MockRegionInfoProvider::new(vec![region1, region2])),
        );
        gc_worker.start(store_id).unwrap();
        // Convert keys to key value pairs, where the value is "value-{key}".
        let data: BTreeMap<_, _> = init_keys
            .iter()
            .map(|key| {
                let mut value = b"value-".to_vec();
                value.extend_from_slice(key);
                (Key::from_raw(key).into_encoded(), value)
            })
            .collect();

        // Generate `Mutation`s from these keys.
        let mutations: Vec<_> = init_keys
            .iter()
            .map(|key| {
                let mut value = b"value-".to_vec();
                value.extend_from_slice(key);
                Mutation::make_put(Key::from_raw(key), value)
            })
            .collect();
        let primary = init_keys[0].clone();

        let start_ts = start_ts.into();

        // Write these data to the storage.
        wait_op!(|cb| storage.sched_txn_command(
            commands::Prewrite::with_defaults(mutations, primary, start_ts),
            cb,
        ))
        .unwrap()
        .unwrap();

        // Commit.
        let keys: Vec<_> = init_keys.iter().map(|k| Key::from_raw(k)).collect();
        wait_op!(|cb| storage.sched_txn_command(
            commands::Commit::new(keys, start_ts, commit_ts.into(), Context::default()),
            cb
        ))
        .unwrap()
        .unwrap();

        // Assert these data is successfully written to the storage.
        check_data(&storage, &data);

        let start_key = Key::from_raw(start_key);
        let end_key = Key::from_raw(end_key);

        // Calculate expected data set after deleting the range.
        let data: BTreeMap<_, _> = data
            .into_iter()
            .filter(|(k, _)| k < start_key.as_encoded() || k >= end_key.as_encoded())
            .collect();

        // Invoke unsafe destroy range.
        wait_op!(|cb| gc_worker.unsafe_destroy_range(Context::default(), start_key, end_key, cb))
            .unwrap()
            .unwrap();

        // Check remaining data is as expected.
        check_data(&storage, &data);

        Ok(())
    }

    #[test]
    fn test_destroy_range() {
        test_destroy_range_impl(
            &[
                b"key1".to_vec(),
                b"key2".to_vec(),
                b"key3".to_vec(),
                b"key4".to_vec(),
                b"key5".to_vec(),
            ],
            5,
            10,
            b"key2",
            b"key4",
            b"key3",
        )
        .unwrap();

        test_destroy_range_impl(
            &[b"key1".to_vec(), b"key9".to_vec()],
            5,
            10,
            b"key3",
            b"key7",
            b"key5",
        )
        .unwrap();

        test_destroy_range_impl(
            &[
                b"key3".to_vec(),
                b"key4".to_vec(),
                b"key5".to_vec(),
                b"key6".to_vec(),
                b"key7".to_vec(),
            ],
            5,
            10,
            b"key1",
            b"key9",
            b"key5",
        )
        .unwrap();

        test_destroy_range_impl(
            &[
                b"key1".to_vec(),
                b"key2".to_vec(),
                b"key3".to_vec(),
                b"key4".to_vec(),
                b"key5".to_vec(),
            ],
            5,
            10,
            b"key2\x00",
            b"key4",
            b"key3",
        )
        .unwrap();

        test_destroy_range_impl(
            &[
                b"key1".to_vec(),
                b"key1\x00".to_vec(),
                b"key1\x00\x00".to_vec(),
                b"key1\x00\x00\x00".to_vec(),
            ],
            5,
            10,
            b"key1\x00",
            b"key1\x00\x00",
            b"key1",
        )
        .unwrap();

        test_destroy_range_impl(
            &[
                b"key1".to_vec(),
                b"key1\x00".to_vec(),
                b"key1\x00\x00".to_vec(),
                b"key1\x00\x00\x00".to_vec(),
            ],
            5,
            10,
            b"key1\x00",
            b"key1\x00",
            b"key1",
        )
        .unwrap();
    }

    #[test]
    fn test_gc_keys_with_region_info_provider() {
        let store_id = 1;
        let engine = TestEngineBuilder::new().build().unwrap();
        let mut prefixed_engine = PrefixedEngine(engine.clone());

        let (tx, _rx) = mpsc::channel();
        let feature_gate = FeatureGate::default();
        feature_gate.set_version("5.0.0").unwrap();

        let sp_provider = MockSafePointProvider(200);
        let mut host = CoprocessorHost::<RocksEngine>::default();
        let ri_provider = RegionInfoAccessor::new(&mut host, Arc::new(|| false));

        let mut gc_config = GcConfig::default();
        gc_config.num_threads = 2;
        let mut gc_worker = GcWorker::new(
            prefixed_engine.clone(),
            tx,
            gc_config,
            feature_gate,
            Arc::new(ri_provider.clone()),
        );
        gc_worker.start(store_id).unwrap();

        let mut r1 = Region::default();
        r1.set_id(1);
        r1.mut_region_epoch().set_version(1);
        r1.set_start_key(b"".to_vec());
        r1.set_end_key(format!("k{:02}", 10).into_bytes());

        let mut r2 = Region::default();
        r2.set_id(2);
        r2.mut_region_epoch().set_version(1);
        r2.set_start_key(format!("k{:02}", 20).into_bytes());
        r2.set_end_key(format!("k{:02}", 30).into_bytes());
        r2.mut_peers().push(Peer::default());
        r2.mut_peers()[0].set_store_id(store_id);

        let mut r3 = Region::default();
        r3.set_id(3);
        r3.mut_region_epoch().set_version(1);
        r3.set_start_key(format!("k{:02}", 30).into_bytes());
        r3.set_end_key(b"".to_vec());
        r3.mut_peers().push(Peer::default());
        r3.mut_peers()[0].set_store_id(store_id);

        let auto_gc_cfg = AutoGcConfig::new(sp_provider, ri_provider, 1);
        let safe_point = Arc::new(AtomicU64::new(0));
        gc_worker.start_auto_gc(auto_gc_cfg, safe_point).unwrap();
        host.on_region_changed(&r1, RegionChangeEvent::Create, StateRole::Leader);
        host.on_region_changed(&r2, RegionChangeEvent::Create, StateRole::Leader);
        host.on_region_changed(&r3, RegionChangeEvent::Create, StateRole::Leader);

        let db = engine.kv_engine().unwrap().as_inner().clone();
        let cf = get_cf_handle(&db, CF_WRITE).unwrap();

        for i in 0..100 {
            let k = format!("k{:02}", i).into_bytes();
            must_prewrite_put(&mut prefixed_engine, &k, b"value", &k, 101);
            must_commit(&mut prefixed_engine, &k, 101, 102);
            must_prewrite_delete(&mut prefixed_engine, &k, &k, 151);
            must_commit(&mut prefixed_engine, &k, 151, 152);
        }
        let mut fopts = FlushOptions::default();
        fopts.set_wait(true);
        db.flush_cf(cf, &fopts).unwrap();

        db.compact_range_cf(cf, None, None);
        for i in 0..100 {
            let k = format!("k{:02}", i).into_bytes();

            // Stale MVCC-PUTs will be cleaned in write CF's compaction filter.
            must_get_none(&mut prefixed_engine, &k, 150);

            // However, MVCC-DELETIONs will be kept.
            let mut raw_k = vec![b'z'];
            let suffix = Key::from_raw(&k).append_ts(152.into());
            raw_k.extend_from_slice(suffix.as_encoded());
            assert!(db.get_cf(cf, &raw_k).unwrap().is_some());
        }

        db.compact_range_cf(cf, None, None);
        thread::sleep(Duration::from_millis(100));
        for i in 0..100 {
            let k = format!("k{:02}", i).into_bytes();
            let mut raw_k = vec![b'z'];
            let suffix = Key::from_raw(&k).append_ts(152.into());
            raw_k.extend_from_slice(suffix.as_encoded());

            if !(20..100).contains(&i) {
                // MVCC-DELETIONs can't be cleaned because region info checks can't pass.
                assert!(db.get_cf(cf, &raw_k).unwrap().is_some());
            } else {
                // MVCC-DELETIONs can be cleaned as expected.
                assert!(db.get_cf(cf, &raw_k).unwrap().is_none());
            }
        }
    }

    #[test]
    fn test_gc_keys_statistics() {
        let store_id = 1;
        let engine = TestEngineBuilder::new().build().unwrap();
        let mut prefixed_engine = PrefixedEngine(engine.clone());

        let (tx, _rx) = mpsc::channel();
        let cfg = GcConfig::default();
        let mut runner = GcRunnerCore::new(
            store_id,
            prefixed_engine.clone(),
            tx,
            GcWorkerConfigManager(Arc::new(VersionTrack::new(cfg.clone())), None)
                .0
                .tracker("gc-worker".to_owned()),
            cfg,
        );

        let mut r1 = Region::default();
        r1.set_id(1);
        r1.mut_region_epoch().set_version(1);
        r1.set_start_key(b"".to_vec());
        r1.set_end_key(b"".to_vec());
        r1.mut_peers().push(Peer::default());
        r1.mut_peers()[0].set_store_id(store_id);

        let mut host = CoprocessorHost::<RocksEngine>::default();
        let ri_provider = RegionInfoAccessor::new(&mut host, Arc::new(|| false));
        host.on_region_changed(&r1, RegionChangeEvent::Create, StateRole::Leader);

        let db = engine.kv_engine().unwrap().as_inner().clone();
        let cf = get_cf_handle(&db, CF_WRITE).unwrap();
        let mut keys = vec![];
        for i in 0..100 {
            let k = format!("k{:02}", i).into_bytes();
            must_prewrite_put(&mut prefixed_engine, &k, b"value", &k, 101);
            must_commit(&mut prefixed_engine, &k, 101, 102);
            must_prewrite_delete(&mut prefixed_engine, &k, &k, 151);
            must_commit(&mut prefixed_engine, &k, 151, 152);
            keys.push(Key::from_raw(&k));
        }
        let mut fopts = FlushOptions::default();
        fopts.set_wait(true);
        db.flush_cf(cf, &fopts).unwrap();

        assert_eq!(runner.mut_stats(GcKeyMode::txn).write.seek, 0);
        assert_eq!(runner.mut_stats(GcKeyMode::txn).write.next, 0);
        runner
            .gc_keys(
                keys,
                TimeStamp::new(200),
                Either::Right(Arc::new(ri_provider)),
            )
            .unwrap();
        assert_eq!(runner.mut_stats(GcKeyMode::txn).write.seek, 1);
        assert_eq!(runner.mut_stats(GcKeyMode::txn).write.next, 100 * 2);
    }

    #[test]
    fn test_raw_gc_keys() {
        let store_id = 1;
        // init engine and gc runner
        let mut cfg = DbConfig::default();
        cfg.defaultcf.disable_auto_compactions = true;
        cfg.defaultcf.dynamic_level_bytes = false;
        let dir = tempfile::TempDir::new().unwrap();
        let builder = TestEngineBuilder::new().path(dir.path());
        let engine = builder.build_with_cfg(&cfg).unwrap();
        let mut prefixed_engine = PrefixedEngine(engine);

        let (tx, _rx) = mpsc::channel();
        let cfg = GcConfig::default();
        let mut runner = GcRunnerCore::new(
            store_id,
            prefixed_engine.clone(),
            tx,
            GcWorkerConfigManager(Arc::new(VersionTrack::new(cfg.clone())), None)
                .0
                .tracker("gc-worker".to_owned()),
            cfg,
        );

        let mut r1 = Region::default();
        r1.set_id(1);
        r1.mut_region_epoch().set_version(1);
        r1.set_start_key(b"".to_vec());
        r1.set_end_key(b"".to_vec());
        r1.mut_peers().push(Peer::default());
        r1.mut_peers()[0].set_store_id(store_id);

        let mut host = CoprocessorHost::<RocksEngine>::default();
        let ri_provider = Arc::new(RegionInfoAccessor::new(&mut host, Arc::new(|| false)));
        host.on_region_changed(&r1, RegionChangeEvent::Create, StateRole::Leader);
        // Init env end...

        // Prepare data
        let key_a = b"raaaaaaaaaaa";
        let key_b = b"rbbbbbbbbbbb";

        // All data in engine. (key,expir_ts,is_delete,expect_exist)
        let test_raws = vec![
            (key_a, 130, true, true), // ts(130) > safepoint
            (key_a, 120, true, true), // ts(120) = safepoint
            (key_a, 100, true, false),
            (key_a, 50, false, false),
            (key_a, 10, false, false),
            (key_a, 5, false, false),
            (key_b, 50, true, false),
            (key_b, 20, false, false),
            (key_b, 10, false, false),
        ];

        let modifies = test_raws
            .clone()
            .into_iter()
            .map(|(key, ts, is_delete, _expect_exist)| {
                (
                    ApiV2::encode_raw_key(key, Some(ts.into())),
                    ApiV2::encode_raw_value(RawValue {
                        user_value: &[0; 10][..],
                        expire_ts: Some(10),
                        is_delete,
                    }),
                )
            })
            .map(|(k, v)| Modify::Put(CF_DEFAULT, k, v))
            .collect();

        let ctx = Context {
            api_version: ApiVersion::V2,
            ..Default::default()
        };
        let batch = WriteData::from_modifies(modifies);

        prefixed_engine.write(&ctx, batch).unwrap();

        // Simulate the keys passed in from the compaction filter
        let test_keys = vec![key_a, key_b];

        let to_gc_keys: Vec<Key> = test_keys
            .into_iter()
            .map(|key| ApiV2::encode_raw_key(key, None))
            .collect();

        runner
            .raw_gc_keys(to_gc_keys, TimeStamp::new(120), ri_provider)
            .unwrap();

        assert_eq!(7, runner.mut_stats(GcKeyMode::raw).data.next);
        assert_eq!(2, runner.mut_stats(GcKeyMode::raw).data.seek);

        let snapshot = block_on(async {
            tikv_kv::snapshot(&mut prefixed_engine, SnapContext::default()).await
        })
        .unwrap();

        test_raws
            .clone()
            .into_iter()
            .for_each(|(key, ts, _is_delete, expect_exist)| {
                let engine_key = ApiV2::encode_raw_key(key, Some(ts.into()));
                let entry = snapshot.get(&Key::from_encoded(engine_key.into_encoded()));
                assert_eq!(entry.unwrap().is_some(), expect_exist);
            });
    }

    #[test]
    fn test_gc_keys_scan_range_limit() {
        let engine = TestEngineBuilder::new().build().unwrap();
        let mut prefixed_engine = PrefixedEngine(engine.clone());

        let (tx, _rx) = mpsc::channel();
        let cfg = GcConfig::default();
        let mut runner = GcRunnerCore::new(
            1,
            prefixed_engine.clone(),
            tx,
            GcWorkerConfigManager(Arc::new(VersionTrack::new(cfg.clone())), None)
                .0
                .tracker("gc-worker".to_owned()),
            cfg,
        );

        let mut r1 = Region::default();
        r1.set_id(1);
        r1.mut_region_epoch().set_version(1);
        r1.set_start_key(b"".to_vec());
        r1.set_end_key(b"".to_vec());
        r1.mut_peers().push(Peer::default());
        r1.mut_peers()[0].set_store_id(1);

        let mut host = CoprocessorHost::<RocksEngine>::default();
        let ri_provider = Arc::new(RegionInfoAccessor::new(&mut host, Arc::new(|| false)));
        host.on_region_changed(&r1, RegionChangeEvent::Create, StateRole::Leader);

        let db = engine.kv_engine().unwrap().as_inner().clone();
        let cf = get_cf_handle(&db, CF_WRITE).unwrap();
        // Generate some tombstone
        for i in 10u64..30 {
            must_rollback(&mut prefixed_engine, b"k2\x00", i, true);
        }
        let mut fopts = FlushOptions::default();
        fopts.set_wait(true);
        db.flush_cf(cf, &fopts).unwrap();
        must_gc(&mut prefixed_engine, b"k2\x00", 30);

        // Test tombstone counter works
        assert_eq!(runner.mut_stats(GcKeyMode::txn).write.seek_tombstone, 0);
        runner
            .gc_keys(
                vec![Key::from_raw(b"k2\x00")],
                TimeStamp::new(200),
                Either::Right(ri_provider.clone()),
            )
            .unwrap();
        assert_eq!(runner.mut_stats(GcKeyMode::txn).write.seek_tombstone, 20);

        // gc_keys with single key
        runner
            .mut_stats(GcKeyMode::txn)
            .mut_cf_statistics(CF_WRITE)
            .seek_tombstone = 0;
        assert_eq!(runner.mut_stats(GcKeyMode::txn).write.seek_tombstone, 0);
        runner
            .gc_keys(
                vec![Key::from_raw(b"k2")],
                TimeStamp::new(200),
                Either::Right(ri_provider.clone()),
            )
            .unwrap();
        assert_eq!(runner.mut_stats(GcKeyMode::txn).write.seek_tombstone, 0);

        // gc_keys with multiple key
        runner
            .mut_stats(GcKeyMode::txn)
            .mut_cf_statistics(CF_WRITE)
            .seek_tombstone = 0;
        assert_eq!(runner.mut_stats(GcKeyMode::txn).write.seek_tombstone, 0);
        runner
            .gc_keys(
                vec![Key::from_raw(b"k1"), Key::from_raw(b"k2")],
                TimeStamp::new(200),
                Either::Right(ri_provider.clone()),
            )
            .unwrap();
        assert_eq!(runner.mut_stats(GcKeyMode::txn).write.seek_tombstone, 0);

        // Test rebuilding snapshot when GC write batch limit reached
        // (gc_info.is_completed == false). Build a key with versions that will
        // just reach the limit `MAX_TXN_WRITE_SIZE`.
        let key_size = Modify::Delete(CF_WRITE, Key::from_raw(b"k2").append_ts(1.into())).size();
        // versions = ceil(MAX_TXN_WRITE_SIZE/write_size) + 3
        // Write CF: Put@N, Put@N-2,    Put@N-4, ... Put@5,   Put@3
        //                 ^            ^^^^^^^^^^^^^^^^^^^
        //           safepoint=N-1      Deleted in the first batch,
        // `ceil(MAX_TXN_WRITE_SIZE/write_size)` versions.
        let versions = (MAX_TXN_WRITE_SIZE - 1) / key_size + 4;
        for start_ts in (1..versions).map(|x| x as u64 * 2) {
            let commit_ts = start_ts + 1;
            must_prewrite_put(&mut prefixed_engine, b"k2", b"v2", b"k2", start_ts);
            must_commit(&mut prefixed_engine, b"k2", start_ts, commit_ts);
        }
        let mut fopts = FlushOptions::default();
        fopts.set_wait(true);
        db.flush_cf(cf, &fopts).unwrap();
        let safepoint = versions as u64 * 2;

        runner
            .mut_stats(GcKeyMode::txn)
            .mut_cf_statistics(CF_DEFAULT)
            .seek_tombstone = 0;
        runner
            .gc_keys(
                vec![Key::from_raw(b"k2")],
                safepoint.into(),
                Either::Right(ri_provider),
            )
            .unwrap();
        // The first batch will leave tombstones that will be seen while processing the
        // second batch, but it will be seen in `next` after seeking the latest
        // unexpired version, therefore `seek_tombstone` is not affected.
        assert_eq!(runner.mut_stats(GcKeyMode::txn).write.seek_tombstone, 0);
        // ... and next_tombstone indicates there's indeed more than one batches.
        assert_eq!(
            runner.mut_stats(GcKeyMode::txn).write.next_tombstone,
            versions - 3
        );
    }

    #[test]
    fn delete_range_when_worker_is_full() {
        let store_id = 1;
        let mut engine = PrefixedEngine(TestEngineBuilder::new().build().unwrap());
        must_prewrite_put(&mut engine, b"key", b"value", b"key", 10);
        must_commit(&mut engine, b"key", 10, 20);
        let db = engine.kv_engine().unwrap().as_inner().clone();
        let cf = get_cf_handle(&db, CF_WRITE).unwrap();
        let mut fopts = FlushOptions::default();
        fopts.set_wait(true);
        db.flush_cf(cf, &fopts).unwrap();

        let gate = FeatureGate::default();
        gate.set_version("5.0.0").unwrap();
        let (tx, _rx) = mpsc::channel();

        let mut region = Region::default();
        region.mut_peers().push(new_peer(store_id, 1));

        let mut gc_config = GcConfig::default();
        gc_config.num_threads = 2;
        let mut gc_worker = GcWorker::new(
            engine.clone(),
            tx,
            gc_config,
            gate,
            Arc::new(MockRegionInfoProvider::new(vec![region.clone()])),
        );

        // Before starting gc_worker, fill the scheduler to full.
        for _ in 0..GC_MAX_PENDING_TASKS {
            gc_worker
                .scheduler()
                .schedule(GcTask::Gc {
                    region: region.clone(),
                    safe_point: TimeStamp::from(100),
                    callback: Box::new(|_res| {}),
                })
                .unwrap();
        }
        // Then, it will fail to schedule another gc command.
        let (tx, rx) = mpsc::channel();
        gc_worker
            .gc(
                Region::default(),
                TimeStamp::from(1),
                Box::new(move |res| {
                    tx.send(res).unwrap();
                }),
            )
            .unwrap_err();
        rx.recv().unwrap().unwrap_err();

        let (tx, rx) = mpsc::channel();
        // When the gc_worker is full, scheduling an unsafe destroy range task should be
        // still allowed.
        gc_worker
            .unsafe_destroy_range(
                Context::default(),
                Key::from_raw(b"a"),
                Key::from_raw(b"z"),
                Box::new(move |res| {
                    tx.send(res).unwrap();
                }),
            )
            .unwrap();

        gc_worker.start(store_id).unwrap();

        // After the worker starts running, the destroy range task should run,
        // and the key in the range will be deleted.
        rx.recv_timeout(Duration::from_secs(10)).unwrap().unwrap();
        must_get_none(&mut engine, b"key", 30);
    }

    #[test]
    fn test_keys_in_regions_iteration() {
        fn init_region(start_key: &[u8], end_key: &[u8]) -> Region {
            let start_key = Key::from_raw(start_key);
            let end_key = Key::from_raw(end_key);
            let mut region = Region::default();
            region.set_start_key(start_key.as_encoded().clone());
            region.set_end_key(end_key.as_encoded().clone());
            region
        }

        fn generate_keys(start: u64, end: u64) -> Vec<Key> {
            (start..end)
                .map(|i| {
                    let key = format!("k{:02}", i);
                    Key::from_raw(key.as_bytes())
                })
                .collect::<Vec<_>>()
        }

        // One region cover all keys
        let keys = generate_keys(1, 4);
        let region = init_region(b"k01", b"k04");
        let mut iter = keys.clone().into_iter().peekable();
        let ks = get_keys_in_region(&mut iter, &region);
        assert!(iter.peek().is_none());
        assert_eq!(ks, keys);

        // More than one regions cover all keys
        let keys = generate_keys(1, 9);
        let region1 = init_region(b"k01", b"k04");
        let region2 = init_region(b"k04", b"k06");
        let region3 = init_region(b"k06", b"k09");
        let mut iter = keys.into_iter().peekable();
        let ks = get_keys_in_region(&mut iter, &region1);
        assert_eq!(ks, generate_keys(1, 4));
        let ks = get_keys_in_region(&mut iter, &region2);
        assert_eq!(ks, generate_keys(4, 6));
        let ks = get_keys_in_region(&mut iter, &region3);
        assert_eq!(ks, generate_keys(6, 9));
        assert!(iter.peek().is_none());

        // Cover partial keys
        let keys = generate_keys(1, 9);
        let region1 = init_region(b"k01", b"k04");
        let region2 = init_region(b"k06", b"k09");
        let mut iter = keys.into_iter().peekable();
        let ks = get_keys_in_region(&mut iter, &region1);
        assert_eq!(ks, generate_keys(1, 4));
        let ks = get_keys_in_region(&mut iter, &region2);
        assert_eq!(ks, generate_keys(6, 9));
        assert!(iter.peek().is_none());

        // No key
        let keys = generate_keys(1, 9);
        let region = init_region(b"k11", b"k20");
        let mut iter = keys.into_iter().peekable();
        let ks = get_keys_in_region(&mut iter, &region);
        assert!(iter.peek().is_none());
        assert!(ks.is_empty());
    }

    // setup engine and prepare some data:
    //  three regions:
    //  region 1: includes ("k00", "value-00") to ("k09", "value-09")
    //  region 2: includes ("k10", "value-10") to ("k19", "value-19")
    //  region 3: includes ("k20", "value-20") to ("k29", "value-29")
    fn multi_gc_engine_setup(
        path: &Path,
        store_id: u64,
        put_start_ts: u64,
        delete_start_ts: u64,
        need_deletion: bool,
    ) -> (
        MultiRocksEngine,
        Arc<MockRegionInfoProvider>,
        GcRunnerCore<MultiRocksEngine>,
        Vec<Region>,
        mpsc::Receiver<FlowInfo>,
    ) {
        let mut engine = MultiRocksEngine::default();

        // Note: as the tablet split is not supported yet, we artificially divide the
        // region to: 1 ["", "k10"], 2 ["k10", "k20"], 3["k20", "30"]
        let r1 = init_region(b"", b"k10", 1, Some(store_id));
        engine.region_info.insert(1, r1.clone());
        engine.engines.lock().unwrap().insert(
            1,
            PrefixedEngine(
                TestEngineBuilder::new()
                    .path(path.join("1"))
                    .build()
                    .unwrap(),
            ),
        );
        let r2 = init_region(b"k10", b"k20", 2, Some(store_id));
        engine.region_info.insert(2, r2.clone());
        engine.engines.lock().unwrap().insert(
            2,
            PrefixedEngine(
                TestEngineBuilder::new()
                    .path(path.join("2"))
                    .build()
                    .unwrap(),
            ),
        );
        let r3 = init_region(b"k20", b"", 3, Some(store_id));
        engine.region_info.insert(3, r3.clone());
        engine.engines.lock().unwrap().insert(
            3,
            PrefixedEngine(
                TestEngineBuilder::new()
                    .path(path.join("3"))
                    .build()
                    .unwrap(),
            ),
        );

        let (tx, rx) = mpsc::channel();
        let feature_gate = FeatureGate::default();
        feature_gate.set_version("5.0.0").unwrap();

        let ri_provider = Arc::new(MockRegionInfoProvider::new(vec![
            r1.clone(),
            r2.clone(),
            r3.clone(),
        ]));

        let cfg = GcConfig::default();
        let gc_runner = GcRunnerCore::new(
            store_id,
            engine.clone(),
            tx,
            GcWorkerConfigManager(Arc::new(VersionTrack::new(cfg.clone())), None)
                .0
                .tracker("gc-worker".to_owned()),
            cfg,
        );

        let mut region_id = 0;
        for i in 0..30 {
            if i % 10 == 0 {
                region_id += 1;
            }
            let k = format!("k{:02}", i).into_bytes();
            let v = format!("value-{:02}", i).into_bytes();
            must_prewrite_put_on_region(&mut engine, region_id, &k, &v, &k, put_start_ts);
            must_commit_on_region(&mut engine, region_id, &k, put_start_ts, put_start_ts + 1);
            if need_deletion {
                must_prewrite_delete_on_region(&mut engine, region_id, &k, &k, delete_start_ts);
                must_commit_on_region(
                    &mut engine,
                    region_id,
                    &k,
                    delete_start_ts,
                    delete_start_ts + 1,
                );
            }
        }

        (engine, ri_provider, gc_runner, vec![r1, r2, r3], rx)
    }

    #[test]
    fn test_gc_for_multi_rocksdb() {
        let dir = Builder::new()
            .prefix("test_gc_for_multi_rocksdb")
            .tempdir()
            .unwrap();
        let store_id = 1;

        let put_start_ts = 100;
        let delete_start_ts = 150;
        let (mut engine, _ri_provider, mut gc_runner, regions, _) =
            multi_gc_engine_setup(dir.path(), store_id, put_start_ts, delete_start_ts, true);

        gc_runner.gc(regions[0].clone(), 200.into()).unwrap();
        gc_runner.gc(regions[1].clone(), 200.into()).unwrap();
        gc_runner.gc(regions[2].clone(), 200.into()).unwrap();

        for region_id in 1..=3 {
            let region_engine = engine.engines.lock().unwrap()[&region_id].clone();

            for i in 10 * (region_id - 1)..10 * region_id {
                let k = format!("k{:02}", i).into_bytes();

                // Stale MVCC-PUTs will be cleaned in write CF's compaction filter.
                must_get_none_on_region(&mut engine, region_id, &k, delete_start_ts - 1);

                // MVCC-DELETIONs is cleaned
                let mut raw_k = vec![b'z'];
                let suffix = Key::from_raw(&k).append_ts((delete_start_ts + 1).into());
                raw_k.extend_from_slice(suffix.as_encoded());
                assert!(
                    region_engine
                        .kv_engine()
                        .unwrap()
                        .get_value_cf(CF_WRITE, &raw_k)
                        .unwrap()
                        .is_none()
                );
            }
        }
    }

    #[test]
    fn test_gc_keys_for_multi_rocksdb() {
        let dir = Builder::new()
            .prefix("test_gc_keys_for_multi_rocksdb")
            .tempdir()
            .unwrap();
        let store_id = 1;

        let put_start_ts = 100;
        let delete_start_ts = 150;
        let (mut engine, ri_provider, mut gc_runner, ..) =
            multi_gc_engine_setup(dir.path(), store_id, put_start_ts, delete_start_ts, true);

        let mut keys = Vec::new();
        for i in 0..30 {
            if i % 2 == 0 {
                continue;
            }

            let k = format!("k{:02}", i).into_bytes();
            let key = Key::from_raw(&k);
            keys.push(key);
        }
        let _ = gc_runner
            .gc_keys(keys, 200.into(), Either::Right(ri_provider))
            .unwrap();

        for region_id in 1..=3 {
            let region_engine = engine.engines.lock().unwrap()[&region_id].clone();

            for i in 10 * (region_id - 1)..10 * region_id {
                let k = format!("k{:02}", i).into_bytes();
                let val = format!("value-{:02}", i).into_bytes();

                let mut raw_k = vec![b'z'];
                let suffix = Key::from_raw(&k).append_ts((delete_start_ts + 1).into());
                raw_k.extend_from_slice(suffix.as_encoded());

                if i % 2 == 0 {
                    assert!(
                        region_engine
                            .kv_engine()
                            .unwrap()
                            .get_value_cf(CF_WRITE, &raw_k)
                            .unwrap()
                            .is_some()
                    );
                    must_get_on_region(&mut engine, region_id, &k, delete_start_ts - 1, &val);
                } else {
                    assert!(
                        region_engine
                            .kv_engine()
                            .unwrap()
                            .get_value_cf(CF_WRITE, &raw_k)
                            .unwrap()
                            .is_none()
                    );
                    must_get_none_on_region(&mut engine, region_id, &k, delete_start_ts - 1);
                }
            }
        }
    }

    #[test]
    fn test_raw_gc_keys_for_multi_rocksdb() {
        let dir = Builder::new()
            .prefix("test_raw_gc_keys_for_multi_rocksdb")
            .tempdir()
            .unwrap();
        let store_id = 1;

        let mut engine = MultiRocksEngine::default();

        // Note: as the tablet split is not supported yet, we artificially divide the
        // region to: 1 ["", "k10"], 2 ["k10", ""]
        let r1 = init_region(b"", b"k10", 1, Some(store_id));
        engine.region_info.insert(1, r1.clone());
        engine.engines.lock().unwrap().insert(
            1,
            PrefixedEngine(
                TestEngineBuilder::new()
                    .path(dir.path().join("1"))
                    .build()
                    .unwrap(),
            ),
        );
        let r2 = init_region(b"k10", b"", 2, Some(store_id));
        engine.region_info.insert(2, r2.clone());
        engine.engines.lock().unwrap().insert(
            2,
            PrefixedEngine(
                TestEngineBuilder::new()
                    .path(dir.path().join("2"))
                    .build()
                    .unwrap(),
            ),
        );

        let (tx, _rx) = mpsc::channel();
        let ri_provider = Arc::new(MockRegionInfoProvider::new(vec![r1, r2]));

        let cfg = GcConfig::default();
        let mut gc_runner = GcRunnerCore::new(
            store_id,
            engine.clone(),
            tx,
            GcWorkerConfigManager(Arc::new(VersionTrack::new(cfg.clone())), None)
                .0
                .tracker("gc-worker".to_owned()),
            cfg,
        );

        // region_id -> vec<(key,expir_ts,is_delete,expect_exist)>
        let mut test_raws = HashMap::default();
        let mut test_raws_region = Vec::new();
        let mut test_keys = Vec::new();
        let mut i = 0;
        let mut region_id = 1;
        while i < 20 {
            if i == 10 {
                test_raws.insert(region_id, test_raws_region);
                region_id += 1;
                test_raws_region = Vec::new();
            }
            let k1 = format!("k{:02}", i).into_bytes();
            let k2 = format!("k{:02}", i + 1).into_bytes();
            test_keys.push(k1.clone());
            test_keys.push(k2.clone());

            // All data in engine. (key,expir_ts,is_delete,expect_exist)
            let test_raw = vec![
                (k1.clone(), 130, true, true), // ts(130) > safepoint
                (k1.clone(), 120, true, true), // ts(120) = safepoint
                (k1.clone(), 100, true, false),
                (k1.clone(), 50, false, false),
                (k1.clone(), 10, false, false),
                (k1, 5, false, false),
                (k2.clone(), 50, true, false),
                (k2.clone(), 20, false, false),
                (k2, 10, false, false),
            ];

            let modifies = test_raw
                .clone()
                .into_iter()
                .map(|(key, ts, is_delete, _expect_exist)| {
                    (
                        ApiV2::encode_raw_key(&key, Some(ts.into())),
                        ApiV2::encode_raw_value(RawValue {
                            user_value: &[0; 10][..],
                            expire_ts: Some(10),
                            is_delete,
                        }),
                    )
                })
                .map(|(k, v)| Modify::Put(CF_DEFAULT, k, v))
                .collect();

            let ctx = Context {
                region_id,
                api_version: ApiVersion::V2,
                ..Default::default()
            };
            let batch = WriteData::from_modifies(modifies);
            engine.write(&ctx, batch).unwrap();

            test_raws_region.extend(test_raw);
            i += 2;
        }
        test_raws.insert(region_id, test_raws_region);

        let to_gc_keys: Vec<Key> = test_keys
            .into_iter()
            .map(|key| ApiV2::encode_raw_key(&key, None))
            .collect();

        gc_runner
            .raw_gc_keys(to_gc_keys, TimeStamp::new(120), ri_provider)
            .unwrap();

        assert_eq!(70, gc_runner.mut_stats(GcKeyMode::raw).data.next);
        assert_eq!(20, gc_runner.mut_stats(GcKeyMode::raw).data.seek);

        for (region_id, test_raws_region) in test_raws {
            let mut ctx = Context::default();
            ctx.region_id = region_id;
            let snap_ctx = SnapContext {
                pb_ctx: &ctx,
                ..Default::default()
            };
            let snapshot =
                block_on(async { tikv_kv::snapshot(&mut engine, snap_ctx).await }).unwrap();

            test_raws_region
                .clone()
                .into_iter()
                .for_each(|(key, ts, _is_delete, expect_exist)| {
                    let engine_key = ApiV2::encode_raw_key(&key, Some(ts.into()));
                    let entry = snapshot.get(&Key::from_encoded(engine_key.into_encoded()));
                    assert_eq!(entry.unwrap().is_some(), expect_exist);
                });
        }
    }

    // `start_key` and `end_key` determines which regions or how how many regions or
    // which parts of regions are deleted. The data used in this method are shown in
    // the comment of `multi_gc_engine_setup`.
    fn test_destroy_range_for_multi_rocksdb_impl(
        start_key: &[u8],
        end_key: &[u8],
        exected_regions: Vec<u64>,
    ) {
        let dir = Builder::new()
            .prefix("test_destroy_range_for_multi_rocksdb_impl")
            .tempdir()
            .unwrap();
        let store_id = 1;
        let put_start_ts = 100;
        let (mut engine, ri_provider, gc_runner, _, _rx) =
            multi_gc_engine_setup(dir.path(), store_id, put_start_ts, 0, false);

        let start_key = Key::from_raw(start_key);
        let end_key = Key::from_raw(end_key);

        let ctx = Context::default();
        gc_runner
            .unsafe_destroy_range(&ctx, &start_key, &end_key, ri_provider)
            .unwrap();

        let mut regions = BTreeSet::new();
        for region_id in 1..=3 {
            let region_engine = engine.engines.lock().unwrap()[&region_id].clone();

            for i in 10 * (region_id - 1)..10 * region_id {
                let k = format!("k{:02}", i).into_bytes();
                let key = Key::from_raw(&k);
                let val = format!("value-{:02}", i).into_bytes();

                let mut raw_k = vec![b'z'];
                let suffix = Key::from_raw(&k).append_ts((put_start_ts + 1).into());
                raw_k.extend_from_slice(suffix.as_encoded());

                if start_key <= key && key < end_key {
                    regions.insert(region_id);
                    assert!(
                        region_engine
                            .kv_engine()
                            .unwrap()
                            .get_value_cf(CF_WRITE, &raw_k)
                            .unwrap()
                            .is_none()
                    );
                    must_get_none_on_region(&mut engine, region_id, &k, put_start_ts + 10);
                } else {
                    assert!(
                        region_engine
                            .kv_engine()
                            .unwrap()
                            .get_value_cf(CF_WRITE, &raw_k)
                            .unwrap()
                            .is_some()
                    );
                    must_get_on_region(&mut engine, region_id, &k, put_start_ts + 10, &val);
                }
            }
        }

        let regions: Vec<_> = regions.into_iter().collect();
        assert!(regions == exected_regions);
    }

    #[test]
    fn test_destroy_range_for_multi_rocksdb() {
        // Cover all keys in all regions
        test_destroy_range_for_multi_rocksdb_impl(b"", b"k99", vec![1, 2, 3]);

        // Cover some keys in region 1, and all keys in the other regions
        test_destroy_range_for_multi_rocksdb_impl(b"k051", b"k99", vec![1, 2, 3]);

        // Cover some keys in region 3, and all keys in the other regions
        test_destroy_range_for_multi_rocksdb_impl(b"", b"k25", vec![1, 2, 3]);
        test_destroy_range_for_multi_rocksdb_impl(b"", b"k249", vec![1, 2, 3]);

        // Cover some keys in region 1 and region 3, and all keys in region 2
        test_destroy_range_for_multi_rocksdb_impl(b"k032", b"k249", vec![1, 2, 3]);

        // Cover all keys in region 2, and no keys in others
        test_destroy_range_for_multi_rocksdb_impl(b"k10", b"k20", vec![2]);
        test_destroy_range_for_multi_rocksdb_impl(b"k099", b"k195", vec![2]);

        // Cover two regions
        test_destroy_range_for_multi_rocksdb_impl(b"k05", b"k195", vec![1, 2]);
        test_destroy_range_for_multi_rocksdb_impl(b"k099", b"k25", vec![2, 3]);
    }

    #[test]
    fn test_update_gc_thread_count() {
        let engine = TestEngineBuilder::new().build().unwrap();
        let (tx, _rx) = mpsc::channel();
        let gate = FeatureGate::default();
        gate.set_version("5.0.0").unwrap();
        let mut gc_config = GcConfig::default();
        gc_config.num_threads = 1;
        let gc_worker = GcWorker::new(
            engine,
            tx,
            gc_config,
            gate,
            Arc::new(MockRegionInfoProvider::new(vec![])),
        );
        let mut config_change = ConfigChange::new();
        config_change.insert(String::from("num_threads"), ConfigValue::Usize(5));
        let mut cfg_manager = gc_worker.get_config_manager();
        cfg_manager.dispatch(config_change).unwrap();

        assert_eq!(gc_worker.get_worker_thread_count(), 5);

        let mut config_change = ConfigChange::new();
        config_change.insert(String::from("num_threads"), ConfigValue::Usize(2));
        cfg_manager.dispatch(config_change).unwrap();

        assert_eq!(gc_worker.get_worker_thread_count(), 2);
    }
}<|MERGE_RESOLUTION|>--- conflicted
+++ resolved
@@ -1208,85 +1208,10 @@
     }
 }
 
-<<<<<<< HEAD
-impl<E: Engine> GcWorker<E> {
-    pub fn stop(&self) -> Result<()> {
-        // Stop GcManager.
-        if let Some(h) = self.gc_manager_handle.lock().unwrap().take() {
-            h.stop()?;
-        }
-        // Stop self.
-        self.worker.lock().unwrap().stop();
-        Ok(())
-    }
-
-    /// Cleans up all keys in a range and quickly free the disk space. The range
-    /// might span over multiple regions, and the `ctx` doesn't indicate region.
-    /// The request will be done directly on RocksDB, bypassing the Raft layer.
-    /// User must promise that, after calling `destroy_range`, the range will
-    /// never be accessed any more. However, `destroy_range` is allowed to be
-    /// called multiple times on an single range.
-    pub fn unsafe_destroy_range(
-        &self,
-        ctx: Context,
-        start_key: Key,
-        end_key: Key,
-        callback: Callback<()>,
-    ) -> Result<()> {
-        GC_COMMAND_COUNTER_VEC_STATIC.unsafe_destroy_range.inc();
-
-        // Use schedule_force to allow unsafe_destroy_range to schedule even if
-        // the GC worker is full. This will help free up space in the case when
-        // the GC worker is busy with other tasks.
-        // Unsafe destroy range is in store level, so the number of them is
-        // quite small, so we don't need to worry about its memory usage.
-        self.worker_scheduler
-            .schedule_force(GcTask::UnsafeDestroyRange {
-                ctx,
-                start_key,
-                end_key,
-                callback,
-                region_info_provider: self.region_info_provider.clone(),
-            })
-            .or_else(handle_gc_task_schedule_error)
-    }
-}
-
-impl<E: Engine<Local: KvEngine<DiskEngine = RocksEngine>>> GcWorker<E> {
-    pub fn new(
-        engine: E,
-        flow_info_sender: Sender<FlowInfo>,
-        cfg: GcConfig,
-        feature_gate: FeatureGate,
-        region_info_provider: Arc<dyn RegionInfoProvider>,
-    ) -> Self {
-        let worker_builder = WorkerBuilder::new("gc-worker")
-            .pending_capacity(GC_MAX_PENDING_TASKS)
-            .thread_count(cfg.num_threads);
-        let worker = worker_builder.create().lazy_build("gc-worker");
-        let worker_scheduler = worker.scheduler();
-        GcWorker {
-            engine,
-            flow_info_sender: Some(flow_info_sender),
-            config_manager: GcWorkerConfigManager(
-                Arc::new(VersionTrack::new(cfg)),
-                Some(worker.pool()),
-            ),
-            refs: Arc::new(AtomicUsize::new(1)),
-            worker: Arc::new(Mutex::new(worker)),
-            worker_scheduler,
-            gc_manager_handle: Arc::new(Mutex::new(None)),
-            feature_gate,
-            region_info_provider,
-        }
-    }
-
-=======
 impl<E> GcWorker<E>
 where
     E: Engine<Local: KvEngine<DiskEngine = RocksEngine>>,
 {
->>>>>>> 8903f2a5
     pub fn start_auto_gc<S: GcSafePointProvider, R: RegionInfoProvider + Clone + 'static>(
         &self,
         cfg: AutoGcConfig<S, R>,
@@ -1376,10 +1301,6 @@
         Ok(())
     }
 
-<<<<<<< HEAD
-    pub fn scheduler(&self) -> Scheduler<GcTask<<E::Local as MiscExt>::DiskEngine>> {
-        self.worker_scheduler.clone()
-=======
     pub fn stop(&self) -> Result<()> {
         // Stop GcManager.
         if let Some(h) = self.gc_manager_handle.lock().unwrap().take() {
@@ -1388,7 +1309,6 @@
         // Stop self.
         self.worker.lock().unwrap().stop();
         Ok(())
->>>>>>> 8903f2a5
     }
 
     /// Only for tests.
@@ -1398,6 +1318,37 @@
                 region,
                 safe_point,
                 callback,
+            })
+            .or_else(handle_gc_task_schedule_error)
+    }
+
+    /// Cleans up all keys in a range and quickly free the disk space. The range
+    /// might span over multiple regions, and the `ctx` doesn't indicate region.
+    /// The request will be done directly on RocksDB, bypassing the Raft layer.
+    /// User must promise that, after calling `destroy_range`, the range will
+    /// never be accessed any more. However, `destroy_range` is allowed to be
+    /// called multiple times on an single range.
+    pub fn unsafe_destroy_range(
+        &self,
+        ctx: Context,
+        start_key: Key,
+        end_key: Key,
+        callback: Callback<()>,
+    ) -> Result<()> {
+        GC_COMMAND_COUNTER_VEC_STATIC.unsafe_destroy_range.inc();
+
+        // Use schedule_force to allow unsafe_destroy_range to schedule even if
+        // the GC worker is full. This will help free up space in the case when
+        // the GC worker is busy with other tasks.
+        // Unsafe destroy range is in store level, so the number of them is
+        // quite small, so we don't need to worry about its memory usage.
+        self.worker_scheduler
+            .schedule_force(GcTask::UnsafeDestroyRange {
+                ctx,
+                start_key,
+                end_key,
+                callback,
+                region_info_provider: self.region_info_provider.clone(),
             })
             .or_else(handle_gc_task_schedule_error)
     }
