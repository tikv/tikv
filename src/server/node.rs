// Copyright 2016 TiKV Project Authors. Licensed under Apache-2.0.

use std::{
    sync::{Arc, Mutex},
    thread,
    time::Duration,
};

use api_version::{api_v2::TIDB_RANGES_COMPLEMENT, KvFormat};
use concurrency_manager::ConcurrencyManager;
use engine_traits::{Engines, Iterable, KvEngine, RaftEngine, DATA_CFS, DATA_KEY_PREFIX_LEN};
use grpcio_health::HealthService;
use kvproto::{
    kvrpcpb::ApiVersion, metapb, raft_serverpb::StoreIdent, replication_modepb::ReplicationStatus,
};
use pd_client::{Error as PdError, FeatureGate, PdClient, INVALID_ID};
use raftstore::{
    coprocessor::dispatcher::CoprocessorHost,
    router::{LocalReadRouter, RaftStoreRouter},
    store::{
        self,
        fsm::{store::StoreMeta, ApplyRouter, RaftBatchSystem, RaftRouter},
        initial_region, AutoSplitController, Config as StoreConfig, GlobalReplicationState, PdTask,
        RefreshConfigTask, SnapManager, SplitCheckTask, Transport,
    },
};
use resource_metering::{CollectorRegHandle, ResourceTagFactory};
use tikv_util::{
    config::VersionTrack,
    quota_limiter::QuotaLimiter,
    worker::{LazyWorker, Scheduler, Worker},
};

use super::{RaftKv, Result};
use crate::{
    import::SstImporter,
    read_pool::ReadPoolHandle,
    server::Config as ServerConfig,
    storage::{
        config::Config as StorageConfig, kv::FlowStatsReporter,
        lock_manager::LockManager as LockManagerTrait, txn::flow_controller::FlowController,
        DynamicConfigs as StorageDynamicConfigs, Storage,
    },
};

const MAX_CHECK_CLUSTER_BOOTSTRAPPED_RETRY_COUNT: u64 = 60;
const CHECK_CLUSTER_BOOTSTRAPPED_RETRY_INTERVAL: Duration = Duration::from_secs(3);

/// Creates a new storage engine which is backed by the Raft consensus
/// protocol.
pub fn create_raft_storage<S, EK, R: FlowStatsReporter, F: KvFormat, LM: LockManagerTrait>(
    engine: RaftKv<EK, S>,
    cfg: &StorageConfig,
    read_pool: ReadPoolHandle,
    lock_mgr: LM,
    concurrency_manager: ConcurrencyManager,
    dynamic_configs: StorageDynamicConfigs,
    flow_controller: Arc<FlowController>,
    reporter: R,
    resource_tag_factory: ResourceTagFactory,
    quota_limiter: Arc<QuotaLimiter>,
    feature_gate: FeatureGate,
) -> Result<Storage<RaftKv<EK, S>, LM, F>>
where
    S: RaftStoreRouter<EK> + LocalReadRouter<EK> + 'static,
    EK: KvEngine,
{
    let store = Storage::from_engine(
        engine,
        cfg,
        read_pool,
        lock_mgr,
        concurrency_manager,
        dynamic_configs,
        flow_controller,
        reporter,
        resource_tag_factory,
        quota_limiter,
        feature_gate,
    )?;
    Ok(store)
}

/// A wrapper for the raftstore which runs Multi-Raft.
// TODO: we will rename another better name like RaftStore later.
pub struct Node<C: PdClient + 'static, EK: KvEngine, ER: RaftEngine> {
    cluster_id: u64,
    store: metapb::Store,
    store_cfg: Arc<VersionTrack<StoreConfig>>,
    api_version: ApiVersion,
    system: RaftBatchSystem<EK, ER>,
    has_started: bool,

    pd_client: Arc<C>,
    state: Arc<Mutex<GlobalReplicationState>>,
    bg_worker: Worker,
    health_service: Option<HealthService>,
}

impl<C, EK, ER> Node<C, EK, ER>
where
    C: PdClient,
    EK: KvEngine,
    ER: RaftEngine,
{
    /// Creates a new Node.
    pub fn new(
        system: RaftBatchSystem<EK, ER>,
        cfg: &ServerConfig,
        store_cfg: Arc<VersionTrack<StoreConfig>>,
        api_version: ApiVersion,
        pd_client: Arc<C>,
        state: Arc<Mutex<GlobalReplicationState>>,
        bg_worker: Worker,
        health_service: Option<HealthService>,
        default_store: Option<metapb::Store>,
    ) -> Node<C, EK, ER> {
        let mut store = match default_store {
            None => metapb::Store::default(),
            Some(s) => s,
        };
        store.set_id(INVALID_ID);
<<<<<<< HEAD
        if store.get_address() == "" {
            if cfg.advertise_addr.is_empty() {
                store.set_address(cfg.addr.clone());
            } else {
                store.set_address(cfg.advertise_addr.clone())
            }
=======
        if cfg.advertise_addr.is_empty() {
            store.set_address(cfg.addr.clone());
            store.set_peer_address(cfg.addr.clone());
        } else {
            store.set_address(cfg.advertise_addr.clone());
            store.set_peer_address(cfg.advertise_addr.clone());
>>>>>>> 7d36f349
        }
        if store.get_status_address() == "" {
            if cfg.advertise_status_addr.is_empty() {
                store.set_status_address(cfg.status_addr.clone());
            } else {
                store.set_status_address(cfg.advertise_status_addr.clone())
            }
        }
        if store.get_version() == "" {
            store.set_version(env!("CARGO_PKG_VERSION").to_string());
        }

        if let Ok(path) = std::env::current_exe() {
            if let Some(path) = path.parent() {
                store.set_deploy_path(path.to_string_lossy().to_string());
            }
        };

        store.set_start_timestamp(chrono::Local::now().timestamp());
        if store.get_git_hash() == "" {
            store.set_git_hash(
                option_env!("TIKV_BUILD_GIT_HASH")
                    .unwrap_or("Unknown git hash")
                    .to_string(),
            );
        }

        let mut labels = Vec::new();
        for (k, v) in &cfg.labels {
            let mut label = metapb::StoreLabel::default();
            label.set_key(k.to_owned());
            label.set_value(v.to_owned());
            labels.push(label);
        }
        store.set_labels(labels.into());

        Node {
            cluster_id: cfg.cluster_id,
            store,
            store_cfg,
            api_version,
            pd_client,
            system,
            has_started: false,
            state,
            bg_worker,
            health_service,
        }
    }

    pub fn try_bootstrap_store(&mut self, engines: Engines<EK, ER>) -> Result<()> {
        let mut store_id = self.check_store(&engines)?;
        if store_id == INVALID_ID {
            store_id = self.alloc_id()?;
            debug!("alloc store id"; "store_id" => store_id);
            store::bootstrap_store(&engines, self.cluster_id, store_id)?;
            fail_point!("node_after_bootstrap_store", |_| Err(box_err!(
                "injected error: node_after_bootstrap_store"
            )));
        }
        self.check_api_version(&engines)?;
        self.store.set_id(store_id);
        Ok(())
    }

    /// Starts the Node. It tries to bootstrap cluster if the cluster is not
    /// bootstrapped yet. Then it spawns a thread to run the raftstore in
    /// background.
    #[allow(clippy::too_many_arguments)]
    pub fn start<T>(
        &mut self,
        engines: Engines<EK, ER>,
        trans: T,
        snap_mgr: SnapManager,
        pd_worker: LazyWorker<PdTask<EK, ER>>,
        store_meta: Arc<Mutex<StoreMeta>>,
        coprocessor_host: CoprocessorHost<EK>,
        importer: Arc<SstImporter>,
        split_check_scheduler: Scheduler<SplitCheckTask>,
        auto_split_controller: AutoSplitController,
        concurrency_manager: ConcurrencyManager,
        collector_reg_handle: CollectorRegHandle,
    ) -> Result<()>
    where
        T: Transport + 'static,
    {
        let store_id = self.id();
        {
            let mut meta = store_meta.lock().unwrap();
            meta.store_id = Some(store_id);
        }
        if let Some(first_region) = self.check_or_prepare_bootstrap_cluster(&engines, store_id)? {
            info!("trying to bootstrap cluster"; "store_id" => store_id, "region" => ?first_region);
            // cluster is not bootstrapped, and we choose first store to bootstrap
            fail_point!("node_after_prepare_bootstrap_cluster", |_| Err(box_err!(
                "injected error: node_after_prepare_bootstrap_cluster"
            )));
            self.bootstrap_cluster(&engines, first_region)?;
        }

        // Put store only if the cluster is bootstrapped.
        info!("put store to PD"; "store" => ?&self.store);
        let status = self.pd_client.put_store(self.store.clone())?;
        self.load_all_stores(status);

        self.start_store(
            store_id,
            engines,
            trans,
            snap_mgr,
            pd_worker,
            store_meta,
            coprocessor_host,
            importer,
            split_check_scheduler,
            auto_split_controller,
            concurrency_manager,
            collector_reg_handle,
        )?;

        Ok(())
    }

    /// Gets the store id.
    pub fn id(&self) -> u64 {
        self.store.get_id()
    }

    /// Gets a copy of Store which is registered to Pd.
    pub fn store(&self) -> metapb::Store {
        self.store.clone()
    }

    /// Gets the Scheduler of RaftstoreConfigTask, it must be called after
    /// start.
    pub fn refresh_config_scheduler(&mut self) -> Scheduler<RefreshConfigTask> {
        self.system.refresh_config_scheduler()
    }

    /// Gets a transmission end of a channel which is used to send `Msg` to the
    /// raftstore.
    pub fn get_router(&self) -> RaftRouter<EK, ER> {
        self.system.router()
    }
    /// Gets a transmission end of a channel which is used send messages to
    /// apply worker.
    pub fn get_apply_router(&self) -> ApplyRouter<EK> {
        self.system.apply_router()
    }

    // check store, return store id for the engine.
    // If the store is not bootstrapped, use INVALID_ID.
    fn check_store(&self, engines: &Engines<EK, ER>) -> Result<u64> {
        let res = engines.kv.get_msg::<StoreIdent>(keys::STORE_IDENT_KEY)?;
        if res.is_none() {
            return Ok(INVALID_ID);
        }

        let ident = res.unwrap();
        if ident.get_cluster_id() != self.cluster_id {
            return Err(box_err!(
                "cluster ID mismatch, local {} != remote {}, \
                 you are trying to connect to another cluster, please reconnect to the correct PD",
                ident.get_cluster_id(),
                self.cluster_id
            ));
        }

        let store_id = ident.get_store_id();
        if store_id == INVALID_ID {
            return Err(box_err!("invalid store ident {:?}", ident));
        }

        Ok(store_id)
    }

    // During the api version switch only TiDB data are allowed to exist otherwise
    // returns error.
    fn check_api_version(&self, engines: &Engines<EK, ER>) -> Result<()> {
        let ident = engines
            .kv
            .get_msg::<StoreIdent>(keys::STORE_IDENT_KEY)?
            .expect("Store should have bootstrapped");
        // API version is not written into `StoreIdent` in legacy TiKV, thus it will be
        // V1 in `StoreIdent` regardless of `storage.enable_ttl`. To allow upgrading
        // from legacy V1 TiKV, the config switch between V1 and V1ttl are not checked
        // here. It's safe to do so because `storage.enable_ttl` is impossible to change
        // thanks to the config check. let should_check = match (ident.api_version,
        // self.api_version) {
        let should_check = match (ident.api_version, self.api_version) {
            (ApiVersion::V1, ApiVersion::V1ttl) | (ApiVersion::V1ttl, ApiVersion::V1) => false,
            (left, right) => left != right,
        };
        if should_check {
            // Check if there are only TiDB data in the engine
            let snapshot = engines.kv.snapshot();
            for cf in DATA_CFS {
                for (start, end) in TIDB_RANGES_COMPLEMENT {
                    let mut unexpected_data_key = None;
                    snapshot.scan(
                        cf,
                        &keys::data_key(start),
                        &keys::data_key(end),
                        false,
                        |key, _| {
                            unexpected_data_key = Some(key[DATA_KEY_PREFIX_LEN..].to_vec());
                            Ok(false)
                        },
                    )?;
                    if let Some(unexpected_data_key) = unexpected_data_key {
                        return Err(box_err!(
                            "unable to switch `storage.api_version` from {:?} to {:?} \
                            because found data key that is not written by TiDB: {:?}",
                            ident.api_version,
                            self.api_version,
                            log_wrappers::hex_encode_upper(&unexpected_data_key)
                        ));
                    }
                }
            }
            // Switch api version
            let ident = StoreIdent {
                api_version: self.api_version,
                ..ident
            };
            engines.kv.put_msg(keys::STORE_IDENT_KEY, &ident)?;
            engines.sync_kv()?;
        }
        Ok(())
    }

    fn alloc_id(&self) -> Result<u64> {
        let id = self.pd_client.alloc_id()?;
        Ok(id)
    }

    fn load_all_stores(&mut self, status: Option<ReplicationStatus>) {
        info!("initializing replication mode"; "status" => ?status, "store_id" => self.store.id);
        let stores = match self.pd_client.get_all_stores(false) {
            Ok(stores) => stores,
            Err(e) => panic!("failed to load all stores: {:?}", e),
        };
        let mut state = self.state.lock().unwrap();
        if let Some(s) = status {
            state.set_status(s);
        }
        for mut store in stores {
            state
                .group
                .register_store(store.id, store.take_labels().into());
        }
    }

    // Exported for tests.
    #[doc(hidden)]
    pub fn prepare_bootstrap_cluster(
        &self,
        engines: &Engines<EK, ER>,
        store_id: u64,
    ) -> Result<metapb::Region> {
        let region_id = self.alloc_id()?;
        debug!(
            "alloc first region id";
            "region_id" => region_id,
            "cluster_id" => self.cluster_id,
            "store_id" => store_id
        );
        let peer_id = self.alloc_id()?;
        debug!(
            "alloc first peer id for first region";
            "peer_id" => peer_id,
            "region_id" => region_id,
        );

        let region = initial_region(store_id, region_id, peer_id);
        store::prepare_bootstrap_cluster(engines, &region)?;
        Ok(region)
    }

    fn check_or_prepare_bootstrap_cluster(
        &self,
        engines: &Engines<EK, ER>,
        store_id: u64,
    ) -> Result<Option<metapb::Region>> {
        if let Some(first_region) = engines.kv.get_msg(keys::PREPARE_BOOTSTRAP_KEY)? {
            Ok(Some(first_region))
        } else if self.check_cluster_bootstrapped()? {
            Ok(None)
        } else {
            self.prepare_bootstrap_cluster(engines, store_id).map(Some)
        }
    }

    fn bootstrap_cluster(
        &mut self,
        engines: &Engines<EK, ER>,
        first_region: metapb::Region,
    ) -> Result<()> {
        let region_id = first_region.get_id();
        let mut retry = 0;
        while retry < MAX_CHECK_CLUSTER_BOOTSTRAPPED_RETRY_COUNT {
            match self
                .pd_client
                .bootstrap_cluster(self.store.clone(), first_region.clone())
            {
                Ok(_) => {
                    info!("bootstrap cluster ok"; "cluster_id" => self.cluster_id);
                    fail_point!("node_after_bootstrap_cluster", |_| Err(box_err!(
                        "injected error: node_after_bootstrap_cluster"
                    )));
                    store::clear_prepare_bootstrap_key(engines)?;
                    return Ok(());
                }
                Err(PdError::ClusterBootstrapped(_)) => match self.pd_client.get_region(b"") {
                    Ok(region) => {
                        if region == first_region {
                            store::clear_prepare_bootstrap_key(engines)?;
                        } else {
                            info!("cluster is already bootstrapped"; "cluster_id" => self.cluster_id);
                            store::clear_prepare_bootstrap_cluster(engines, region_id)?;
                        }
                        return Ok(());
                    }
                    Err(e) => {
                        warn!("get the first region failed"; "err" => ?e);
                    }
                },
                // TODO: should we clean region for other errors too?
                Err(e) => error!(?e; "bootstrap cluster"; "cluster_id" => self.cluster_id,),
            }
            retry += 1;
            thread::sleep(CHECK_CLUSTER_BOOTSTRAPPED_RETRY_INTERVAL);
        }
        Err(box_err!("bootstrapped cluster failed"))
    }

    fn check_cluster_bootstrapped(&self) -> Result<bool> {
        for _ in 0..MAX_CHECK_CLUSTER_BOOTSTRAPPED_RETRY_COUNT {
            match self.pd_client.is_cluster_bootstrapped() {
                Ok(b) => return Ok(b),
                Err(e) => {
                    warn!("check cluster bootstrapped failed"; "err" => ?e);
                }
            }
            thread::sleep(CHECK_CLUSTER_BOOTSTRAPPED_RETRY_INTERVAL);
        }
        Err(box_err!("check cluster bootstrapped failed"))
    }

    #[allow(clippy::too_many_arguments)]
    fn start_store<T>(
        &mut self,
        store_id: u64,
        engines: Engines<EK, ER>,
        trans: T,
        snap_mgr: SnapManager,
        pd_worker: LazyWorker<PdTask<EK, ER>>,
        store_meta: Arc<Mutex<StoreMeta>>,
        coprocessor_host: CoprocessorHost<EK>,
        importer: Arc<SstImporter>,
        split_check_scheduler: Scheduler<SplitCheckTask>,
        auto_split_controller: AutoSplitController,
        concurrency_manager: ConcurrencyManager,
        collector_reg_handle: CollectorRegHandle,
    ) -> Result<()>
    where
        T: Transport + 'static,
    {
        info!("start raft store thread"; "store_id" => store_id);

        if self.has_started {
            return Err(box_err!("{} is already started", store_id));
        }
        self.has_started = true;
        let cfg = self.store_cfg.clone();
        let pd_client = Arc::clone(&self.pd_client);
        let store = self.store.clone();

        self.system.spawn(
            store,
            cfg,
            engines,
            trans,
            pd_client,
            snap_mgr,
            pd_worker,
            store_meta,
            coprocessor_host,
            importer,
            split_check_scheduler,
            self.bg_worker.clone(),
            auto_split_controller,
            self.state.clone(),
            concurrency_manager,
            collector_reg_handle,
            self.health_service.clone(),
        )?;
        Ok(())
    }

    fn stop_store(&mut self, store_id: u64) {
        info!("stop raft store thread"; "store_id" => store_id);
        self.system.shutdown();
    }

    /// Stops the Node.
    pub fn stop(&mut self) {
        let store_id = self.store.get_id();
        self.stop_store(store_id);
        self.bg_worker.stop();
    }
}<|MERGE_RESOLUTION|>--- conflicted
+++ resolved
@@ -120,21 +120,18 @@
             Some(s) => s,
         };
         store.set_id(INVALID_ID);
-<<<<<<< HEAD
         if store.get_address() == "" {
             if cfg.advertise_addr.is_empty() {
                 store.set_address(cfg.addr.clone());
+                if store.get_peer_address() == "" {
+                    store.set_peer_address(cfg.addr.clone());
+                }
             } else {
-                store.set_address(cfg.advertise_addr.clone())
+                store.set_address(cfg.advertise_addr.clone());
+                if store.get_peer_address() == "" {
+                    store.set_peer_address(cfg.advertise_addr.clone());
+                }
             }
-=======
-        if cfg.advertise_addr.is_empty() {
-            store.set_address(cfg.addr.clone());
-            store.set_peer_address(cfg.addr.clone());
-        } else {
-            store.set_address(cfg.advertise_addr.clone());
-            store.set_peer_address(cfg.advertise_addr.clone());
->>>>>>> 7d36f349
         }
         if store.get_status_address() == "" {
             if cfg.advertise_status_addr.is_empty() {
