--- conflicted
+++ resolved
@@ -1,22 +1,7 @@
 // Copyright 2016 TiKV Project Authors. Licensed under Apache-2.0.
 
-<<<<<<< HEAD
-use std::sync::{Arc, Mutex};
-use std::thread;
-use std::time::Duration;
-
-use super::RaftKv;
-use super::Result;
 use crate::import::SSTImporter;
-use crate::read_pool::ReadPoolHandle;
 use crate::server::lock_manager::HackedLockManager as LockManager;
-use crate::server::Config as ServerConfig;
-use crate::storage::kv::FlowStatsReporter;
-use crate::storage::txn::flow_controller::FlowController;
-use crate::storage::DynamicConfigs as StorageDynamicConfigs;
-use crate::storage::{config::Config as StorageConfig, Storage};
-use api_version::api_v2::TIDB_RANGES_COMPLEMENT;
-=======
 use std::{
     sync::{Arc, Mutex},
     thread,
@@ -24,7 +9,6 @@
 };
 
 use api_version::{api_v2::TIDB_RANGES_COMPLEMENT, KvFormat};
->>>>>>> 080d0868
 use concurrency_manager::ConcurrencyManager;
 use engine_traits::{Engines, Iterable, KvEngine, RaftEngine, DATA_CFS, DATA_KEY_PREFIX_LEN};
 use grpcio_health::HealthService;
@@ -53,7 +37,7 @@
 use crate::{
     import::SstImporter,
     read_pool::ReadPoolHandle,
-    server::{lock_manager::LockManager, Config as ServerConfig},
+    server::{Config as ServerConfig},
     storage::{
         config::Config as StorageConfig, kv::FlowStatsReporter,
         txn::flow_controller::FlowController, DynamicConfigs as StorageDynamicConfigs, Storage,
