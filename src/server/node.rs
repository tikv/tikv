--- conflicted
+++ resolved
@@ -25,13 +25,8 @@
 use kvproto::metapb;
 use protobuf::RepeatedField;
 use util::transport::SendCh;
-<<<<<<< HEAD
-use raftstore::store::{self, Msg, SnapshotStatusMsg, StoreChannel, Store, Config as StoreConfig,
-                       keys, Peekable, Transport, SnapManager, Engines};
-=======
-use raftstore::store::{self, keys, Config as StoreConfig, Msg, Peekable, SnapManager,
+use raftstore::store::{self, keys, Config as StoreConfig, Engines, Msg, Peekable, SnapManager,
                        SnapshotStatusMsg, Store, StoreChannel, Transport};
->>>>>>> 4ccb9a86
 use super::Result;
 use server::Config as ServerConfig;
 use storage::{Config as StorageConfig, RaftKv, Storage};
@@ -122,27 +117,16 @@
         }
     }
 
-<<<<<<< HEAD
-    pub fn start<T>(&mut self,
-                    event_loop: EventLoop<Store<T, C>>,
-                    engines: Engines,
-                    trans: T,
-                    snap_mgr: SnapManager,
-                    snap_status_receiver: Receiver<SnapshotStatusMsg>)
-                    -> Result<()>
-        where T: Transport + 'static
-=======
     pub fn start<T>(
         &mut self,
         event_loop: EventLoop<Store<T, C>>,
-        engine: Arc<DB>,
+        engines: Engines,
         trans: T,
         snap_mgr: SnapManager,
         snap_status_receiver: Receiver<SnapshotStatusMsg>,
     ) -> Result<()>
     where
         T: Transport + 'static,
->>>>>>> 4ccb9a86
     {
         let bootstrapped = try!(self.check_cluster_bootstrapped());
         let mut store_id = try!(self.check_store(&engines));
@@ -169,26 +153,15 @@
         }
 
         // inform pd.
-<<<<<<< HEAD
-        try!(self.pd_client
-            .put_store(self.store.clone()));
-        try!(self.start_store(event_loop,
-                              store_id,
-                              engines,
-                              trans,
-                              snap_mgr,
-                              snap_status_receiver));
-=======
         try!(self.pd_client.put_store(self.store.clone()));
         try!(self.start_store(
             event_loop,
             store_id,
-            engine,
+            engines,
             trans,
             snap_mgr,
             snap_status_receiver
         ));
->>>>>>> 4ccb9a86
         Ok(())
     }
 
@@ -203,7 +176,11 @@
     // check store, return store id for the engine.
     // If the store is not bootstrapped, use INVALID_ID.
     fn check_store(&self, engines: &Engines) -> Result<u64> {
-        let res = try!(engines.engine.get_msg::<StoreIdent>(&keys::store_ident_key()));
+        let res = try!(
+            engines
+                .engine
+                .get_msg::<StoreIdent>(&keys::store_ident_key())
+        );
         if res.is_none() {
             return Ok(INVALID_ID);
         }
@@ -241,10 +218,11 @@
         Ok(store_id)
     }
 
-    pub fn prepare_bootstrap_cluster(&self,
-                                     engines: &Engines,
-                                     store_id: u64)
-                                     -> Result<metapb::Region> {
+    pub fn prepare_bootstrap_cluster(
+        &self,
+        engines: &Engines,
+        store_id: u64,
+    ) -> Result<metapb::Region> {
         let region_id = try!(self.alloc_id());
         info!(
             "alloc first region id {} for cluster {}, store {}",
@@ -253,13 +231,6 @@
             store_id
         );
         let peer_id = try!(self.alloc_id());
-<<<<<<< HEAD
-        info!("alloc first peer id {} for first region {}",
-              peer_id,
-              region_id);
-
-        let region = try!(store::prepare_bootstrap(engines, store_id, region_id, peer_id));
-=======
         info!(
             "alloc first peer id {} for first region {}",
             peer_id,
@@ -267,17 +238,20 @@
         );
 
         let region = try!(store::prepare_bootstrap(
-            engine,
+            engines,
             store_id,
             region_id,
             peer_id
         ));
->>>>>>> 4ccb9a86
         Ok(region)
     }
 
     fn check_prepare_bootstrap_cluster(&self, engines: &Engines) -> Result<()> {
-        let res = try!(engines.engine.get_msg::<metapb::Region>(&keys::prepare_bootstrap_key()));
+        let res = try!(
+            engines
+                .engine
+                .get_msg::<metapb::Region>(&keys::prepare_bootstrap_key())
+        );
         if res.is_none() {
             return Ok(());
         }
@@ -290,14 +264,10 @@
                         try!(check_region_epoch(&region, &first_region));
                         try!(store::clear_prepare_bootstrap_state(engines));
                     } else {
-<<<<<<< HEAD
-                        try!(store::clear_prepare_bootstrap(engines, first_region.get_id()));
-=======
                         try!(store::clear_prepare_bootstrap(
-                            engine,
+                            engines,
                             first_region.get_id()
                         ));
->>>>>>> 4ccb9a86
                     }
                     return Ok(());
                 }
@@ -346,29 +316,17 @@
         Err(box_err!("check cluster bootstrapped failed"))
     }
 
-<<<<<<< HEAD
-    fn start_store<T>(&mut self,
-                      mut event_loop: EventLoop<Store<T, C>>,
-                      store_id: u64,
-                      engines: Engines,
-                      trans: T,
-                      snap_mgr: SnapManager,
-                      snapshot_status_receiver: Receiver<SnapshotStatusMsg>)
-                      -> Result<()>
-        where T: Transport + 'static
-=======
     fn start_store<T>(
         &mut self,
         mut event_loop: EventLoop<Store<T, C>>,
         store_id: u64,
-        db: Arc<DB>,
+        engines: Engines,
         trans: T,
         snap_mgr: SnapManager,
         snapshot_status_receiver: Receiver<SnapshotStatusMsg>,
     ) -> Result<()>
     where
         T: Transport + 'static,
->>>>>>> 4ccb9a86
     {
         info!("start raft store {} thread", store_id);
 
