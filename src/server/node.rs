// Copyright 2016 TiKV Project Authors. Licensed under Apache-2.0.

use std::{
    sync::{Arc, Mutex},
    thread,
    time::Duration,
};

use api_version::{api_v2::TIDB_RANGES_COMPLEMENT, KvFormat};
use causal_ts::CausalTs;
use concurrency_manager::ConcurrencyManager;
use engine_traits::{Engines, Iterable, KvEngine, RaftEngine, DATA_CFS, DATA_KEY_PREFIX_LEN};
use grpcio_health::HealthService;
use kvproto::{
    kvrpcpb::ApiVersion, metapb, raft_serverpb::StoreIdent, replication_modepb::ReplicationStatus,
};
use pd_client::{Error as PdError, FeatureGate, PdClient, INVALID_ID};
use raftstore::{
    coprocessor::dispatcher::CoprocessorHost,
    router::{LocalReadRouter, RaftStoreRouter},
    store::{
        self,
        fsm::{store::StoreMeta, ApplyRouter, RaftBatchSystem, RaftRouter},
        initial_region, AutoSplitController, Config as StoreConfig, GlobalReplicationState, PdTask,
        RefreshConfigTask, SnapManager, SplitCheckTask, Transport,
    },
};
use resource_metering::{CollectorRegHandle, ResourceTagFactory};
use tikv_util::{
    config::VersionTrack,
    quota_limiter::QuotaLimiter,
    worker::{LazyWorker, Scheduler, Worker},
};

use super::{RaftKv, Result};
use crate::{
    import::SstImporter,
    read_pool::ReadPoolHandle,
    server::Config as ServerConfig,
    storage::{
        config::Config as StorageConfig, kv::FlowStatsReporter, lock_manager,
        txn::flow_controller::FlowController, DynamicConfigs as StorageDynamicConfigs, Storage,
    },
};

const MAX_CHECK_CLUSTER_BOOTSTRAPPED_RETRY_COUNT: u64 = 60;
const CHECK_CLUSTER_BOOTSTRAPPED_RETRY_INTERVAL: Duration = Duration::from_secs(3);

/// Creates a new storage engine which is backed by the Raft consensus
/// protocol.
pub fn create_raft_storage<
    S,
    EK,
    R: FlowStatsReporter,
    F: KvFormat,
    LM: lock_manager::LockManager,
>(
    engine: RaftKv<EK, S>,
    cfg: &StorageConfig,
    read_pool: ReadPoolHandle,
    lock_mgr: LM,
    concurrency_manager: ConcurrencyManager,
    dynamic_configs: StorageDynamicConfigs,
    flow_controller: Arc<FlowController>,
    reporter: R,
    resource_tag_factory: ResourceTagFactory,
    quota_limiter: Arc<QuotaLimiter>,
    feature_gate: FeatureGate,
<<<<<<< HEAD
=======
    causal_ts_provider: Option<Arc<CausalTs>>,
>>>>>>> 3d075ab3
) -> Result<Storage<RaftKv<EK, S>, LM, F>>
where
    S: RaftStoreRouter<EK> + LocalReadRouter<EK> + 'static,
    EK: KvEngine,
{
    let store = Storage::from_engine(
        engine,
        cfg,
        read_pool,
        lock_mgr,
        concurrency_manager,
        dynamic_configs,
        flow_controller,
        reporter,
        resource_tag_factory,
        quota_limiter,
        feature_gate,
        causal_ts_provider,
    )?;
    Ok(store)
}

/// A wrapper for the raftstore which runs Multi-Raft.
// TODO: we will rename another better name like RaftStore later.
pub struct Node<C: PdClient + 'static, EK: KvEngine, ER: RaftEngine> {
    cluster_id: u64,
    store: metapb::Store,
    store_cfg: Arc<VersionTrack<StoreConfig>>,
    api_version: ApiVersion,
    system: RaftBatchSystem<EK, ER>,
    has_started: bool,

    pd_client: Arc<C>,
    state: Arc<Mutex<GlobalReplicationState>>,
    bg_worker: Worker,
    health_service: Option<HealthService>,
}

impl<C, EK, ER> Node<C, EK, ER>
where
    C: PdClient,
    EK: KvEngine,
    ER: RaftEngine,
{
    /// Creates a new Node.
    pub fn new(
        system: RaftBatchSystem<EK, ER>,
        cfg: &ServerConfig,
        store_cfg: Arc<VersionTrack<StoreConfig>>,
        api_version: ApiVersion,
        pd_client: Arc<C>,
        state: Arc<Mutex<GlobalReplicationState>>,
        bg_worker: Worker,
        health_service: Option<HealthService>,
        default_store: Option<metapb::Store>,
    ) -> Node<C, EK, ER> {
        let mut store = match default_store {
            None => metapb::Store::default(),
            Some(s) => s,
        };
        store.set_id(INVALID_ID);
        if store.get_address().is_empty() {
            if cfg.advertise_addr.is_empty() {
                store.set_address(cfg.addr.clone());
                if store.get_peer_address().is_empty() {
                    store.set_peer_address(cfg.addr.clone());
                }
            } else {
                store.set_address(cfg.advertise_addr.clone());
                if store.get_peer_address().is_empty() {
                    store.set_peer_address(cfg.advertise_addr.clone());
                }
            }
        }
        if store.get_status_address().is_empty() {
            if cfg.advertise_status_addr.is_empty() {
                store.set_status_address(cfg.status_addr.clone());
            } else {
                store.set_status_address(cfg.advertise_status_addr.clone())
            }
        }
        if store.get_version().is_empty() {
            store.set_version(env!("CARGO_PKG_VERSION").to_string());
        }

        if let Ok(path) = std::env::current_exe() {
            if let Some(path) = path.parent() {
                store.set_deploy_path(path.to_string_lossy().to_string());
            }
        };

        store.set_start_timestamp(chrono::Local::now().timestamp());
        if store.get_git_hash().is_empty() {
            store.set_git_hash(
                option_env!("TIKV_BUILD_GIT_HASH")
                    .unwrap_or("Unknown git hash")
                    .to_string(),
            );
        }

        let mut labels = Vec::new();
        for (k, v) in &cfg.labels {
            let mut label = metapb::StoreLabel::default();
            label.set_key(k.to_owned());
            label.set_value(v.to_owned());
            labels.push(label);
        }
        store.set_labels(labels.into());

        Node {
            cluster_id: cfg.cluster_id,
            store,
            store_cfg,
            api_version,
            pd_client,
            system,
            has_started: false,
            state,
            bg_worker,
            health_service,
        }
    }

    pub fn try_bootstrap_store(&mut self, engines: Engines<EK, ER>) -> Result<()> {
        let mut store_id = self.check_store(&engines)?;
        if store_id == INVALID_ID {
            store_id = self.alloc_id()?;
            debug!("alloc store id"; "store_id" => store_id);
            store::bootstrap_store(&engines, self.cluster_id, store_id)?;
            fail_point!("node_after_bootstrap_store", |_| Err(box_err!(
                "injected error: node_after_bootstrap_store"
            )));
        }
        self.check_api_version(&engines)?;
        self.store.set_id(store_id);
        Ok(())
    }

    /// Starts the Node. It tries to bootstrap cluster if the cluster is not
    /// bootstrapped yet. Then it spawns a thread to run the raftstore in
    /// background.
    #[allow(clippy::too_many_arguments)]
    pub fn start<T>(
        &mut self,
        engines: Engines<EK, ER>,
        trans: T,
        snap_mgr: SnapManager,
        pd_worker: LazyWorker<PdTask<EK, ER>>,
        store_meta: Arc<Mutex<StoreMeta>>,
        coprocessor_host: CoprocessorHost<EK>,
        importer: Arc<SstImporter>,
        split_check_scheduler: Scheduler<SplitCheckTask>,
        auto_split_controller: AutoSplitController,
        concurrency_manager: ConcurrencyManager,
        collector_reg_handle: CollectorRegHandle,
    ) -> Result<()>
    where
        T: Transport + 'static,
    {
        let store_id = self.id();
        {
            let mut meta = store_meta.lock().unwrap();
            meta.store_id = Some(store_id);
        }
        if let Some(first_region) = self.check_or_prepare_bootstrap_cluster(&engines, store_id)? {
            info!("trying to bootstrap cluster"; "store_id" => store_id, "region" => ?first_region);
            // cluster is not bootstrapped, and we choose first store to bootstrap
            fail_point!("node_after_prepare_bootstrap_cluster", |_| Err(box_err!(
                "injected error: node_after_prepare_bootstrap_cluster"
            )));
            self.bootstrap_cluster(&engines, first_region)?;
        }

        // Put store only if the cluster is bootstrapped.
        info!("put store to PD"; "store" => ?&self.store);
        let status = self.pd_client.put_store(self.store.clone())?;
        self.load_all_stores(status);

        self.start_store(
            store_id,
            engines,
            trans,
            snap_mgr,
            pd_worker,
            store_meta,
            coprocessor_host,
            importer,
            split_check_scheduler,
            auto_split_controller,
            concurrency_manager,
            collector_reg_handle,
        )?;

        Ok(())
    }

    /// Gets the store id.
    pub fn id(&self) -> u64 {
        self.store.get_id()
    }

    /// Gets a copy of Store which is registered to Pd.
    pub fn store(&self) -> metapb::Store {
        self.store.clone()
    }

    /// Gets the Scheduler of RaftstoreConfigTask, it must be called after
    /// start.
    pub fn refresh_config_scheduler(&mut self) -> Scheduler<RefreshConfigTask> {
        self.system.refresh_config_scheduler()
    }

    /// Gets a transmission end of a channel which is used to send `Msg` to the
    /// raftstore.
    pub fn get_router(&self) -> RaftRouter<EK, ER> {
        self.system.router()
    }
    /// Gets a transmission end of a channel which is used send messages to
    /// apply worker.
    pub fn get_apply_router(&self) -> ApplyRouter<EK> {
        self.system.apply_router()
    }

    // check store, return store id for the engine.
    // If the store is not bootstrapped, use INVALID_ID.
    fn check_store(&self, engines: &Engines<EK, ER>) -> Result<u64> {
        let res = engines.kv.get_msg::<StoreIdent>(keys::STORE_IDENT_KEY)?;
        if res.is_none() {
            return Ok(INVALID_ID);
        }

        let ident = res.unwrap();
        if ident.get_cluster_id() != self.cluster_id {
            return Err(box_err!(
                "cluster ID mismatch, local {} != remote {}, \
                 you are trying to connect to another cluster, please reconnect to the correct PD",
                ident.get_cluster_id(),
                self.cluster_id
            ));
        }

        let store_id = ident.get_store_id();
        if store_id == INVALID_ID {
            return Err(box_err!("invalid store ident {:?}", ident));
        }

        Ok(store_id)
    }

    // During the api version switch only TiDB data are allowed to exist otherwise
    // returns error.
    fn check_api_version(&self, engines: &Engines<EK, ER>) -> Result<()> {
        let ident = engines
            .kv
            .get_msg::<StoreIdent>(keys::STORE_IDENT_KEY)?
            .expect("Store should have bootstrapped");
        // API version is not written into `StoreIdent` in legacy TiKV, thus it will be
        // V1 in `StoreIdent` regardless of `storage.enable_ttl`. To allow upgrading
        // from legacy V1 TiKV, the config switch between V1 and V1ttl are not checked
        // here. It's safe to do so because `storage.enable_ttl` is impossible to change
        // thanks to the config check. let should_check = match (ident.api_version,
        // self.api_version) {
        let should_check = match (ident.api_version, self.api_version) {
            (ApiVersion::V1, ApiVersion::V1ttl) | (ApiVersion::V1ttl, ApiVersion::V1) => false,
            (left, right) => left != right,
        };
        if should_check {
            // Check if there are only TiDB data in the engine
            let snapshot = engines.kv.snapshot();
            for cf in DATA_CFS {
                for (start, end) in TIDB_RANGES_COMPLEMENT {
                    let mut unexpected_data_key = None;
                    snapshot.scan(
                        cf,
                        &keys::data_key(start),
                        &keys::data_key(end),
                        false,
                        |key, _| {
                            unexpected_data_key = Some(key[DATA_KEY_PREFIX_LEN..].to_vec());
                            Ok(false)
                        },
                    )?;
                    if let Some(unexpected_data_key) = unexpected_data_key {
                        return Err(box_err!(
                            "unable to switch `storage.api_version` from {:?} to {:?} \
                            because found data key that is not written by TiDB: {:?}",
                            ident.api_version,
                            self.api_version,
                            log_wrappers::hex_encode_upper(&unexpected_data_key)
                        ));
                    }
                }
            }
            // Switch api version
            let ident = StoreIdent {
                api_version: self.api_version,
                ..ident
            };
            engines.kv.put_msg(keys::STORE_IDENT_KEY, &ident)?;
            engines.sync_kv()?;
        }
        Ok(())
    }

    fn alloc_id(&self) -> Result<u64> {
        let id = self.pd_client.alloc_id()?;
        Ok(id)
    }

    fn load_all_stores(&mut self, status: Option<ReplicationStatus>) {
        info!("initializing replication mode"; "status" => ?status, "store_id" => self.store.id);
        let stores = match self.pd_client.get_all_stores(false) {
            Ok(stores) => stores,
            Err(e) => panic!("failed to load all stores: {:?}", e),
        };
        let mut state = self.state.lock().unwrap();
        if let Some(s) = status {
            state.set_status(s);
        }
        for mut store in stores {
            state
                .group
                .register_store(store.id, store.take_labels().into());
        }
    }

    // Exported for tests.
    #[doc(hidden)]
    pub fn prepare_bootstrap_cluster(
        &self,
        engines: &Engines<EK, ER>,
        store_id: u64,
    ) -> Result<metapb::Region> {
        let region_id = self.alloc_id()?;
        debug!(
            "alloc first region id";
            "region_id" => region_id,
            "cluster_id" => self.cluster_id,
            "store_id" => store_id
        );
        let peer_id = self.alloc_id()?;
        debug!(
            "alloc first peer id for first region";
            "peer_id" => peer_id,
            "region_id" => region_id,
        );

        let region = initial_region(store_id, region_id, peer_id);
        store::prepare_bootstrap_cluster(engines, &region)?;
        Ok(region)
    }

    fn check_or_prepare_bootstrap_cluster(
        &self,
        engines: &Engines<EK, ER>,
        store_id: u64,
    ) -> Result<Option<metapb::Region>> {
        if let Some(first_region) = engines.kv.get_msg(keys::PREPARE_BOOTSTRAP_KEY)? {
            Ok(Some(first_region))
        } else if self.check_cluster_bootstrapped()? {
            Ok(None)
        } else {
            self.prepare_bootstrap_cluster(engines, store_id).map(Some)
        }
    }

    fn bootstrap_cluster(
        &mut self,
        engines: &Engines<EK, ER>,
        first_region: metapb::Region,
    ) -> Result<()> {
        let region_id = first_region.get_id();
        let mut retry = 0;
        while retry < MAX_CHECK_CLUSTER_BOOTSTRAPPED_RETRY_COUNT {
            match self
                .pd_client
                .bootstrap_cluster(self.store.clone(), first_region.clone())
            {
                Ok(_) => {
                    info!("bootstrap cluster ok"; "cluster_id" => self.cluster_id);
                    fail_point!("node_after_bootstrap_cluster", |_| Err(box_err!(
                        "injected error: node_after_bootstrap_cluster"
                    )));
                    store::clear_prepare_bootstrap_key(engines)?;
                    return Ok(());
                }
                Err(PdError::ClusterBootstrapped(_)) => match self.pd_client.get_region(b"") {
                    Ok(region) => {
                        if region == first_region {
                            store::clear_prepare_bootstrap_key(engines)?;
                        } else {
                            info!("cluster is already bootstrapped"; "cluster_id" => self.cluster_id);
                            store::clear_prepare_bootstrap_cluster(engines, region_id)?;
                        }
                        return Ok(());
                    }
                    Err(e) => {
                        warn!("get the first region failed"; "err" => ?e);
                    }
                },
                // TODO: should we clean region for other errors too?
                Err(e) => error!(?e; "bootstrap cluster"; "cluster_id" => self.cluster_id,),
            }
            retry += 1;
            thread::sleep(CHECK_CLUSTER_BOOTSTRAPPED_RETRY_INTERVAL);
        }
        Err(box_err!("bootstrapped cluster failed"))
    }

    fn check_cluster_bootstrapped(&self) -> Result<bool> {
        for _ in 0..MAX_CHECK_CLUSTER_BOOTSTRAPPED_RETRY_COUNT {
            match self.pd_client.is_cluster_bootstrapped() {
                Ok(b) => return Ok(b),
                Err(e) => {
                    warn!("check cluster bootstrapped failed"; "err" => ?e);
                }
            }
            thread::sleep(CHECK_CLUSTER_BOOTSTRAPPED_RETRY_INTERVAL);
        }
        Err(box_err!("check cluster bootstrapped failed"))
    }

    #[allow(clippy::too_many_arguments)]
    fn start_store<T>(
        &mut self,
        store_id: u64,
        engines: Engines<EK, ER>,
        trans: T,
        snap_mgr: SnapManager,
        pd_worker: LazyWorker<PdTask<EK, ER>>,
        store_meta: Arc<Mutex<StoreMeta>>,
        coprocessor_host: CoprocessorHost<EK>,
        importer: Arc<SstImporter>,
        split_check_scheduler: Scheduler<SplitCheckTask>,
        auto_split_controller: AutoSplitController,
        concurrency_manager: ConcurrencyManager,
        collector_reg_handle: CollectorRegHandle,
    ) -> Result<()>
    where
        T: Transport + 'static,
    {
        info!("start raft store thread"; "store_id" => store_id);

        if self.has_started {
            return Err(box_err!("{} is already started", store_id));
        }
        self.has_started = true;
        let cfg = self.store_cfg.clone();
        let pd_client = Arc::clone(&self.pd_client);
        let store = self.store.clone();

        self.system.spawn(
            store,
            cfg,
            engines,
            trans,
            pd_client,
            snap_mgr,
            pd_worker,
            store_meta,
            coprocessor_host,
            importer,
            split_check_scheduler,
            self.bg_worker.clone(),
            auto_split_controller,
            self.state.clone(),
            concurrency_manager,
            collector_reg_handle,
            self.health_service.clone(),
        )?;
        Ok(())
    }

    fn stop_store(&mut self, store_id: u64) {
        info!("stop raft store thread"; "store_id" => store_id);
        self.system.shutdown();
    }

    /// Stops the Node.
    pub fn stop(&mut self) {
        let store_id = self.store.get_id();
        self.stop_store(store_id);
        self.bg_worker.stop();
    }
}<|MERGE_RESOLUTION|>--- conflicted
+++ resolved
@@ -66,10 +66,7 @@
     resource_tag_factory: ResourceTagFactory,
     quota_limiter: Arc<QuotaLimiter>,
     feature_gate: FeatureGate,
-<<<<<<< HEAD
-=======
     causal_ts_provider: Option<Arc<CausalTs>>,
->>>>>>> 3d075ab3
 ) -> Result<Storage<RaftKv<EK, S>, LM, F>>
 where
     S: RaftStoreRouter<EK> + LocalReadRouter<EK> + 'static,
