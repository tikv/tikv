--- conflicted
+++ resolved
@@ -174,13 +174,9 @@
         let mut msg_size = msg.start_key.len()
             + msg.end_key.len()
             + msg.get_message().context.len()
-<<<<<<< HEAD
             + msg.extra_ctx.len()
             // index: 3, term: 2, data tag and size: 3, entry tag and size: 3
             + 11 * msg.get_message().get_entries().len();
-=======
-            + msg.extra_ctx.len();
->>>>>>> 77c134b0
         for entry in msg.get_message().get_entries() {
             msg_size += entry.data.len();
         }
