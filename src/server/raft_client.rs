--- conflicted
+++ resolved
@@ -1012,12 +1012,8 @@
             self.last_hash.1 as usize
         };
 
-<<<<<<< HEAD
-        let transport_on_send_store_fp = || {
-=======
         #[allow(unused_mut)]
         let mut transport_on_send_store_fp = || {
->>>>>>> 6dcd0b3d
             fail_point!(
                 "transport_on_send_snapshot",
                 msg.get_message().get_msg_type() == raft::eraftpb::MessageType::MsgSnapshot,
