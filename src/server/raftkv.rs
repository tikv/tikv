--- conflicted
+++ resolved
@@ -77,16 +77,11 @@
         KvError(box KvErrorInner::Request(ref header)) => {
             RequestStatusKind::from(storage::get_error_kind_from_header(header))
         }
-
-<<<<<<< HEAD
-        kv::Error::Timeout(_) => RequestStatusKind::err_timeout,
-        kv::Error::EmptyRequest => RequestStatusKind::err_empty_request,
-        kv::Error::Other(_) | kv::Error::OtherFlattened(_) => RequestStatusKind::err_other,
-=======
         KvError(box KvErrorInner::Timeout(_)) => RequestStatusKind::err_timeout,
         KvError(box KvErrorInner::EmptyRequest) => RequestStatusKind::err_empty_request,
-        KvError(box KvErrorInner::Other(_)) => RequestStatusKind::err_other,
->>>>>>> 4b6c4d91
+        KvError(box KvErrorInner::Other(_)) | KvError(box KvErrorInner::OtherFlattened(_)) => {
+            RequestStatusKind::err_other
+        }
     }
 }
 
