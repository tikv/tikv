// Copyright 2016 TiKV Project Authors. Licensed under Apache-2.0.

// #[PerformanceCriticalPath]
use std::{
    borrow::Cow,
    fmt::{self, Debug, Display, Formatter},
    io::Error as IoError,
    mem,
    num::NonZeroU64,
    result,
    sync::{Arc, RwLock},
    time::Duration,
};

use collections::HashSet;
use concurrency_manager::ConcurrencyManager;
use engine_traits::{CfName, KvEngine, MvccProperties, Snapshot};
use kvproto::{
    errorpb,
    kvrpcpb::{Context, IsolationLevel},
    raft_cmdpb::{CmdType, RaftCmdRequest, RaftCmdResponse, RaftRequestHeader, Request, Response},
};
use raft::{
    eraftpb::{self, MessageType},
    StateRole,
};
use raftstore::{
    coprocessor::{
        dispatcher::BoxReadIndexObserver, Coprocessor, CoprocessorHost, ReadIndexObserver,
    },
    errors::Error as RaftServerError,
    router::{LocalReadRouter, RaftStoreRouter},
    store::{
        Callback as StoreCallback, RaftCmdExtraOpts, ReadIndexContext, ReadResponse,
        RegionSnapshot, WriteResponse,
    },
};
use thiserror::Error;
use tikv_util::{codec::number::NumberEncoder, time::Instant};
use txn_types::{Key, TimeStamp, TxnExtra, TxnExtraScheduler, WriteBatchFlags};

use super::metrics::*;
use crate::storage::{
    self, kv,
    kv::{
        Callback, Engine, Error as KvError, ErrorInner as KvErrorInner, ExtCallback, Modify,
        SnapContext, WriteData,
    },
};

#[derive(Debug, Error)]
pub enum Error {
    #[error("{}", .0.get_message())]
    RequestFailed(errorpb::Error),

    #[error("{0}")]
    Io(#[from] IoError),

    #[error("{0}")]
    Server(#[from] RaftServerError),

    #[error("{0}")]
    InvalidResponse(String),

    #[error("{0}")]
    InvalidRequest(String),

    #[error("timeout after {0:?}")]
    Timeout(Duration),
}

fn get_status_kind_from_error(e: &Error) -> RequestStatusKind {
    match *e {
        Error::RequestFailed(ref header) => {
            RequestStatusKind::from(storage::get_error_kind_from_header(header))
        }
        Error::Io(_) => RequestStatusKind::err_io,
        Error::Server(_) => RequestStatusKind::err_server,
        Error::InvalidResponse(_) => RequestStatusKind::err_invalid_resp,
        Error::InvalidRequest(_) => RequestStatusKind::err_invalid_req,
        Error::Timeout(_) => RequestStatusKind::err_timeout,
    }
}

fn get_status_kind_from_engine_error(e: &kv::Error) -> RequestStatusKind {
    match *e {
        KvError(box KvErrorInner::Request(ref header)) => {
            RequestStatusKind::from(storage::get_error_kind_from_header(header))
        }
        KvError(box KvErrorInner::KeyIsLocked(_)) => {
            RequestStatusKind::err_leader_memory_lock_check
        }
        KvError(box KvErrorInner::Timeout(_)) => RequestStatusKind::err_timeout,
        KvError(box KvErrorInner::EmptyRequest) => RequestStatusKind::err_empty_request,
        KvError(box KvErrorInner::Other(_)) => RequestStatusKind::err_other,
    }
}

pub type Result<T> = result::Result<T, Error>;

impl From<Error> for kv::Error {
    fn from(e: Error) -> kv::Error {
        match e {
            Error::RequestFailed(e) => KvError::from(KvErrorInner::Request(e)),
            Error::Server(e) => e.into(),
            e => box_err!(e),
        }
    }
}

pub enum CmdRes<S>
where
    S: Snapshot,
{
    Resp(Vec<Response>),
    Snap(RegionSnapshot<S>),
}

fn check_raft_cmd_response(resp: &mut RaftCmdResponse) -> Result<()> {
    if resp.get_header().has_error() {
        return Err(Error::RequestFailed(resp.take_header().take_error()));
    }

    Ok(())
}

fn on_write_result<S>(mut write_resp: WriteResponse) -> Result<CmdRes<S>>
where
    S: Snapshot,
{
    check_raft_cmd_response(&mut write_resp.response)?;
    let resps = write_resp.response.take_responses();
    Ok(CmdRes::Resp(resps.into()))
}

fn on_read_result<S>(mut read_resp: ReadResponse<S>) -> Result<CmdRes<S>>
where
    S: Snapshot,
{
    check_raft_cmd_response(&mut read_resp.response)?;
    let resps = read_resp.response.take_responses();
    if let Some(mut snapshot) = read_resp.snapshot {
        snapshot.term = NonZeroU64::new(read_resp.response.get_header().get_current_term());
        snapshot.txn_extra_op = read_resp.txn_extra_op;
        Ok(CmdRes::Snap(snapshot))
    } else {
        Ok(CmdRes::Resp(resps.into()))
    }
}

/// `RaftKv` is a storage engine base on `RaftStore`.
#[derive(Clone)]
pub struct RaftKv<E, S>
where
    E: KvEngine,
    S: RaftStoreRouter<E> + LocalReadRouter<E> + 'static,
{
    router: S,
    engine: E,
    txn_extra_scheduler: Option<Arc<dyn TxnExtraScheduler>>,
    region_leaders: Arc<RwLock<HashSet<u64>>>,
}

impl<E, S> RaftKv<E, S>
where
    E: KvEngine,
    S: RaftStoreRouter<E> + LocalReadRouter<E> + 'static,
{
    /// Create a RaftKv using specified configuration.
    pub fn new(router: S, engine: E, region_leaders: Arc<RwLock<HashSet<u64>>>) -> RaftKv<E, S> {
        RaftKv {
            router,
            engine,
            txn_extra_scheduler: None,
            region_leaders,
        }
    }

    pub fn set_txn_extra_scheduler(&mut self, txn_extra_scheduler: Arc<dyn TxnExtraScheduler>) {
        self.txn_extra_scheduler = Some(txn_extra_scheduler);
    }

    fn new_request_header(&self, ctx: &Context) -> RaftRequestHeader {
        let mut header = RaftRequestHeader::default();
        header.set_region_id(ctx.get_region_id());
        header.set_peer(ctx.get_peer().clone());
        header.set_region_epoch(ctx.get_region_epoch().clone());
        if ctx.get_term() != 0 {
            header.set_term(ctx.get_term());
        }
        header.set_sync_log(ctx.get_sync_log());
        header.set_replica_read(ctx.get_replica_read());
        header
    }

    fn exec_snapshot(
        &self,
        ctx: SnapContext<'_>,
        req: Request,
        cb: Callback<CmdRes<E::Snapshot>>,
    ) -> Result<()> {
        let mut header = self.new_request_header(ctx.pb_ctx);
<<<<<<< HEAD
        if ctx.pb_ctx.get_stale_read() && ctx.start_ts.map_or(true, |ts| !ts.is_zero()) {
=======
        let mut flags = 0;
        if ctx.pb_ctx.get_stale_read() && !ctx.start_ts.is_zero() {
>>>>>>> a1d7b936
            let mut data = [0u8; 8];
            (&mut data[..])
                .encode_u64(ctx.start_ts.unwrap_or_default().into_inner())
                .unwrap();
            flags |= WriteBatchFlags::STALE_READ.bits();
            header.set_flag_data(data.into());
        }
        if ctx.for_flashback {
            flags |= WriteBatchFlags::FLASHBACK.bits();
        }
        header.set_flags(flags);

        let mut cmd = RaftCmdRequest::default();
        cmd.set_header(header);
        cmd.set_requests(vec![req].into());
        self.router
            .read(
                ctx.read_id,
                cmd,
                StoreCallback::read(Box::new(move |resp| {
                    cb(on_read_result(resp).map_err(Error::into));
                })),
            )
            .map_err(From::from)
    }

    fn exec_write_requests(
        &self,
        ctx: &Context,
        batch: WriteData,
        write_cb: Callback<CmdRes<E::Snapshot>>,
        proposed_cb: Option<ExtCallback>,
        committed_cb: Option<ExtCallback>,
    ) -> Result<()> {
        #[cfg(feature = "failpoints")]
        {
            // If rid is some, only the specified region reports error.
            // If rid is None, all regions report error.
            let raftkv_early_error_report_fp = || -> Result<()> {
                fail_point!("raftkv_early_error_report", |rid| {
                    let region_id = ctx.get_region_id();
                    rid.and_then(|rid| {
                        let rid: u64 = rid.parse().unwrap();
                        if rid == region_id { None } else { Some(()) }
                    })
                    .ok_or_else(|| RaftServerError::RegionNotFound(region_id).into())
                });
                Ok(())
            };
            raftkv_early_error_report_fp()?;
        }

        let reqs: Vec<Request> = batch.modifies.into_iter().map(Into::into).collect();
        let txn_extra = batch.extra;
        let mut header = self.new_request_header(ctx);
        let mut flags = 0;
        if txn_extra.one_pc {
            flags |= WriteBatchFlags::ONE_PC.bits();
        }
        if txn_extra.for_flashback {
            flags |= WriteBatchFlags::FLASHBACK.bits();
        }
        header.set_flags(flags);

        let mut cmd = RaftCmdRequest::default();
        cmd.set_header(header);
        cmd.set_requests(reqs.into());

        self.schedule_txn_extra(txn_extra);

        let cb = StoreCallback::write_ext(
            Box::new(move |resp| {
                write_cb(on_write_result(resp).map_err(Error::into));
            }),
            proposed_cb,
            committed_cb,
        );
        let extra_opts = RaftCmdExtraOpts {
            deadline: batch.deadline,
            disk_full_opt: batch.disk_full_opt,
        };
        self.router.send_command(cmd, cb, extra_opts)?;

        Ok(())
    }
}

fn invalid_resp_type(exp: CmdType, act: CmdType) -> Error {
    Error::InvalidResponse(format!(
        "cmd type not match, want {:?}, got {:?}!",
        exp, act
    ))
}

impl<E, S> Display for RaftKv<E, S>
where
    E: KvEngine,
    S: RaftStoreRouter<E> + LocalReadRouter<E> + 'static,
{
    fn fmt(&self, f: &mut Formatter<'_>) -> fmt::Result {
        write!(f, "RaftKv")
    }
}

impl<E, S> Debug for RaftKv<E, S>
where
    E: KvEngine,
    S: RaftStoreRouter<E> + LocalReadRouter<E> + 'static,
{
    fn fmt(&self, f: &mut Formatter<'_>) -> fmt::Result {
        write!(f, "RaftKv")
    }
}

impl<E, S> Engine for RaftKv<E, S>
where
    E: KvEngine,
    S: RaftStoreRouter<E> + LocalReadRouter<E> + 'static,
{
    type Snap = RegionSnapshot<E::Snapshot>;
    type Local = E;

    fn kv_engine(&self) -> E {
        self.engine.clone()
    }

    fn encode_in_place(&self, modifies: &mut Vec<Modify>) {
        for modify in modifies {
            match modify {
                Modify::Delete(_, ref mut key) => {
                    let bytes = keys::data_key(key.as_encoded());
                    *key = Key::from_encoded(bytes);
                }
                Modify::Put(_, ref mut key, _) => {
                    let bytes = keys::data_key(key.as_encoded());
                    *key = Key::from_encoded(bytes);
                }
                Modify::PessimisticLock(ref mut key, _) => {
                    let bytes = keys::data_key(key.as_encoded());
                    *key = Key::from_encoded(bytes);
                }
                Modify::DeleteRange(_, ref mut key1, ref mut key2, _) => {
                    let bytes = keys::data_key(key1.as_encoded());
                    *key1 = Key::from_encoded(bytes);
                    let bytes = keys::data_end_key(key2.as_encoded());
                    *key2 = Key::from_encoded(bytes);
                }
            }
        }
    }

    fn precheck_write_with_ctx(&self, ctx: &Context) -> kv::Result<()> {
        let region_id = ctx.get_region_id();
        match self.region_leaders.read().unwrap().get(&region_id) {
            Some(_) => Ok(()),
            None => Err(RaftServerError::NotLeader(region_id, None).into()),
        }
    }

    fn async_write(
        &self,
        ctx: &Context,
        batch: WriteData,
        write_cb: Callback<()>,
    ) -> kv::Result<()> {
        self.async_write_ext(ctx, batch, write_cb, None, None)
    }

    fn async_write_ext(
        &self,
        ctx: &Context,
        batch: WriteData,
        write_cb: Callback<()>,
        proposed_cb: Option<ExtCallback>,
        committed_cb: Option<ExtCallback>,
    ) -> kv::Result<()> {
        fail_point!("raftkv_async_write");
        if batch.modifies.is_empty() {
            return Err(KvError::from(KvErrorInner::EmptyRequest));
        }

        ASYNC_REQUESTS_COUNTER_VEC.write.all.inc();
        let begin_instant = Instant::now_coarse();

        self.exec_write_requests(
            ctx,
            batch,
            Box::new(move |res| match res {
                Ok(CmdRes::Resp(_)) => {
                    ASYNC_REQUESTS_COUNTER_VEC.write.success.inc();
                    ASYNC_REQUESTS_DURATIONS_VEC
                        .write
                        .observe(begin_instant.saturating_elapsed_secs());
                    fail_point!("raftkv_async_write_finish");
                    write_cb(Ok(()))
                }
                Ok(CmdRes::Snap(_)) => {
                    write_cb(Err(box_err!("unexpect snapshot, should mutate instead.")))
                }
                Err(e) => {
                    let status_kind = get_status_kind_from_engine_error(&e);
                    ASYNC_REQUESTS_COUNTER_VEC.write.get(status_kind).inc();
                    write_cb(Err(e))
                }
            }),
            proposed_cb,
            committed_cb,
        )
        .map_err(|e| {
            let status_kind = get_status_kind_from_error(&e);
            ASYNC_REQUESTS_COUNTER_VEC.write.get(status_kind).inc();
            e.into()
        })
    }

    fn async_snapshot(&self, mut ctx: SnapContext<'_>, cb: Callback<Self::Snap>) -> kv::Result<()> {
        fail_point!("raftkv_async_snapshot_err", |_| Err(box_err!(
            "injected error for async_snapshot"
        )));

        let mut req = Request::default();
        req.set_cmd_type(CmdType::Snap);
        if !ctx.key_ranges.is_empty() && ctx.start_ts.map_or(false, |ts| !ts.is_zero()) {
            req.mut_read_index()
                .set_start_ts(ctx.start_ts.as_ref().unwrap().into_inner());
            req.mut_read_index()
                .set_key_ranges(mem::take(&mut ctx.key_ranges).into());
        }
        ASYNC_REQUESTS_COUNTER_VEC.snapshot.all.inc();
        let begin_instant = Instant::now_coarse();
        self.exec_snapshot(
            ctx,
            req,
            Box::new(move |res| match res {
                Ok(CmdRes::Resp(mut r)) => {
                    let e = if r
                        .get(0)
                        .map(|resp| resp.get_read_index().has_locked())
                        .unwrap_or(false)
                    {
                        let locked = r[0].take_read_index().take_locked();
                        KvError::from(KvErrorInner::KeyIsLocked(locked))
                    } else {
                        invalid_resp_type(CmdType::Snap, r[0].get_cmd_type()).into()
                    };
                    cb(Err(e))
                }
                Ok(CmdRes::Snap(s)) => {
                    ASYNC_REQUESTS_DURATIONS_VEC
                        .snapshot
                        .observe(begin_instant.saturating_elapsed_secs());
                    ASYNC_REQUESTS_COUNTER_VEC.snapshot.success.inc();
                    cb(Ok(s))
                }
                Err(e) => {
                    let status_kind = get_status_kind_from_engine_error(&e);
                    ASYNC_REQUESTS_COUNTER_VEC.snapshot.get(status_kind).inc();
                    cb(Err(e))
                }
            }),
        )
        .map_err(|e| {
            let status_kind = get_status_kind_from_error(&e);
            ASYNC_REQUESTS_COUNTER_VEC.snapshot.get(status_kind).inc();
            e.into()
        })
    }

    fn release_snapshot(&self) {
        self.router.release_snapshot_cache();
    }

    fn get_mvcc_properties_cf(
        &self,
        cf: CfName,
        safe_point: TimeStamp,
        start: &[u8],
        end: &[u8],
    ) -> Option<MvccProperties> {
        let start = keys::data_key(start);
        let end = keys::data_end_key(end);
        self.engine
            .get_mvcc_properties_cf(cf, safe_point, &start, &end)
    }

    fn schedule_txn_extra(&self, txn_extra: TxnExtra) {
        if let Some(tx) = self.txn_extra_scheduler.as_ref() {
            if !txn_extra.is_empty() {
                tx.schedule(txn_extra);
            }
        }
    }
}

#[derive(Clone)]
pub struct ReplicaReadLockChecker {
    concurrency_manager: ConcurrencyManager,
}

impl ReplicaReadLockChecker {
    pub fn new(concurrency_manager: ConcurrencyManager) -> Self {
        ReplicaReadLockChecker {
            concurrency_manager,
        }
    }

    pub fn register<E: KvEngine + 'static>(self, host: &mut CoprocessorHost<E>) {
        host.registry
            .register_read_index_observer(1, BoxReadIndexObserver::new(self));
    }
}

impl Coprocessor for ReplicaReadLockChecker {}

impl ReadIndexObserver for ReplicaReadLockChecker {
    fn on_step(&self, msg: &mut eraftpb::Message, role: StateRole) {
        // Only check and return result if the current peer is a leader.
        // If it's not a leader, the read index request will be redirected to the leader
        // later.
        if msg.get_msg_type() != MessageType::MsgReadIndex || role != StateRole::Leader {
            return;
        }
        assert_eq!(msg.get_entries().len(), 1);
        let mut rctx = ReadIndexContext::parse(msg.get_entries()[0].get_data()).unwrap();
        if let Some(mut request) = rctx.request.take() {
            let begin_instant = Instant::now();

            let start_ts = request.get_start_ts().into();
            self.concurrency_manager.update_max_ts(start_ts);
            for range in request.mut_key_ranges().iter_mut() {
                let key_bound = |key: Vec<u8>| {
                    if key.is_empty() {
                        None
                    } else {
                        Some(txn_types::Key::from_encoded(key))
                    }
                };
                let start_key = key_bound(range.take_start_key());
                let end_key = key_bound(range.take_end_key());
                // The replica read is not compatible with `RcCheckTs` isolation level yet.
                // It's ensured in the tidb side when `RcCheckTs` is enabled for read requests,
                // the replica read would not be enabled at the same time.
                let res = self.concurrency_manager.read_range_check(
                    start_key.as_ref(),
                    end_key.as_ref(),
                    |key, lock| {
                        txn_types::Lock::check_ts_conflict(
                            Cow::Borrowed(lock),
                            key,
                            start_ts,
                            &Default::default(),
                            IsolationLevel::Si,
                        )
                    },
                );
                if let Err(txn_types::Error(box txn_types::ErrorInner::KeyIsLocked(lock))) = res {
                    rctx.locked = Some(lock);
                    REPLICA_READ_LOCK_CHECK_HISTOGRAM_VEC_STATIC
                        .locked
                        .observe(begin_instant.saturating_elapsed().as_secs_f64());
                } else {
                    REPLICA_READ_LOCK_CHECK_HISTOGRAM_VEC_STATIC
                        .unlocked
                        .observe(begin_instant.saturating_elapsed().as_secs_f64());
                }
            }
            msg.mut_entries()[0].set_data(rctx.to_bytes().into());
        }
    }
}

#[cfg(test)]
mod tests {
    use kvproto::raft_cmdpb;
    use uuid::Uuid;

    use super::*;

    // This test ensures `ReplicaReadLockChecker` won't change UUID context of read
    // index.
    #[test]
    fn test_replica_read_lock_checker_for_single_uuid() {
        let cm = ConcurrencyManager::new(1.into());
        let checker = ReplicaReadLockChecker::new(cm);
        let mut m = eraftpb::Message::default();
        m.set_msg_type(MessageType::MsgReadIndex);
        let uuid = Uuid::new_v4();
        let mut e = eraftpb::Entry::default();
        e.set_data(uuid.as_bytes().to_vec().into());
        m.mut_entries().push(e);

        checker.on_step(&mut m, StateRole::Leader);
        assert_eq!(m.get_entries()[0].get_data(), uuid.as_bytes());
    }

    #[test]
    fn test_replica_read_lock_check_when_not_leader() {
        let cm = ConcurrencyManager::new(1.into());
        let checker = ReplicaReadLockChecker::new(cm);
        let mut m = eraftpb::Message::default();
        m.set_msg_type(MessageType::MsgReadIndex);
        let mut request = raft_cmdpb::ReadIndexRequest::default();
        request.set_start_ts(100);
        let rctx = ReadIndexContext {
            id: Uuid::new_v4(),
            request: Some(request),
            locked: None,
        };
        let mut e = eraftpb::Entry::default();
        e.set_data(rctx.to_bytes().into());
        m.mut_entries().push(e);

        checker.on_step(&mut m, StateRole::Follower);
        assert_eq!(m.get_entries()[0].get_data(), rctx.to_bytes());
    }
}<|MERGE_RESOLUTION|>--- conflicted
+++ resolved
@@ -200,12 +200,8 @@
         cb: Callback<CmdRes<E::Snapshot>>,
     ) -> Result<()> {
         let mut header = self.new_request_header(ctx.pb_ctx);
-<<<<<<< HEAD
+        let mut flags = 0;
         if ctx.pb_ctx.get_stale_read() && ctx.start_ts.map_or(true, |ts| !ts.is_zero()) {
-=======
-        let mut flags = 0;
-        if ctx.pb_ctx.get_stale_read() && !ctx.start_ts.is_zero() {
->>>>>>> a1d7b936
             let mut data = [0u8; 8];
             (&mut data[..])
                 .encode_u64(ctx.start_ts.unwrap_or_default().into_inner())
