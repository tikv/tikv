--- conflicted
+++ resolved
@@ -553,11 +553,7 @@
         fail_point!("raftkv_snapshot_iter_cf", |_| Err(box_err!(
             "injected error for iter_cf"
         )));
-<<<<<<< HEAD
-        Ok(RegionSnapshot::iter_cf(self, cf, iter_opt)?)
-=======
         RegionSnapshot::iter_cf(self, cf, iter_opt).map_err(kv::Error::from)
->>>>>>> 7fcf11a7
     }
 
     #[inline]
