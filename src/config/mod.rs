// Copyright 2017 TiKV Project Authors. Licensed under Apache-2.0.

//! Configuration for the entire server.
//!
//! TiKV is configured through the `TikvConfig` type, which is in turn
//! made up of many other configuration types.

mod configurable;

use std::{
    cmp,
    collections::{HashMap, HashSet},
    convert::TryFrom,
    error::Error,
    fs, i32,
    io::{Error as IoError, ErrorKind, Write},
    path::Path,
    str,
    sync::{Arc, RwLock},
    usize,
};

use api_version::ApiV1Ttl;
use causal_ts::Config as CausalTsConfig;
pub use configurable::{ConfigRes, ConfigurableDb};
use encryption_export::DataKeyManager;
use engine_rocks::{
    config::{self as rocks_config, BlobRunMode, CompressionType, LogLevel as RocksLogLevel},
    get_env,
    properties::MvccPropertiesCollectorFactory,
    raw::{
        BlockBasedOptions, Cache, ChecksumType, CompactionPriority, ConcurrentTaskLimiter,
        DBCompactionStyle, DBCompressionType, DBRateLimiterMode, DBRecoveryMode, Env,
        PrepopulateBlockCache, RateLimiter, WriteBufferManager,
    },
    util::{
        FixedPrefixSliceTransform, FixedSuffixSliceTransform, NoopSliceTransform,
<<<<<<< HEAD
        RangeCompactionFilterFactoryBuilder,
=======
        RangeCompactionFilterFactory, StackingCompactionFilterFactory,
>>>>>>> e1867033
    },
    RaftDbLogger, RangePropertiesCollectorFactory, RawMvccPropertiesCollectorFactory,
    RocksCfOptions, RocksDbOptions, RocksEngine, RocksEventListener, RocksStatistics,
    RocksTitanDbOptions, RocksdbLogger, TtlPropertiesCollectorFactory,
    DEFAULT_PROP_KEYS_INDEX_DISTANCE, DEFAULT_PROP_SIZE_INDEX_DISTANCE,
};
use engine_traits::{
    CfOptions as _, DbOptions as _, MiscExt, TitanCfOptions as _, CF_DEFAULT, CF_LOCK, CF_RAFT,
    CF_WRITE,
};
use file_system::IoRateLimiter;
use keys::region_raft_prefix_len;
use kvproto::kvrpcpb::ApiVersion;
use online_config::{ConfigChange, ConfigManager, ConfigValue, OnlineConfig, Result as CfgResult};
use pd_client::Config as PdConfig;
use raft_log_engine::{
    RaftEngineConfig as RawRaftEngineConfig, ReadableSize as RaftEngineReadableSize,
};
use raftstore::{
    coprocessor::{Config as CopConfig, RegionInfoAccessor},
    store::{CompactionGuardGeneratorFactory, Config as RaftstoreConfig, SplitConfig},
};
use resource_control::Config as ResourceControlConfig;
use resource_metering::Config as ResourceMeteringConfig;
use security::SecurityConfig;
use serde::{
    de::{Error as DError, Unexpected},
    Deserialize, Deserializer, Serialize, Serializer,
};
use serde_json::{to_value, Map, Value};
use tikv_util::{
    config::{
        self, LogFormat, RaftDataStateMachine, ReadableDuration, ReadableSize, TomlWriter, GIB, MIB,
    },
    logger::{get_level_by_string, get_string_by_level, set_log_level},
    sys::SysQuota,
    time::duration_to_sec,
    yatp_pool,
};

use crate::{
    coprocessor_v2::Config as CoprocessorV2Config,
    import::Config as ImportConfig,
    server::{
        gc_worker::{GcConfig, RawCompactionFilterFactory, WriteCompactionFilterFactory},
        lock_manager::Config as PessimisticTxnConfig,
        ttl::TtlCompactionFilterFactory,
        Config as ServerConfig, CONFIG_ROCKSDB_GAUGE,
    },
    storage::config::{Config as StorageConfig, EngineType, DEFAULT_DATA_DIR},
};

pub const DEFAULT_ROCKSDB_SUB_DIR: &str = "db";

/// By default, block cache size will be set to 45% of system memory.
pub const BLOCK_CACHE_RATE: f64 = 0.45;
/// Because multi-rocksdb has 25% memory table quota, we have to reduce block
/// cache a bit
pub const RAFTSTORE_V2_BLOCK_CACHE_RATE: f64 = 0.30;
/// By default, TiKV will try to limit memory usage to 75% of system memory.
pub const MEMORY_USAGE_LIMIT_RATE: f64 = 0.75;

/// Min block cache shard's size. If a shard is too small, the index/filter data
/// may not fit one shard
pub const MIN_BLOCK_CACHE_SHARD_SIZE: usize = 128 * MIB as usize;

/// Maximum of 15% of system memory can be used by Raft Engine. Normally its
/// memory usage is much smaller than that.
const RAFT_ENGINE_MEMORY_LIMIT_RATE: f64 = 0.15;
/// Tentative value.
const WRITE_BUFFER_MEMORY_LIMIT_RATE: f64 = 0.25;

const LOCKCF_MIN_MEM: usize = 256 * MIB as usize;
const LOCKCF_MAX_MEM: usize = GIB as usize;
const RAFT_MIN_MEM: usize = 256 * MIB as usize;
const RAFT_MAX_MEM: usize = 2 * GIB as usize;
/// Configs that actually took effect in the last run
pub const LAST_CONFIG_FILE: &str = "last_tikv.toml";
const TMP_CONFIG_FILE: &str = "tmp_tikv.toml";
const MAX_BLOCK_SIZE: usize = 32 * MIB as usize;

fn bloom_filter_ratio(et: EngineType) -> f64 {
    match et {
        EngineType::RaftKv => 0.1,
        // In v2, every peer has its own tablet. The data scale is about tens of
        // GiBs. We only need a small portion for those key.
        // TODO: disable it for now until find out the proper ratio
        EngineType::RaftKv2 => 0.0,
    }
}

fn memory_limit_for_cf(is_raft_db: bool, cf: &str, total_mem: u64) -> ReadableSize {
    let (ratio, min, max) = match (is_raft_db, cf) {
        (true, CF_DEFAULT) => (0.02, RAFT_MIN_MEM, RAFT_MAX_MEM),
        (false, CF_DEFAULT) => (0.25, 0, usize::MAX),
        (false, CF_LOCK) => (0.02, LOCKCF_MIN_MEM, LOCKCF_MAX_MEM),
        (false, CF_WRITE) => (0.15, 0, usize::MAX),
        _ => unreachable!(),
    };
    let size = ((total_mem as f64 * ratio) as usize).clamp(min, max);
    ReadableSize::mb(size as u64 / MIB)
}

#[derive(Clone, Serialize, Deserialize, PartialEq, Debug, OnlineConfig)]
#[serde(default)]
#[serde(rename_all = "kebab-case")]
pub struct TitanCfConfig {
    #[online_config(skip)]
    pub min_blob_size: ReadableSize,
    #[online_config(skip)]
    pub blob_file_compression: CompressionType,
    #[online_config(skip)]
    pub blob_cache_size: ReadableSize,
    #[online_config(skip)]
    pub min_gc_batch_size: ReadableSize,
    #[online_config(skip)]
    pub max_gc_batch_size: ReadableSize,
    #[online_config(skip)]
    pub discardable_ratio: f64,
    // deprecated.
    #[online_config(skip)]
    #[doc(hidden)]
    #[serde(skip_serializing)]
    pub sample_ratio: Option<f64>,
    #[online_config(skip)]
    pub merge_small_file_threshold: ReadableSize,
    pub blob_run_mode: BlobRunMode,
    #[online_config(skip)]
    pub level_merge: bool,
    #[online_config(skip)]
    pub range_merge: bool,
    #[online_config(skip)]
    pub max_sorted_runs: i32,
    // deprecated.
    #[online_config(skip)]
    #[doc(hidden)]
    #[serde(skip_serializing)]
    pub gc_merge_rewrite: bool,
}

impl Default for TitanCfConfig {
    fn default() -> Self {
        Self {
            min_blob_size: ReadableSize::kb(1), // disable titan default
            blob_file_compression: CompressionType::Lz4,
            blob_cache_size: ReadableSize::mb(0),
            min_gc_batch_size: ReadableSize::mb(16),
            max_gc_batch_size: ReadableSize::mb(64),
            discardable_ratio: 0.5,
            sample_ratio: None,
            merge_small_file_threshold: ReadableSize::mb(8),
            blob_run_mode: BlobRunMode::Normal,
            level_merge: false,
            range_merge: true,
            max_sorted_runs: 20,
            gc_merge_rewrite: false,
        }
    }
}

impl TitanCfConfig {
    fn build_opts(&self) -> RocksTitanDbOptions {
        let mut opts = RocksTitanDbOptions::new();
        opts.set_min_blob_size(self.min_blob_size.0);
        opts.set_blob_file_compression(self.blob_file_compression.into());
        opts.set_blob_cache(self.blob_cache_size.0 as usize, -1, false, 0.0);
        opts.set_min_gc_batch_size(self.min_gc_batch_size.0);
        opts.set_max_gc_batch_size(self.max_gc_batch_size.0);
        opts.set_discardable_ratio(self.discardable_ratio);
        opts.set_merge_small_file_threshold(self.merge_small_file_threshold.0);
        opts.set_blob_run_mode(self.blob_run_mode.into());
        opts.set_level_merge(self.level_merge);
        opts.set_range_merge(self.range_merge);
        opts.set_max_sorted_runs(self.max_sorted_runs);
        opts
    }

    fn validate(&self) -> Result<(), Box<dyn Error>> {
        if self.gc_merge_rewrite {
            return Err(
                "gc-merge-rewrite is deprecated. The data produced when this \
                option is enabled cannot be read by this version. Therefore, if \
                this option has been applied to an existing node, you must downgrade \
                it to the previous version and fully clean up the old data. See more \
                details of how to do that in the documentation for the blob-run-mode \
                confuguration."
                    .into(),
            );
        }
        if self.sample_ratio.is_some() {
            warn!("sample-ratio is deprecated. Ignoring the value.");
        }
        Ok(())
    }
}

#[derive(Clone, Copy, Debug, PartialEq)]
struct BackgroundJobLimits {
    max_background_jobs: u32,
    max_background_flushes: u32,
    max_sub_compactions: u32,
    max_titan_background_gc: u32,
}

const KVDB_DEFAULT_BACKGROUND_JOB_LIMITS: BackgroundJobLimits = BackgroundJobLimits {
    max_background_jobs: 9,
    max_background_flushes: 3,
    max_sub_compactions: 3,
    max_titan_background_gc: 4,
};

const RAFTDB_DEFAULT_BACKGROUND_JOB_LIMITS: BackgroundJobLimits = BackgroundJobLimits {
    max_background_jobs: 4,
    max_background_flushes: 1,
    max_sub_compactions: 2,
    max_titan_background_gc: 4,
};

// `defaults` serves as an upper bound for returning limits.
fn get_background_job_limits_impl(
    cpu_num: u32,
    defaults: &BackgroundJobLimits,
) -> BackgroundJobLimits {
    // At the minimum, we should have two background jobs: one for flush and one for
    // compaction. Otherwise, the number of background jobs should not exceed
    // cpu_num - 1.
    let max_background_jobs = cmp::max(2, cmp::min(defaults.max_background_jobs, cpu_num - 1));
    // Scale flush threads proportionally to cpu cores. Also make sure the number of
    // flush threads doesn't exceed total jobs.
    let max_background_flushes = cmp::min(
        (max_background_jobs + 3) / 4,
        defaults.max_background_flushes,
    );
    // Cap max_sub_compactions to allow at least two compactions.
    let max_compactions = max_background_jobs - max_background_flushes;
    let max_sub_compactions: u32 = (max_compactions - 1).clamp(1, defaults.max_sub_compactions);
    // Maximum background GC threads for Titan
    let max_titan_background_gc = cmp::min(defaults.max_titan_background_gc, cpu_num);

    BackgroundJobLimits {
        max_background_jobs,
        max_background_flushes,
        max_sub_compactions,
        max_titan_background_gc,
    }
}

fn get_background_job_limits(defaults: &BackgroundJobLimits) -> BackgroundJobLimits {
    let cpu_num = cmp::max(SysQuota::cpu_cores_quota() as u32, 1);
    get_background_job_limits_impl(cpu_num, defaults)
}

macro_rules! cf_config {
    ($name:ident) => {
        #[derive(Clone, Serialize, Deserialize, PartialEq, Debug, OnlineConfig)]
        #[serde(default)]
        #[serde(rename_all = "kebab-case")]
        pub struct $name {
            #[online_config(skip)]
            pub block_size: ReadableSize,
            pub block_cache_size: ReadableSize,
            #[online_config(skip)]
            pub disable_block_cache: bool,
            #[online_config(skip)]
            pub cache_index_and_filter_blocks: bool,
            #[online_config(skip)]
            pub pin_l0_filter_and_index_blocks: bool,
            #[online_config(skip)]
            pub use_bloom_filter: bool,
            #[online_config(skip)]
            pub optimize_filters_for_hits: bool,
            #[online_config(skip)]
            pub whole_key_filtering: bool,
            #[online_config(skip)]
            pub bloom_filter_bits_per_key: i32,
            #[online_config(skip)]
            pub block_based_bloom_filter: bool,
            #[online_config(skip)]
            pub read_amp_bytes_per_bit: u32,
            #[serde(with = "rocks_config::compression_type_level_serde")]
            #[online_config(skip)]
            pub compression_per_level: [DBCompressionType; 7],
            pub write_buffer_size: ReadableSize,
            pub max_write_buffer_number: i32,
            #[online_config(skip)]
            pub min_write_buffer_number_to_merge: i32,
            pub max_bytes_for_level_base: ReadableSize,
            pub target_file_size_base: ReadableSize,
            pub target_file_size_multiplier: i32,
            pub level0_file_num_compaction_trigger: i32,
            pub level0_slowdown_writes_trigger: Option<i32>,
            pub level0_stop_writes_trigger: Option<i32>,
            pub max_compaction_bytes: ReadableSize,
            #[serde(with = "rocks_config::compaction_pri_serde")]
            #[online_config(skip)]
            pub compaction_pri: CompactionPriority,
            #[online_config(skip)]
            pub dynamic_level_bytes: bool,
            #[online_config(skip)]
            pub num_levels: i32,
            pub max_bytes_for_level_multiplier: i32,
            #[serde(with = "rocks_config::compaction_style_serde")]
            #[online_config(skip)]
            pub compaction_style: DBCompactionStyle,
            pub disable_auto_compactions: bool,
            pub disable_write_stall: bool,
            pub soft_pending_compaction_bytes_limit: Option<ReadableSize>,
            pub hard_pending_compaction_bytes_limit: Option<ReadableSize>,
            #[online_config(skip)]
            pub force_consistency_checks: bool,
            #[online_config(skip)]
            pub prop_size_index_distance: u64,
            #[online_config(skip)]
            pub prop_keys_index_distance: u64,
            #[online_config(skip)]
            pub enable_doubly_skiplist: bool,
            #[online_config(skip)]
            pub enable_compaction_guard: Option<bool>,
            #[online_config(skip)]
            pub compaction_guard_min_output_file_size: ReadableSize,
            #[online_config(skip)]
            pub compaction_guard_max_output_file_size: ReadableSize,
            #[serde(with = "rocks_config::compression_type_serde")]
            #[online_config(skip)]
            pub bottommost_level_compression: DBCompressionType,
            #[online_config(skip)]
            pub bottommost_zstd_compression_dict_size: i32,
            #[online_config(skip)]
            pub bottommost_zstd_compression_sample_size: i32,
            #[serde(with = "rocks_config::prepopulate_block_cache_serde")]
            #[online_config(skip)]
            pub prepopulate_block_cache: PrepopulateBlockCache,
            #[online_config(skip)]
            pub format_version: u32,
            #[serde(with = "rocks_config::checksum_serde")]
            #[online_config(skip)]
            pub checksum: ChecksumType,
            #[online_config(skip)]
            pub max_compactions: u32,
            #[online_config(submodule)]
            pub titan: TitanCfConfig,
        }

        impl $name {
            fn validate(&self) -> Result<(), Box<dyn Error>> {
                if self.block_size.0 as usize > MAX_BLOCK_SIZE {
                    return Err(format!(
                        "invalid block-size {} for {}, exceed max size {}",
                        self.block_size.0,
                        stringify!($name),
                        MAX_BLOCK_SIZE
                    )
                    .into());
                }
                if self.format_version > 5 {
                    // TODO: allow version 5 if we have another LTS capable of reading it?
                    return Err("format-version larger than 5 is unsupported".into());
                }
                self.titan.validate()?;
                Ok(())
            }
        }
    };
}

macro_rules! write_into_metrics {
    ($cf:expr, $tag:expr, $metrics:expr) => {{
        $metrics
            .with_label_values(&[$tag, "block_size"])
            .set($cf.block_size.0 as f64);
        $metrics
            .with_label_values(&[$tag, "block_cache_size"])
            .set($cf.block_cache_size.0 as f64);
        $metrics
            .with_label_values(&[$tag, "disable_block_cache"])
            .set(($cf.disable_block_cache as i32).into());

        $metrics
            .with_label_values(&[$tag, "cache_index_and_filter_blocks"])
            .set(($cf.cache_index_and_filter_blocks as i32).into());
        $metrics
            .with_label_values(&[$tag, "pin_l0_filter_and_index_blocks"])
            .set(($cf.pin_l0_filter_and_index_blocks as i32).into());

        $metrics
            .with_label_values(&[$tag, "use_bloom_filter"])
            .set(($cf.use_bloom_filter as i32).into());
        $metrics
            .with_label_values(&[$tag, "optimize_filters_for_hits"])
            .set(($cf.optimize_filters_for_hits as i32).into());
        $metrics
            .with_label_values(&[$tag, "whole_key_filtering"])
            .set(($cf.whole_key_filtering as i32).into());
        $metrics
            .with_label_values(&[$tag, "bloom_filter_bits_per_key"])
            .set($cf.bloom_filter_bits_per_key.into());
        $metrics
            .with_label_values(&[$tag, "block_based_bloom_filter"])
            .set(($cf.block_based_bloom_filter as i32).into());

        $metrics
            .with_label_values(&[$tag, "read_amp_bytes_per_bit"])
            .set($cf.read_amp_bytes_per_bit.into());
        $metrics
            .with_label_values(&[$tag, "write_buffer_size"])
            .set($cf.write_buffer_size.0 as f64);
        $metrics
            .with_label_values(&[$tag, "max_write_buffer_number"])
            .set($cf.max_write_buffer_number.into());
        $metrics
            .with_label_values(&[$tag, "min_write_buffer_number_to_merge"])
            .set($cf.min_write_buffer_number_to_merge.into());
        $metrics
            .with_label_values(&[$tag, "max_bytes_for_level_base"])
            .set($cf.max_bytes_for_level_base.0 as f64);
        $metrics
            .with_label_values(&[$tag, "target_file_size_base"])
            .set($cf.target_file_size_base.0 as f64);
        $metrics
            .with_label_values(&[$tag, "level0_file_num_compaction_trigger"])
            .set($cf.level0_file_num_compaction_trigger.into());
        $metrics
            .with_label_values(&[$tag, "level0_slowdown_writes_trigger"])
            .set(
                $cf.level0_slowdown_writes_trigger
                    .unwrap_or_default()
                    .into(),
            );
        $metrics
            .with_label_values(&[$tag, "level0_stop_writes_trigger"])
            .set($cf.level0_stop_writes_trigger.unwrap_or_default().into());
        $metrics
            .with_label_values(&[$tag, "max_compaction_bytes"])
            .set($cf.max_compaction_bytes.0 as f64);
        $metrics
            .with_label_values(&[$tag, "dynamic_level_bytes"])
            .set(($cf.dynamic_level_bytes as i32).into());
        $metrics
            .with_label_values(&[$tag, "num_levels"])
            .set($cf.num_levels.into());
        $metrics
            .with_label_values(&[$tag, "max_bytes_for_level_multiplier"])
            .set($cf.max_bytes_for_level_multiplier.into());

        $metrics
            .with_label_values(&[$tag, "disable_auto_compactions"])
            .set(($cf.disable_auto_compactions as i32).into());
        $metrics
            .with_label_values(&[$tag, "disable_write_stall"])
            .set(($cf.disable_write_stall as i32).into());
        $metrics
            .with_label_values(&[$tag, "soft_pending_compaction_bytes_limit"])
            .set(
                $cf.soft_pending_compaction_bytes_limit
                    .unwrap_or_default()
                    .0 as f64,
            );
        $metrics
            .with_label_values(&[$tag, "hard_pending_compaction_bytes_limit"])
            .set(
                $cf.hard_pending_compaction_bytes_limit
                    .unwrap_or_default()
                    .0 as f64,
            );
        $metrics
            .with_label_values(&[$tag, "force_consistency_checks"])
            .set(($cf.force_consistency_checks as i32).into());
        $metrics
            .with_label_values(&[$tag, "enable_doubly_skiplist"])
            .set(($cf.enable_doubly_skiplist as i32).into());
        $metrics
            .with_label_values(&[$tag, "titan_min_blob_size"])
            .set($cf.titan.min_blob_size.0 as f64);
        $metrics
            .with_label_values(&[$tag, "titan_blob_cache_size"])
            .set($cf.titan.blob_cache_size.0 as f64);
        $metrics
            .with_label_values(&[$tag, "titan_min_gc_batch_size"])
            .set($cf.titan.min_gc_batch_size.0 as f64);
        $metrics
            .with_label_values(&[$tag, "titan_max_gc_batch_size"])
            .set($cf.titan.max_gc_batch_size.0 as f64);
        $metrics
            .with_label_values(&[$tag, "titan_discardable_ratio"])
            .set($cf.titan.discardable_ratio);
        $metrics
            .with_label_values(&[$tag, "titan_merge_small_file_threshold"])
            .set($cf.titan.merge_small_file_threshold.0 as f64);
    }};
}

macro_rules! build_cf_opt {
    (
        $opt:ident,
        $cf_name:ident,
        $cache:expr,
        $compaction_limiter:expr,
        $region_info_provider:ident
    ) => {{
        let mut block_base_opts = BlockBasedOptions::new();
        block_base_opts.set_block_size($opt.block_size.0 as usize);
        block_base_opts.set_no_block_cache($opt.disable_block_cache);
        block_base_opts.set_block_cache($cache);
        block_base_opts.set_cache_index_and_filter_blocks($opt.cache_index_and_filter_blocks);
        block_base_opts
            .set_pin_l0_filter_and_index_blocks_in_cache($opt.pin_l0_filter_and_index_blocks);
        if $opt.use_bloom_filter {
            block_base_opts.set_bloom_filter(
                $opt.bloom_filter_bits_per_key as f64,
                $opt.block_based_bloom_filter,
            );
            block_base_opts.set_whole_key_filtering($opt.whole_key_filtering);
        }
        block_base_opts.set_read_amp_bytes_per_bit($opt.read_amp_bytes_per_bit);
        block_base_opts.set_prepopulate_block_cache($opt.prepopulate_block_cache);
        block_base_opts.set_format_version($opt.format_version);
        block_base_opts.set_checksum($opt.checksum);
        let mut cf_opts = RocksCfOptions::default();
        cf_opts.set_block_based_table_factory(&block_base_opts);
        cf_opts.set_num_levels($opt.num_levels);
        assert!($opt.compression_per_level.len() >= $opt.num_levels as usize);
        let compression_per_level = $opt.compression_per_level[..$opt.num_levels as usize].to_vec();
        cf_opts.compression_per_level(compression_per_level.as_slice());
        cf_opts.bottommost_compression($opt.bottommost_level_compression);
        // To set for bottommost level sst compression. The first 3 parameters refer to
        // the default value in `CompressionOptions` in
        // `rocksdb/include/rocksdb/advanced_options.h`.
        cf_opts.set_bottommost_level_compression_options(
            -14,   // window_bits
            32767, // level
            0,     // strategy
            $opt.bottommost_zstd_compression_dict_size,
            $opt.bottommost_zstd_compression_sample_size,
            1, // parallel_threads
        );
        cf_opts.set_write_buffer_size($opt.write_buffer_size.0);
        cf_opts.set_max_write_buffer_number($opt.max_write_buffer_number);
        cf_opts.set_min_write_buffer_number_to_merge($opt.min_write_buffer_number_to_merge);
        cf_opts.set_max_bytes_for_level_base($opt.max_bytes_for_level_base.0);
        cf_opts.set_target_file_size_base($opt.target_file_size_base.0);
        if $opt.target_file_size_multiplier != 0 {
            cf_opts.set_target_file_size_multiplier($opt.target_file_size_multiplier);
        }
        cf_opts.set_level_zero_file_num_compaction_trigger($opt.level0_file_num_compaction_trigger);
        cf_opts.set_level_zero_slowdown_writes_trigger(
            $opt.level0_slowdown_writes_trigger.unwrap_or_default(),
        );
        cf_opts.set_level_zero_stop_writes_trigger(
            $opt.level0_stop_writes_trigger.unwrap_or_default(),
        );
        cf_opts.set_max_compaction_bytes($opt.max_compaction_bytes.0);
        cf_opts.compaction_priority($opt.compaction_pri);
        cf_opts.set_level_compaction_dynamic_level_bytes($opt.dynamic_level_bytes);
        cf_opts.set_max_bytes_for_level_multiplier($opt.max_bytes_for_level_multiplier);
        cf_opts.set_compaction_style($opt.compaction_style);
        cf_opts.set_disable_auto_compactions($opt.disable_auto_compactions);
        cf_opts.set_disable_write_stall($opt.disable_write_stall);
        cf_opts.set_soft_pending_compaction_bytes_limit(
            $opt.soft_pending_compaction_bytes_limit
                .unwrap_or_default()
                .0,
        );
        cf_opts.set_hard_pending_compaction_bytes_limit(
            $opt.hard_pending_compaction_bytes_limit
                .unwrap_or_default()
                .0,
        );
        cf_opts.set_optimize_filters_for_hits($opt.optimize_filters_for_hits);
        cf_opts.set_force_consistency_checks($opt.force_consistency_checks);
        if $opt.enable_doubly_skiplist {
            cf_opts.set_doubly_skiplist();
        }
        if $opt.enable_compaction_guard.unwrap_or(false) {
            if let Some(provider) = $region_info_provider {
                let factory = CompactionGuardGeneratorFactory::new(
                    $cf_name,
                    provider.clone(),
                    $opt.compaction_guard_min_output_file_size.0,
                )
                .unwrap();
                cf_opts.set_sst_partitioner_factory(factory);
                cf_opts.set_target_file_size_base($opt.compaction_guard_max_output_file_size.0);
            } else {
                warn!("compaction guard is disabled due to region info provider not available")
            }
        }
        if let Some(r) = $compaction_limiter {
            cf_opts.set_compaction_thread_limiter(r);
        }
        cf_opts
    }};
}

pub struct CfResources {
    pub cache: Cache,
    pub compaction_thread_limiters: HashMap<&'static str, ConcurrentTaskLimiter>,
}

cf_config!(DefaultCfConfig);

impl Default for DefaultCfConfig {
    fn default() -> DefaultCfConfig {
        let total_mem = SysQuota::memory_limit_in_bytes();

        DefaultCfConfig {
            block_size: ReadableSize::kb(32),
            block_cache_size: memory_limit_for_cf(false, CF_DEFAULT, total_mem),
            disable_block_cache: false,
            cache_index_and_filter_blocks: true,
            pin_l0_filter_and_index_blocks: true,
            use_bloom_filter: true,
            optimize_filters_for_hits: true,
            whole_key_filtering: true,
            bloom_filter_bits_per_key: 10,
            block_based_bloom_filter: false,
            read_amp_bytes_per_bit: 0,
            compression_per_level: [
                DBCompressionType::No,
                DBCompressionType::No,
                DBCompressionType::Lz4,
                DBCompressionType::Lz4,
                DBCompressionType::Lz4,
                DBCompressionType::Zstd,
                DBCompressionType::Zstd,
            ],
            write_buffer_size: ReadableSize::mb(128),
            max_write_buffer_number: 5,
            min_write_buffer_number_to_merge: 1,
            max_bytes_for_level_base: ReadableSize::mb(512),
            target_file_size_base: ReadableSize::mb(8),
            target_file_size_multiplier: 0,
            level0_file_num_compaction_trigger: 4,
            level0_slowdown_writes_trigger: None,
            level0_stop_writes_trigger: None,
            max_compaction_bytes: ReadableSize::gb(2),
            compaction_pri: CompactionPriority::MinOverlappingRatio,
            dynamic_level_bytes: true,
            num_levels: 7,
            max_bytes_for_level_multiplier: 10,
            compaction_style: DBCompactionStyle::Level,
            disable_auto_compactions: false,
            disable_write_stall: false,
            soft_pending_compaction_bytes_limit: None,
            hard_pending_compaction_bytes_limit: None,
            force_consistency_checks: false,
            prop_size_index_distance: DEFAULT_PROP_SIZE_INDEX_DISTANCE,
            prop_keys_index_distance: DEFAULT_PROP_KEYS_INDEX_DISTANCE,
            enable_doubly_skiplist: true,
            enable_compaction_guard: None,
            compaction_guard_min_output_file_size: ReadableSize::mb(8),
            compaction_guard_max_output_file_size: ReadableSize::mb(128),
            bottommost_level_compression: DBCompressionType::Zstd,
            bottommost_zstd_compression_dict_size: 0,
            bottommost_zstd_compression_sample_size: 0,
            prepopulate_block_cache: PrepopulateBlockCache::Disabled,
            format_version: 2,
            checksum: ChecksumType::CRC32c,
            max_compactions: 0,
            titan: TitanCfConfig::default(),
        }
    }
}

impl DefaultCfConfig {
    pub fn build_opt(
        &self,
        shared: &CfResources,
        region_info_accessor: Option<&RegionInfoAccessor>,
        api_version: ApiVersion,
<<<<<<< HEAD
        range_filter_builder: Option<&RangeCompactionFilterFactoryBuilder>,
=======
        filter_factory: Option<&RangeCompactionFilterFactory>,
>>>>>>> e1867033
        for_engine: EngineType,
    ) -> RocksCfOptions {
        let mut cf_opts = build_cf_opt!(
            self,
            CF_DEFAULT,
            &shared.cache,
            shared.compaction_thread_limiters.get(CF_DEFAULT),
            region_info_accessor
        );
        cf_opts.set_memtable_prefix_bloom_size_ratio(bloom_filter_ratio(for_engine));
        let f = RangePropertiesCollectorFactory {
            prop_size_index_distance: self.prop_size_index_distance,
            prop_keys_index_distance: self.prop_keys_index_distance,
        };
        cf_opts.add_table_properties_collector_factory(
            "tikv.rawkv-mvcc-properties-collector",
            RawMvccPropertiesCollectorFactory::default(),
        );
        cf_opts.add_table_properties_collector_factory("tikv.range-properties-collector", f);
<<<<<<< HEAD
        if let Some(builder) = range_filter_builder {
            match api_version {
                ApiVersion::V1 => {
                    cf_opts
                        .set_compaction_filter_factory("range_filter_factory", builder.build())
=======
        if let Some(factory) = filter_factory {
            match api_version {
                ApiVersion::V1 => {
                    cf_opts
                        .set_compaction_filter_factory("range_filter_factory", factory.clone())
>>>>>>> e1867033
                        .unwrap();
                }
                ApiVersion::V1ttl => {
                    cf_opts.add_table_properties_collector_factory(
                        "tikv.ttl-properties-collector",
                        TtlPropertiesCollectorFactory::<ApiV1Ttl>::default(),
                    );
<<<<<<< HEAD
                    cf_opts
                        .set_compaction_filter_factory(
                            "ttl_compaction_filter_factory",
                            builder.build_with(TtlCompactionFilterFactory::<ApiV1Ttl>::default()),
=======
                    let factory = StackingCompactionFilterFactory::new(
                        factory.clone(),
                        TtlCompactionFilterFactory::<ApiV1Ttl>::default(),
                    );
                    cf_opts
                        .set_compaction_filter_factory(
                            "range_filter_factory.ttl_compaction_filter_factory",
                            factory,
>>>>>>> e1867033
                        )
                        .unwrap();
                }
                ApiVersion::V2 => {
<<<<<<< HEAD
                    cf_opts
                        .set_compaction_filter_factory(
                            "apiv2_gc_compaction_filter_factory",
                            builder.build_with(RawCompactionFilterFactory),
=======
                    let factory = StackingCompactionFilterFactory::new(
                        factory.clone(),
                        RawCompactionFilterFactory,
                    );
                    cf_opts
                        .set_compaction_filter_factory(
                            "range_filter_factory.apiv2_gc_compaction_filter_factory",
                            factory,
>>>>>>> e1867033
                        )
                        .unwrap();
                }
            }
        } else {
            match api_version {
                ApiVersion::V1 => {
                    // nothing to do
                }
                ApiVersion::V1ttl => {
                    cf_opts.add_table_properties_collector_factory(
                        "tikv.ttl-properties-collector",
                        TtlPropertiesCollectorFactory::<ApiV1Ttl>::default(),
                    );
                    cf_opts
                        .set_compaction_filter_factory(
                            "ttl_compaction_filter_factory",
                            TtlCompactionFilterFactory::<ApiV1Ttl>::default(),
                        )
                        .unwrap();
                }
                ApiVersion::V2 => {
                    cf_opts
                        .set_compaction_filter_factory(
                            "apiv2_gc_compaction_filter_factory",
                            RawCompactionFilterFactory,
                        )
                        .unwrap();
                }
            }
        }
        cf_opts.set_titan_cf_options(&self.titan.build_opts());
        cf_opts
    }
}

cf_config!(WriteCfConfig);

impl Default for WriteCfConfig {
    fn default() -> WriteCfConfig {
        let total_mem = SysQuota::memory_limit_in_bytes();

        // Setting blob_run_mode=read_only effectively disable Titan.
        let titan = TitanCfConfig {
            blob_run_mode: BlobRunMode::ReadOnly,
            ..Default::default()
        };

        WriteCfConfig {
            block_size: ReadableSize::kb(32),
            block_cache_size: memory_limit_for_cf(false, CF_WRITE, total_mem),
            disable_block_cache: false,
            cache_index_and_filter_blocks: true,
            pin_l0_filter_and_index_blocks: true,
            use_bloom_filter: true,
            optimize_filters_for_hits: false,
            whole_key_filtering: false,
            bloom_filter_bits_per_key: 10,
            block_based_bloom_filter: false,
            read_amp_bytes_per_bit: 0,
            compression_per_level: [
                DBCompressionType::No,
                DBCompressionType::No,
                DBCompressionType::Lz4,
                DBCompressionType::Lz4,
                DBCompressionType::Lz4,
                DBCompressionType::Zstd,
                DBCompressionType::Zstd,
            ],
            write_buffer_size: ReadableSize::mb(128),
            max_write_buffer_number: 5,
            min_write_buffer_number_to_merge: 1,
            max_bytes_for_level_base: ReadableSize::mb(512),
            target_file_size_base: ReadableSize::mb(8),
            target_file_size_multiplier: 0,
            level0_file_num_compaction_trigger: 4,
            level0_slowdown_writes_trigger: None,
            level0_stop_writes_trigger: None,
            max_compaction_bytes: ReadableSize::gb(2),
            compaction_pri: CompactionPriority::MinOverlappingRatio,
            dynamic_level_bytes: true,
            num_levels: 7,
            max_bytes_for_level_multiplier: 10,
            compaction_style: DBCompactionStyle::Level,
            disable_auto_compactions: false,
            disable_write_stall: false,
            soft_pending_compaction_bytes_limit: None,
            hard_pending_compaction_bytes_limit: None,
            force_consistency_checks: false,
            prop_size_index_distance: DEFAULT_PROP_SIZE_INDEX_DISTANCE,
            prop_keys_index_distance: DEFAULT_PROP_KEYS_INDEX_DISTANCE,
            enable_doubly_skiplist: true,
            enable_compaction_guard: None,
            compaction_guard_min_output_file_size: ReadableSize::mb(8),
            compaction_guard_max_output_file_size: ReadableSize::mb(128),
            bottommost_level_compression: DBCompressionType::Zstd,
            bottommost_zstd_compression_dict_size: 0,
            bottommost_zstd_compression_sample_size: 0,
            prepopulate_block_cache: PrepopulateBlockCache::Disabled,
            format_version: 2,
            checksum: ChecksumType::CRC32c,
            max_compactions: 0,
            titan,
        }
    }
}

impl WriteCfConfig {
    pub fn build_opt(
        &self,
        shared: &CfResources,
        region_info_accessor: Option<&RegionInfoAccessor>,
<<<<<<< HEAD
        range_filter_builder: Option<&RangeCompactionFilterFactoryBuilder>,
=======
        filter_factory: Option<&RangeCompactionFilterFactory>,
>>>>>>> e1867033
        for_engine: EngineType,
    ) -> RocksCfOptions {
        let mut cf_opts = build_cf_opt!(
            self,
            CF_WRITE,
            &shared.cache,
            shared.compaction_thread_limiters.get(CF_WRITE),
            region_info_accessor
        );
        // Prefix extractor(trim the timestamp at tail) for write cf.
        cf_opts
            .set_prefix_extractor(
                "FixedSuffixSliceTransform",
                FixedSuffixSliceTransform::new(8),
            )
            .unwrap();
        // Create prefix bloom filter for memtable.
        cf_opts.set_memtable_prefix_bloom_size_ratio(bloom_filter_ratio(for_engine));
        // Collects user defined properties.
        cf_opts.add_table_properties_collector_factory(
            "tikv.mvcc-properties-collector",
            MvccPropertiesCollectorFactory::default(),
        );
        let f = RangePropertiesCollectorFactory {
            prop_size_index_distance: self.prop_size_index_distance,
            prop_keys_index_distance: self.prop_keys_index_distance,
        };
        cf_opts.add_table_properties_collector_factory("tikv.range-properties-collector", f);
<<<<<<< HEAD
        if let Some(builder) = range_filter_builder {
            cf_opts
                .set_compaction_filter_factory(
                    "write_compaction_filter_factory",
                    builder.build_with(WriteCompactionFilterFactory),
=======
        if let Some(factory) = filter_factory {
            let factory =
                StackingCompactionFilterFactory::new(factory.clone(), WriteCompactionFilterFactory);
            cf_opts
                .set_compaction_filter_factory(
                    "range_filter_factory.write_compaction_filter_factory",
                    factory,
>>>>>>> e1867033
                )
                .unwrap();
        } else {
            cf_opts
                .set_compaction_filter_factory(
                    "write_compaction_filter_factory",
                    WriteCompactionFilterFactory,
                )
                .unwrap();
        }
        cf_opts.set_titan_cf_options(&self.titan.build_opts());
        cf_opts
    }
}

cf_config!(LockCfConfig);

impl Default for LockCfConfig {
    fn default() -> LockCfConfig {
        let total_mem = SysQuota::memory_limit_in_bytes();

        // Setting blob_run_mode=read_only effectively disable Titan.
        let titan = TitanCfConfig {
            blob_run_mode: BlobRunMode::ReadOnly,
            ..Default::default()
        };

        LockCfConfig {
            block_size: ReadableSize::kb(16),
            block_cache_size: memory_limit_for_cf(false, CF_LOCK, total_mem),
            disable_block_cache: false,
            cache_index_and_filter_blocks: true,
            pin_l0_filter_and_index_blocks: true,
            use_bloom_filter: true,
            optimize_filters_for_hits: false,
            whole_key_filtering: true,
            bloom_filter_bits_per_key: 10,
            block_based_bloom_filter: false,
            read_amp_bytes_per_bit: 0,
            compression_per_level: [DBCompressionType::No; 7],
            write_buffer_size: ReadableSize::mb(32),
            max_write_buffer_number: 5,
            min_write_buffer_number_to_merge: 1,
            max_bytes_for_level_base: ReadableSize::mb(128),
            target_file_size_base: ReadableSize::mb(8),
            target_file_size_multiplier: 0,
            level0_file_num_compaction_trigger: 1,
            level0_slowdown_writes_trigger: None,
            level0_stop_writes_trigger: None,
            max_compaction_bytes: ReadableSize::gb(2),
            compaction_pri: CompactionPriority::ByCompensatedSize,
            dynamic_level_bytes: true,
            num_levels: 7,
            max_bytes_for_level_multiplier: 10,
            compaction_style: DBCompactionStyle::Level,
            disable_auto_compactions: false,
            disable_write_stall: false,
            soft_pending_compaction_bytes_limit: None,
            hard_pending_compaction_bytes_limit: None,
            force_consistency_checks: false,
            prop_size_index_distance: DEFAULT_PROP_SIZE_INDEX_DISTANCE,
            prop_keys_index_distance: DEFAULT_PROP_KEYS_INDEX_DISTANCE,
            enable_doubly_skiplist: true,
            enable_compaction_guard: None,
            compaction_guard_min_output_file_size: ReadableSize::mb(8),
            compaction_guard_max_output_file_size: ReadableSize::mb(128),
            bottommost_level_compression: DBCompressionType::Disable,
            bottommost_zstd_compression_dict_size: 0,
            bottommost_zstd_compression_sample_size: 0,
            prepopulate_block_cache: PrepopulateBlockCache::Disabled,
            format_version: 2,
            checksum: ChecksumType::CRC32c,
            max_compactions: 0,
            titan,
        }
    }
}

impl LockCfConfig {
    pub fn build_opt(
        &self,
        shared: &CfResources,
<<<<<<< HEAD
        range_filter_builder: Option<&RangeCompactionFilterFactoryBuilder>,
=======
        filter_factory: Option<&RangeCompactionFilterFactory>,
>>>>>>> e1867033
        for_engine: EngineType,
    ) -> RocksCfOptions {
        let no_region_info_accessor: Option<&RegionInfoAccessor> = None;
        let mut cf_opts = build_cf_opt!(
            self,
            CF_LOCK,
            &shared.cache,
            shared.compaction_thread_limiters.get(CF_LOCK),
            no_region_info_accessor
        );
        cf_opts
            .set_prefix_extractor("NoopSliceTransform", NoopSliceTransform)
            .unwrap();
        let f = RangePropertiesCollectorFactory {
            prop_size_index_distance: self.prop_size_index_distance,
            prop_keys_index_distance: self.prop_keys_index_distance,
        };
        cf_opts.add_table_properties_collector_factory("tikv.range-properties-collector", f);
        cf_opts.set_memtable_prefix_bloom_size_ratio(bloom_filter_ratio(for_engine));
<<<<<<< HEAD
        if let Some(builder) = range_filter_builder {
            cf_opts
                .set_compaction_filter_factory("range_filter_factory", builder.build())
=======
        if let Some(factory) = filter_factory {
            cf_opts
                .set_compaction_filter_factory("range_filter_factory", factory.clone())
>>>>>>> e1867033
                .unwrap();
        }
        cf_opts.set_titan_cf_options(&self.titan.build_opts());
        cf_opts
    }
}

cf_config!(RaftCfConfig);

impl Default for RaftCfConfig {
    fn default() -> RaftCfConfig {
        // Setting blob_run_mode=read_only effectively disable Titan.
        let titan = TitanCfConfig {
            blob_run_mode: BlobRunMode::ReadOnly,
            ..Default::default()
        };
        RaftCfConfig {
            block_size: ReadableSize::kb(16),
            block_cache_size: ReadableSize::mb(128),
            disable_block_cache: false,
            cache_index_and_filter_blocks: true,
            pin_l0_filter_and_index_blocks: true,
            use_bloom_filter: true,
            optimize_filters_for_hits: true,
            whole_key_filtering: true,
            bloom_filter_bits_per_key: 10,
            block_based_bloom_filter: false,
            read_amp_bytes_per_bit: 0,
            compression_per_level: [DBCompressionType::No; 7],
            write_buffer_size: ReadableSize::mb(128),
            max_write_buffer_number: 5,
            min_write_buffer_number_to_merge: 1,
            max_bytes_for_level_base: ReadableSize::mb(128),
            target_file_size_base: ReadableSize::mb(8),
            target_file_size_multiplier: 0,
            level0_file_num_compaction_trigger: 1,
            level0_slowdown_writes_trigger: None,
            level0_stop_writes_trigger: None,
            max_compaction_bytes: ReadableSize::gb(2),
            compaction_pri: CompactionPriority::ByCompensatedSize,
            dynamic_level_bytes: true,
            num_levels: 7,
            max_bytes_for_level_multiplier: 10,
            compaction_style: DBCompactionStyle::Level,
            disable_auto_compactions: false,
            disable_write_stall: false,
            soft_pending_compaction_bytes_limit: None,
            hard_pending_compaction_bytes_limit: None,
            force_consistency_checks: false,
            prop_size_index_distance: DEFAULT_PROP_SIZE_INDEX_DISTANCE,
            prop_keys_index_distance: DEFAULT_PROP_KEYS_INDEX_DISTANCE,
            enable_doubly_skiplist: true,
            enable_compaction_guard: None,
            compaction_guard_min_output_file_size: ReadableSize::mb(8),
            compaction_guard_max_output_file_size: ReadableSize::mb(128),
            bottommost_level_compression: DBCompressionType::Disable,
            bottommost_zstd_compression_dict_size: 0,
            bottommost_zstd_compression_sample_size: 0,
            prepopulate_block_cache: PrepopulateBlockCache::Disabled,
            format_version: 2,
            checksum: ChecksumType::CRC32c,
            max_compactions: 0,
            titan,
        }
    }
}

impl RaftCfConfig {
    pub fn build_opt(&self, shared: &CfResources) -> RocksCfOptions {
        let no_region_info_accessor: Option<&RegionInfoAccessor> = None;
        let mut cf_opts = build_cf_opt!(
            self,
            CF_RAFT,
            &shared.cache,
            shared.compaction_thread_limiters.get(CF_RAFT),
            no_region_info_accessor
        );
        cf_opts
            .set_prefix_extractor("NoopSliceTransform", NoopSliceTransform)
            .unwrap();
        cf_opts.set_memtable_prefix_bloom_size_ratio(0.1);
        cf_opts.set_titan_cf_options(&self.titan.build_opts());
        cf_opts
    }
}

#[derive(Clone, Serialize, Deserialize, PartialEq, Debug)]
#[serde(default)]
#[serde(rename_all = "kebab-case")]
// Note that Titan is still an experimental feature. Once enabled, it can't fall
// back. Forced fallback may result in data loss.
pub struct TitanDbConfig {
    pub enabled: bool,
    pub dirname: String,
    pub disable_gc: bool,
    pub max_background_gc: i32,
    // The value of this field will be truncated to seconds.
    pub purge_obsolete_files_period: ReadableDuration,
}

impl Default for TitanDbConfig {
    fn default() -> Self {
        Self {
            enabled: false,
            dirname: "".to_owned(),
            disable_gc: false,
            max_background_gc: 4,
            purge_obsolete_files_period: ReadableDuration::secs(10),
        }
    }
}

impl TitanDbConfig {
    fn build_opts(&self) -> RocksTitanDbOptions {
        let mut opts = RocksTitanDbOptions::new();
        opts.set_dirname(&self.dirname);
        opts.set_disable_background_gc(self.disable_gc);
        opts.set_max_background_gc(self.max_background_gc);
        opts.set_purge_obsolete_files_period(self.purge_obsolete_files_period.as_secs() as usize);
        opts
    }

    fn validate(&self) -> Result<(), Box<dyn Error>> {
        Ok(())
    }
}

#[derive(Clone, Serialize, Deserialize, PartialEq, Debug, OnlineConfig)]
#[serde(default)]
#[serde(rename_all = "kebab-case")]
pub struct DbConfig {
    #[online_config(skip)]
    pub info_log_level: RocksLogLevel,
    #[serde(with = "rocks_config::recovery_mode_serde")]
    #[online_config(skip)]
    pub wal_recovery_mode: DBRecoveryMode,
    #[online_config(skip)]
    pub wal_dir: String,
    #[online_config(skip)]
    pub wal_ttl_seconds: u64,
    #[online_config(skip)]
    pub wal_size_limit: ReadableSize,
    pub max_total_wal_size: ReadableSize,
    pub max_background_jobs: i32,
    pub max_background_flushes: i32,
    #[online_config(skip)]
    pub max_manifest_file_size: ReadableSize,
    #[online_config(skip)]
    pub create_if_missing: bool,
    pub max_open_files: i32,
    #[online_config(skip)]
    #[doc(hidden)]
    #[serde(skip_serializing)]
    pub enable_statistics: bool,
    #[online_config(skip)]
    pub stats_dump_period: ReadableDuration,
    pub compaction_readahead_size: ReadableSize,
    #[online_config(skip)]
    pub info_log_max_size: ReadableSize,
    #[online_config(skip)]
    pub info_log_roll_time: ReadableDuration,
    #[online_config(skip)]
    pub info_log_keep_log_file_num: u64,
    #[online_config(skip)]
    pub info_log_dir: String,
    pub rate_bytes_per_sec: ReadableSize,
    #[online_config(skip)]
    pub rate_limiter_refill_period: ReadableDuration,
    #[serde(with = "rocks_config::rate_limiter_mode_serde")]
    #[online_config(skip)]
    pub rate_limiter_mode: DBRateLimiterMode,
    // deprecated. use rate_limiter_auto_tuned.
    #[online_config(skip)]
    #[doc(hidden)]
    #[serde(skip_serializing)]
    pub auto_tuned: Option<bool>,
    pub rate_limiter_auto_tuned: bool,
    pub bytes_per_sync: ReadableSize,
    pub wal_bytes_per_sync: ReadableSize,
    #[online_config(skip)]
    pub max_sub_compactions: u32,
    pub writable_file_max_buffer_size: ReadableSize,
    #[online_config(skip)]
    pub use_direct_io_for_flush_and_compaction: bool,
    #[online_config(skip)]
    pub enable_pipelined_write: bool,
    #[online_config(skip)]
    pub enable_multi_batch_write: Option<bool>,
    #[online_config(skip)]
    pub enable_unordered_write: bool,
    #[online_config(skip)]
    pub allow_concurrent_memtable_write: Option<bool>,
    #[online_config(skip)]
    pub write_buffer_limit: Option<ReadableSize>,
    #[online_config(skip)]
    #[doc(hidden)]
    #[serde(skip_serializing)]
    pub write_buffer_stall_ratio: f32,
    #[online_config(skip)]
    #[doc(hidden)]
    #[serde(skip_serializing)]
    pub write_buffer_flush_oldest_first: bool,
    // Dangerous option only for programming use.
    #[online_config(skip)]
    #[serde(skip)]
    pub paranoid_checks: Option<bool>,
    #[online_config(submodule)]
    pub defaultcf: DefaultCfConfig,
    #[online_config(submodule)]
    pub writecf: WriteCfConfig,
    #[online_config(submodule)]
    pub lockcf: LockCfConfig,
    #[online_config(submodule)]
    pub raftcf: RaftCfConfig,
    #[online_config(skip)]
    pub titan: TitanDbConfig,
}

#[derive(Clone)]
pub struct DbResources {
    // DB Options.
    pub env: Arc<Env>,
    pub statistics: Arc<RocksStatistics>,
    pub rate_limiter: Option<Arc<RateLimiter>>,
    pub write_buffer_manager: Option<Arc<WriteBufferManager>>,
}

impl Default for DbConfig {
    fn default() -> DbConfig {
        let bg_job_limits = get_background_job_limits(&KVDB_DEFAULT_BACKGROUND_JOB_LIMITS);
        let titan_config = TitanDbConfig {
            max_background_gc: bg_job_limits.max_titan_background_gc as i32,
            ..Default::default()
        };
        DbConfig {
            wal_recovery_mode: DBRecoveryMode::PointInTime,
            wal_dir: "".to_owned(),
            wal_ttl_seconds: 0,
            wal_size_limit: ReadableSize::kb(0),
            max_total_wal_size: ReadableSize::gb(4),
            max_background_jobs: bg_job_limits.max_background_jobs as i32,
            max_background_flushes: bg_job_limits.max_background_flushes as i32,
            max_manifest_file_size: ReadableSize::mb(128),
            create_if_missing: true,
            max_open_files: 40960,
            enable_statistics: true,
            stats_dump_period: ReadableDuration::minutes(10),
            compaction_readahead_size: ReadableSize::kb(0),
            info_log_max_size: ReadableSize::gb(1),
            info_log_roll_time: ReadableDuration::secs(0),
            info_log_keep_log_file_num: 10,
            info_log_dir: "".to_owned(),
            info_log_level: RocksLogLevel::Info,
            rate_bytes_per_sec: ReadableSize::gb(10),
            rate_limiter_refill_period: ReadableDuration::millis(100),
            rate_limiter_mode: DBRateLimiterMode::WriteOnly,
            auto_tuned: None, // deprecated
            rate_limiter_auto_tuned: true,
            bytes_per_sync: ReadableSize::mb(1),
            wal_bytes_per_sync: ReadableSize::kb(512),
            max_sub_compactions: bg_job_limits.max_sub_compactions,
            writable_file_max_buffer_size: ReadableSize::mb(1),
            use_direct_io_for_flush_and_compaction: false,
            enable_pipelined_write: false,
            enable_multi_batch_write: None, // deprecated
            enable_unordered_write: false,
            allow_concurrent_memtable_write: None,
            write_buffer_limit: None,
            write_buffer_stall_ratio: 0.0,
            write_buffer_flush_oldest_first: false,
            paranoid_checks: None,
            defaultcf: DefaultCfConfig::default(),
            writecf: WriteCfConfig::default(),
            lockcf: LockCfConfig::default(),
            raftcf: RaftCfConfig::default(),
            titan: titan_config,
        }
    }
}

impl DbConfig {
    pub fn optimize_for(&mut self, engine: EngineType) {
        match engine {
            EngineType::RaftKv => {
                self.allow_concurrent_memtable_write.get_or_insert(true);
                self.defaultcf.enable_compaction_guard.get_or_insert(true);
                self.writecf.enable_compaction_guard.get_or_insert(true);
            }
            EngineType::RaftKv2 => {
                self.enable_multi_batch_write.get_or_insert(false);
                self.allow_concurrent_memtable_write.get_or_insert(false);
                let total_mem = SysQuota::memory_limit_in_bytes() as f64;
                self.write_buffer_limit.get_or_insert(ReadableSize(
                    (total_mem * WRITE_BUFFER_MEMORY_LIMIT_RATE) as u64,
                ));
                if self.writecf.enable_compaction_guard != Some(true)
                    && self.writecf.target_file_size_multiplier == 0
                {
                    self.writecf.target_file_size_multiplier = 2;
                }
                if self.defaultcf.enable_compaction_guard != Some(true)
                    && self.defaultcf.target_file_size_multiplier == 0
                {
                    self.defaultcf.target_file_size_multiplier = 2;
                }
                self.defaultcf.disable_write_stall = true;
                self.writecf.disable_write_stall = true;
                self.lockcf.disable_write_stall = true;
                self.raftcf.disable_write_stall = true;
            }
        }
    }

    pub fn build_resources(&self, env: Arc<Env>) -> DbResources {
        let rate_limiter = if self.rate_bytes_per_sec.0 > 0 {
            Some(Arc::new(RateLimiter::new_writeampbased_with_auto_tuned(
                self.rate_bytes_per_sec.0 as i64,
                (self.rate_limiter_refill_period.as_millis() * 1000) as i64,
                10, // fairness
                self.rate_limiter_mode,
                self.rate_limiter_auto_tuned,
            )))
        } else {
            None
        };
        DbResources {
            env,
            statistics: Arc::new(RocksStatistics::new_titan()),
            rate_limiter,
            write_buffer_manager: self.write_buffer_limit.map(|limit| {
                Arc::new(WriteBufferManager::new(
                    limit.0 as usize,
                    self.write_buffer_stall_ratio,
                    self.write_buffer_flush_oldest_first,
                ))
            }),
        }
    }

    pub fn build_opt(&self, shared: &DbResources, for_engine: EngineType) -> RocksDbOptions {
        let mut opts = RocksDbOptions::default();
        opts.set_wal_recovery_mode(self.wal_recovery_mode);
        if !self.wal_dir.is_empty() {
            opts.set_wal_dir(&self.wal_dir);
        }
        opts.set_wal_ttl_seconds(self.wal_ttl_seconds);
        opts.set_wal_size_limit_mb(self.wal_size_limit.as_mb());
        opts.set_max_total_wal_size(self.max_total_wal_size.0);
        opts.set_max_background_jobs(self.max_background_jobs);
        // RocksDB will cap flush and compaction threads to at least one
        opts.set_max_background_flushes(self.max_background_flushes);
        opts.set_max_background_compactions(self.max_background_jobs - self.max_background_flushes);
        opts.set_max_manifest_file_size(self.max_manifest_file_size.0);
        opts.create_if_missing(self.create_if_missing);
        opts.set_max_open_files(self.max_open_files);
        opts.set_stats_dump_period_sec(self.stats_dump_period.as_secs() as usize);
        opts.set_compaction_readahead_size(self.compaction_readahead_size.0);
        opts.set_max_log_file_size(self.info_log_max_size.0);
        opts.set_log_file_time_to_roll(self.info_log_roll_time.as_secs());
        opts.set_keep_log_file_num(self.info_log_keep_log_file_num);
        opts.set_bytes_per_sync(self.bytes_per_sync.0);
        opts.set_wal_bytes_per_sync(self.wal_bytes_per_sync.0);
        opts.set_max_subcompactions(self.max_sub_compactions);
        opts.set_writable_file_max_buffer_size(self.writable_file_max_buffer_size.0 as i32);
        opts.set_use_direct_io_for_flush_and_compaction(
            self.use_direct_io_for_flush_and_compaction,
        );
        opts.enable_pipelined_write(self.enable_pipelined_write);
        let mut enable_multi_batch_write =
            !self.enable_pipelined_write && !self.enable_unordered_write;
        if self.allow_concurrent_memtable_write == Some(false)
            && self.enable_multi_batch_write == Some(false)
        {
            enable_multi_batch_write = false
        }
        opts.enable_multi_batch_write(enable_multi_batch_write);
        opts.enable_unordered_write(self.enable_unordered_write);
        opts.allow_concurrent_memtable_write(self.allow_concurrent_memtable_write.unwrap_or(true));
        if let Some(b) = self.paranoid_checks {
            opts.set_paranoid_checks(b);
        }
        if for_engine == EngineType::RaftKv {
            opts.set_info_log(RocksdbLogger::default());
        }
        opts.set_info_log_level(self.info_log_level.into());
        if self.titan.enabled {
            opts.set_titandb_options(&self.titan.build_opts());
        }
        opts.set_env(shared.env.clone());
        opts.set_statistics(&shared.statistics);
        if let Some(r) = &shared.rate_limiter {
            opts.set_rate_limiter(r);
        }
        if let Some(r) = &shared.write_buffer_manager {
            opts.set_write_buffer_manager(r);
        }
        if for_engine == EngineType::RaftKv2 {
            // Historical stats are not used.
            opts.set_stats_persist_period_sec(0);
        }
        opts
    }

    pub fn build_cf_resources(&self, cache: Cache) -> CfResources {
        let mut compaction_thread_limiters = HashMap::new();
        if self.defaultcf.max_compactions > 0 {
            compaction_thread_limiters.insert(
                CF_DEFAULT,
                ConcurrentTaskLimiter::new(CF_DEFAULT, self.defaultcf.max_compactions),
            );
        }
        if self.writecf.max_compactions > 0 {
            compaction_thread_limiters.insert(
                CF_WRITE,
                ConcurrentTaskLimiter::new(CF_WRITE, self.writecf.max_compactions),
            );
        }
        if self.lockcf.max_compactions > 0 {
            compaction_thread_limiters.insert(
                CF_LOCK,
                ConcurrentTaskLimiter::new(CF_LOCK, self.lockcf.max_compactions),
            );
        }
        if self.raftcf.max_compactions > 0 {
            compaction_thread_limiters.insert(
                CF_RAFT,
                ConcurrentTaskLimiter::new(CF_RAFT, self.raftcf.max_compactions),
            );
        }
        CfResources {
            cache,
            compaction_thread_limiters,
        }
    }

    pub fn build_cf_opts(
        &self,
        shared: &CfResources,
        region_info_accessor: Option<&RegionInfoAccessor>,
        api_version: ApiVersion,
<<<<<<< HEAD
        filter_builder: Option<&RangeCompactionFilterFactoryBuilder>,
=======
        filter_factory: Option<&RangeCompactionFilterFactory>,
>>>>>>> e1867033
        for_engine: EngineType,
    ) -> Vec<(&'static str, RocksCfOptions)> {
        let mut cf_opts = Vec::with_capacity(4);
        cf_opts.push((
            CF_DEFAULT,
            self.defaultcf.build_opt(
                shared,
                region_info_accessor,
                api_version,
<<<<<<< HEAD
                filter_builder,
=======
                filter_factory,
>>>>>>> e1867033
                for_engine,
            ),
        ));
        cf_opts.push((
            CF_LOCK,
<<<<<<< HEAD
            self.lockcf.build_opt(shared, filter_builder, for_engine),
=======
            self.lockcf.build_opt(shared, filter_factory, for_engine),
>>>>>>> e1867033
        ));
        cf_opts.push((
            CF_WRITE,
            self.writecf
<<<<<<< HEAD
                .build_opt(shared, region_info_accessor, filter_builder, for_engine),
=======
                .build_opt(shared, region_info_accessor, filter_factory, for_engine),
>>>>>>> e1867033
        ));
        if for_engine == EngineType::RaftKv {
            cf_opts.push((CF_RAFT, self.raftcf.build_opt(shared)));
        }
        cf_opts
    }

    fn validate(&mut self) -> Result<(), Box<dyn Error>> {
        self.defaultcf.validate()?;
        self.lockcf.validate()?;
        self.writecf.validate()?;
        self.raftcf.validate()?;
        self.titan.validate()?;
        if self.enable_unordered_write {
            if self.titan.enabled {
                return Err("RocksDB.unordered_write does not support Titan".into());
            }
            self.enable_pipelined_write = false;
        }

        // Since the following configuration supports online update, in order to
        // prevent mistakenly inputting too large values, the max limit is made
        // according to the cpu quota * 10. Notice 10 is only an estimate, not an
        // empirical value.
        let limit = (SysQuota::cpu_cores_quota() * 10.0) as i32;
        if self.max_background_jobs <= 0 || self.max_background_jobs > limit {
            return Err(format!(
                "max_background_jobs should be greater than 0 and less than or equal to {:?}",
                limit,
            )
            .into());
        }
        if self.max_sub_compactions == 0
            || self.max_sub_compactions as i32 > self.max_background_jobs
        {
            return Err(format!(
                "max_sub_compactions should be greater than 0 and less than or equal to {:?}",
                self.max_background_jobs,
            )
            .into());
        }
        if self.max_background_flushes <= 0 || self.max_background_flushes > limit {
            return Err(format!(
                "max_background_flushes should be greater than 0 and less than or equal to {:?}",
                limit,
            )
            .into());
        }
        if !self.enable_statistics {
            warn!("kvdb: ignoring `enable_statistics`, statistics is always on.")
        }
        Ok(())
    }

    fn write_into_metrics(&self) {
        write_into_metrics!(self.defaultcf, CF_DEFAULT, CONFIG_ROCKSDB_GAUGE);
        write_into_metrics!(self.lockcf, CF_LOCK, CONFIG_ROCKSDB_GAUGE);
        write_into_metrics!(self.writecf, CF_WRITE, CONFIG_ROCKSDB_GAUGE);
        write_into_metrics!(self.raftcf, CF_RAFT, CONFIG_ROCKSDB_GAUGE);
    }
}

cf_config!(RaftDefaultCfConfig);

impl Default for RaftDefaultCfConfig {
    fn default() -> RaftDefaultCfConfig {
        let total_mem = SysQuota::memory_limit_in_bytes();

        RaftDefaultCfConfig {
            block_size: ReadableSize::kb(64),
            block_cache_size: memory_limit_for_cf(true, CF_DEFAULT, total_mem),
            disable_block_cache: false,
            cache_index_and_filter_blocks: true,
            pin_l0_filter_and_index_blocks: true,
            use_bloom_filter: false,
            optimize_filters_for_hits: true,
            whole_key_filtering: true,
            bloom_filter_bits_per_key: 10,
            block_based_bloom_filter: false,
            read_amp_bytes_per_bit: 0,
            compression_per_level: [
                DBCompressionType::No,
                DBCompressionType::No,
                DBCompressionType::Lz4,
                DBCompressionType::Lz4,
                DBCompressionType::Lz4,
                DBCompressionType::Zstd,
                DBCompressionType::Zstd,
            ],
            write_buffer_size: ReadableSize::mb(128),
            max_write_buffer_number: 5,
            min_write_buffer_number_to_merge: 1,
            max_bytes_for_level_base: ReadableSize::mb(512),
            target_file_size_base: ReadableSize::mb(8),
            target_file_size_multiplier: 0,
            level0_file_num_compaction_trigger: 4,
            level0_slowdown_writes_trigger: None,
            level0_stop_writes_trigger: None,
            max_compaction_bytes: ReadableSize::gb(2),
            compaction_pri: CompactionPriority::ByCompensatedSize,
            dynamic_level_bytes: true,
            num_levels: 7,
            max_bytes_for_level_multiplier: 10,
            compaction_style: DBCompactionStyle::Level,
            disable_auto_compactions: false,
            disable_write_stall: false,
            soft_pending_compaction_bytes_limit: None,
            hard_pending_compaction_bytes_limit: None,
            force_consistency_checks: false,
            prop_size_index_distance: DEFAULT_PROP_SIZE_INDEX_DISTANCE,
            prop_keys_index_distance: DEFAULT_PROP_KEYS_INDEX_DISTANCE,
            enable_doubly_skiplist: true,
            enable_compaction_guard: None,
            compaction_guard_min_output_file_size: ReadableSize::mb(8),
            compaction_guard_max_output_file_size: ReadableSize::mb(128),
            bottommost_level_compression: DBCompressionType::Disable,
            bottommost_zstd_compression_dict_size: 0,
            bottommost_zstd_compression_sample_size: 0,
            prepopulate_block_cache: PrepopulateBlockCache::Disabled,
            format_version: 2,
            checksum: ChecksumType::CRC32c,
            max_compactions: 0,
            titan: TitanCfConfig::default(),
        }
    }
}

impl RaftDefaultCfConfig {
    pub fn build_opt(&self, cache: &Cache) -> RocksCfOptions {
        let limiter = if self.max_compactions > 0 {
            Some(ConcurrentTaskLimiter::new(CF_DEFAULT, self.max_compactions))
        } else {
            None
        };
        let no_region_info_accessor: Option<&RegionInfoAccessor> = None;
        let mut cf_opts = build_cf_opt!(
            self,
            CF_DEFAULT,
            cache,
            limiter.as_ref(),
            no_region_info_accessor
        );
        let f = FixedPrefixSliceTransform::new(region_raft_prefix_len());
        cf_opts
            .set_memtable_insert_hint_prefix_extractor("RaftPrefixSliceTransform", f)
            .unwrap();
        cf_opts.set_titan_cf_options(&self.titan.build_opts());
        cf_opts
    }
}

// RocksDB Env associate thread pools of multiple instances from the same
// process. When construct Options, options.env is set to same singleton
// Env::Default() object. So total max_background_jobs =
// max(rocksdb.max_background_jobs, raftdb.max_background_jobs)
// But each instance will limit their background jobs according to their own
// max_background_jobs
#[derive(Clone, Serialize, Deserialize, PartialEq, Debug, OnlineConfig)]
#[serde(default)]
#[serde(rename_all = "kebab-case")]
pub struct RaftDbConfig {
    #[serde(with = "rocks_config::recovery_mode_serde")]
    #[online_config(skip)]
    pub wal_recovery_mode: DBRecoveryMode,
    #[online_config(skip)]
    pub wal_dir: String,
    #[online_config(skip)]
    pub wal_ttl_seconds: u64,
    #[online_config(skip)]
    pub wal_size_limit: ReadableSize,
    pub max_total_wal_size: ReadableSize,
    pub max_background_jobs: i32,
    pub max_background_flushes: i32,
    #[online_config(skip)]
    pub max_manifest_file_size: ReadableSize,
    #[online_config(skip)]
    pub create_if_missing: bool,
    pub max_open_files: i32,
    #[online_config(skip)]
    #[doc(hidden)]
    #[serde(skip_serializing)]
    pub enable_statistics: bool,
    #[online_config(skip)]
    pub stats_dump_period: ReadableDuration,
    pub compaction_readahead_size: ReadableSize,
    #[online_config(skip)]
    pub info_log_max_size: ReadableSize,
    #[online_config(skip)]
    pub info_log_roll_time: ReadableDuration,
    #[online_config(skip)]
    pub info_log_keep_log_file_num: u64,
    #[online_config(skip)]
    pub info_log_dir: String,
    #[online_config(skip)]
    pub info_log_level: RocksLogLevel,
    pub max_sub_compactions: u32,
    pub writable_file_max_buffer_size: ReadableSize,
    #[online_config(skip)]
    pub use_direct_io_for_flush_and_compaction: bool,
    #[online_config(skip)]
    pub enable_pipelined_write: bool,
    #[online_config(skip)]
    pub enable_unordered_write: bool,
    #[online_config(skip)]
    pub allow_concurrent_memtable_write: bool,
    pub bytes_per_sync: ReadableSize,
    pub wal_bytes_per_sync: ReadableSize,
    #[online_config(submodule)]
    pub defaultcf: RaftDefaultCfConfig,
    #[online_config(skip)]
    pub titan: TitanDbConfig,
}

impl Default for RaftDbConfig {
    fn default() -> RaftDbConfig {
        let bg_job_limits = get_background_job_limits(&RAFTDB_DEFAULT_BACKGROUND_JOB_LIMITS);
        let titan_config = TitanDbConfig {
            max_background_gc: bg_job_limits.max_titan_background_gc as i32,
            ..Default::default()
        };
        RaftDbConfig {
            wal_recovery_mode: DBRecoveryMode::PointInTime,
            wal_dir: "".to_owned(),
            wal_ttl_seconds: 0,
            wal_size_limit: ReadableSize::kb(0),
            max_total_wal_size: ReadableSize::gb(4),
            max_background_jobs: bg_job_limits.max_background_jobs as i32,
            max_background_flushes: bg_job_limits.max_background_flushes as i32,
            max_manifest_file_size: ReadableSize::mb(20),
            create_if_missing: true,
            max_open_files: 40960,
            enable_statistics: true,
            stats_dump_period: ReadableDuration::minutes(10),
            compaction_readahead_size: ReadableSize::kb(0),
            info_log_max_size: ReadableSize::gb(1),
            info_log_roll_time: ReadableDuration::secs(0),
            info_log_keep_log_file_num: 10,
            info_log_dir: "".to_owned(),
            info_log_level: RocksLogLevel::Info,
            max_sub_compactions: bg_job_limits.max_sub_compactions,
            writable_file_max_buffer_size: ReadableSize::mb(1),
            use_direct_io_for_flush_and_compaction: false,
            enable_pipelined_write: true,
            enable_unordered_write: false,
            allow_concurrent_memtable_write: true,
            bytes_per_sync: ReadableSize::mb(1),
            wal_bytes_per_sync: ReadableSize::kb(512),
            defaultcf: RaftDefaultCfConfig::default(),
            titan: titan_config,
        }
    }
}

impl RaftDbConfig {
    pub fn build_opt(&self, env: Arc<Env>, statistics: Option<&RocksStatistics>) -> RocksDbOptions {
        let mut opts = RocksDbOptions::default();
        opts.set_wal_recovery_mode(self.wal_recovery_mode);
        if !self.wal_dir.is_empty() {
            opts.set_wal_dir(&self.wal_dir);
        }
        opts.set_wal_ttl_seconds(self.wal_ttl_seconds);
        opts.set_wal_size_limit_mb(self.wal_size_limit.as_mb());
        opts.set_max_background_jobs(self.max_background_jobs);
        opts.set_max_background_flushes(self.max_background_flushes);
        opts.set_max_background_compactions(self.max_background_jobs - self.max_background_flushes);
        opts.set_max_total_wal_size(self.max_total_wal_size.0);
        opts.set_max_manifest_file_size(self.max_manifest_file_size.0);
        opts.create_if_missing(self.create_if_missing);
        opts.set_max_open_files(self.max_open_files);
        match statistics {
            Some(s) => opts.set_statistics(s),
            None => opts.set_statistics(&RocksStatistics::new_titan()),
        }
        opts.set_stats_dump_period_sec(self.stats_dump_period.as_secs() as usize);
        opts.set_compaction_readahead_size(self.compaction_readahead_size.0);
        opts.set_max_log_file_size(self.info_log_max_size.0);
        opts.set_log_file_time_to_roll(self.info_log_roll_time.as_secs());
        opts.set_keep_log_file_num(self.info_log_keep_log_file_num);
        opts.set_info_log(RaftDbLogger::default());
        opts.set_info_log_level(self.info_log_level.into());
        opts.set_max_subcompactions(self.max_sub_compactions);
        opts.set_writable_file_max_buffer_size(self.writable_file_max_buffer_size.0 as i32);
        opts.set_use_direct_io_for_flush_and_compaction(
            self.use_direct_io_for_flush_and_compaction,
        );
        opts.enable_pipelined_write(self.enable_pipelined_write);
        opts.enable_unordered_write(self.enable_unordered_write);
        opts.allow_concurrent_memtable_write(self.allow_concurrent_memtable_write);
        opts.add_event_listener(RocksEventListener::new("raft", None));
        opts.set_bytes_per_sync(self.bytes_per_sync.0);
        opts.set_wal_bytes_per_sync(self.wal_bytes_per_sync.0);
        // TODO maybe create a new env for raft engine
        if self.titan.enabled {
            opts.set_titandb_options(&self.titan.build_opts());
        }
        opts.set_env(env);
        opts
    }

    pub fn build_cf_opts(&self, cache: &Cache) -> Vec<(&'static str, RocksCfOptions)> {
        vec![(CF_DEFAULT, self.defaultcf.build_opt(cache))]
    }

    fn validate(&mut self) -> Result<(), Box<dyn Error>> {
        self.defaultcf.validate()?;
        if self.enable_unordered_write {
            if self.titan.enabled {
                return Err("raftdb: unordered_write is not compatible with Titan".into());
            }
            if self.enable_pipelined_write {
                return Err(
                    "raftdb: pipelined_write is not compatible with unordered_write".into(),
                );
            }
        }
        if !self.enable_statistics {
            warn!("raftdb: ignoring `enable_statistics`, statistics is always on.")
        }
        Ok(())
    }
}

#[derive(Clone, Serialize, Deserialize, Debug, PartialEq)]
#[serde(default, rename_all = "kebab-case")]
pub struct RaftEngineConfig {
    pub enable: bool,
    #[serde(flatten)]
    config: RawRaftEngineConfig,
}

impl Default for RaftEngineConfig {
    fn default() -> Self {
        Self {
            enable: true,
            config: RawRaftEngineConfig::default(),
        }
    }
}

impl RaftEngineConfig {
    fn validate(&mut self) -> Result<(), Box<dyn Error>> {
        self.config.sanitize().map_err(Box::new)?;
        if self.config.memory_limit.is_none() {
            let total_mem = SysQuota::memory_limit_in_bytes() as f64;
            let memory_limit = total_mem * RAFT_ENGINE_MEMORY_LIMIT_RATE;
            self.config.memory_limit = Some(RaftEngineReadableSize(memory_limit as u64));
        }
        Ok(())
    }

    pub fn config(&self) -> RawRaftEngineConfig {
        self.config.clone()
    }

    pub fn mut_config(&mut self) -> &mut RawRaftEngineConfig {
        &mut self.config
    }
}

#[derive(Clone, Copy, Debug)]
pub enum DbType {
    Kv,
    Raft,
}

pub struct DbConfigManger<D> {
    db: D,
    db_type: DbType,
}

impl<D> DbConfigManger<D> {
    pub fn new(db: D, db_type: DbType) -> Self {
        DbConfigManger { db, db_type }
    }
}

impl<D: ConfigurableDb> DbConfigManger<D> {
    fn set_cf_config(&self, cf: &str, opts: &[(&str, &str)]) -> Result<(), Box<dyn Error>> {
        self.validate_cf(cf)?;
        self.db.set_cf_config(cf, opts)?;

        // Write config to metric
        for (cfg_name, cfg_value) in opts {
            let cfg_value = match cfg_value {
                v if *v == "true" => Ok(1f64),
                v if *v == "false" => Ok(0f64),
                v => v.parse::<f64>(),
            };
            if let Ok(v) = cfg_value {
                CONFIG_ROCKSDB_GAUGE
                    .with_label_values(&[cf, cfg_name])
                    .set(v);
            }
        }
        Ok(())
    }

    fn validate_cf(&self, cf: &str) -> Result<(), Box<dyn Error>> {
        match (self.db_type, cf) {
            (DbType::Kv, CF_DEFAULT)
            | (DbType::Kv, CF_WRITE)
            | (DbType::Kv, CF_LOCK)
            | (DbType::Kv, CF_RAFT)
            | (DbType::Raft, CF_DEFAULT) => Ok(()),
            _ => Err(format!("invalid cf {:?} for db {:?}", cf, self.db_type).into()),
        }
    }
}

impl<T: ConfigurableDb + Send + Sync> ConfigManager for DbConfigManger<T> {
    fn dispatch(&mut self, change: ConfigChange) -> Result<(), Box<dyn Error>> {
        let change_str = format!("{:?}", change);
        let mut change: Vec<(String, ConfigValue)> = change.into_iter().collect();
        let cf_config = change.drain_filter(|(name, _)| name.ends_with("cf"));
        for (cf_name, cf_change) in cf_config {
            if let ConfigValue::Module(mut cf_change) = cf_change {
                // defaultcf -> default
                let cf_name = &cf_name[..(cf_name.len() - 2)];
                if cf_change.remove("block_cache_size").is_some() {
                    // currently we can't modify block_cache_size via set_options_cf
                    return Err("shared block cache is enabled, change cache size through \
                block-cache.capacity in storage module instead"
                        .into());
                }
                if let Some(ConfigValue::Module(titan_change)) = cf_change.remove("titan") {
                    for (name, value) in titan_change {
                        cf_change.insert(name, value);
                    }
                }
                if !cf_change.is_empty() {
                    let cf_change = config_value_to_string(cf_change.into_iter().collect());
                    let cf_change_slice = config_to_slice(&cf_change);
                    self.set_cf_config(cf_name, &cf_change_slice)?;
                }
            }
        }

        if let Some(rate_bytes_config) = change
            .drain_filter(|(name, _)| name == "rate_bytes_per_sec")
            .next()
        {
            let rate_bytes_per_sec: ReadableSize = rate_bytes_config.1.into();
            self.db
                .set_rate_bytes_per_sec(rate_bytes_per_sec.0 as i64)?;
        }

        if let Some(rate_bytes_config) = change
            .drain_filter(|(name, _)| name == "rate_limiter_auto_tuned")
            .next()
        {
            let rate_limiter_auto_tuned: bool = rate_bytes_config.1.into();
            self.db
                .set_rate_limiter_auto_tuned(rate_limiter_auto_tuned)?;
        }

        if let Some(background_jobs_config) = change
            .drain_filter(|(name, _)| name == "max_background_jobs")
            .next()
        {
            let max_background_jobs: i32 = background_jobs_config.1.into();
            self.db
                .set_db_config(&[("max_background_jobs", &max_background_jobs.to_string())])?;
        }

        if let Some(background_subcompactions_config) = change
            .drain_filter(|(name, _)| name == "max_sub_compactions")
            .next()
        {
            let max_subcompactions: u32 = background_subcompactions_config.1.into();
            self.db
                .set_db_config(&[("max_subcompactions", &max_subcompactions.to_string())])?;
        }

        if let Some(background_flushes_config) = change
            .drain_filter(|(name, _)| name == "max_background_flushes")
            .next()
        {
            let max_background_flushes: i32 = background_flushes_config.1.into();
            self.db.set_db_config(&[(
                "max_background_flushes",
                &max_background_flushes.to_string(),
            )])?;
        }

        if !change.is_empty() {
            let change = config_value_to_string(change);
            let change_slice = config_to_slice(&change);
            self.db.set_db_config(&change_slice)?;
        }
        info!(
            "rocksdb config changed";
            "db" => ?self.db_type,
            "change" => change_str
        );
        Ok(())
    }
}

fn config_to_slice(config_change: &[(String, String)]) -> Vec<(&str, &str)> {
    config_change
        .iter()
        .map(|(name, value)| (name.as_str(), value.as_str()))
        .collect()
}

// Convert `ConfigValue` to formatted String that can pass to
// `DB::set_db_options`
fn config_value_to_string(config_change: Vec<(String, ConfigValue)>) -> Vec<(String, String)> {
    config_change
        .into_iter()
        .filter_map(|(name, value)| {
            let v = match value {
                d @ ConfigValue::Duration(_) => {
                    let d: ReadableDuration = d.into();
                    Some(d.as_secs().to_string())
                }
                s @ ConfigValue::Size(_) => {
                    let s: ReadableSize = s.into();
                    Some(s.0.to_string())
                }
                ConfigValue::Module(_) => unreachable!(),
                v => Some(format!("{}", v)),
            };
            v.map(|v| (name, v))
        })
        .collect()
}

#[derive(Clone, Serialize, Deserialize, PartialEq, Debug)]
#[serde(default)]
#[serde(rename_all = "kebab-case")]
pub struct MetricConfig {
    pub job: String,

    // Push is deprecated.
    #[doc(hidden)]
    #[serde(skip_serializing)]
    pub interval: ReadableDuration,

    #[doc(hidden)]
    #[serde(skip_serializing)]
    pub address: String,
}

impl Default for MetricConfig {
    fn default() -> MetricConfig {
        MetricConfig {
            interval: ReadableDuration::secs(15),
            address: "".to_owned(),
            job: "tikv".to_owned(),
        }
    }
}
#[derive(Clone, Copy, Serialize, Deserialize, PartialEq, Debug, OnlineConfig)]
#[serde(default)]
#[serde(rename_all = "kebab-case")]
pub struct UnifiedReadPoolConfig {
    #[online_config(skip)]
    pub min_thread_count: usize,
    pub max_thread_count: usize,
    #[online_config(skip)]
    pub stack_size: ReadableSize,
    #[online_config(skip)]
    pub max_tasks_per_worker: usize,
    pub auto_adjust_pool_size: bool,
    // FIXME: Add more configs when they are effective in yatp
}

impl UnifiedReadPoolConfig {
    fn validate(&self) -> Result<(), Box<dyn Error>> {
        if self.min_thread_count == 0 {
            return Err("readpool.unified.min-thread-count should be > 0"
                .to_string()
                .into());
        }
        if self.max_thread_count < self.min_thread_count {
            return Err(
                "readpool.unified.max-thread-count should be >= readpool.unified.min-thread-count"
                    .to_string()
                    .into(),
            );
        }
        let limit = cmp::max(
            UNIFIED_READPOOL_MIN_CONCURRENCY,
            SysQuota::cpu_cores_quota() as usize * 10, // at most 10 threads per core
        );
        if self.max_thread_count > limit {
            return Err(format!(
                "readpool.unified.max-thread-count should be smaller than {}",
                limit
            )
            .into());
        }
        if self.stack_size.0 < ReadableSize::mb(2).0 {
            return Err("readpool.unified.stack-size should be >= 2mb"
                .to_string()
                .into());
        }
        if self.max_tasks_per_worker <= 1 {
            return Err("readpool.unified.max-tasks-per-worker should be > 1"
                .to_string()
                .into());
        }
        Ok(())
    }
}

pub const UNIFIED_READPOOL_MIN_CONCURRENCY: usize = 4;

// FIXME: Use macros to generate it if yatp is used elsewhere besides readpool.
impl Default for UnifiedReadPoolConfig {
    fn default() -> UnifiedReadPoolConfig {
        let cpu_num = SysQuota::cpu_cores_quota();
        let mut concurrency = (cpu_num * 0.8) as usize;
        concurrency = cmp::max(UNIFIED_READPOOL_MIN_CONCURRENCY, concurrency);
        Self {
            min_thread_count: 1,
            max_thread_count: concurrency,
            stack_size: ReadableSize::mb(DEFAULT_READPOOL_STACK_SIZE_MB),
            max_tasks_per_worker: DEFAULT_READPOOL_MAX_TASKS_PER_WORKER,
            auto_adjust_pool_size: false,
        }
    }
}

#[cfg(test)]
mod unified_read_pool_tests {
    use super::*;

    #[test]
    fn test_validate() {
        let cfg = UnifiedReadPoolConfig {
            min_thread_count: 1,
            max_thread_count: 2,
            stack_size: ReadableSize::mb(2),
            max_tasks_per_worker: 2000,
            auto_adjust_pool_size: false,
        };
        cfg.validate().unwrap();
        let cfg = UnifiedReadPoolConfig {
            min_thread_count: 1,
            max_thread_count: cmp::max(
                UNIFIED_READPOOL_MIN_CONCURRENCY,
                SysQuota::cpu_cores_quota() as usize,
            ),
            ..cfg
        };
        cfg.validate().unwrap();

        let invalid_cfg = UnifiedReadPoolConfig {
            min_thread_count: 0,
            ..cfg
        };
        invalid_cfg.validate().unwrap_err();

        let invalid_cfg = UnifiedReadPoolConfig {
            min_thread_count: 2,
            max_thread_count: 1,
            ..cfg
        };
        invalid_cfg.validate().unwrap_err();

        let invalid_cfg = UnifiedReadPoolConfig {
            stack_size: ReadableSize::mb(1),
            ..cfg
        };
        invalid_cfg.validate().unwrap_err();

        let invalid_cfg = UnifiedReadPoolConfig {
            max_tasks_per_worker: 1,
            ..cfg
        };
        invalid_cfg.validate().unwrap_err();
        let invalid_cfg = UnifiedReadPoolConfig {
            max_thread_count: SysQuota::cpu_cores_quota() as usize * 10 + 1,
            ..cfg
        };
        invalid_cfg.validate().unwrap_err();
    }
}

macro_rules! readpool_config {
    ($struct_name:ident, $test_mod_name:ident, $display_name:expr) => {
        #[derive(Clone, Copy, Serialize, Deserialize, PartialEq, Debug)]
        #[serde(default)]
        #[serde(rename_all = "kebab-case")]
        pub struct $struct_name {
            pub use_unified_pool: Option<bool>,
            pub high_concurrency: usize,
            pub normal_concurrency: usize,
            pub low_concurrency: usize,
            pub max_tasks_per_worker_high: usize,
            pub max_tasks_per_worker_normal: usize,
            pub max_tasks_per_worker_low: usize,
            pub stack_size: ReadableSize,
        }

        impl $struct_name {
            /// Builds configurations for low, normal and high priority pools.
            pub fn to_yatp_pool_configs(self) -> Vec<yatp_pool::Config> {
                vec![
                    yatp_pool::Config {
                        workers: self.low_concurrency,
                        max_tasks_per_worker: self.max_tasks_per_worker_low,
                        stack_size: self.stack_size.0 as usize,
                    },
                    yatp_pool::Config {
                        workers: self.normal_concurrency,
                        max_tasks_per_worker: self.max_tasks_per_worker_normal,
                        stack_size: self.stack_size.0 as usize,
                    },
                    yatp_pool::Config {
                        workers: self.high_concurrency,
                        max_tasks_per_worker: self.max_tasks_per_worker_high,
                        stack_size: self.stack_size.0 as usize,
                    },
                ]
            }

            pub fn default_for_test() -> Self {
                Self {
                    use_unified_pool: None,
                    high_concurrency: 2,
                    normal_concurrency: 2,
                    low_concurrency: 2,
                    max_tasks_per_worker_high: 2000,
                    max_tasks_per_worker_normal: 2000,
                    max_tasks_per_worker_low: 2000,
                    stack_size: ReadableSize::mb(1),
                }
            }

            pub fn use_unified_pool(&self) -> bool {
                // The unified pool is used by default unless the corresponding module has
                // customized configurations.
                self.use_unified_pool
                    .unwrap_or_else(|| *self == Default::default())
            }

            pub fn adjust_use_unified_pool(&mut self) {
                if self.use_unified_pool.is_none() {
                    // The unified pool is used by default unless the corresponding module has customized configurations.
                    if *self == Default::default() {
                        info!("readpool.{}.use-unified-pool is not set, set to true by default", $display_name);
                        self.use_unified_pool = Some(true);
                    } else {
                        info!("readpool.{}.use-unified-pool is not set, set to false because there are other customized configurations", $display_name);
                        self.use_unified_pool = Some(false);
                    }
                }
            }

            pub fn validate(&self) -> Result<(), Box<dyn Error>> {
                if self.use_unified_pool() {
                    return Ok(());
                }
                if self.high_concurrency == 0 {
                    return Err(format!(
                        "readpool.{}.high-concurrency should be > 0",
                        $display_name
                    )
                    .into());
                }
                if self.normal_concurrency == 0 {
                    return Err(format!(
                        "readpool.{}.normal-concurrency should be > 0",
                        $display_name
                    )
                    .into());
                }
                if self.low_concurrency == 0 {
                    return Err(format!(
                        "readpool.{}.low-concurrency should be > 0",
                        $display_name
                    )
                    .into());
                }
                if self.stack_size.0 < ReadableSize::mb(MIN_READPOOL_STACK_SIZE_MB).0 {
                    return Err(format!(
                        "readpool.{}.stack-size should be >= {}mb",
                        $display_name, MIN_READPOOL_STACK_SIZE_MB
                    )
                    .into());
                }
                if self.max_tasks_per_worker_high <= 1 {
                    return Err(format!(
                        "readpool.{}.max-tasks-per-worker-high should be > 1",
                        $display_name
                    )
                    .into());
                }
                if self.max_tasks_per_worker_normal <= 1 {
                    return Err(format!(
                        "readpool.{}.max-tasks-per-worker-normal should be > 1",
                        $display_name
                    )
                    .into());
                }
                if self.max_tasks_per_worker_low <= 1 {
                    return Err(format!(
                        "readpool.{}.max-tasks-per-worker-low should be > 1",
                        $display_name
                    )
                    .into());
                }

                Ok(())
            }
        }

        #[cfg(test)]
        mod $test_mod_name {
            use super::*;

            #[test]
            fn test_validate() {
                let cfg = $struct_name::default();
                cfg.validate().unwrap();

                let mut invalid_cfg = cfg.clone();
                invalid_cfg.high_concurrency = 0;
                assert!(invalid_cfg.validate().is_err());

                let mut invalid_cfg = cfg.clone();
                invalid_cfg.normal_concurrency = 0;
                assert!(invalid_cfg.validate().is_err());

                let mut invalid_cfg = cfg.clone();
                invalid_cfg.low_concurrency = 0;
                assert!(invalid_cfg.validate().is_err());

                let mut invalid_cfg = cfg.clone();
                invalid_cfg.stack_size = ReadableSize::mb(1);
                assert!(invalid_cfg.validate().is_err());

                let mut invalid_cfg = cfg.clone();
                invalid_cfg.max_tasks_per_worker_high = 0;
                assert!(invalid_cfg.validate().is_err());
                invalid_cfg.max_tasks_per_worker_high = 1;
                assert!(invalid_cfg.validate().is_err());
                invalid_cfg.max_tasks_per_worker_high = 100;
                cfg.validate().unwrap();

                let mut invalid_cfg = cfg.clone();
                invalid_cfg.max_tasks_per_worker_normal = 0;
                assert!(invalid_cfg.validate().is_err());
                invalid_cfg.max_tasks_per_worker_normal = 1;
                assert!(invalid_cfg.validate().is_err());
                invalid_cfg.max_tasks_per_worker_normal = 100;
                cfg.validate().unwrap();

                let mut invalid_cfg = cfg.clone();
                invalid_cfg.max_tasks_per_worker_low = 0;
                assert!(invalid_cfg.validate().is_err());
                invalid_cfg.max_tasks_per_worker_low = 1;
                assert!(invalid_cfg.validate().is_err());
                invalid_cfg.max_tasks_per_worker_low = 100;
                cfg.validate().unwrap();

                let mut invalid_but_unified = cfg.clone();
                invalid_but_unified.use_unified_pool = Some(true);
                invalid_but_unified.low_concurrency = 0;
                invalid_but_unified.validate().unwrap();
            }
        }
    };
}

const DEFAULT_STORAGE_READPOOL_MIN_CONCURRENCY: usize = 4;
const DEFAULT_STORAGE_READPOOL_MAX_CONCURRENCY: usize = 8;

// Assume a request can be finished in 1ms, a request at position x will wait
// about 0.001 * x secs to be actual started. A server-is-busy error will
// trigger 2 seconds backoff. So when it needs to wait for more than 2 seconds,
// return error won't causse larger latency.
const DEFAULT_READPOOL_MAX_TASKS_PER_WORKER: usize = 2 * 1000;

const MIN_READPOOL_STACK_SIZE_MB: u64 = 2;
const DEFAULT_READPOOL_STACK_SIZE_MB: u64 = 10;

readpool_config!(StorageReadPoolConfig, storage_read_pool_test, "storage");

impl Default for StorageReadPoolConfig {
    fn default() -> Self {
        let cpu_num = SysQuota::cpu_cores_quota();
        let mut concurrency = (cpu_num * 0.5) as usize;
        concurrency = cmp::max(DEFAULT_STORAGE_READPOOL_MIN_CONCURRENCY, concurrency);
        concurrency = cmp::min(DEFAULT_STORAGE_READPOOL_MAX_CONCURRENCY, concurrency);
        Self {
            use_unified_pool: None,
            high_concurrency: concurrency,
            normal_concurrency: concurrency,
            low_concurrency: concurrency,
            max_tasks_per_worker_high: DEFAULT_READPOOL_MAX_TASKS_PER_WORKER,
            max_tasks_per_worker_normal: DEFAULT_READPOOL_MAX_TASKS_PER_WORKER,
            max_tasks_per_worker_low: DEFAULT_READPOOL_MAX_TASKS_PER_WORKER,
            stack_size: ReadableSize::mb(DEFAULT_READPOOL_STACK_SIZE_MB),
        }
    }
}

const DEFAULT_COPROCESSOR_READPOOL_MIN_CONCURRENCY: usize = 2;

readpool_config!(
    CoprReadPoolConfig,
    coprocessor_read_pool_test,
    "coprocessor"
);

impl Default for CoprReadPoolConfig {
    fn default() -> Self {
        let cpu_num = SysQuota::cpu_cores_quota();
        let mut concurrency = (cpu_num * 0.8) as usize;
        concurrency = cmp::max(DEFAULT_COPROCESSOR_READPOOL_MIN_CONCURRENCY, concurrency);
        Self {
            use_unified_pool: None,
            high_concurrency: concurrency,
            normal_concurrency: concurrency,
            low_concurrency: concurrency,
            max_tasks_per_worker_high: DEFAULT_READPOOL_MAX_TASKS_PER_WORKER,
            max_tasks_per_worker_normal: DEFAULT_READPOOL_MAX_TASKS_PER_WORKER,
            max_tasks_per_worker_low: DEFAULT_READPOOL_MAX_TASKS_PER_WORKER,
            stack_size: ReadableSize::mb(DEFAULT_READPOOL_STACK_SIZE_MB),
        }
    }
}

#[derive(Clone, Serialize, Deserialize, Default, PartialEq, Debug, OnlineConfig)]
#[serde(default)]
#[serde(rename_all = "kebab-case")]
pub struct ReadPoolConfig {
    #[online_config(submodule)]
    pub unified: UnifiedReadPoolConfig,
    #[online_config(skip)]
    pub storage: StorageReadPoolConfig,
    #[online_config(skip)]
    pub coprocessor: CoprReadPoolConfig,
}

impl ReadPoolConfig {
    pub fn is_unified_pool_enabled(&self) -> bool {
        self.storage.use_unified_pool() || self.coprocessor.use_unified_pool()
    }

    pub fn adjust_use_unified_pool(&mut self) {
        self.storage.adjust_use_unified_pool();
        self.coprocessor.adjust_use_unified_pool();
    }

    pub fn validate(&self) -> Result<(), Box<dyn Error>> {
        if self.is_unified_pool_enabled() {
            self.unified.validate()?;
        }
        self.storage.validate()?;
        self.coprocessor.validate()?;
        Ok(())
    }
}

#[cfg(test)]
mod readpool_tests {
    use super::*;

    #[test]
    fn test_unified_disabled() {
        // Allow invalid yatp config when yatp is not used.
        let unified = UnifiedReadPoolConfig {
            min_thread_count: 0,
            max_thread_count: 0,
            stack_size: ReadableSize::mb(0),
            max_tasks_per_worker: 0,
            auto_adjust_pool_size: false,
        };
        unified.validate().unwrap_err();
        let storage = StorageReadPoolConfig {
            use_unified_pool: Some(false),
            ..Default::default()
        };
        storage.validate().unwrap();
        let coprocessor = CoprReadPoolConfig {
            use_unified_pool: Some(false),
            ..Default::default()
        };
        coprocessor.validate().unwrap();
        let cfg = ReadPoolConfig {
            unified,
            storage,
            coprocessor,
        };
        assert!(!cfg.is_unified_pool_enabled());
        cfg.validate().unwrap();

        // Storage and coprocessor config must be valid when yatp is not used.
        let unified = UnifiedReadPoolConfig::default();
        unified.validate().unwrap();
        let storage = StorageReadPoolConfig {
            use_unified_pool: Some(false),
            high_concurrency: 0,
            ..Default::default()
        };
        storage.validate().unwrap_err();
        let coprocessor = CoprReadPoolConfig {
            use_unified_pool: Some(false),
            ..Default::default()
        };
        let invalid_cfg = ReadPoolConfig {
            unified,
            storage,
            coprocessor,
        };
        assert!(!invalid_cfg.is_unified_pool_enabled());
        invalid_cfg.validate().unwrap_err();
    }

    #[test]
    fn test_unified_enabled() {
        // Yatp config must be valid when yatp is used.
        let unified = UnifiedReadPoolConfig {
            min_thread_count: 0,
            max_thread_count: 0,
            ..Default::default()
        };
        unified.validate().unwrap_err();
        let storage = StorageReadPoolConfig {
            use_unified_pool: Some(true),
            ..Default::default()
        };
        storage.validate().unwrap();
        let coprocessor = CoprReadPoolConfig::default();
        coprocessor.validate().unwrap();
        let mut cfg = ReadPoolConfig {
            unified,
            storage,
            coprocessor,
        };
        cfg.adjust_use_unified_pool();
        assert!(cfg.is_unified_pool_enabled());
        cfg.validate().unwrap_err();
    }

    #[test]
    fn test_is_unified() {
        let storage = StorageReadPoolConfig {
            use_unified_pool: Some(false),
            ..Default::default()
        };
        assert!(!storage.use_unified_pool());
        let coprocessor = CoprReadPoolConfig::default();
        assert!(coprocessor.use_unified_pool());

        let mut cfg = ReadPoolConfig {
            storage,
            coprocessor,
            ..Default::default()
        };
        assert!(cfg.is_unified_pool_enabled());

        cfg.storage.use_unified_pool = Some(false);
        cfg.coprocessor.use_unified_pool = Some(false);
        assert!(!cfg.is_unified_pool_enabled());
    }

    #[test]
    fn test_partially_unified() {
        let storage = StorageReadPoolConfig {
            use_unified_pool: Some(false),
            low_concurrency: 0,
            ..Default::default()
        };
        assert!(!storage.use_unified_pool());
        let coprocessor = CoprReadPoolConfig {
            use_unified_pool: Some(true),
            ..Default::default()
        };
        assert!(coprocessor.use_unified_pool());
        let mut cfg = ReadPoolConfig {
            storage,
            coprocessor,
            ..Default::default()
        };
        assert!(cfg.is_unified_pool_enabled());
        cfg.validate().unwrap_err();
        cfg.storage.low_concurrency = 1;
        cfg.validate().unwrap();

        let storage = StorageReadPoolConfig {
            use_unified_pool: Some(true),
            ..Default::default()
        };
        assert!(storage.use_unified_pool());
        let coprocessor = CoprReadPoolConfig {
            use_unified_pool: Some(false),
            low_concurrency: 0,
            ..Default::default()
        };
        assert!(!coprocessor.use_unified_pool());
        let mut cfg = ReadPoolConfig {
            storage,
            coprocessor,
            ..Default::default()
        };
        assert!(cfg.is_unified_pool_enabled());
        cfg.validate().unwrap_err();
        cfg.coprocessor.low_concurrency = 1;
        cfg.validate().unwrap();
    }
}

#[derive(Clone, Default, Serialize, Deserialize, PartialEq, Debug, OnlineConfig)]
#[serde(default)]
#[serde(rename_all = "kebab-case")]
pub struct HadoopConfig {
    pub home: String,
    pub linux_user: String,
}

#[derive(Clone, Serialize, Deserialize, PartialEq, Debug, OnlineConfig)]
#[serde(default)]
#[serde(rename_all = "kebab-case")]
pub struct BackupConfig {
    pub num_threads: usize,
    pub batch_size: usize,
    pub sst_max_size: ReadableSize,
    pub enable_auto_tune: bool,
    pub auto_tune_remain_threads: usize,
    pub auto_tune_refresh_interval: ReadableDuration,
    pub io_thread_size: usize,
    // Do not expose this config to user.
    // It used to debug s3 503 error.
    pub s3_multi_part_size: ReadableSize,
    #[online_config(submodule)]
    pub hadoop: HadoopConfig,
}

impl BackupConfig {
    pub fn validate(&mut self) -> Result<(), Box<dyn Error>> {
        let limit = SysQuota::cpu_cores_quota() as usize;
        let default_cfg = BackupConfig::default();
        if self.num_threads == 0 || self.num_threads > limit {
            warn!(
                "backup.num_threads cannot be 0 or larger than {}, change it to {}",
                limit, default_cfg.num_threads
            );
            self.num_threads = default_cfg.num_threads;
        }
        if self.batch_size == 0 {
            warn!(
                "backup.batch_size cannot be 0, change it to {}",
                default_cfg.batch_size
            );
            self.batch_size = default_cfg.batch_size;
        }
        if self.s3_multi_part_size.0 > ReadableSize::gb(5).0 {
            warn!(
                "backup.s3_multi_part_size cannot larger than 5GB, change it to {:?}",
                default_cfg.s3_multi_part_size
            );
            self.s3_multi_part_size = default_cfg.s3_multi_part_size;
        }

        Ok(())
    }
}

impl Default for BackupConfig {
    fn default() -> Self {
        let default_coprocessor = CopConfig::default();
        let cpu_num = SysQuota::cpu_cores_quota();
        Self {
            // use at most 50% of vCPU by default
            num_threads: (cpu_num * 0.5).clamp(1.0, 8.0) as usize,
            batch_size: 8,
            sst_max_size: default_coprocessor.region_max_size(),
            enable_auto_tune: true,
            auto_tune_remain_threads: (cpu_num * 0.2).round() as usize,
            auto_tune_refresh_interval: ReadableDuration::secs(60),
            io_thread_size: 2,
            // 5MB is the minimum part size that S3 allowed.
            s3_multi_part_size: ReadableSize::mb(5),
            hadoop: Default::default(),
        }
    }
}

#[derive(Clone, Serialize, Deserialize, PartialEq, Debug, OnlineConfig)]
#[serde(default)]
#[serde(rename_all = "kebab-case")]
pub struct BackupStreamConfig {
    #[online_config(skip)]
    pub max_flush_interval: ReadableDuration,
    #[online_config(skip)]
    pub num_threads: usize,
    #[online_config(skip)]
    pub enable: bool,
    #[online_config(skip)]
    pub temp_path: String,
    #[online_config(skip)]
    pub file_size_limit: ReadableSize,
    #[online_config(skip)]
    pub initial_scan_pending_memory_quota: ReadableSize,
    #[online_config(skip)]
    pub initial_scan_rate_limit: ReadableSize,
}

impl BackupStreamConfig {
    pub fn validate(&mut self) -> Result<(), Box<dyn Error>> {
        let limit = SysQuota::cpu_cores_quota() as usize;
        let default_cfg = BackupStreamConfig::default();
        if self.num_threads == 0 || self.num_threads > limit {
            warn!(
                "log_backup.num_threads cannot be 0 or larger than {}, change it to {}",
                limit, default_cfg.num_threads
            );
            self.num_threads = default_cfg.num_threads;
        }
        Ok(())
    }
}

impl Default for BackupStreamConfig {
    fn default() -> Self {
        let cpu_num = SysQuota::cpu_cores_quota();
        let total_mem = SysQuota::memory_limit_in_bytes();
        let quota_size = (total_mem as f64 * 0.1).min(ReadableSize::mb(512).0 as _);
        Self {
            max_flush_interval: ReadableDuration::minutes(3),
            // use at most 50% of vCPU by default
            num_threads: (cpu_num * 0.5).clamp(2.0, 12.0) as usize,
            enable: true,
            // TODO: may be use raft store directory
            temp_path: String::new(),
            file_size_limit: ReadableSize::mb(256),
            initial_scan_pending_memory_quota: ReadableSize(quota_size as _),
            initial_scan_rate_limit: ReadableSize::mb(60),
        }
    }
}

#[derive(Clone, Serialize, Deserialize, PartialEq, Debug, OnlineConfig)]
#[serde(default)]
#[serde(rename_all = "kebab-case")]
pub struct CdcConfig {
    pub min_ts_interval: ReadableDuration,
    pub hibernate_regions_compatible: bool,
    // TODO(hi-rustin): Consider resizing the thread pool based on `incremental_scan_threads`.
    #[online_config(skip)]
    pub incremental_scan_threads: usize,
    pub incremental_scan_concurrency: usize,
    pub incremental_scan_speed_limit: ReadableSize,
    /// `TsFilter` can increase speed and decrease resource usage when
    /// incremental content is much less than total content. However in
    /// other cases, `TsFilter` can make performance worse because it needs
    /// to re-fetch old row values if they are required.
    ///
    /// `TsFilter` will be enabled if `incremental/total <=
    /// incremental_scan_ts_filter_ratio`.
    /// Set `incremental_scan_ts_filter_ratio` to 0 will disable it.
    pub incremental_scan_ts_filter_ratio: f64,

    /// Count of threads to confirm Region leadership in TiKV instances, 1 by
    /// default. Please consider to increase it if count of regions on one
    /// TiKV instance is greater than 20k.
    #[online_config(skip)]
    pub tso_worker_threads: usize,

    pub sink_memory_quota: ReadableSize,
    pub old_value_cache_memory_quota: ReadableSize,

    // Deprecated! preserved for compatibility check.
    #[online_config(skip)]
    #[doc(hidden)]
    #[serde(skip_serializing)]
    pub old_value_cache_size: usize,
}

impl Default for CdcConfig {
    fn default() -> Self {
        Self {
            min_ts_interval: ReadableDuration::secs(1),
            hibernate_regions_compatible: true,
            // 4 threads for incremental scan.
            incremental_scan_threads: 4,
            // At most 6 concurrent running tasks.
            incremental_scan_concurrency: 6,
            // TiCDC requires a SSD, the typical write speed of SSD
            // is more than 500MB/s, so 128MB/s is enough.
            incremental_scan_speed_limit: ReadableSize::mb(128),
            incremental_scan_ts_filter_ratio: 0.2,
            tso_worker_threads: 1,
            // 512MB memory for CDC sink.
            sink_memory_quota: ReadableSize::mb(512),
            // 512MB memory for old value cache.
            old_value_cache_memory_quota: ReadableSize::mb(512),
            // Deprecated! preserved for compatibility check.
            old_value_cache_size: 0,
        }
    }
}

impl CdcConfig {
    pub fn validate(&mut self) -> Result<(), Box<dyn Error>> {
        let default_cfg = CdcConfig::default();
        if self.min_ts_interval.is_zero() {
            warn!(
                "cdc.min-ts-interval can't be 0, change it to {}",
                default_cfg.min_ts_interval
            );
            self.min_ts_interval = default_cfg.min_ts_interval;
        }
        if self.incremental_scan_threads == 0 {
            warn!(
                "cdc.incremental-scan-threads can't be 0, change it to {}",
                default_cfg.incremental_scan_threads
            );
            self.incremental_scan_threads = default_cfg.incremental_scan_threads;
        }
        if self.incremental_scan_concurrency < self.incremental_scan_threads {
            warn!(
                "cdc.incremental-scan-concurrency must be larger than cdc.incremental-scan-threads,
                change it to {}",
                self.incremental_scan_threads
            );
            self.incremental_scan_concurrency = self.incremental_scan_threads
        }
        if self.incremental_scan_ts_filter_ratio < 0.0
            || self.incremental_scan_ts_filter_ratio > 1.0
        {
            warn!(
                "cdc.incremental-scan-ts-filter-ratio should be larger than 0 and less than 1,
                change it to {}",
                default_cfg.incremental_scan_ts_filter_ratio
            );
            self.incremental_scan_ts_filter_ratio = default_cfg.incremental_scan_ts_filter_ratio;
        }
        Ok(())
    }
}

#[derive(Clone, Serialize, Deserialize, PartialEq, Debug, OnlineConfig)]
#[serde(default)]
#[serde(rename_all = "kebab-case")]
pub struct ResolvedTsConfig {
    #[online_config(skip)]
    pub enable: bool,
    pub advance_ts_interval: ReadableDuration,
    #[online_config(skip)]
    pub scan_lock_pool_size: usize,
}

impl ResolvedTsConfig {
    fn validate(&self) -> Result<(), Box<dyn Error>> {
        if self.advance_ts_interval.is_zero() {
            return Err("resolved-ts.advance-ts-interval can't be zero".into());
        }
        if self.scan_lock_pool_size == 0 {
            return Err("resolved-ts.scan-lock-pool-size can't be zero".into());
        }
        Ok(())
    }
}

impl Default for ResolvedTsConfig {
    fn default() -> Self {
        Self {
            enable: true,
            advance_ts_interval: ReadableDuration::secs(20),
            scan_lock_pool_size: 2,
        }
    }
}

#[derive(Clone, Serialize, Deserialize, PartialEq, Debug)]
#[serde(default)]
#[serde(rename_all = "kebab-case")]
pub struct File {
    pub filename: String,
    // The unit is MB
    pub max_size: u64,
    // The unit is Day
    pub max_days: u64,
    pub max_backups: usize,
}

impl Default for File {
    fn default() -> Self {
        Self {
            filename: "".to_owned(),
            max_size: 300,
            max_days: 0,
            max_backups: 0,
        }
    }
}

#[derive(Clone, Serialize, Deserialize, PartialEq, Debug, OnlineConfig)]
#[serde(default)]
#[serde(rename_all = "kebab-case")]
pub struct LogConfig {
    pub level: LogLevel,
    #[online_config(skip)]
    pub format: LogFormat,
    #[online_config(skip)]
    pub enable_timestamp: bool,
    #[online_config(skip)]
    pub file: File,
}

/// LogLevel is a wrapper type of `slog::Level`
#[derive(Copy, Clone, Debug, PartialEq)]
pub struct LogLevel(slog::Level);

impl From<LogLevel> for slog::Level {
    fn from(l: LogLevel) -> Self {
        l.0
    }
}

impl From<slog::Level> for LogLevel {
    fn from(l: slog::Level) -> Self {
        Self(l)
    }
}

impl Serialize for LogLevel {
    fn serialize<S>(&self, serializer: S) -> Result<S::Ok, S::Error>
    where
        S: Serializer,
    {
        get_string_by_level(self.0).serialize(serializer)
    }
}

impl<'de> Deserialize<'de> for LogLevel {
    fn deserialize<D>(deserializer: D) -> Result<Self, D::Error>
    where
        D: Deserializer<'de>,
    {
        let string = String::deserialize(deserializer)?;
        get_level_by_string(&string)
            .map(LogLevel)
            .ok_or_else(|| D::Error::invalid_value(Unexpected::Str(&string), &"a valid log level"))
    }
}

impl From<LogLevel> for ConfigValue {
    fn from(l: LogLevel) -> Self {
        Self::String(get_string_by_level(l.0).into())
    }
}

impl TryFrom<ConfigValue> for LogLevel {
    type Error = String;
    fn try_from(value: ConfigValue) -> Result<Self, Self::Error> {
        if let ConfigValue::String(s) = value {
            get_level_by_string(&s)
                .map(LogLevel)
                .ok_or_else(|| format!("invalid log level: '{}'", s))
        } else {
            panic!("expect ConfigValue::String, found: {:?}", value)
        }
    }
}

impl TryFrom<&ConfigValue> for LogLevel {
    type Error = String;
    fn try_from(value: &ConfigValue) -> Result<Self, Self::Error> {
        Self::try_from(value.clone())
    }
}

impl Default for LogConfig {
    fn default() -> Self {
        Self {
            level: LogLevel(slog::Level::Info),
            format: LogFormat::Text,
            enable_timestamp: true,
            file: File::default(),
        }
    }
}

impl LogConfig {
    fn validate(&self) -> Result<(), Box<dyn Error>> {
        if self.file.max_size > 4096 {
            return Err("Max log file size upper limit to 4096MB".to_string().into());
        }
        Ok(())
    }
}

pub struct LogConfigManager;

impl ConfigManager for LogConfigManager {
    fn dispatch(&mut self, changes: ConfigChange) -> CfgResult<()> {
        if let Some(v) = changes.get("level") {
            let log_level = LogLevel::try_from(v)?;
            set_log_level(log_level.0);
        }
        info!("update log config"; "config" => ?changes);
        Ok(())
    }
}

#[derive(Clone, Serialize, Deserialize, PartialEq, Debug, OnlineConfig)]
#[serde(default)]
#[serde(rename_all = "kebab-case")]
pub struct QuotaConfig {
    pub foreground_cpu_time: usize,
    pub foreground_write_bandwidth: ReadableSize,
    pub foreground_read_bandwidth: ReadableSize,
    pub max_delay_duration: ReadableDuration,
    pub background_cpu_time: usize,
    pub background_write_bandwidth: ReadableSize,
    pub background_read_bandwidth: ReadableSize,
    pub enable_auto_tune: bool,
}

impl Default for QuotaConfig {
    fn default() -> Self {
        Self {
            foreground_cpu_time: 0,
            foreground_write_bandwidth: ReadableSize(0),
            foreground_read_bandwidth: ReadableSize(0),
            max_delay_duration: ReadableDuration::millis(500),
            background_cpu_time: 0,
            background_write_bandwidth: ReadableSize(0),
            background_read_bandwidth: ReadableSize(0),
            enable_auto_tune: false,
        }
    }
}

impl QuotaConfig {
    pub fn validate(&self) -> Result<(), Box<dyn Error>> {
        const MAX_DELAY_DURATION: ReadableDuration = ReadableDuration::micros(u64::MAX / 1000);

        if self.max_delay_duration > MAX_DELAY_DURATION {
            return Err(format!("quota.max-delay-duration must <= {}", MAX_DELAY_DURATION).into());
        }

        Ok(())
    }
}

#[derive(Clone, Serialize, Deserialize, PartialEq, Debug, OnlineConfig)]
#[serde(default)]
#[serde(rename_all = "kebab-case")]
pub struct TikvConfig {
    #[doc(hidden)]
    #[serde(skip_serializing)]
    #[online_config(hidden)]
    pub cfg_path: String,

    // Deprecated! These configuration has been moved to LogConfig.
    // They are preserved for compatibility check.
    #[doc(hidden)]
    #[online_config(skip)]
    pub log_level: LogLevel,
    #[doc(hidden)]
    #[online_config(skip)]
    pub log_file: String,
    #[doc(hidden)]
    #[online_config(skip)]
    pub log_format: LogFormat,
    #[online_config(skip)]
    pub log_rotation_timespan: ReadableDuration,
    #[doc(hidden)]
    #[online_config(skip)]
    pub log_rotation_size: ReadableSize,

    #[online_config(skip)]
    pub slow_log_file: String,

    #[online_config(skip)]
    pub slow_log_threshold: ReadableDuration,

    #[online_config(hidden)]
    pub panic_when_unexpected_key_or_data: bool,

    #[doc(hidden)]
    #[serde(skip_serializing)]
    #[online_config(skip)]
    pub enable_io_snoop: bool,

    #[online_config(skip)]
    pub abort_on_panic: bool,

    #[doc(hidden)]
    #[online_config(skip)]
    pub memory_usage_limit: Option<ReadableSize>,

    #[doc(hidden)]
    #[online_config(skip)]
    pub memory_usage_high_water: f64,

    #[online_config(submodule)]
    pub log: LogConfig,

    #[online_config(submodule)]
    pub quota: QuotaConfig,

    #[online_config(submodule)]
    pub readpool: ReadPoolConfig,

    #[online_config(submodule)]
    pub server: ServerConfig,

    #[online_config(submodule)]
    pub storage: StorageConfig,

    #[online_config(skip)]
    pub pd: PdConfig,

    #[online_config(hidden)]
    pub metric: MetricConfig,

    #[online_config(submodule)]
    #[serde(rename = "raftstore")]
    pub raft_store: RaftstoreConfig,

    #[online_config(submodule)]
    pub coprocessor: CopConfig,

    #[online_config(skip)]
    pub coprocessor_v2: CoprocessorV2Config,

    #[online_config(submodule)]
    pub rocksdb: DbConfig,

    #[online_config(submodule)]
    pub raftdb: RaftDbConfig,

    #[online_config(skip)]
    pub raft_engine: RaftEngineConfig,

    #[online_config(skip)]
    pub security: SecurityConfig,

    #[online_config(skip)]
    pub import: ImportConfig,

    #[online_config(submodule)]
    pub backup: BackupConfig,

    #[online_config(submodule)]
    // The term "log backup" and "backup stream" are identity.
    // The "log backup" should be the only product name exposed to the user.
    #[serde(rename = "log-backup")]
    pub backup_stream: BackupStreamConfig,

    #[online_config(submodule)]
    pub pessimistic_txn: PessimisticTxnConfig,

    #[online_config(submodule)]
    pub gc: GcConfig,

    #[online_config(submodule)]
    pub split: SplitConfig,

    #[online_config(submodule)]
    pub cdc: CdcConfig,

    #[online_config(submodule)]
    pub resolved_ts: ResolvedTsConfig,

    #[online_config(submodule)]
    pub resource_metering: ResourceMeteringConfig,

    #[online_config(skip)]
    pub causal_ts: CausalTsConfig,

    #[online_config(submodule)]
    pub resource_control: ResourceControlConfig,
}

impl Default for TikvConfig {
    fn default() -> TikvConfig {
        TikvConfig {
            cfg_path: "".to_owned(),
            log_level: slog::Level::Info.into(),
            log_file: "".to_owned(),
            log_format: LogFormat::Text,
            log_rotation_timespan: ReadableDuration::hours(0),
            log_rotation_size: ReadableSize::mb(300),
            slow_log_file: "".to_owned(),
            slow_log_threshold: ReadableDuration::secs(1),
            panic_when_unexpected_key_or_data: false,
            enable_io_snoop: true,
            abort_on_panic: false,
            memory_usage_limit: None,
            memory_usage_high_water: 0.9,
            log: LogConfig::default(),
            quota: QuotaConfig::default(),
            readpool: ReadPoolConfig::default(),
            server: ServerConfig::default(),
            metric: MetricConfig::default(),
            raft_store: RaftstoreConfig::default(),
            coprocessor: CopConfig::default(),
            coprocessor_v2: CoprocessorV2Config::default(),
            pd: PdConfig::default(),
            rocksdb: DbConfig::default(),
            raftdb: RaftDbConfig::default(),
            raft_engine: RaftEngineConfig::default(),
            storage: StorageConfig::default(),
            security: SecurityConfig::default(),
            import: ImportConfig::default(),
            backup: BackupConfig::default(),
            pessimistic_txn: PessimisticTxnConfig::default(),
            gc: GcConfig::default(),
            split: SplitConfig::default(),
            cdc: CdcConfig::default(),
            resolved_ts: ResolvedTsConfig::default(),
            resource_metering: ResourceMeteringConfig::default(),
            backup_stream: BackupStreamConfig::default(),
            causal_ts: CausalTsConfig::default(),
            resource_control: ResourceControlConfig::default(),
        }
    }
}

impl TikvConfig {
    pub fn infer_raft_db_path(&self, data_dir: Option<&str>) -> Result<String, Box<dyn Error>> {
        if self.raft_store.raftdb_path.is_empty() {
            let data_dir = data_dir.unwrap_or(&self.storage.data_dir);
            config::canonicalize_sub_path(data_dir, "raft")
        } else {
            config::canonicalize_path(&self.raft_store.raftdb_path)
        }
    }

    pub fn infer_raft_engine_path(&self, data_dir: Option<&str>) -> Result<String, Box<dyn Error>> {
        if self.raft_engine.config.dir.is_empty() {
            let data_dir = data_dir.unwrap_or(&self.storage.data_dir);
            config::canonicalize_sub_path(data_dir, "raft-engine")
        } else {
            config::canonicalize_path(&self.raft_engine.config.dir)
        }
    }

    pub fn infer_kv_engine_path(&self, data_dir: Option<&str>) -> Result<String, Box<dyn Error>> {
        let data_dir = data_dir.unwrap_or(&self.storage.data_dir);
        config::canonicalize_sub_path(data_dir, DEFAULT_ROCKSDB_SUB_DIR)
    }

    pub fn validate(&mut self) -> Result<(), Box<dyn Error>> {
        self.log.validate()?;
        self.readpool.validate()?;
        self.storage.validate()?;

        if self.cfg_path.is_empty() {
            self.cfg_path = Path::new(&self.storage.data_dir)
                .join(LAST_CONFIG_FILE)
                .to_str()
                .unwrap()
                .to_owned();
        }

        if self.storage.engine == EngineType::RaftKv2 {
            self.raft_store.store_io_pool_size = cmp::max(self.raft_store.store_io_pool_size, 1);
            if !self.raft_engine.enable {
                return Err("partitioned-raft-kv only supports raft log engine.".into());
            }
            if self.rocksdb.titan.enabled {
                return Err("partitioned-raft-kv doesn't support titan.".into());
            }
        }

        self.raft_store.raftdb_path = self.infer_raft_db_path(None)?;
        self.raft_engine.config.dir = self.infer_raft_engine_path(None)?;

        if self.raft_engine.config.dir == self.raft_store.raftdb_path {
            return Err("raft_engine.config.dir can't be same as raft_store.raftdb_path".into());
        }

        let kv_db_path = self.infer_kv_engine_path(None)?;
        if kv_db_path == self.raft_store.raftdb_path {
            return Err("raft_store.raftdb_path can't be same as storage.data_dir/db".into());
        }

        let kv_db_wal_path = if self.rocksdb.wal_dir.is_empty() {
            config::canonicalize_path(&kv_db_path)?
        } else {
            config::canonicalize_path(&self.rocksdb.wal_dir)?
        };
        let raft_db_wal_path = if self.raftdb.wal_dir.is_empty() {
            config::canonicalize_path(&self.raft_store.raftdb_path)?
        } else {
            config::canonicalize_path(&self.raftdb.wal_dir)?
        };
        if kv_db_wal_path == raft_db_wal_path {
            return Err("raftdb.wal_dir can't be same as rocksdb.wal_dir".into());
        }

        let kv_data_exists = if self.storage.engine == EngineType::RaftKv {
            RocksEngine::exists(&kv_db_path)
        } else {
            Path::new(&self.storage.data_dir).join("tablets").exists()
        };

        RaftDataStateMachine::new(
            &self.storage.data_dir,
            &self.raft_store.raftdb_path,
            &self.raft_engine.config.dir,
        )
        .validate(kv_data_exists)?;

        // Check blob file dir is empty when titan is disabled
        if !self.rocksdb.titan.enabled {
            let titandb_path = if self.rocksdb.titan.dirname.is_empty() {
                Path::new(&kv_db_path).join("titandb")
            } else {
                Path::new(&self.rocksdb.titan.dirname).to_path_buf()
            };
            if let Err(e) =
                tikv_util::config::check_data_dir_empty(titandb_path.to_str().unwrap(), "blob")
            {
                return Err(format!(
                    "check: titandb-data-dir-empty; err: \"{}\"; \
                     hint: You have disabled titan when its data directory is not empty. \
                     To properly shutdown titan, please enter fallback blob-run-mode and \
                     wait till titandb files are all safely ingested.",
                    e
                )
                .into());
            }
        }

        let expect_keepalive = self.raft_store.raft_heartbeat_interval() * 2;
        if expect_keepalive > self.server.grpc_keepalive_time.0 {
            return Err(format!(
                "grpc_keepalive_time is too small, it should not less than the double of \
                 raft tick interval (>= {})",
                duration_to_sec(expect_keepalive)
            )
            .into());
        }

        if self.raft_store.hibernate_regions && !self.cdc.hibernate_regions_compatible {
            warn!(
                "raftstore.hibernate-regions was enabled but cdc.hibernate-regions-compatible \
                was disabled, hibernate regions may be broken up if you want to deploy a cdc cluster"
            );
        }

        if self.backup_stream.temp_path.is_empty() {
            self.backup_stream.temp_path =
                config::canonicalize_sub_path(&self.storage.data_dir, "log-backup-temp")?;
        }

        self.rocksdb.optimize_for(self.storage.engine);

        self.rocksdb.validate()?;
        self.raftdb.validate()?;
        self.raft_engine.validate()?;
        self.server.validate()?;
        self.pd.validate()?;

        // cannot pass EngineType directly as component raftstore cannot have dependency
        // on tikv
        self.coprocessor
            .optimize_for(self.storage.engine == EngineType::RaftKv2);
        self.coprocessor.validate()?;
        self.raft_store.validate(
            self.coprocessor.region_split_size(),
            self.coprocessor.enable_region_bucket(),
            self.coprocessor.region_bucket_size,
        )?;
        self.security
            .validate(self.storage.engine == EngineType::RaftKv2)?;
        self.import.validate()?;
        self.backup.validate()?;
        self.backup_stream.validate()?;
        self.cdc.validate()?;
        self.pessimistic_txn.validate()?;
        self.gc.validate()?;
        self.resolved_ts.validate()?;
        self.resource_metering.validate()?;
        self.quota.validate()?;
        self.causal_ts.validate()?;

        if self.storage.flow_control.enable {
            self.rocksdb.defaultcf.disable_write_stall = true;
            self.rocksdb.writecf.disable_write_stall = true;
            self.rocksdb.lockcf.disable_write_stall = true;
            self.rocksdb.raftcf.disable_write_stall = true;
        }
        // Fill in values for unspecified write stall configurations.
        macro_rules! fill_cf_opts {
            ($cf_opts:expr, $cfg:expr) => {
                if let Some(v) = &mut $cf_opts.level0_slowdown_writes_trigger {
                    if $cfg.enable && *v > $cfg.l0_files_threshold as i32 {
                        warn!(
                            "{}.level0-slowdown-writes-trigger is too large. Setting it to \
                            storage.flow-control.l0-files-threshold ({})",
                            stringify!($cf_opts), $cfg.l0_files_threshold
                        );
                        *v = $cfg.l0_files_threshold as i32;
                    }
                } else {
                    $cf_opts.level0_slowdown_writes_trigger =
                        Some($cfg.l0_files_threshold as i32);
                }
                if let Some(v) = &mut $cf_opts.level0_stop_writes_trigger {
                    if $cfg.enable && *v > $cfg.l0_files_threshold as i32 {
                        warn!(
                            "{}.level0-stop-writes-trigger is too large. Setting it to \
                            storage.flow-control.l0-files-threshold ({})",
                            stringify!($cf_opts), $cfg.l0_files_threshold
                        );
                        *v = $cfg.l0_files_threshold as i32;
                    }
                } else {
                    $cf_opts.level0_stop_writes_trigger =
                        Some($cfg.l0_files_threshold as i32);
                }
                if let Some(v) = &mut $cf_opts.soft_pending_compaction_bytes_limit {
                    if $cfg.enable && v.0 > $cfg.soft_pending_compaction_bytes_limit.0 {
                        warn!(
                            "{}.soft-pending-compaction-bytes-limit is too large. Setting it to \
                            storage.flow-control.soft-pending-compaction-bytes-limit ({})",
                            stringify!($cf_opts), $cfg.soft_pending_compaction_bytes_limit.0
                        );
                        *v = $cfg.soft_pending_compaction_bytes_limit;
                    }
                } else {
                    $cf_opts.soft_pending_compaction_bytes_limit =
                        Some($cfg.soft_pending_compaction_bytes_limit);
                }
                if let Some(v) = &mut $cf_opts.hard_pending_compaction_bytes_limit {
                    if $cfg.enable && v.0 > $cfg.hard_pending_compaction_bytes_limit.0 {
                        warn!(
                            "{}.hard-pending-compaction-bytes-limit is too large. Setting it to \
                            storage.flow-control.hard-pending-compaction-bytes-limit ({})",
                            stringify!($cf_opts), $cfg.hard_pending_compaction_bytes_limit.0
                        );
                        *v = $cfg.hard_pending_compaction_bytes_limit;
                    }
                } else {
                    $cf_opts.hard_pending_compaction_bytes_limit =
                        Some($cfg.hard_pending_compaction_bytes_limit);
                }
            };
        }
        let flow_control_cfg = if self.storage.flow_control.enable {
            self.storage.flow_control.clone()
        } else {
            crate::storage::config::FlowControlConfig {
                enable: false,
                ..Default::default()
            }
        };
        fill_cf_opts!(self.raftdb.defaultcf, flow_control_cfg);
        fill_cf_opts!(self.rocksdb.defaultcf, flow_control_cfg);
        fill_cf_opts!(self.rocksdb.writecf, flow_control_cfg);
        fill_cf_opts!(self.rocksdb.lockcf, flow_control_cfg);
        fill_cf_opts!(self.rocksdb.raftcf, flow_control_cfg);

        if let Some(memory_usage_limit) = self.memory_usage_limit {
            let total = SysQuota::memory_limit_in_bytes();
            if memory_usage_limit.0 > total {
                // Explicitly exceeds system memory capacity is not allowed.
                return Err(format!(
                    "memory_usage_limit is greater than system memory capacity {}",
                    total
                )
                .into());
            }
        } else {
            // Adjust `memory_usage_limit` if necessary.
            if let Some(cap) = self.storage.block_cache.capacity {
                let limit = (cap.0 as f64 / BLOCK_CACHE_RATE * MEMORY_USAGE_LIMIT_RATE) as u64;
                self.memory_usage_limit = Some(ReadableSize(limit));
            } else {
                self.memory_usage_limit = Some(Self::suggested_memory_usage_limit());
            }
        }

        let mut limit = self.memory_usage_limit.unwrap();
        let total = ReadableSize(SysQuota::memory_limit_in_bytes());
        if limit.0 > total.0 {
            warn!(
                "memory_usage_limit:{:?} > total:{:?}, fallback to total",
                limit, total,
            );
            self.memory_usage_limit = Some(total);
            limit = total;
        }

        let default = Self::suggested_memory_usage_limit();
        if limit.0 > default.0 {
            warn!(
                "memory_usage_limit:{:?} > recommanded:{:?}, maybe page cache isn't enough",
                limit, default,
            );
        }

        Ok(())
    }

    // As the init of `logger` is very early, this adjust needs to be separated and
    // called immediately after parsing the command line.
    pub fn logger_compatible_adjust(&mut self) {
        let default_tikv_cfg = TikvConfig::default();
        let default_log_cfg = LogConfig::default();
        if self.log_level != default_tikv_cfg.log_level {
            eprintln!("deprecated configuration, log-level has been moved to log.level");
            if self.log.level == default_log_cfg.level {
                eprintln!("override log.level with log-level, {:?}", self.log_level);
                self.log.level = self.log_level;
            }
            self.log_level = default_tikv_cfg.log_level;
        }
        if self.log_file != default_tikv_cfg.log_file {
            eprintln!("deprecated configuration, log-file has been moved to log.file.filename");
            if self.log.file.filename == default_log_cfg.file.filename {
                eprintln!(
                    "override log.file.filename with log-file, {:?}",
                    self.log_file
                );
                self.log.file.filename = self.log_file.clone();
            }
            self.log_file = default_tikv_cfg.log_file;
        }
        if self.log_format != default_tikv_cfg.log_format {
            eprintln!("deprecated configuration, log-format has been moved to log.format");
            if self.log.format == default_log_cfg.format {
                eprintln!("override log.format with log-format, {:?}", self.log_format);
                self.log.format = self.log_format;
            }
            self.log_format = default_tikv_cfg.log_format;
        }
        if self.log_rotation_timespan.as_secs() > 0 {
            eprintln!(
                "deprecated configuration, log-rotation-timespan is no longer used and ignored."
            );
        }
        if self.log_rotation_size != default_tikv_cfg.log_rotation_size {
            eprintln!(
                "deprecated configuration, \
                 log-ratation-size has been moved to log.file.max-size"
            );
            if self.log.file.max_size == default_log_cfg.file.max_size {
                eprintln!(
                    "override log.file.max_size with log-rotation-size, {:?}",
                    self.log_rotation_size
                );
                self.log.file.max_size = self.log_rotation_size.as_mb();
            }
            self.log_rotation_size = default_tikv_cfg.log_rotation_size;
        }
    }

    pub fn compatible_adjust(&mut self) {
        let default_raft_store = RaftstoreConfig::default();
        let default_coprocessor = CopConfig::default();
        if self.raft_store.region_max_size != default_raft_store.region_max_size {
            warn!(
                "deprecated configuration, \
                 raftstore.region-max-size has been moved to coprocessor"
            );
            if self.coprocessor.region_max_size == default_coprocessor.region_max_size {
                warn!(
                    "override coprocessor.region-max-size with raftstore.region-max-size, {:?}",
                    self.raft_store.region_max_size
                );
                self.coprocessor.region_max_size = Some(self.raft_store.region_max_size);
            }
            self.raft_store.region_max_size = default_raft_store.region_max_size;
        }
        if self.raft_store.region_split_size != default_raft_store.region_split_size {
            warn!(
                "deprecated configuration, \
                 raftstore.region-split-size has been moved to coprocessor",
            );
            if self.coprocessor.region_split_size == default_coprocessor.region_split_size {
                warn!(
                    "override coprocessor.region-split-size with raftstore.region-split-size, {:?}",
                    self.raft_store.region_split_size
                );
                self.coprocessor.region_split_size = Some(self.raft_store.region_split_size);
            }
            self.raft_store.region_split_size = default_raft_store.region_split_size;
        }
        if self.server.end_point_concurrency.is_some() {
            warn!(
                "deprecated configuration, {} has been moved to {}",
                "server.end-point-concurrency", "readpool.coprocessor.xxx-concurrency",
            );
            warn!(
                "override {} with {}, {:?}",
                "readpool.coprocessor.xxx-concurrency",
                "server.end-point-concurrency",
                self.server.end_point_concurrency
            );
            let concurrency = self.server.end_point_concurrency.take().unwrap();
            self.readpool.coprocessor.high_concurrency = concurrency;
            self.readpool.coprocessor.normal_concurrency = concurrency;
            self.readpool.coprocessor.low_concurrency = concurrency;
        }
        if self.server.end_point_stack_size.is_some() {
            warn!(
                "deprecated configuration, {} has been moved to {}",
                "server.end-point-stack-size", "readpool.coprocessor.stack-size",
            );
            warn!(
                "override {} with {}, {:?}",
                "readpool.coprocessor.stack-size",
                "server.end-point-stack-size",
                self.server.end_point_stack_size
            );
            self.readpool.coprocessor.stack_size = self.server.end_point_stack_size.take().unwrap();
        }
        if self.server.end_point_max_tasks.is_some() {
            warn!(
                "deprecated configuration, {} is no longer used and ignored, please use {}.",
                "server.end-point-max-tasks", "readpool.coprocessor.max-tasks-per-worker-xxx",
            );
            // Note:
            // Our `end_point_max_tasks` is mostly mistakenly configured, so we don't
            // override new configuration using old values.
            self.server.end_point_max_tasks = None;
        }
        if self.raft_store.clean_stale_peer_delay.as_secs() > 0 {
            warn!(
                "deprecated configuration, {} is no longer used and ignored.",
                "raft_store.clean_stale_peer_delay",
            );
        }
        if self.rocksdb.auto_tuned.is_some() {
            warn!(
                "deprecated configuration, {} is no longer used and ignored, please use {}.",
                "rocksdb.auto_tuned", "rocksdb.rate_limiter_auto_tuned",
            );
            self.rocksdb.auto_tuned = None;
        }
        // When shared block cache is enabled, if its capacity is set, it overrides
        // individual block cache sizes. Otherwise use the sum of block cache
        // size of all column families as the shared cache size.
        let cache_cfg = &mut self.storage.block_cache;
        if cache_cfg.capacity.is_none() {
            cache_cfg.capacity = Some(ReadableSize(
                self.rocksdb.defaultcf.block_cache_size.0
                    + self.rocksdb.writecf.block_cache_size.0
                    + self.rocksdb.lockcf.block_cache_size.0
                    + self.raftdb.defaultcf.block_cache_size.0,
            ));
        }
        if self.backup.sst_max_size.0 < default_coprocessor.region_max_size().0 / 10 {
            warn!(
                "override backup.sst-max-size with min sst-max-size, {:?}",
                default_coprocessor.region_max_size() / 10
            );
            self.backup.sst_max_size = default_coprocessor.region_max_size() / 10;
        } else if self.backup.sst_max_size.0 > default_coprocessor.region_max_size().0 * 2 {
            warn!(
                "override backup.sst-max-size with max sst-max-size, {:?}",
                default_coprocessor.region_max_size() * 2
            );
            self.backup.sst_max_size = default_coprocessor.region_max_size() * 2;
        }

        self.readpool.adjust_use_unified_pool();
    }

    pub fn check_critical_cfg_with(&self, last_cfg: &Self) -> Result<(), String> {
        if last_cfg.storage.data_dir != self.storage.data_dir {
            // In tikv 3.0 the default value of storage.data-dir changed
            // from "" to "./"
            let using_default_after_upgrade =
                last_cfg.storage.data_dir.is_empty() && self.storage.data_dir == DEFAULT_DATA_DIR;

            if !using_default_after_upgrade {
                return Err(format!(
                    "storage data dir have been changed, former data dir is {}, \
                     current data dir is {}, please check if it is expected.",
                    last_cfg.storage.data_dir, self.storage.data_dir
                ));
            }
        }
        if last_cfg.rocksdb.wal_dir != self.rocksdb.wal_dir {
            return Err(format!(
                "db wal dir have been changed, former is '{}', \
                 current db wal_dir is '{}', please guarantee all data wal logs \
                 have been moved to destination directory.",
                last_cfg.rocksdb.wal_dir, self.rocksdb.wal_dir
            ));
        }

        // It's possible that `last_cfg` is not fully validated.
        let last_raftdb_dir = last_cfg
            .infer_raft_db_path(None)
            .map_err(|e| e.to_string())?;
        let last_raft_engine_dir = last_cfg
            .infer_raft_engine_path(None)
            .map_err(|e| e.to_string())?;

        // FIXME: We cannot reliably determine the actual value of
        // `last_cfg.raft_engine.enable`, because some old versions don't have
        // this field (so it is automatically interpreted as the current
        // default value). To be safe, we will check both engines regardless
        // of whether raft engine is enabled.
        if last_raftdb_dir != self.raft_store.raftdb_path {
            return Err(format!(
                "raft db dir have been changed, former is '{}', \
                current is '{}', please check if it is expected.",
                last_raftdb_dir, self.raft_store.raftdb_path
            ));
        }
        if last_cfg.raftdb.wal_dir != self.raftdb.wal_dir {
            return Err(format!(
                "raft db wal dir have been changed, former is '{}', \
                current is '{}', please check if it is expected.",
                last_cfg.raftdb.wal_dir, self.raftdb.wal_dir
            ));
        }
        if last_raft_engine_dir != self.raft_engine.config.dir {
            return Err(format!(
                "raft engine dir have been changed, former is '{}', \
                 current is '{}', please check if it is expected.",
                last_raft_engine_dir, self.raft_engine.config.dir
            ));
        }

        // Check validation of api version change between API V1 and V1ttl only.
        // Validation between V1/V1ttl and V2 is checked in `Node::check_api_version`.
        if last_cfg.storage.api_version == 1 && self.storage.api_version == 1 {
            if last_cfg.storage.enable_ttl && !self.storage.enable_ttl {
                return Err("can't disable ttl on a ttl instance".to_owned());
            } else if !last_cfg.storage.enable_ttl && self.storage.enable_ttl {
                return Err("can't enable ttl on a non-ttl instance".to_owned());
            }
        }

        if last_cfg.raftdb.defaultcf.format_version > 5
            || last_cfg.rocksdb.defaultcf.format_version > 5
            || last_cfg.rocksdb.writecf.format_version > 5
            || last_cfg.rocksdb.lockcf.format_version > 5
            || last_cfg.rocksdb.raftcf.format_version > 5
        {
            return Err("format_version larger than 5 is unsupported".into());
        }

        Ok(())
    }

    pub fn from_file(
        path: &Path,
        unrecognized_keys: Option<&mut Vec<String>>,
    ) -> Result<Self, Box<dyn Error>> {
        let s = fs::read_to_string(path)?;
        let mut deserializer = toml::Deserializer::new(&s);
        let mut cfg = if let Some(keys) = unrecognized_keys {
            serde_ignored::deserialize(&mut deserializer, |key| keys.push(key.to_string()))
        } else {
            <TikvConfig as serde::Deserialize>::deserialize(&mut deserializer)
        }?;
        deserializer.end()?;
        cfg.cfg_path = path.display().to_string();
        Ok(cfg)
    }

    pub fn write_to_file<P: AsRef<Path>>(&self, path: P) -> Result<(), IoError> {
        let content = ::toml::to_string(&self).unwrap();
        let mut f = fs::File::create(&path)?;
        f.write_all(content.as_bytes())?;
        f.sync_all()?;

        Ok(())
    }

    pub fn write_into_metrics(&self) {
        self.raft_store.write_into_metrics();
        self.rocksdb.write_into_metrics();
    }

    pub fn with_tmp() -> Result<(TikvConfig, tempfile::TempDir), IoError> {
        let tmp = tempfile::tempdir()?;
        let mut cfg = TikvConfig::default();
        cfg.storage.data_dir = tmp.path().display().to_string();
        cfg.cfg_path = tmp.path().join(LAST_CONFIG_FILE).display().to_string();
        Ok((cfg, tmp))
    }

    fn suggested_memory_usage_limit() -> ReadableSize {
        let total = SysQuota::memory_limit_in_bytes();
        // Reserve some space for page cache. The
        ReadableSize((total as f64 * MEMORY_USAGE_LIMIT_RATE) as u64)
    }

    pub fn build_shared_rocks_env(
        &self,
        key_manager: Option<Arc<DataKeyManager>>,
        limiter: Option<Arc<IoRateLimiter>>,
    ) -> Result<Arc<Env>, String> {
        let env = get_env(key_manager, limiter)?;
        if !self.raft_engine.enable {
            // RocksDB makes sure there are at least `max_background_flushes`
            // high-priority workers in env. That is not enough when multiple
            // RocksDB instances share the same env. We manually configure the
            // worker count in this case.
            env.set_high_priority_background_threads(
                self.raftdb.max_background_flushes + self.rocksdb.max_background_flushes,
            );
        }
        Ok(env)
    }
}

/// Prevents launching with an incompatible configuration
///
/// Loads the previously-loaded configuration from `last_tikv.toml`,
/// compares key configuration items and fails if they are not
/// identical.
pub fn check_critical_config(config: &TikvConfig) -> Result<(), String> {
    // Check current critical configurations with last time, if there are some
    // changes, user must guarantee relevant works have been done.
    if let Some(mut cfg) = get_last_config(&config.storage.data_dir) {
        cfg.compatible_adjust();
        if let Err(e) = cfg.validate() {
            warn!("last_tikv.toml is invalid but ignored: {:?}", e);
        }
        config.check_critical_cfg_with(&cfg)?;
    }
    Ok(())
}

fn get_last_config(data_dir: &str) -> Option<TikvConfig> {
    let store_path = Path::new(data_dir);
    let last_cfg_path = store_path.join(LAST_CONFIG_FILE);
    if last_cfg_path.exists() {
        return Some(
            TikvConfig::from_file(&last_cfg_path, None).unwrap_or_else(|e| {
                panic!(
                    "invalid auto generated configuration file {}, err {}",
                    last_cfg_path.display(),
                    e
                );
            }),
        );
    }
    None
}

/// Persists config to `last_tikv.toml`
pub fn persist_config(config: &TikvConfig) -> Result<(), String> {
    let store_path = Path::new(&config.storage.data_dir);
    let last_cfg_path = store_path.join(LAST_CONFIG_FILE);
    let tmp_cfg_path = store_path.join(TMP_CONFIG_FILE);

    let same_as_last_cfg = fs::read_to_string(&last_cfg_path).map_or(false, |last_cfg| {
        toml::to_string(&config).unwrap() == last_cfg
    });
    if same_as_last_cfg {
        return Ok(());
    }

    // Create parent directory if missing.
    if let Err(e) = fs::create_dir_all(store_path) {
        return Err(format!(
            "create parent directory '{}' failed: {}",
            store_path.to_str().unwrap(),
            e
        ));
    }

    // Persist current configurations to temporary file.
    if let Err(e) = config.write_to_file(&tmp_cfg_path) {
        return Err(format!(
            "persist config to '{}' failed: {}",
            tmp_cfg_path.to_str().unwrap(),
            e
        ));
    }

    // Rename temporary file to last config file.
    if let Err(e) = fs::rename(&tmp_cfg_path, &last_cfg_path) {
        return Err(format!(
            "rename config file from '{}' to '{}' failed: {}",
            tmp_cfg_path.to_str().unwrap(),
            last_cfg_path.to_str().unwrap(),
            e
        ));
    }

    Ok(())
}

pub fn write_config<P: AsRef<Path>>(path: P, content: &[u8]) -> CfgResult<()> {
    let tmp_cfg_path = match path.as_ref().parent() {
        Some(p) => p.join(TMP_CONFIG_FILE),
        None => {
            return Err(Box::new(IoError::new(
                ErrorKind::Other,
                format!(
                    "failed to get parent path of config file: {}",
                    path.as_ref().display()
                ),
            )));
        }
    };
    {
        let mut f = fs::File::create(&tmp_cfg_path)?;
        f.write_all(content)?;
        f.sync_all()?;
    }
    fs::rename(&tmp_cfg_path, &path)?;
    Ok(())
}

// convert tikv config to a flatten array.
pub fn to_flatten_config_info(cfg: &TikvConfig) -> Vec<Value> {
    fn to_cfg_value(default_value: &Value, cfg_value: Option<&Value>, key: &str) -> Value {
        let mut res = Map::with_capacity(2);
        res.insert("Name".into(), Value::String(key.into()));
        res.insert("DefaultValue".into(), default_value.clone());
        if let Some(cfg_val) = cfg_value {
            if default_value != cfg_val {
                res.insert("ValueInFile".into(), cfg_val.clone());
            }
        }

        Value::Object(res)
    }

    // configs that should not be flatten because the config type is HashMap instead
    // of submodule.
    lazy_static! {
        static ref NO_FLATTEN_CFGS: HashSet<&'static str> = {
            let mut set = HashSet::new();
            set.insert("server.labels");
            set
        };
    }

    fn flatten_value(
        default_obj: &Map<String, Value>,
        value_obj: &Map<String, Value>,
        key_buf: &mut String,
        res: &mut Vec<Value>,
    ) {
        for (k, v) in default_obj.iter() {
            let cfg_val = value_obj.get(k);
            let prev_len = key_buf.len();
            if !key_buf.is_empty() {
                key_buf.push('.');
            }
            key_buf.push_str(k);
            if v.is_object() && !NO_FLATTEN_CFGS.contains(key_buf.as_str()) {
                flatten_value(
                    v.as_object().unwrap(),
                    cfg_val.unwrap().as_object().unwrap(),
                    key_buf,
                    res,
                );
            } else {
                res.push(to_cfg_value(v, cfg_val, key_buf));
            }
            key_buf.truncate(prev_len);
        }
    }

    let cfg_value = to_value(cfg).unwrap();
    let default_value = to_value(TikvConfig::default()).unwrap();

    let mut key_buf = String::new();
    let mut res = Vec::new();
    flatten_value(
        default_value.as_object().unwrap(),
        cfg_value.as_object().unwrap(),
        &mut key_buf,
        &mut res,
    );
    res
}

lazy_static! {
    pub static ref TIKVCONFIG_TYPED: ConfigChange = TikvConfig::default().typed();
}

fn serde_to_online_config(name: String) -> String {
    let res = name.replace("raftstore", "raft_store").replace('-', "_");
    match res.as_ref() {
        "raft_store.store_pool_size" | "raft_store.store_max_batch_size" => {
            res.replace("store_", "store_batch_system.")
        }
        "raft_store.apply_pool_size" | "raft_store.apply_max_batch_size" => {
            res.replace("apply_", "apply_batch_system.")
        }
        _ => res,
    }
}

fn to_config_change(change: HashMap<String, String>) -> CfgResult<ConfigChange> {
    fn helper(
        mut fields: Vec<String>,
        dst: &mut ConfigChange,
        typed: &ConfigChange,
        value: String,
    ) -> CfgResult<()> {
        if let Some(field) = fields.pop() {
            return match typed.get(&field) {
                None => Err(format!("unexpect fields: {}", field).into()),
                Some(ConfigValue::Skip) => {
                    Err(format!("config {} can not be changed", field).into())
                }
                Some(ConfigValue::Module(m)) => {
                    if let ConfigValue::Module(n_dst) = dst
                        .entry(field)
                        .or_insert_with(|| ConfigValue::Module(HashMap::new()))
                    {
                        return helper(fields, n_dst, m, value);
                    }
                    panic!("unexpect config value");
                }
                Some(v) => {
                    if fields.is_empty() {
                        return match to_change_value(&value, v) {
                            Err(_) => Err(format!("failed to parse: {}", value).into()),
                            Ok(v) => {
                                dst.insert(field, v);
                                Ok(())
                            }
                        };
                    }
                    let c: Vec<_> = fields.into_iter().rev().collect();
                    Err(format!("unexpect fields: {}", c[..].join(".")).into())
                }
            };
        }
        Ok(())
    }
    let mut res = HashMap::new();
    for (mut name, value) in change {
        name = serde_to_online_config(name);
        let fields: Vec<_> = name
            .as_str()
            .split('.')
            .map(|s| s.to_owned())
            .rev()
            .collect();
        helper(fields, &mut res, &TIKVCONFIG_TYPED, value)?;
    }
    Ok(res)
}

fn to_change_value(v: &str, typed: &ConfigValue) -> CfgResult<ConfigValue> {
    let v = v.trim_matches('\"');
    let res = match typed {
        ConfigValue::Duration(_) => ConfigValue::from(v.parse::<ReadableDuration>()?),
        ConfigValue::Size(_) => ConfigValue::from(v.parse::<ReadableSize>()?),
        ConfigValue::U64(_) => ConfigValue::from(v.parse::<u64>()?),
        ConfigValue::F64(_) => ConfigValue::from(v.parse::<f64>()?),
        ConfigValue::U32(_) => ConfigValue::from(v.parse::<u32>()?),
        ConfigValue::I32(_) => ConfigValue::from(v.parse::<i32>()?),
        ConfigValue::Usize(_) => ConfigValue::from(v.parse::<usize>()?),
        ConfigValue::Bool(_) => ConfigValue::from(v.parse::<bool>()?),
        ConfigValue::String(_) => ConfigValue::String(v.to_owned()),
        _ => unreachable!(),
    };
    Ok(res)
}

fn to_toml_encode(change: HashMap<String, String>) -> CfgResult<HashMap<String, String>> {
    fn helper(mut fields: Vec<String>, typed: &ConfigChange) -> CfgResult<bool> {
        if let Some(field) = fields.pop() {
            match typed.get(&field) {
                None | Some(ConfigValue::Skip) => Err(Box::new(IoError::new(
                    ErrorKind::Other,
                    format!("failed to get field: {}", field),
                ))),
                Some(ConfigValue::Module(m)) => helper(fields, m),
                Some(c) => {
                    if !fields.is_empty() {
                        return Err(Box::new(IoError::new(
                            ErrorKind::Other,
                            format!("unexpect fields: {:?}", fields),
                        )));
                    }
                    match c {
                        ConfigValue::Duration(_)
                        | ConfigValue::Size(_)
                        | ConfigValue::String(_) => Ok(true),
                        ConfigValue::None => Err(Box::new(IoError::new(
                            ErrorKind::Other,
                            format!("unexpect none field: {:?}", c),
                        ))),
                        _ => Ok(false),
                    }
                }
            }
        } else {
            Err(Box::new(IoError::new(
                ErrorKind::Other,
                "failed to get field",
            )))
        }
    }
    let mut dst = HashMap::new();
    for (name, value) in change {
        let online_config_name = serde_to_online_config(name.clone());
        let fields: Vec<_> = online_config_name
            .as_str()
            .split('.')
            .map(|s| s.to_owned())
            .rev()
            .collect();
        if helper(fields, &TIKVCONFIG_TYPED)? {
            dst.insert(name.replace('_', "-"), format!("\"{}\"", value));
        } else {
            dst.insert(name.replace('_', "-"), value);
        }
    }
    Ok(dst)
}

#[derive(PartialEq, Eq, Hash, Debug, Clone)]
pub enum Module {
    Readpool,
    Server,
    Metric,
    Raftstore,
    Coprocessor,
    Pd,
    Rocksdb,
    Raftdb,
    RaftEngine,
    Storage,
    Security,
    Encryption,
    Import,
    Backup,
    PessimisticTxn,
    Gc,
    Split,
    Cdc,
    ResolvedTs,
    ResourceMetering,
    BackupStream,
    Quota,
    Log,
    Unknown(String),
}

impl From<&str> for Module {
    fn from(m: &str) -> Module {
        match m {
            "readpool" => Module::Readpool,
            "server" => Module::Server,
            "metric" => Module::Metric,
            "raft_store" => Module::Raftstore,
            "coprocessor" => Module::Coprocessor,
            "pd" => Module::Pd,
            "split" => Module::Split,
            "rocksdb" => Module::Rocksdb,
            "raftdb" => Module::Raftdb,
            "raft_engine" => Module::RaftEngine,
            "storage" => Module::Storage,
            "security" => Module::Security,
            "import" => Module::Import,
            "backup" => Module::Backup,
            "backup_stream" => Module::BackupStream,
            "pessimistic_txn" => Module::PessimisticTxn,
            "gc" => Module::Gc,
            "cdc" => Module::Cdc,
            "resolved_ts" => Module::ResolvedTs,
            "resource_metering" => Module::ResourceMetering,
            "quota" => Module::Quota,
            "log" => Module::Log,
            n => Module::Unknown(n.to_owned()),
        }
    }
}

/// ConfigController use to register each module's config manager,
/// and dispatch the change of config to corresponding managers or
/// return the change if the incoming change is invalid.
#[derive(Default, Clone)]
pub struct ConfigController {
    inner: Arc<RwLock<ConfigInner>>,
}

#[derive(Default)]
struct ConfigInner {
    current: TikvConfig,
    config_mgrs: HashMap<Module, Box<dyn ConfigManager>>,
}

impl ConfigController {
    pub fn new(current: TikvConfig) -> Self {
        ConfigController {
            inner: Arc::new(RwLock::new(ConfigInner {
                current,
                config_mgrs: HashMap::new(),
            })),
        }
    }

    pub fn update(&self, change: HashMap<String, String>) -> CfgResult<()> {
        let diff = to_config_change(change.clone())?;
        self.update_impl(diff, Some(change))
    }

    pub fn update_from_toml_file(&self) -> CfgResult<()> {
        let current = self.get_current();
        match TikvConfig::from_file(Path::new(&current.cfg_path), None) {
            Ok(incoming) => {
                let diff = current.diff(&incoming);
                self.update_impl(diff, None)
            }
            Err(e) => Err(e),
        }
    }

    fn update_impl(
        &self,
        mut diff: HashMap<String, ConfigValue>,
        change: Option<HashMap<String, String>>,
    ) -> CfgResult<()> {
        diff = {
            let incoming = self.get_current();
            let mut updated = incoming.clone();
            updated.update(diff)?;
            // Config might be adjusted in `validate`.
            updated.validate()?;
            incoming.diff(&updated)
        };
        let mut inner = self.inner.write().unwrap();
        let mut to_update = HashMap::with_capacity(diff.len());
        for (name, change) in diff.into_iter() {
            match change {
                ConfigValue::Module(change) => {
                    // update a submodule's config only if changes had been successfully
                    // dispatched to corresponding config manager, to avoid dispatch change twice
                    if let Some(mgr) = inner.config_mgrs.get_mut(&Module::from(name.as_str())) {
                        if let Err(e) = mgr.dispatch(change.clone()) {
                            // we already verified the correctness at the beginning of this
                            // function.
                            inner.current.update(to_update).unwrap();
                            return Err(e);
                        }
                    }
                    to_update.insert(name, ConfigValue::Module(change));
                }
                _ => {
                    let _ = to_update.insert(name, change);
                }
            }
        }
        debug!("all config change had been dispatched"; "change" => ?to_update);
        // we already verified the correctness at the beginning of this function.
        inner.current.update(to_update).unwrap();
        // Write change to the config file
        if let Some(change) = change {
            let content = {
                let change = to_toml_encode(change)?;
                let src = if Path::new(&inner.current.cfg_path).exists() {
                    fs::read_to_string(&inner.current.cfg_path)?
                } else {
                    String::new()
                };
                let mut t = TomlWriter::new();
                t.write_change(src, change);
                t.finish()
            };
            write_config(&inner.current.cfg_path, &content)?;
        }
        Ok(())
    }

    pub fn update_config(&self, name: &str, value: &str) -> CfgResult<()> {
        let mut m = HashMap::new();
        m.insert(name.to_owned(), value.to_owned());
        self.update(m)
    }

    pub fn register(&self, module: Module, cfg_mgr: Box<dyn ConfigManager>) {
        let mut inner = self.inner.write().unwrap();
        if inner.config_mgrs.insert(module.clone(), cfg_mgr).is_some() {
            warn!("config manager for module {:?} already registered", module)
        }
    }

    pub fn get_current(&self) -> TikvConfig {
        self.inner.read().unwrap().current.clone()
    }
}

#[cfg(test)]
mod tests {
    use std::{sync::Arc, time::Duration};

    use api_version::{ApiV1, KvFormat};
    use case_macros::*;
    use engine_rocks::raw::LRUCacheOptions;
    use engine_traits::{CfOptions as _, CfOptionsExt, DbOptions as _, DbOptionsExt};
    use futures::executor::block_on;
    use grpcio::ResourceQuota;
    use itertools::Itertools;
    use kvproto::kvrpcpb::CommandPri;
    use raftstore::coprocessor::{
        config::{RAFTSTORE_V2_SPLIT_SIZE, SPLIT_SIZE},
        region_info_accessor::MockRegionInfoProvider,
    };
    use slog::Level;
    use tempfile::Builder;
    use test_util::assert_eq_debug;
    use tikv_kv::RocksEngine as RocksDBEngine;
    use tikv_util::{
        config::VersionTrack,
        logger::get_log_level,
        quota_limiter::{QuotaLimitConfigManager, QuotaLimiter},
        sys::SysQuota,
        worker::{dummy_scheduler, ReceiverWrapper},
    };

    use super::*;
    use crate::{
        server::{config::ServerConfigManager, ttl::TtlCheckerTask},
        storage::{
            config_manager::StorageConfigManger,
            lock_manager::MockLockManager,
            txn::flow_controller::{EngineFlowController, FlowController},
            Storage, TestStorageBuilder,
        },
    };

    #[test]
    fn test_case_macro() {
        let h = kebab_case!(HelloWorld);
        assert_eq!(h, "hello-world");

        let h = kebab_case!(WelcomeToMyHouse);
        assert_eq!(h, "welcome-to-my-house");

        let h = snake_case!(HelloWorld);
        assert_eq!(h, "hello_world");

        let h = snake_case!(WelcomeToMyHouse);
        assert_eq!(h, "welcome_to_my_house");
    }

    #[test]
    fn test_check_critical_cfg_with() {
        let mut tikv_cfg = TikvConfig::default();
        let last_cfg = TikvConfig::default();
        tikv_cfg.validate().unwrap();
        tikv_cfg.check_critical_cfg_with(&last_cfg).unwrap();

        let mut tikv_cfg = TikvConfig::default();
        let mut last_cfg = TikvConfig::default();
        tikv_cfg.rocksdb.wal_dir = "/data/wal_dir".to_owned();
        tikv_cfg.validate().unwrap();
        tikv_cfg.check_critical_cfg_with(&last_cfg).unwrap_err();

        last_cfg.rocksdb.wal_dir = "/data/wal_dir".to_owned();
        tikv_cfg.validate().unwrap();
        tikv_cfg.check_critical_cfg_with(&last_cfg).unwrap();

        let mut tikv_cfg = TikvConfig::default();
        let mut last_cfg = TikvConfig::default();
        tikv_cfg.storage.data_dir = "/data1".to_owned();
        tikv_cfg.validate().unwrap();
        tikv_cfg.check_critical_cfg_with(&last_cfg).unwrap_err();

        last_cfg.storage.data_dir = "/data1".to_owned();
        tikv_cfg.validate().unwrap();
        tikv_cfg.check_critical_cfg_with(&last_cfg).unwrap();

        // Enable Raft Engine.
        let mut tikv_cfg = TikvConfig::default();
        let mut last_cfg = TikvConfig::default();
        tikv_cfg.raft_engine.enable = true;
        last_cfg.raft_engine.enable = true;

        tikv_cfg.raft_engine.mut_config().dir = "/raft/wal_dir".to_owned();
        tikv_cfg.validate().unwrap();
        tikv_cfg.check_critical_cfg_with(&last_cfg).unwrap_err();

        last_cfg.raft_engine.mut_config().dir = "/raft/wal_dir".to_owned();
        tikv_cfg.validate().unwrap();
        tikv_cfg.check_critical_cfg_with(&last_cfg).unwrap();

        // Disable Raft Engine and uses RocksDB.
        let mut tikv_cfg = TikvConfig::default();
        let mut last_cfg = TikvConfig::default();
        tikv_cfg.raft_engine.enable = false;
        last_cfg.raft_engine.enable = false;

        tikv_cfg.raftdb.wal_dir = "/raft/wal_dir".to_owned();
        tikv_cfg.validate().unwrap();
        tikv_cfg.check_critical_cfg_with(&last_cfg).unwrap_err();

        last_cfg.raftdb.wal_dir = "/raft/wal_dir".to_owned();
        tikv_cfg.validate().unwrap();
        tikv_cfg.check_critical_cfg_with(&last_cfg).unwrap();

        tikv_cfg.raft_store.raftdb_path = "/raft_path".to_owned();
        tikv_cfg.validate().unwrap();
        tikv_cfg.check_critical_cfg_with(&last_cfg).unwrap_err();

        last_cfg.raft_store.raftdb_path = "/raft_path".to_owned();
        tikv_cfg.validate().unwrap();
        tikv_cfg.check_critical_cfg_with(&last_cfg).unwrap();

        // Check api version.
        {
            let cases = [
                (ApiVersion::V1, ApiVersion::V1, true),
                (ApiVersion::V1, ApiVersion::V1ttl, false),
                (ApiVersion::V1, ApiVersion::V2, true),
                (ApiVersion::V1ttl, ApiVersion::V1, false),
                (ApiVersion::V1ttl, ApiVersion::V1ttl, true),
                (ApiVersion::V1ttl, ApiVersion::V2, true),
                (ApiVersion::V2, ApiVersion::V1, true),
                (ApiVersion::V2, ApiVersion::V1ttl, true),
                (ApiVersion::V2, ApiVersion::V2, true),
            ];
            for (from_api, to_api, expected) in cases {
                last_cfg.storage.set_api_version(from_api);
                tikv_cfg.storage.set_api_version(to_api);
                tikv_cfg.validate().unwrap();
                assert_eq!(
                    tikv_cfg.check_critical_cfg_with(&last_cfg).is_ok(),
                    expected
                );
            }
        }
    }

    #[test]
    fn test_last_cfg_modified() {
        let (mut cfg, _dir) = TikvConfig::with_tmp().unwrap();
        let store_path = Path::new(&cfg.storage.data_dir);
        let last_cfg_path = store_path.join(LAST_CONFIG_FILE);

        cfg.write_to_file(&last_cfg_path).unwrap();

        let mut last_cfg_metadata = last_cfg_path.metadata().unwrap();
        let first_modified = last_cfg_metadata.modified().unwrap();

        // not write to file when config is the equivalent of last one.
        persist_config(&cfg).unwrap();
        last_cfg_metadata = last_cfg_path.metadata().unwrap();
        assert_eq!(last_cfg_metadata.modified().unwrap(), first_modified);

        // write to file when config is the inequivalent of last one.
        cfg.log_level = slog::Level::Warning.into();
        persist_config(&cfg).unwrap();
        last_cfg_metadata = last_cfg_path.metadata().unwrap();
        assert_ne!(last_cfg_metadata.modified().unwrap(), first_modified);
    }

    #[test]
    fn test_persist_cfg() {
        let dir = Builder::new().prefix("test_persist_cfg").tempdir().unwrap();
        let path_buf = dir.path().join(LAST_CONFIG_FILE);
        let file = path_buf.as_path();
        let (s1, s2) = ("/xxx/wal_dir".to_owned(), "/yyy/wal_dir".to_owned());

        let mut tikv_cfg = TikvConfig::default();

        tikv_cfg.rocksdb.wal_dir = s1.clone();
        tikv_cfg.raftdb.wal_dir = s2.clone();
        tikv_cfg.write_to_file(file).unwrap();
        let cfg_from_file = TikvConfig::from_file(file, None).unwrap_or_else(|e| {
            panic!(
                "invalid auto generated configuration file {}, err {}",
                file.display(),
                e
            );
        });
        assert_eq!(cfg_from_file.rocksdb.wal_dir, s1);
        assert_eq!(cfg_from_file.raftdb.wal_dir, s2);

        // write critical config when exist.
        tikv_cfg.rocksdb.wal_dir = s2.clone();
        tikv_cfg.raftdb.wal_dir = s1.clone();
        tikv_cfg.write_to_file(file).unwrap();
        let cfg_from_file = TikvConfig::from_file(file, None).unwrap_or_else(|e| {
            panic!(
                "invalid auto generated configuration file {}, err {}",
                file.display(),
                e
            );
        });
        assert_eq!(cfg_from_file.rocksdb.wal_dir, s2);
        assert_eq!(cfg_from_file.raftdb.wal_dir, s1);
    }

    #[test]
    fn test_flatten_cfg() {
        let mut cfg = TikvConfig::default();
        cfg.server.labels.insert("zone".into(), "test".into());
        cfg.raft_store.raft_log_gc_count_limit = Some(123);

        let flattened = to_flatten_config_info(&cfg);

        let mut expected = HashMap::new();
        let mut labels = Map::new();
        labels.insert("zone".into(), Value::String("test".into()));
        expected.insert("server.labels", Value::Object(labels));
        expected.insert(
            "raftstore.raft-log-gc-count-limit",
            Value::Number(123.into()),
        );

        for v in &flattened {
            let obj = v.as_object().unwrap();
            if let Some(v) = expected.get(&obj["Name"].as_str().unwrap()) {
                assert_eq!(v, &obj["ValueInFile"]);
            } else {
                assert!(!obj.contains_key("ValueInFile"));
            }
        }
    }

    #[test]
    fn test_create_parent_dir_if_missing() {
        let root_path = Builder::new()
            .prefix("test_create_parent_dir_if_missing")
            .tempdir()
            .unwrap();
        let path = root_path.path().join("not_exist_dir");

        let mut tikv_cfg = TikvConfig::default();
        tikv_cfg.storage.data_dir = path.as_path().to_str().unwrap().to_owned();
        persist_config(&tikv_cfg).unwrap();
    }

    #[test]
    fn test_keepalive_check() {
        let mut tikv_cfg = TikvConfig::default();
        tikv_cfg.pd.endpoints = vec!["".to_owned()];
        let dur = tikv_cfg.raft_store.raft_heartbeat_interval();
        tikv_cfg.server.grpc_keepalive_time = ReadableDuration(dur);
        tikv_cfg.validate().unwrap_err();
        tikv_cfg.server.grpc_keepalive_time = ReadableDuration(dur * 2);
        tikv_cfg.validate().unwrap();
    }

    #[test]
    fn test_block_size() {
        let mut tikv_cfg = TikvConfig::default();
        tikv_cfg.pd.endpoints = vec!["".to_owned()];
        tikv_cfg.rocksdb.defaultcf.block_size = ReadableSize::gb(10);
        tikv_cfg.rocksdb.lockcf.block_size = ReadableSize::gb(10);
        tikv_cfg.rocksdb.writecf.block_size = ReadableSize::gb(10);
        tikv_cfg.rocksdb.raftcf.block_size = ReadableSize::gb(10);
        tikv_cfg.raftdb.defaultcf.block_size = ReadableSize::gb(10);
        tikv_cfg.validate().unwrap_err();
        tikv_cfg.rocksdb.defaultcf.block_size = ReadableSize::kb(10);
        tikv_cfg.rocksdb.lockcf.block_size = ReadableSize::kb(10);
        tikv_cfg.rocksdb.writecf.block_size = ReadableSize::kb(10);
        tikv_cfg.rocksdb.raftcf.block_size = ReadableSize::kb(10);
        tikv_cfg.raftdb.defaultcf.block_size = ReadableSize::kb(10);
        tikv_cfg.validate().unwrap();
    }

    #[test]
    fn test_rocks_rate_limit_zero() {
        let mut tikv_cfg = TikvConfig::default();
        tikv_cfg.rocksdb.rate_bytes_per_sec = ReadableSize(0);
        let resource = tikv_cfg.rocksdb.build_resources(Arc::new(Env::default()));
        tikv_cfg
            .rocksdb
            .build_opt(&resource, tikv_cfg.storage.engine);
    }

    #[test]
    fn test_parse_log_level() {
        #[derive(Serialize, Deserialize, Debug)]
        struct LevelHolder {
            v: LogLevel,
        }

        let legal_cases = vec![
            ("fatal", Level::Critical),
            ("error", Level::Error),
            ("warn", Level::Warning),
            ("debug", Level::Debug),
            ("trace", Level::Trace),
            ("info", Level::Info),
        ];
        for (serialized, deserialized) in legal_cases {
            let holder = LevelHolder {
                v: deserialized.into(),
            };
            let res_string = toml::to_string(&holder).unwrap();
            let exp_string = format!("v = \"{}\"\n", serialized);
            assert_eq!(res_string, exp_string);
            let res_value: LevelHolder = toml::from_str(&exp_string).unwrap();
            assert_eq!(res_value.v, deserialized.into());
        }

        let compatibility_cases = vec![("warning", Level::Warning), ("critical", Level::Critical)];
        for (serialized, deserialized) in compatibility_cases {
            let variant_string = format!("v = \"{}\"\n", serialized);
            let res_value: LevelHolder = toml::from_str(&variant_string).unwrap();
            assert_eq!(res_value.v, deserialized.into());
        }

        let illegal_cases = vec!["foobar", ""];
        for case in illegal_cases {
            let string = format!("v = \"{}\"\n", case);
            toml::from_str::<LevelHolder>(&string).unwrap_err();
        }
    }

    #[test]
    fn test_to_config_change() {
        assert_eq!(
            to_change_value("10h", &ConfigValue::Duration(0)).unwrap(),
            ConfigValue::from(ReadableDuration::hours(10))
        );
        assert_eq!(
            to_change_value("100MB", &ConfigValue::Size(0)).unwrap(),
            ConfigValue::from(ReadableSize::mb(100))
        );
        assert_eq!(
            to_change_value("10000", &ConfigValue::U64(0)).unwrap(),
            ConfigValue::from(10000u64)
        );

        let old = TikvConfig::default();
        let mut incoming = TikvConfig::default();
        incoming.coprocessor.region_split_keys = Some(10000);
        incoming.gc.max_write_bytes_per_sec = ReadableSize::mb(100);
        incoming.rocksdb.defaultcf.block_cache_size = ReadableSize::mb(500);
        incoming.storage.io_rate_limit.import_priority = file_system::IoPriority::High;
        let diff = old.diff(&incoming);
        let mut change = HashMap::new();
        change.insert(
            "coprocessor.region-split-keys".to_owned(),
            "10000".to_owned(),
        );
        change.insert("gc.max-write-bytes-per-sec".to_owned(), "100MB".to_owned());
        change.insert(
            "rocksdb.defaultcf.block-cache-size".to_owned(),
            "500MB".to_owned(),
        );
        change.insert(
            "storage.io-rate-limit.import-priority".to_owned(),
            "high".to_owned(),
        );
        let res = to_config_change(change).unwrap();
        assert_eq!(diff, res);

        // illegal cases
        let cases = vec![
            // wrong value type
            ("gc.max-write-bytes-per-sec".to_owned(), "10s".to_owned()),
            (
                "pessimistic-txn.wait-for-lock-timeout".to_owned(),
                "1MB".to_owned(),
            ),
            // missing or unknown config fields
            ("xxx.yyy".to_owned(), "12".to_owned()),
            (
                "rocksdb.defaultcf.block-cache-size.xxx".to_owned(),
                "50MB".to_owned(),
            ),
            ("rocksdb.xxx.block-cache-size".to_owned(), "50MB".to_owned()),
            ("rocksdb.block-cache-size".to_owned(), "50MB".to_owned()),
            // not support change config
            (
                "raftstore.raft-heartbeat-ticks".to_owned(),
                "100".to_owned(),
            ),
            ("raftstore.prevote".to_owned(), "false".to_owned()),
        ];
        for (name, value) in cases {
            let mut change = HashMap::new();
            change.insert(name, value);
            to_config_change(change).unwrap_err();
        }
    }

    #[test]
    fn test_to_toml_encode() {
        let mut change = HashMap::new();
        change.insert(
            "raftstore.pd-heartbeat-tick-interval".to_owned(),
            "1h".to_owned(),
        );
        change.insert(
            "coprocessor.region-split-keys".to_owned(),
            "10000".to_owned(),
        );
        change.insert("gc.max-write-bytes-per-sec".to_owned(), "100MB".to_owned());
        change.insert(
            "rocksdb.defaultcf.titan.blob-run-mode".to_owned(),
            "read-only".to_owned(),
        );
        change.insert("raftstore.apply_pool_size".to_owned(), "7".to_owned());
        change.insert("raftstore.store-pool-size".to_owned(), "17".to_owned());
        let res = to_toml_encode(change).unwrap();
        assert_eq!(
            res.get("raftstore.pd-heartbeat-tick-interval"),
            Some(&"\"1h\"".to_owned())
        );
        assert_eq!(
            res.get("coprocessor.region-split-keys"),
            Some(&"10000".to_owned())
        );
        assert_eq!(
            res.get("gc.max-write-bytes-per-sec"),
            Some(&"\"100MB\"".to_owned())
        );
        assert_eq!(
            res.get("rocksdb.defaultcf.titan.blob-run-mode"),
            Some(&"\"read-only\"".to_owned())
        );
        assert_eq!(res.get("raftstore.apply-pool-size"), Some(&"7".to_owned()));
        assert_eq!(res.get("raftstore.store-pool-size"), Some(&"17".to_owned()));
    }

    #[allow(clippy::type_complexity)]
    fn new_engines<F: KvFormat>(
        cfg: TikvConfig,
    ) -> (
        Storage<RocksDBEngine, MockLockManager, F>,
        ConfigController,
        ReceiverWrapper<TtlCheckerTask>,
        Arc<FlowController>,
    ) {
        assert_eq!(F::TAG, cfg.storage.api_version());
        let resource = cfg.rocksdb.build_resources(Arc::default());
        let engine = RocksDBEngine::new(
            &cfg.storage.data_dir,
            Some(cfg.rocksdb.build_opt(&resource, cfg.storage.engine)),
            cfg.rocksdb.build_cf_opts(
                &cfg.rocksdb.build_cf_resources(
                    cfg.storage
                        .block_cache
                        .build_shared_cache(cfg.storage.engine),
                ),
                None,
                cfg.storage.api_version(),
                None,
                cfg.storage.engine,
            ),
            None,
        )
        .unwrap();
        let storage =
            TestStorageBuilder::<_, _, F>::from_engine_and_lock_mgr(engine, MockLockManager::new())
                .config(cfg.storage.clone())
                .build()
                .unwrap();
        let engine = storage.get_engine().get_rocksdb();
        let (_tx, rx) = std::sync::mpsc::channel();
        let flow_controller = Arc::new(FlowController::Singleton(EngineFlowController::new(
            &cfg.storage.flow_control,
            engine.clone(),
            rx,
        )));

        let cfg_controller = ConfigController::new(cfg);
        cfg_controller.register(
            Module::Rocksdb,
            Box::new(DbConfigManger::new(engine.clone(), DbType::Kv)),
        );
        let (scheduler, receiver) = dummy_scheduler();
        cfg_controller.register(
            Module::Storage,
            Box::new(StorageConfigManger::new(
                engine,
                scheduler,
                flow_controller.clone(),
                storage.get_scheduler(),
            )),
        );
        (storage, cfg_controller, receiver, flow_controller)
    }

    #[test]
    fn test_flow_control() {
        let (mut cfg, _dir) = TikvConfig::with_tmp().unwrap();
        cfg.storage.flow_control.l0_files_threshold = 50;
        cfg.validate().unwrap();
        let (storage, cfg_controller, _, flow_controller) = new_engines::<ApiV1>(cfg);
        let db = storage.get_engine().get_rocksdb();
        assert_eq!(
            db.get_options_cf(CF_DEFAULT)
                .unwrap()
                .get_level_zero_slowdown_writes_trigger(),
            50
        );
        assert_eq!(
            db.get_options_cf(CF_DEFAULT)
                .unwrap()
                .get_level_zero_stop_writes_trigger(),
            50
        );

        assert_eq!(
            db.get_options_cf(CF_DEFAULT)
                .unwrap()
                .get_disable_write_stall(),
            true
        );
        assert_eq!(flow_controller.enabled(), true);
        cfg_controller
            .update_config("storage.flow-control.enable", "false")
            .unwrap();
        assert_eq!(
            db.get_options_cf(CF_DEFAULT)
                .unwrap()
                .get_disable_write_stall(),
            false
        );
        assert_eq!(flow_controller.enabled(), false);
        cfg_controller
            .update_config("storage.flow-control.enable", "true")
            .unwrap();
        assert_eq!(
            db.get_options_cf(CF_DEFAULT)
                .unwrap()
                .get_disable_write_stall(),
            true
        );
        assert_eq!(flow_controller.enabled(), true);
    }

    #[test]
    fn test_change_resolved_ts_config() {
        use crossbeam::channel;

        pub struct TestConfigManager(channel::Sender<ConfigChange>);
        impl ConfigManager for TestConfigManager {
            fn dispatch(&mut self, change: ConfigChange) -> online_config::Result<()> {
                self.0.send(change).unwrap();
                Ok(())
            }
        }

        let (cfg, _dir) = TikvConfig::with_tmp().unwrap();
        let cfg_controller = ConfigController::new(cfg);
        let (tx, rx) = channel::unbounded();
        cfg_controller.register(Module::ResolvedTs, Box::new(TestConfigManager(tx)));

        // Return error if try to update not support config or unknow config
        cfg_controller
            .update_config("resolved-ts.enable", "false")
            .unwrap_err();
        cfg_controller
            .update_config("resolved-ts.scan-lock-pool-size", "10")
            .unwrap_err();
        cfg_controller
            .update_config("resolved-ts.xxx", "false")
            .unwrap_err();

        let mut resolved_ts_cfg = cfg_controller.get_current().resolved_ts;
        // Default value
        assert_eq!(
            resolved_ts_cfg.advance_ts_interval,
            ReadableDuration::secs(20)
        );

        // Update `advance-ts-interval` to 100ms
        cfg_controller
            .update_config("resolved-ts.advance-ts-interval", "100ms")
            .unwrap();
        resolved_ts_cfg.update(rx.recv().unwrap()).unwrap();
        assert_eq!(
            resolved_ts_cfg.advance_ts_interval,
            ReadableDuration::millis(100)
        );

        // Return error if try to update `advance-ts-interval` to an invalid value
        cfg_controller
            .update_config("resolved-ts.advance-ts-interval", "0m")
            .unwrap_err();
        assert_eq!(
            resolved_ts_cfg.advance_ts_interval,
            ReadableDuration::millis(100)
        );

        // Update `advance-ts-interval` to 3s
        cfg_controller
            .update_config("resolved-ts.advance-ts-interval", "3s")
            .unwrap();
        resolved_ts_cfg.update(rx.recv().unwrap()).unwrap();
        assert_eq!(
            resolved_ts_cfg.advance_ts_interval,
            ReadableDuration::secs(3)
        );
    }

    #[test]
    fn test_change_rocksdb_config() {
        let (mut cfg, _dir) = TikvConfig::with_tmp().unwrap();
        cfg.rocksdb.max_background_jobs = 4;
        cfg.rocksdb.max_background_flushes = 2;
        cfg.rocksdb.defaultcf.disable_auto_compactions = false;
        cfg.rocksdb.defaultcf.target_file_size_base = ReadableSize::mb(64);
        cfg.rocksdb.defaultcf.block_cache_size = ReadableSize::mb(8);
        cfg.rocksdb.rate_bytes_per_sec = ReadableSize::mb(64);
        cfg.rocksdb.rate_limiter_auto_tuned = false;
        cfg.validate().unwrap();
        let (storage, cfg_controller, ..) = new_engines::<ApiV1>(cfg);
        let db = storage.get_engine().get_rocksdb();

        // update max_background_jobs
        assert_eq!(db.get_db_options().get_max_background_jobs(), 4);

        cfg_controller
            .update_config("rocksdb.max-background-jobs", "8")
            .unwrap();
        assert_eq!(db.get_db_options().get_max_background_jobs(), 8);

        // update max_background_flushes, set to a bigger value
        assert_eq!(db.get_db_options().get_max_background_flushes(), 2);

        cfg_controller
            .update_config("rocksdb.max-background-flushes", "5")
            .unwrap();
        assert_eq!(db.get_db_options().get_max_background_flushes(), 5);

        // update rate_bytes_per_sec
        assert_eq!(
            db.get_db_options().get_rate_bytes_per_sec().unwrap(),
            ReadableSize::mb(64).0 as i64
        );

        cfg_controller
            .update_config("rocksdb.rate-bytes-per-sec", "128MB")
            .unwrap();
        assert_eq!(
            db.get_db_options().get_rate_bytes_per_sec().unwrap(),
            ReadableSize::mb(128).0 as i64
        );

        // update some configs on default cf
        let cf_opts = db.get_options_cf(CF_DEFAULT).unwrap();
        assert_eq!(cf_opts.get_disable_auto_compactions(), false);
        assert_eq!(cf_opts.get_target_file_size_base(), ReadableSize::mb(64).0);

        let mut change = HashMap::new();
        change.insert(
            "rocksdb.defaultcf.disable-auto-compactions".to_owned(),
            "true".to_owned(),
        );
        change.insert(
            "rocksdb.defaultcf.target-file-size-base".to_owned(),
            "32MB".to_owned(),
        );
        cfg_controller.update(change).unwrap();

        let cf_opts = db.get_options_cf(CF_DEFAULT).unwrap();
        assert_eq!(cf_opts.get_disable_auto_compactions(), true);
        assert_eq!(cf_opts.get_target_file_size_base(), ReadableSize::mb(32).0);
    }

    #[test]
    fn test_change_rate_limiter_auto_tuned() {
        let (mut cfg, _dir) = TikvConfig::with_tmp().unwrap();
        // vanilla limiter does not support dynamically changing auto-tuned mode.
        cfg.rocksdb.rate_limiter_auto_tuned = true;
        cfg.validate().unwrap();
        let (storage, cfg_controller, ..) = new_engines::<ApiV1>(cfg);
        let db = storage.get_engine().get_rocksdb();

        // update rate_limiter_auto_tuned
        assert_eq!(
            db.get_db_options().get_rate_limiter_auto_tuned().unwrap(),
            true
        );

        cfg_controller
            .update_config("rocksdb.rate_limiter_auto_tuned", "false")
            .unwrap();
        assert_eq!(
            db.get_db_options().get_rate_limiter_auto_tuned().unwrap(),
            false
        );
    }

    #[test]
    fn test_change_shared_block_cache() {
        let (mut cfg, _dir) = TikvConfig::with_tmp().unwrap();
        cfg.validate().unwrap();
        let (storage, cfg_controller, ..) = new_engines::<ApiV1>(cfg);
        let db = storage.get_engine().get_rocksdb();

        // Can not update shared block cache through rocksdb module
        cfg_controller
            .update_config("rocksdb.defaultcf.block-cache-size", "256MB")
            .unwrap_err();

        cfg_controller
            .update_config("storage.block-cache.capacity", "256MB")
            .unwrap();

        let defaultcf_opts = db.get_options_cf(CF_DEFAULT).unwrap();
        assert_eq!(
            defaultcf_opts.get_block_cache_capacity(),
            ReadableSize::mb(256).0
        );
    }

    #[test]
    fn test_change_logconfig() {
        let (cfg, _dir) = TikvConfig::with_tmp().unwrap();
        let cfg_controller = ConfigController::new(cfg);

        cfg_controller.register(Module::Log, Box::new(LogConfigManager));

        cfg_controller.update_config("log.level", "warn").unwrap();
        assert_eq!(get_log_level().unwrap(), Level::Warning);
        assert_eq!(
            cfg_controller.get_current().log.level,
            LogLevel(Level::Warning)
        );

        cfg_controller
            .update_config("log.level", "invalid")
            .unwrap_err();
        assert_eq!(
            cfg_controller.get_current().log.level,
            LogLevel(Level::Warning)
        );
    }

    #[test]
    fn test_dispatch_titan_blob_run_mode_config() {
        let mut cfg = TikvConfig::default();
        let mut incoming = cfg.clone();
        cfg.rocksdb.defaultcf.titan.blob_run_mode = BlobRunMode::Normal;
        incoming.rocksdb.defaultcf.titan.blob_run_mode = BlobRunMode::Fallback;

        let diff = cfg
            .rocksdb
            .defaultcf
            .titan
            .diff(&incoming.rocksdb.defaultcf.titan);
        assert_eq!(diff.len(), 1);

        let diff = config_value_to_string(diff.into_iter().collect());
        assert_eq!(diff.len(), 1);
        assert_eq!(diff[0].0.as_str(), "blob_run_mode");
        assert_eq!(diff[0].1.as_str(), "fallback");
    }

    #[test]
    fn test_change_ttl_check_poll_interval() {
        let (mut cfg, _dir) = TikvConfig::with_tmp().unwrap();
        cfg.validate().unwrap();
        let (_, cfg_controller, mut rx, _) = new_engines::<ApiV1>(cfg);

        // Can not update shared block cache through rocksdb module
        cfg_controller
            .update_config("storage.ttl_check_poll_interval", "10s")
            .unwrap();
        match rx.recv() {
            None => unreachable!(),
            Some(TtlCheckerTask::UpdatePollInterval(d)) => assert_eq!(d, Duration::from_secs(10)),
        }
    }

    #[test]
    fn test_change_store_scheduler_worker_pool_size() {
        let (mut cfg, _dir) = TikvConfig::with_tmp().unwrap();
        cfg.storage.scheduler_worker_pool_size = 4;
        cfg.validate().unwrap();
        let (storage, cfg_controller, ..) = new_engines::<ApiV1>(cfg);
        let scheduler = storage.get_scheduler();

        let max_pool_size = std::cmp::max(4, SysQuota::cpu_cores_quota() as usize);

        let check_scale_pool_size = |size: usize, ok: bool| {
            let origin_pool_size = scheduler.get_sched_pool().get_pool_size(CommandPri::Normal);
            let origin_pool_size_high = scheduler.get_sched_pool().get_pool_size(CommandPri::High);
            let res = cfg_controller
                .update_config("storage.scheduler-worker-pool-size", &format!("{}", size));
            let (expected_size, expected_size_high) = if ok {
                res.unwrap();
                (size, std::cmp::max(size / 2, 1))
            } else {
                res.unwrap_err();
                (origin_pool_size, origin_pool_size_high)
            };
            assert_eq!(
                scheduler.get_sched_pool().get_pool_size(CommandPri::Normal),
                expected_size
            );
            assert_eq!(
                scheduler.get_sched_pool().get_pool_size(CommandPri::High),
                expected_size_high
            );
        };

        check_scale_pool_size(0, false);
        check_scale_pool_size(max_pool_size + 1, false);
        check_scale_pool_size(1, true);
        check_scale_pool_size(max_pool_size, true);
    }

    #[test]
    fn test_change_quota_config() {
        let (mut cfg, _dir) = TikvConfig::with_tmp().unwrap();
        cfg.quota.foreground_cpu_time = 1000;
        cfg.quota.foreground_write_bandwidth = ReadableSize::mb(128);
        cfg.quota.foreground_read_bandwidth = ReadableSize::mb(256);
        cfg.quota.background_cpu_time = 1000;
        cfg.quota.background_write_bandwidth = ReadableSize::mb(128);
        cfg.quota.background_read_bandwidth = ReadableSize::mb(256);
        cfg.quota.max_delay_duration = ReadableDuration::secs(1);
        cfg.validate().unwrap();

        let quota_limiter = Arc::new(QuotaLimiter::new(
            cfg.quota.foreground_cpu_time,
            cfg.quota.foreground_write_bandwidth,
            cfg.quota.foreground_read_bandwidth,
            cfg.quota.background_cpu_time,
            cfg.quota.background_write_bandwidth,
            cfg.quota.background_read_bandwidth,
            cfg.quota.max_delay_duration,
            false,
        ));

        let cfg_controller = ConfigController::new(cfg.clone());
        cfg_controller.register(
            Module::Quota,
            Box::new(QuotaLimitConfigManager::new(Arc::clone(&quota_limiter))),
        );
        assert_eq_debug(&cfg_controller.get_current(), &cfg);

        // u64::MAX ns casts to 213503d.
        cfg_controller
            .update_config("quota.max-delay-duration", "213504d")
            .unwrap_err();
        assert_eq_debug(&cfg_controller.get_current(), &cfg);

        cfg_controller
            .update_config("quota.foreground-cpu-time", "2000")
            .unwrap();
        cfg.quota.foreground_cpu_time = 2000;
        assert_eq_debug(&cfg_controller.get_current(), &cfg);

        cfg_controller
            .update_config("quota.foreground-write-bandwidth", "256MB")
            .unwrap();
        cfg.quota.foreground_write_bandwidth = ReadableSize::mb(256);
        assert_eq_debug(&cfg_controller.get_current(), &cfg);

        let mut sample = quota_limiter.new_sample(true);
        sample.add_read_bytes(ReadableSize::mb(32).0 as usize);
        let should_delay = block_on(quota_limiter.consume_sample(sample, true));
        assert_eq!(should_delay, Duration::from_millis(125));

        cfg_controller
            .update_config("quota.foreground-read-bandwidth", "512MB")
            .unwrap();
        cfg.quota.foreground_read_bandwidth = ReadableSize::mb(512);
        assert_eq!(cfg_controller.get_current(), cfg);
        let mut sample = quota_limiter.new_sample(true);
        sample.add_write_bytes(ReadableSize::mb(128).0 as usize);
        let should_delay = block_on(quota_limiter.consume_sample(sample, true));
        assert_eq!(should_delay, Duration::from_millis(500));

        cfg_controller
            .update_config("quota.background-cpu-time", "2000")
            .unwrap();
        cfg.quota.background_cpu_time = 2000;
        assert_eq_debug(&cfg_controller.get_current(), &cfg);

        cfg_controller
            .update_config("quota.background-write-bandwidth", "256MB")
            .unwrap();
        cfg.quota.background_write_bandwidth = ReadableSize::mb(256);
        assert_eq_debug(&cfg_controller.get_current(), &cfg);

        let mut sample = quota_limiter.new_sample(false);
        sample.add_read_bytes(ReadableSize::mb(32).0 as usize);
        let should_delay = block_on(quota_limiter.consume_sample(sample, false));
        assert_eq!(should_delay, Duration::from_millis(125));

        cfg_controller
            .update_config("quota.background-read-bandwidth", "512MB")
            .unwrap();
        cfg.quota.background_read_bandwidth = ReadableSize::mb(512);
        assert_eq_debug(&cfg_controller.get_current(), &cfg);
        let mut sample = quota_limiter.new_sample(false);
        sample.add_write_bytes(ReadableSize::mb(128).0 as usize);
        let should_delay = block_on(quota_limiter.consume_sample(sample, false));
        assert_eq!(should_delay, Duration::from_millis(500));

        cfg_controller
            .update_config("quota.max-delay-duration", "50ms")
            .unwrap();
        cfg.quota.max_delay_duration = ReadableDuration::millis(50);
        assert_eq_debug(&cfg_controller.get_current(), &cfg);
        let mut sample = quota_limiter.new_sample(true);
        sample.add_write_bytes(ReadableSize::mb(128).0 as usize);
        let should_delay = block_on(quota_limiter.consume_sample(sample, true));
        assert_eq!(should_delay, Duration::from_millis(50));

        let mut sample = quota_limiter.new_sample(false);
        sample.add_write_bytes(ReadableSize::mb(128).0 as usize);
        let should_delay = block_on(quota_limiter.consume_sample(sample, false));
        assert_eq!(should_delay, Duration::from_millis(50));

        assert_eq!(cfg.quota.enable_auto_tune, false);
        cfg_controller
            .update_config("quota.enable-auto-tune", "true")
            .unwrap();
        cfg.quota.enable_auto_tune = true;
        assert_eq_debug(&cfg_controller.get_current(), &cfg);
    }

    #[test]
    fn test_change_server_config() {
        let (mut cfg, _dir) = TikvConfig::with_tmp().unwrap();
        cfg.validate().unwrap();
        let cfg_controller = ConfigController::new(cfg.clone());
        let (scheduler, _receiver) = dummy_scheduler();
        let version_tracker = Arc::new(VersionTrack::new(cfg.server.clone()));
        cfg_controller.register(
            Module::Server,
            Box::new(ServerConfigManager::new(
                scheduler,
                version_tracker.clone(),
                ResourceQuota::new(None),
            )),
        );

        let check_cfg = |cfg: &TikvConfig| {
            assert_eq_debug(&cfg_controller.get_current(), cfg);
            assert_eq!(&*version_tracker.value(), &cfg.server);
        };

        cfg_controller
            .update_config("server.max-grpc-send-msg-len", "10000")
            .unwrap();
        cfg.server.max_grpc_send_msg_len = 10000;
        check_cfg(&cfg);

        cfg_controller
            .update_config("server.raft-msg-max-batch-size", "32")
            .unwrap();
        cfg.server.raft_msg_max_batch_size = 32;
        assert_eq_debug(&cfg_controller.get_current(), &cfg);
        check_cfg(&cfg);
    }

    #[test]
    fn test_compatible_adjust_validate_equal() {
        // After calling many time of `compatible_adjust` and `validate` should has
        // the same effect as calling `compatible_adjust` and `validate` one time
        let mut c = TikvConfig::default();
        let mut cfg = c.clone();
        c.compatible_adjust();
        c.validate().unwrap();

        for _ in 0..10 {
            cfg.compatible_adjust();
            cfg.validate().unwrap();
            assert_eq_debug(&c, &cfg);
        }
    }

    #[test]
    fn test_readpool_compatible_adjust_config() {
        let content = r#"
        [readpool.storage]
        [readpool.coprocessor]
        "#;
        let mut cfg: TikvConfig = toml::from_str(content).unwrap();
        cfg.compatible_adjust();
        assert_eq!(cfg.readpool.storage.use_unified_pool, Some(true));
        assert_eq!(cfg.readpool.coprocessor.use_unified_pool, Some(true));

        let content = r#"
        [readpool.storage]
        stack-size = "1MB"
        [readpool.coprocessor]
        normal-concurrency = 1
        "#;
        let mut cfg: TikvConfig = toml::from_str(content).unwrap();
        cfg.compatible_adjust();
        assert_eq!(cfg.readpool.storage.use_unified_pool, Some(false));
        assert_eq!(cfg.readpool.coprocessor.use_unified_pool, Some(false));
    }

    #[test]
    fn test_unrecognized_config_keys() {
        let mut temp_config_file = tempfile::NamedTempFile::new().unwrap();
        let temp_config_writer = temp_config_file.as_file_mut();
        temp_config_writer
            .write_all(
                br#"
                    log-level = "debug"
                    log-fmt = "json"
                    [readpool.unified]
                    min-threads-count = 5
                    stack-size = "20MB"
                    [import]
                    num_threads = 4
                    [gcc]
                    batch-keys = 1024
                    [[security.encryption.master-keys]]
                    type = "file"
                "#,
            )
            .unwrap();
        temp_config_writer.sync_data().unwrap();

        let mut unrecognized_keys = Vec::new();
        let _ = TikvConfig::from_file(temp_config_file.path(), Some(&mut unrecognized_keys));

        assert_eq!(
            unrecognized_keys,
            vec![
                "log-fmt".to_owned(),
                "readpool.unified.min-threads-count".to_owned(),
                "import.num_threads".to_owned(),
                "gcc".to_owned(),
                "security.encryption.master-keys".to_owned(),
            ],
        );
    }

    #[test]
    fn test_raft_engine_dir() {
        let content = r#"
            [raft-engine]
            enable = true
        "#;
        let mut cfg: TikvConfig = toml::from_str(content).unwrap();
        cfg.validate().unwrap();
        assert_eq!(
            cfg.raft_engine.config.dir,
            config::canonicalize_sub_path(&cfg.storage.data_dir, "raft-engine").unwrap()
        );
    }

    #[test]
    fn test_compaction_guard() {
        let cache = Cache::new_lru_cache(LRUCacheOptions::new());
        let no_limiter: Option<ConcurrentTaskLimiter> = None;
        // Test comopaction guard disabled.
        let config = DefaultCfConfig {
            target_file_size_base: ReadableSize::mb(16),
            enable_compaction_guard: Some(false),
            ..Default::default()
        };
        let provider = Some(MockRegionInfoProvider::new(vec![]));
        let cf_opts = build_cf_opt!(config, CF_DEFAULT, &cache, no_limiter.as_ref(), provider);
        assert_eq!(
            config.target_file_size_base.0,
            cf_opts.get_target_file_size_base()
        );

        // Test compaction guard enabled but region info provider is missing.
        let config = DefaultCfConfig {
            target_file_size_base: ReadableSize::mb(16),
            enable_compaction_guard: Some(true),
            ..Default::default()
        };
        let provider: Option<MockRegionInfoProvider> = None;
        let cf_opts = build_cf_opt!(config, CF_DEFAULT, &cache, no_limiter.as_ref(), provider);
        assert_eq!(
            config.target_file_size_base.0,
            cf_opts.get_target_file_size_base()
        );

        // Test compaction guard enabled.
        let config = DefaultCfConfig {
            target_file_size_base: ReadableSize::mb(16),
            enable_compaction_guard: Some(true),
            compaction_guard_min_output_file_size: ReadableSize::mb(4),
            compaction_guard_max_output_file_size: ReadableSize::mb(64),
            ..Default::default()
        };
        let provider = Some(MockRegionInfoProvider::new(vec![]));
        let cf_opts = build_cf_opt!(config, CF_DEFAULT, &cache, no_limiter.as_ref(), provider);
        assert_eq!(
            config.compaction_guard_max_output_file_size.0,
            cf_opts.get_target_file_size_base()
        );
    }

    #[test]
    fn test_validate_tikv_config() {
        let mut cfg = TikvConfig::default();
        cfg.validate().unwrap();
        let default_region_split_check_diff = cfg.raft_store.region_split_check_diff().0;
        cfg.raft_store.region_split_check_diff =
            Some(ReadableSize(cfg.raft_store.region_split_check_diff().0 + 1));
        cfg.validate().unwrap();
        assert_eq!(
            cfg.raft_store.region_split_check_diff().0,
            default_region_split_check_diff + 1
        );

        // Test validating memory_usage_limit when it's greater than max.
        cfg.memory_usage_limit = Some(ReadableSize(SysQuota::memory_limit_in_bytes() * 2));
        cfg.validate().unwrap_err();

        // Test memory_usage_limit is based on block cache size if it's not configured.
        cfg.memory_usage_limit = None;
        cfg.storage.block_cache.capacity = Some(ReadableSize(3 * GIB));
        cfg.validate().unwrap();
        assert_eq!(cfg.memory_usage_limit.unwrap(), ReadableSize(5 * GIB));

        // Test memory_usage_limit will fallback to system memory capacity with huge
        // block cache.
        cfg.memory_usage_limit = None;
        let system = SysQuota::memory_limit_in_bytes();
        cfg.storage.block_cache.capacity = Some(ReadableSize(system * 3 / 4));
        cfg.validate().unwrap();
        assert_eq!(cfg.memory_usage_limit.unwrap(), ReadableSize(system));
    }

    #[test]
    fn test_validate_tikv_wal_config() {
        let tmp_path = tempfile::Builder::new().tempdir().unwrap().into_path();
        macro_rules! tmp_path_string_generate {
            ($base:expr, $($sub:expr),+) => {{
                let mut path: ::std::path::PathBuf = $base.clone();
                $(
                    path.push($sub);
                )*
                String::from(path.to_str().unwrap())
            }}
        }

        {
            let mut cfg = TikvConfig::default();
            cfg.validate().unwrap();
        }

        {
            let mut cfg = TikvConfig::default();
            cfg.storage.data_dir = tmp_path_string_generate!(tmp_path, "data");
            cfg.raft_store.raftdb_path = tmp_path_string_generate!(tmp_path, "data", "db");
            cfg.validate().unwrap_err();
        }

        {
            let mut cfg = TikvConfig::default();
            cfg.storage.data_dir = tmp_path_string_generate!(tmp_path, "data", "kvdb");
            cfg.raft_store.raftdb_path =
                tmp_path_string_generate!(tmp_path, "data", "raftdb", "db");
            cfg.rocksdb.wal_dir = tmp_path_string_generate!(tmp_path, "data", "raftdb", "db");
            cfg.validate().unwrap_err();
        }

        {
            let mut cfg = TikvConfig::default();
            cfg.storage.data_dir = tmp_path_string_generate!(tmp_path, "data", "kvdb");
            cfg.raft_store.raftdb_path =
                tmp_path_string_generate!(tmp_path, "data", "raftdb", "db");
            cfg.raftdb.wal_dir = tmp_path_string_generate!(tmp_path, "data", "kvdb", "db");
            cfg.validate().unwrap_err();
        }

        {
            let mut cfg = TikvConfig::default();
            cfg.rocksdb.wal_dir = tmp_path_string_generate!(tmp_path, "data", "wal");
            cfg.raftdb.wal_dir = tmp_path_string_generate!(tmp_path, "data", "wal");
            cfg.validate().unwrap_err();
        }

        {
            let mut cfg = TikvConfig::default();
            cfg.storage.data_dir = tmp_path_string_generate!(tmp_path, "data", "kvdb");
            cfg.raft_store.raftdb_path =
                tmp_path_string_generate!(tmp_path, "data", "raftdb", "db");
            cfg.rocksdb.wal_dir = tmp_path_string_generate!(tmp_path, "data", "kvdb", "db");
            cfg.raftdb.wal_dir = tmp_path_string_generate!(tmp_path, "data", "raftdb", "db");
            cfg.validate().unwrap();
        }
    }

    #[test]
    fn test_background_job_limits() {
        // cpu num = 1
        assert_eq!(
            get_background_job_limits_impl(
                1, // cpu_num
                &KVDB_DEFAULT_BACKGROUND_JOB_LIMITS
            ),
            BackgroundJobLimits {
                max_background_jobs: 2,
                max_background_flushes: 1,
                max_sub_compactions: 1,
                max_titan_background_gc: 1,
            }
        );
        assert_eq!(
            get_background_job_limits_impl(
                1, // cpu_num
                &RAFTDB_DEFAULT_BACKGROUND_JOB_LIMITS
            ),
            BackgroundJobLimits {
                max_background_jobs: 2,
                max_background_flushes: 1,
                max_sub_compactions: 1,
                max_titan_background_gc: 1,
            }
        );
        // cpu num = 2
        assert_eq!(
            get_background_job_limits_impl(
                2, // cpu_num
                &KVDB_DEFAULT_BACKGROUND_JOB_LIMITS
            ),
            BackgroundJobLimits {
                max_background_jobs: 2,
                max_background_flushes: 1,
                max_sub_compactions: 1,
                max_titan_background_gc: 2,
            }
        );
        assert_eq!(
            get_background_job_limits_impl(
                2, // cpu_num
                &RAFTDB_DEFAULT_BACKGROUND_JOB_LIMITS
            ),
            BackgroundJobLimits {
                max_background_jobs: 2,
                max_background_flushes: 1,
                max_sub_compactions: 1,
                max_titan_background_gc: 2,
            }
        );
        // cpu num = 4
        assert_eq!(
            get_background_job_limits_impl(
                4, // cpu_num
                &KVDB_DEFAULT_BACKGROUND_JOB_LIMITS
            ),
            BackgroundJobLimits {
                max_background_jobs: 3,
                max_background_flushes: 1,
                max_sub_compactions: 1,
                max_titan_background_gc: 4,
            }
        );
        assert_eq!(
            get_background_job_limits_impl(
                4, // cpu_num
                &RAFTDB_DEFAULT_BACKGROUND_JOB_LIMITS
            ),
            BackgroundJobLimits {
                max_background_jobs: 3,
                max_background_flushes: 1,
                max_sub_compactions: 1,
                max_titan_background_gc: 4,
            }
        );
        // cpu num = 8
        assert_eq!(
            get_background_job_limits_impl(
                8, // cpu_num
                &KVDB_DEFAULT_BACKGROUND_JOB_LIMITS
            ),
            BackgroundJobLimits {
                max_background_jobs: 7,
                max_background_flushes: 2,
                max_sub_compactions: 3,
                max_titan_background_gc: 4,
            }
        );
        assert_eq!(
            get_background_job_limits_impl(
                8, // cpu_num
                &RAFTDB_DEFAULT_BACKGROUND_JOB_LIMITS
            ),
            RAFTDB_DEFAULT_BACKGROUND_JOB_LIMITS,
        );
        // cpu num = 16
        assert_eq!(
            get_background_job_limits_impl(
                16, // cpu_num
                &KVDB_DEFAULT_BACKGROUND_JOB_LIMITS
            ),
            KVDB_DEFAULT_BACKGROUND_JOB_LIMITS,
        );
        assert_eq!(
            get_background_job_limits_impl(
                16, // cpu_num
                &RAFTDB_DEFAULT_BACKGROUND_JOB_LIMITS
            ),
            RAFTDB_DEFAULT_BACKGROUND_JOB_LIMITS,
        );
    }

    static CONFIG_TEMPLATE: &str = include_str!("../../etc/config-template.toml");

    #[test]
    fn test_config_template_is_valid() {
        let template_config = CONFIG_TEMPLATE
            .lines()
            .map(|l| l.strip_prefix('#').unwrap_or(l))
            .join("\n");

        let mut cfg: TikvConfig = toml::from_str(&template_config).unwrap();
        cfg.validate().unwrap();
    }

    #[test]
    fn test_config_template_no_superfluous_keys() {
        let template_config = CONFIG_TEMPLATE
            .lines()
            .map(|l| l.strip_prefix('#').unwrap_or(l))
            .join("\n");

        let mut deserializer = toml::Deserializer::new(&template_config);
        let mut unrecognized_keys = Vec::new();
        let _: TikvConfig = serde_ignored::deserialize(&mut deserializer, |key| {
            unrecognized_keys.push(key.to_string())
        })
        .unwrap();

        // Don't use `is_empty()` so we see which keys are superfluous on failure.
        assert_eq!(unrecognized_keys, Vec::<String>::new());
    }

    #[test]
    fn test_config_template_matches_default() {
        let template_config = CONFIG_TEMPLATE
            .lines()
            .map(|l| l.strip_prefix('#').unwrap_or(l))
            .join("\n");

        let mut cfg: TikvConfig = toml::from_str(&template_config).unwrap();
        let mut default_cfg = TikvConfig::default();

        // Some default values are computed based on the environment.
        // Because we can't set config values for these in `config-template.toml`, we
        // will handle them manually.
        cfg.readpool.unified.max_thread_count = default_cfg.readpool.unified.max_thread_count;
        cfg.readpool.storage.high_concurrency = default_cfg.readpool.storage.high_concurrency;
        cfg.readpool.storage.normal_concurrency = default_cfg.readpool.storage.normal_concurrency;
        cfg.readpool.storage.low_concurrency = default_cfg.readpool.storage.low_concurrency;
        cfg.readpool.coprocessor.high_concurrency =
            default_cfg.readpool.coprocessor.high_concurrency;
        cfg.readpool.coprocessor.normal_concurrency =
            default_cfg.readpool.coprocessor.normal_concurrency;
        cfg.readpool.coprocessor.low_concurrency = default_cfg.readpool.coprocessor.low_concurrency;
        cfg.server.grpc_memory_pool_quota = default_cfg.server.grpc_memory_pool_quota;
        cfg.server.background_thread_count = default_cfg.server.background_thread_count;
        cfg.server.end_point_max_concurrency = default_cfg.server.end_point_max_concurrency;
        cfg.storage.scheduler_worker_pool_size = default_cfg.storage.scheduler_worker_pool_size;
        cfg.rocksdb.max_background_jobs = default_cfg.rocksdb.max_background_jobs;
        cfg.rocksdb.max_background_flushes = default_cfg.rocksdb.max_background_flushes;
        cfg.rocksdb.max_sub_compactions = default_cfg.rocksdb.max_sub_compactions;
        cfg.rocksdb.titan.max_background_gc = default_cfg.rocksdb.titan.max_background_gc;
        cfg.raftdb.max_background_jobs = default_cfg.raftdb.max_background_jobs;
        cfg.raftdb.max_background_flushes = default_cfg.raftdb.max_background_flushes;
        cfg.raftdb.max_sub_compactions = default_cfg.raftdb.max_sub_compactions;
        cfg.raftdb.titan.max_background_gc = default_cfg.raftdb.titan.max_background_gc;
        cfg.backup.num_threads = default_cfg.backup.num_threads;
        cfg.backup_stream.num_threads = default_cfg.backup_stream.num_threads;

        // There is another set of config values that we can't directly compare:
        // When the default values are `None`, but are then resolved to `Some(_)` later
        // on.
        default_cfg.readpool.storage.adjust_use_unified_pool();
        default_cfg.readpool.coprocessor.adjust_use_unified_pool();
        default_cfg
            .coprocessor
            .optimize_for(default_cfg.storage.engine == EngineType::RaftKv2);
        default_cfg.security.redact_info_log = Some(false);
        default_cfg.coprocessor.region_max_size = Some(default_cfg.coprocessor.region_max_size());
        default_cfg.coprocessor.region_max_keys = Some(default_cfg.coprocessor.region_max_keys());
        default_cfg.coprocessor.region_split_keys =
            Some(default_cfg.coprocessor.region_split_keys());
        default_cfg.raft_store.raft_log_gc_size_limit =
            Some(default_cfg.coprocessor.region_split_size() * 3 / 4);
        default_cfg.raft_store.raft_log_gc_count_limit =
            Some(default_cfg.coprocessor.region_split_size() * 3 / 4 / ReadableSize::kb(1));
        default_cfg.raft_store.region_split_check_diff =
            Some(default_cfg.coprocessor.region_split_size() / 16);
        default_cfg.rocksdb.writecf.target_file_size_multiplier = 1;
        default_cfg.rocksdb.defaultcf.target_file_size_multiplier = 1;
        default_cfg.rocksdb.lockcf.target_file_size_multiplier = 1;
        default_cfg.raftdb.defaultcf.target_file_size_multiplier = 1;

        // Other special cases.
        cfg.pd.retry_max_count = default_cfg.pd.retry_max_count; // Both -1 and isize::MAX are the same.
        cfg.storage.block_cache.capacity = None; // Either `None` and a value is computed or `Some(_)` fixed value.
        cfg.memory_usage_limit = None;
        cfg.raft_engine.mut_config().memory_limit = None;
        cfg.coprocessor_v2.coprocessor_plugin_directory = None; // Default is `None`, which is represented by not setting the key.
        cfg.rocksdb.write_buffer_limit = None;
        cfg.rocksdb.defaultcf.enable_compaction_guard = None;
        cfg.rocksdb.defaultcf.level0_slowdown_writes_trigger = None;
        cfg.rocksdb.defaultcf.level0_stop_writes_trigger = None;
        cfg.rocksdb.defaultcf.soft_pending_compaction_bytes_limit = None;
        cfg.rocksdb.defaultcf.hard_pending_compaction_bytes_limit = None;
        cfg.rocksdb.writecf.enable_compaction_guard = None;
        cfg.rocksdb.writecf.level0_slowdown_writes_trigger = None;
        cfg.rocksdb.writecf.level0_stop_writes_trigger = None;
        cfg.rocksdb.writecf.soft_pending_compaction_bytes_limit = None;
        cfg.rocksdb.writecf.hard_pending_compaction_bytes_limit = None;
        cfg.rocksdb.lockcf.enable_compaction_guard = None;
        cfg.rocksdb.lockcf.level0_slowdown_writes_trigger = None;
        cfg.rocksdb.lockcf.level0_stop_writes_trigger = None;
        cfg.rocksdb.lockcf.soft_pending_compaction_bytes_limit = None;
        cfg.rocksdb.lockcf.hard_pending_compaction_bytes_limit = None;
        cfg.rocksdb.raftcf.enable_compaction_guard = None;
        cfg.rocksdb.raftcf.level0_slowdown_writes_trigger = None;
        cfg.rocksdb.raftcf.level0_stop_writes_trigger = None;
        cfg.rocksdb.raftcf.soft_pending_compaction_bytes_limit = None;
        cfg.rocksdb.raftcf.hard_pending_compaction_bytes_limit = None;
        cfg.raftdb.defaultcf.enable_compaction_guard = None;
        cfg.raftdb.defaultcf.level0_slowdown_writes_trigger = None;
        cfg.raftdb.defaultcf.level0_stop_writes_trigger = None;
        cfg.raftdb.defaultcf.soft_pending_compaction_bytes_limit = None;
        cfg.raftdb.defaultcf.hard_pending_compaction_bytes_limit = None;
        cfg.coprocessor
            .optimize_for(default_cfg.storage.engine == EngineType::RaftKv2);

        assert_eq_debug(&cfg, &default_cfg);
    }

    #[test]
    fn test_region_size_config() {
        let mut default_cfg = TikvConfig::default();
        default_cfg.coprocessor.optimize_for(false);
        default_cfg.coprocessor.validate().unwrap();
        assert_eq!(default_cfg.coprocessor.region_split_size(), SPLIT_SIZE);
        assert!(!default_cfg.coprocessor.enable_region_bucket());

        let mut default_cfg = TikvConfig::default();
        default_cfg.coprocessor.optimize_for(true);
        default_cfg.coprocessor.validate().unwrap();
        assert_eq!(
            default_cfg.coprocessor.region_split_size(),
            RAFTSTORE_V2_SPLIT_SIZE
        );
        assert!(default_cfg.coprocessor.enable_region_bucket());

        let mut default_cfg = TikvConfig::default();
        default_cfg.coprocessor.region_split_size = Some(ReadableSize::mb(500));
        default_cfg.coprocessor.optimize_for(false);
        default_cfg.coprocessor.validate().unwrap();
        assert_eq!(
            default_cfg.coprocessor.region_split_size(),
            ReadableSize::mb(500)
        );
        assert!(default_cfg.coprocessor.enable_region_bucket());

        let mut default_cfg = TikvConfig::default();
        default_cfg.coprocessor.region_split_size = Some(ReadableSize::mb(500));
        default_cfg.coprocessor.optimize_for(true);
        default_cfg.coprocessor.validate().unwrap();
        assert_eq!(
            default_cfg.coprocessor.region_split_size(),
            ReadableSize::mb(500)
        );
        assert!(default_cfg.coprocessor.enable_region_bucket());
    }

    #[test]
    fn test_compatibility_with_old_config_template() {
        let mut buf = Vec::new();
        let resp = reqwest::blocking::get(
            "https://raw.githubusercontent.com/tikv/tikv/master/etc/config-template.toml",
        );
        match resp {
            Ok(mut resp) => {
                std::io::copy(&mut resp, &mut buf).expect("failed to copy content");
                let template_config = std::str::from_utf8(&buf)
                    .unwrap()
                    .lines()
                    .map(|l| l.strip_prefix('#').unwrap_or(l))
                    .join("\n");
                let _: TikvConfig = toml::from_str(&template_config).unwrap();
            }
            Err(e) => {
                if e.is_timeout() {
                    println!("warn: fail to download latest config template due to timeout");
                } else {
                    panic!("fail to download latest config template");
                }
            }
        }
    }

    #[test]
    fn test_cdc() {
        let content = r#"
            [cdc]
        "#;
        let mut cfg: TikvConfig = toml::from_str(content).unwrap();
        cfg.validate().unwrap();

        // old-value-cache-size is deprecated, 0 must not report error.
        let content = r#"
            [cdc]
            old-value-cache-size = 0
        "#;
        let mut cfg: TikvConfig = toml::from_str(content).unwrap();
        cfg.validate().unwrap();

        let content = r#"
            [cdc]
            min-ts-interval = "0s"
        "#;
        let mut cfg: TikvConfig = toml::from_str(content).unwrap();
        cfg.validate().unwrap();

        let content = r#"
            [cdc]
            incremental-scan-threads = 0
        "#;
        let mut cfg: TikvConfig = toml::from_str(content).unwrap();
        cfg.validate().unwrap();

        let content = r#"
            [cdc]
            incremental-scan-concurrency = 0
        "#;
        let mut cfg: TikvConfig = toml::from_str(content).unwrap();
        cfg.validate().unwrap();

        let content = r#"
            [cdc]
            incremental-scan-concurrency = 1
            incremental-scan-threads = 2
        "#;
        let mut cfg: TikvConfig = toml::from_str(content).unwrap();
        cfg.validate().unwrap();
    }

    #[test]
    fn test_module_from_str() {
        let cases = vec![
            ("readpool", Module::Readpool),
            ("server", Module::Server),
            ("metric", Module::Metric),
            ("raft_store", Module::Raftstore),
            ("coprocessor", Module::Coprocessor),
            ("pd", Module::Pd),
            ("split", Module::Split),
            ("rocksdb", Module::Rocksdb),
            ("raft_engine", Module::RaftEngine),
            ("storage", Module::Storage),
            ("security", Module::Security),
            ("import", Module::Import),
            ("backup", Module::Backup),
            ("backup_stream", Module::BackupStream),
            ("pessimistic_txn", Module::PessimisticTxn),
            ("gc", Module::Gc),
            ("cdc", Module::Cdc),
            ("resolved_ts", Module::ResolvedTs),
            ("resource_metering", Module::ResourceMetering),
            ("unknown", Module::Unknown("unknown".to_string())),
        ];
        for (name, module) in cases {
            assert_eq!(Module::from(name), module);
        }
    }

    #[test]
    fn test_numeric_enum_serializing() {
        let normal_string_config = r#"
            compaction-style = 1
        "#;
        let config: DefaultCfConfig = toml::from_str(normal_string_config).unwrap();
        assert_eq!(config.compaction_style, DBCompactionStyle::Universal);

        // Test if we support string value
        let normal_string_config = r#"
            compaction-style = "universal"
        "#;
        let config: DefaultCfConfig = toml::from_str(normal_string_config).unwrap();
        assert_eq!(config.compaction_style, DBCompactionStyle::Universal);
        assert!(
            toml::to_string(&config)
                .unwrap()
                .contains("compaction-style = 1")
        );

        let bad_string_config = r#"
            compaction-style = "level1"
        "#;
        let r = panic_hook::recover_safe(|| {
            let _: DefaultCfConfig = toml::from_str(bad_string_config).unwrap();
        });
        r.unwrap_err();

        let bad_string_config = r#"
            compaction-style = 4
        "#;
        let r = panic_hook::recover_safe(|| {
            let _: DefaultCfConfig = toml::from_str(bad_string_config).unwrap();
        });
        r.unwrap_err();

        // rate-limiter-mode default values is 2
        let config_str = r#"
            rate-limiter-mode = 1
        "#;

        let config: DbConfig = toml::from_str(config_str).unwrap();
        assert_eq!(config.rate_limiter_mode, DBRateLimiterMode::ReadOnly);

        assert!(
            toml::to_string(&config)
                .unwrap()
                .contains("rate-limiter-mode = 1")
        );
    }

    #[test]
    fn test_serde_to_online_config() {
        let cases = vec![
            (
                "raftstore.store_pool_size",
                "raft_store.store_batch_system.pool_size",
            ),
            (
                "raftstore.store-pool-size",
                "raft_store.store_batch_system.pool_size",
            ),
            (
                "raftstore.store_max_batch_size",
                "raft_store.store_batch_system.max_batch_size",
            ),
            (
                "raftstore.store-max-batch-size",
                "raft_store.store_batch_system.max_batch_size",
            ),
            (
                "raftstore.apply_pool_size",
                "raft_store.apply_batch_system.pool_size",
            ),
            (
                "raftstore.apply-pool-size",
                "raft_store.apply_batch_system.pool_size",
            ),
            (
                "raftstore.apply_max_batch_size",
                "raft_store.apply_batch_system.max_batch_size",
            ),
            (
                "raftstore.apply-max-batch-size",
                "raft_store.apply_batch_system.max_batch_size",
            ),
            (
                "raftstore.store_io_pool_size",
                "raft_store.store_io_pool_size",
            ),
            (
                "raftstore.store-io-pool-size",
                "raft_store.store_io_pool_size",
            ),
            (
                "raftstore.apply_yield_duration",
                "raft_store.apply_yield_duration",
            ),
            (
                "raftstore.apply-yield-duration",
                "raft_store.apply_yield_duration",
            ),
            (
                "raftstore.raft_store_max_leader_lease",
                "raft_store.raft_store_max_leader_lease",
            ),
        ];

        for (name, res) in cases {
            assert_eq!(serde_to_online_config(name.into()).as_str(), res);
        }
    }

    #[test]
    fn test_flow_control_override() {
        let content = r#"
            [storage.flow-control]
            enable = true
            l0-files-threshold = 77
            soft-pending-compaction-bytes-limit = "777GB"
        "#;
        let mut cfg: TikvConfig = toml::from_str(content).unwrap();
        cfg.validate().unwrap();
        assert_eq!(
            cfg.rocksdb.defaultcf.level0_slowdown_writes_trigger,
            Some(77)
        );
        assert_eq!(
            cfg.rocksdb.defaultcf.soft_pending_compaction_bytes_limit,
            Some(ReadableSize::gb(777))
        );

        // Override with default values if flow control is disabled.
        let content = r#"
            [storage.flow-control]
            enable = false
            l0-files-threshold = 77
            soft-pending-compaction-bytes-limit = "777GB"
            [rocksdb.defaultcf]
            level0-slowdown-writes-trigger = 888
            soft-pending-compaction-bytes-limit = "888GB"
            [rocksdb.writecf]
        "#;
        let mut cfg: TikvConfig = toml::from_str(content).unwrap();
        cfg.validate().unwrap();
        assert_eq!(
            cfg.rocksdb.defaultcf.level0_slowdown_writes_trigger,
            Some(888)
        );
        assert_eq!(
            cfg.rocksdb.defaultcf.soft_pending_compaction_bytes_limit,
            Some(ReadableSize::gb(888))
        );
        matches!(cfg.rocksdb.writecf.level0_slowdown_writes_trigger, Some(v) if v != 77);
        matches!(cfg.rocksdb.writecf.soft_pending_compaction_bytes_limit, Some(v) if v != ReadableSize::gb(777));

        // Do not override when RocksDB configurations are specified.
        let content = r#"
            [storage.flow-control]
            enable = true
            l0-files-threshold = 77
            soft-pending-compaction-bytes-limit = "777GB"
            [rocksdb.defaultcf]
            level0-slowdown-writes-trigger = 66
            soft-pending-compaction-bytes-limit = "666GB"
        "#;
        let mut cfg: TikvConfig = toml::from_str(content).unwrap();
        cfg.validate().unwrap();
        assert_eq!(
            cfg.rocksdb.defaultcf.level0_slowdown_writes_trigger,
            Some(66)
        );
        assert_eq!(
            cfg.rocksdb.defaultcf.soft_pending_compaction_bytes_limit,
            Some(ReadableSize::gb(666))
        );

        // Cannot specify larger configurations for RocksDB.
        let content = r#"
            [storage.flow-control]
            enable = true
            l0-files-threshold = 1
            soft-pending-compaction-bytes-limit = "1GB"
            [rocksdb.defaultcf]
            level0-slowdown-writes-trigger = 88
            soft-pending-compaction-bytes-limit = "888GB"
        "#;
        let mut cfg: TikvConfig = toml::from_str(content).unwrap();
        cfg.validate().unwrap();
        assert_eq!(
            cfg.rocksdb.defaultcf.level0_slowdown_writes_trigger,
            Some(1)
        );
        assert_eq!(
            cfg.rocksdb.defaultcf.soft_pending_compaction_bytes_limit,
            Some(ReadableSize::gb(1))
        );
    }
}<|MERGE_RESOLUTION|>--- conflicted
+++ resolved
@@ -35,11 +35,7 @@
     },
     util::{
         FixedPrefixSliceTransform, FixedSuffixSliceTransform, NoopSliceTransform,
-<<<<<<< HEAD
-        RangeCompactionFilterFactoryBuilder,
-=======
         RangeCompactionFilterFactory, StackingCompactionFilterFactory,
->>>>>>> e1867033
     },
     RaftDbLogger, RangePropertiesCollectorFactory, RawMvccPropertiesCollectorFactory,
     RocksCfOptions, RocksDbOptions, RocksEngine, RocksEventListener, RocksStatistics,
@@ -709,11 +705,7 @@
         shared: &CfResources,
         region_info_accessor: Option<&RegionInfoAccessor>,
         api_version: ApiVersion,
-<<<<<<< HEAD
-        range_filter_builder: Option<&RangeCompactionFilterFactoryBuilder>,
-=======
         filter_factory: Option<&RangeCompactionFilterFactory>,
->>>>>>> e1867033
         for_engine: EngineType,
     ) -> RocksCfOptions {
         let mut cf_opts = build_cf_opt!(
@@ -733,19 +725,11 @@
             RawMvccPropertiesCollectorFactory::default(),
         );
         cf_opts.add_table_properties_collector_factory("tikv.range-properties-collector", f);
-<<<<<<< HEAD
-        if let Some(builder) = range_filter_builder {
-            match api_version {
-                ApiVersion::V1 => {
-                    cf_opts
-                        .set_compaction_filter_factory("range_filter_factory", builder.build())
-=======
         if let Some(factory) = filter_factory {
             match api_version {
                 ApiVersion::V1 => {
                     cf_opts
                         .set_compaction_filter_factory("range_filter_factory", factory.clone())
->>>>>>> e1867033
                         .unwrap();
                 }
                 ApiVersion::V1ttl => {
@@ -753,12 +737,6 @@
                         "tikv.ttl-properties-collector",
                         TtlPropertiesCollectorFactory::<ApiV1Ttl>::default(),
                     );
-<<<<<<< HEAD
-                    cf_opts
-                        .set_compaction_filter_factory(
-                            "ttl_compaction_filter_factory",
-                            builder.build_with(TtlCompactionFilterFactory::<ApiV1Ttl>::default()),
-=======
                     let factory = StackingCompactionFilterFactory::new(
                         factory.clone(),
                         TtlCompactionFilterFactory::<ApiV1Ttl>::default(),
@@ -767,17 +745,10 @@
                         .set_compaction_filter_factory(
                             "range_filter_factory.ttl_compaction_filter_factory",
                             factory,
->>>>>>> e1867033
                         )
                         .unwrap();
                 }
                 ApiVersion::V2 => {
-<<<<<<< HEAD
-                    cf_opts
-                        .set_compaction_filter_factory(
-                            "apiv2_gc_compaction_filter_factory",
-                            builder.build_with(RawCompactionFilterFactory),
-=======
                     let factory = StackingCompactionFilterFactory::new(
                         factory.clone(),
                         RawCompactionFilterFactory,
@@ -786,7 +757,6 @@
                         .set_compaction_filter_factory(
                             "range_filter_factory.apiv2_gc_compaction_filter_factory",
                             factory,
->>>>>>> e1867033
                         )
                         .unwrap();
                 }
@@ -899,11 +869,7 @@
         &self,
         shared: &CfResources,
         region_info_accessor: Option<&RegionInfoAccessor>,
-<<<<<<< HEAD
-        range_filter_builder: Option<&RangeCompactionFilterFactoryBuilder>,
-=======
         filter_factory: Option<&RangeCompactionFilterFactory>,
->>>>>>> e1867033
         for_engine: EngineType,
     ) -> RocksCfOptions {
         let mut cf_opts = build_cf_opt!(
@@ -932,13 +898,6 @@
             prop_keys_index_distance: self.prop_keys_index_distance,
         };
         cf_opts.add_table_properties_collector_factory("tikv.range-properties-collector", f);
-<<<<<<< HEAD
-        if let Some(builder) = range_filter_builder {
-            cf_opts
-                .set_compaction_filter_factory(
-                    "write_compaction_filter_factory",
-                    builder.build_with(WriteCompactionFilterFactory),
-=======
         if let Some(factory) = filter_factory {
             let factory =
                 StackingCompactionFilterFactory::new(factory.clone(), WriteCompactionFilterFactory);
@@ -946,7 +905,6 @@
                 .set_compaction_filter_factory(
                     "range_filter_factory.write_compaction_filter_factory",
                     factory,
->>>>>>> e1867033
                 )
                 .unwrap();
         } else {
@@ -1029,11 +987,7 @@
     pub fn build_opt(
         &self,
         shared: &CfResources,
-<<<<<<< HEAD
-        range_filter_builder: Option<&RangeCompactionFilterFactoryBuilder>,
-=======
         filter_factory: Option<&RangeCompactionFilterFactory>,
->>>>>>> e1867033
         for_engine: EngineType,
     ) -> RocksCfOptions {
         let no_region_info_accessor: Option<&RegionInfoAccessor> = None;
@@ -1053,15 +1007,9 @@
         };
         cf_opts.add_table_properties_collector_factory("tikv.range-properties-collector", f);
         cf_opts.set_memtable_prefix_bloom_size_ratio(bloom_filter_ratio(for_engine));
-<<<<<<< HEAD
-        if let Some(builder) = range_filter_builder {
-            cf_opts
-                .set_compaction_filter_factory("range_filter_factory", builder.build())
-=======
         if let Some(factory) = filter_factory {
             cf_opts
                 .set_compaction_filter_factory("range_filter_factory", factory.clone())
->>>>>>> e1867033
                 .unwrap();
         }
         cf_opts.set_titan_cf_options(&self.titan.build_opts());
@@ -1502,11 +1450,7 @@
         shared: &CfResources,
         region_info_accessor: Option<&RegionInfoAccessor>,
         api_version: ApiVersion,
-<<<<<<< HEAD
-        filter_builder: Option<&RangeCompactionFilterFactoryBuilder>,
-=======
         filter_factory: Option<&RangeCompactionFilterFactory>,
->>>>>>> e1867033
         for_engine: EngineType,
     ) -> Vec<(&'static str, RocksCfOptions)> {
         let mut cf_opts = Vec::with_capacity(4);
@@ -1516,30 +1460,18 @@
                 shared,
                 region_info_accessor,
                 api_version,
-<<<<<<< HEAD
-                filter_builder,
-=======
                 filter_factory,
->>>>>>> e1867033
                 for_engine,
             ),
         ));
         cf_opts.push((
             CF_LOCK,
-<<<<<<< HEAD
-            self.lockcf.build_opt(shared, filter_builder, for_engine),
-=======
             self.lockcf.build_opt(shared, filter_factory, for_engine),
->>>>>>> e1867033
         ));
         cf_opts.push((
             CF_WRITE,
             self.writecf
-<<<<<<< HEAD
-                .build_opt(shared, region_info_accessor, filter_builder, for_engine),
-=======
                 .build_opt(shared, region_info_accessor, filter_factory, for_engine),
->>>>>>> e1867033
         ));
         if for_engine == EngineType::RaftKv {
             cf_opts.push((CF_RAFT, self.raftcf.build_opt(shared)));
