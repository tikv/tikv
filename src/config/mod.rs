// Copyright 2017 TiKV Project Authors. Licensed under Apache-2.0.

//! Configuration for the entire server.
//!
//! TiKV is configured through the `TikvConfig` type, which is in turn
//! made up of many other configuration types.

mod configurable;

use std::{
    cmp,
    collections::{HashMap, HashSet},
    convert::TryFrom,
    error::Error,
    fs, i32,
    io::{Error as IoError, ErrorKind, Write},
    path::Path,
    str,
    sync::{Arc, RwLock},
    usize,
};

use api_version::ApiV1Ttl;
use causal_ts::Config as CausalTsConfig;
pub use configurable::{ConfigRes, ConfigurableDb};
use encryption_export::DataKeyManager;
use engine_rocks::{
    config::{self as rocks_config, BlobRunMode, CompressionType, LogLevel as RocksLogLevel},
    get_env,
    properties::MvccPropertiesCollectorFactory,
    raw::{
        BlockBasedOptions, Cache, ChecksumType, CompactionPriority, ConcurrentTaskLimiter,
        DBCompactionStyle, DBCompressionType, DBRateLimiterMode, DBRecoveryMode, Env,
        PrepopulateBlockCache, RateLimiter, WriteBufferManager,
    },
    util::{
        FixedPrefixSliceTransform, FixedSuffixSliceTransform, NoopSliceTransform,
        RangeCompactionFilterFactory, StackingCompactionFilterFactory,
    },
    RaftDbLogger, RangePropertiesCollectorFactory, RawMvccPropertiesCollectorFactory,
    RocksCfOptions, RocksDbOptions, RocksEngine, RocksEventListener, RocksStatistics,
    RocksTitanDbOptions, RocksdbLogger, TtlPropertiesCollectorFactory,
    DEFAULT_PROP_KEYS_INDEX_DISTANCE, DEFAULT_PROP_SIZE_INDEX_DISTANCE,
};
use engine_traits::{
    CfOptions as _, DbOptions as _, MiscExt, TitanCfOptions as _, CF_DEFAULT, CF_LOCK, CF_RAFT,
    CF_WRITE,
};
use file_system::IoRateLimiter;
use keys::region_raft_prefix_len;
use kvproto::kvrpcpb::ApiVersion;
use online_config::{ConfigChange, ConfigManager, ConfigValue, OnlineConfig, Result as CfgResult};
use pd_client::Config as PdConfig;
use raft_log_engine::{
    RaftEngineConfig as RawRaftEngineConfig, ReadableSize as RaftEngineReadableSize,
};
use raftstore::{
    coprocessor::{Config as CopConfig, RegionInfoAccessor},
    store::{CompactionGuardGeneratorFactory, Config as RaftstoreConfig, SplitConfig},
};
use resource_control::Config as ResourceControlConfig;
use resource_metering::Config as ResourceMeteringConfig;
use security::SecurityConfig;
use serde::{
    de::{Error as DError, Unexpected},
    Deserialize, Deserializer, Serialize, Serializer,
};
use serde_json::{to_value, Map, Value};
use tikv_util::{
    config::{
        self, LogFormat, RaftDataStateMachine, ReadableDuration, ReadableSize, TomlWriter, GIB, MIB,
    },
    logger::{get_level_by_string, get_string_by_level, set_log_level},
    sys::SysQuota,
    time::duration_to_sec,
    yatp_pool,
};

use crate::{
    coprocessor_v2::Config as CoprocessorV2Config,
    import::Config as ImportConfig,
    server::{
        gc_worker::{GcConfig, RawCompactionFilterFactory, WriteCompactionFilterFactory},
        lock_manager::Config as PessimisticTxnConfig,
        ttl::TtlCompactionFilterFactory,
        Config as ServerConfig, CONFIG_ROCKSDB_GAUGE,
    },
    storage::config::{Config as StorageConfig, EngineType, DEFAULT_DATA_DIR},
};

pub const DEFAULT_ROCKSDB_SUB_DIR: &str = "db";
pub const DEFAULT_TABLET_SUB_DIR: &str = "tablets";

/// By default, block cache size will be set to 45% of system memory.
pub const BLOCK_CACHE_RATE: f64 = 0.45;
/// Because multi-rocksdb has 25% memory table quota, we have to reduce block
/// cache a bit
pub const RAFTSTORE_V2_BLOCK_CACHE_RATE: f64 = 0.30;
/// By default, TiKV will try to limit memory usage to 75% of system memory.
pub const MEMORY_USAGE_LIMIT_RATE: f64 = 0.75;

/// Min block cache shard's size. If a shard is too small, the index/filter data
/// may not fit one shard
pub const MIN_BLOCK_CACHE_SHARD_SIZE: usize = 128 * MIB as usize;

/// Maximum of 15% of system memory can be used by Raft Engine. Normally its
/// memory usage is much smaller than that.
const RAFT_ENGINE_MEMORY_LIMIT_RATE: f64 = 0.15;
/// Tentative value.
const WRITE_BUFFER_MEMORY_LIMIT_RATE: f64 = 0.25;
const WRITE_BUFFER_MEMORY_LIMIT_MAX: u64 = ReadableSize::gb(15).0;

const LOCKCF_MIN_MEM: usize = 256 * MIB as usize;
const LOCKCF_MAX_MEM: usize = GIB as usize;
const RAFT_MIN_MEM: usize = 256 * MIB as usize;
const RAFT_MAX_MEM: usize = 2 * GIB as usize;
/// Configs that actually took effect in the last run
pub const LAST_CONFIG_FILE: &str = "last_tikv.toml";
const TMP_CONFIG_FILE: &str = "tmp_tikv.toml";
const MAX_BLOCK_SIZE: usize = 32 * MIB as usize;

fn bloom_filter_ratio(et: EngineType) -> f64 {
    match et {
        EngineType::RaftKv => 0.1,
        // In v2, every peer has its own tablet. The data scale is about tens of
        // GiBs. We only need a small portion for those key.
        // TODO: disable it for now until find out the proper ratio
        EngineType::RaftKv2 => 0.0,
    }
}

fn memory_limit_for_cf(is_raft_db: bool, cf: &str, total_mem: u64) -> ReadableSize {
    let (ratio, min, max) = match (is_raft_db, cf) {
        (true, CF_DEFAULT) => (0.02, RAFT_MIN_MEM, RAFT_MAX_MEM),
        (false, CF_DEFAULT) => (0.25, 0, usize::MAX),
        (false, CF_LOCK) => (0.02, LOCKCF_MIN_MEM, LOCKCF_MAX_MEM),
        (false, CF_WRITE) => (0.15, 0, usize::MAX),
        _ => unreachable!(),
    };
    let size = ((total_mem as f64 * ratio) as usize).clamp(min, max);
    ReadableSize::mb(size as u64 / MIB)
}

#[derive(Clone, Serialize, Deserialize, PartialEq, Debug, OnlineConfig)]
#[serde(default)]
#[serde(rename_all = "kebab-case")]
pub struct TitanCfConfig {
    #[online_config(skip)]
    pub min_blob_size: ReadableSize,
    #[online_config(skip)]
    pub blob_file_compression: CompressionType,
    #[online_config(skip)]
    pub blob_cache_size: ReadableSize,
    #[online_config(skip)]
    pub min_gc_batch_size: ReadableSize,
    #[online_config(skip)]
    pub max_gc_batch_size: ReadableSize,
    #[online_config(skip)]
    pub discardable_ratio: f64,
    // deprecated.
    #[online_config(skip)]
    #[doc(hidden)]
    #[serde(skip_serializing)]
    pub sample_ratio: Option<f64>,
    #[online_config(skip)]
    pub merge_small_file_threshold: ReadableSize,
    pub blob_run_mode: BlobRunMode,
    #[online_config(skip)]
    pub level_merge: bool,
    #[online_config(skip)]
    pub range_merge: bool,
    #[online_config(skip)]
    pub max_sorted_runs: i32,
    // deprecated.
    #[online_config(skip)]
    #[doc(hidden)]
    #[serde(skip_serializing)]
    pub gc_merge_rewrite: bool,
}

impl Default for TitanCfConfig {
    fn default() -> Self {
        Self {
            min_blob_size: ReadableSize::kb(1), // disable titan default
            blob_file_compression: CompressionType::Lz4,
            blob_cache_size: ReadableSize::mb(0),
            min_gc_batch_size: ReadableSize::mb(16),
            max_gc_batch_size: ReadableSize::mb(64),
            discardable_ratio: 0.5,
            sample_ratio: None,
            merge_small_file_threshold: ReadableSize::mb(8),
            blob_run_mode: BlobRunMode::Normal,
            level_merge: false,
            range_merge: true,
            max_sorted_runs: 20,
            gc_merge_rewrite: false,
        }
    }
}

impl TitanCfConfig {
    fn build_opts(&self) -> RocksTitanDbOptions {
        let mut opts = RocksTitanDbOptions::new();
        opts.set_min_blob_size(self.min_blob_size.0);
        opts.set_blob_file_compression(self.blob_file_compression.into());
        opts.set_blob_cache(self.blob_cache_size.0 as usize, -1, false, 0.0);
        opts.set_min_gc_batch_size(self.min_gc_batch_size.0);
        opts.set_max_gc_batch_size(self.max_gc_batch_size.0);
        opts.set_discardable_ratio(self.discardable_ratio);
        opts.set_merge_small_file_threshold(self.merge_small_file_threshold.0);
        opts.set_blob_run_mode(self.blob_run_mode.into());
        opts.set_level_merge(self.level_merge);
        opts.set_range_merge(self.range_merge);
        opts.set_max_sorted_runs(self.max_sorted_runs);
        opts
    }

    fn validate(&self) -> Result<(), Box<dyn Error>> {
        if self.gc_merge_rewrite {
            return Err(
                "gc-merge-rewrite is deprecated. The data produced when this \
                option is enabled cannot be read by this version. Therefore, if \
                this option has been applied to an existing node, you must downgrade \
                it to the previous version and fully clean up the old data. See more \
                details of how to do that in the documentation for the blob-run-mode \
                confuguration."
                    .into(),
            );
        }
        if self.sample_ratio.is_some() {
            warn!("sample-ratio is deprecated. Ignoring the value.");
        }
        Ok(())
    }
}

#[derive(Clone, Copy, Debug, PartialEq)]
struct BackgroundJobLimits {
    max_background_jobs: u32,
    max_background_flushes: u32,
    max_sub_compactions: u32,
    max_titan_background_gc: u32,
}

const KVDB_DEFAULT_BACKGROUND_JOB_LIMITS: BackgroundJobLimits = BackgroundJobLimits {
    max_background_jobs: 9,
    max_background_flushes: 3,
    max_sub_compactions: 3,
    max_titan_background_gc: 4,
};

const RAFTDB_DEFAULT_BACKGROUND_JOB_LIMITS: BackgroundJobLimits = BackgroundJobLimits {
    max_background_jobs: 4,
    max_background_flushes: 1,
    max_sub_compactions: 2,
    max_titan_background_gc: 4,
};

// `defaults` serves as an upper bound for returning limits.
fn get_background_job_limits_impl(
    cpu_num: u32,
    defaults: &BackgroundJobLimits,
) -> BackgroundJobLimits {
    // At the minimum, we should have two background jobs: one for flush and one for
    // compaction. Otherwise, the number of background jobs should not exceed
    // cpu_num - 1.
    let max_background_jobs = cmp::max(2, cmp::min(defaults.max_background_jobs, cpu_num - 1));
    // Scale flush threads proportionally to cpu cores. Also make sure the number of
    // flush threads doesn't exceed total jobs.
    let max_background_flushes = cmp::min(
        (max_background_jobs + 3) / 4,
        defaults.max_background_flushes,
    );
    // Cap max_sub_compactions to allow at least two compactions.
    let max_compactions = max_background_jobs - max_background_flushes;
    let max_sub_compactions: u32 = (max_compactions - 1).clamp(1, defaults.max_sub_compactions);
    // Maximum background GC threads for Titan
    let max_titan_background_gc = cmp::min(defaults.max_titan_background_gc, cpu_num);

    BackgroundJobLimits {
        max_background_jobs,
        max_background_flushes,
        max_sub_compactions,
        max_titan_background_gc,
    }
}

fn get_background_job_limits(defaults: &BackgroundJobLimits) -> BackgroundJobLimits {
    let cpu_num = cmp::max(SysQuota::cpu_cores_quota() as u32, 1);
    get_background_job_limits_impl(cpu_num, defaults)
}

macro_rules! cf_config {
    ($name:ident) => {
        #[derive(Clone, Serialize, Deserialize, PartialEq, Debug, OnlineConfig)]
        #[serde(default)]
        #[serde(rename_all = "kebab-case")]
        pub struct $name {
            #[online_config(skip)]
            pub block_size: ReadableSize,
            pub block_cache_size: ReadableSize,
            #[online_config(skip)]
            pub disable_block_cache: bool,
            #[online_config(skip)]
            pub cache_index_and_filter_blocks: bool,
            #[online_config(skip)]
            pub pin_l0_filter_and_index_blocks: bool,
            #[online_config(skip)]
            pub use_bloom_filter: bool,
            #[online_config(skip)]
            pub optimize_filters_for_hits: bool,
            #[online_config(skip)]
            pub optimize_filters_for_memory: bool,
            #[online_config(skip)]
            pub whole_key_filtering: bool,
            #[online_config(skip)]
            pub bloom_filter_bits_per_key: i32,
            #[online_config(skip)]
            pub block_based_bloom_filter: bool,
            #[online_config(skip)]
            pub ribbon_filter_above_level: Option<u32>,
            #[online_config(skip)]
            pub read_amp_bytes_per_bit: u32,
            #[serde(with = "rocks_config::compression_type_level_serde")]
            #[online_config(skip)]
            pub compression_per_level: [DBCompressionType; 7],
            pub write_buffer_size: ReadableSize,
            pub max_write_buffer_number: i32,
            #[online_config(skip)]
            pub min_write_buffer_number_to_merge: i32,
            pub max_bytes_for_level_base: ReadableSize,
            pub target_file_size_base: Option<ReadableSize>,
            pub level0_file_num_compaction_trigger: i32,
            pub level0_slowdown_writes_trigger: Option<i32>,
            pub level0_stop_writes_trigger: Option<i32>,
            pub max_compaction_bytes: ReadableSize,
            #[serde(with = "rocks_config::compaction_pri_serde")]
            #[online_config(skip)]
            pub compaction_pri: CompactionPriority,
            #[online_config(skip)]
            pub dynamic_level_bytes: bool,
            #[online_config(skip)]
            pub num_levels: i32,
            pub max_bytes_for_level_multiplier: i32,
            #[serde(with = "rocks_config::compaction_style_serde")]
            #[online_config(skip)]
            pub compaction_style: DBCompactionStyle,
            pub disable_auto_compactions: bool,
            pub disable_write_stall: bool,
            pub soft_pending_compaction_bytes_limit: Option<ReadableSize>,
            pub hard_pending_compaction_bytes_limit: Option<ReadableSize>,
            #[online_config(skip)]
            pub force_consistency_checks: bool,
            #[online_config(skip)]
            pub prop_size_index_distance: u64,
            #[online_config(skip)]
            pub prop_keys_index_distance: u64,
            #[online_config(skip)]
            pub enable_doubly_skiplist: bool,
            #[online_config(skip)]
            pub enable_compaction_guard: Option<bool>,
            #[online_config(skip)]
            pub compaction_guard_min_output_file_size: ReadableSize,
            #[online_config(skip)]
            pub compaction_guard_max_output_file_size: ReadableSize,
            #[serde(with = "rocks_config::compression_type_serde")]
            #[online_config(skip)]
            pub bottommost_level_compression: DBCompressionType,
            #[online_config(skip)]
            pub bottommost_zstd_compression_dict_size: i32,
            #[online_config(skip)]
            pub bottommost_zstd_compression_sample_size: i32,
            #[serde(with = "rocks_config::prepopulate_block_cache_serde")]
            #[online_config(skip)]
            pub prepopulate_block_cache: PrepopulateBlockCache,
            #[online_config(skip)]
            pub format_version: u32,
            #[serde(with = "rocks_config::checksum_serde")]
            #[online_config(skip)]
            pub checksum: ChecksumType,
            #[online_config(skip)]
            pub max_compactions: u32,
            #[online_config(submodule)]
            pub titan: TitanCfConfig,
        }

        impl $name {
            #[inline]
            fn target_file_size_base(&self) -> u64 {
                self.target_file_size_base.unwrap_or(ReadableSize::mb(8)).0
            }

            fn validate(&self) -> Result<(), Box<dyn Error>> {
                if self.block_size.0 as usize > MAX_BLOCK_SIZE {
                    return Err(format!(
                        "invalid block-size {} for {}, exceed max size {}",
                        self.block_size.0,
                        stringify!($name),
                        MAX_BLOCK_SIZE
                    )
                    .into());
                }
                if self.format_version > 5 {
                    // TODO: allow version 5 if we have another LTS capable of reading it?
                    return Err("format-version larger than 5 is unsupported".into());
                }
                self.titan.validate()?;
                Ok(())
            }
        }
    };
}

macro_rules! write_into_metrics {
    ($cf:expr, $tag:expr, $metrics:expr) => {{
        $metrics
            .with_label_values(&[$tag, "block_size"])
            .set($cf.block_size.0 as f64);
        $metrics
            .with_label_values(&[$tag, "block_cache_size"])
            .set($cf.block_cache_size.0 as f64);
        $metrics
            .with_label_values(&[$tag, "disable_block_cache"])
            .set(($cf.disable_block_cache as i32).into());

        $metrics
            .with_label_values(&[$tag, "cache_index_and_filter_blocks"])
            .set(($cf.cache_index_and_filter_blocks as i32).into());
        $metrics
            .with_label_values(&[$tag, "pin_l0_filter_and_index_blocks"])
            .set(($cf.pin_l0_filter_and_index_blocks as i32).into());

        $metrics
            .with_label_values(&[$tag, "use_bloom_filter"])
            .set(($cf.use_bloom_filter as i32).into());
        $metrics
            .with_label_values(&[$tag, "optimize_filters_for_hits"])
            .set(($cf.optimize_filters_for_hits as i32).into());
        $metrics
            .with_label_values(&[$tag, "optimize_filters_for_memory"])
            .set(($cf.optimize_filters_for_memory as i32).into());
        $metrics
            .with_label_values(&[$tag, "whole_key_filtering"])
            .set(($cf.whole_key_filtering as i32).into());
        $metrics
            .with_label_values(&[$tag, "bloom_filter_bits_per_key"])
            .set($cf.bloom_filter_bits_per_key.into());
        $metrics
            .with_label_values(&[$tag, "block_based_bloom_filter"])
            .set(($cf.block_based_bloom_filter as i32).into());
        if let Some(level) = $cf.ribbon_filter_above_level {
            $metrics
                .with_label_values(&[$tag, "ribbon_filter_above_level"])
                .set((level as i32).into());
        }

        $metrics
            .with_label_values(&[$tag, "read_amp_bytes_per_bit"])
            .set($cf.read_amp_bytes_per_bit.into());
        $metrics
            .with_label_values(&[$tag, "write_buffer_size"])
            .set($cf.write_buffer_size.0 as f64);
        $metrics
            .with_label_values(&[$tag, "max_write_buffer_number"])
            .set($cf.max_write_buffer_number.into());
        $metrics
            .with_label_values(&[$tag, "min_write_buffer_number_to_merge"])
            .set($cf.min_write_buffer_number_to_merge.into());
        $metrics
            .with_label_values(&[$tag, "max_bytes_for_level_base"])
            .set($cf.max_bytes_for_level_base.0 as f64);
        $metrics
            .with_label_values(&[$tag, "target_file_size_base"])
            .set($cf.target_file_size_base() as f64);
        $metrics
            .with_label_values(&[$tag, "level0_file_num_compaction_trigger"])
            .set($cf.level0_file_num_compaction_trigger.into());
        $metrics
            .with_label_values(&[$tag, "level0_slowdown_writes_trigger"])
            .set(
                $cf.level0_slowdown_writes_trigger
                    .unwrap_or_default()
                    .into(),
            );
        $metrics
            .with_label_values(&[$tag, "level0_stop_writes_trigger"])
            .set($cf.level0_stop_writes_trigger.unwrap_or_default().into());
        $metrics
            .with_label_values(&[$tag, "max_compaction_bytes"])
            .set($cf.max_compaction_bytes.0 as f64);
        $metrics
            .with_label_values(&[$tag, "dynamic_level_bytes"])
            .set(($cf.dynamic_level_bytes as i32).into());
        $metrics
            .with_label_values(&[$tag, "num_levels"])
            .set($cf.num_levels.into());
        $metrics
            .with_label_values(&[$tag, "max_bytes_for_level_multiplier"])
            .set($cf.max_bytes_for_level_multiplier.into());

        $metrics
            .with_label_values(&[$tag, "disable_auto_compactions"])
            .set(($cf.disable_auto_compactions as i32).into());
        $metrics
            .with_label_values(&[$tag, "disable_write_stall"])
            .set(($cf.disable_write_stall as i32).into());
        $metrics
            .with_label_values(&[$tag, "soft_pending_compaction_bytes_limit"])
            .set(
                $cf.soft_pending_compaction_bytes_limit
                    .unwrap_or_default()
                    .0 as f64,
            );
        $metrics
            .with_label_values(&[$tag, "hard_pending_compaction_bytes_limit"])
            .set(
                $cf.hard_pending_compaction_bytes_limit
                    .unwrap_or_default()
                    .0 as f64,
            );
        $metrics
            .with_label_values(&[$tag, "force_consistency_checks"])
            .set(($cf.force_consistency_checks as i32).into());
        $metrics
            .with_label_values(&[$tag, "enable_doubly_skiplist"])
            .set(($cf.enable_doubly_skiplist as i32).into());
        $metrics
            .with_label_values(&[$tag, "titan_min_blob_size"])
            .set($cf.titan.min_blob_size.0 as f64);
        $metrics
            .with_label_values(&[$tag, "titan_blob_cache_size"])
            .set($cf.titan.blob_cache_size.0 as f64);
        $metrics
            .with_label_values(&[$tag, "titan_min_gc_batch_size"])
            .set($cf.titan.min_gc_batch_size.0 as f64);
        $metrics
            .with_label_values(&[$tag, "titan_max_gc_batch_size"])
            .set($cf.titan.max_gc_batch_size.0 as f64);
        $metrics
            .with_label_values(&[$tag, "titan_discardable_ratio"])
            .set($cf.titan.discardable_ratio);
        $metrics
            .with_label_values(&[$tag, "titan_merge_small_file_threshold"])
            .set($cf.titan.merge_small_file_threshold.0 as f64);
    }};
}

macro_rules! build_cf_opt {
    (
        $opt:ident,
        $cf_name:ident,
        $cache:expr,
        $compaction_limiter:expr,
        $region_info_provider:ident
    ) => {{
        let mut block_base_opts = BlockBasedOptions::new();
        block_base_opts.set_block_size($opt.block_size.0 as usize);
        block_base_opts.set_no_block_cache($opt.disable_block_cache);
        block_base_opts.set_block_cache($cache);
        block_base_opts.set_cache_index_and_filter_blocks($opt.cache_index_and_filter_blocks);
        block_base_opts
            .set_pin_l0_filter_and_index_blocks_in_cache($opt.pin_l0_filter_and_index_blocks);
        if $opt.use_bloom_filter {
            if let Some(level) = $opt.ribbon_filter_above_level {
                block_base_opts.set_ribbon_filter(
                    $opt.bloom_filter_bits_per_key as f64,
                    level as i32 - 1, // bloom_before_level
                );
            } else {
                block_base_opts.set_bloom_filter(
                    $opt.bloom_filter_bits_per_key as f64,
                    $opt.block_based_bloom_filter,
                );
            }
            block_base_opts.set_whole_key_filtering($opt.whole_key_filtering);
        }
        block_base_opts.set_read_amp_bytes_per_bit($opt.read_amp_bytes_per_bit);
        block_base_opts.set_prepopulate_block_cache($opt.prepopulate_block_cache);
        block_base_opts.set_format_version($opt.format_version);
        block_base_opts.set_checksum($opt.checksum);
        block_base_opts.set_optimize_filters_for_memory($opt.optimize_filters_for_memory);
        let mut cf_opts = RocksCfOptions::default();
        cf_opts.set_block_based_table_factory(&block_base_opts);
        cf_opts.set_num_levels($opt.num_levels);
        assert!($opt.compression_per_level.len() >= $opt.num_levels as usize);
        let compression_per_level = $opt.compression_per_level[..$opt.num_levels as usize].to_vec();
        cf_opts.compression_per_level(compression_per_level.as_slice());
        cf_opts.bottommost_compression($opt.bottommost_level_compression);
        // To set for bottommost level sst compression. The first 3 parameters refer to
        // the default value in `CompressionOptions` in
        // `rocksdb/include/rocksdb/advanced_options.h`.
        cf_opts.set_bottommost_level_compression_options(
            -14,   // window_bits
            32767, // level
            0,     // strategy
            $opt.bottommost_zstd_compression_dict_size,
            $opt.bottommost_zstd_compression_sample_size,
            1, // parallel_threads
        );
        cf_opts.set_write_buffer_size($opt.write_buffer_size.0);
        cf_opts.set_max_write_buffer_number($opt.max_write_buffer_number);
        cf_opts.set_min_write_buffer_number_to_merge($opt.min_write_buffer_number_to_merge);
        cf_opts.set_max_bytes_for_level_base($opt.max_bytes_for_level_base.0);
        cf_opts.set_target_file_size_base($opt.target_file_size_base());
        cf_opts.set_level_zero_file_num_compaction_trigger($opt.level0_file_num_compaction_trigger);
        cf_opts.set_level_zero_slowdown_writes_trigger(
            $opt.level0_slowdown_writes_trigger.unwrap_or_default(),
        );
        cf_opts.set_level_zero_stop_writes_trigger(
            $opt.level0_stop_writes_trigger.unwrap_or_default(),
        );
        cf_opts.set_max_compaction_bytes($opt.max_compaction_bytes.0);
        cf_opts.compaction_priority($opt.compaction_pri);
        cf_opts.set_level_compaction_dynamic_level_bytes($opt.dynamic_level_bytes);
        cf_opts.set_max_bytes_for_level_multiplier($opt.max_bytes_for_level_multiplier);
        cf_opts.set_compaction_style($opt.compaction_style);
        cf_opts.set_disable_auto_compactions($opt.disable_auto_compactions);
        cf_opts.set_disable_write_stall($opt.disable_write_stall);
        cf_opts.set_soft_pending_compaction_bytes_limit(
            $opt.soft_pending_compaction_bytes_limit
                .unwrap_or_default()
                .0,
        );
        cf_opts.set_hard_pending_compaction_bytes_limit(
            $opt.hard_pending_compaction_bytes_limit
                .unwrap_or_default()
                .0,
        );
        cf_opts.set_optimize_filters_for_hits($opt.optimize_filters_for_hits);
        cf_opts.set_force_consistency_checks($opt.force_consistency_checks);
        if $opt.enable_doubly_skiplist {
            cf_opts.set_doubly_skiplist();
        }
        if $opt.enable_compaction_guard.unwrap_or(false) {
            if let Some(provider) = $region_info_provider {
                let factory = CompactionGuardGeneratorFactory::new(
                    $cf_name,
                    provider.clone(),
                    $opt.compaction_guard_min_output_file_size.0,
                )
                .unwrap();
                cf_opts.set_sst_partitioner_factory(factory);
                cf_opts.set_target_file_size_base($opt.compaction_guard_max_output_file_size.0);
            } else {
                warn!("compaction guard is disabled due to region info provider not available")
            }
        }
        if let Some(r) = $compaction_limiter {
            cf_opts.set_compaction_thread_limiter(r);
        }
        cf_opts
    }};
}

pub struct CfResources {
    pub cache: Cache,
    pub compaction_thread_limiters: HashMap<&'static str, ConcurrentTaskLimiter>,
}

cf_config!(DefaultCfConfig);

impl Default for DefaultCfConfig {
    fn default() -> DefaultCfConfig {
        let total_mem = SysQuota::memory_limit_in_bytes();

        DefaultCfConfig {
            block_size: ReadableSize::kb(32),
            block_cache_size: memory_limit_for_cf(false, CF_DEFAULT, total_mem),
            disable_block_cache: false,
            cache_index_and_filter_blocks: true,
            pin_l0_filter_and_index_blocks: true,
            use_bloom_filter: true,
            optimize_filters_for_hits: true,
            optimize_filters_for_memory: false,
            whole_key_filtering: true,
            bloom_filter_bits_per_key: 10,
            block_based_bloom_filter: false,
            ribbon_filter_above_level: None,
            read_amp_bytes_per_bit: 0,
            compression_per_level: [
                DBCompressionType::No,
                DBCompressionType::No,
                DBCompressionType::Lz4,
                DBCompressionType::Lz4,
                DBCompressionType::Lz4,
                DBCompressionType::Zstd,
                DBCompressionType::Zstd,
            ],
            write_buffer_size: ReadableSize::mb(128),
            max_write_buffer_number: 5,
            min_write_buffer_number_to_merge: 1,
            max_bytes_for_level_base: ReadableSize::mb(512),
            target_file_size_base: None,
            level0_file_num_compaction_trigger: 4,
            level0_slowdown_writes_trigger: None,
            level0_stop_writes_trigger: None,
            max_compaction_bytes: ReadableSize::gb(2),
            compaction_pri: CompactionPriority::MinOverlappingRatio,
            dynamic_level_bytes: true,
            num_levels: 7,
            max_bytes_for_level_multiplier: 10,
            compaction_style: DBCompactionStyle::Level,
            disable_auto_compactions: false,
            disable_write_stall: false,
            soft_pending_compaction_bytes_limit: None,
            hard_pending_compaction_bytes_limit: None,
            force_consistency_checks: false,
            prop_size_index_distance: DEFAULT_PROP_SIZE_INDEX_DISTANCE,
            prop_keys_index_distance: DEFAULT_PROP_KEYS_INDEX_DISTANCE,
            enable_doubly_skiplist: true,
            enable_compaction_guard: None,
            compaction_guard_min_output_file_size: ReadableSize::mb(8),
            compaction_guard_max_output_file_size: ReadableSize::mb(128),
            bottommost_level_compression: DBCompressionType::Zstd,
            bottommost_zstd_compression_dict_size: 0,
            bottommost_zstd_compression_sample_size: 0,
            prepopulate_block_cache: PrepopulateBlockCache::Disabled,
            format_version: 2,
            checksum: ChecksumType::CRC32c,
            max_compactions: 0,
            titan: TitanCfConfig::default(),
        }
    }
}

impl DefaultCfConfig {
    pub fn build_opt(
        &self,
        shared: &CfResources,
        region_info_accessor: Option<&RegionInfoAccessor>,
        api_version: ApiVersion,
        filter_factory: Option<&RangeCompactionFilterFactory>,
        for_engine: EngineType,
    ) -> RocksCfOptions {
        let mut cf_opts = build_cf_opt!(
            self,
            CF_DEFAULT,
            &shared.cache,
            shared.compaction_thread_limiters.get(CF_DEFAULT),
            region_info_accessor
        );
        cf_opts.set_memtable_prefix_bloom_size_ratio(bloom_filter_ratio(for_engine));
        let f = RangePropertiesCollectorFactory {
            prop_size_index_distance: self.prop_size_index_distance,
            prop_keys_index_distance: self.prop_keys_index_distance,
        };
        cf_opts.add_table_properties_collector_factory(
            "tikv.rawkv-mvcc-properties-collector",
            RawMvccPropertiesCollectorFactory::default(),
        );
        cf_opts.add_table_properties_collector_factory("tikv.range-properties-collector", f);
        if let Some(factory) = filter_factory {
            match api_version {
                ApiVersion::V1 => {
                    cf_opts
                        .set_compaction_filter_factory("range_filter_factory", factory.clone())
                        .unwrap();
                }
                ApiVersion::V1ttl => {
                    cf_opts.add_table_properties_collector_factory(
                        "tikv.ttl-properties-collector",
                        TtlPropertiesCollectorFactory::<ApiV1Ttl>::default(),
                    );
                    let factory = StackingCompactionFilterFactory::new(
                        factory.clone(),
                        TtlCompactionFilterFactory::<ApiV1Ttl>::default(),
                    );
                    cf_opts
                        .set_compaction_filter_factory(
                            "range_filter_factory.ttl_compaction_filter_factory",
                            factory,
                        )
                        .unwrap();
                }
                ApiVersion::V2 => {
                    let factory = StackingCompactionFilterFactory::new(
                        factory.clone(),
                        RawCompactionFilterFactory,
                    );
                    cf_opts
                        .set_compaction_filter_factory(
                            "range_filter_factory.apiv2_gc_compaction_filter_factory",
                            factory,
                        )
                        .unwrap();
                }
            }
        } else {
            match api_version {
                ApiVersion::V1 => {
                    // nothing to do
                }
                ApiVersion::V1ttl => {
                    cf_opts.add_table_properties_collector_factory(
                        "tikv.ttl-properties-collector",
                        TtlPropertiesCollectorFactory::<ApiV1Ttl>::default(),
                    );
                    cf_opts
                        .set_compaction_filter_factory(
                            "ttl_compaction_filter_factory",
                            TtlCompactionFilterFactory::<ApiV1Ttl>::default(),
                        )
                        .unwrap();
                }
                ApiVersion::V2 => {
                    cf_opts
                        .set_compaction_filter_factory(
                            "apiv2_gc_compaction_filter_factory",
                            RawCompactionFilterFactory,
                        )
                        .unwrap();
                }
            }
        }
        cf_opts.set_titan_cf_options(&self.titan.build_opts());
        cf_opts
    }
}

cf_config!(WriteCfConfig);

impl Default for WriteCfConfig {
    fn default() -> WriteCfConfig {
        let total_mem = SysQuota::memory_limit_in_bytes();

        // Setting blob_run_mode=read_only effectively disable Titan.
        let titan = TitanCfConfig {
            blob_run_mode: BlobRunMode::ReadOnly,
            ..Default::default()
        };

        WriteCfConfig {
            block_size: ReadableSize::kb(32),
            block_cache_size: memory_limit_for_cf(false, CF_WRITE, total_mem),
            disable_block_cache: false,
            cache_index_and_filter_blocks: true,
            pin_l0_filter_and_index_blocks: true,
            use_bloom_filter: true,
            optimize_filters_for_hits: false,
            optimize_filters_for_memory: false,
            whole_key_filtering: false,
            bloom_filter_bits_per_key: 10,
            block_based_bloom_filter: false,
            ribbon_filter_above_level: None,
            read_amp_bytes_per_bit: 0,
            compression_per_level: [
                DBCompressionType::No,
                DBCompressionType::No,
                DBCompressionType::Lz4,
                DBCompressionType::Lz4,
                DBCompressionType::Lz4,
                DBCompressionType::Zstd,
                DBCompressionType::Zstd,
            ],
            write_buffer_size: ReadableSize::mb(128),
            max_write_buffer_number: 5,
            min_write_buffer_number_to_merge: 1,
            max_bytes_for_level_base: ReadableSize::mb(512),
            target_file_size_base: None,
            level0_file_num_compaction_trigger: 4,
            level0_slowdown_writes_trigger: None,
            level0_stop_writes_trigger: None,
            max_compaction_bytes: ReadableSize::gb(2),
            compaction_pri: CompactionPriority::MinOverlappingRatio,
            dynamic_level_bytes: true,
            num_levels: 7,
            max_bytes_for_level_multiplier: 10,
            compaction_style: DBCompactionStyle::Level,
            disable_auto_compactions: false,
            disable_write_stall: false,
            soft_pending_compaction_bytes_limit: None,
            hard_pending_compaction_bytes_limit: None,
            force_consistency_checks: false,
            prop_size_index_distance: DEFAULT_PROP_SIZE_INDEX_DISTANCE,
            prop_keys_index_distance: DEFAULT_PROP_KEYS_INDEX_DISTANCE,
            enable_doubly_skiplist: true,
            enable_compaction_guard: None,
            compaction_guard_min_output_file_size: ReadableSize::mb(8),
            compaction_guard_max_output_file_size: ReadableSize::mb(128),
            bottommost_level_compression: DBCompressionType::Zstd,
            bottommost_zstd_compression_dict_size: 0,
            bottommost_zstd_compression_sample_size: 0,
            prepopulate_block_cache: PrepopulateBlockCache::Disabled,
            format_version: 2,
            checksum: ChecksumType::CRC32c,
            max_compactions: 0,
            titan,
        }
    }
}

impl WriteCfConfig {
    pub fn build_opt(
        &self,
        shared: &CfResources,
        region_info_accessor: Option<&RegionInfoAccessor>,
        filter_factory: Option<&RangeCompactionFilterFactory>,
        for_engine: EngineType,
    ) -> RocksCfOptions {
        let mut cf_opts = build_cf_opt!(
            self,
            CF_WRITE,
            &shared.cache,
            shared.compaction_thread_limiters.get(CF_WRITE),
            region_info_accessor
        );
        // Prefix extractor(trim the timestamp at tail) for write cf.
        cf_opts
            .set_prefix_extractor(
                "FixedSuffixSliceTransform",
                FixedSuffixSliceTransform::new(8),
            )
            .unwrap();
        // Create prefix bloom filter for memtable.
        cf_opts.set_memtable_prefix_bloom_size_ratio(bloom_filter_ratio(for_engine));
        // Collects user defined properties.
        cf_opts.add_table_properties_collector_factory(
            "tikv.mvcc-properties-collector",
            MvccPropertiesCollectorFactory::default(),
        );
        let f = RangePropertiesCollectorFactory {
            prop_size_index_distance: self.prop_size_index_distance,
            prop_keys_index_distance: self.prop_keys_index_distance,
        };
        cf_opts.add_table_properties_collector_factory("tikv.range-properties-collector", f);
        if let Some(factory) = filter_factory {
            let factory =
                StackingCompactionFilterFactory::new(factory.clone(), WriteCompactionFilterFactory);
            cf_opts
                .set_compaction_filter_factory(
                    "range_filter_factory.write_compaction_filter_factory",
                    factory,
                )
                .unwrap();
        } else {
            cf_opts
                .set_compaction_filter_factory(
                    "write_compaction_filter_factory",
                    WriteCompactionFilterFactory,
                )
                .unwrap();
        }
        cf_opts.set_titan_cf_options(&self.titan.build_opts());
        cf_opts
    }
}

cf_config!(LockCfConfig);

impl Default for LockCfConfig {
    fn default() -> LockCfConfig {
        let total_mem = SysQuota::memory_limit_in_bytes();

        // Setting blob_run_mode=read_only effectively disable Titan.
        let titan = TitanCfConfig {
            blob_run_mode: BlobRunMode::ReadOnly,
            ..Default::default()
        };

        LockCfConfig {
            block_size: ReadableSize::kb(16),
            block_cache_size: memory_limit_for_cf(false, CF_LOCK, total_mem),
            disable_block_cache: false,
            cache_index_and_filter_blocks: true,
            pin_l0_filter_and_index_blocks: true,
            use_bloom_filter: true,
            optimize_filters_for_hits: false,
            optimize_filters_for_memory: false,
            whole_key_filtering: true,
            bloom_filter_bits_per_key: 10,
            block_based_bloom_filter: false,
            ribbon_filter_above_level: None,
            read_amp_bytes_per_bit: 0,
            compression_per_level: [DBCompressionType::No; 7],
            write_buffer_size: ReadableSize::mb(32),
            max_write_buffer_number: 5,
            min_write_buffer_number_to_merge: 1,
            max_bytes_for_level_base: ReadableSize::mb(128),
            target_file_size_base: None,
            level0_file_num_compaction_trigger: 1,
            level0_slowdown_writes_trigger: None,
            level0_stop_writes_trigger: None,
            max_compaction_bytes: ReadableSize::gb(2),
            compaction_pri: CompactionPriority::ByCompensatedSize,
            dynamic_level_bytes: true,
            num_levels: 7,
            max_bytes_for_level_multiplier: 10,
            compaction_style: DBCompactionStyle::Level,
            disable_auto_compactions: false,
            disable_write_stall: false,
            soft_pending_compaction_bytes_limit: None,
            hard_pending_compaction_bytes_limit: None,
            force_consistency_checks: false,
            prop_size_index_distance: DEFAULT_PROP_SIZE_INDEX_DISTANCE,
            prop_keys_index_distance: DEFAULT_PROP_KEYS_INDEX_DISTANCE,
            enable_doubly_skiplist: true,
            enable_compaction_guard: None,
            compaction_guard_min_output_file_size: ReadableSize::mb(8),
            compaction_guard_max_output_file_size: ReadableSize::mb(128),
            bottommost_level_compression: DBCompressionType::Disable,
            bottommost_zstd_compression_dict_size: 0,
            bottommost_zstd_compression_sample_size: 0,
            prepopulate_block_cache: PrepopulateBlockCache::Disabled,
            format_version: 2,
            checksum: ChecksumType::CRC32c,
            max_compactions: 0,
            titan,
        }
    }
}

impl LockCfConfig {
    pub fn build_opt(
        &self,
        shared: &CfResources,
        filter_factory: Option<&RangeCompactionFilterFactory>,
        for_engine: EngineType,
    ) -> RocksCfOptions {
        let no_region_info_accessor: Option<&RegionInfoAccessor> = None;
        let mut cf_opts = build_cf_opt!(
            self,
            CF_LOCK,
            &shared.cache,
            shared.compaction_thread_limiters.get(CF_LOCK),
            no_region_info_accessor
        );
        cf_opts
            .set_prefix_extractor("NoopSliceTransform", NoopSliceTransform)
            .unwrap();
        let f = RangePropertiesCollectorFactory {
            prop_size_index_distance: self.prop_size_index_distance,
            prop_keys_index_distance: self.prop_keys_index_distance,
        };
        cf_opts.add_table_properties_collector_factory("tikv.range-properties-collector", f);
        cf_opts.set_memtable_prefix_bloom_size_ratio(bloom_filter_ratio(for_engine));
        if let Some(factory) = filter_factory {
            cf_opts
                .set_compaction_filter_factory("range_filter_factory", factory.clone())
                .unwrap();
        }
        cf_opts.set_titan_cf_options(&self.titan.build_opts());
        cf_opts
    }
}

cf_config!(RaftCfConfig);

impl Default for RaftCfConfig {
    fn default() -> RaftCfConfig {
        // Setting blob_run_mode=read_only effectively disable Titan.
        let titan = TitanCfConfig {
            blob_run_mode: BlobRunMode::ReadOnly,
            ..Default::default()
        };
        RaftCfConfig {
            block_size: ReadableSize::kb(16),
            block_cache_size: ReadableSize::mb(128),
            disable_block_cache: false,
            cache_index_and_filter_blocks: true,
            pin_l0_filter_and_index_blocks: true,
            use_bloom_filter: true,
            optimize_filters_for_hits: true,
            optimize_filters_for_memory: false,
            whole_key_filtering: true,
            bloom_filter_bits_per_key: 10,
            block_based_bloom_filter: false,
            ribbon_filter_above_level: None,
            read_amp_bytes_per_bit: 0,
            compression_per_level: [DBCompressionType::No; 7],
            write_buffer_size: ReadableSize::mb(128),
            max_write_buffer_number: 5,
            min_write_buffer_number_to_merge: 1,
            max_bytes_for_level_base: ReadableSize::mb(128),
            target_file_size_base: None,
            level0_file_num_compaction_trigger: 1,
            level0_slowdown_writes_trigger: None,
            level0_stop_writes_trigger: None,
            max_compaction_bytes: ReadableSize::gb(2),
            compaction_pri: CompactionPriority::ByCompensatedSize,
            dynamic_level_bytes: true,
            num_levels: 7,
            max_bytes_for_level_multiplier: 10,
            compaction_style: DBCompactionStyle::Level,
            disable_auto_compactions: false,
            disable_write_stall: false,
            soft_pending_compaction_bytes_limit: None,
            hard_pending_compaction_bytes_limit: None,
            force_consistency_checks: false,
            prop_size_index_distance: DEFAULT_PROP_SIZE_INDEX_DISTANCE,
            prop_keys_index_distance: DEFAULT_PROP_KEYS_INDEX_DISTANCE,
            enable_doubly_skiplist: true,
            enable_compaction_guard: None,
            compaction_guard_min_output_file_size: ReadableSize::mb(8),
            compaction_guard_max_output_file_size: ReadableSize::mb(128),
            bottommost_level_compression: DBCompressionType::Disable,
            bottommost_zstd_compression_dict_size: 0,
            bottommost_zstd_compression_sample_size: 0,
            prepopulate_block_cache: PrepopulateBlockCache::Disabled,
            format_version: 2,
            checksum: ChecksumType::CRC32c,
            max_compactions: 0,
            titan,
        }
    }
}

impl RaftCfConfig {
    pub fn build_opt(&self, shared: &CfResources) -> RocksCfOptions {
        let no_region_info_accessor: Option<&RegionInfoAccessor> = None;
        let mut cf_opts = build_cf_opt!(
            self,
            CF_RAFT,
            &shared.cache,
            shared.compaction_thread_limiters.get(CF_RAFT),
            no_region_info_accessor
        );
        cf_opts
            .set_prefix_extractor("NoopSliceTransform", NoopSliceTransform)
            .unwrap();
        cf_opts.set_memtable_prefix_bloom_size_ratio(0.1);
        cf_opts.set_titan_cf_options(&self.titan.build_opts());
        cf_opts
    }
}

#[derive(Clone, Serialize, Deserialize, PartialEq, Debug)]
#[serde(default)]
#[serde(rename_all = "kebab-case")]
// Note that Titan is still an experimental feature. Once enabled, it can't fall
// back. Forced fallback may result in data loss.
pub struct TitanDbConfig {
    pub enabled: bool,
    pub dirname: String,
    pub disable_gc: bool,
    pub max_background_gc: i32,
    // The value of this field will be truncated to seconds.
    pub purge_obsolete_files_period: ReadableDuration,
}

impl Default for TitanDbConfig {
    fn default() -> Self {
        Self {
            enabled: false,
            dirname: "".to_owned(),
            disable_gc: false,
            max_background_gc: 4,
            purge_obsolete_files_period: ReadableDuration::secs(10),
        }
    }
}

impl TitanDbConfig {
    fn build_opts(&self) -> RocksTitanDbOptions {
        let mut opts = RocksTitanDbOptions::new();
        opts.set_dirname(&self.dirname);
        opts.set_disable_background_gc(self.disable_gc);
        opts.set_max_background_gc(self.max_background_gc);
        opts.set_purge_obsolete_files_period(self.purge_obsolete_files_period.as_secs() as usize);
        opts
    }

    fn validate(&self) -> Result<(), Box<dyn Error>> {
        Ok(())
    }
}

#[derive(Clone, Serialize, Deserialize, PartialEq, Debug, OnlineConfig)]
#[serde(default)]
#[serde(rename_all = "kebab-case")]
pub struct DbConfig {
    #[online_config(skip)]
    pub info_log_level: RocksLogLevel,
    #[serde(with = "rocks_config::recovery_mode_serde")]
    #[online_config(skip)]
    pub wal_recovery_mode: DBRecoveryMode,
    #[online_config(skip)]
    pub wal_dir: String,
    #[online_config(skip)]
    pub wal_ttl_seconds: u64,
    #[online_config(skip)]
    pub wal_size_limit: ReadableSize,
    pub max_total_wal_size: ReadableSize,
    pub max_background_jobs: i32,
    pub max_background_flushes: i32,
    #[online_config(skip)]
    pub max_manifest_file_size: ReadableSize,
    #[online_config(skip)]
    pub create_if_missing: bool,
    pub max_open_files: i32,
    #[online_config(skip)]
    #[doc(hidden)]
    #[serde(skip_serializing)]
    pub enable_statistics: bool,
    #[online_config(skip)]
    pub stats_dump_period: ReadableDuration,
    pub compaction_readahead_size: ReadableSize,
    #[online_config(skip)]
    pub info_log_max_size: ReadableSize,
    #[online_config(skip)]
    pub info_log_roll_time: ReadableDuration,
    #[online_config(skip)]
    pub info_log_keep_log_file_num: u64,
    #[online_config(skip)]
    pub info_log_dir: String,
    pub rate_bytes_per_sec: ReadableSize,
    #[online_config(skip)]
    pub rate_limiter_refill_period: ReadableDuration,
    #[serde(with = "rocks_config::rate_limiter_mode_serde")]
    #[online_config(skip)]
    pub rate_limiter_mode: DBRateLimiterMode,
    // deprecated. use rate_limiter_auto_tuned.
    #[online_config(skip)]
    #[doc(hidden)]
    #[serde(skip_serializing)]
    pub auto_tuned: Option<bool>,
    pub rate_limiter_auto_tuned: bool,
    pub bytes_per_sync: ReadableSize,
    pub wal_bytes_per_sync: ReadableSize,
    #[online_config(skip)]
    pub max_sub_compactions: u32,
    pub writable_file_max_buffer_size: ReadableSize,
    #[online_config(skip)]
    pub use_direct_io_for_flush_and_compaction: bool,
    #[online_config(skip)]
    pub enable_pipelined_write: bool,
    #[online_config(skip)]
    pub enable_multi_batch_write: Option<bool>,
    #[online_config(skip)]
    pub enable_unordered_write: bool,
    #[online_config(skip)]
    pub allow_concurrent_memtable_write: Option<bool>,
    pub write_buffer_limit: Option<ReadableSize>,
    #[online_config(skip)]
    #[doc(hidden)]
    #[serde(skip_serializing)]
    pub write_buffer_stall_ratio: f32,
    #[doc(hidden)]
    #[serde(skip_serializing)]
    pub write_buffer_flush_oldest_first: bool,
    // Dangerous option only for programming use.
    #[online_config(skip)]
    #[serde(skip)]
    pub paranoid_checks: Option<bool>,
    #[online_config(submodule)]
    pub defaultcf: DefaultCfConfig,
    #[online_config(submodule)]
    pub writecf: WriteCfConfig,
    #[online_config(submodule)]
    pub lockcf: LockCfConfig,
    #[online_config(submodule)]
    pub raftcf: RaftCfConfig,
    #[online_config(skip)]
    pub titan: TitanDbConfig,
}

#[derive(Clone)]
pub struct DbResources {
    // DB Options.
    pub env: Arc<Env>,
    pub statistics: Arc<RocksStatistics>,
    pub rate_limiter: Option<Arc<RateLimiter>>,
    pub write_buffer_manager: Option<Arc<WriteBufferManager>>,
}

impl Default for DbConfig {
    fn default() -> DbConfig {
        let bg_job_limits = get_background_job_limits(&KVDB_DEFAULT_BACKGROUND_JOB_LIMITS);
        let titan_config = TitanDbConfig {
            max_background_gc: bg_job_limits.max_titan_background_gc as i32,
            ..Default::default()
        };
        DbConfig {
            wal_recovery_mode: DBRecoveryMode::PointInTime,
            wal_dir: "".to_owned(),
            wal_ttl_seconds: 0,
            wal_size_limit: ReadableSize::kb(0),
            max_total_wal_size: ReadableSize::gb(4),
            max_background_jobs: bg_job_limits.max_background_jobs as i32,
            max_background_flushes: bg_job_limits.max_background_flushes as i32,
            max_manifest_file_size: ReadableSize::mb(128),
            create_if_missing: true,
            max_open_files: 40960,
            enable_statistics: true,
            stats_dump_period: ReadableDuration::minutes(10),
            compaction_readahead_size: ReadableSize::kb(0),
            info_log_max_size: ReadableSize::gb(1),
            info_log_roll_time: ReadableDuration::secs(0),
            info_log_keep_log_file_num: 10,
            info_log_dir: "".to_owned(),
            info_log_level: RocksLogLevel::Info,
            rate_bytes_per_sec: ReadableSize::gb(10),
            rate_limiter_refill_period: ReadableDuration::millis(100),
            rate_limiter_mode: DBRateLimiterMode::WriteOnly,
            auto_tuned: None, // deprecated
            rate_limiter_auto_tuned: true,
            bytes_per_sync: ReadableSize::mb(1),
            wal_bytes_per_sync: ReadableSize::kb(512),
            max_sub_compactions: bg_job_limits.max_sub_compactions,
            writable_file_max_buffer_size: ReadableSize::mb(1),
            use_direct_io_for_flush_and_compaction: false,
            enable_pipelined_write: false,
            enable_multi_batch_write: None, // deprecated
            enable_unordered_write: false,
            allow_concurrent_memtable_write: None,
            write_buffer_limit: None,
            write_buffer_stall_ratio: 0.0,
            write_buffer_flush_oldest_first: true,
            paranoid_checks: None,
            defaultcf: DefaultCfConfig::default(),
            writecf: WriteCfConfig::default(),
            lockcf: LockCfConfig::default(),
            raftcf: RaftCfConfig::default(),
            titan: titan_config,
        }
    }
}

impl DbConfig {
    pub fn optimize_for(&mut self, engine: EngineType) {
        match engine {
            EngineType::RaftKv => {
                self.allow_concurrent_memtable_write.get_or_insert(true);
                self.defaultcf.enable_compaction_guard.get_or_insert(true);
                self.writecf.enable_compaction_guard.get_or_insert(true);
            }
            EngineType::RaftKv2 => {
                self.enable_multi_batch_write.get_or_insert(false);
                self.allow_concurrent_memtable_write.get_or_insert(false);
                let total_mem = SysQuota::memory_limit_in_bytes() as f64;
                // purge-threshold is set to twice the limit. Too large limit will cause trouble
                // to raft log replay.
                self.write_buffer_limit.get_or_insert(ReadableSize(cmp::min(
                    (total_mem * WRITE_BUFFER_MEMORY_LIMIT_RATE) as u64,
                    WRITE_BUFFER_MEMORY_LIMIT_MAX,
                )));
                // In RaftKv2, every region uses its own rocksdb instance, it's actually the
                // even stricter compaction guard, so use the same output file size base.
                self.writecf
                    .target_file_size_base
                    .get_or_insert(self.writecf.compaction_guard_max_output_file_size);
                self.defaultcf
                    .target_file_size_base
                    .get_or_insert(self.defaultcf.compaction_guard_max_output_file_size);
                self.defaultcf.disable_write_stall = true;
                self.writecf.disable_write_stall = true;
                self.lockcf.disable_write_stall = true;
                self.raftcf.disable_write_stall = true;
            }
        }
    }

    pub fn build_resources(&self, env: Arc<Env>) -> DbResources {
        let rate_limiter = if self.rate_bytes_per_sec.0 > 0 {
            Some(Arc::new(RateLimiter::new_writeampbased_with_auto_tuned(
                self.rate_bytes_per_sec.0 as i64,
                (self.rate_limiter_refill_period.as_millis() * 1000) as i64,
                10, // fairness
                self.rate_limiter_mode,
                self.rate_limiter_auto_tuned,
            )))
        } else {
            None
        };
        DbResources {
            env,
            statistics: Arc::new(RocksStatistics::new_titan()),
            rate_limiter,
            write_buffer_manager: self.write_buffer_limit.map(|limit| {
                Arc::new(WriteBufferManager::new(
                    limit.0 as usize,
                    self.write_buffer_stall_ratio,
                    self.write_buffer_flush_oldest_first,
                ))
            }),
        }
    }

    pub fn build_opt(&self, shared: &DbResources, for_engine: EngineType) -> RocksDbOptions {
        let mut opts = RocksDbOptions::default();
        opts.set_wal_recovery_mode(self.wal_recovery_mode);
        if !self.wal_dir.is_empty() {
            opts.set_wal_dir(&self.wal_dir);
        }
        opts.set_wal_ttl_seconds(self.wal_ttl_seconds);
        opts.set_wal_size_limit_mb(self.wal_size_limit.as_mb());
        opts.set_max_total_wal_size(self.max_total_wal_size.0);
        opts.set_max_background_jobs(self.max_background_jobs);
        // RocksDB will cap flush and compaction threads to at least one
        opts.set_max_background_flushes(self.max_background_flushes);
        opts.set_max_background_compactions(self.max_background_jobs - self.max_background_flushes);
        opts.set_max_manifest_file_size(self.max_manifest_file_size.0);
        opts.create_if_missing(self.create_if_missing);
        opts.set_max_open_files(self.max_open_files);
        opts.set_stats_dump_period_sec(self.stats_dump_period.as_secs() as usize);
        opts.set_compaction_readahead_size(self.compaction_readahead_size.0);
        opts.set_max_log_file_size(self.info_log_max_size.0);
        opts.set_log_file_time_to_roll(self.info_log_roll_time.as_secs());
        opts.set_keep_log_file_num(self.info_log_keep_log_file_num);
        opts.set_bytes_per_sync(self.bytes_per_sync.0);
        opts.set_wal_bytes_per_sync(self.wal_bytes_per_sync.0);
        opts.set_max_subcompactions(self.max_sub_compactions);
        opts.set_writable_file_max_buffer_size(self.writable_file_max_buffer_size.0 as i32);
        opts.set_use_direct_io_for_flush_and_compaction(
            self.use_direct_io_for_flush_and_compaction,
        );
        opts.enable_pipelined_write(self.enable_pipelined_write);
        let mut enable_multi_batch_write =
            !self.enable_pipelined_write && !self.enable_unordered_write;
        if self.allow_concurrent_memtable_write == Some(false)
            && self.enable_multi_batch_write == Some(false)
        {
            enable_multi_batch_write = false
        }
        opts.enable_multi_batch_write(enable_multi_batch_write);
        opts.enable_unordered_write(self.enable_unordered_write);
        opts.allow_concurrent_memtable_write(self.allow_concurrent_memtable_write.unwrap_or(true));
        if let Some(b) = self.paranoid_checks {
            opts.set_paranoid_checks(b);
        }
        if for_engine == EngineType::RaftKv {
            opts.set_info_log(RocksdbLogger::default());
        }
        opts.set_info_log_level(self.info_log_level.into());
        if self.titan.enabled {
            opts.set_titandb_options(&self.titan.build_opts());
        }
        opts.set_env(shared.env.clone());
        opts.set_statistics(&shared.statistics);
        if let Some(r) = &shared.rate_limiter {
            opts.set_rate_limiter(r);
        }
        if let Some(r) = &shared.write_buffer_manager {
            opts.set_write_buffer_manager(r);
        }
        if for_engine == EngineType::RaftKv2 {
            // Historical stats are not used.
            opts.set_stats_persist_period_sec(0);
        }
        opts
    }

    pub fn build_cf_resources(&self, cache: Cache) -> CfResources {
        let mut compaction_thread_limiters = HashMap::new();
        if self.defaultcf.max_compactions > 0 {
            compaction_thread_limiters.insert(
                CF_DEFAULT,
                ConcurrentTaskLimiter::new(CF_DEFAULT, self.defaultcf.max_compactions),
            );
        }
        if self.writecf.max_compactions > 0 {
            compaction_thread_limiters.insert(
                CF_WRITE,
                ConcurrentTaskLimiter::new(CF_WRITE, self.writecf.max_compactions),
            );
        }
        if self.lockcf.max_compactions > 0 {
            compaction_thread_limiters.insert(
                CF_LOCK,
                ConcurrentTaskLimiter::new(CF_LOCK, self.lockcf.max_compactions),
            );
        }
        if self.raftcf.max_compactions > 0 {
            compaction_thread_limiters.insert(
                CF_RAFT,
                ConcurrentTaskLimiter::new(CF_RAFT, self.raftcf.max_compactions),
            );
        }
        CfResources {
            cache,
            compaction_thread_limiters,
        }
    }

    pub fn build_cf_opts(
        &self,
        shared: &CfResources,
        region_info_accessor: Option<&RegionInfoAccessor>,
        api_version: ApiVersion,
        filter_factory: Option<&RangeCompactionFilterFactory>,
        for_engine: EngineType,
    ) -> Vec<(&'static str, RocksCfOptions)> {
        let mut cf_opts = Vec::with_capacity(4);
        cf_opts.push((
            CF_DEFAULT,
            self.defaultcf.build_opt(
                shared,
                region_info_accessor,
                api_version,
                filter_factory,
                for_engine,
            ),
        ));
        cf_opts.push((
            CF_LOCK,
            self.lockcf.build_opt(shared, filter_factory, for_engine),
        ));
        cf_opts.push((
            CF_WRITE,
            self.writecf
                .build_opt(shared, region_info_accessor, filter_factory, for_engine),
        ));
        if for_engine == EngineType::RaftKv {
            cf_opts.push((CF_RAFT, self.raftcf.build_opt(shared)));
        }
        cf_opts
    }

    fn validate(&mut self) -> Result<(), Box<dyn Error>> {
        self.defaultcf.validate()?;
        self.lockcf.validate()?;
        self.writecf.validate()?;
        self.raftcf.validate()?;
        self.titan.validate()?;
        if self.enable_unordered_write {
            if self.titan.enabled {
                return Err("RocksDB.unordered_write does not support Titan".into());
            }
            self.enable_pipelined_write = false;
        }

        // Since the following configuration supports online update, in order to
        // prevent mistakenly inputting too large values, the max limit is made
        // according to the cpu quota * 10. Notice 10 is only an estimate, not an
        // empirical value.
        let limit = (SysQuota::cpu_cores_quota() * 10.0) as i32;
        if self.max_background_jobs <= 0 || self.max_background_jobs > limit {
            return Err(format!(
                "max_background_jobs should be greater than 0 and less than or equal to {:?}",
                limit,
            )
            .into());
        }
        if self.max_sub_compactions == 0
            || self.max_sub_compactions as i32 > self.max_background_jobs
        {
            return Err(format!(
                "max_sub_compactions should be greater than 0 and less than or equal to {:?}",
                self.max_background_jobs,
            )
            .into());
        }
        if self.max_background_flushes <= 0 || self.max_background_flushes > limit {
            return Err(format!(
                "max_background_flushes should be greater than 0 and less than or equal to {:?}",
                limit,
            )
            .into());
        }
        if !self.enable_statistics {
            warn!("kvdb: ignoring `enable_statistics`, statistics is always on.")
        }
        Ok(())
    }

    fn write_into_metrics(&self) {
        write_into_metrics!(self.defaultcf, CF_DEFAULT, CONFIG_ROCKSDB_GAUGE);
        write_into_metrics!(self.lockcf, CF_LOCK, CONFIG_ROCKSDB_GAUGE);
        write_into_metrics!(self.writecf, CF_WRITE, CONFIG_ROCKSDB_GAUGE);
        write_into_metrics!(self.raftcf, CF_RAFT, CONFIG_ROCKSDB_GAUGE);
    }
}

cf_config!(RaftDefaultCfConfig);

impl Default for RaftDefaultCfConfig {
    fn default() -> RaftDefaultCfConfig {
        let total_mem = SysQuota::memory_limit_in_bytes();

        RaftDefaultCfConfig {
            block_size: ReadableSize::kb(64),
            block_cache_size: memory_limit_for_cf(true, CF_DEFAULT, total_mem),
            disable_block_cache: false,
            cache_index_and_filter_blocks: true,
            pin_l0_filter_and_index_blocks: true,
            use_bloom_filter: false,
            optimize_filters_for_hits: true,
            optimize_filters_for_memory: false,
            whole_key_filtering: true,
            bloom_filter_bits_per_key: 10,
            block_based_bloom_filter: false,
            ribbon_filter_above_level: None,
            read_amp_bytes_per_bit: 0,
            compression_per_level: [
                DBCompressionType::No,
                DBCompressionType::No,
                DBCompressionType::Lz4,
                DBCompressionType::Lz4,
                DBCompressionType::Lz4,
                DBCompressionType::Zstd,
                DBCompressionType::Zstd,
            ],
            write_buffer_size: ReadableSize::mb(128),
            max_write_buffer_number: 5,
            min_write_buffer_number_to_merge: 1,
            max_bytes_for_level_base: ReadableSize::mb(512),
            target_file_size_base: None,
            level0_file_num_compaction_trigger: 4,
            level0_slowdown_writes_trigger: None,
            level0_stop_writes_trigger: None,
            max_compaction_bytes: ReadableSize::gb(2),
            compaction_pri: CompactionPriority::ByCompensatedSize,
            dynamic_level_bytes: true,
            num_levels: 7,
            max_bytes_for_level_multiplier: 10,
            compaction_style: DBCompactionStyle::Level,
            disable_auto_compactions: false,
            disable_write_stall: false,
            soft_pending_compaction_bytes_limit: None,
            hard_pending_compaction_bytes_limit: None,
            force_consistency_checks: false,
            prop_size_index_distance: DEFAULT_PROP_SIZE_INDEX_DISTANCE,
            prop_keys_index_distance: DEFAULT_PROP_KEYS_INDEX_DISTANCE,
            enable_doubly_skiplist: true,
            enable_compaction_guard: None,
            compaction_guard_min_output_file_size: ReadableSize::mb(8),
            compaction_guard_max_output_file_size: ReadableSize::mb(128),
            bottommost_level_compression: DBCompressionType::Disable,
            bottommost_zstd_compression_dict_size: 0,
            bottommost_zstd_compression_sample_size: 0,
            prepopulate_block_cache: PrepopulateBlockCache::Disabled,
            format_version: 2,
            checksum: ChecksumType::CRC32c,
            max_compactions: 0,
            titan: TitanCfConfig::default(),
        }
    }
}

impl RaftDefaultCfConfig {
    pub fn build_opt(&self, cache: &Cache) -> RocksCfOptions {
        let limiter = if self.max_compactions > 0 {
            Some(ConcurrentTaskLimiter::new(CF_DEFAULT, self.max_compactions))
        } else {
            None
        };
        let no_region_info_accessor: Option<&RegionInfoAccessor> = None;
        let mut cf_opts = build_cf_opt!(
            self,
            CF_DEFAULT,
            cache,
            limiter.as_ref(),
            no_region_info_accessor
        );
        let f = FixedPrefixSliceTransform::new(region_raft_prefix_len());
        cf_opts
            .set_memtable_insert_hint_prefix_extractor("RaftPrefixSliceTransform", f)
            .unwrap();
        cf_opts.set_titan_cf_options(&self.titan.build_opts());
        cf_opts
    }
}

// RocksDB Env associate thread pools of multiple instances from the same
// process. When construct Options, options.env is set to same singleton
// Env::Default() object. So total max_background_jobs =
// max(rocksdb.max_background_jobs, raftdb.max_background_jobs)
// But each instance will limit their background jobs according to their own
// max_background_jobs
#[derive(Clone, Serialize, Deserialize, PartialEq, Debug, OnlineConfig)]
#[serde(default)]
#[serde(rename_all = "kebab-case")]
pub struct RaftDbConfig {
    #[serde(with = "rocks_config::recovery_mode_serde")]
    #[online_config(skip)]
    pub wal_recovery_mode: DBRecoveryMode,
    #[online_config(skip)]
    pub wal_dir: String,
    #[online_config(skip)]
    pub wal_ttl_seconds: u64,
    #[online_config(skip)]
    pub wal_size_limit: ReadableSize,
    pub max_total_wal_size: ReadableSize,
    pub max_background_jobs: i32,
    pub max_background_flushes: i32,
    #[online_config(skip)]
    pub max_manifest_file_size: ReadableSize,
    #[online_config(skip)]
    pub create_if_missing: bool,
    pub max_open_files: i32,
    #[online_config(skip)]
    #[doc(hidden)]
    #[serde(skip_serializing)]
    pub enable_statistics: bool,
    #[online_config(skip)]
    pub stats_dump_period: ReadableDuration,
    pub compaction_readahead_size: ReadableSize,
    #[online_config(skip)]
    pub info_log_max_size: ReadableSize,
    #[online_config(skip)]
    pub info_log_roll_time: ReadableDuration,
    #[online_config(skip)]
    pub info_log_keep_log_file_num: u64,
    #[online_config(skip)]
    pub info_log_dir: String,
    #[online_config(skip)]
    pub info_log_level: RocksLogLevel,
    pub max_sub_compactions: u32,
    pub writable_file_max_buffer_size: ReadableSize,
    #[online_config(skip)]
    pub use_direct_io_for_flush_and_compaction: bool,
    #[online_config(skip)]
    pub enable_pipelined_write: bool,
    #[online_config(skip)]
    pub enable_unordered_write: bool,
    #[online_config(skip)]
    pub allow_concurrent_memtable_write: bool,
    pub bytes_per_sync: ReadableSize,
    pub wal_bytes_per_sync: ReadableSize,
    #[online_config(submodule)]
    pub defaultcf: RaftDefaultCfConfig,
    #[online_config(skip)]
    pub titan: TitanDbConfig,
}

impl Default for RaftDbConfig {
    fn default() -> RaftDbConfig {
        let bg_job_limits = get_background_job_limits(&RAFTDB_DEFAULT_BACKGROUND_JOB_LIMITS);
        let titan_config = TitanDbConfig {
            max_background_gc: bg_job_limits.max_titan_background_gc as i32,
            ..Default::default()
        };
        RaftDbConfig {
            wal_recovery_mode: DBRecoveryMode::PointInTime,
            wal_dir: "".to_owned(),
            wal_ttl_seconds: 0,
            wal_size_limit: ReadableSize::kb(0),
            max_total_wal_size: ReadableSize::gb(4),
            max_background_jobs: bg_job_limits.max_background_jobs as i32,
            max_background_flushes: bg_job_limits.max_background_flushes as i32,
            max_manifest_file_size: ReadableSize::mb(20),
            create_if_missing: true,
            max_open_files: 40960,
            enable_statistics: true,
            stats_dump_period: ReadableDuration::minutes(10),
            compaction_readahead_size: ReadableSize::kb(0),
            info_log_max_size: ReadableSize::gb(1),
            info_log_roll_time: ReadableDuration::secs(0),
            info_log_keep_log_file_num: 10,
            info_log_dir: "".to_owned(),
            info_log_level: RocksLogLevel::Info,
            max_sub_compactions: bg_job_limits.max_sub_compactions,
            writable_file_max_buffer_size: ReadableSize::mb(1),
            use_direct_io_for_flush_and_compaction: false,
            enable_pipelined_write: true,
            enable_unordered_write: false,
            allow_concurrent_memtable_write: true,
            bytes_per_sync: ReadableSize::mb(1),
            wal_bytes_per_sync: ReadableSize::kb(512),
            defaultcf: RaftDefaultCfConfig::default(),
            titan: titan_config,
        }
    }
}

impl RaftDbConfig {
    pub fn build_opt(&self, env: Arc<Env>, statistics: Option<&RocksStatistics>) -> RocksDbOptions {
        let mut opts = RocksDbOptions::default();
        opts.set_wal_recovery_mode(self.wal_recovery_mode);
        if !self.wal_dir.is_empty() {
            opts.set_wal_dir(&self.wal_dir);
        }
        opts.set_wal_ttl_seconds(self.wal_ttl_seconds);
        opts.set_wal_size_limit_mb(self.wal_size_limit.as_mb());
        opts.set_max_background_jobs(self.max_background_jobs);
        opts.set_max_background_flushes(self.max_background_flushes);
        opts.set_max_background_compactions(self.max_background_jobs - self.max_background_flushes);
        opts.set_max_total_wal_size(self.max_total_wal_size.0);
        opts.set_max_manifest_file_size(self.max_manifest_file_size.0);
        opts.create_if_missing(self.create_if_missing);
        opts.set_max_open_files(self.max_open_files);
        match statistics {
            Some(s) => opts.set_statistics(s),
            None => opts.set_statistics(&RocksStatistics::new_titan()),
        }
        opts.set_stats_dump_period_sec(self.stats_dump_period.as_secs() as usize);
        opts.set_compaction_readahead_size(self.compaction_readahead_size.0);
        opts.set_max_log_file_size(self.info_log_max_size.0);
        opts.set_log_file_time_to_roll(self.info_log_roll_time.as_secs());
        opts.set_keep_log_file_num(self.info_log_keep_log_file_num);
        opts.set_info_log(RaftDbLogger::default());
        opts.set_info_log_level(self.info_log_level.into());
        opts.set_max_subcompactions(self.max_sub_compactions);
        opts.set_writable_file_max_buffer_size(self.writable_file_max_buffer_size.0 as i32);
        opts.set_use_direct_io_for_flush_and_compaction(
            self.use_direct_io_for_flush_and_compaction,
        );
        opts.enable_pipelined_write(self.enable_pipelined_write);
        opts.enable_unordered_write(self.enable_unordered_write);
        opts.allow_concurrent_memtable_write(self.allow_concurrent_memtable_write);
        opts.add_event_listener(RocksEventListener::new("raft", None));
        opts.set_bytes_per_sync(self.bytes_per_sync.0);
        opts.set_wal_bytes_per_sync(self.wal_bytes_per_sync.0);
        // TODO maybe create a new env for raft engine
        if self.titan.enabled {
            opts.set_titandb_options(&self.titan.build_opts());
        }
        opts.set_env(env);
        opts
    }

    pub fn build_cf_opts(&self, cache: &Cache) -> Vec<(&'static str, RocksCfOptions)> {
        vec![(CF_DEFAULT, self.defaultcf.build_opt(cache))]
    }

    fn validate(&mut self) -> Result<(), Box<dyn Error>> {
        self.defaultcf.validate()?;
        if self.enable_unordered_write {
            if self.titan.enabled {
                return Err("raftdb: unordered_write is not compatible with Titan".into());
            }
            if self.enable_pipelined_write {
                return Err(
                    "raftdb: pipelined_write is not compatible with unordered_write".into(),
                );
            }
        }
        if !self.enable_statistics {
            warn!("raftdb: ignoring `enable_statistics`, statistics is always on.")
        }
        Ok(())
    }
}

#[derive(Clone, Serialize, Deserialize, Debug, PartialEq)]
#[serde(default, rename_all = "kebab-case")]
pub struct RaftEngineConfig {
    pub enable: bool,
    #[serde(flatten)]
    config: RawRaftEngineConfig,
}

impl Default for RaftEngineConfig {
    fn default() -> Self {
        Self {
            enable: true,
            config: RawRaftEngineConfig {
                // TODO: after update the dependency to `raft-engine` lib, revokes the
                // following unelegant settings.
                // Enable log recycling by default.
                enable_log_recycle: true,
                ..RawRaftEngineConfig::default()
            },
        }
    }
}

impl RaftEngineConfig {
    fn validate(&mut self) -> Result<(), Box<dyn Error>> {
        self.config.sanitize().map_err(Box::new)?;
        if self.config.memory_limit.is_none() {
            let total_mem = SysQuota::memory_limit_in_bytes() as f64;
            let memory_limit = total_mem * RAFT_ENGINE_MEMORY_LIMIT_RATE;
            self.config.memory_limit = Some(RaftEngineReadableSize(memory_limit as u64));
        }
        Ok(())
    }

    pub fn config(&self) -> RawRaftEngineConfig {
        self.config.clone()
    }

    pub fn mut_config(&mut self) -> &mut RawRaftEngineConfig {
        &mut self.config
    }
}

#[derive(Clone, Copy, Debug)]
pub enum DbType {
    Kv,
    Raft,
}

pub struct DbConfigManger<D> {
    db: D,
    db_type: DbType,
}

impl<D> DbConfigManger<D> {
    pub fn new(db: D, db_type: DbType) -> Self {
        DbConfigManger { db, db_type }
    }
}

impl<D: ConfigurableDb> DbConfigManger<D> {
    fn set_cf_config(&self, cf: &str, opts: &[(&str, &str)]) -> Result<(), Box<dyn Error>> {
        self.validate_cf(cf)?;
        self.db.set_cf_config(cf, opts)?;

        // Write config to metric
        for (cfg_name, cfg_value) in opts {
            let cfg_value = match cfg_value {
                v if *v == "true" => Ok(1f64),
                v if *v == "false" => Ok(0f64),
                v => v.parse::<f64>(),
            };
            if let Ok(v) = cfg_value {
                CONFIG_ROCKSDB_GAUGE
                    .with_label_values(&[cf, cfg_name])
                    .set(v);
            }
        }
        Ok(())
    }

    fn validate_cf(&self, cf: &str) -> Result<(), Box<dyn Error>> {
        match (self.db_type, cf) {
            (DbType::Kv, CF_DEFAULT)
            | (DbType::Kv, CF_WRITE)
            | (DbType::Kv, CF_LOCK)
            | (DbType::Kv, CF_RAFT)
            | (DbType::Raft, CF_DEFAULT) => Ok(()),
            _ => Err(format!("invalid cf {:?} for db {:?}", cf, self.db_type).into()),
        }
    }
}

impl<T: ConfigurableDb + Send + Sync> ConfigManager for DbConfigManger<T> {
    fn dispatch(&mut self, change: ConfigChange) -> Result<(), Box<dyn Error>> {
        let change_str = format!("{:?}", change);
        let mut change: Vec<(String, ConfigValue)> = change.into_iter().collect();
        let cf_config = change.drain_filter(|(name, _)| name.ends_with("cf"));
        for (cf_name, cf_change) in cf_config {
            if let ConfigValue::Module(mut cf_change) = cf_change {
                // defaultcf -> default
                let cf_name = &cf_name[..(cf_name.len() - 2)];
                if cf_change.remove("block_cache_size").is_some() {
                    // currently we can't modify block_cache_size via set_options_cf
                    return Err("shared block cache is enabled, change cache size through \
                block-cache.capacity in storage module instead"
                        .into());
                }
                if let Some(ConfigValue::Module(titan_change)) = cf_change.remove("titan") {
                    for (name, value) in titan_change {
                        cf_change.insert(name, value);
                    }
                }
                if !cf_change.is_empty() {
                    let cf_change = config_value_to_string(cf_change.into_iter().collect());
                    let cf_change_slice = config_to_slice(&cf_change);
                    self.set_cf_config(cf_name, &cf_change_slice)?;
                }
            }
        }

        if let Some(rate_bytes_config) = change
            .drain_filter(|(name, _)| name == "rate_bytes_per_sec")
            .next()
        {
            let rate_bytes_per_sec: ReadableSize = rate_bytes_config.1.into();
            self.db
                .set_rate_bytes_per_sec(rate_bytes_per_sec.0 as i64)?;
        }

        if let Some(rate_bytes_config) = change
            .drain_filter(|(name, _)| name == "rate_limiter_auto_tuned")
            .next()
        {
            let rate_limiter_auto_tuned: bool = rate_bytes_config.1.into();
            self.db
                .set_rate_limiter_auto_tuned(rate_limiter_auto_tuned)?;
        }

        if let Some(size) = change
            .drain_filter(|(name, _)| name == "write_buffer_limit")
            .next()
        {
            self.db.set_flush_size(size.1.into())?;
        }

        if let Some(f) = change
            .drain_filter(|(name, _)| name == "write_buffer_flush_oldest_first")
            .next()
        {
            self.db.set_flush_oldest_first(f.1.into())?;
        }

        if let Some(background_jobs_config) = change
            .drain_filter(|(name, _)| name == "max_background_jobs")
            .next()
        {
            let max_background_jobs: i32 = background_jobs_config.1.into();
            self.db
                .set_db_config(&[("max_background_jobs", &max_background_jobs.to_string())])?;
        }

        if let Some(background_subcompactions_config) = change
            .drain_filter(|(name, _)| name == "max_sub_compactions")
            .next()
        {
            let max_subcompactions: u32 = background_subcompactions_config.1.into();
            self.db
                .set_db_config(&[("max_subcompactions", &max_subcompactions.to_string())])?;
        }

        if let Some(background_flushes_config) = change
            .drain_filter(|(name, _)| name == "max_background_flushes")
            .next()
        {
            let max_background_flushes: i32 = background_flushes_config.1.into();
            self.db.set_db_config(&[(
                "max_background_flushes",
                &max_background_flushes.to_string(),
            )])?;
        }

        if !change.is_empty() {
            let change = config_value_to_string(change);
            let change_slice = config_to_slice(&change);
            self.db.set_db_config(&change_slice)?;
        }
        info!(
            "rocksdb config changed";
            "db" => ?self.db_type,
            "change" => change_str
        );
        Ok(())
    }
}

fn config_to_slice(config_change: &[(String, String)]) -> Vec<(&str, &str)> {
    config_change
        .iter()
        .map(|(name, value)| (name.as_str(), value.as_str()))
        .collect()
}

// Convert `ConfigValue` to formatted String that can pass to
// `DB::set_db_options`
fn config_value_to_string(config_change: Vec<(String, ConfigValue)>) -> Vec<(String, String)> {
    config_change
        .into_iter()
        .filter_map(|(name, value)| {
            let v = match value {
                d @ ConfigValue::Duration(_) => {
                    let d: ReadableDuration = d.into();
                    Some(d.as_secs().to_string())
                }
                s @ ConfigValue::Size(_) => {
                    let s: ReadableSize = s.into();
                    Some(s.0.to_string())
                }
                ConfigValue::Module(_) => unreachable!(),
                v => Some(format!("{}", v)),
            };
            v.map(|v| (name, v))
        })
        .collect()
}

#[derive(Clone, Serialize, Deserialize, PartialEq, Debug)]
#[serde(default)]
#[serde(rename_all = "kebab-case")]
pub struct MetricConfig {
    pub job: String,

    // Push is deprecated.
    #[doc(hidden)]
    #[serde(skip_serializing)]
    pub interval: ReadableDuration,

    #[doc(hidden)]
    #[serde(skip_serializing)]
    pub address: String,
}

impl Default for MetricConfig {
    fn default() -> MetricConfig {
        MetricConfig {
            interval: ReadableDuration::secs(15),
            address: "".to_owned(),
            job: "tikv".to_owned(),
        }
    }
}
#[derive(Clone, Copy, Serialize, Deserialize, PartialEq, Debug, OnlineConfig)]
#[serde(default)]
#[serde(rename_all = "kebab-case")]
pub struct UnifiedReadPoolConfig {
    #[online_config(skip)]
    pub min_thread_count: usize,
    pub max_thread_count: usize,
    #[online_config(skip)]
    pub stack_size: ReadableSize,
    #[online_config(skip)]
    pub max_tasks_per_worker: usize,
    pub auto_adjust_pool_size: bool,
    // FIXME: Add more configs when they are effective in yatp
}

impl UnifiedReadPoolConfig {
    fn validate(&self) -> Result<(), Box<dyn Error>> {
        if self.min_thread_count == 0 {
            return Err("readpool.unified.min-thread-count should be > 0"
                .to_string()
                .into());
        }
        if self.max_thread_count < self.min_thread_count {
            return Err(
                "readpool.unified.max-thread-count should be >= readpool.unified.min-thread-count"
                    .to_string()
                    .into(),
            );
        }
        let limit = cmp::max(
            UNIFIED_READPOOL_MIN_CONCURRENCY,
            SysQuota::cpu_cores_quota() as usize * 10, // at most 10 threads per core
        );
        if self.max_thread_count > limit {
            return Err(format!(
                "readpool.unified.max-thread-count should be smaller than {}",
                limit
            )
            .into());
        }
        if self.stack_size.0 < ReadableSize::mb(2).0 {
            return Err("readpool.unified.stack-size should be >= 2mb"
                .to_string()
                .into());
        }
        if self.max_tasks_per_worker <= 1 {
            return Err("readpool.unified.max-tasks-per-worker should be > 1"
                .to_string()
                .into());
        }
        Ok(())
    }
}

pub const UNIFIED_READPOOL_MIN_CONCURRENCY: usize = 4;

// FIXME: Use macros to generate it if yatp is used elsewhere besides readpool.
impl Default for UnifiedReadPoolConfig {
    fn default() -> UnifiedReadPoolConfig {
        let cpu_num = SysQuota::cpu_cores_quota();
        let mut concurrency = (cpu_num * 0.8) as usize;
        concurrency = cmp::max(UNIFIED_READPOOL_MIN_CONCURRENCY, concurrency);
        Self {
            min_thread_count: 1,
            max_thread_count: concurrency,
            stack_size: ReadableSize::mb(DEFAULT_READPOOL_STACK_SIZE_MB),
            max_tasks_per_worker: DEFAULT_READPOOL_MAX_TASKS_PER_WORKER,
            auto_adjust_pool_size: false,
        }
    }
}

#[cfg(test)]
mod unified_read_pool_tests {
    use super::*;

    #[test]
    fn test_validate() {
        let cfg = UnifiedReadPoolConfig {
            min_thread_count: 1,
            max_thread_count: 2,
            stack_size: ReadableSize::mb(2),
            max_tasks_per_worker: 2000,
            auto_adjust_pool_size: false,
        };
        cfg.validate().unwrap();
        let cfg = UnifiedReadPoolConfig {
            min_thread_count: 1,
            max_thread_count: cmp::max(
                UNIFIED_READPOOL_MIN_CONCURRENCY,
                SysQuota::cpu_cores_quota() as usize,
            ),
            ..cfg
        };
        cfg.validate().unwrap();

        let invalid_cfg = UnifiedReadPoolConfig {
            min_thread_count: 0,
            ..cfg
        };
        invalid_cfg.validate().unwrap_err();

        let invalid_cfg = UnifiedReadPoolConfig {
            min_thread_count: 2,
            max_thread_count: 1,
            ..cfg
        };
        invalid_cfg.validate().unwrap_err();

        let invalid_cfg = UnifiedReadPoolConfig {
            stack_size: ReadableSize::mb(1),
            ..cfg
        };
        invalid_cfg.validate().unwrap_err();

        let invalid_cfg = UnifiedReadPoolConfig {
            max_tasks_per_worker: 1,
            ..cfg
        };
        invalid_cfg.validate().unwrap_err();
        let invalid_cfg = UnifiedReadPoolConfig {
            max_thread_count: SysQuota::cpu_cores_quota() as usize * 10 + 1,
            ..cfg
        };
        invalid_cfg.validate().unwrap_err();
    }
}

macro_rules! readpool_config {
    ($struct_name:ident, $test_mod_name:ident, $display_name:expr) => {
        #[derive(Clone, Copy, Serialize, Deserialize, PartialEq, Debug)]
        #[serde(default)]
        #[serde(rename_all = "kebab-case")]
        pub struct $struct_name {
            pub use_unified_pool: Option<bool>,
            pub high_concurrency: usize,
            pub normal_concurrency: usize,
            pub low_concurrency: usize,
            pub max_tasks_per_worker_high: usize,
            pub max_tasks_per_worker_normal: usize,
            pub max_tasks_per_worker_low: usize,
            pub stack_size: ReadableSize,
        }

        impl $struct_name {
            /// Builds configurations for low, normal and high priority pools.
            pub fn to_yatp_pool_configs(self) -> Vec<yatp_pool::Config> {
                vec![
                    yatp_pool::Config {
                        workers: self.low_concurrency,
                        max_tasks_per_worker: self.max_tasks_per_worker_low,
                        stack_size: self.stack_size.0 as usize,
                    },
                    yatp_pool::Config {
                        workers: self.normal_concurrency,
                        max_tasks_per_worker: self.max_tasks_per_worker_normal,
                        stack_size: self.stack_size.0 as usize,
                    },
                    yatp_pool::Config {
                        workers: self.high_concurrency,
                        max_tasks_per_worker: self.max_tasks_per_worker_high,
                        stack_size: self.stack_size.0 as usize,
                    },
                ]
            }

            pub fn default_for_test() -> Self {
                Self {
                    use_unified_pool: None,
                    high_concurrency: 2,
                    normal_concurrency: 2,
                    low_concurrency: 2,
                    max_tasks_per_worker_high: 2000,
                    max_tasks_per_worker_normal: 2000,
                    max_tasks_per_worker_low: 2000,
                    stack_size: ReadableSize::mb(1),
                }
            }

            pub fn use_unified_pool(&self) -> bool {
                // The unified pool is used by default unless the corresponding module has
                // customized configurations.
                self.use_unified_pool
                    .unwrap_or_else(|| *self == Default::default())
            }

            pub fn adjust_use_unified_pool(&mut self) {
                if self.use_unified_pool.is_none() {
                    // The unified pool is used by default unless the corresponding module has customized configurations.
                    if *self == Default::default() {
                        info!("readpool.{}.use-unified-pool is not set, set to true by default", $display_name);
                        self.use_unified_pool = Some(true);
                    } else {
                        info!("readpool.{}.use-unified-pool is not set, set to false because there are other customized configurations", $display_name);
                        self.use_unified_pool = Some(false);
                    }
                }
            }

            pub fn validate(&self) -> Result<(), Box<dyn Error>> {
                if self.use_unified_pool() {
                    return Ok(());
                }
                if self.high_concurrency == 0 {
                    return Err(format!(
                        "readpool.{}.high-concurrency should be > 0",
                        $display_name
                    )
                    .into());
                }
                if self.normal_concurrency == 0 {
                    return Err(format!(
                        "readpool.{}.normal-concurrency should be > 0",
                        $display_name
                    )
                    .into());
                }
                if self.low_concurrency == 0 {
                    return Err(format!(
                        "readpool.{}.low-concurrency should be > 0",
                        $display_name
                    )
                    .into());
                }
                if self.stack_size.0 < ReadableSize::mb(MIN_READPOOL_STACK_SIZE_MB).0 {
                    return Err(format!(
                        "readpool.{}.stack-size should be >= {}mb",
                        $display_name, MIN_READPOOL_STACK_SIZE_MB
                    )
                    .into());
                }
                if self.max_tasks_per_worker_high <= 1 {
                    return Err(format!(
                        "readpool.{}.max-tasks-per-worker-high should be > 1",
                        $display_name
                    )
                    .into());
                }
                if self.max_tasks_per_worker_normal <= 1 {
                    return Err(format!(
                        "readpool.{}.max-tasks-per-worker-normal should be > 1",
                        $display_name
                    )
                    .into());
                }
                if self.max_tasks_per_worker_low <= 1 {
                    return Err(format!(
                        "readpool.{}.max-tasks-per-worker-low should be > 1",
                        $display_name
                    )
                    .into());
                }

                Ok(())
            }
        }

        #[cfg(test)]
        mod $test_mod_name {
            use super::*;

            #[test]
            fn test_validate() {
                let cfg = $struct_name::default();
                cfg.validate().unwrap();

                let mut invalid_cfg = cfg.clone();
                invalid_cfg.high_concurrency = 0;
                assert!(invalid_cfg.validate().is_err());

                let mut invalid_cfg = cfg.clone();
                invalid_cfg.normal_concurrency = 0;
                assert!(invalid_cfg.validate().is_err());

                let mut invalid_cfg = cfg.clone();
                invalid_cfg.low_concurrency = 0;
                assert!(invalid_cfg.validate().is_err());

                let mut invalid_cfg = cfg.clone();
                invalid_cfg.stack_size = ReadableSize::mb(1);
                assert!(invalid_cfg.validate().is_err());

                let mut invalid_cfg = cfg.clone();
                invalid_cfg.max_tasks_per_worker_high = 0;
                assert!(invalid_cfg.validate().is_err());
                invalid_cfg.max_tasks_per_worker_high = 1;
                assert!(invalid_cfg.validate().is_err());
                invalid_cfg.max_tasks_per_worker_high = 100;
                cfg.validate().unwrap();

                let mut invalid_cfg = cfg.clone();
                invalid_cfg.max_tasks_per_worker_normal = 0;
                assert!(invalid_cfg.validate().is_err());
                invalid_cfg.max_tasks_per_worker_normal = 1;
                assert!(invalid_cfg.validate().is_err());
                invalid_cfg.max_tasks_per_worker_normal = 100;
                cfg.validate().unwrap();

                let mut invalid_cfg = cfg.clone();
                invalid_cfg.max_tasks_per_worker_low = 0;
                assert!(invalid_cfg.validate().is_err());
                invalid_cfg.max_tasks_per_worker_low = 1;
                assert!(invalid_cfg.validate().is_err());
                invalid_cfg.max_tasks_per_worker_low = 100;
                cfg.validate().unwrap();

                let mut invalid_but_unified = cfg.clone();
                invalid_but_unified.use_unified_pool = Some(true);
                invalid_but_unified.low_concurrency = 0;
                invalid_but_unified.validate().unwrap();
            }
        }
    };
}

const DEFAULT_STORAGE_READPOOL_MIN_CONCURRENCY: usize = 4;
const DEFAULT_STORAGE_READPOOL_MAX_CONCURRENCY: usize = 8;

// Assume a request can be finished in 1ms, a request at position x will wait
// about 0.001 * x secs to be actual started. A server-is-busy error will
// trigger 2 seconds backoff. So when it needs to wait for more than 2 seconds,
// return error won't causse larger latency.
const DEFAULT_READPOOL_MAX_TASKS_PER_WORKER: usize = 2 * 1000;

const MIN_READPOOL_STACK_SIZE_MB: u64 = 2;
const DEFAULT_READPOOL_STACK_SIZE_MB: u64 = 10;

readpool_config!(StorageReadPoolConfig, storage_read_pool_test, "storage");

impl Default for StorageReadPoolConfig {
    fn default() -> Self {
        let cpu_num = SysQuota::cpu_cores_quota();
        let mut concurrency = (cpu_num * 0.5) as usize;
        concurrency = cmp::max(DEFAULT_STORAGE_READPOOL_MIN_CONCURRENCY, concurrency);
        concurrency = cmp::min(DEFAULT_STORAGE_READPOOL_MAX_CONCURRENCY, concurrency);
        Self {
            use_unified_pool: None,
            high_concurrency: concurrency,
            normal_concurrency: concurrency,
            low_concurrency: concurrency,
            max_tasks_per_worker_high: DEFAULT_READPOOL_MAX_TASKS_PER_WORKER,
            max_tasks_per_worker_normal: DEFAULT_READPOOL_MAX_TASKS_PER_WORKER,
            max_tasks_per_worker_low: DEFAULT_READPOOL_MAX_TASKS_PER_WORKER,
            stack_size: ReadableSize::mb(DEFAULT_READPOOL_STACK_SIZE_MB),
        }
    }
}

const DEFAULT_COPROCESSOR_READPOOL_MIN_CONCURRENCY: usize = 2;

readpool_config!(
    CoprReadPoolConfig,
    coprocessor_read_pool_test,
    "coprocessor"
);

impl Default for CoprReadPoolConfig {
    fn default() -> Self {
        let cpu_num = SysQuota::cpu_cores_quota();
        let mut concurrency = (cpu_num * 0.8) as usize;
        concurrency = cmp::max(DEFAULT_COPROCESSOR_READPOOL_MIN_CONCURRENCY, concurrency);
        Self {
            use_unified_pool: None,
            high_concurrency: concurrency,
            normal_concurrency: concurrency,
            low_concurrency: concurrency,
            max_tasks_per_worker_high: DEFAULT_READPOOL_MAX_TASKS_PER_WORKER,
            max_tasks_per_worker_normal: DEFAULT_READPOOL_MAX_TASKS_PER_WORKER,
            max_tasks_per_worker_low: DEFAULT_READPOOL_MAX_TASKS_PER_WORKER,
            stack_size: ReadableSize::mb(DEFAULT_READPOOL_STACK_SIZE_MB),
        }
    }
}

#[derive(Clone, Serialize, Deserialize, Default, PartialEq, Debug, OnlineConfig)]
#[serde(default)]
#[serde(rename_all = "kebab-case")]
pub struct ReadPoolConfig {
    #[online_config(submodule)]
    pub unified: UnifiedReadPoolConfig,
    #[online_config(skip)]
    pub storage: StorageReadPoolConfig,
    #[online_config(skip)]
    pub coprocessor: CoprReadPoolConfig,
}

impl ReadPoolConfig {
    pub fn is_unified_pool_enabled(&self) -> bool {
        self.storage.use_unified_pool() || self.coprocessor.use_unified_pool()
    }

    pub fn adjust_use_unified_pool(&mut self) {
        self.storage.adjust_use_unified_pool();
        self.coprocessor.adjust_use_unified_pool();
    }

    pub fn validate(&self) -> Result<(), Box<dyn Error>> {
        if self.is_unified_pool_enabled() {
            self.unified.validate()?;
        }
        self.storage.validate()?;
        self.coprocessor.validate()?;
        Ok(())
    }
}

#[cfg(test)]
mod readpool_tests {
    use super::*;

    #[test]
    fn test_unified_disabled() {
        // Allow invalid yatp config when yatp is not used.
        let unified = UnifiedReadPoolConfig {
            min_thread_count: 0,
            max_thread_count: 0,
            stack_size: ReadableSize::mb(0),
            max_tasks_per_worker: 0,
            auto_adjust_pool_size: false,
        };
        unified.validate().unwrap_err();
        let storage = StorageReadPoolConfig {
            use_unified_pool: Some(false),
            ..Default::default()
        };
        storage.validate().unwrap();
        let coprocessor = CoprReadPoolConfig {
            use_unified_pool: Some(false),
            ..Default::default()
        };
        coprocessor.validate().unwrap();
        let cfg = ReadPoolConfig {
            unified,
            storage,
            coprocessor,
        };
        assert!(!cfg.is_unified_pool_enabled());
        cfg.validate().unwrap();

        // Storage and coprocessor config must be valid when yatp is not used.
        let unified = UnifiedReadPoolConfig::default();
        unified.validate().unwrap();
        let storage = StorageReadPoolConfig {
            use_unified_pool: Some(false),
            high_concurrency: 0,
            ..Default::default()
        };
        storage.validate().unwrap_err();
        let coprocessor = CoprReadPoolConfig {
            use_unified_pool: Some(false),
            ..Default::default()
        };
        let invalid_cfg = ReadPoolConfig {
            unified,
            storage,
            coprocessor,
        };
        assert!(!invalid_cfg.is_unified_pool_enabled());
        invalid_cfg.validate().unwrap_err();
    }

    #[test]
    fn test_unified_enabled() {
        // Yatp config must be valid when yatp is used.
        let unified = UnifiedReadPoolConfig {
            min_thread_count: 0,
            max_thread_count: 0,
            ..Default::default()
        };
        unified.validate().unwrap_err();
        let storage = StorageReadPoolConfig {
            use_unified_pool: Some(true),
            ..Default::default()
        };
        storage.validate().unwrap();
        let coprocessor = CoprReadPoolConfig::default();
        coprocessor.validate().unwrap();
        let mut cfg = ReadPoolConfig {
            unified,
            storage,
            coprocessor,
        };
        cfg.adjust_use_unified_pool();
        assert!(cfg.is_unified_pool_enabled());
        cfg.validate().unwrap_err();
    }

    #[test]
    fn test_is_unified() {
        let storage = StorageReadPoolConfig {
            use_unified_pool: Some(false),
            ..Default::default()
        };
        assert!(!storage.use_unified_pool());
        let coprocessor = CoprReadPoolConfig::default();
        assert!(coprocessor.use_unified_pool());

        let mut cfg = ReadPoolConfig {
            storage,
            coprocessor,
            ..Default::default()
        };
        assert!(cfg.is_unified_pool_enabled());

        cfg.storage.use_unified_pool = Some(false);
        cfg.coprocessor.use_unified_pool = Some(false);
        assert!(!cfg.is_unified_pool_enabled());
    }

    #[test]
    fn test_partially_unified() {
        let storage = StorageReadPoolConfig {
            use_unified_pool: Some(false),
            low_concurrency: 0,
            ..Default::default()
        };
        assert!(!storage.use_unified_pool());
        let coprocessor = CoprReadPoolConfig {
            use_unified_pool: Some(true),
            ..Default::default()
        };
        assert!(coprocessor.use_unified_pool());
        let mut cfg = ReadPoolConfig {
            storage,
            coprocessor,
            ..Default::default()
        };
        assert!(cfg.is_unified_pool_enabled());
        cfg.validate().unwrap_err();
        cfg.storage.low_concurrency = 1;
        cfg.validate().unwrap();

        let storage = StorageReadPoolConfig {
            use_unified_pool: Some(true),
            ..Default::default()
        };
        assert!(storage.use_unified_pool());
        let coprocessor = CoprReadPoolConfig {
            use_unified_pool: Some(false),
            low_concurrency: 0,
            ..Default::default()
        };
        assert!(!coprocessor.use_unified_pool());
        let mut cfg = ReadPoolConfig {
            storage,
            coprocessor,
            ..Default::default()
        };
        assert!(cfg.is_unified_pool_enabled());
        cfg.validate().unwrap_err();
        cfg.coprocessor.low_concurrency = 1;
        cfg.validate().unwrap();
    }
}

#[derive(Clone, Default, Serialize, Deserialize, PartialEq, Debug, OnlineConfig)]
#[serde(default)]
#[serde(rename_all = "kebab-case")]
pub struct HadoopConfig {
    pub home: String,
    pub linux_user: String,
}

#[derive(Clone, Serialize, Deserialize, PartialEq, Debug, OnlineConfig)]
#[serde(default)]
#[serde(rename_all = "kebab-case")]
pub struct BackupConfig {
    pub num_threads: usize,
    pub batch_size: usize,
    pub sst_max_size: ReadableSize,
    pub enable_auto_tune: bool,
    pub auto_tune_remain_threads: usize,
    pub auto_tune_refresh_interval: ReadableDuration,
    pub io_thread_size: usize,
    // Do not expose this config to user.
    // It used to debug s3 503 error.
    pub s3_multi_part_size: ReadableSize,
    #[online_config(submodule)]
    pub hadoop: HadoopConfig,
}

impl BackupConfig {
    pub fn validate(&mut self) -> Result<(), Box<dyn Error>> {
        let limit = SysQuota::cpu_cores_quota() as usize;
        let default_cfg = BackupConfig::default();
        if self.num_threads == 0 || self.num_threads > limit {
            warn!(
                "backup.num_threads cannot be 0 or larger than {}, change it to {}",
                limit, default_cfg.num_threads
            );
            self.num_threads = default_cfg.num_threads;
        }
        if self.batch_size == 0 {
            warn!(
                "backup.batch_size cannot be 0, change it to {}",
                default_cfg.batch_size
            );
            self.batch_size = default_cfg.batch_size;
        }
        if self.s3_multi_part_size.0 > ReadableSize::gb(5).0 {
            warn!(
                "backup.s3_multi_part_size cannot larger than 5GB, change it to {:?}",
                default_cfg.s3_multi_part_size
            );
            self.s3_multi_part_size = default_cfg.s3_multi_part_size;
        }

        Ok(())
    }
}

impl Default for BackupConfig {
    fn default() -> Self {
        let default_coprocessor = CopConfig::default();
        let cpu_num = SysQuota::cpu_cores_quota();
        Self {
            // use at most 50% of vCPU by default
            num_threads: (cpu_num * 0.5).clamp(1.0, 8.0) as usize,
            batch_size: 8,
            sst_max_size: default_coprocessor.region_max_size(),
            enable_auto_tune: true,
            auto_tune_remain_threads: (cpu_num * 0.2).round() as usize,
            auto_tune_refresh_interval: ReadableDuration::secs(60),
            io_thread_size: 2,
            // 5MB is the minimum part size that S3 allowed.
            s3_multi_part_size: ReadableSize::mb(5),
            hadoop: Default::default(),
        }
    }
}

#[derive(Clone, Serialize, Deserialize, PartialEq, Debug, OnlineConfig)]
#[serde(default)]
#[serde(rename_all = "kebab-case")]
pub struct BackupStreamConfig {
    #[online_config(skip)]
    pub min_ts_interval: ReadableDuration,

    pub max_flush_interval: ReadableDuration,
    #[online_config(skip)]
    pub num_threads: usize,
    #[online_config(skip)]
    pub enable: bool,
    #[online_config(skip)]
    pub temp_path: String,

    pub file_size_limit: ReadableSize,
    #[online_config(skip)]
    pub initial_scan_pending_memory_quota: ReadableSize,
    #[online_config(skip)]
    pub initial_scan_rate_limit: ReadableSize,
}

impl BackupStreamConfig {
    pub fn validate(&mut self) -> Result<(), Box<dyn Error>> {
        let limit = SysQuota::cpu_cores_quota() as usize;
        let default_cfg = BackupStreamConfig::default();
        if self.num_threads == 0 || self.num_threads > limit {
            warn!(
                "log_backup.num_threads cannot be 0 or larger than {}, change it to {}",
                limit, default_cfg.num_threads
            );
            self.num_threads = default_cfg.num_threads;
        }
        if self.max_flush_interval < ReadableDuration::secs(10) {
            return Err(format!(
                "the max_flush_interval is too small, it is {}, and should be greater than 10s.",
                self.max_flush_interval
            )
            .into());
        }
        if self.min_ts_interval < ReadableDuration::secs(1) {
            return Err(format!(
                "the min_ts_interval is too small, it is {}, and should be greater than 1s.",
                self.min_ts_interval
            )
            .into());
        }
        Ok(())
    }
}

impl Default for BackupStreamConfig {
    fn default() -> Self {
        let cpu_num = SysQuota::cpu_cores_quota();
        let total_mem = SysQuota::memory_limit_in_bytes();
        let quota_size = (total_mem as f64 * 0.1).min(ReadableSize::mb(512).0 as _);
        Self {
            min_ts_interval: ReadableDuration::secs(10),
            max_flush_interval: ReadableDuration::minutes(3),
            // use at most 50% of vCPU by default
            num_threads: (cpu_num * 0.5).clamp(2.0, 12.0) as usize,
            enable: true,
            // TODO: may be use raft store directory
            temp_path: String::new(),
            file_size_limit: ReadableSize::mb(256),
            initial_scan_pending_memory_quota: ReadableSize(quota_size as _),
            initial_scan_rate_limit: ReadableSize::mb(60),
        }
    }
}

#[derive(Clone, Serialize, Deserialize, PartialEq, Debug, OnlineConfig)]
#[serde(default)]
#[serde(rename_all = "kebab-case")]
pub struct CdcConfig {
    pub min_ts_interval: ReadableDuration,
    pub hibernate_regions_compatible: bool,
    // TODO(hi-rustin): Consider resizing the thread pool based on `incremental_scan_threads`.
    #[online_config(skip)]
    pub incremental_scan_threads: usize,
    pub incremental_scan_concurrency: usize,
    pub incremental_scan_speed_limit: ReadableSize,
    /// `TsFilter` can increase speed and decrease resource usage when
    /// incremental content is much less than total content. However in
    /// other cases, `TsFilter` can make performance worse because it needs
    /// to re-fetch old row values if they are required.
    ///
    /// `TsFilter` will be enabled if `incremental/total <=
    /// incremental_scan_ts_filter_ratio`.
    /// Set `incremental_scan_ts_filter_ratio` to 0 will disable it.
    pub incremental_scan_ts_filter_ratio: f64,

    /// Count of threads to confirm Region leadership in TiKV instances, 1 by
    /// default. Please consider to increase it if count of regions on one
    /// TiKV instance is greater than 20k.
    #[online_config(skip)]
    pub tso_worker_threads: usize,

    pub sink_memory_quota: ReadableSize,
    pub old_value_cache_memory_quota: ReadableSize,

    // Deprecated! preserved for compatibility check.
    #[online_config(skip)]
    #[doc(hidden)]
    #[serde(skip_serializing)]
    pub old_value_cache_size: usize,
}

impl Default for CdcConfig {
    fn default() -> Self {
        Self {
            min_ts_interval: ReadableDuration::secs(1),
            hibernate_regions_compatible: true,
            // 4 threads for incremental scan.
            incremental_scan_threads: 4,
            // At most 6 concurrent running tasks.
            incremental_scan_concurrency: 6,
            // TiCDC requires a SSD, the typical write speed of SSD
            // is more than 500MB/s, so 128MB/s is enough.
            incremental_scan_speed_limit: ReadableSize::mb(128),
            incremental_scan_ts_filter_ratio: 0.2,
            tso_worker_threads: 1,
            // 512MB memory for CDC sink.
            sink_memory_quota: ReadableSize::mb(512),
            // 512MB memory for old value cache.
            old_value_cache_memory_quota: ReadableSize::mb(512),
            // Deprecated! preserved for compatibility check.
            old_value_cache_size: 0,
        }
    }
}

impl CdcConfig {
    pub fn validate(&mut self, raftstore_v2: bool) -> Result<(), Box<dyn Error>> {
        let default_cfg = CdcConfig::default();
        if self.min_ts_interval.is_zero() {
            warn!(
                "cdc.min-ts-interval can't be 0, change it to {}",
                default_cfg.min_ts_interval
            );
            self.min_ts_interval = default_cfg.min_ts_interval;
        }
        if self.incremental_scan_threads == 0 {
            warn!(
                "cdc.incremental-scan-threads can't be 0, change it to {}",
                default_cfg.incremental_scan_threads
            );
            self.incremental_scan_threads = default_cfg.incremental_scan_threads;
        }
        if self.incremental_scan_concurrency < self.incremental_scan_threads {
            warn!(
                "cdc.incremental-scan-concurrency must be larger than cdc.incremental-scan-threads,
                change it to {}",
                self.incremental_scan_threads
            );
            self.incremental_scan_concurrency = self.incremental_scan_threads
        }
        if self.incremental_scan_ts_filter_ratio < 0.0
            || self.incremental_scan_ts_filter_ratio > 1.0
        {
            warn!(
                "cdc.incremental-scan-ts-filter-ratio should be larger than 0 and less than 1,
                change it to {}",
                default_cfg.incremental_scan_ts_filter_ratio
            );
            self.incremental_scan_ts_filter_ratio = default_cfg.incremental_scan_ts_filter_ratio;
        }
        if raftstore_v2 && self.hibernate_regions_compatible {
            warn!(
                "cdc.hibernate_regions_compatible is overwritten to false for partitioned-raft-kv"
            );
            self.hibernate_regions_compatible = false;
        }

        Ok(())
    }
}

#[derive(Clone, Serialize, Deserialize, PartialEq, Debug, OnlineConfig)]
#[serde(default)]
#[serde(rename_all = "kebab-case")]
pub struct ResolvedTsConfig {
    #[online_config(skip)]
    pub enable: bool,
    pub advance_ts_interval: ReadableDuration,
    #[online_config(skip)]
    pub scan_lock_pool_size: usize,
}

impl ResolvedTsConfig {
    fn validate(&self) -> Result<(), Box<dyn Error>> {
        if self.advance_ts_interval.is_zero() {
            return Err("resolved-ts.advance-ts-interval can't be zero".into());
        }
        if self.scan_lock_pool_size == 0 {
            return Err("resolved-ts.scan-lock-pool-size can't be zero".into());
        }
        Ok(())
    }
}

impl Default for ResolvedTsConfig {
    fn default() -> Self {
        Self {
            enable: true,
            advance_ts_interval: ReadableDuration::secs(20),
            scan_lock_pool_size: 2,
        }
    }
}

#[derive(Clone, Serialize, Deserialize, PartialEq, Debug)]
#[serde(default)]
#[serde(rename_all = "kebab-case")]
pub struct File {
    pub filename: String,
    // The unit is MB
    pub max_size: u64,
    // The unit is Day
    pub max_days: u64,
    pub max_backups: usize,
}

impl Default for File {
    fn default() -> Self {
        Self {
            filename: "".to_owned(),
            max_size: 300,
            max_days: 0,
            max_backups: 0,
        }
    }
}

#[derive(Clone, Serialize, Deserialize, PartialEq, Debug, OnlineConfig)]
#[serde(default)]
#[serde(rename_all = "kebab-case")]
pub struct LogConfig {
    pub level: LogLevel,
    #[online_config(skip)]
    pub format: LogFormat,
    #[online_config(skip)]
    pub enable_timestamp: bool,
    #[online_config(skip)]
    pub file: File,
}

/// LogLevel is a wrapper type of `slog::Level`
#[derive(Copy, Clone, Debug, PartialEq)]
pub struct LogLevel(slog::Level);

impl From<LogLevel> for slog::Level {
    fn from(l: LogLevel) -> Self {
        l.0
    }
}

impl From<slog::Level> for LogLevel {
    fn from(l: slog::Level) -> Self {
        Self(l)
    }
}

impl Serialize for LogLevel {
    fn serialize<S>(&self, serializer: S) -> Result<S::Ok, S::Error>
    where
        S: Serializer,
    {
        get_string_by_level(self.0).serialize(serializer)
    }
}

impl<'de> Deserialize<'de> for LogLevel {
    fn deserialize<D>(deserializer: D) -> Result<Self, D::Error>
    where
        D: Deserializer<'de>,
    {
        let string = String::deserialize(deserializer)?;
        get_level_by_string(&string)
            .map(LogLevel)
            .ok_or_else(|| D::Error::invalid_value(Unexpected::Str(&string), &"a valid log level"))
    }
}

impl From<LogLevel> for ConfigValue {
    fn from(l: LogLevel) -> Self {
        Self::String(get_string_by_level(l.0).into())
    }
}

impl TryFrom<ConfigValue> for LogLevel {
    type Error = String;
    fn try_from(value: ConfigValue) -> Result<Self, Self::Error> {
        if let ConfigValue::String(s) = value {
            get_level_by_string(&s)
                .map(LogLevel)
                .ok_or_else(|| format!("invalid log level: '{}'", s))
        } else {
            panic!("expect ConfigValue::String, found: {:?}", value)
        }
    }
}

impl TryFrom<&ConfigValue> for LogLevel {
    type Error = String;
    fn try_from(value: &ConfigValue) -> Result<Self, Self::Error> {
        Self::try_from(value.clone())
    }
}

impl Default for LogConfig {
    fn default() -> Self {
        Self {
            level: LogLevel(slog::Level::Info),
            format: LogFormat::Text,
            enable_timestamp: true,
            file: File::default(),
        }
    }
}

impl LogConfig {
    fn validate(&self) -> Result<(), Box<dyn Error>> {
        if self.file.max_size > 4096 {
            return Err("Max log file size upper limit to 4096MB".to_string().into());
        }
        Ok(())
    }
}

pub struct LogConfigManager;

impl ConfigManager for LogConfigManager {
    fn dispatch(&mut self, changes: ConfigChange) -> CfgResult<()> {
        if let Some(v) = changes.get("level") {
            let log_level = LogLevel::try_from(v)?;
            set_log_level(log_level.0);
        }
        info!("update log config"; "config" => ?changes);
        Ok(())
    }
}

#[derive(Clone, Serialize, Deserialize, PartialEq, Debug, OnlineConfig)]
#[serde(default)]
#[serde(rename_all = "kebab-case")]
pub struct QuotaConfig {
    pub foreground_cpu_time: usize,
    pub foreground_write_bandwidth: ReadableSize,
    pub foreground_read_bandwidth: ReadableSize,
    pub max_delay_duration: ReadableDuration,
    pub background_cpu_time: usize,
    pub background_write_bandwidth: ReadableSize,
    pub background_read_bandwidth: ReadableSize,
    pub enable_auto_tune: bool,
}

impl Default for QuotaConfig {
    fn default() -> Self {
        Self {
            foreground_cpu_time: 0,
            foreground_write_bandwidth: ReadableSize(0),
            foreground_read_bandwidth: ReadableSize(0),
            max_delay_duration: ReadableDuration::millis(500),
            background_cpu_time: 0,
            background_write_bandwidth: ReadableSize(0),
            background_read_bandwidth: ReadableSize(0),
            enable_auto_tune: false,
        }
    }
}

impl QuotaConfig {
    pub fn validate(&self) -> Result<(), Box<dyn Error>> {
        const MAX_DELAY_DURATION: ReadableDuration = ReadableDuration::micros(u64::MAX / 1000);

        if self.max_delay_duration > MAX_DELAY_DURATION {
            return Err(format!("quota.max-delay-duration must <= {}", MAX_DELAY_DURATION).into());
        }

        Ok(())
    }
}

#[derive(Clone, Serialize, Deserialize, PartialEq, Debug, OnlineConfig)]
#[serde(default)]
#[serde(rename_all = "kebab-case")]
pub struct TikvConfig {
    #[doc(hidden)]
    #[serde(skip_serializing)]
    #[online_config(hidden)]
    pub cfg_path: String,

    // Deprecated! These configuration has been moved to LogConfig.
    // They are preserved for compatibility check.
    #[doc(hidden)]
    #[online_config(skip)]
    pub log_level: LogLevel,
    #[doc(hidden)]
    #[online_config(skip)]
    pub log_file: String,
    #[doc(hidden)]
    #[online_config(skip)]
    pub log_format: LogFormat,
    #[online_config(skip)]
    pub log_rotation_timespan: ReadableDuration,
    #[doc(hidden)]
    #[online_config(skip)]
    pub log_rotation_size: ReadableSize,

    #[online_config(skip)]
    pub slow_log_file: String,

    #[online_config(skip)]
    pub slow_log_threshold: ReadableDuration,

    #[online_config(hidden)]
    pub panic_when_unexpected_key_or_data: bool,

    #[doc(hidden)]
    #[serde(skip_serializing)]
    #[online_config(skip)]
    pub enable_io_snoop: bool,

    #[online_config(skip)]
    pub abort_on_panic: bool,

    #[doc(hidden)]
    #[online_config(skip)]
    pub memory_usage_limit: Option<ReadableSize>,

    #[doc(hidden)]
    #[online_config(skip)]
    pub memory_usage_high_water: f64,

    #[online_config(submodule)]
    pub log: LogConfig,

    #[online_config(submodule)]
    pub quota: QuotaConfig,

    #[online_config(submodule)]
    pub readpool: ReadPoolConfig,

    #[online_config(submodule)]
    pub server: ServerConfig,

    #[online_config(submodule)]
    pub storage: StorageConfig,

    #[online_config(skip)]
    pub pd: PdConfig,

    #[online_config(hidden)]
    pub metric: MetricConfig,

    #[online_config(submodule)]
    #[serde(rename = "raftstore")]
    pub raft_store: RaftstoreConfig,

    #[online_config(submodule)]
    pub coprocessor: CopConfig,

    #[online_config(skip)]
    pub coprocessor_v2: CoprocessorV2Config,

    #[online_config(submodule)]
    pub rocksdb: DbConfig,

    #[online_config(submodule)]
    pub raftdb: RaftDbConfig,

    #[online_config(skip)]
    pub raft_engine: RaftEngineConfig,

    #[online_config(skip)]
    pub security: SecurityConfig,

    #[online_config(submodule)]
    pub import: ImportConfig,

    #[online_config(submodule)]
    pub backup: BackupConfig,

    #[online_config(submodule)]
    // The term "log backup" and "backup stream" are identity.
    // The "log backup" should be the only product name exposed to the user.
    pub log_backup: BackupStreamConfig,

    #[online_config(submodule)]
    pub pessimistic_txn: PessimisticTxnConfig,

    #[online_config(submodule)]
    pub gc: GcConfig,

    #[online_config(submodule)]
    pub split: SplitConfig,

    #[online_config(submodule)]
    pub cdc: CdcConfig,

    #[online_config(submodule)]
    pub resolved_ts: ResolvedTsConfig,

    #[online_config(submodule)]
    pub resource_metering: ResourceMeteringConfig,

    #[online_config(skip)]
    pub causal_ts: CausalTsConfig,

    #[online_config(submodule)]
    pub resource_control: ResourceControlConfig,
}

impl Default for TikvConfig {
    fn default() -> TikvConfig {
        TikvConfig {
            cfg_path: "".to_owned(),
            log_level: slog::Level::Info.into(),
            log_file: "".to_owned(),
            log_format: LogFormat::Text,
            log_rotation_timespan: ReadableDuration::hours(0),
            log_rotation_size: ReadableSize::mb(300),
            slow_log_file: "".to_owned(),
            slow_log_threshold: ReadableDuration::secs(1),
            panic_when_unexpected_key_or_data: false,
            enable_io_snoop: true,
            abort_on_panic: false,
            memory_usage_limit: None,
            memory_usage_high_water: 0.9,
            log: LogConfig::default(),
            quota: QuotaConfig::default(),
            readpool: ReadPoolConfig::default(),
            server: ServerConfig::default(),
            metric: MetricConfig::default(),
            raft_store: RaftstoreConfig::default(),
            coprocessor: CopConfig::default(),
            coprocessor_v2: CoprocessorV2Config::default(),
            pd: PdConfig::default(),
            rocksdb: DbConfig::default(),
            raftdb: RaftDbConfig::default(),
            raft_engine: RaftEngineConfig::default(),
            storage: StorageConfig::default(),
            security: SecurityConfig::default(),
            import: ImportConfig::default(),
            backup: BackupConfig::default(),
            pessimistic_txn: PessimisticTxnConfig::default(),
            gc: GcConfig::default(),
            split: SplitConfig::default(),
            cdc: CdcConfig::default(),
            resolved_ts: ResolvedTsConfig::default(),
            resource_metering: ResourceMeteringConfig::default(),
            log_backup: BackupStreamConfig::default(),
            causal_ts: CausalTsConfig::default(),
            resource_control: ResourceControlConfig::default(),
        }
    }
}

impl TikvConfig {
    pub fn infer_raft_db_path(&self, data_dir: Option<&str>) -> Result<String, Box<dyn Error>> {
        if self.raft_store.raftdb_path.is_empty() {
            let data_dir = data_dir.unwrap_or(&self.storage.data_dir);
            config::canonicalize_sub_path(data_dir, "raft")
        } else {
            config::canonicalize_path(&self.raft_store.raftdb_path)
        }
    }

    pub fn infer_raft_engine_path(&self, data_dir: Option<&str>) -> Result<String, Box<dyn Error>> {
        if self.raft_engine.config.dir.is_empty() {
            let data_dir = data_dir.unwrap_or(&self.storage.data_dir);
            config::canonicalize_sub_path(data_dir, "raft-engine")
        } else {
            config::canonicalize_path(&self.raft_engine.config.dir)
        }
    }

    // FIXME: consider engine_type.
    pub fn infer_kv_engine_path(&self, data_dir: Option<&str>) -> Result<String, Box<dyn Error>> {
        let data_dir = data_dir.unwrap_or(&self.storage.data_dir);
        config::canonicalize_sub_path(data_dir, DEFAULT_ROCKSDB_SUB_DIR)
    }

    pub fn validate(&mut self) -> Result<(), Box<dyn Error>> {
        // Setting up data paths.
        if self.cfg_path.is_empty() {
            self.cfg_path = Path::new(&self.storage.data_dir)
                .join(LAST_CONFIG_FILE)
                .to_str()
                .unwrap()
                .to_owned();
        }
        self.raft_store.raftdb_path = self.infer_raft_db_path(None)?;
        self.raft_engine.config.dir = self.infer_raft_engine_path(None)?;
        if self.log_backup.temp_path.is_empty() {
            self.log_backup.temp_path =
                config::canonicalize_sub_path(&self.storage.data_dir, "log-backup-temp")?;
        }

        // Validating data paths.
        if self.raft_engine.config.dir == self.raft_store.raftdb_path {
            return Err("raft_engine.config.dir can't be same as raft_store.raftdb_path".into());
        }
        let kv_data_exists = match self.storage.engine {
            EngineType::RaftKv => {
                let kv_db_path = self.infer_kv_engine_path(None)?;
                let kv_db_wal_path = if self.rocksdb.wal_dir.is_empty() {
                    config::canonicalize_path(&kv_db_path)?
                } else {
                    config::canonicalize_path(&self.rocksdb.wal_dir)?
                };
                if self.raft_engine.enable {
                    if kv_db_path == self.raft_engine.config.dir {
                        return Err("raft-engine.dir can't be same as storage.data_dir/db".into());
                    }
                } else {
                    if kv_db_path == self.raft_store.raftdb_path {
                        return Err(
                            "raft_store.raftdb_path can't be same as storage.data_dir/db".into(),
                        );
                    }
                    let raft_db_wal_path = if self.raftdb.wal_dir.is_empty() {
                        config::canonicalize_path(&self.raft_store.raftdb_path)?
                    } else {
                        config::canonicalize_path(&self.raftdb.wal_dir)?
                    };
                    if kv_db_wal_path == raft_db_wal_path {
                        return Err("raftdb.wal_dir can't be same as rocksdb.wal_dir".into());
                    }
                }
                // Check blob file dir is empty when titan is disabled
                if !self.rocksdb.titan.enabled {
                    let titandb_path = if self.rocksdb.titan.dirname.is_empty() {
                        Path::new(&kv_db_path).join("titandb")
                    } else {
                        Path::new(&self.rocksdb.titan.dirname).to_path_buf()
                    };
                    if let Err(e) = tikv_util::config::check_data_dir_empty(
                        titandb_path.to_str().unwrap(),
                        "blob",
                    ) {
                        return Err(format!(
                            "check: titandb-data-dir-empty; err: \"{}\"; \
                            hint: You have disabled titan when its data directory is not empty. \
                            To properly shutdown titan, please enter fallback blob-run-mode and \
                            wait till titandb files are all safely ingested.",
                            e
                        )
                        .into());
                    }
                }
                RocksEngine::exists(&kv_db_path)
            }
            EngineType::RaftKv2 => {
                if !self.rocksdb.wal_dir.is_empty() {
                    return Err(
                        "partitioned-raft-kv doesn't support configuring rocksdb.wal-dir".into(),
                    );
                }
                Path::new(&self.storage.data_dir)
                    .join(DEFAULT_TABLET_SUB_DIR)
                    .exists()
            }
        };
        RaftDataStateMachine::new(
            &self.storage.data_dir,
            &self.raft_store.raftdb_path,
            &self.raft_engine.config.dir,
        )
        .validate(kv_data_exists)?;

<<<<<<< HEAD
        self.rocksdb.optimize_for(self.storage.engine);

=======
        // Optimize.
        self.rocksdb.optimize_for(self.storage.engine);
        self.coprocessor
            .optimize_for(self.storage.engine == EngineType::RaftKv2);
        self.split
            .optimize_for(self.coprocessor.region_split_size());
        self.raft_store
            .optimize_for(self.storage.engine == EngineType::RaftKv2);
>>>>>>> 3ac9893e
        if self.storage.engine == EngineType::RaftKv2 {
            self.raft_store.store_io_pool_size = cmp::max(self.raft_store.store_io_pool_size, 1);
        }

        // Validate for v2.
        if self.storage.engine == EngineType::RaftKv2 {
            if !self.raft_engine.enable {
                return Err("partitioned-raft-kv only supports raft log engine.".into());
            }
            let recovery_threads = cmp::min((SysQuota::cpu_cores_quota() * 1.5) as usize, 16);
            if self.raft_engine.config.recovery_threads < recovery_threads {
                info!(
                    "raft-engine.recovery-threads is too small. Set it to {} instead.",
                    recovery_threads,
                );
                self.raft_engine.config.recovery_threads = recovery_threads;
            }
            // Filled in DbOptions::optimize_for.
            let write_buffer_limit = self.rocksdb.write_buffer_limit.unwrap();
            if self.raft_engine.config.purge_threshold.0 < write_buffer_limit.0 * 2 {
                self.raft_engine.config.purge_threshold.0 = write_buffer_limit.0 * 2;
                info!(
                    "raft-engine.purge-threshold is too small. Set it to {} instead.",
                    self.raft_engine.config.purge_threshold,
                );
            }
            if self.rocksdb.titan.enabled {
                return Err("partitioned-raft-kv doesn't support titan.".into());
            }
            if self.raft_store.enable_v2_compatible_learner {
                self.raft_store.enable_v2_compatible_learner = false;
                warn!(
                    "raftstore.enable-partitioned-raft-kv-compatible-learner was true but \
                    storage.engine was partitioned-raft-kv, no need to enable \
                    enable-partitioned-raft-kv-compatible-learner, overwrite to false"
                );
            }
        }

        // Validate raftstore with other components.
        let expect_keepalive = self.raft_store.raft_heartbeat_interval() * 2;
        if expect_keepalive > self.server.grpc_keepalive_time.0 {
            return Err(format!(
                "grpc_keepalive_time is too small, it should not less than the double of \
                 raft tick interval (>= {})",
                duration_to_sec(expect_keepalive)
            )
            .into());
        }
        if self.raft_store.hibernate_regions && !self.cdc.hibernate_regions_compatible {
            warn!(
                "raftstore.hibernate-regions was enabled but cdc.hibernate-regions-compatible \
                was disabled, hibernate regions may be broken up if you want to deploy a cdc cluster"
            );
        }

<<<<<<< HEAD
        if self.log_backup.temp_path.is_empty() {
            self.log_backup.temp_path =
                config::canonicalize_sub_path(&self.storage.data_dir, "log-backup-temp")?;
        }

        self.rocksdb.validate()?;
        self.raftdb.validate()?;
        self.raft_engine.validate()?;
        self.server.validate()?;
        self.pd.validate()?;

        // cannot pass EngineType directly as component raftstore cannot have dependency
        // on tikv
        self.coprocessor
            .optimize_for(self.storage.engine == EngineType::RaftKv2);
        self.coprocessor.validate()?;
        self.split
            .optimize_for(self.coprocessor.region_split_size());
        self.raft_store
            .optimize_for(self.storage.engine == EngineType::RaftKv2);
        self.raft_store.validate(
            self.coprocessor.region_split_size(),
            self.coprocessor.enable_region_bucket(),
            self.coprocessor.region_bucket_size,
        )?;
        self.security
            .validate(self.storage.engine == EngineType::RaftKv2)?;
        self.import.validate()?;
        self.backup.validate()?;
        self.log_backup.validate()?;
        self.cdc
            .validate(self.storage.engine == EngineType::RaftKv2)?;
        self.pessimistic_txn.validate()?;
        self.gc.validate()?;
        self.resolved_ts.validate()?;
        self.resource_metering.validate()?;
        self.quota.validate()?;
        self.causal_ts.validate()?;

=======
        // Validate flow control and rocksdb write stall.
>>>>>>> 3ac9893e
        if self.storage.flow_control.enable {
            self.rocksdb.defaultcf.disable_write_stall = true;
            self.rocksdb.writecf.disable_write_stall = true;
            self.rocksdb.lockcf.disable_write_stall = true;
            self.rocksdb.raftcf.disable_write_stall = true;
        }
        // Fill in values for unspecified write stall configurations.
        macro_rules! fill_cf_opts {
            ($cf_opts:expr, $cfg:expr) => {
                if let Some(v) = &mut $cf_opts.level0_slowdown_writes_trigger {
                    if $cfg.enable && *v > $cfg.l0_files_threshold as i32 {
                        warn!(
                            "{}.level0-slowdown-writes-trigger is too large. Setting it to \
                            storage.flow-control.l0-files-threshold ({})",
                            stringify!($cf_opts), $cfg.l0_files_threshold
                        );
                        *v = $cfg.l0_files_threshold as i32;
                    }
                } else {
                    $cf_opts.level0_slowdown_writes_trigger =
                        Some($cfg.l0_files_threshold as i32);
                }
                if let Some(v) = &mut $cf_opts.level0_stop_writes_trigger {
                    if $cfg.enable && *v > $cfg.l0_files_threshold as i32 {
                        warn!(
                            "{}.level0-stop-writes-trigger is too large. Setting it to \
                            storage.flow-control.l0-files-threshold ({})",
                            stringify!($cf_opts), $cfg.l0_files_threshold
                        );
                        *v = $cfg.l0_files_threshold as i32;
                    }
                } else {
                    $cf_opts.level0_stop_writes_trigger =
                        Some($cfg.l0_files_threshold as i32);
                }
                if let Some(v) = &mut $cf_opts.soft_pending_compaction_bytes_limit {
                    if $cfg.enable && v.0 > $cfg.soft_pending_compaction_bytes_limit.0 {
                        warn!(
                            "{}.soft-pending-compaction-bytes-limit is too large. Setting it to \
                            storage.flow-control.soft-pending-compaction-bytes-limit ({})",
                            stringify!($cf_opts), $cfg.soft_pending_compaction_bytes_limit.0
                        );
                        *v = $cfg.soft_pending_compaction_bytes_limit;
                    }
                } else {
                    $cf_opts.soft_pending_compaction_bytes_limit =
                        Some($cfg.soft_pending_compaction_bytes_limit);
                }
                if let Some(v) = &mut $cf_opts.hard_pending_compaction_bytes_limit {
                    if $cfg.enable && v.0 > $cfg.hard_pending_compaction_bytes_limit.0 {
                        warn!(
                            "{}.hard-pending-compaction-bytes-limit is too large. Setting it to \
                            storage.flow-control.hard-pending-compaction-bytes-limit ({})",
                            stringify!($cf_opts), $cfg.hard_pending_compaction_bytes_limit.0
                        );
                        *v = $cfg.hard_pending_compaction_bytes_limit;
                    }
                } else {
                    $cf_opts.hard_pending_compaction_bytes_limit =
                        Some($cfg.hard_pending_compaction_bytes_limit);
                }
            };
        }
        let flow_control_cfg = if self.storage.flow_control.enable {
            self.storage.flow_control.clone()
        } else {
            crate::storage::config::FlowControlConfig {
                enable: false,
                ..Default::default()
            }
        };
        fill_cf_opts!(self.raftdb.defaultcf, flow_control_cfg);
        fill_cf_opts!(self.rocksdb.defaultcf, flow_control_cfg);
        fill_cf_opts!(self.rocksdb.writecf, flow_control_cfg);
        fill_cf_opts!(self.rocksdb.lockcf, flow_control_cfg);
        fill_cf_opts!(self.rocksdb.raftcf, flow_control_cfg);

        // Validate memory usage limit.
        if let Some(memory_usage_limit) = self.memory_usage_limit {
            let total = SysQuota::memory_limit_in_bytes();
            if memory_usage_limit.0 > total {
                // Explicitly exceeds system memory capacity is not allowed.
                return Err(format!(
                    "memory_usage_limit is greater than system memory capacity {}",
                    total
                )
                .into());
            }
        } else {
            // Adjust `memory_usage_limit` if necessary.
            if let Some(cap) = self.storage.block_cache.capacity {
                let limit = (cap.0 as f64 / BLOCK_CACHE_RATE * MEMORY_USAGE_LIMIT_RATE) as u64;
                self.memory_usage_limit = Some(ReadableSize(limit));
            } else {
                self.memory_usage_limit = Some(Self::suggested_memory_usage_limit());
            }
        }
        let mut limit = self.memory_usage_limit.unwrap();
        let total = ReadableSize(SysQuota::memory_limit_in_bytes());
        if limit.0 > total.0 {
            warn!(
                "memory_usage_limit:{:?} > total:{:?}, fallback to total",
                limit, total,
            );
            self.memory_usage_limit = Some(total);
            limit = total;
        }

        let default = Self::suggested_memory_usage_limit();
        if limit.0 > default.0 {
            warn!(
                "memory_usage_limit:{:?} > recommanded:{:?}, maybe page cache isn't enough",
                limit, default,
            );
        }

        // Validate sub-components.
        self.log.validate()?;
        self.readpool.validate()?;
        self.storage.validate()?;
        self.rocksdb.validate()?;
        self.raftdb.validate()?;
        self.raft_engine.validate()?;
        self.server.validate()?;
        self.pd.validate()?;
        self.coprocessor.validate()?;
        self.raft_store.validate(
            self.coprocessor.region_split_size(),
            self.coprocessor.enable_region_bucket(),
            self.coprocessor.region_bucket_size,
        )?;
        self.security.validate()?;
        self.import.validate()?;
        self.backup.validate()?;
        self.log_backup.validate()?;
        self.cdc
            .validate(self.storage.engine == EngineType::RaftKv2)?;
        self.pessimistic_txn.validate()?;
        self.gc.validate()?;
        self.resolved_ts.validate()?;
        self.resource_metering.validate()?;
        self.quota.validate()?;
        self.causal_ts.validate()?;

        Ok(())
    }

    // As the init of `logger` is very early, this adjust needs to be separated and
    // called immediately after parsing the command line.
    pub fn logger_compatible_adjust(&mut self) {
        let default_tikv_cfg = TikvConfig::default();
        let default_log_cfg = LogConfig::default();
        if self.log_level != default_tikv_cfg.log_level {
            eprintln!("deprecated configuration, log-level has been moved to log.level");
            if self.log.level == default_log_cfg.level {
                eprintln!("override log.level with log-level, {:?}", self.log_level);
                self.log.level = self.log_level;
            }
            self.log_level = default_tikv_cfg.log_level;
        }
        if self.log_file != default_tikv_cfg.log_file {
            eprintln!("deprecated configuration, log-file has been moved to log.file.filename");
            if self.log.file.filename == default_log_cfg.file.filename {
                eprintln!(
                    "override log.file.filename with log-file, {:?}",
                    self.log_file
                );
                self.log.file.filename = self.log_file.clone();
            }
            self.log_file = default_tikv_cfg.log_file;
        }
        if self.log_format != default_tikv_cfg.log_format {
            eprintln!("deprecated configuration, log-format has been moved to log.format");
            if self.log.format == default_log_cfg.format {
                eprintln!("override log.format with log-format, {:?}", self.log_format);
                self.log.format = self.log_format;
            }
            self.log_format = default_tikv_cfg.log_format;
        }
        if self.log_rotation_timespan.as_secs() > 0 {
            eprintln!(
                "deprecated configuration, log-rotation-timespan is no longer used and ignored."
            );
        }
        if self.log_rotation_size != default_tikv_cfg.log_rotation_size {
            eprintln!(
                "deprecated configuration, \
                 log-ratation-size has been moved to log.file.max-size"
            );
            if self.log.file.max_size == default_log_cfg.file.max_size {
                eprintln!(
                    "override log.file.max_size with log-rotation-size, {:?}",
                    self.log_rotation_size
                );
                self.log.file.max_size = self.log_rotation_size.as_mb();
            }
            self.log_rotation_size = default_tikv_cfg.log_rotation_size;
        }
    }

    pub fn compatible_adjust(&mut self) {
        let default_raft_store = RaftstoreConfig::default();
        let default_coprocessor = CopConfig::default();
        if self.raft_store.region_max_size != default_raft_store.region_max_size {
            warn!(
                "deprecated configuration, \
                 raftstore.region-max-size has been moved to coprocessor"
            );
            if self.coprocessor.region_max_size == default_coprocessor.region_max_size {
                warn!(
                    "override coprocessor.region-max-size with raftstore.region-max-size, {:?}",
                    self.raft_store.region_max_size
                );
                self.coprocessor.region_max_size = Some(self.raft_store.region_max_size);
            }
            self.raft_store.region_max_size = default_raft_store.region_max_size;
        }
        if self.raft_store.region_split_size != default_raft_store.region_split_size {
            warn!(
                "deprecated configuration, \
                 raftstore.region-split-size has been moved to coprocessor",
            );
            if self.coprocessor.region_split_size == default_coprocessor.region_split_size {
                warn!(
                    "override coprocessor.region-split-size with raftstore.region-split-size, {:?}",
                    self.raft_store.region_split_size
                );
                self.coprocessor.region_split_size = Some(self.raft_store.region_split_size);
            }
            self.raft_store.region_split_size = default_raft_store.region_split_size;
        }
        if self.server.end_point_concurrency.is_some() {
            warn!(
                "deprecated configuration, {} has been moved to {}",
                "server.end-point-concurrency", "readpool.coprocessor.xxx-concurrency",
            );
            warn!(
                "override {} with {}, {:?}",
                "readpool.coprocessor.xxx-concurrency",
                "server.end-point-concurrency",
                self.server.end_point_concurrency
            );
            let concurrency = self.server.end_point_concurrency.take().unwrap();
            self.readpool.coprocessor.high_concurrency = concurrency;
            self.readpool.coprocessor.normal_concurrency = concurrency;
            self.readpool.coprocessor.low_concurrency = concurrency;
        }
        if self.server.end_point_stack_size.is_some() {
            warn!(
                "deprecated configuration, {} has been moved to {}",
                "server.end-point-stack-size", "readpool.coprocessor.stack-size",
            );
            warn!(
                "override {} with {}, {:?}",
                "readpool.coprocessor.stack-size",
                "server.end-point-stack-size",
                self.server.end_point_stack_size
            );
            self.readpool.coprocessor.stack_size = self.server.end_point_stack_size.take().unwrap();
        }
        if self.server.end_point_max_tasks.is_some() {
            warn!(
                "deprecated configuration, {} is no longer used and ignored, please use {}.",
                "server.end-point-max-tasks", "readpool.coprocessor.max-tasks-per-worker-xxx",
            );
            // Note:
            // Our `end_point_max_tasks` is mostly mistakenly configured, so we don't
            // override new configuration using old values.
            self.server.end_point_max_tasks = None;
        }
        if self.raft_store.clean_stale_peer_delay.as_secs() > 0 {
            warn!(
                "deprecated configuration, {} is no longer used and ignored.",
                "raft_store.clean_stale_peer_delay",
            );
        }
        if self.rocksdb.auto_tuned.is_some() {
            warn!(
                "deprecated configuration, {} is no longer used and ignored, please use {}.",
                "rocksdb.auto_tuned", "rocksdb.rate_limiter_auto_tuned",
            );
            self.rocksdb.auto_tuned = None;
        }
        // When shared block cache is enabled, if its capacity is set, it overrides
        // individual block cache sizes. Otherwise use the sum of block cache
        // size of all column families as the shared cache size.
        let cache_cfg = &mut self.storage.block_cache;
        if cache_cfg.capacity.is_none() {
            cache_cfg.capacity = Some(ReadableSize(
                self.rocksdb.defaultcf.block_cache_size.0
                    + self.rocksdb.writecf.block_cache_size.0
                    + self.rocksdb.lockcf.block_cache_size.0
                    + self.raftdb.defaultcf.block_cache_size.0,
            ));
        }
        if self.backup.sst_max_size.0 < default_coprocessor.region_max_size().0 / 10 {
            warn!(
                "override backup.sst-max-size with min sst-max-size, {:?}",
                default_coprocessor.region_max_size() / 10
            );
            self.backup.sst_max_size = default_coprocessor.region_max_size() / 10;
        } else if self.backup.sst_max_size.0 > default_coprocessor.region_max_size().0 * 2 {
            warn!(
                "override backup.sst-max-size with max sst-max-size, {:?}",
                default_coprocessor.region_max_size() * 2
            );
            self.backup.sst_max_size = default_coprocessor.region_max_size() * 2;
        }

        self.readpool.adjust_use_unified_pool();
    }

    pub fn check_critical_cfg_with(&self, last_cfg: &Self) -> Result<(), String> {
        if last_cfg.storage.data_dir != self.storage.data_dir {
            // In tikv 3.0 the default value of storage.data-dir changed
            // from "" to "./"
            let using_default_after_upgrade =
                last_cfg.storage.data_dir.is_empty() && self.storage.data_dir == DEFAULT_DATA_DIR;

            if !using_default_after_upgrade {
                return Err(format!(
                    "storage data dir have been changed, former data dir is {}, \
                     current data dir is {}, please check if it is expected.",
                    last_cfg.storage.data_dir, self.storage.data_dir
                ));
            }
        }
        if last_cfg.rocksdb.wal_dir != self.rocksdb.wal_dir {
            return Err(format!(
                "db wal dir have been changed, former is '{}', \
                 current db wal_dir is '{}', please guarantee all data wal logs \
                 have been moved to destination directory.",
                last_cfg.rocksdb.wal_dir, self.rocksdb.wal_dir
            ));
        }

        // It's possible that `last_cfg` is not fully validated.
        let last_raftdb_dir = last_cfg
            .infer_raft_db_path(None)
            .map_err(|e| e.to_string())?;
        let last_raft_engine_dir = last_cfg
            .infer_raft_engine_path(None)
            .map_err(|e| e.to_string())?;

        // FIXME: We cannot reliably determine the actual value of
        // `last_cfg.raft_engine.enable`, because some old versions don't have
        // this field (so it is automatically interpreted as the current
        // default value). To be safe, we will check both engines regardless
        // of whether raft engine is enabled.
        if last_raftdb_dir != self.raft_store.raftdb_path {
            return Err(format!(
                "raft db dir have been changed, former is '{}', \
                current is '{}', please check if it is expected.",
                last_raftdb_dir, self.raft_store.raftdb_path
            ));
        }
        if last_cfg.raftdb.wal_dir != self.raftdb.wal_dir {
            return Err(format!(
                "raft db wal dir have been changed, former is '{}', \
                current is '{}', please check if it is expected.",
                last_cfg.raftdb.wal_dir, self.raftdb.wal_dir
            ));
        }
        if last_raft_engine_dir != self.raft_engine.config.dir {
            return Err(format!(
                "raft engine dir have been changed, former is '{}', \
                 current is '{}', please check if it is expected.",
                last_raft_engine_dir, self.raft_engine.config.dir
            ));
        }

        // Check validation of api version change between API V1 and V1ttl only.
        // Validation between V1/V1ttl and V2 is checked in `Node::check_api_version`.
        if last_cfg.storage.api_version == 1 && self.storage.api_version == 1 {
            if last_cfg.storage.enable_ttl && !self.storage.enable_ttl {
                return Err("can't disable ttl on a ttl instance".to_owned());
            } else if !last_cfg.storage.enable_ttl && self.storage.enable_ttl {
                return Err("can't enable ttl on a non-ttl instance".to_owned());
            }
        }

        if last_cfg.raftdb.defaultcf.format_version > 5
            || last_cfg.rocksdb.defaultcf.format_version > 5
            || last_cfg.rocksdb.writecf.format_version > 5
            || last_cfg.rocksdb.lockcf.format_version > 5
            || last_cfg.rocksdb.raftcf.format_version > 5
        {
            return Err("format_version larger than 5 is unsupported".into());
        }

        Ok(())
    }

    pub fn from_file(
        path: &Path,
        unrecognized_keys: Option<&mut Vec<String>>,
    ) -> Result<Self, Box<dyn Error>> {
        let s = fs::read_to_string(path)?;
        let mut deserializer = toml::Deserializer::new(&s);
        let mut cfg = if let Some(keys) = unrecognized_keys {
            serde_ignored::deserialize(&mut deserializer, |key| keys.push(key.to_string()))
        } else {
            <TikvConfig as serde::Deserialize>::deserialize(&mut deserializer)
        }?;
        deserializer.end()?;
        cfg.cfg_path = path.display().to_string();
        Ok(cfg)
    }

    pub fn write_to_file<P: AsRef<Path>>(&self, path: P) -> Result<(), IoError> {
        let content = ::toml::to_string(&self).unwrap();
        let mut f = fs::File::create(&path)?;
        f.write_all(content.as_bytes())?;
        f.sync_all()?;

        Ok(())
    }

    pub fn write_into_metrics(&self) {
        self.raft_store.write_into_metrics();
        self.rocksdb.write_into_metrics();
    }

    pub fn with_tmp() -> Result<(TikvConfig, tempfile::TempDir), IoError> {
        let tmp = tempfile::tempdir()?;
        let mut cfg = TikvConfig::default();
        cfg.storage.data_dir = tmp.path().display().to_string();
        cfg.cfg_path = tmp.path().join(LAST_CONFIG_FILE).display().to_string();
        Ok((cfg, tmp))
    }

    fn suggested_memory_usage_limit() -> ReadableSize {
        let total = SysQuota::memory_limit_in_bytes();
        // Reserve some space for page cache. The
        ReadableSize((total as f64 * MEMORY_USAGE_LIMIT_RATE) as u64)
    }

    pub fn build_shared_rocks_env(
        &self,
        key_manager: Option<Arc<DataKeyManager>>,
        limiter: Option<Arc<IoRateLimiter>>,
    ) -> Result<Arc<Env>, String> {
        let env = get_env(key_manager, limiter)?;
        if !self.raft_engine.enable {
            // RocksDB makes sure there are at least `max_background_flushes`
            // high-priority workers in env. That is not enough when multiple
            // RocksDB instances share the same env. We manually configure the
            // worker count in this case.
            env.set_high_priority_background_threads(
                self.raftdb.max_background_flushes + self.rocksdb.max_background_flushes,
            );
        }
        Ok(env)
    }
}

/// Prevents launching with an incompatible configuration
///
/// Loads the previously-loaded configuration from `last_tikv.toml`,
/// compares key configuration items and fails if they are not
/// identical.
pub fn check_critical_config(config: &TikvConfig) -> Result<(), String> {
    // Check current critical configurations with last time, if there are some
    // changes, user must guarantee relevant works have been done.
    if let Some(mut cfg) = get_last_config(&config.storage.data_dir) {
        cfg.compatible_adjust();
        if let Err(e) = cfg.validate() {
            warn!("last_tikv.toml is invalid but ignored: {:?}", e);
        }
        config.check_critical_cfg_with(&cfg)?;
    }
    Ok(())
}

fn get_last_config(data_dir: &str) -> Option<TikvConfig> {
    let store_path = Path::new(data_dir);
    let last_cfg_path = store_path.join(LAST_CONFIG_FILE);
    if last_cfg_path.exists() {
        return Some(
            TikvConfig::from_file(&last_cfg_path, None).unwrap_or_else(|e| {
                panic!(
                    "invalid auto generated configuration file {}, err {}",
                    last_cfg_path.display(),
                    e
                );
            }),
        );
    }
    None
}

/// Persists config to `last_tikv.toml`
pub fn persist_config(config: &TikvConfig) -> Result<(), String> {
    let store_path = Path::new(&config.storage.data_dir);
    let last_cfg_path = store_path.join(LAST_CONFIG_FILE);
    let tmp_cfg_path = store_path.join(TMP_CONFIG_FILE);

    let same_as_last_cfg = fs::read_to_string(&last_cfg_path).map_or(false, |last_cfg| {
        toml::to_string(&config).unwrap() == last_cfg
    });
    if same_as_last_cfg {
        return Ok(());
    }

    // Create parent directory if missing.
    if let Err(e) = fs::create_dir_all(store_path) {
        return Err(format!(
            "create parent directory '{}' failed: {}",
            store_path.to_str().unwrap(),
            e
        ));
    }

    // Persist current configurations to temporary file.
    if let Err(e) = config.write_to_file(&tmp_cfg_path) {
        return Err(format!(
            "persist config to '{}' failed: {}",
            tmp_cfg_path.to_str().unwrap(),
            e
        ));
    }

    // Rename temporary file to last config file.
    if let Err(e) = fs::rename(&tmp_cfg_path, &last_cfg_path) {
        return Err(format!(
            "rename config file from '{}' to '{}' failed: {}",
            tmp_cfg_path.to_str().unwrap(),
            last_cfg_path.to_str().unwrap(),
            e
        ));
    }

    Ok(())
}

pub fn write_config<P: AsRef<Path>>(path: P, content: &[u8]) -> CfgResult<()> {
    let tmp_cfg_path = match path.as_ref().parent() {
        Some(p) => p.join(TMP_CONFIG_FILE),
        None => {
            return Err(Box::new(IoError::new(
                ErrorKind::Other,
                format!(
                    "failed to get parent path of config file: {}",
                    path.as_ref().display()
                ),
            )));
        }
    };
    {
        let mut f = fs::File::create(&tmp_cfg_path)?;
        f.write_all(content)?;
        f.sync_all()?;
    }
    fs::rename(&tmp_cfg_path, &path)?;
    Ok(())
}

// convert tikv config to a flatten array.
pub fn to_flatten_config_info(cfg: &TikvConfig) -> Vec<Value> {
    fn to_cfg_value(default_value: &Value, cfg_value: Option<&Value>, key: &str) -> Value {
        let mut res = Map::with_capacity(2);
        res.insert("Name".into(), Value::String(key.into()));
        res.insert("DefaultValue".into(), default_value.clone());
        if let Some(cfg_val) = cfg_value {
            if default_value != cfg_val {
                res.insert("ValueInFile".into(), cfg_val.clone());
            }
        }

        Value::Object(res)
    }

    // configs that should not be flatten because the config type is HashMap instead
    // of submodule.
    lazy_static! {
        static ref NO_FLATTEN_CFGS: HashSet<&'static str> = {
            let mut set = HashSet::new();
            set.insert("server.labels");
            set
        };
    }

    fn flatten_value(
        default_obj: &Map<String, Value>,
        value_obj: &Map<String, Value>,
        key_buf: &mut String,
        res: &mut Vec<Value>,
    ) {
        for (k, v) in default_obj.iter() {
            let cfg_val = value_obj.get(k);
            let prev_len = key_buf.len();
            if !key_buf.is_empty() {
                key_buf.push('.');
            }
            key_buf.push_str(k);
            if v.is_object() && !NO_FLATTEN_CFGS.contains(key_buf.as_str()) {
                flatten_value(
                    v.as_object().unwrap(),
                    cfg_val.unwrap().as_object().unwrap(),
                    key_buf,
                    res,
                );
            } else {
                res.push(to_cfg_value(v, cfg_val, key_buf));
            }
            key_buf.truncate(prev_len);
        }
    }

    let cfg_value = to_value(cfg).unwrap();
    let default_value = to_value(TikvConfig::default()).unwrap();

    let mut key_buf = String::new();
    let mut res = Vec::new();
    flatten_value(
        default_value.as_object().unwrap(),
        cfg_value.as_object().unwrap(),
        &mut key_buf,
        &mut res,
    );
    res
}

lazy_static! {
    pub static ref TIKVCONFIG_TYPED: ConfigChange = TikvConfig::default().typed();
}

fn serde_to_online_config(name: String) -> String {
    let res = name.replace("raftstore", "raft_store").replace('-', "_");
    match res.as_ref() {
        "raft_store.store_pool_size" | "raft_store.store_max_batch_size" => {
            res.replace("store_", "store_batch_system.")
        }
        "raft_store.apply_pool_size" | "raft_store.apply_max_batch_size" => {
            res.replace("apply_", "apply_batch_system.")
        }
        _ => res,
    }
}

fn to_config_change(change: HashMap<String, String>) -> CfgResult<ConfigChange> {
    fn helper(
        mut fields: Vec<String>,
        dst: &mut ConfigChange,
        typed: &ConfigChange,
        value: String,
    ) -> CfgResult<()> {
        if let Some(field) = fields.pop() {
            return match typed.get(&field) {
                None => Err(format!("unexpect fields: {}", field).into()),
                Some(ConfigValue::Skip) => {
                    Err(format!("config {} can not be changed", field).into())
                }
                Some(ConfigValue::Module(m)) => {
                    if let ConfigValue::Module(n_dst) = dst
                        .entry(field)
                        .or_insert_with(|| ConfigValue::Module(HashMap::new()))
                    {
                        return helper(fields, n_dst, m, value);
                    }
                    panic!("unexpect config value");
                }
                Some(v) => {
                    if fields.is_empty() {
                        return match to_change_value(&value, v) {
                            Err(_) => Err(format!("failed to parse: {}", value).into()),
                            Ok(v) => {
                                dst.insert(field, v);
                                Ok(())
                            }
                        };
                    }
                    let c: Vec<_> = fields.into_iter().rev().collect();
                    Err(format!("unexpect fields: {}", c[..].join(".")).into())
                }
            };
        }
        Ok(())
    }
    let mut res = HashMap::new();
    for (mut name, value) in change {
        name = serde_to_online_config(name);
        let fields: Vec<_> = name
            .as_str()
            .split('.')
            .map(|s| s.to_owned())
            .rev()
            .collect();
        helper(fields, &mut res, &TIKVCONFIG_TYPED, value)?;
    }
    Ok(res)
}

fn to_change_value(v: &str, typed: &ConfigValue) -> CfgResult<ConfigValue> {
    let v = v.trim_matches('\"');
    let res = match typed {
        ConfigValue::Duration(_) => ConfigValue::from(v.parse::<ReadableDuration>()?),
        ConfigValue::Size(_) => ConfigValue::from(v.parse::<ReadableSize>()?),
        ConfigValue::U64(_) => ConfigValue::from(v.parse::<u64>()?),
        ConfigValue::F64(_) => ConfigValue::from(v.parse::<f64>()?),
        ConfigValue::U32(_) => ConfigValue::from(v.parse::<u32>()?),
        ConfigValue::I32(_) => ConfigValue::from(v.parse::<i32>()?),
        ConfigValue::Usize(_) => ConfigValue::from(v.parse::<usize>()?),
        ConfigValue::Bool(_) => ConfigValue::from(v.parse::<bool>()?),
        ConfigValue::String(_) => ConfigValue::String(v.to_owned()),
        _ => unreachable!(),
    };
    Ok(res)
}

fn to_toml_encode(change: HashMap<String, String>) -> CfgResult<HashMap<String, String>> {
    fn helper(mut fields: Vec<String>, typed: &ConfigChange) -> CfgResult<bool> {
        if let Some(field) = fields.pop() {
            match typed.get(&field) {
                None | Some(ConfigValue::Skip) => Err(Box::new(IoError::new(
                    ErrorKind::Other,
                    format!("failed to get field: {}", field),
                ))),
                Some(ConfigValue::Module(m)) => helper(fields, m),
                Some(c) => {
                    if !fields.is_empty() {
                        return Err(Box::new(IoError::new(
                            ErrorKind::Other,
                            format!("unexpect fields: {:?}", fields),
                        )));
                    }
                    match c {
                        ConfigValue::Duration(_)
                        | ConfigValue::Size(_)
                        | ConfigValue::String(_) => Ok(true),
                        ConfigValue::None => Err(Box::new(IoError::new(
                            ErrorKind::Other,
                            format!("unexpect none field: {:?}", c),
                        ))),
                        _ => Ok(false),
                    }
                }
            }
        } else {
            Err(Box::new(IoError::new(
                ErrorKind::Other,
                "failed to get field",
            )))
        }
    }
    let mut dst = HashMap::new();
    for (name, value) in change {
        let online_config_name = serde_to_online_config(name.clone());
        let fields: Vec<_> = online_config_name
            .as_str()
            .split('.')
            .map(|s| s.to_owned())
            .rev()
            .collect();
        if helper(fields, &TIKVCONFIG_TYPED)? {
            dst.insert(name.replace('_', "-"), format!("\"{}\"", value));
        } else {
            dst.insert(name.replace('_', "-"), value);
        }
    }
    Ok(dst)
}

#[derive(PartialEq, Eq, Hash, Debug, Clone)]
pub enum Module {
    Readpool,
    Server,
    Metric,
    Raftstore,
    Coprocessor,
    Pd,
    Rocksdb,
    Raftdb,
    RaftEngine,
    Storage,
    Security,
    Encryption,
    Import,
    Backup,
    PessimisticTxn,
    Gc,
    Split,
    Cdc,
    ResolvedTs,
    ResourceMetering,
    BackupStream,
    Quota,
    Log,
    Unknown(String),
}

impl From<&str> for Module {
    fn from(m: &str) -> Module {
        match m {
            "readpool" => Module::Readpool,
            "server" => Module::Server,
            "metric" => Module::Metric,
            "raft_store" => Module::Raftstore,
            "coprocessor" => Module::Coprocessor,
            "pd" => Module::Pd,
            "split" => Module::Split,
            "rocksdb" => Module::Rocksdb,
            "raftdb" => Module::Raftdb,
            "raft_engine" => Module::RaftEngine,
            "storage" => Module::Storage,
            "security" => Module::Security,
            "import" => Module::Import,
            "backup" => Module::Backup,
            "log_backup" => Module::BackupStream,
            "pessimistic_txn" => Module::PessimisticTxn,
            "gc" => Module::Gc,
            "cdc" => Module::Cdc,
            "resolved_ts" => Module::ResolvedTs,
            "resource_metering" => Module::ResourceMetering,
            "quota" => Module::Quota,
            "log" => Module::Log,
            n => Module::Unknown(n.to_owned()),
        }
    }
}

/// ConfigController use to register each module's config manager,
/// and dispatch the change of config to corresponding managers or
/// return the change if the incoming change is invalid.
#[derive(Default, Clone)]
pub struct ConfigController {
    inner: Arc<RwLock<ConfigInner>>,
}

#[derive(Default)]
struct ConfigInner {
    current: TikvConfig,
    config_mgrs: HashMap<Module, Box<dyn ConfigManager>>,
}

impl ConfigController {
    pub fn new(current: TikvConfig) -> Self {
        ConfigController {
            inner: Arc::new(RwLock::new(ConfigInner {
                current,
                config_mgrs: HashMap::new(),
            })),
        }
    }

    pub fn update(&self, change: HashMap<String, String>) -> CfgResult<()> {
        let diff = to_config_change(change.clone())?;
        self.update_impl(diff, Some(change))
    }

    pub fn update_from_toml_file(&self) -> CfgResult<()> {
        let current = self.get_current();
        match TikvConfig::from_file(Path::new(&current.cfg_path), None) {
            Ok(incoming) => {
                let diff = current.diff(&incoming);
                self.update_impl(diff, None)
            }
            Err(e) => Err(e),
        }
    }

    fn update_impl(
        &self,
        mut diff: HashMap<String, ConfigValue>,
        change: Option<HashMap<String, String>>,
    ) -> CfgResult<()> {
        diff = {
            let incoming = self.get_current();
            let mut updated = incoming.clone();
            updated.update(diff)?;
            // Config might be adjusted in `validate`.
            updated.validate()?;
            incoming.diff(&updated)
        };
        let mut inner = self.inner.write().unwrap();
        let mut to_update = HashMap::with_capacity(diff.len());
        for (name, change) in diff.into_iter() {
            match change {
                ConfigValue::Module(change) => {
                    // update a submodule's config only if changes had been successfully
                    // dispatched to corresponding config manager, to avoid dispatch change twice
                    if let Some(mgr) = inner.config_mgrs.get_mut(&Module::from(name.as_str())) {
                        if let Err(e) = mgr.dispatch(change.clone()) {
                            // we already verified the correctness at the beginning of this
                            // function.
                            inner.current.update(to_update).unwrap();
                            return Err(e);
                        }
                    }
                    to_update.insert(name, ConfigValue::Module(change));
                }
                _ => {
                    let _ = to_update.insert(name, change);
                }
            }
        }
        debug!("all config change had been dispatched"; "change" => ?to_update);
        // we already verified the correctness at the beginning of this function.
        inner.current.update(to_update).unwrap();
        // Write change to the config file
        if let Some(change) = change {
            let content = {
                let change = to_toml_encode(change)?;
                let src = if Path::new(&inner.current.cfg_path).exists() {
                    fs::read_to_string(&inner.current.cfg_path)?
                } else {
                    String::new()
                };
                let mut t = TomlWriter::new();
                t.write_change(src, change);
                t.finish()
            };
            write_config(&inner.current.cfg_path, &content)?;
        }
        Ok(())
    }

    pub fn update_config(&self, name: &str, value: &str) -> CfgResult<()> {
        let mut m = HashMap::new();
        m.insert(name.to_owned(), value.to_owned());
        self.update(m)
    }

    pub fn register(&self, module: Module, cfg_mgr: Box<dyn ConfigManager>) {
        let mut inner = self.inner.write().unwrap();
        if inner.config_mgrs.insert(module.clone(), cfg_mgr).is_some() {
            warn!("config manager for module {:?} already registered", module)
        }
    }

    pub fn get_current(&self) -> TikvConfig {
        self.inner.read().unwrap().current.clone()
    }

    pub fn get_engine_type(&self) -> &'static str {
        if self.get_current().storage.engine == EngineType::RaftKv2 {
            return "partitioned-raft-kv";
        }
        "raft-kv"
    }
}

#[cfg(test)]
mod tests {
    use std::{sync::Arc, time::Duration};

    use api_version::{ApiV1, KvFormat};
    use case_macros::*;
    use engine_rocks::raw::LRUCacheOptions;
    use engine_traits::{CfOptions as _, CfOptionsExt, DbOptions as _, DbOptionsExt};
    use futures::executor::block_on;
    use grpcio::ResourceQuota;
    use itertools::Itertools;
    use kvproto::kvrpcpb::CommandPri;
    use raftstore::{
        coprocessor::{
            config::{RAFTSTORE_V2_SPLIT_SIZE, SPLIT_SIZE},
            region_info_accessor::MockRegionInfoProvider,
        },
        store::{
            BIG_REGION_CPU_OVERLOAD_THRESHOLD_RATIO, DEFAULT_BIG_REGION_BYTE_THRESHOLD,
            DEFAULT_BIG_REGION_QPS_THRESHOLD, DEFAULT_BYTE_THRESHOLD, DEFAULT_QPS_THRESHOLD,
            REGION_CPU_OVERLOAD_THRESHOLD_RATIO,
        },
    };
    use slog::Level;
    use tempfile::Builder;
    use test_util::assert_eq_debug;
    use tikv_kv::RocksEngine as RocksDBEngine;
    use tikv_util::{
        config::VersionTrack,
        logger::get_log_level,
        quota_limiter::{QuotaLimitConfigManager, QuotaLimiter},
        sys::SysQuota,
        worker::{dummy_scheduler, ReceiverWrapper},
    };

    use super::*;
    use crate::{
        server::{config::ServerConfigManager, ttl::TtlCheckerTask},
        storage::{
            config_manager::StorageConfigManger,
            lock_manager::MockLockManager,
            txn::flow_controller::{EngineFlowController, FlowController},
            Storage, TestStorageBuilder,
        },
    };

    #[test]
    fn test_case_macro() {
        let h = kebab_case!(HelloWorld);
        assert_eq!(h, "hello-world");

        let h = kebab_case!(WelcomeToMyHouse);
        assert_eq!(h, "welcome-to-my-house");

        let h = snake_case!(HelloWorld);
        assert_eq!(h, "hello_world");

        let h = snake_case!(WelcomeToMyHouse);
        assert_eq!(h, "welcome_to_my_house");
    }

    #[test]
    fn test_check_critical_cfg_with() {
        let mut tikv_cfg = TikvConfig::default();
        let last_cfg = TikvConfig::default();
        tikv_cfg.validate().unwrap();
        tikv_cfg.check_critical_cfg_with(&last_cfg).unwrap();

        let mut tikv_cfg = TikvConfig::default();
        let mut last_cfg = TikvConfig::default();
        tikv_cfg.rocksdb.wal_dir = "/data/wal_dir".to_owned();
        tikv_cfg.validate().unwrap();
        tikv_cfg.check_critical_cfg_with(&last_cfg).unwrap_err();

        last_cfg.rocksdb.wal_dir = "/data/wal_dir".to_owned();
        tikv_cfg.validate().unwrap();
        tikv_cfg.check_critical_cfg_with(&last_cfg).unwrap();

        let mut tikv_cfg = TikvConfig::default();
        let mut last_cfg = TikvConfig::default();
        tikv_cfg.storage.data_dir = "/data1".to_owned();
        tikv_cfg.validate().unwrap();
        tikv_cfg.check_critical_cfg_with(&last_cfg).unwrap_err();

        last_cfg.storage.data_dir = "/data1".to_owned();
        tikv_cfg.validate().unwrap();
        tikv_cfg.check_critical_cfg_with(&last_cfg).unwrap();

        // Enable Raft Engine.
        let mut tikv_cfg = TikvConfig::default();
        let mut last_cfg = TikvConfig::default();
        tikv_cfg.raft_engine.enable = true;
        last_cfg.raft_engine.enable = true;

        tikv_cfg.raft_engine.mut_config().dir = "/raft/wal_dir".to_owned();
        tikv_cfg.validate().unwrap();
        tikv_cfg.check_critical_cfg_with(&last_cfg).unwrap_err();

        last_cfg.raft_engine.mut_config().dir = "/raft/wal_dir".to_owned();
        tikv_cfg.validate().unwrap();
        tikv_cfg.check_critical_cfg_with(&last_cfg).unwrap();

        // Disable Raft Engine and uses RocksDB.
        let mut tikv_cfg = TikvConfig::default();
        let mut last_cfg = TikvConfig::default();
        tikv_cfg.raft_engine.enable = false;
        last_cfg.raft_engine.enable = false;

        tikv_cfg.raftdb.wal_dir = "/raft/wal_dir".to_owned();
        tikv_cfg.validate().unwrap();
        tikv_cfg.check_critical_cfg_with(&last_cfg).unwrap_err();

        last_cfg.raftdb.wal_dir = "/raft/wal_dir".to_owned();
        tikv_cfg.validate().unwrap();
        tikv_cfg.check_critical_cfg_with(&last_cfg).unwrap();

        tikv_cfg.raft_store.raftdb_path = "/raft_path".to_owned();
        tikv_cfg.validate().unwrap();
        tikv_cfg.check_critical_cfg_with(&last_cfg).unwrap_err();

        last_cfg.raft_store.raftdb_path = "/raft_path".to_owned();
        tikv_cfg.validate().unwrap();
        tikv_cfg.check_critical_cfg_with(&last_cfg).unwrap();

        // Check api version.
        {
            let cases = [
                (ApiVersion::V1, ApiVersion::V1, true),
                (ApiVersion::V1, ApiVersion::V1ttl, false),
                (ApiVersion::V1, ApiVersion::V2, true),
                (ApiVersion::V1ttl, ApiVersion::V1, false),
                (ApiVersion::V1ttl, ApiVersion::V1ttl, true),
                (ApiVersion::V1ttl, ApiVersion::V2, true),
                (ApiVersion::V2, ApiVersion::V1, true),
                (ApiVersion::V2, ApiVersion::V1ttl, true),
                (ApiVersion::V2, ApiVersion::V2, true),
            ];
            for (from_api, to_api, expected) in cases {
                last_cfg.storage.set_api_version(from_api);
                tikv_cfg.storage.set_api_version(to_api);
                tikv_cfg.validate().unwrap();
                assert_eq!(
                    tikv_cfg.check_critical_cfg_with(&last_cfg).is_ok(),
                    expected
                );
            }
        }
    }

    #[test]
    fn test_last_cfg_modified() {
        let (mut cfg, _dir) = TikvConfig::with_tmp().unwrap();
        let store_path = Path::new(&cfg.storage.data_dir);
        let last_cfg_path = store_path.join(LAST_CONFIG_FILE);

        cfg.write_to_file(&last_cfg_path).unwrap();

        let mut last_cfg_metadata = last_cfg_path.metadata().unwrap();
        let first_modified = last_cfg_metadata.modified().unwrap();

        // not write to file when config is the equivalent of last one.
        persist_config(&cfg).unwrap();
        last_cfg_metadata = last_cfg_path.metadata().unwrap();
        assert_eq!(last_cfg_metadata.modified().unwrap(), first_modified);

        // write to file when config is the inequivalent of last one.
        cfg.log_level = slog::Level::Warning.into();
        persist_config(&cfg).unwrap();
        last_cfg_metadata = last_cfg_path.metadata().unwrap();
        assert_ne!(last_cfg_metadata.modified().unwrap(), first_modified);
    }

    #[test]
    fn test_persist_cfg() {
        let dir = Builder::new().prefix("test_persist_cfg").tempdir().unwrap();
        let path_buf = dir.path().join(LAST_CONFIG_FILE);
        let file = path_buf.as_path();
        let (s1, s2) = ("/xxx/wal_dir".to_owned(), "/yyy/wal_dir".to_owned());

        let mut tikv_cfg = TikvConfig::default();

        tikv_cfg.rocksdb.wal_dir = s1.clone();
        tikv_cfg.raftdb.wal_dir = s2.clone();
        tikv_cfg.write_to_file(file).unwrap();
        let cfg_from_file = TikvConfig::from_file(file, None).unwrap_or_else(|e| {
            panic!(
                "invalid auto generated configuration file {}, err {}",
                file.display(),
                e
            );
        });
        assert_eq!(cfg_from_file.rocksdb.wal_dir, s1);
        assert_eq!(cfg_from_file.raftdb.wal_dir, s2);

        // write critical config when exist.
        tikv_cfg.rocksdb.wal_dir = s2.clone();
        tikv_cfg.raftdb.wal_dir = s1.clone();
        tikv_cfg.write_to_file(file).unwrap();
        let cfg_from_file = TikvConfig::from_file(file, None).unwrap_or_else(|e| {
            panic!(
                "invalid auto generated configuration file {}, err {}",
                file.display(),
                e
            );
        });
        assert_eq!(cfg_from_file.rocksdb.wal_dir, s2);
        assert_eq!(cfg_from_file.raftdb.wal_dir, s1);
    }

    #[test]
    fn test_flatten_cfg() {
        let mut cfg = TikvConfig::default();
        cfg.server.labels.insert("zone".into(), "test".into());
        cfg.raft_store.raft_log_gc_count_limit = Some(123);

        let flattened = to_flatten_config_info(&cfg);

        let mut expected = HashMap::new();
        let mut labels = Map::new();
        labels.insert("zone".into(), Value::String("test".into()));
        expected.insert("server.labels", Value::Object(labels));
        expected.insert(
            "raftstore.raft-log-gc-count-limit",
            Value::Number(123.into()),
        );

        for v in &flattened {
            let obj = v.as_object().unwrap();
            if let Some(v) = expected.get(&obj["Name"].as_str().unwrap()) {
                assert_eq!(v, &obj["ValueInFile"]);
            } else {
                assert!(!obj.contains_key("ValueInFile"));
            }
        }
    }

    #[test]
    fn test_create_parent_dir_if_missing() {
        let root_path = Builder::new()
            .prefix("test_create_parent_dir_if_missing")
            .tempdir()
            .unwrap();
        let path = root_path.path().join("not_exist_dir");

        let mut tikv_cfg = TikvConfig::default();
        tikv_cfg.storage.data_dir = path.as_path().to_str().unwrap().to_owned();
        persist_config(&tikv_cfg).unwrap();
    }

    #[test]
    fn test_keepalive_check() {
        let mut tikv_cfg = TikvConfig::default();
        tikv_cfg.pd.endpoints = vec!["".to_owned()];
        let dur = tikv_cfg.raft_store.raft_heartbeat_interval();
        tikv_cfg.server.grpc_keepalive_time = ReadableDuration(dur);
        tikv_cfg.validate().unwrap_err();
        tikv_cfg.server.grpc_keepalive_time = ReadableDuration(dur * 2);
        tikv_cfg.validate().unwrap();
    }

    #[test]
    fn test_block_size() {
        let mut tikv_cfg = TikvConfig::default();
        tikv_cfg.pd.endpoints = vec!["".to_owned()];
        tikv_cfg.rocksdb.defaultcf.block_size = ReadableSize::gb(10);
        tikv_cfg.rocksdb.lockcf.block_size = ReadableSize::gb(10);
        tikv_cfg.rocksdb.writecf.block_size = ReadableSize::gb(10);
        tikv_cfg.rocksdb.raftcf.block_size = ReadableSize::gb(10);
        tikv_cfg.raftdb.defaultcf.block_size = ReadableSize::gb(10);
        tikv_cfg.validate().unwrap_err();
        tikv_cfg.rocksdb.defaultcf.block_size = ReadableSize::kb(10);
        tikv_cfg.rocksdb.lockcf.block_size = ReadableSize::kb(10);
        tikv_cfg.rocksdb.writecf.block_size = ReadableSize::kb(10);
        tikv_cfg.rocksdb.raftcf.block_size = ReadableSize::kb(10);
        tikv_cfg.raftdb.defaultcf.block_size = ReadableSize::kb(10);
        tikv_cfg.validate().unwrap();
    }

    #[test]
    fn test_rocks_rate_limit_zero() {
        let mut tikv_cfg = TikvConfig::default();
        tikv_cfg.rocksdb.rate_bytes_per_sec = ReadableSize(0);
        let resource = tikv_cfg.rocksdb.build_resources(Arc::new(Env::default()));
        tikv_cfg
            .rocksdb
            .build_opt(&resource, tikv_cfg.storage.engine);
    }

    #[test]
    fn test_parse_log_level() {
        #[derive(Serialize, Deserialize, Debug)]
        struct LevelHolder {
            v: LogLevel,
        }

        let legal_cases = vec![
            ("fatal", Level::Critical),
            ("error", Level::Error),
            ("warn", Level::Warning),
            ("debug", Level::Debug),
            ("trace", Level::Trace),
            ("info", Level::Info),
        ];
        for (serialized, deserialized) in legal_cases {
            let holder = LevelHolder {
                v: deserialized.into(),
            };
            let res_string = toml::to_string(&holder).unwrap();
            let exp_string = format!("v = \"{}\"\n", serialized);
            assert_eq!(res_string, exp_string);
            let res_value: LevelHolder = toml::from_str(&exp_string).unwrap();
            assert_eq!(res_value.v, deserialized.into());
        }

        let compatibility_cases = vec![("warning", Level::Warning), ("critical", Level::Critical)];
        for (serialized, deserialized) in compatibility_cases {
            let variant_string = format!("v = \"{}\"\n", serialized);
            let res_value: LevelHolder = toml::from_str(&variant_string).unwrap();
            assert_eq!(res_value.v, deserialized.into());
        }

        let illegal_cases = vec!["foobar", ""];
        for case in illegal_cases {
            let string = format!("v = \"{}\"\n", case);
            toml::from_str::<LevelHolder>(&string).unwrap_err();
        }
    }

    #[test]
    fn test_to_config_change() {
        assert_eq!(
            to_change_value("10h", &ConfigValue::Duration(0)).unwrap(),
            ConfigValue::from(ReadableDuration::hours(10))
        );
        assert_eq!(
            to_change_value("100MB", &ConfigValue::Size(0)).unwrap(),
            ConfigValue::from(ReadableSize::mb(100))
        );
        assert_eq!(
            to_change_value("10000", &ConfigValue::U64(0)).unwrap(),
            ConfigValue::from(10000u64)
        );

        let old = TikvConfig::default();
        let mut incoming = TikvConfig::default();
        incoming.coprocessor.region_split_keys = Some(10000);
        incoming.gc.max_write_bytes_per_sec = ReadableSize::mb(100);
        incoming.rocksdb.defaultcf.block_cache_size = ReadableSize::mb(500);
        incoming.storage.io_rate_limit.import_priority = file_system::IoPriority::High;
        let diff = old.diff(&incoming);
        let mut change = HashMap::new();
        change.insert(
            "coprocessor.region-split-keys".to_owned(),
            "10000".to_owned(),
        );
        change.insert("gc.max-write-bytes-per-sec".to_owned(), "100MB".to_owned());
        change.insert(
            "rocksdb.defaultcf.block-cache-size".to_owned(),
            "500MB".to_owned(),
        );
        change.insert(
            "storage.io-rate-limit.import-priority".to_owned(),
            "high".to_owned(),
        );
        let res = to_config_change(change).unwrap();
        assert_eq!(diff, res);

        // illegal cases
        let cases = vec![
            // wrong value type
            ("gc.max-write-bytes-per-sec".to_owned(), "10s".to_owned()),
            (
                "pessimistic-txn.wait-for-lock-timeout".to_owned(),
                "1MB".to_owned(),
            ),
            // missing or unknown config fields
            ("xxx.yyy".to_owned(), "12".to_owned()),
            (
                "rocksdb.defaultcf.block-cache-size.xxx".to_owned(),
                "50MB".to_owned(),
            ),
            ("rocksdb.xxx.block-cache-size".to_owned(), "50MB".to_owned()),
            ("rocksdb.block-cache-size".to_owned(), "50MB".to_owned()),
            // not support change config
            (
                "raftstore.raft-heartbeat-ticks".to_owned(),
                "100".to_owned(),
            ),
            ("raftstore.prevote".to_owned(), "false".to_owned()),
        ];
        for (name, value) in cases {
            let mut change = HashMap::new();
            change.insert(name, value);
            to_config_change(change).unwrap_err();
        }
    }

    #[test]
    fn test_to_toml_encode() {
        let mut change = HashMap::new();
        change.insert(
            "raftstore.pd-heartbeat-tick-interval".to_owned(),
            "1h".to_owned(),
        );
        change.insert(
            "coprocessor.region-split-keys".to_owned(),
            "10000".to_owned(),
        );
        change.insert("gc.max-write-bytes-per-sec".to_owned(), "100MB".to_owned());
        change.insert(
            "rocksdb.defaultcf.titan.blob-run-mode".to_owned(),
            "read-only".to_owned(),
        );
        change.insert("raftstore.apply_pool_size".to_owned(), "7".to_owned());
        change.insert("raftstore.store-pool-size".to_owned(), "17".to_owned());
        let res = to_toml_encode(change).unwrap();
        assert_eq!(
            res.get("raftstore.pd-heartbeat-tick-interval"),
            Some(&"\"1h\"".to_owned())
        );
        assert_eq!(
            res.get("coprocessor.region-split-keys"),
            Some(&"10000".to_owned())
        );
        assert_eq!(
            res.get("gc.max-write-bytes-per-sec"),
            Some(&"\"100MB\"".to_owned())
        );
        assert_eq!(
            res.get("rocksdb.defaultcf.titan.blob-run-mode"),
            Some(&"\"read-only\"".to_owned())
        );
        assert_eq!(res.get("raftstore.apply-pool-size"), Some(&"7".to_owned()));
        assert_eq!(res.get("raftstore.store-pool-size"), Some(&"17".to_owned()));
    }

    #[allow(clippy::type_complexity)]
    fn new_engines<F: KvFormat>(
        cfg: TikvConfig,
    ) -> (
        Storage<RocksDBEngine, MockLockManager, F>,
        ConfigController,
        ReceiverWrapper<TtlCheckerTask>,
        Arc<FlowController>,
    ) {
        assert_eq!(F::TAG, cfg.storage.api_version());
        let resource = cfg.rocksdb.build_resources(Arc::default());
        let engine = RocksDBEngine::new(
            &cfg.storage.data_dir,
            Some(cfg.rocksdb.build_opt(&resource, cfg.storage.engine)),
            cfg.rocksdb.build_cf_opts(
                &cfg.rocksdb.build_cf_resources(
                    cfg.storage
                        .block_cache
                        .build_shared_cache(cfg.storage.engine),
                ),
                None,
                cfg.storage.api_version(),
                None,
                cfg.storage.engine,
            ),
            None,
        )
        .unwrap();
        let storage =
            TestStorageBuilder::<_, _, F>::from_engine_and_lock_mgr(engine, MockLockManager::new())
                .config(cfg.storage.clone())
                .build()
                .unwrap();
        let engine = storage.get_engine().get_rocksdb();
        let (_tx, rx) = std::sync::mpsc::channel();
        let flow_controller = Arc::new(FlowController::Singleton(EngineFlowController::new(
            &cfg.storage.flow_control,
            engine.clone(),
            rx,
        )));

        let cfg_controller = ConfigController::new(cfg);
        cfg_controller.register(
            Module::Rocksdb,
            Box::new(DbConfigManger::new(engine.clone(), DbType::Kv)),
        );
        let (scheduler, receiver) = dummy_scheduler();
        cfg_controller.register(
            Module::Storage,
            Box::new(StorageConfigManger::new(
                engine,
                scheduler,
                flow_controller.clone(),
                storage.get_scheduler(),
            )),
        );
        (storage, cfg_controller, receiver, flow_controller)
    }

    #[test]
    fn test_flow_control() {
        let (mut cfg, _dir) = TikvConfig::with_tmp().unwrap();
        cfg.storage.flow_control.l0_files_threshold = 50;
        cfg.validate().unwrap();
        let (storage, cfg_controller, _, flow_controller) = new_engines::<ApiV1>(cfg);
        let db = storage.get_engine().get_rocksdb();
        assert_eq!(
            db.get_options_cf(CF_DEFAULT)
                .unwrap()
                .get_level_zero_slowdown_writes_trigger(),
            50
        );
        assert_eq!(
            db.get_options_cf(CF_DEFAULT)
                .unwrap()
                .get_level_zero_stop_writes_trigger(),
            50
        );

        assert_eq!(
            db.get_options_cf(CF_DEFAULT)
                .unwrap()
                .get_disable_write_stall(),
            true
        );
        assert_eq!(flow_controller.enabled(), true);
        cfg_controller
            .update_config("storage.flow-control.enable", "false")
            .unwrap();
        assert_eq!(
            db.get_options_cf(CF_DEFAULT)
                .unwrap()
                .get_disable_write_stall(),
            false
        );
        assert_eq!(flow_controller.enabled(), false);
        cfg_controller
            .update_config("storage.flow-control.enable", "true")
            .unwrap();
        assert_eq!(
            db.get_options_cf(CF_DEFAULT)
                .unwrap()
                .get_disable_write_stall(),
            true
        );
        assert_eq!(flow_controller.enabled(), true);
    }

    #[test]
    fn test_change_resolved_ts_config() {
        use crossbeam::channel;

        pub struct TestConfigManager(channel::Sender<ConfigChange>);
        impl ConfigManager for TestConfigManager {
            fn dispatch(&mut self, change: ConfigChange) -> online_config::Result<()> {
                self.0.send(change).unwrap();
                Ok(())
            }
        }

        let (cfg, _dir) = TikvConfig::with_tmp().unwrap();
        let cfg_controller = ConfigController::new(cfg);
        let (tx, rx) = channel::unbounded();
        cfg_controller.register(Module::ResolvedTs, Box::new(TestConfigManager(tx)));

        // Return error if try to update not support config or unknow config
        cfg_controller
            .update_config("resolved-ts.enable", "false")
            .unwrap_err();
        cfg_controller
            .update_config("resolved-ts.scan-lock-pool-size", "10")
            .unwrap_err();
        cfg_controller
            .update_config("resolved-ts.xxx", "false")
            .unwrap_err();

        let mut resolved_ts_cfg = cfg_controller.get_current().resolved_ts;
        // Default value
        assert_eq!(
            resolved_ts_cfg.advance_ts_interval,
            ReadableDuration::secs(20)
        );

        // Update `advance-ts-interval` to 100ms
        cfg_controller
            .update_config("resolved-ts.advance-ts-interval", "100ms")
            .unwrap();
        resolved_ts_cfg.update(rx.recv().unwrap()).unwrap();
        assert_eq!(
            resolved_ts_cfg.advance_ts_interval,
            ReadableDuration::millis(100)
        );

        // Return error if try to update `advance-ts-interval` to an invalid value
        cfg_controller
            .update_config("resolved-ts.advance-ts-interval", "0m")
            .unwrap_err();
        assert_eq!(
            resolved_ts_cfg.advance_ts_interval,
            ReadableDuration::millis(100)
        );

        // Update `advance-ts-interval` to 3s
        cfg_controller
            .update_config("resolved-ts.advance-ts-interval", "3s")
            .unwrap();
        resolved_ts_cfg.update(rx.recv().unwrap()).unwrap();
        assert_eq!(
            resolved_ts_cfg.advance_ts_interval,
            ReadableDuration::secs(3)
        );
    }

    #[test]
    fn test_change_rocksdb_config() {
        let (mut cfg, _dir) = TikvConfig::with_tmp().unwrap();
        cfg.rocksdb.max_background_jobs = 4;
        cfg.rocksdb.max_background_flushes = 2;
        cfg.rocksdb.defaultcf.disable_auto_compactions = false;
        cfg.rocksdb.defaultcf.target_file_size_base = Some(ReadableSize::mb(64));
        cfg.rocksdb.defaultcf.block_cache_size = ReadableSize::mb(8);
        cfg.rocksdb.rate_bytes_per_sec = ReadableSize::mb(64);
        cfg.rocksdb.rate_limiter_auto_tuned = false;
        cfg.validate().unwrap();
        let (storage, cfg_controller, ..) = new_engines::<ApiV1>(cfg);
        let db = storage.get_engine().get_rocksdb();

        // update max_background_jobs
        assert_eq!(db.get_db_options().get_max_background_jobs(), 4);

        cfg_controller
            .update_config("rocksdb.max-background-jobs", "8")
            .unwrap();
        assert_eq!(db.get_db_options().get_max_background_jobs(), 8);

        // update max_background_flushes, set to a bigger value
        assert_eq!(db.get_db_options().get_max_background_flushes(), 2);

        cfg_controller
            .update_config("rocksdb.max-background-flushes", "5")
            .unwrap();
        assert_eq!(db.get_db_options().get_max_background_flushes(), 5);

        // update rate_bytes_per_sec
        assert_eq!(
            db.get_db_options().get_rate_bytes_per_sec().unwrap(),
            ReadableSize::mb(64).0 as i64
        );

        cfg_controller
            .update_config("rocksdb.rate-bytes-per-sec", "128MB")
            .unwrap();
        assert_eq!(
            db.get_db_options().get_rate_bytes_per_sec().unwrap(),
            ReadableSize::mb(128).0 as i64
        );

        // update some configs on default cf
        let cf_opts = db.get_options_cf(CF_DEFAULT).unwrap();
        assert_eq!(cf_opts.get_disable_auto_compactions(), false);
        assert_eq!(cf_opts.get_target_file_size_base(), ReadableSize::mb(64).0);

        let mut change = HashMap::new();
        change.insert(
            "rocksdb.defaultcf.disable-auto-compactions".to_owned(),
            "true".to_owned(),
        );
        change.insert(
            "rocksdb.defaultcf.target-file-size-base".to_owned(),
            "32MB".to_owned(),
        );
        cfg_controller.update(change).unwrap();

        let cf_opts = db.get_options_cf(CF_DEFAULT).unwrap();
        assert_eq!(cf_opts.get_disable_auto_compactions(), true);
        assert_eq!(cf_opts.get_target_file_size_base(), ReadableSize::mb(32).0);
    }

    #[test]
    fn test_change_rate_limiter_auto_tuned() {
        let (mut cfg, _dir) = TikvConfig::with_tmp().unwrap();
        // vanilla limiter does not support dynamically changing auto-tuned mode.
        cfg.rocksdb.rate_limiter_auto_tuned = true;
        cfg.validate().unwrap();
        let (storage, cfg_controller, ..) = new_engines::<ApiV1>(cfg);
        let db = storage.get_engine().get_rocksdb();

        // update rate_limiter_auto_tuned
        assert_eq!(
            db.get_db_options().get_rate_limiter_auto_tuned().unwrap(),
            true
        );

        cfg_controller
            .update_config("rocksdb.rate_limiter_auto_tuned", "false")
            .unwrap();
        assert_eq!(
            db.get_db_options().get_rate_limiter_auto_tuned().unwrap(),
            false
        );
    }

    #[test]
    fn test_change_shared_block_cache() {
        let (mut cfg, _dir) = TikvConfig::with_tmp().unwrap();
        cfg.validate().unwrap();
        let (storage, cfg_controller, ..) = new_engines::<ApiV1>(cfg);
        let db = storage.get_engine().get_rocksdb();

        // Can not update shared block cache through rocksdb module
        cfg_controller
            .update_config("rocksdb.defaultcf.block-cache-size", "256MB")
            .unwrap_err();

        cfg_controller
            .update_config("storage.block-cache.capacity", "256MB")
            .unwrap();

        let defaultcf_opts = db.get_options_cf(CF_DEFAULT).unwrap();
        assert_eq!(
            defaultcf_opts.get_block_cache_capacity(),
            ReadableSize::mb(256).0
        );
    }

    #[test]
    fn test_change_logconfig() {
        let (cfg, _dir) = TikvConfig::with_tmp().unwrap();
        let cfg_controller = ConfigController::new(cfg);

        cfg_controller.register(Module::Log, Box::new(LogConfigManager));

        cfg_controller.update_config("log.level", "warn").unwrap();
        assert_eq!(get_log_level().unwrap(), Level::Warning);
        assert_eq!(
            cfg_controller.get_current().log.level,
            LogLevel(Level::Warning)
        );

        cfg_controller
            .update_config("log.level", "invalid")
            .unwrap_err();
        assert_eq!(
            cfg_controller.get_current().log.level,
            LogLevel(Level::Warning)
        );
    }

    #[test]
    fn test_dispatch_titan_blob_run_mode_config() {
        let mut cfg = TikvConfig::default();
        let mut incoming = cfg.clone();
        cfg.rocksdb.defaultcf.titan.blob_run_mode = BlobRunMode::Normal;
        incoming.rocksdb.defaultcf.titan.blob_run_mode = BlobRunMode::Fallback;

        let diff = cfg
            .rocksdb
            .defaultcf
            .titan
            .diff(&incoming.rocksdb.defaultcf.titan);
        assert_eq!(diff.len(), 1);

        let diff = config_value_to_string(diff.into_iter().collect());
        assert_eq!(diff.len(), 1);
        assert_eq!(diff[0].0.as_str(), "blob_run_mode");
        assert_eq!(diff[0].1.as_str(), "fallback");
    }

    #[test]
    fn test_change_ttl_check_poll_interval() {
        let (mut cfg, _dir) = TikvConfig::with_tmp().unwrap();
        cfg.validate().unwrap();
        let (_, cfg_controller, mut rx, _) = new_engines::<ApiV1>(cfg);

        // Can not update shared block cache through rocksdb module
        cfg_controller
            .update_config("storage.ttl_check_poll_interval", "10s")
            .unwrap();
        match rx.recv() {
            None => unreachable!(),
            Some(TtlCheckerTask::UpdatePollInterval(d)) => assert_eq!(d, Duration::from_secs(10)),
        }
    }

    #[test]
    fn test_change_store_scheduler_worker_pool_size() {
        let (mut cfg, _dir) = TikvConfig::with_tmp().unwrap();
        cfg.storage.scheduler_worker_pool_size = 4;
        cfg.validate().unwrap();
        let (storage, cfg_controller, ..) = new_engines::<ApiV1>(cfg);
        let scheduler = storage.get_scheduler();

        let max_pool_size = std::cmp::max(4, SysQuota::cpu_cores_quota() as usize);

        let check_scale_pool_size = |size: usize, ok: bool| {
            let origin_pool_size = scheduler.get_sched_pool().get_pool_size(CommandPri::Normal);
            let origin_pool_size_high = scheduler.get_sched_pool().get_pool_size(CommandPri::High);
            let res = cfg_controller
                .update_config("storage.scheduler-worker-pool-size", &format!("{}", size));
            let (expected_size, expected_size_high) = if ok {
                res.unwrap();
                (size, std::cmp::max(size / 2, 1))
            } else {
                res.unwrap_err();
                (origin_pool_size, origin_pool_size_high)
            };
            assert_eq!(
                scheduler.get_sched_pool().get_pool_size(CommandPri::Normal),
                expected_size
            );
            assert_eq!(
                scheduler.get_sched_pool().get_pool_size(CommandPri::High),
                expected_size_high
            );
        };

        check_scale_pool_size(0, false);
        check_scale_pool_size(max_pool_size + 1, false);
        check_scale_pool_size(1, true);
        check_scale_pool_size(max_pool_size, true);
    }

    #[test]
    fn test_change_quota_config() {
        let (mut cfg, _dir) = TikvConfig::with_tmp().unwrap();
        cfg.quota.foreground_cpu_time = 1000;
        cfg.quota.foreground_write_bandwidth = ReadableSize::mb(128);
        cfg.quota.foreground_read_bandwidth = ReadableSize::mb(256);
        cfg.quota.background_cpu_time = 1000;
        cfg.quota.background_write_bandwidth = ReadableSize::mb(128);
        cfg.quota.background_read_bandwidth = ReadableSize::mb(256);
        cfg.quota.max_delay_duration = ReadableDuration::secs(1);
        cfg.validate().unwrap();

        let quota_limiter = Arc::new(QuotaLimiter::new(
            cfg.quota.foreground_cpu_time,
            cfg.quota.foreground_write_bandwidth,
            cfg.quota.foreground_read_bandwidth,
            cfg.quota.background_cpu_time,
            cfg.quota.background_write_bandwidth,
            cfg.quota.background_read_bandwidth,
            cfg.quota.max_delay_duration,
            false,
        ));

        let cfg_controller = ConfigController::new(cfg.clone());
        cfg_controller.register(
            Module::Quota,
            Box::new(QuotaLimitConfigManager::new(Arc::clone(&quota_limiter))),
        );
        assert_eq_debug(&cfg_controller.get_current(), &cfg);

        // u64::MAX ns casts to 213503d.
        cfg_controller
            .update_config("quota.max-delay-duration", "213504d")
            .unwrap_err();
        assert_eq_debug(&cfg_controller.get_current(), &cfg);

        cfg_controller
            .update_config("quota.foreground-cpu-time", "2000")
            .unwrap();
        cfg.quota.foreground_cpu_time = 2000;
        assert_eq_debug(&cfg_controller.get_current(), &cfg);

        cfg_controller
            .update_config("quota.foreground-write-bandwidth", "256MB")
            .unwrap();
        cfg.quota.foreground_write_bandwidth = ReadableSize::mb(256);
        assert_eq_debug(&cfg_controller.get_current(), &cfg);

        let mut sample = quota_limiter.new_sample(true);
        sample.add_read_bytes(ReadableSize::mb(32).0 as usize);
        let should_delay = block_on(quota_limiter.consume_sample(sample, true));
        assert_eq!(should_delay, Duration::from_millis(125));

        cfg_controller
            .update_config("quota.foreground-read-bandwidth", "512MB")
            .unwrap();
        cfg.quota.foreground_read_bandwidth = ReadableSize::mb(512);
        assert_eq!(cfg_controller.get_current(), cfg);
        let mut sample = quota_limiter.new_sample(true);
        sample.add_write_bytes(ReadableSize::mb(128).0 as usize);
        let should_delay = block_on(quota_limiter.consume_sample(sample, true));
        assert_eq!(should_delay, Duration::from_millis(500));

        cfg_controller
            .update_config("quota.background-cpu-time", "2000")
            .unwrap();
        cfg.quota.background_cpu_time = 2000;
        assert_eq_debug(&cfg_controller.get_current(), &cfg);

        cfg_controller
            .update_config("quota.background-write-bandwidth", "256MB")
            .unwrap();
        cfg.quota.background_write_bandwidth = ReadableSize::mb(256);
        assert_eq_debug(&cfg_controller.get_current(), &cfg);

        let mut sample = quota_limiter.new_sample(false);
        sample.add_read_bytes(ReadableSize::mb(32).0 as usize);
        let should_delay = block_on(quota_limiter.consume_sample(sample, false));
        assert_eq!(should_delay, Duration::from_millis(125));

        cfg_controller
            .update_config("quota.background-read-bandwidth", "512MB")
            .unwrap();
        cfg.quota.background_read_bandwidth = ReadableSize::mb(512);
        assert_eq_debug(&cfg_controller.get_current(), &cfg);
        let mut sample = quota_limiter.new_sample(false);
        sample.add_write_bytes(ReadableSize::mb(128).0 as usize);
        let should_delay = block_on(quota_limiter.consume_sample(sample, false));
        assert_eq!(should_delay, Duration::from_millis(500));

        cfg_controller
            .update_config("quota.max-delay-duration", "50ms")
            .unwrap();
        cfg.quota.max_delay_duration = ReadableDuration::millis(50);
        assert_eq_debug(&cfg_controller.get_current(), &cfg);
        let mut sample = quota_limiter.new_sample(true);
        sample.add_write_bytes(ReadableSize::mb(128).0 as usize);
        let should_delay = block_on(quota_limiter.consume_sample(sample, true));
        assert_eq!(should_delay, Duration::from_millis(50));

        let mut sample = quota_limiter.new_sample(false);
        sample.add_write_bytes(ReadableSize::mb(128).0 as usize);
        let should_delay = block_on(quota_limiter.consume_sample(sample, false));
        assert_eq!(should_delay, Duration::from_millis(50));

        assert_eq!(cfg.quota.enable_auto_tune, false);
        cfg_controller
            .update_config("quota.enable-auto-tune", "true")
            .unwrap();
        cfg.quota.enable_auto_tune = true;
        assert_eq_debug(&cfg_controller.get_current(), &cfg);
    }

    #[test]
    fn test_change_server_config() {
        let (mut cfg, _dir) = TikvConfig::with_tmp().unwrap();
        cfg.validate().unwrap();
        let cfg_controller = ConfigController::new(cfg.clone());
        let (scheduler, _receiver) = dummy_scheduler();
        let version_tracker = Arc::new(VersionTrack::new(cfg.server.clone()));
        cfg_controller.register(
            Module::Server,
            Box::new(ServerConfigManager::new(
                scheduler,
                version_tracker.clone(),
                ResourceQuota::new(None),
            )),
        );

        let check_cfg = |cfg: &TikvConfig| {
            assert_eq_debug(&cfg_controller.get_current(), cfg);
            assert_eq!(&*version_tracker.value(), &cfg.server);
        };

        cfg_controller
            .update_config("server.max-grpc-send-msg-len", "10000")
            .unwrap();
        cfg.server.max_grpc_send_msg_len = 10000;
        check_cfg(&cfg);

        cfg_controller
            .update_config("server.raft-msg-max-batch-size", "32")
            .unwrap();
        cfg.server.raft_msg_max_batch_size = 32;
        assert_eq_debug(&cfg_controller.get_current(), &cfg);
        check_cfg(&cfg);
    }

    #[test]
    fn test_compatible_adjust_validate_equal() {
        // After calling many time of `compatible_adjust` and `validate` should has
        // the same effect as calling `compatible_adjust` and `validate` one time
        let mut c = TikvConfig::default();
        let mut cfg = c.clone();
        c.compatible_adjust();
        c.validate().unwrap();

        for _ in 0..10 {
            cfg.compatible_adjust();
            cfg.validate().unwrap();
            assert_eq_debug(&c, &cfg);
        }
    }

    #[test]
    fn test_readpool_compatible_adjust_config() {
        let content = r#"
        [readpool.storage]
        [readpool.coprocessor]
        "#;
        let mut cfg: TikvConfig = toml::from_str(content).unwrap();
        cfg.compatible_adjust();
        assert_eq!(cfg.readpool.storage.use_unified_pool, Some(true));
        assert_eq!(cfg.readpool.coprocessor.use_unified_pool, Some(true));

        let content = r#"
        [readpool.storage]
        stack-size = "1MB"
        [readpool.coprocessor]
        normal-concurrency = 1
        "#;
        let mut cfg: TikvConfig = toml::from_str(content).unwrap();
        cfg.compatible_adjust();
        assert_eq!(cfg.readpool.storage.use_unified_pool, Some(false));
        assert_eq!(cfg.readpool.coprocessor.use_unified_pool, Some(false));
    }

    #[test]
    fn test_unrecognized_config_keys() {
        let mut temp_config_file = tempfile::NamedTempFile::new().unwrap();
        let temp_config_writer = temp_config_file.as_file_mut();
        temp_config_writer
            .write_all(
                br#"
                    log-level = "debug"
                    log-fmt = "json"
                    [readpool.unified]
                    min-threads-count = 5
                    stack-size = "20MB"
                    [import]
                    num_threads = 4
                    [gcc]
                    batch-keys = 1024
                    [[security.encryption.master-keys]]
                    type = "file"
                "#,
            )
            .unwrap();
        temp_config_writer.sync_data().unwrap();

        let mut unrecognized_keys = Vec::new();
        let _ = TikvConfig::from_file(temp_config_file.path(), Some(&mut unrecognized_keys));

        assert_eq!(
            unrecognized_keys,
            vec![
                "log-fmt".to_owned(),
                "readpool.unified.min-threads-count".to_owned(),
                "import.num_threads".to_owned(),
                "gcc".to_owned(),
                "security.encryption.master-keys".to_owned(),
            ],
        );
    }

    #[test]
    fn test_raft_engine_dir() {
        let content = r#"
            [raft-engine]
            enable = true
        "#;
        let mut cfg: TikvConfig = toml::from_str(content).unwrap();
        cfg.validate().unwrap();
        assert_eq!(
            cfg.raft_engine.config.dir,
            config::canonicalize_sub_path(&cfg.storage.data_dir, "raft-engine").unwrap()
        );
    }

    #[test]
    fn test_compaction_guard() {
        let cache = Cache::new_lru_cache(LRUCacheOptions::new());
        let no_limiter: Option<ConcurrentTaskLimiter> = None;
        // Test comopaction guard disabled.
        let config = DefaultCfConfig {
            target_file_size_base: Some(ReadableSize::mb(16)),
            enable_compaction_guard: Some(false),
            ..Default::default()
        };
        let provider = Some(MockRegionInfoProvider::new(vec![]));
        let cf_opts = build_cf_opt!(config, CF_DEFAULT, &cache, no_limiter.as_ref(), provider);
        assert_eq!(
            config.target_file_size_base(),
            cf_opts.get_target_file_size_base()
        );

        // Test compaction guard enabled but region info provider is missing.
        let config = DefaultCfConfig {
            target_file_size_base: Some(ReadableSize::mb(16)),
            enable_compaction_guard: Some(true),
            ..Default::default()
        };
        let provider: Option<MockRegionInfoProvider> = None;
        let cf_opts = build_cf_opt!(config, CF_DEFAULT, &cache, no_limiter.as_ref(), provider);
        assert_eq!(
            config.target_file_size_base(),
            cf_opts.get_target_file_size_base()
        );

        // Test compaction guard enabled.
        let config = DefaultCfConfig {
            target_file_size_base: Some(ReadableSize::mb(16)),
            enable_compaction_guard: Some(true),
            compaction_guard_min_output_file_size: ReadableSize::mb(4),
            compaction_guard_max_output_file_size: ReadableSize::mb(64),
            ..Default::default()
        };
        let provider = Some(MockRegionInfoProvider::new(vec![]));
        let cf_opts = build_cf_opt!(config, CF_DEFAULT, &cache, no_limiter.as_ref(), provider);
        assert_eq!(
            config.compaction_guard_max_output_file_size.0,
            cf_opts.get_target_file_size_base()
        );
    }

    #[test]
    fn test_validate_tikv_config() {
        let mut cfg = TikvConfig::default();
        cfg.validate().unwrap();
        let default_region_split_check_diff = cfg.raft_store.region_split_check_diff().0;
        cfg.raft_store.region_split_check_diff =
            Some(ReadableSize(cfg.raft_store.region_split_check_diff().0 + 1));
        cfg.validate().unwrap();
        assert_eq!(
            cfg.raft_store.region_split_check_diff().0,
            default_region_split_check_diff + 1
        );

        // Test validating memory_usage_limit when it's greater than max.
        cfg.memory_usage_limit = Some(ReadableSize(SysQuota::memory_limit_in_bytes() * 2));
        cfg.validate().unwrap_err();

        // Test memory_usage_limit is based on block cache size if it's not configured.
        cfg.memory_usage_limit = None;
        cfg.storage.block_cache.capacity = Some(ReadableSize(3 * GIB));
        cfg.validate().unwrap();
        assert_eq!(cfg.memory_usage_limit.unwrap(), ReadableSize(5 * GIB));

        // Test memory_usage_limit will fallback to system memory capacity with huge
        // block cache.
        cfg.memory_usage_limit = None;
        let system = SysQuota::memory_limit_in_bytes();
        cfg.storage.block_cache.capacity = Some(ReadableSize(system * 3 / 4));
        cfg.validate().unwrap();
        assert_eq!(cfg.memory_usage_limit.unwrap(), ReadableSize(system));

        // Test raftstore.enable-partitioned-raft-kv-compatible-learner.
        let mut cfg = TikvConfig::default();
        cfg.raft_store.enable_v2_compatible_learner = true;
        cfg.storage.engine = EngineType::RaftKv2;
        cfg.validate().unwrap();
        assert!(!cfg.raft_store.enable_v2_compatible_learner);
    }

    #[test]
    fn test_validate_tikv_wal_config() {
        let tmp_path = tempfile::Builder::new().tempdir().unwrap().into_path();
        macro_rules! tmp_path_string_generate {
            ($base:expr, $($sub:expr),+) => {{
                let mut path: ::std::path::PathBuf = $base.clone();
                $(
                    path.push($sub);
                )*
                String::from(path.to_str().unwrap())
            }}
        }

        {
            let mut cfg = TikvConfig::default();
            cfg.validate().unwrap();
        }

        // raft path == kv path
        {
            let mut cfg = TikvConfig::default();
            cfg.storage.engine = EngineType::RaftKv;
            cfg.raft_engine.enable = false;
            cfg.storage.data_dir = tmp_path_string_generate!(tmp_path, "data");
            cfg.raft_store.raftdb_path = tmp_path_string_generate!(tmp_path, "data", "db");
            cfg.validate().unwrap_err();

            let mut cfg = TikvConfig::default();
            cfg.storage.engine = EngineType::RaftKv;
            cfg.raft_engine.enable = true;
            cfg.storage.data_dir = tmp_path_string_generate!(tmp_path, "data");
            cfg.raft_engine.config.dir = tmp_path_string_generate!(tmp_path, "data", "db");
            cfg.validate().unwrap_err();

            let mut cfg = TikvConfig::default();
            cfg.storage.engine = EngineType::RaftKv;
            cfg.raft_engine.enable = true;
            cfg.storage.data_dir = tmp_path_string_generate!(tmp_path, "data");
            cfg.raft_store.raftdb_path = tmp_path_string_generate!(tmp_path, "data", "db");
            cfg.validate().unwrap();
        }

        // raft path == kv wal path
        {
            let mut cfg = TikvConfig::default();
            cfg.storage.engine = EngineType::RaftKv;
            cfg.raft_engine.enable = false;
            cfg.storage.data_dir = tmp_path_string_generate!(tmp_path, "data", "kvdb");
            cfg.raft_store.raftdb_path =
                tmp_path_string_generate!(tmp_path, "data", "raftdb", "db");
            cfg.rocksdb.wal_dir = tmp_path_string_generate!(tmp_path, "data", "raftdb", "db");
            cfg.validate().unwrap_err();

            let mut cfg = TikvConfig::default();
            cfg.storage.engine = EngineType::RaftKv;
            cfg.raft_engine.enable = true;
            cfg.storage.data_dir = tmp_path_string_generate!(tmp_path, "data", "kvdb");
            cfg.raft_store.raftdb_path =
                tmp_path_string_generate!(tmp_path, "data", "raftdb", "db");
            cfg.rocksdb.wal_dir = tmp_path_string_generate!(tmp_path, "data", "raftdb", "db");
            cfg.validate().unwrap();
        }

        // raft wal path == kv path
        {
            let mut cfg = TikvConfig::default();
            cfg.storage.engine = EngineType::RaftKv;
            cfg.raft_engine.enable = false;
            cfg.storage.data_dir = tmp_path_string_generate!(tmp_path, "data", "kvdb");
            cfg.raft_store.raftdb_path =
                tmp_path_string_generate!(tmp_path, "data", "raftdb", "db");
            cfg.raftdb.wal_dir = tmp_path_string_generate!(tmp_path, "data", "kvdb", "db");
            cfg.validate().unwrap_err();

            let mut cfg = TikvConfig::default();
            cfg.storage.engine = EngineType::RaftKv;
            cfg.raft_engine.enable = true;
            cfg.storage.data_dir = tmp_path_string_generate!(tmp_path, "data", "kvdb");
            cfg.raft_store.raftdb_path =
                tmp_path_string_generate!(tmp_path, "data", "raftdb", "db");
            cfg.raftdb.wal_dir = tmp_path_string_generate!(tmp_path, "data", "kvdb", "db");
            cfg.validate().unwrap();
        }

        // raft wal path == kv wal path
        {
            let mut cfg = TikvConfig::default();
            cfg.storage.engine = EngineType::RaftKv;
            cfg.raft_engine.enable = false;
            cfg.rocksdb.wal_dir = tmp_path_string_generate!(tmp_path, "data", "wal");
            cfg.raftdb.wal_dir = tmp_path_string_generate!(tmp_path, "data", "wal");
            cfg.validate().unwrap_err();

            let mut cfg = TikvConfig::default();
            cfg.storage.engine = EngineType::RaftKv;
            cfg.raft_engine.enable = true;
            cfg.rocksdb.wal_dir = tmp_path_string_generate!(tmp_path, "data", "wal");
            cfg.raftdb.wal_dir = tmp_path_string_generate!(tmp_path, "data", "wal");
            cfg.validate().unwrap();
        }

        {
            let mut cfg = TikvConfig::default();
            cfg.storage.engine = EngineType::RaftKv;
            cfg.raft_engine.enable = false;
            cfg.storage.data_dir = tmp_path_string_generate!(tmp_path, "data", "kvdb");
            cfg.raft_store.raftdb_path =
                tmp_path_string_generate!(tmp_path, "data", "raftdb", "db");
            cfg.rocksdb.wal_dir = tmp_path_string_generate!(tmp_path, "data", "kvdb", "db");
            cfg.raftdb.wal_dir = tmp_path_string_generate!(tmp_path, "data", "raftdb", "db");
            cfg.validate().unwrap();
        }
    }

    #[test]
    fn test_background_job_limits() {
        // cpu num = 1
        assert_eq!(
            get_background_job_limits_impl(
                1, // cpu_num
                &KVDB_DEFAULT_BACKGROUND_JOB_LIMITS
            ),
            BackgroundJobLimits {
                max_background_jobs: 2,
                max_background_flushes: 1,
                max_sub_compactions: 1,
                max_titan_background_gc: 1,
            }
        );
        assert_eq!(
            get_background_job_limits_impl(
                1, // cpu_num
                &RAFTDB_DEFAULT_BACKGROUND_JOB_LIMITS
            ),
            BackgroundJobLimits {
                max_background_jobs: 2,
                max_background_flushes: 1,
                max_sub_compactions: 1,
                max_titan_background_gc: 1,
            }
        );
        // cpu num = 2
        assert_eq!(
            get_background_job_limits_impl(
                2, // cpu_num
                &KVDB_DEFAULT_BACKGROUND_JOB_LIMITS
            ),
            BackgroundJobLimits {
                max_background_jobs: 2,
                max_background_flushes: 1,
                max_sub_compactions: 1,
                max_titan_background_gc: 2,
            }
        );
        assert_eq!(
            get_background_job_limits_impl(
                2, // cpu_num
                &RAFTDB_DEFAULT_BACKGROUND_JOB_LIMITS
            ),
            BackgroundJobLimits {
                max_background_jobs: 2,
                max_background_flushes: 1,
                max_sub_compactions: 1,
                max_titan_background_gc: 2,
            }
        );
        // cpu num = 4
        assert_eq!(
            get_background_job_limits_impl(
                4, // cpu_num
                &KVDB_DEFAULT_BACKGROUND_JOB_LIMITS
            ),
            BackgroundJobLimits {
                max_background_jobs: 3,
                max_background_flushes: 1,
                max_sub_compactions: 1,
                max_titan_background_gc: 4,
            }
        );
        assert_eq!(
            get_background_job_limits_impl(
                4, // cpu_num
                &RAFTDB_DEFAULT_BACKGROUND_JOB_LIMITS
            ),
            BackgroundJobLimits {
                max_background_jobs: 3,
                max_background_flushes: 1,
                max_sub_compactions: 1,
                max_titan_background_gc: 4,
            }
        );
        // cpu num = 8
        assert_eq!(
            get_background_job_limits_impl(
                8, // cpu_num
                &KVDB_DEFAULT_BACKGROUND_JOB_LIMITS
            ),
            BackgroundJobLimits {
                max_background_jobs: 7,
                max_background_flushes: 2,
                max_sub_compactions: 3,
                max_titan_background_gc: 4,
            }
        );
        assert_eq!(
            get_background_job_limits_impl(
                8, // cpu_num
                &RAFTDB_DEFAULT_BACKGROUND_JOB_LIMITS
            ),
            RAFTDB_DEFAULT_BACKGROUND_JOB_LIMITS,
        );
        // cpu num = 16
        assert_eq!(
            get_background_job_limits_impl(
                16, // cpu_num
                &KVDB_DEFAULT_BACKGROUND_JOB_LIMITS
            ),
            KVDB_DEFAULT_BACKGROUND_JOB_LIMITS,
        );
        assert_eq!(
            get_background_job_limits_impl(
                16, // cpu_num
                &RAFTDB_DEFAULT_BACKGROUND_JOB_LIMITS
            ),
            RAFTDB_DEFAULT_BACKGROUND_JOB_LIMITS,
        );
    }

    static CONFIG_TEMPLATE: &str = include_str!("../../etc/config-template.toml");

    #[test]
    fn test_config_template_is_valid() {
        let template_config = CONFIG_TEMPLATE
            .lines()
            .map(|l| l.strip_prefix('#').unwrap_or(l))
            .join("\n");

        let mut cfg: TikvConfig = toml::from_str(&template_config).unwrap();
        cfg.validate().unwrap();
    }

    #[test]
    fn test_config_template_no_superfluous_keys() {
        let template_config = CONFIG_TEMPLATE
            .lines()
            .map(|l| l.strip_prefix('#').unwrap_or(l))
            .join("\n");

        let mut deserializer = toml::Deserializer::new(&template_config);
        let mut unrecognized_keys = Vec::new();
        let _: TikvConfig = serde_ignored::deserialize(&mut deserializer, |key| {
            unrecognized_keys.push(key.to_string())
        })
        .unwrap();

        // Don't use `is_empty()` so we see which keys are superfluous on failure.
        assert_eq!(unrecognized_keys, Vec::<String>::new());
    }

    #[test]
    fn test_config_template_matches_default() {
        let template_config = CONFIG_TEMPLATE
            .lines()
            .map(|l| l.strip_prefix('#').unwrap_or(l))
            .join("\n");

        let mut cfg: TikvConfig = toml::from_str(&template_config).unwrap();
        let mut default_cfg = TikvConfig::default();

        // Some default values are computed based on the environment.
        // Because we can't set config values for these in `config-template.toml`, we
        // will handle them manually.
        cfg.readpool.unified.max_thread_count = default_cfg.readpool.unified.max_thread_count;
        cfg.readpool.storage.high_concurrency = default_cfg.readpool.storage.high_concurrency;
        cfg.readpool.storage.normal_concurrency = default_cfg.readpool.storage.normal_concurrency;
        cfg.readpool.storage.low_concurrency = default_cfg.readpool.storage.low_concurrency;
        cfg.readpool.coprocessor.high_concurrency =
            default_cfg.readpool.coprocessor.high_concurrency;
        cfg.readpool.coprocessor.normal_concurrency =
            default_cfg.readpool.coprocessor.normal_concurrency;
        cfg.readpool.coprocessor.low_concurrency = default_cfg.readpool.coprocessor.low_concurrency;
        cfg.server.grpc_memory_pool_quota = default_cfg.server.grpc_memory_pool_quota;
        cfg.server.background_thread_count = default_cfg.server.background_thread_count;
        cfg.server.end_point_max_concurrency = default_cfg.server.end_point_max_concurrency;
        cfg.storage.scheduler_worker_pool_size = default_cfg.storage.scheduler_worker_pool_size;
        cfg.rocksdb.max_background_jobs = default_cfg.rocksdb.max_background_jobs;
        cfg.rocksdb.max_background_flushes = default_cfg.rocksdb.max_background_flushes;
        cfg.rocksdb.max_sub_compactions = default_cfg.rocksdb.max_sub_compactions;
        cfg.rocksdb.titan.max_background_gc = default_cfg.rocksdb.titan.max_background_gc;
        cfg.raftdb.max_background_jobs = default_cfg.raftdb.max_background_jobs;
        cfg.raftdb.max_background_flushes = default_cfg.raftdb.max_background_flushes;
        cfg.raftdb.max_sub_compactions = default_cfg.raftdb.max_sub_compactions;
        cfg.raftdb.titan.max_background_gc = default_cfg.raftdb.titan.max_background_gc;
        cfg.backup.num_threads = default_cfg.backup.num_threads;
        cfg.log_backup.num_threads = default_cfg.log_backup.num_threads;

        // There is another set of config values that we can't directly compare:
        // When the default values are `None`, but are then resolved to `Some(_)` later
        // on.
        default_cfg.readpool.storage.adjust_use_unified_pool();
        default_cfg.readpool.coprocessor.adjust_use_unified_pool();
        default_cfg
            .coprocessor
            .optimize_for(default_cfg.storage.engine == EngineType::RaftKv2);
        default_cfg.security.redact_info_log = Some(false);
        default_cfg.coprocessor.region_max_size = Some(default_cfg.coprocessor.region_max_size());
        default_cfg.coprocessor.region_max_keys = Some(default_cfg.coprocessor.region_max_keys());
        default_cfg.coprocessor.region_split_keys =
            Some(default_cfg.coprocessor.region_split_keys());
        default_cfg.raft_store.raft_log_gc_size_limit =
            Some(default_cfg.coprocessor.region_split_size() * 3 / 4);
        default_cfg.raft_store.raft_log_gc_count_limit =
            Some(default_cfg.coprocessor.region_split_size() * 3 / 4 / ReadableSize::kb(1));
        default_cfg.raft_store.region_split_check_diff =
            Some(default_cfg.coprocessor.region_split_size() / 16);
        default_cfg.rocksdb.writecf.target_file_size_base = Some(ReadableSize::mb(8));
        default_cfg.rocksdb.defaultcf.target_file_size_base = Some(ReadableSize::mb(8));
        default_cfg.rocksdb.lockcf.target_file_size_base = Some(ReadableSize::mb(8));
        default_cfg.raftdb.defaultcf.target_file_size_base = Some(ReadableSize::mb(8));
        default_cfg.raft_store.region_compact_check_step = Some(100);

        // Other special cases.
        cfg.pd.retry_max_count = default_cfg.pd.retry_max_count; // Both -1 and isize::MAX are the same.
        cfg.storage.block_cache.capacity = None; // Either `None` and a value is computed or `Some(_)` fixed value.
        cfg.memory_usage_limit = None;
        cfg.raft_engine.mut_config().memory_limit = None;
        cfg.coprocessor_v2.coprocessor_plugin_directory = None; // Default is `None`, which is represented by not setting the key.
        cfg.rocksdb.write_buffer_limit = None;
        //
        cfg.rocksdb.defaultcf.enable_compaction_guard = None;
        cfg.rocksdb.writecf.enable_compaction_guard = None;
        cfg.rocksdb.lockcf.enable_compaction_guard = None;
        cfg.rocksdb.raftcf.enable_compaction_guard = None;
        cfg.raftdb.defaultcf.enable_compaction_guard = None;
        //
        cfg.rocksdb.defaultcf.level0_slowdown_writes_trigger = None;
        cfg.rocksdb.writecf.level0_slowdown_writes_trigger = None;
        cfg.rocksdb.lockcf.level0_slowdown_writes_trigger = None;
        cfg.rocksdb.raftcf.level0_slowdown_writes_trigger = None;
        cfg.raftdb.defaultcf.level0_slowdown_writes_trigger = None;
        //
        cfg.rocksdb.defaultcf.level0_stop_writes_trigger = None;
        cfg.rocksdb.writecf.level0_stop_writes_trigger = None;
        cfg.rocksdb.lockcf.level0_stop_writes_trigger = None;
        cfg.rocksdb.raftcf.level0_stop_writes_trigger = None;
        cfg.raftdb.defaultcf.level0_stop_writes_trigger = None;
        //
        cfg.rocksdb.defaultcf.soft_pending_compaction_bytes_limit = None;
        cfg.rocksdb.writecf.soft_pending_compaction_bytes_limit = None;
        cfg.rocksdb.lockcf.soft_pending_compaction_bytes_limit = None;
        cfg.rocksdb.raftcf.soft_pending_compaction_bytes_limit = None;
        cfg.raftdb.defaultcf.soft_pending_compaction_bytes_limit = None;
        //
        cfg.rocksdb.defaultcf.hard_pending_compaction_bytes_limit = None;
        cfg.rocksdb.writecf.hard_pending_compaction_bytes_limit = None;
        cfg.rocksdb.lockcf.hard_pending_compaction_bytes_limit = None;
        cfg.rocksdb.raftcf.hard_pending_compaction_bytes_limit = None;
        cfg.raftdb.defaultcf.hard_pending_compaction_bytes_limit = None;
        //
        cfg.rocksdb.defaultcf.ribbon_filter_above_level = None;
        cfg.rocksdb.writecf.ribbon_filter_above_level = None;
        cfg.rocksdb.lockcf.ribbon_filter_above_level = None;
        cfg.rocksdb.raftcf.ribbon_filter_above_level = None;
        cfg.raftdb.defaultcf.ribbon_filter_above_level = None;

        cfg.coprocessor
            .optimize_for(default_cfg.storage.engine == EngineType::RaftKv2);

        assert_eq_debug(&cfg, &default_cfg);
    }

    #[test]
    fn test_region_size_config() {
        let mut default_cfg = TikvConfig::default();
        default_cfg.storage.engine = EngineType::RaftKv;
        default_cfg.validate().unwrap();
        assert_eq!(default_cfg.coprocessor.region_split_size(), SPLIT_SIZE);
        assert!(!default_cfg.coprocessor.enable_region_bucket());

        assert_eq!(default_cfg.split.qps_threshold, DEFAULT_QPS_THRESHOLD);
        assert_eq!(
            default_cfg.split.region_cpu_overload_threshold_ratio,
            REGION_CPU_OVERLOAD_THRESHOLD_RATIO
        );
        assert_eq!(default_cfg.split.byte_threshold, DEFAULT_BYTE_THRESHOLD);

        let mut default_cfg = TikvConfig::default();
        default_cfg.storage.engine = EngineType::RaftKv2;
        default_cfg.validate().unwrap();
        assert_eq!(
            default_cfg.coprocessor.region_split_size(),
            RAFTSTORE_V2_SPLIT_SIZE
        );
        assert_eq!(
            default_cfg.split.qps_threshold,
            DEFAULT_BIG_REGION_QPS_THRESHOLD
        );
        assert_eq!(
            default_cfg.split.region_cpu_overload_threshold_ratio,
            BIG_REGION_CPU_OVERLOAD_THRESHOLD_RATIO
        );
        assert_eq!(
            default_cfg.split.byte_threshold,
            DEFAULT_BIG_REGION_BYTE_THRESHOLD
        );
        assert!(default_cfg.coprocessor.enable_region_bucket());

        let mut default_cfg = TikvConfig::default();
        default_cfg.coprocessor.region_split_size = Some(ReadableSize::mb(500));
        default_cfg.coprocessor.optimize_for(false);
        default_cfg.coprocessor.validate().unwrap();
        assert_eq!(
            default_cfg.coprocessor.region_split_size(),
            ReadableSize::mb(500)
        );
        assert!(default_cfg.coprocessor.enable_region_bucket());

        let mut default_cfg = TikvConfig::default();
        default_cfg.coprocessor.region_split_size = Some(ReadableSize::mb(500));
        default_cfg.coprocessor.optimize_for(true);
        default_cfg.coprocessor.validate().unwrap();
        assert_eq!(
            default_cfg.coprocessor.region_split_size(),
            ReadableSize::mb(500)
        );
        assert!(default_cfg.coprocessor.enable_region_bucket());
    }

    #[test]
    fn test_compatibility_with_old_config_template() {
        let mut buf = Vec::new();
        let resp = reqwest::blocking::get(
            "https://raw.githubusercontent.com/tikv/tikv/master/etc/config-template.toml",
        );
        match resp {
            Ok(mut resp) => {
                std::io::copy(&mut resp, &mut buf).expect("failed to copy content");
                let template_config = std::str::from_utf8(&buf)
                    .unwrap()
                    .lines()
                    .map(|l| l.strip_prefix('#').unwrap_or(l))
                    .join("\n");
                let _: TikvConfig = toml::from_str(&template_config).unwrap();
            }
            Err(e) => {
                if e.is_timeout() {
                    println!("warn: fail to download latest config template due to timeout");
                } else {
                    panic!("fail to download latest config template");
                }
            }
        }
    }

    #[test]
    fn test_cdc() {
        let content = r#"
            [cdc]
        "#;
        let mut cfg: TikvConfig = toml::from_str(content).unwrap();
        cfg.validate().unwrap();

        // old-value-cache-size is deprecated, 0 must not report error.
        let content = r#"
            [cdc]
            old-value-cache-size = 0
        "#;
        let mut cfg: TikvConfig = toml::from_str(content).unwrap();
        cfg.validate().unwrap();

        let content = r#"
            [cdc]
            min-ts-interval = "0s"
        "#;
        let mut cfg: TikvConfig = toml::from_str(content).unwrap();
        cfg.validate().unwrap();

        let content = r#"
            [cdc]
            incremental-scan-threads = 0
        "#;
        let mut cfg: TikvConfig = toml::from_str(content).unwrap();
        cfg.validate().unwrap();

        let content = r#"
            [cdc]
            incremental-scan-concurrency = 0
        "#;
        let mut cfg: TikvConfig = toml::from_str(content).unwrap();
        cfg.validate().unwrap();

        let content = r#"
            [cdc]
            incremental-scan-concurrency = 1
            incremental-scan-threads = 2
        "#;
        let mut cfg: TikvConfig = toml::from_str(content).unwrap();
        cfg.validate().unwrap();

        let content = r#"
            [storage]
            engine = "partitioned-raft-kv"
            [cdc]
            hibernate-regions-compatible = true
        "#;
        let mut cfg: TikvConfig = toml::from_str(content).unwrap();
        cfg.validate().unwrap();
        assert!(!cfg.cdc.hibernate_regions_compatible);
    }

    #[test]
    fn test_module_from_str() {
        let cases = vec![
            ("readpool", Module::Readpool),
            ("server", Module::Server),
            ("metric", Module::Metric),
            ("raft_store", Module::Raftstore),
            ("coprocessor", Module::Coprocessor),
            ("pd", Module::Pd),
            ("split", Module::Split),
            ("rocksdb", Module::Rocksdb),
            ("raft_engine", Module::RaftEngine),
            ("storage", Module::Storage),
            ("security", Module::Security),
            ("import", Module::Import),
            ("backup", Module::Backup),
            ("log_backup", Module::BackupStream),
            ("pessimistic_txn", Module::PessimisticTxn),
            ("gc", Module::Gc),
            ("cdc", Module::Cdc),
            ("resolved_ts", Module::ResolvedTs),
            ("resource_metering", Module::ResourceMetering),
            ("unknown", Module::Unknown("unknown".to_string())),
        ];
        for (name, module) in cases {
            assert_eq!(Module::from(name), module);
        }
    }

    #[test]
    fn test_numeric_enum_serializing() {
        let normal_string_config = r#"
            compaction-style = 1
        "#;
        let config: DefaultCfConfig = toml::from_str(normal_string_config).unwrap();
        assert_eq!(config.compaction_style, DBCompactionStyle::Universal);

        // Test if we support string value
        let normal_string_config = r#"
            compaction-style = "universal"
        "#;
        let config: DefaultCfConfig = toml::from_str(normal_string_config).unwrap();
        assert_eq!(config.compaction_style, DBCompactionStyle::Universal);
        assert!(
            toml::to_string(&config)
                .unwrap()
                .contains("compaction-style = 1")
        );

        let bad_string_config = r#"
            compaction-style = "level1"
        "#;
        let r = panic_hook::recover_safe(|| {
            let _: DefaultCfConfig = toml::from_str(bad_string_config).unwrap();
        });
        r.unwrap_err();

        let bad_string_config = r#"
            compaction-style = 4
        "#;
        let r = panic_hook::recover_safe(|| {
            let _: DefaultCfConfig = toml::from_str(bad_string_config).unwrap();
        });
        r.unwrap_err();

        // rate-limiter-mode default values is 2
        let config_str = r#"
            rate-limiter-mode = 1
        "#;

        let config: DbConfig = toml::from_str(config_str).unwrap();
        assert_eq!(config.rate_limiter_mode, DBRateLimiterMode::ReadOnly);

        assert!(
            toml::to_string(&config)
                .unwrap()
                .contains("rate-limiter-mode = 1")
        );
    }

    #[test]
    fn test_serde_to_online_config() {
        let cases = vec![
            (
                "raftstore.store_pool_size",
                "raft_store.store_batch_system.pool_size",
            ),
            (
                "raftstore.store-pool-size",
                "raft_store.store_batch_system.pool_size",
            ),
            (
                "raftstore.store_max_batch_size",
                "raft_store.store_batch_system.max_batch_size",
            ),
            (
                "raftstore.store-max-batch-size",
                "raft_store.store_batch_system.max_batch_size",
            ),
            (
                "raftstore.apply_pool_size",
                "raft_store.apply_batch_system.pool_size",
            ),
            (
                "raftstore.apply-pool-size",
                "raft_store.apply_batch_system.pool_size",
            ),
            (
                "raftstore.apply_max_batch_size",
                "raft_store.apply_batch_system.max_batch_size",
            ),
            (
                "raftstore.apply-max-batch-size",
                "raft_store.apply_batch_system.max_batch_size",
            ),
            (
                "raftstore.store_io_pool_size",
                "raft_store.store_io_pool_size",
            ),
            (
                "raftstore.store-io-pool-size",
                "raft_store.store_io_pool_size",
            ),
            (
                "raftstore.apply_yield_duration",
                "raft_store.apply_yield_duration",
            ),
            (
                "raftstore.apply-yield-duration",
                "raft_store.apply_yield_duration",
            ),
            (
                "raftstore.raft_store_max_leader_lease",
                "raft_store.raft_store_max_leader_lease",
            ),
        ];

        for (name, res) in cases {
            assert_eq!(serde_to_online_config(name.into()).as_str(), res);
        }
    }

    #[test]
    fn test_flow_control_override() {
        let content = r#"
            [storage.flow-control]
            enable = true
            l0-files-threshold = 77
            soft-pending-compaction-bytes-limit = "777GB"
        "#;
        let mut cfg: TikvConfig = toml::from_str(content).unwrap();
        cfg.validate().unwrap();
        assert_eq!(
            cfg.rocksdb.defaultcf.level0_slowdown_writes_trigger,
            Some(77)
        );
        assert_eq!(
            cfg.rocksdb.defaultcf.soft_pending_compaction_bytes_limit,
            Some(ReadableSize::gb(777))
        );

        // Override with default values if flow control is disabled.
        let content = r#"
            [storage.flow-control]
            enable = false
            l0-files-threshold = 77
            soft-pending-compaction-bytes-limit = "777GB"
            [rocksdb.defaultcf]
            level0-slowdown-writes-trigger = 888
            soft-pending-compaction-bytes-limit = "888GB"
            [rocksdb.writecf]
        "#;
        let mut cfg: TikvConfig = toml::from_str(content).unwrap();
        cfg.validate().unwrap();
        assert_eq!(
            cfg.rocksdb.defaultcf.level0_slowdown_writes_trigger,
            Some(888)
        );
        assert_eq!(
            cfg.rocksdb.defaultcf.soft_pending_compaction_bytes_limit,
            Some(ReadableSize::gb(888))
        );
        matches!(cfg.rocksdb.writecf.level0_slowdown_writes_trigger, Some(v) if v != 77);
        matches!(cfg.rocksdb.writecf.soft_pending_compaction_bytes_limit, Some(v) if v != ReadableSize::gb(777));

        // Do not override when RocksDB configurations are specified.
        let content = r#"
            [storage.flow-control]
            enable = true
            l0-files-threshold = 77
            soft-pending-compaction-bytes-limit = "777GB"
            [rocksdb.defaultcf]
            level0-slowdown-writes-trigger = 66
            soft-pending-compaction-bytes-limit = "666GB"
        "#;
        let mut cfg: TikvConfig = toml::from_str(content).unwrap();
        cfg.validate().unwrap();
        assert_eq!(
            cfg.rocksdb.defaultcf.level0_slowdown_writes_trigger,
            Some(66)
        );
        assert_eq!(
            cfg.rocksdb.defaultcf.soft_pending_compaction_bytes_limit,
            Some(ReadableSize::gb(666))
        );

        // Cannot specify larger configurations for RocksDB.
        let content = r#"
            [storage.flow-control]
            enable = true
            l0-files-threshold = 1
            soft-pending-compaction-bytes-limit = "1GB"
            [rocksdb.defaultcf]
            level0-slowdown-writes-trigger = 88
            soft-pending-compaction-bytes-limit = "888GB"
        "#;
        let mut cfg: TikvConfig = toml::from_str(content).unwrap();
        cfg.validate().unwrap();
        assert_eq!(
            cfg.rocksdb.defaultcf.level0_slowdown_writes_trigger,
            Some(1)
        );
        assert_eq!(
            cfg.rocksdb.defaultcf.soft_pending_compaction_bytes_limit,
            Some(ReadableSize::gb(1))
        );
    }
}<|MERGE_RESOLUTION|>--- conflicted
+++ resolved
@@ -3375,10 +3375,6 @@
         )
         .validate(kv_data_exists)?;
 
-<<<<<<< HEAD
-        self.rocksdb.optimize_for(self.storage.engine);
-
-=======
         // Optimize.
         self.rocksdb.optimize_for(self.storage.engine);
         self.coprocessor
@@ -3387,7 +3383,6 @@
             .optimize_for(self.coprocessor.region_split_size());
         self.raft_store
             .optimize_for(self.storage.engine == EngineType::RaftKv2);
->>>>>>> 3ac9893e
         if self.storage.engine == EngineType::RaftKv2 {
             self.raft_store.store_io_pool_size = cmp::max(self.raft_store.store_io_pool_size, 1);
         }
@@ -3444,49 +3439,7 @@
             );
         }
 
-<<<<<<< HEAD
-        if self.log_backup.temp_path.is_empty() {
-            self.log_backup.temp_path =
-                config::canonicalize_sub_path(&self.storage.data_dir, "log-backup-temp")?;
-        }
-
-        self.rocksdb.validate()?;
-        self.raftdb.validate()?;
-        self.raft_engine.validate()?;
-        self.server.validate()?;
-        self.pd.validate()?;
-
-        // cannot pass EngineType directly as component raftstore cannot have dependency
-        // on tikv
-        self.coprocessor
-            .optimize_for(self.storage.engine == EngineType::RaftKv2);
-        self.coprocessor.validate()?;
-        self.split
-            .optimize_for(self.coprocessor.region_split_size());
-        self.raft_store
-            .optimize_for(self.storage.engine == EngineType::RaftKv2);
-        self.raft_store.validate(
-            self.coprocessor.region_split_size(),
-            self.coprocessor.enable_region_bucket(),
-            self.coprocessor.region_bucket_size,
-        )?;
-        self.security
-            .validate(self.storage.engine == EngineType::RaftKv2)?;
-        self.import.validate()?;
-        self.backup.validate()?;
-        self.log_backup.validate()?;
-        self.cdc
-            .validate(self.storage.engine == EngineType::RaftKv2)?;
-        self.pessimistic_txn.validate()?;
-        self.gc.validate()?;
-        self.resolved_ts.validate()?;
-        self.resource_metering.validate()?;
-        self.quota.validate()?;
-        self.causal_ts.validate()?;
-
-=======
         // Validate flow control and rocksdb write stall.
->>>>>>> 3ac9893e
         if self.storage.flow_control.enable {
             self.rocksdb.defaultcf.disable_write_stall = true;
             self.rocksdb.writecf.disable_write_stall = true;
