--- conflicted
+++ resolved
@@ -3295,14 +3295,9 @@
             if self.raft_store.enable_v2_compatible_learner {
                 self.raft_store.enable_v2_compatible_learner = false;
                 warn!(
-<<<<<<< HEAD
-                    "raftstore.enable-v2-compatible-learner was true but storage.engine was \
-                    partitioned-raft-kv, no need to enable v2 compatible learner, overwrite to false"
-=======
                     "raftstore.enable-partitioned-raft-kv-compatible-learner was true but \
                     storage.engine was partitioned-raft-kv, no need to enable \
                     enable-partitioned-raft-kv-compatible-learner, overwrite to false"
->>>>>>> 2984dd18
                 );
             }
         }
@@ -5457,11 +5452,7 @@
         cfg.validate().unwrap();
         assert_eq!(cfg.memory_usage_limit.unwrap(), ReadableSize(system));
 
-<<<<<<< HEAD
-        // Test raftstore.enable-v2-compatible-learner.
-=======
         // Test raftstore.enable-partitioned-raft-kv-compatible-learner.
->>>>>>> 2984dd18
         let mut cfg = TikvConfig::default();
         cfg.raft_store.enable_v2_compatible_learner = true;
         cfg.storage.engine = EngineType::RaftKv2;
