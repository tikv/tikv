--- conflicted
+++ resolved
@@ -4441,17 +4441,10 @@
     fn test_rocks_rate_limit_zero() {
         let mut tikv_cfg = TikvConfig::default();
         tikv_cfg.rocksdb.rate_bytes_per_sec = ReadableSize(0);
-<<<<<<< HEAD
-        tikv_cfg.rocksdb.build_opt(
-            &tikv_cfg.rocksdb.build_resources(Arc::new(Env::default())),
-            tikv_cfg.storage.engine,
-        );
-=======
         let resource = tikv_cfg.rocksdb.build_resources(Arc::new(Env::default()));
         tikv_cfg
             .rocksdb
             .build_opt(&resource, tikv_cfg.storage.engine);
->>>>>>> 7c20add6
     }
 
     #[test]
@@ -4615,14 +4608,7 @@
         let resource = cfg.rocksdb.build_resources(Arc::default());
         let engine = RocksDBEngine::new(
             &cfg.storage.data_dir,
-<<<<<<< HEAD
-            Some(cfg.rocksdb.build_opt(
-                &cfg.rocksdb.build_resources(Arc::new(Env::default())),
-                cfg.storage.engine,
-            )),
-=======
             Some(cfg.rocksdb.build_opt(&resource, cfg.storage.engine)),
->>>>>>> 7c20add6
             cfg.rocksdb.build_cf_opts(
                 &cfg.rocksdb.build_cf_resources(
                     cfg.storage
