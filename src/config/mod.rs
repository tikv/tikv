// Copyright 2017 TiKV Project Authors. Licensed under Apache-2.0.

//! Configuration for the entire server.
//!
//! TiKV is configured through the `TikvConfig` type, which is in turn
//! made up of many other configuration types.

mod configurable;

use std::{
    cmp,
    collections::{HashMap, HashSet},
    convert::TryFrom,
    error::Error,
    fs, i32,
    io::{Error as IoError, ErrorKind, Write},
    path::Path,
    str,
    sync::{Arc, RwLock},
    usize,
};

use api_version::ApiV1Ttl;
use causal_ts::Config as CausalTsConfig;
pub use configurable::{loop_registry, ConfigRes, ConfigurableDb};
use encryption_export::DataKeyManager;
use engine_rocks::{
    config::{self as rocks_config, BlobRunMode, CompressionType, LogLevel as RocksLogLevel},
    get_env,
    properties::MvccPropertiesCollectorFactory,
    raw::{
        BlockBasedOptions, Cache, ChecksumType, CompactionPriority, ConcurrentTaskLimiter,
        DBCompactionStyle, DBCompressionType, DBRateLimiterMode, DBRecoveryMode, Env,
        PrepopulateBlockCache, RateLimiter, WriteBufferManager,
    },
    util::{
        FixedPrefixSliceTransform, FixedSuffixSliceTransform, NoopSliceTransform,
        RangeCompactionFilterFactory, StackingCompactionFilterFactory,
    },
    RaftDbLogger, RangePropertiesCollectorFactory, RawMvccPropertiesCollectorFactory,
    RocksCfOptions, RocksDbOptions, RocksEngine, RocksEventListener, RocksStatistics,
    RocksTitanDbOptions, RocksdbLogger, TtlPropertiesCollectorFactory,
    DEFAULT_PROP_KEYS_INDEX_DISTANCE, DEFAULT_PROP_SIZE_INDEX_DISTANCE,
};
use engine_traits::{
    CfOptions as _, DbOptions as _, MiscExt, TitanCfOptions as _, CF_DEFAULT, CF_LOCK, CF_RAFT,
    CF_WRITE,
};
use file_system::IoRateLimiter;
use keys::region_raft_prefix_len;
use kvproto::kvrpcpb::ApiVersion;
use online_config::{ConfigChange, ConfigManager, ConfigValue, OnlineConfig, Result as CfgResult};
use pd_client::Config as PdConfig;
use raft_log_engine::{
    RaftEngineConfig as RawRaftEngineConfig, ReadableSize as RaftEngineReadableSize,
};
use raftstore::{
    coprocessor::{Config as CopConfig, RegionInfoAccessor},
    store::{CompactionGuardGeneratorFactory, Config as RaftstoreConfig, SplitConfig},
};
use resource_control::Config as ResourceControlConfig;
use resource_metering::Config as ResourceMeteringConfig;
use security::SecurityConfig;
use serde::{
    de::{Error as DError, Unexpected},
    Deserialize, Deserializer, Serialize, Serializer,
};
use serde_json::{to_value, Map, Value};
use tikv_util::{
    config::{
        self, LogFormat, RaftDataStateMachine, ReadableDuration, ReadableSize, TomlWriter, GIB, MIB,
    },
    logger::{get_level_by_string, get_string_by_level, set_log_level},
    sys::SysQuota,
    time::duration_to_sec,
    yatp_pool,
};

use crate::{
    coprocessor_v2::Config as CoprocessorV2Config,
    import::Config as ImportConfig,
    server::{
        gc_worker::{GcConfig, RawCompactionFilterFactory, WriteCompactionFilterFactory},
        lock_manager::Config as PessimisticTxnConfig,
        ttl::TtlCompactionFilterFactory,
        Config as ServerConfig, CONFIG_ROCKSDB_GAUGE,
    },
    storage::config::{Config as StorageConfig, EngineType, DEFAULT_DATA_DIR},
};

pub const DEFAULT_ROCKSDB_SUB_DIR: &str = "db";
pub const DEFAULT_TABLET_SUB_DIR: &str = "tablets";

/// By default, block cache size will be set to 45% of system memory.
pub const BLOCK_CACHE_RATE: f64 = 0.45;
/// Because multi-rocksdb has 25% memory table quota, we have to reduce block
/// cache a bit
pub const RAFTSTORE_V2_BLOCK_CACHE_RATE: f64 = 0.30;
/// By default, TiKV will try to limit memory usage to 75% of system memory.
pub const MEMORY_USAGE_LIMIT_RATE: f64 = 0.75;

/// Min block cache shard's size. If a shard is too small, the index/filter data
/// may not fit one shard
pub const MIN_BLOCK_CACHE_SHARD_SIZE: usize = 128 * MIB as usize;

/// Maximum of 15% of system memory can be used by Raft Engine. Normally its
/// memory usage is much smaller than that.
const RAFT_ENGINE_MEMORY_LIMIT_RATE: f64 = 0.15;
/// Tentative value.
const WRITE_BUFFER_MEMORY_LIMIT_RATE: f64 = 0.25;
const WRITE_BUFFER_MEMORY_LIMIT_MAX: u64 = ReadableSize::gb(15).0;

const LOCKCF_MIN_MEM: usize = 256 * MIB as usize;
const LOCKCF_MAX_MEM: usize = GIB as usize;
const RAFT_MIN_MEM: usize = 256 * MIB as usize;
const RAFT_MAX_MEM: usize = 2 * GIB as usize;
/// Configs that actually took effect in the last run
pub const LAST_CONFIG_FILE: &str = "last_tikv.toml";
const TMP_CONFIG_FILE: &str = "tmp_tikv.toml";
const MAX_BLOCK_SIZE: usize = 32 * MIB as usize;

fn bloom_filter_ratio(et: EngineType) -> f64 {
    match et {
        EngineType::RaftKv => 0.1,
        // In v2, every peer has its own tablet. The data scale is about tens of
        // GiBs. We only need a small portion for those key.
        // TODO: disable it for now until find out the proper ratio
        EngineType::RaftKv2 => 0.0,
    }
}

fn memory_limit_for_cf(is_raft_db: bool, cf: &str, total_mem: u64) -> ReadableSize {
    let (ratio, min, max) = match (is_raft_db, cf) {
        (true, CF_DEFAULT) => (0.02, RAFT_MIN_MEM, RAFT_MAX_MEM),
        (false, CF_DEFAULT) => (0.25, 0, usize::MAX),
        (false, CF_LOCK) => (0.02, LOCKCF_MIN_MEM, LOCKCF_MAX_MEM),
        (false, CF_WRITE) => (0.15, 0, usize::MAX),
        _ => unreachable!(),
    };
    let size = ((total_mem as f64 * ratio) as usize).clamp(min, max);
    ReadableSize::mb(size as u64 / MIB)
}

#[derive(Clone, Serialize, Deserialize, PartialEq, Debug, OnlineConfig)]
#[serde(default)]
#[serde(rename_all = "kebab-case")]
pub struct TitanCfConfig {
    #[online_config(skip)]
    pub min_blob_size: ReadableSize,
    #[online_config(skip)]
    pub blob_file_compression: CompressionType,
    #[online_config(skip)]
    pub blob_cache_size: ReadableSize,
    #[online_config(skip)]
    pub min_gc_batch_size: ReadableSize,
    #[online_config(skip)]
    pub max_gc_batch_size: ReadableSize,
    #[online_config(skip)]
    pub discardable_ratio: f64,
    // deprecated.
    #[online_config(skip)]
    #[doc(hidden)]
    #[serde(skip_serializing)]
    pub sample_ratio: Option<f64>,
    #[online_config(skip)]
    pub merge_small_file_threshold: ReadableSize,
    pub blob_run_mode: BlobRunMode,
    #[online_config(skip)]
    pub level_merge: bool,
    #[online_config(skip)]
    pub range_merge: bool,
    #[online_config(skip)]
    pub max_sorted_runs: i32,
    // deprecated.
    #[online_config(skip)]
    #[doc(hidden)]
    #[serde(skip_serializing)]
    pub gc_merge_rewrite: bool,
}

impl Default for TitanCfConfig {
    fn default() -> Self {
        Self {
            min_blob_size: ReadableSize::kb(1), // disable titan default
            blob_file_compression: CompressionType::Lz4,
            blob_cache_size: ReadableSize::mb(0),
            min_gc_batch_size: ReadableSize::mb(16),
            max_gc_batch_size: ReadableSize::mb(64),
            discardable_ratio: 0.5,
            sample_ratio: None,
            merge_small_file_threshold: ReadableSize::mb(8),
            blob_run_mode: BlobRunMode::Normal,
            level_merge: false,
            range_merge: true,
            max_sorted_runs: 20,
            gc_merge_rewrite: false,
        }
    }
}

impl TitanCfConfig {
    fn build_opts(&self) -> RocksTitanDbOptions {
        let mut opts = RocksTitanDbOptions::new();
        opts.set_min_blob_size(self.min_blob_size.0);
        opts.set_blob_file_compression(self.blob_file_compression.into());
        opts.set_blob_cache(self.blob_cache_size.0 as usize, -1, false, 0.0);
        opts.set_min_gc_batch_size(self.min_gc_batch_size.0);
        opts.set_max_gc_batch_size(self.max_gc_batch_size.0);
        opts.set_discardable_ratio(self.discardable_ratio);
        opts.set_merge_small_file_threshold(self.merge_small_file_threshold.0);
        opts.set_blob_run_mode(self.blob_run_mode.into());
        opts.set_level_merge(self.level_merge);
        opts.set_range_merge(self.range_merge);
        opts.set_max_sorted_runs(self.max_sorted_runs);
        opts
    }

    fn validate(&self) -> Result<(), Box<dyn Error>> {
        if self.gc_merge_rewrite {
            return Err(
                "gc-merge-rewrite is deprecated. The data produced when this \
                option is enabled cannot be read by this version. Therefore, if \
                this option has been applied to an existing node, you must downgrade \
                it to the previous version and fully clean up the old data. See more \
                details of how to do that in the documentation for the blob-run-mode \
                confuguration."
                    .into(),
            );
        }
        if self.sample_ratio.is_some() {
            warn!("sample-ratio is deprecated. Ignoring the value.");
        }
        Ok(())
    }
}

#[derive(Clone, Copy, Debug, PartialEq)]
struct BackgroundJobLimits {
    max_background_jobs: u32,
    max_background_flushes: u32,
    max_sub_compactions: u32,
    max_titan_background_gc: u32,
}

const KVDB_DEFAULT_BACKGROUND_JOB_LIMITS: BackgroundJobLimits = BackgroundJobLimits {
    max_background_jobs: 9,
    max_background_flushes: 3,
    max_sub_compactions: 3,
    max_titan_background_gc: 4,
};

const RAFTDB_DEFAULT_BACKGROUND_JOB_LIMITS: BackgroundJobLimits = BackgroundJobLimits {
    max_background_jobs: 4,
    max_background_flushes: 1,
    max_sub_compactions: 2,
    max_titan_background_gc: 4,
};

// `defaults` serves as an upper bound for returning limits.
fn get_background_job_limits_impl(
    cpu_num: u32,
    defaults: &BackgroundJobLimits,
) -> BackgroundJobLimits {
    // At the minimum, we should have two background jobs: one for flush and one for
    // compaction. Otherwise, the number of background jobs should not exceed
    // cpu_num - 1.
    let max_background_jobs = cmp::max(2, cmp::min(defaults.max_background_jobs, cpu_num - 1));
    // Scale flush threads proportionally to cpu cores. Also make sure the number of
    // flush threads doesn't exceed total jobs.
    let max_background_flushes = cmp::min(
        (max_background_jobs + 3) / 4,
        defaults.max_background_flushes,
    );
    // Cap max_sub_compactions to allow at least two compactions.
    let max_compactions = max_background_jobs - max_background_flushes;
    let max_sub_compactions: u32 = (max_compactions - 1).clamp(1, defaults.max_sub_compactions);
    // Maximum background GC threads for Titan
    let max_titan_background_gc = cmp::min(defaults.max_titan_background_gc, cpu_num);

    BackgroundJobLimits {
        max_background_jobs,
        max_background_flushes,
        max_sub_compactions,
        max_titan_background_gc,
    }
}

fn get_background_job_limits(defaults: &BackgroundJobLimits) -> BackgroundJobLimits {
    let cpu_num = cmp::max(SysQuota::cpu_cores_quota() as u32, 1);
    get_background_job_limits_impl(cpu_num, defaults)
}

macro_rules! cf_config {
    ($name:ident) => {
        #[derive(Clone, Serialize, Deserialize, PartialEq, Debug, OnlineConfig)]
        #[serde(default)]
        #[serde(rename_all = "kebab-case")]
        pub struct $name {
            #[online_config(skip)]
            pub block_size: ReadableSize,
            pub block_cache_size: ReadableSize,
            #[online_config(skip)]
            pub disable_block_cache: bool,
            #[online_config(skip)]
            pub cache_index_and_filter_blocks: bool,
            #[online_config(skip)]
            pub pin_l0_filter_and_index_blocks: bool,
            #[online_config(skip)]
            pub use_bloom_filter: bool,
            #[online_config(skip)]
            pub optimize_filters_for_hits: bool,
            #[online_config(skip)]
            pub optimize_filters_for_memory: bool,
            #[online_config(skip)]
            pub whole_key_filtering: bool,
            #[online_config(skip)]
            pub bloom_filter_bits_per_key: i32,
            #[online_config(skip)]
            pub block_based_bloom_filter: bool,
            #[online_config(skip)]
            pub ribbon_filter_above_level: Option<u32>,
            #[online_config(skip)]
            pub read_amp_bytes_per_bit: u32,
            #[serde(with = "rocks_config::compression_type_level_serde")]
            #[online_config(skip)]
            pub compression_per_level: [DBCompressionType; 7],
            pub write_buffer_size: ReadableSize,
            pub max_write_buffer_number: i32,
            #[online_config(skip)]
            pub min_write_buffer_number_to_merge: i32,
            pub max_bytes_for_level_base: ReadableSize,
            pub target_file_size_base: Option<ReadableSize>,
            pub level0_file_num_compaction_trigger: i32,
            pub level0_slowdown_writes_trigger: Option<i32>,
            pub level0_stop_writes_trigger: Option<i32>,
            pub max_compaction_bytes: ReadableSize,
            #[serde(with = "rocks_config::compaction_pri_serde")]
            #[online_config(skip)]
            pub compaction_pri: CompactionPriority,
            #[online_config(skip)]
            pub dynamic_level_bytes: bool,
            #[online_config(skip)]
            pub num_levels: i32,
            pub max_bytes_for_level_multiplier: i32,
            #[serde(with = "rocks_config::compaction_style_serde")]
            #[online_config(skip)]
            pub compaction_style: DBCompactionStyle,
            pub disable_auto_compactions: bool,
            pub disable_write_stall: bool,
            pub soft_pending_compaction_bytes_limit: Option<ReadableSize>,
            pub hard_pending_compaction_bytes_limit: Option<ReadableSize>,
            #[online_config(skip)]
            pub force_consistency_checks: bool,
            #[online_config(skip)]
            pub prop_size_index_distance: u64,
            #[online_config(skip)]
            pub prop_keys_index_distance: u64,
            #[online_config(skip)]
            pub enable_doubly_skiplist: bool,
            #[online_config(skip)]
            pub enable_compaction_guard: Option<bool>,
            #[online_config(skip)]
            pub compaction_guard_min_output_file_size: ReadableSize,
            #[online_config(skip)]
            pub compaction_guard_max_output_file_size: ReadableSize,
            #[serde(with = "rocks_config::compression_type_serde")]
            #[online_config(skip)]
            pub bottommost_level_compression: DBCompressionType,
            #[online_config(skip)]
            pub bottommost_zstd_compression_dict_size: i32,
            #[online_config(skip)]
            pub bottommost_zstd_compression_sample_size: i32,
            #[serde(with = "rocks_config::prepopulate_block_cache_serde")]
            #[online_config(skip)]
            pub prepopulate_block_cache: PrepopulateBlockCache,
            #[online_config(skip)]
            pub format_version: Option<u32>,
            #[serde(with = "rocks_config::checksum_serde")]
            #[online_config(skip)]
            pub checksum: ChecksumType,
            #[online_config(skip)]
            pub max_compactions: Option<u32>,
            // `ttl == None` means using default setting in Rocksdb.
            // `ttl` in Rocksdb is 30 days as default.
            #[online_config(skip)]
            pub ttl: Option<ReadableDuration>,
            // `periodic_compaction_seconds == None` means using default setting in Rocksdb.
            // `periodic_compaction_seconds` in Rocksdb is 30 days as default.
            #[online_config(skip)]
            pub periodic_compaction_seconds: Option<ReadableDuration>,
            #[online_config(submodule)]
            pub titan: TitanCfConfig,
        }

        impl $name {
            #[inline]
            fn target_file_size_base(&self) -> u64 {
                self.target_file_size_base.unwrap_or(ReadableSize::mb(8)).0
            }

            fn validate(&self) -> Result<(), Box<dyn Error>> {
                if self.block_size.0 as usize > MAX_BLOCK_SIZE {
                    return Err(format!(
                        "invalid block-size {} for {}, exceed max size {}",
                        self.block_size.0,
                        stringify!($name),
                        MAX_BLOCK_SIZE
                    )
                    .into());
                }
                if self.format_version.map_or(false, |v| v > 5) {
                    return Err("format-version larger than 5 is unsupported".into());
                }
                self.titan.validate()?;
                Ok(())
            }
        }
    };
}

macro_rules! write_into_metrics {
    ($cf:expr, $tag:expr, $metrics:expr) => {{
        $metrics
            .with_label_values(&[$tag, "block_size"])
            .set($cf.block_size.0 as f64);
        $metrics
            .with_label_values(&[$tag, "block_cache_size"])
            .set($cf.block_cache_size.0 as f64);
        $metrics
            .with_label_values(&[$tag, "disable_block_cache"])
            .set(($cf.disable_block_cache as i32).into());

        $metrics
            .with_label_values(&[$tag, "cache_index_and_filter_blocks"])
            .set(($cf.cache_index_and_filter_blocks as i32).into());
        $metrics
            .with_label_values(&[$tag, "pin_l0_filter_and_index_blocks"])
            .set(($cf.pin_l0_filter_and_index_blocks as i32).into());

        $metrics
            .with_label_values(&[$tag, "use_bloom_filter"])
            .set(($cf.use_bloom_filter as i32).into());
        $metrics
            .with_label_values(&[$tag, "optimize_filters_for_hits"])
            .set(($cf.optimize_filters_for_hits as i32).into());
        $metrics
            .with_label_values(&[$tag, "optimize_filters_for_memory"])
            .set(($cf.optimize_filters_for_memory as i32).into());
        $metrics
            .with_label_values(&[$tag, "whole_key_filtering"])
            .set(($cf.whole_key_filtering as i32).into());
        $metrics
            .with_label_values(&[$tag, "bloom_filter_bits_per_key"])
            .set($cf.bloom_filter_bits_per_key.into());
        $metrics
            .with_label_values(&[$tag, "block_based_bloom_filter"])
            .set(($cf.block_based_bloom_filter as i32).into());
        if let Some(level) = $cf.ribbon_filter_above_level {
            $metrics
                .with_label_values(&[$tag, "ribbon_filter_above_level"])
                .set((level as i32).into());
        }

        $metrics
            .with_label_values(&[$tag, "read_amp_bytes_per_bit"])
            .set($cf.read_amp_bytes_per_bit.into());
        $metrics
            .with_label_values(&[$tag, "write_buffer_size"])
            .set($cf.write_buffer_size.0 as f64);
        $metrics
            .with_label_values(&[$tag, "max_write_buffer_number"])
            .set($cf.max_write_buffer_number.into());
        $metrics
            .with_label_values(&[$tag, "min_write_buffer_number_to_merge"])
            .set($cf.min_write_buffer_number_to_merge.into());
        $metrics
            .with_label_values(&[$tag, "max_bytes_for_level_base"])
            .set($cf.max_bytes_for_level_base.0 as f64);
        $metrics
            .with_label_values(&[$tag, "target_file_size_base"])
            .set($cf.target_file_size_base() as f64);
        $metrics
            .with_label_values(&[$tag, "level0_file_num_compaction_trigger"])
            .set($cf.level0_file_num_compaction_trigger.into());
        $metrics
            .with_label_values(&[$tag, "level0_slowdown_writes_trigger"])
            .set(
                $cf.level0_slowdown_writes_trigger
                    .unwrap_or_default()
                    .into(),
            );
        $metrics
            .with_label_values(&[$tag, "level0_stop_writes_trigger"])
            .set($cf.level0_stop_writes_trigger.unwrap_or_default().into());
        $metrics
            .with_label_values(&[$tag, "max_compaction_bytes"])
            .set($cf.max_compaction_bytes.0 as f64);
        $metrics
            .with_label_values(&[$tag, "dynamic_level_bytes"])
            .set(($cf.dynamic_level_bytes as i32).into());
        $metrics
            .with_label_values(&[$tag, "num_levels"])
            .set($cf.num_levels.into());
        $metrics
            .with_label_values(&[$tag, "max_bytes_for_level_multiplier"])
            .set($cf.max_bytes_for_level_multiplier.into());

        $metrics
            .with_label_values(&[$tag, "disable_auto_compactions"])
            .set(($cf.disable_auto_compactions as i32).into());
        $metrics
            .with_label_values(&[$tag, "disable_write_stall"])
            .set(($cf.disable_write_stall as i32).into());
        $metrics
            .with_label_values(&[$tag, "soft_pending_compaction_bytes_limit"])
            .set(
                $cf.soft_pending_compaction_bytes_limit
                    .unwrap_or_default()
                    .0 as f64,
            );
        $metrics
            .with_label_values(&[$tag, "hard_pending_compaction_bytes_limit"])
            .set(
                $cf.hard_pending_compaction_bytes_limit
                    .unwrap_or_default()
                    .0 as f64,
            );
        $metrics
            .with_label_values(&[$tag, "force_consistency_checks"])
            .set(($cf.force_consistency_checks as i32).into());
        $metrics
            .with_label_values(&[$tag, "enable_doubly_skiplist"])
            .set(($cf.enable_doubly_skiplist as i32).into());
        $metrics
            .with_label_values(&[$tag, "titan_min_blob_size"])
            .set($cf.titan.min_blob_size.0 as f64);
        $metrics
            .with_label_values(&[$tag, "titan_blob_cache_size"])
            .set($cf.titan.blob_cache_size.0 as f64);
        $metrics
            .with_label_values(&[$tag, "titan_min_gc_batch_size"])
            .set($cf.titan.min_gc_batch_size.0 as f64);
        $metrics
            .with_label_values(&[$tag, "titan_max_gc_batch_size"])
            .set($cf.titan.max_gc_batch_size.0 as f64);
        $metrics
            .with_label_values(&[$tag, "titan_discardable_ratio"])
            .set($cf.titan.discardable_ratio);
        $metrics
            .with_label_values(&[$tag, "titan_merge_small_file_threshold"])
            .set($cf.titan.merge_small_file_threshold.0 as f64);
    }};
}

macro_rules! build_cf_opt {
    (
        $opt:ident,
        $cf_name:ident,
        $cache:expr,
        $compaction_limiter:expr,
        $region_info_provider:ident
    ) => {{
        let mut block_base_opts = BlockBasedOptions::new();
        block_base_opts.set_block_size($opt.block_size.0 as usize);
        block_base_opts.set_no_block_cache($opt.disable_block_cache);
        block_base_opts.set_block_cache($cache);
        block_base_opts.set_cache_index_and_filter_blocks($opt.cache_index_and_filter_blocks);
        block_base_opts
            .set_pin_l0_filter_and_index_blocks_in_cache($opt.pin_l0_filter_and_index_blocks);
        if $opt.use_bloom_filter {
            if let Some(level) = $opt.ribbon_filter_above_level {
                block_base_opts.set_ribbon_filter(
                    $opt.bloom_filter_bits_per_key as f64,
                    level as i32 - 1, // bloom_before_level
                );
            } else {
                block_base_opts.set_bloom_filter(
                    $opt.bloom_filter_bits_per_key as f64,
                    $opt.block_based_bloom_filter,
                );
            }
            block_base_opts.set_whole_key_filtering($opt.whole_key_filtering);
        }
        block_base_opts.set_read_amp_bytes_per_bit($opt.read_amp_bytes_per_bit);
        block_base_opts.set_prepopulate_block_cache($opt.prepopulate_block_cache);
        block_base_opts.set_format_version($opt.format_version.unwrap_or(2));
        block_base_opts.set_checksum($opt.checksum);
        block_base_opts.set_optimize_filters_for_memory($opt.optimize_filters_for_memory);
        let mut cf_opts = RocksCfOptions::default();
        cf_opts.set_block_based_table_factory(&block_base_opts);
        cf_opts.set_num_levels($opt.num_levels);
        assert!($opt.compression_per_level.len() >= $opt.num_levels as usize);
        let compression_per_level = $opt.compression_per_level[..$opt.num_levels as usize].to_vec();
        cf_opts.compression_per_level(compression_per_level.as_slice());
        cf_opts.bottommost_compression($opt.bottommost_level_compression);
        // To set for bottommost level sst compression. The first 3 parameters refer to
        // the default value in `CompressionOptions` in
        // `rocksdb/include/rocksdb/advanced_options.h`.
        cf_opts.set_bottommost_level_compression_options(
            -14,   // window_bits
            32767, // level
            0,     // strategy
            $opt.bottommost_zstd_compression_dict_size,
            $opt.bottommost_zstd_compression_sample_size,
            1, // parallel_threads
        );
        cf_opts.set_write_buffer_size($opt.write_buffer_size.0);
        cf_opts.set_max_write_buffer_number($opt.max_write_buffer_number);
        cf_opts.set_min_write_buffer_number_to_merge($opt.min_write_buffer_number_to_merge);
        cf_opts.set_max_bytes_for_level_base($opt.max_bytes_for_level_base.0);
        cf_opts.set_target_file_size_base($opt.target_file_size_base());
        cf_opts.set_level_zero_file_num_compaction_trigger($opt.level0_file_num_compaction_trigger);
        cf_opts.set_level_zero_slowdown_writes_trigger(
            $opt.level0_slowdown_writes_trigger.unwrap_or_default(),
        );
        cf_opts.set_level_zero_stop_writes_trigger(
            $opt.level0_stop_writes_trigger.unwrap_or_default(),
        );
        cf_opts.set_max_compaction_bytes($opt.max_compaction_bytes.0);
        cf_opts.compaction_priority($opt.compaction_pri);
        cf_opts.set_level_compaction_dynamic_level_bytes($opt.dynamic_level_bytes);
        cf_opts.set_max_bytes_for_level_multiplier($opt.max_bytes_for_level_multiplier);
        cf_opts.set_compaction_style($opt.compaction_style);
        cf_opts.set_disable_auto_compactions($opt.disable_auto_compactions);
        cf_opts.set_disable_write_stall($opt.disable_write_stall);
        cf_opts.set_soft_pending_compaction_bytes_limit(
            $opt.soft_pending_compaction_bytes_limit
                .unwrap_or_default()
                .0,
        );
        cf_opts.set_hard_pending_compaction_bytes_limit(
            $opt.hard_pending_compaction_bytes_limit
                .unwrap_or_default()
                .0,
        );
        cf_opts.set_optimize_filters_for_hits($opt.optimize_filters_for_hits);
        cf_opts.set_force_consistency_checks($opt.force_consistency_checks);
        if $opt.enable_doubly_skiplist {
            cf_opts.set_doubly_skiplist();
        }
        if $opt.enable_compaction_guard.unwrap_or(false) {
            if let Some(provider) = $region_info_provider {
                let factory = CompactionGuardGeneratorFactory::new(
                    $cf_name,
                    provider.clone(),
                    $opt.compaction_guard_min_output_file_size.0,
                )
                .unwrap();
                cf_opts.set_sst_partitioner_factory(factory);
                cf_opts.set_target_file_size_base($opt.compaction_guard_max_output_file_size.0);
            } else {
                warn!("compaction guard is disabled due to region info provider not available")
            }
        }
        if let Some(r) = $compaction_limiter {
            cf_opts.set_compaction_thread_limiter(r);
        }
        if let Some(ttl) = $opt.ttl {
            cf_opts.set_ttl(ttl.0.as_secs());
        }
        if let Some(secs) = $opt.periodic_compaction_seconds {
            cf_opts.set_periodic_compaction_seconds(secs.0.as_secs());
        }
        cf_opts
    }};
}

pub struct CfResources {
    pub cache: Cache,
    pub compaction_thread_limiters: HashMap<&'static str, ConcurrentTaskLimiter>,
}

cf_config!(DefaultCfConfig);

impl Default for DefaultCfConfig {
    fn default() -> DefaultCfConfig {
        let total_mem = SysQuota::memory_limit_in_bytes();

        DefaultCfConfig {
            block_size: ReadableSize::kb(32),
            block_cache_size: memory_limit_for_cf(false, CF_DEFAULT, total_mem),
            disable_block_cache: false,
            cache_index_and_filter_blocks: true,
            pin_l0_filter_and_index_blocks: true,
            use_bloom_filter: true,
            optimize_filters_for_hits: true,
            optimize_filters_for_memory: false,
            whole_key_filtering: true,
            bloom_filter_bits_per_key: 10,
            block_based_bloom_filter: false,
            ribbon_filter_above_level: None,
            read_amp_bytes_per_bit: 0,
            compression_per_level: [
                DBCompressionType::No,
                DBCompressionType::No,
                DBCompressionType::Lz4,
                DBCompressionType::Lz4,
                DBCompressionType::Lz4,
                DBCompressionType::Zstd,
                DBCompressionType::Zstd,
            ],
            write_buffer_size: ReadableSize::mb(128),
            max_write_buffer_number: 5,
            min_write_buffer_number_to_merge: 1,
            max_bytes_for_level_base: ReadableSize::mb(512),
            target_file_size_base: None,
            level0_file_num_compaction_trigger: 4,
            level0_slowdown_writes_trigger: None,
            level0_stop_writes_trigger: None,
            max_compaction_bytes: ReadableSize::gb(2),
            compaction_pri: CompactionPriority::MinOverlappingRatio,
            dynamic_level_bytes: true,
            num_levels: 7,
            max_bytes_for_level_multiplier: 10,
            compaction_style: DBCompactionStyle::Level,
            disable_auto_compactions: false,
            disable_write_stall: false,
            soft_pending_compaction_bytes_limit: None,
            hard_pending_compaction_bytes_limit: None,
            force_consistency_checks: false,
            prop_size_index_distance: DEFAULT_PROP_SIZE_INDEX_DISTANCE,
            prop_keys_index_distance: DEFAULT_PROP_KEYS_INDEX_DISTANCE,
            enable_doubly_skiplist: true,
            enable_compaction_guard: None,
            compaction_guard_min_output_file_size: ReadableSize::mb(1),
            compaction_guard_max_output_file_size: ReadableSize::mb(128),
            bottommost_level_compression: DBCompressionType::Zstd,
            bottommost_zstd_compression_dict_size: 0,
            bottommost_zstd_compression_sample_size: 0,
            prepopulate_block_cache: PrepopulateBlockCache::Disabled,
            format_version: None,
            checksum: ChecksumType::CRC32c,
            max_compactions: None,
            ttl: None,
            periodic_compaction_seconds: None,
            titan: TitanCfConfig::default(),
        }
    }
}

impl DefaultCfConfig {
    pub fn build_opt(
        &self,
        shared: &CfResources,
        region_info_accessor: Option<&RegionInfoAccessor>,
        api_version: ApiVersion,
        filter_factory: Option<&RangeCompactionFilterFactory>,
        for_engine: EngineType,
    ) -> RocksCfOptions {
        let mut cf_opts = build_cf_opt!(
            self,
            CF_DEFAULT,
            &shared.cache,
            shared.compaction_thread_limiters.get(CF_DEFAULT),
            region_info_accessor
        );
        cf_opts.set_memtable_prefix_bloom_size_ratio(bloom_filter_ratio(for_engine));
        let f = RangePropertiesCollectorFactory {
            prop_size_index_distance: self.prop_size_index_distance,
            prop_keys_index_distance: self.prop_keys_index_distance,
        };
        cf_opts.add_table_properties_collector_factory(
            "tikv.rawkv-mvcc-properties-collector",
            RawMvccPropertiesCollectorFactory::default(),
        );
        cf_opts.add_table_properties_collector_factory("tikv.range-properties-collector", f);
        if let Some(factory) = filter_factory {
            match api_version {
                ApiVersion::V1 => {
                    cf_opts
                        .set_compaction_filter_factory("range_filter_factory", factory.clone())
                        .unwrap();
                }
                ApiVersion::V1ttl => {
                    cf_opts.add_table_properties_collector_factory(
                        "tikv.ttl-properties-collector",
                        TtlPropertiesCollectorFactory::<ApiV1Ttl>::default(),
                    );
                    let factory = StackingCompactionFilterFactory::new(
                        factory.clone(),
                        TtlCompactionFilterFactory::<ApiV1Ttl>::default(),
                    );
                    cf_opts
                        .set_compaction_filter_factory(
                            "range_filter_factory.ttl_compaction_filter_factory",
                            factory,
                        )
                        .unwrap();
                }
                ApiVersion::V2 => {
                    let factory = StackingCompactionFilterFactory::new(
                        factory.clone(),
                        RawCompactionFilterFactory,
                    );
                    cf_opts
                        .set_compaction_filter_factory(
                            "range_filter_factory.apiv2_gc_compaction_filter_factory",
                            factory,
                        )
                        .unwrap();
                }
            }
        } else {
            match api_version {
                ApiVersion::V1 => {
                    // nothing to do
                }
                ApiVersion::V1ttl => {
                    cf_opts.add_table_properties_collector_factory(
                        "tikv.ttl-properties-collector",
                        TtlPropertiesCollectorFactory::<ApiV1Ttl>::default(),
                    );
                    cf_opts
                        .set_compaction_filter_factory(
                            "ttl_compaction_filter_factory",
                            TtlCompactionFilterFactory::<ApiV1Ttl>::default(),
                        )
                        .unwrap();
                }
                ApiVersion::V2 => {
                    cf_opts
                        .set_compaction_filter_factory(
                            "apiv2_gc_compaction_filter_factory",
                            RawCompactionFilterFactory,
                        )
                        .unwrap();
                }
            }
        }
        cf_opts.set_titan_cf_options(&self.titan.build_opts());
        cf_opts
    }
}

cf_config!(WriteCfConfig);

impl Default for WriteCfConfig {
    fn default() -> WriteCfConfig {
        let total_mem = SysQuota::memory_limit_in_bytes();

        // Setting blob_run_mode=read_only effectively disable Titan.
        let titan = TitanCfConfig {
            blob_run_mode: BlobRunMode::ReadOnly,
            ..Default::default()
        };

        WriteCfConfig {
            block_size: ReadableSize::kb(32),
            block_cache_size: memory_limit_for_cf(false, CF_WRITE, total_mem),
            disable_block_cache: false,
            cache_index_and_filter_blocks: true,
            pin_l0_filter_and_index_blocks: true,
            use_bloom_filter: true,
            optimize_filters_for_hits: false,
            optimize_filters_for_memory: false,
            whole_key_filtering: false,
            bloom_filter_bits_per_key: 10,
            block_based_bloom_filter: false,
            ribbon_filter_above_level: None,
            read_amp_bytes_per_bit: 0,
            compression_per_level: [
                DBCompressionType::No,
                DBCompressionType::No,
                DBCompressionType::Lz4,
                DBCompressionType::Lz4,
                DBCompressionType::Lz4,
                DBCompressionType::Zstd,
                DBCompressionType::Zstd,
            ],
            write_buffer_size: ReadableSize::mb(128),
            max_write_buffer_number: 5,
            min_write_buffer_number_to_merge: 1,
            max_bytes_for_level_base: ReadableSize::mb(512),
            target_file_size_base: None,
            level0_file_num_compaction_trigger: 4,
            level0_slowdown_writes_trigger: None,
            level0_stop_writes_trigger: None,
            max_compaction_bytes: ReadableSize::gb(2),
            compaction_pri: CompactionPriority::MinOverlappingRatio,
            dynamic_level_bytes: true,
            num_levels: 7,
            max_bytes_for_level_multiplier: 10,
            compaction_style: DBCompactionStyle::Level,
            disable_auto_compactions: false,
            disable_write_stall: false,
            soft_pending_compaction_bytes_limit: None,
            hard_pending_compaction_bytes_limit: None,
            force_consistency_checks: false,
            prop_size_index_distance: DEFAULT_PROP_SIZE_INDEX_DISTANCE,
            prop_keys_index_distance: DEFAULT_PROP_KEYS_INDEX_DISTANCE,
            enable_doubly_skiplist: true,
            enable_compaction_guard: None,
            compaction_guard_min_output_file_size: ReadableSize::mb(1),
            compaction_guard_max_output_file_size: ReadableSize::mb(128),
            bottommost_level_compression: DBCompressionType::Zstd,
            bottommost_zstd_compression_dict_size: 0,
            bottommost_zstd_compression_sample_size: 0,
            prepopulate_block_cache: PrepopulateBlockCache::Disabled,
            format_version: None,
            checksum: ChecksumType::CRC32c,
            max_compactions: None,
            ttl: None,
            periodic_compaction_seconds: None,
            titan,
        }
    }
}

impl WriteCfConfig {
    pub fn build_opt(
        &self,
        shared: &CfResources,
        region_info_accessor: Option<&RegionInfoAccessor>,
        filter_factory: Option<&RangeCompactionFilterFactory>,
        for_engine: EngineType,
    ) -> RocksCfOptions {
        let mut cf_opts = build_cf_opt!(
            self,
            CF_WRITE,
            &shared.cache,
            shared.compaction_thread_limiters.get(CF_WRITE),
            region_info_accessor
        );
        // Prefix extractor(trim the timestamp at tail) for write cf.
        cf_opts
            .set_prefix_extractor(
                "FixedSuffixSliceTransform",
                FixedSuffixSliceTransform::new(8),
            )
            .unwrap();
        // Create prefix bloom filter for memtable.
        cf_opts.set_memtable_prefix_bloom_size_ratio(bloom_filter_ratio(for_engine));
        // Collects user defined properties.
        cf_opts.add_table_properties_collector_factory(
            "tikv.mvcc-properties-collector",
            MvccPropertiesCollectorFactory::default(),
        );
        let f = RangePropertiesCollectorFactory {
            prop_size_index_distance: self.prop_size_index_distance,
            prop_keys_index_distance: self.prop_keys_index_distance,
        };
        cf_opts.add_table_properties_collector_factory("tikv.range-properties-collector", f);
        if let Some(factory) = filter_factory {
            let factory =
                StackingCompactionFilterFactory::new(factory.clone(), WriteCompactionFilterFactory);
            cf_opts
                .set_compaction_filter_factory(
                    "range_filter_factory.write_compaction_filter_factory",
                    factory,
                )
                .unwrap();
        } else {
            cf_opts
                .set_compaction_filter_factory(
                    "write_compaction_filter_factory",
                    WriteCompactionFilterFactory,
                )
                .unwrap();
        }
        cf_opts.set_titan_cf_options(&self.titan.build_opts());
        cf_opts
    }
}

cf_config!(LockCfConfig);

impl Default for LockCfConfig {
    fn default() -> LockCfConfig {
        let total_mem = SysQuota::memory_limit_in_bytes();

        // Setting blob_run_mode=read_only effectively disable Titan.
        let titan = TitanCfConfig {
            blob_run_mode: BlobRunMode::ReadOnly,
            ..Default::default()
        };

        LockCfConfig {
            block_size: ReadableSize::kb(16),
            block_cache_size: memory_limit_for_cf(false, CF_LOCK, total_mem),
            disable_block_cache: false,
            cache_index_and_filter_blocks: true,
            pin_l0_filter_and_index_blocks: true,
            use_bloom_filter: true,
            optimize_filters_for_hits: false,
            optimize_filters_for_memory: false,
            whole_key_filtering: true,
            bloom_filter_bits_per_key: 10,
            block_based_bloom_filter: false,
            ribbon_filter_above_level: None,
            read_amp_bytes_per_bit: 0,
            compression_per_level: [DBCompressionType::No; 7],
            write_buffer_size: ReadableSize::mb(32),
            max_write_buffer_number: 5,
            min_write_buffer_number_to_merge: 1,
            max_bytes_for_level_base: ReadableSize::mb(128),
            target_file_size_base: None,
            level0_file_num_compaction_trigger: 1,
            level0_slowdown_writes_trigger: None,
            level0_stop_writes_trigger: None,
            max_compaction_bytes: ReadableSize::gb(2),
            compaction_pri: CompactionPriority::ByCompensatedSize,
            dynamic_level_bytes: true,
            num_levels: 7,
            max_bytes_for_level_multiplier: 10,
            compaction_style: DBCompactionStyle::Level,
            disable_auto_compactions: false,
            disable_write_stall: false,
            soft_pending_compaction_bytes_limit: None,
            hard_pending_compaction_bytes_limit: None,
            force_consistency_checks: false,
            prop_size_index_distance: DEFAULT_PROP_SIZE_INDEX_DISTANCE,
            prop_keys_index_distance: DEFAULT_PROP_KEYS_INDEX_DISTANCE,
            enable_doubly_skiplist: true,
            enable_compaction_guard: None,
            compaction_guard_min_output_file_size: ReadableSize::mb(1),
            compaction_guard_max_output_file_size: ReadableSize::mb(128),
            bottommost_level_compression: DBCompressionType::Disable,
            bottommost_zstd_compression_dict_size: 0,
            bottommost_zstd_compression_sample_size: 0,
            prepopulate_block_cache: PrepopulateBlockCache::Disabled,
            format_version: None,
            checksum: ChecksumType::CRC32c,
            max_compactions: None,
            ttl: None,
            periodic_compaction_seconds: None,
            titan,
        }
    }
}

impl LockCfConfig {
    pub fn build_opt(
        &self,
        shared: &CfResources,
        filter_factory: Option<&RangeCompactionFilterFactory>,
        for_engine: EngineType,
    ) -> RocksCfOptions {
        let no_region_info_accessor: Option<&RegionInfoAccessor> = None;
        let mut cf_opts = build_cf_opt!(
            self,
            CF_LOCK,
            &shared.cache,
            shared.compaction_thread_limiters.get(CF_LOCK),
            no_region_info_accessor
        );
        cf_opts
            .set_prefix_extractor("NoopSliceTransform", NoopSliceTransform)
            .unwrap();
        let f = RangePropertiesCollectorFactory {
            prop_size_index_distance: self.prop_size_index_distance,
            prop_keys_index_distance: self.prop_keys_index_distance,
        };
        cf_opts.add_table_properties_collector_factory("tikv.range-properties-collector", f);
        cf_opts.set_memtable_prefix_bloom_size_ratio(bloom_filter_ratio(for_engine));
        if let Some(factory) = filter_factory {
            cf_opts
                .set_compaction_filter_factory("range_filter_factory", factory.clone())
                .unwrap();
        }
        cf_opts.set_titan_cf_options(&self.titan.build_opts());
        cf_opts
    }
}

cf_config!(RaftCfConfig);

impl Default for RaftCfConfig {
    fn default() -> RaftCfConfig {
        // Setting blob_run_mode=read_only effectively disable Titan.
        let titan = TitanCfConfig {
            blob_run_mode: BlobRunMode::ReadOnly,
            ..Default::default()
        };
        RaftCfConfig {
            block_size: ReadableSize::kb(16),
            block_cache_size: ReadableSize::mb(128),
            disable_block_cache: false,
            cache_index_and_filter_blocks: true,
            pin_l0_filter_and_index_blocks: true,
            use_bloom_filter: true,
            optimize_filters_for_hits: true,
            optimize_filters_for_memory: false,
            whole_key_filtering: true,
            bloom_filter_bits_per_key: 10,
            block_based_bloom_filter: false,
            ribbon_filter_above_level: None,
            read_amp_bytes_per_bit: 0,
            compression_per_level: [DBCompressionType::No; 7],
            write_buffer_size: ReadableSize::mb(128),
            max_write_buffer_number: 5,
            min_write_buffer_number_to_merge: 1,
            max_bytes_for_level_base: ReadableSize::mb(128),
            target_file_size_base: None,
            level0_file_num_compaction_trigger: 1,
            level0_slowdown_writes_trigger: None,
            level0_stop_writes_trigger: None,
            max_compaction_bytes: ReadableSize::gb(2),
            compaction_pri: CompactionPriority::ByCompensatedSize,
            dynamic_level_bytes: true,
            num_levels: 7,
            max_bytes_for_level_multiplier: 10,
            compaction_style: DBCompactionStyle::Level,
            disable_auto_compactions: false,
            disable_write_stall: false,
            soft_pending_compaction_bytes_limit: None,
            hard_pending_compaction_bytes_limit: None,
            force_consistency_checks: false,
            prop_size_index_distance: DEFAULT_PROP_SIZE_INDEX_DISTANCE,
            prop_keys_index_distance: DEFAULT_PROP_KEYS_INDEX_DISTANCE,
            enable_doubly_skiplist: true,
            enable_compaction_guard: None,
            compaction_guard_min_output_file_size: ReadableSize::mb(1),
            compaction_guard_max_output_file_size: ReadableSize::mb(128),
            bottommost_level_compression: DBCompressionType::Disable,
            bottommost_zstd_compression_dict_size: 0,
            bottommost_zstd_compression_sample_size: 0,
            prepopulate_block_cache: PrepopulateBlockCache::Disabled,
            format_version: None,
            checksum: ChecksumType::CRC32c,
            max_compactions: None,
            ttl: None,
            periodic_compaction_seconds: None,
            titan,
        }
    }
}

impl RaftCfConfig {
    pub fn build_opt(&self, shared: &CfResources) -> RocksCfOptions {
        let no_region_info_accessor: Option<&RegionInfoAccessor> = None;
        let mut cf_opts = build_cf_opt!(
            self,
            CF_RAFT,
            &shared.cache,
            shared.compaction_thread_limiters.get(CF_RAFT),
            no_region_info_accessor
        );
        cf_opts
            .set_prefix_extractor("NoopSliceTransform", NoopSliceTransform)
            .unwrap();
        cf_opts.set_memtable_prefix_bloom_size_ratio(0.1);
        cf_opts.set_titan_cf_options(&self.titan.build_opts());
        cf_opts
    }
}

#[derive(Clone, Serialize, Deserialize, PartialEq, Debug)]
#[serde(default)]
#[serde(rename_all = "kebab-case")]
// Note that Titan is still an experimental feature. Once enabled, it can't fall
// back. Forced fallback may result in data loss.
pub struct TitanDbConfig {
    pub enabled: bool,
    pub dirname: String,
    pub disable_gc: bool,
    pub max_background_gc: i32,
    // The value of this field will be truncated to seconds.
    pub purge_obsolete_files_period: ReadableDuration,
}

impl Default for TitanDbConfig {
    fn default() -> Self {
        Self {
            enabled: false,
            dirname: "".to_owned(),
            disable_gc: false,
            max_background_gc: 4,
            purge_obsolete_files_period: ReadableDuration::secs(10),
        }
    }
}

impl TitanDbConfig {
    fn build_opts(&self) -> RocksTitanDbOptions {
        let mut opts = RocksTitanDbOptions::new();
        opts.set_dirname(&self.dirname);
        opts.set_disable_background_gc(self.disable_gc);
        opts.set_max_background_gc(self.max_background_gc);
        opts.set_purge_obsolete_files_period(self.purge_obsolete_files_period.as_secs() as usize);
        opts
    }

    fn validate(&self) -> Result<(), Box<dyn Error>> {
        Ok(())
    }
}

#[derive(Clone, Serialize, Deserialize, PartialEq, Debug, OnlineConfig)]
#[serde(default)]
#[serde(rename_all = "kebab-case")]
pub struct DbConfig {
    #[online_config(skip)]
    pub info_log_level: RocksLogLevel,
    #[serde(with = "rocks_config::recovery_mode_serde")]
    #[online_config(skip)]
    pub wal_recovery_mode: DBRecoveryMode,
    #[online_config(skip)]
    pub wal_dir: String,
    #[online_config(skip)]
    pub wal_ttl_seconds: u64,
    #[online_config(skip)]
    pub wal_size_limit: ReadableSize,
    pub max_total_wal_size: Option<ReadableSize>,
    pub max_background_jobs: i32,
    pub max_background_flushes: i32,
    #[online_config(skip)]
    pub max_manifest_file_size: ReadableSize,
    #[online_config(skip)]
    pub create_if_missing: bool,
    pub max_open_files: i32,
    #[online_config(skip)]
    #[doc(hidden)]
    #[serde(skip_serializing)]
    pub enable_statistics: bool,
    #[online_config(skip)]
    pub stats_dump_period: ReadableDuration,
    pub compaction_readahead_size: ReadableSize,
    #[online_config(skip)]
    pub info_log_max_size: ReadableSize,
    #[online_config(skip)]
    pub info_log_roll_time: ReadableDuration,
    #[online_config(skip)]
    pub info_log_keep_log_file_num: u64,
    #[online_config(skip)]
    pub info_log_dir: String,
    pub rate_bytes_per_sec: ReadableSize,
    #[online_config(skip)]
    pub rate_limiter_refill_period: ReadableDuration,
    #[serde(with = "rocks_config::rate_limiter_mode_serde")]
    #[online_config(skip)]
    pub rate_limiter_mode: DBRateLimiterMode,
    // deprecated. use rate_limiter_auto_tuned.
    #[online_config(skip)]
    #[doc(hidden)]
    #[serde(skip_serializing)]
    pub auto_tuned: Option<bool>,
    pub rate_limiter_auto_tuned: bool,
    pub bytes_per_sync: ReadableSize,
    pub wal_bytes_per_sync: ReadableSize,
    #[online_config(skip)]
    pub max_sub_compactions: u32,
    pub writable_file_max_buffer_size: ReadableSize,
    #[online_config(skip)]
    pub use_direct_io_for_flush_and_compaction: bool,
    #[online_config(skip)]
    pub enable_pipelined_write: bool,
    #[online_config(skip)]
    pub enable_multi_batch_write: Option<bool>,
    #[online_config(skip)]
    pub enable_unordered_write: bool,
    #[online_config(skip)]
    pub allow_concurrent_memtable_write: Option<bool>,
    pub write_buffer_limit: Option<ReadableSize>,
    #[online_config(skip)]
    #[doc(hidden)]
    #[serde(skip_serializing)]
    pub write_buffer_stall_ratio: f32,
    #[doc(hidden)]
    #[serde(skip_serializing)]
    pub write_buffer_flush_oldest_first: bool,
    // Dangerous option only for programming use.
    #[online_config(skip)]
    #[serde(skip)]
    pub paranoid_checks: Option<bool>,
    #[online_config(submodule)]
    pub defaultcf: DefaultCfConfig,
    #[online_config(submodule)]
    pub writecf: WriteCfConfig,
    #[online_config(submodule)]
    pub lockcf: LockCfConfig,
    #[online_config(submodule)]
    pub raftcf: RaftCfConfig,
    #[online_config(skip)]
    pub titan: TitanDbConfig,
}

#[derive(Clone)]
pub struct DbResources {
    // DB Options.
    pub env: Arc<Env>,
    pub statistics: Arc<RocksStatistics>,
    pub rate_limiter: Option<Arc<RateLimiter>>,
    pub write_buffer_manager: Option<Arc<WriteBufferManager>>,
}

impl Default for DbConfig {
    fn default() -> DbConfig {
        let bg_job_limits = get_background_job_limits(&KVDB_DEFAULT_BACKGROUND_JOB_LIMITS);
        let titan_config = TitanDbConfig {
            max_background_gc: bg_job_limits.max_titan_background_gc as i32,
            ..Default::default()
        };
        DbConfig {
            wal_recovery_mode: DBRecoveryMode::PointInTime,
            wal_dir: "".to_owned(),
            wal_ttl_seconds: 0,
            wal_size_limit: ReadableSize::kb(0),
            max_total_wal_size: None,
            max_background_jobs: bg_job_limits.max_background_jobs as i32,
            max_background_flushes: bg_job_limits.max_background_flushes as i32,
            max_manifest_file_size: ReadableSize::mb(128),
            create_if_missing: true,
            max_open_files: 40960,
            enable_statistics: true,
            stats_dump_period: ReadableDuration::minutes(10),
            compaction_readahead_size: ReadableSize::kb(0),
            info_log_max_size: ReadableSize::gb(1),
            info_log_roll_time: ReadableDuration::secs(0),
            info_log_keep_log_file_num: 10,
            info_log_dir: "".to_owned(),
            info_log_level: RocksLogLevel::Info,
            rate_bytes_per_sec: ReadableSize::gb(10),
            rate_limiter_refill_period: ReadableDuration::millis(100),
            rate_limiter_mode: DBRateLimiterMode::WriteOnly,
            auto_tuned: None, // deprecated
            rate_limiter_auto_tuned: true,
            bytes_per_sync: ReadableSize::mb(1),
            wal_bytes_per_sync: ReadableSize::kb(512),
            max_sub_compactions: bg_job_limits.max_sub_compactions,
            writable_file_max_buffer_size: ReadableSize::mb(1),
            use_direct_io_for_flush_and_compaction: false,
            enable_pipelined_write: false,
            enable_multi_batch_write: None, // deprecated
            enable_unordered_write: false,
            allow_concurrent_memtable_write: None,
            write_buffer_limit: None,
            write_buffer_stall_ratio: 0.0,
            write_buffer_flush_oldest_first: true,
            paranoid_checks: None,
            defaultcf: DefaultCfConfig::default(),
            writecf: WriteCfConfig::default(),
            lockcf: LockCfConfig::default(),
            raftcf: RaftCfConfig::default(),
            titan: titan_config,
        }
    }
}

impl DbConfig {
    pub fn optimize_for(&mut self, engine: EngineType) {
        match engine {
            EngineType::RaftKv => {
                self.allow_concurrent_memtable_write.get_or_insert(true);
                self.max_total_wal_size.get_or_insert(ReadableSize::gb(4));
                self.defaultcf.enable_compaction_guard.get_or_insert(true);
                self.writecf.enable_compaction_guard.get_or_insert(true);
                self.defaultcf.format_version.get_or_insert(2);
                self.writecf.format_version.get_or_insert(2);
                self.lockcf.format_version.get_or_insert(2);
                self.raftcf.format_version.get_or_insert(2);
            }
            EngineType::RaftKv2 => {
                self.enable_multi_batch_write.get_or_insert(false);
                self.allow_concurrent_memtable_write.get_or_insert(false);
                let total_mem = SysQuota::memory_limit_in_bytes() as f64;
                // purge-threshold is set to twice the limit. Too large limit will cause trouble
                // to raft log replay.
                self.write_buffer_limit.get_or_insert(ReadableSize(cmp::min(
                    (total_mem * WRITE_BUFFER_MEMORY_LIMIT_RATE) as u64,
                    WRITE_BUFFER_MEMORY_LIMIT_MAX,
                )));
                self.max_total_wal_size.get_or_insert(ReadableSize(1));
                // In RaftKv2, every region uses its own rocksdb instance, it's actually the
                // even stricter compaction guard, so use the same output file size base.
                self.writecf
                    .target_file_size_base
                    .get_or_insert(self.writecf.compaction_guard_max_output_file_size);
                self.defaultcf
                    .target_file_size_base
                    .get_or_insert(self.defaultcf.compaction_guard_max_output_file_size);
                self.defaultcf.disable_write_stall = true;
                self.writecf.disable_write_stall = true;
                self.lockcf.disable_write_stall = true;
                self.raftcf.disable_write_stall = true;
                self.defaultcf.format_version.get_or_insert(5);
                self.writecf.format_version.get_or_insert(5);
                self.lockcf.format_version.get_or_insert(5);
                self.raftcf.format_version.get_or_insert(5);
                // According to FB, Ribbon filter is more cost-efficient for SST with 1h+
                // lifetime. We conservatively use it for L6.
                self.defaultcf.ribbon_filter_above_level.get_or_insert(6);
                self.writecf.ribbon_filter_above_level.get_or_insert(6);
                // Initially only allow one compaction. Pace up when pending bytes is high. This
                // strategy is consistent with single RocksDB.
                self.defaultcf.max_compactions.get_or_insert(1);
                self.writecf.max_compactions.get_or_insert(1);
            }
        }
    }

    pub fn build_resources(&self, env: Arc<Env>) -> DbResources {
        let rate_limiter = if self.rate_bytes_per_sec.0 > 0 {
            Some(Arc::new(RateLimiter::new_writeampbased_with_auto_tuned(
                self.rate_bytes_per_sec.0 as i64,
                (self.rate_limiter_refill_period.as_millis() * 1000) as i64,
                10, // fairness
                self.rate_limiter_mode,
                self.rate_limiter_auto_tuned,
            )))
        } else {
            None
        };
        DbResources {
            env,
            statistics: Arc::new(RocksStatistics::new_titan()),
            rate_limiter,
            write_buffer_manager: self.write_buffer_limit.map(|limit| {
                Arc::new(WriteBufferManager::new(
                    limit.0 as usize,
                    self.write_buffer_stall_ratio,
                    self.write_buffer_flush_oldest_first,
                ))
            }),
        }
    }

    pub fn build_opt(&self, shared: &DbResources, for_engine: EngineType) -> RocksDbOptions {
        let mut opts = RocksDbOptions::default();
        opts.set_wal_recovery_mode(self.wal_recovery_mode);
        if !self.wal_dir.is_empty() {
            opts.set_wal_dir(&self.wal_dir);
        }
        opts.set_wal_ttl_seconds(self.wal_ttl_seconds);
        opts.set_wal_size_limit_mb(self.wal_size_limit.as_mb());
        opts.set_max_total_wal_size(self.max_total_wal_size.unwrap_or(ReadableSize(0)).0);
        opts.set_max_background_jobs(self.max_background_jobs);
        // RocksDB will cap flush and compaction threads to at least one
        opts.set_max_background_flushes(self.max_background_flushes);
        opts.set_max_background_compactions(self.max_background_jobs - self.max_background_flushes);
        opts.set_max_manifest_file_size(self.max_manifest_file_size.0);
        opts.create_if_missing(self.create_if_missing);
        opts.set_max_open_files(self.max_open_files);
        opts.set_stats_dump_period_sec(self.stats_dump_period.as_secs() as usize);
        opts.set_compaction_readahead_size(self.compaction_readahead_size.0);
        opts.set_max_log_file_size(self.info_log_max_size.0);
        opts.set_log_file_time_to_roll(self.info_log_roll_time.as_secs());
        opts.set_keep_log_file_num(self.info_log_keep_log_file_num);
        opts.set_bytes_per_sync(self.bytes_per_sync.0);
        opts.set_wal_bytes_per_sync(self.wal_bytes_per_sync.0);
        opts.set_max_subcompactions(self.max_sub_compactions);
        opts.set_writable_file_max_buffer_size(self.writable_file_max_buffer_size.0 as i32);
        opts.set_use_direct_io_for_flush_and_compaction(
            self.use_direct_io_for_flush_and_compaction,
        );
        opts.enable_pipelined_write(self.enable_pipelined_write);
        let mut enable_multi_batch_write =
            !self.enable_pipelined_write && !self.enable_unordered_write;
        if self.allow_concurrent_memtable_write == Some(false)
            && self.enable_multi_batch_write == Some(false)
        {
            enable_multi_batch_write = false
        }
        opts.enable_multi_batch_write(enable_multi_batch_write);
        opts.enable_unordered_write(self.enable_unordered_write);
        opts.allow_concurrent_memtable_write(self.allow_concurrent_memtable_write.unwrap_or(true));
        if let Some(b) = self.paranoid_checks {
            opts.set_paranoid_checks(b);
        }
        if for_engine == EngineType::RaftKv {
            opts.set_info_log(RocksdbLogger::default());
        }
        opts.set_info_log_level(self.info_log_level.into());
        if self.titan.enabled {
            opts.set_titandb_options(&self.titan.build_opts());
        }
        opts.set_env(shared.env.clone());
        opts.set_statistics(&shared.statistics);
        if let Some(r) = &shared.rate_limiter {
            opts.set_rate_limiter(r);
        }
        if let Some(r) = &shared.write_buffer_manager {
            opts.set_write_buffer_manager(r);
        }
        if for_engine == EngineType::RaftKv2 {
            // Historical stats are not used.
            opts.set_stats_persist_period_sec(0);
        }
        opts
    }

    pub fn build_cf_resources(&self, cache: Cache) -> CfResources {
        let mut compaction_thread_limiters = HashMap::new();
        if let Some(n) = self.defaultcf.max_compactions && n > 0 {
            compaction_thread_limiters.insert(
                CF_DEFAULT,
                ConcurrentTaskLimiter::new(CF_DEFAULT, n),
            );
        }
        if let Some(n) = self.writecf.max_compactions && n > 0 {
            compaction_thread_limiters.insert(
                CF_WRITE,
                ConcurrentTaskLimiter::new(CF_WRITE, n),
            );
        }
        if let Some(n) = self.lockcf.max_compactions && n > 0 {
            compaction_thread_limiters.insert(
                CF_LOCK,
                ConcurrentTaskLimiter::new(CF_LOCK, n),
            );
        }
        if let Some(n) = self.raftcf.max_compactions && n > 0 {
            compaction_thread_limiters.insert(
                CF_RAFT,
                ConcurrentTaskLimiter::new(CF_RAFT, n),
            );
        }
        CfResources {
            cache,
            compaction_thread_limiters,
        }
    }

    pub fn build_cf_opts(
        &self,
        shared: &CfResources,
        region_info_accessor: Option<&RegionInfoAccessor>,
        api_version: ApiVersion,
        filter_factory: Option<&RangeCompactionFilterFactory>,
        for_engine: EngineType,
    ) -> Vec<(&'static str, RocksCfOptions)> {
        let mut cf_opts = Vec::with_capacity(4);
        cf_opts.push((
            CF_DEFAULT,
            self.defaultcf.build_opt(
                shared,
                region_info_accessor,
                api_version,
                filter_factory,
                for_engine,
            ),
        ));
        cf_opts.push((
            CF_LOCK,
            self.lockcf.build_opt(shared, filter_factory, for_engine),
        ));
        cf_opts.push((
            CF_WRITE,
            self.writecf
                .build_opt(shared, region_info_accessor, filter_factory, for_engine),
        ));
        if for_engine == EngineType::RaftKv {
            cf_opts.push((CF_RAFT, self.raftcf.build_opt(shared)));
        }
        cf_opts
    }

    fn validate(&mut self) -> Result<(), Box<dyn Error>> {
        self.defaultcf.validate()?;
        self.lockcf.validate()?;
        self.writecf.validate()?;
        self.raftcf.validate()?;
        self.titan.validate()?;
        if self.enable_unordered_write {
            if self.titan.enabled {
                return Err("RocksDB.unordered_write does not support Titan".into());
            }
            self.enable_pipelined_write = false;
        }

        // Since the following configuration supports online update, in order to
        // prevent mistakenly inputting too large values, the max limit is made
        // according to the cpu quota * 10. Notice 10 is only an estimate, not an
        // empirical value.
        let limit = (SysQuota::cpu_cores_quota() * 10.0) as i32;
        if self.max_background_jobs <= 0 || self.max_background_jobs > limit {
            return Err(format!(
                "max_background_jobs should be greater than 0 and less than or equal to {:?}",
                limit,
            )
            .into());
        }
        if self.max_sub_compactions == 0
            || self.max_sub_compactions as i32 > self.max_background_jobs
        {
            return Err(format!(
                "max_sub_compactions should be greater than 0 and less than or equal to {:?}",
                self.max_background_jobs,
            )
            .into());
        }
        if self.max_background_flushes <= 0 || self.max_background_flushes > limit {
            return Err(format!(
                "max_background_flushes should be greater than 0 and less than or equal to {:?}",
                limit,
            )
            .into());
        }
        if !self.enable_statistics {
            warn!("kvdb: ignoring `enable_statistics`, statistics is always on.")
        }
        Ok(())
    }

    fn write_into_metrics(&self) {
        write_into_metrics!(self.defaultcf, CF_DEFAULT, CONFIG_ROCKSDB_GAUGE);
        write_into_metrics!(self.lockcf, CF_LOCK, CONFIG_ROCKSDB_GAUGE);
        write_into_metrics!(self.writecf, CF_WRITE, CONFIG_ROCKSDB_GAUGE);
        write_into_metrics!(self.raftcf, CF_RAFT, CONFIG_ROCKSDB_GAUGE);
    }
}

cf_config!(RaftDefaultCfConfig);

impl Default for RaftDefaultCfConfig {
    fn default() -> RaftDefaultCfConfig {
        let total_mem = SysQuota::memory_limit_in_bytes();

        RaftDefaultCfConfig {
            block_size: ReadableSize::kb(64),
            block_cache_size: memory_limit_for_cf(true, CF_DEFAULT, total_mem),
            disable_block_cache: false,
            cache_index_and_filter_blocks: true,
            pin_l0_filter_and_index_blocks: true,
            use_bloom_filter: false,
            optimize_filters_for_hits: true,
            optimize_filters_for_memory: false,
            whole_key_filtering: true,
            bloom_filter_bits_per_key: 10,
            block_based_bloom_filter: false,
            ribbon_filter_above_level: None,
            read_amp_bytes_per_bit: 0,
            compression_per_level: [
                DBCompressionType::No,
                DBCompressionType::No,
                DBCompressionType::Lz4,
                DBCompressionType::Lz4,
                DBCompressionType::Lz4,
                DBCompressionType::Zstd,
                DBCompressionType::Zstd,
            ],
            write_buffer_size: ReadableSize::mb(128),
            max_write_buffer_number: 5,
            min_write_buffer_number_to_merge: 1,
            max_bytes_for_level_base: ReadableSize::mb(512),
            target_file_size_base: None,
            level0_file_num_compaction_trigger: 4,
            level0_slowdown_writes_trigger: None,
            level0_stop_writes_trigger: None,
            max_compaction_bytes: ReadableSize::gb(2),
            compaction_pri: CompactionPriority::ByCompensatedSize,
            dynamic_level_bytes: true,
            num_levels: 7,
            max_bytes_for_level_multiplier: 10,
            compaction_style: DBCompactionStyle::Level,
            disable_auto_compactions: false,
            disable_write_stall: false,
            soft_pending_compaction_bytes_limit: None,
            hard_pending_compaction_bytes_limit: None,
            force_consistency_checks: false,
            prop_size_index_distance: DEFAULT_PROP_SIZE_INDEX_DISTANCE,
            prop_keys_index_distance: DEFAULT_PROP_KEYS_INDEX_DISTANCE,
            enable_doubly_skiplist: true,
            enable_compaction_guard: None,
            compaction_guard_min_output_file_size: ReadableSize::mb(1),
            compaction_guard_max_output_file_size: ReadableSize::mb(128),
            bottommost_level_compression: DBCompressionType::Disable,
            bottommost_zstd_compression_dict_size: 0,
            bottommost_zstd_compression_sample_size: 0,
            prepopulate_block_cache: PrepopulateBlockCache::Disabled,
            format_version: Some(2),
            checksum: ChecksumType::CRC32c,
            max_compactions: None,
            ttl: None,
            periodic_compaction_seconds: None,
            titan: TitanCfConfig::default(),
        }
    }
}

impl RaftDefaultCfConfig {
    pub fn build_opt(&self, cache: &Cache) -> RocksCfOptions {
        let limiter = if let Some(n) = self.max_compactions && n > 0 {
            Some(ConcurrentTaskLimiter::new(CF_DEFAULT, n))
        } else {
            None
        };
        let no_region_info_accessor: Option<&RegionInfoAccessor> = None;
        let mut cf_opts = build_cf_opt!(
            self,
            CF_DEFAULT,
            cache,
            limiter.as_ref(),
            no_region_info_accessor
        );
        let f = FixedPrefixSliceTransform::new(region_raft_prefix_len());
        cf_opts
            .set_memtable_insert_hint_prefix_extractor("RaftPrefixSliceTransform", f)
            .unwrap();
        cf_opts.set_titan_cf_options(&self.titan.build_opts());
        cf_opts
    }
}

// RocksDB Env associate thread pools of multiple instances from the same
// process. When construct Options, options.env is set to same singleton
// Env::Default() object. So total max_background_jobs =
// max(rocksdb.max_background_jobs, raftdb.max_background_jobs)
// But each instance will limit their background jobs according to their own
// max_background_jobs
#[derive(Clone, Serialize, Deserialize, PartialEq, Debug, OnlineConfig)]
#[serde(default)]
#[serde(rename_all = "kebab-case")]
pub struct RaftDbConfig {
    #[serde(with = "rocks_config::recovery_mode_serde")]
    #[online_config(skip)]
    pub wal_recovery_mode: DBRecoveryMode,
    #[online_config(skip)]
    pub wal_dir: String,
    #[online_config(skip)]
    pub wal_ttl_seconds: u64,
    #[online_config(skip)]
    pub wal_size_limit: ReadableSize,
    pub max_total_wal_size: ReadableSize,
    pub max_background_jobs: i32,
    pub max_background_flushes: i32,
    #[online_config(skip)]
    pub max_manifest_file_size: ReadableSize,
    #[online_config(skip)]
    pub create_if_missing: bool,
    pub max_open_files: i32,
    #[online_config(skip)]
    #[doc(hidden)]
    #[serde(skip_serializing)]
    pub enable_statistics: bool,
    #[online_config(skip)]
    pub stats_dump_period: ReadableDuration,
    pub compaction_readahead_size: ReadableSize,
    #[online_config(skip)]
    pub info_log_max_size: ReadableSize,
    #[online_config(skip)]
    pub info_log_roll_time: ReadableDuration,
    #[online_config(skip)]
    pub info_log_keep_log_file_num: u64,
    #[online_config(skip)]
    pub info_log_dir: String,
    #[online_config(skip)]
    pub info_log_level: RocksLogLevel,
    pub max_sub_compactions: u32,
    pub writable_file_max_buffer_size: ReadableSize,
    #[online_config(skip)]
    pub use_direct_io_for_flush_and_compaction: bool,
    #[online_config(skip)]
    pub enable_pipelined_write: bool,
    #[online_config(skip)]
    pub enable_unordered_write: bool,
    #[online_config(skip)]
    pub allow_concurrent_memtable_write: bool,
    pub bytes_per_sync: ReadableSize,
    pub wal_bytes_per_sync: ReadableSize,
    #[online_config(submodule)]
    pub defaultcf: RaftDefaultCfConfig,
    #[online_config(skip)]
    pub titan: TitanDbConfig,
}

impl Default for RaftDbConfig {
    fn default() -> RaftDbConfig {
        let bg_job_limits = get_background_job_limits(&RAFTDB_DEFAULT_BACKGROUND_JOB_LIMITS);
        let titan_config = TitanDbConfig {
            max_background_gc: bg_job_limits.max_titan_background_gc as i32,
            ..Default::default()
        };
        RaftDbConfig {
            wal_recovery_mode: DBRecoveryMode::PointInTime,
            wal_dir: "".to_owned(),
            wal_ttl_seconds: 0,
            wal_size_limit: ReadableSize::kb(0),
            max_total_wal_size: ReadableSize::gb(4),
            max_background_jobs: bg_job_limits.max_background_jobs as i32,
            max_background_flushes: bg_job_limits.max_background_flushes as i32,
            max_manifest_file_size: ReadableSize::mb(20),
            create_if_missing: true,
            max_open_files: 40960,
            enable_statistics: true,
            stats_dump_period: ReadableDuration::minutes(10),
            compaction_readahead_size: ReadableSize::kb(0),
            info_log_max_size: ReadableSize::gb(1),
            info_log_roll_time: ReadableDuration::secs(0),
            info_log_keep_log_file_num: 10,
            info_log_dir: "".to_owned(),
            info_log_level: RocksLogLevel::Info,
            max_sub_compactions: bg_job_limits.max_sub_compactions,
            writable_file_max_buffer_size: ReadableSize::mb(1),
            use_direct_io_for_flush_and_compaction: false,
            enable_pipelined_write: true,
            enable_unordered_write: false,
            allow_concurrent_memtable_write: true,
            bytes_per_sync: ReadableSize::mb(1),
            wal_bytes_per_sync: ReadableSize::kb(512),
            defaultcf: RaftDefaultCfConfig::default(),
            titan: titan_config,
        }
    }
}

impl RaftDbConfig {
    pub fn build_opt(&self, env: Arc<Env>, statistics: Option<&RocksStatistics>) -> RocksDbOptions {
        let mut opts = RocksDbOptions::default();
        opts.set_wal_recovery_mode(self.wal_recovery_mode);
        if !self.wal_dir.is_empty() {
            opts.set_wal_dir(&self.wal_dir);
        }
        opts.set_wal_ttl_seconds(self.wal_ttl_seconds);
        opts.set_wal_size_limit_mb(self.wal_size_limit.as_mb());
        opts.set_max_background_jobs(self.max_background_jobs);
        opts.set_max_background_flushes(self.max_background_flushes);
        opts.set_max_background_compactions(self.max_background_jobs - self.max_background_flushes);
        opts.set_max_total_wal_size(self.max_total_wal_size.0);
        opts.set_max_manifest_file_size(self.max_manifest_file_size.0);
        opts.create_if_missing(self.create_if_missing);
        opts.set_max_open_files(self.max_open_files);
        match statistics {
            Some(s) => opts.set_statistics(s),
            None => opts.set_statistics(&RocksStatistics::new_titan()),
        }
        opts.set_stats_dump_period_sec(self.stats_dump_period.as_secs() as usize);
        opts.set_compaction_readahead_size(self.compaction_readahead_size.0);
        opts.set_max_log_file_size(self.info_log_max_size.0);
        opts.set_log_file_time_to_roll(self.info_log_roll_time.as_secs());
        opts.set_keep_log_file_num(self.info_log_keep_log_file_num);
        opts.set_info_log(RaftDbLogger::default());
        opts.set_info_log_level(self.info_log_level.into());
        opts.set_max_subcompactions(self.max_sub_compactions);
        opts.set_writable_file_max_buffer_size(self.writable_file_max_buffer_size.0 as i32);
        opts.set_use_direct_io_for_flush_and_compaction(
            self.use_direct_io_for_flush_and_compaction,
        );
        opts.enable_pipelined_write(self.enable_pipelined_write);
        opts.enable_unordered_write(self.enable_unordered_write);
        opts.allow_concurrent_memtable_write(self.allow_concurrent_memtable_write);
        opts.add_event_listener(RocksEventListener::new("raft", None));
        opts.set_bytes_per_sync(self.bytes_per_sync.0);
        opts.set_wal_bytes_per_sync(self.wal_bytes_per_sync.0);
        // TODO maybe create a new env for raft engine
        if self.titan.enabled {
            opts.set_titandb_options(&self.titan.build_opts());
        }
        opts.set_env(env);
        opts
    }

    pub fn build_cf_opts(&self, cache: &Cache) -> Vec<(&'static str, RocksCfOptions)> {
        vec![(CF_DEFAULT, self.defaultcf.build_opt(cache))]
    }

    fn validate(&mut self) -> Result<(), Box<dyn Error>> {
        self.defaultcf.validate()?;
        if self.enable_unordered_write {
            if self.titan.enabled {
                return Err("raftdb: unordered_write is not compatible with Titan".into());
            }
            if self.enable_pipelined_write {
                return Err(
                    "raftdb: pipelined_write is not compatible with unordered_write".into(),
                );
            }
        }
        if !self.enable_statistics {
            warn!("raftdb: ignoring `enable_statistics`, statistics is always on.")
        }
        Ok(())
    }
}

#[derive(Clone, Serialize, Deserialize, Debug, PartialEq)]
#[serde(default, rename_all = "kebab-case")]
pub struct RaftEngineConfig {
    pub enable: bool,
    #[serde(flatten)]
    config: RawRaftEngineConfig,
}

impl Default for RaftEngineConfig {
    fn default() -> Self {
        Self {
            enable: true,
            config: RawRaftEngineConfig::default(),
        }
    }
}

impl RaftEngineConfig {
    fn validate(&mut self) -> Result<(), Box<dyn Error>> {
        self.config.sanitize().map_err(Box::new)?;
        if self.config.memory_limit.is_none() {
            let total_mem = SysQuota::memory_limit_in_bytes() as f64;
            let memory_limit = total_mem * RAFT_ENGINE_MEMORY_LIMIT_RATE;
            self.config.memory_limit = Some(RaftEngineReadableSize(memory_limit as u64));
        }
        Ok(())
    }

    pub fn config(&self) -> RawRaftEngineConfig {
        self.config.clone()
    }

    pub fn mut_config(&mut self) -> &mut RawRaftEngineConfig {
        &mut self.config
    }
}

#[derive(Clone, Copy, Debug)]
pub enum DbType {
    Kv,
    Raft,
}

pub struct DbConfigManger<D> {
    db: D,
    db_type: DbType,
}

impl<D> DbConfigManger<D> {
    pub fn new(db: D, db_type: DbType) -> Self {
        DbConfigManger { db, db_type }
    }
}

impl<D: ConfigurableDb> DbConfigManger<D> {
    fn set_cf_config(&self, cf: &str, opts: &[(&str, &str)]) -> Result<(), Box<dyn Error>> {
        self.validate_cf(cf)?;
        self.db.set_cf_config(cf, opts)?;

        // Write config to metric
        for (cfg_name, cfg_value) in opts {
            let cfg_value = match cfg_value {
                v if *v == "true" => Ok(1f64),
                v if *v == "false" => Ok(0f64),
                v => v.parse::<f64>(),
            };
            if let Ok(v) = cfg_value {
                CONFIG_ROCKSDB_GAUGE
                    .with_label_values(&[cf, cfg_name])
                    .set(v);
            }
        }
        Ok(())
    }

    fn validate_cf(&self, cf: &str) -> Result<(), Box<dyn Error>> {
        match (self.db_type, cf) {
            (DbType::Kv, CF_DEFAULT)
            | (DbType::Kv, CF_WRITE)
            | (DbType::Kv, CF_LOCK)
            | (DbType::Kv, CF_RAFT)
            | (DbType::Raft, CF_DEFAULT) => Ok(()),
            _ => Err(format!("invalid cf {:?} for db {:?}", cf, self.db_type).into()),
        }
    }
}

impl<T: ConfigurableDb + Send + Sync> ConfigManager for DbConfigManger<T> {
    fn dispatch(&mut self, change: ConfigChange) -> Result<(), Box<dyn Error>> {
        let change_str = format!("{:?}", change);
        let mut change: Vec<(String, ConfigValue)> = change.into_iter().collect();
        let cf_config = change.drain_filter(|(name, _)| name.ends_with("cf"));
        for (cf_name, cf_change) in cf_config {
            if let ConfigValue::Module(mut cf_change) = cf_change {
                // defaultcf -> default
                let cf_name = &cf_name[..(cf_name.len() - 2)];
                if cf_change.remove("block_cache_size").is_some() {
                    // currently we can't modify block_cache_size via set_options_cf
                    return Err("shared block cache is enabled, change cache size through \
                block-cache.capacity in storage module instead"
                        .into());
                }
                if let Some(ConfigValue::Module(titan_change)) = cf_change.remove("titan") {
                    for (name, value) in titan_change {
                        cf_change.insert(name, value);
                    }
                }
                if !cf_change.is_empty() {
                    let cf_change = config_value_to_string(cf_change.into_iter().collect());
                    let cf_change_slice = config_to_slice(&cf_change);
                    self.set_cf_config(cf_name, &cf_change_slice)?;
                }
            }
        }

        if let Some(rate_bytes_config) = change
            .drain_filter(|(name, _)| name == "rate_bytes_per_sec")
            .next()
        {
            let rate_bytes_per_sec: ReadableSize = rate_bytes_config.1.into();
            self.db
                .set_rate_bytes_per_sec(rate_bytes_per_sec.0 as i64)?;
        }

        if let Some(rate_bytes_config) = change
            .drain_filter(|(name, _)| name == "rate_limiter_auto_tuned")
            .next()
        {
            let rate_limiter_auto_tuned: bool = rate_bytes_config.1.into();
            self.db
                .set_rate_limiter_auto_tuned(rate_limiter_auto_tuned)?;
        }

        if let Some(size) = change
            .drain_filter(|(name, _)| name == "write_buffer_limit")
            .next()
        {
            self.db.set_flush_size(size.1.into())?;
        }

        if let Some(f) = change
            .drain_filter(|(name, _)| name == "write_buffer_flush_oldest_first")
            .next()
        {
            self.db.set_flush_oldest_first(f.1.into())?;
        }

        if let Some(background_jobs_config) = change
            .drain_filter(|(name, _)| name == "max_background_jobs")
            .next()
        {
            let max_background_jobs: i32 = background_jobs_config.1.into();
            self.db
                .set_db_config(&[("max_background_jobs", &max_background_jobs.to_string())])?;
        }

        if let Some(background_subcompactions_config) = change
            .drain_filter(|(name, _)| name == "max_sub_compactions")
            .next()
        {
            let max_subcompactions: u32 = background_subcompactions_config.1.into();
            self.db
                .set_db_config(&[("max_subcompactions", &max_subcompactions.to_string())])?;
        }

        if let Some(background_flushes_config) = change
            .drain_filter(|(name, _)| name == "max_background_flushes")
            .next()
        {
            let max_background_flushes: i32 = background_flushes_config.1.into();
            self.db.set_db_config(&[(
                "max_background_flushes",
                &max_background_flushes.to_string(),
            )])?;
        }

        if !change.is_empty() {
            let change = config_value_to_string(change);
            let change_slice = config_to_slice(&change);
            self.db.set_db_config(&change_slice)?;
        }
        info!(
            "rocksdb config changed";
            "db" => ?self.db_type,
            "change" => change_str
        );
        Ok(())
    }
}

fn config_to_slice(config_change: &[(String, String)]) -> Vec<(&str, &str)> {
    config_change
        .iter()
        .map(|(name, value)| (name.as_str(), value.as_str()))
        .collect()
}

// Convert `ConfigValue` to formatted String that can pass to
// `DB::set_db_options`
fn config_value_to_string(config_change: Vec<(String, ConfigValue)>) -> Vec<(String, String)> {
    config_change
        .into_iter()
        .filter_map(|(name, value)| {
            let v = match value {
                d @ ConfigValue::Duration(_) => {
                    let d: ReadableDuration = d.into();
                    Some(d.as_secs().to_string())
                }
                s @ ConfigValue::Size(_) => {
                    let s: ReadableSize = s.into();
                    Some(s.0.to_string())
                }
                ConfigValue::Module(_) => unreachable!(),
                v => Some(format!("{}", v)),
            };
            v.map(|v| (name, v))
        })
        .collect()
}

#[derive(Clone, Serialize, Deserialize, PartialEq, Debug)]
#[serde(default)]
#[serde(rename_all = "kebab-case")]
pub struct MetricConfig {
    pub job: String,

    // Push is deprecated.
    #[doc(hidden)]
    #[serde(skip_serializing)]
    pub interval: ReadableDuration,

    #[doc(hidden)]
    #[serde(skip_serializing)]
    pub address: String,
}

impl Default for MetricConfig {
    fn default() -> MetricConfig {
        MetricConfig {
            interval: ReadableDuration::secs(15),
            address: "".to_owned(),
            job: "tikv".to_owned(),
        }
    }
}
#[derive(Clone, Copy, Serialize, Deserialize, PartialEq, Debug, OnlineConfig)]
#[serde(default)]
#[serde(rename_all = "kebab-case")]
pub struct UnifiedReadPoolConfig {
    #[online_config(skip)]
    pub min_thread_count: usize,
    pub max_thread_count: usize,
    #[online_config(skip)]
    pub stack_size: ReadableSize,
    #[online_config(skip)]
    pub max_tasks_per_worker: usize,
    pub auto_adjust_pool_size: bool,
    // FIXME: Add more configs when they are effective in yatp
}

impl UnifiedReadPoolConfig {
    fn validate(&self) -> Result<(), Box<dyn Error>> {
        if self.min_thread_count == 0 {
            return Err("readpool.unified.min-thread-count should be > 0"
                .to_string()
                .into());
        }
        if self.max_thread_count < self.min_thread_count {
            return Err(
                "readpool.unified.max-thread-count should be >= readpool.unified.min-thread-count"
                    .to_string()
                    .into(),
            );
        }
        let limit = cmp::max(
            UNIFIED_READPOOL_MIN_CONCURRENCY,
            SysQuota::cpu_cores_quota() as usize * 10, // at most 10 threads per core
        );
        if self.max_thread_count > limit {
            return Err(format!(
                "readpool.unified.max-thread-count should be smaller than {}",
                limit
            )
            .into());
        }
        if self.stack_size.0 < ReadableSize::mb(2).0 {
            return Err("readpool.unified.stack-size should be >= 2mb"
                .to_string()
                .into());
        }
        if self.max_tasks_per_worker <= 1 {
            return Err("readpool.unified.max-tasks-per-worker should be > 1"
                .to_string()
                .into());
        }
        Ok(())
    }
}

pub const UNIFIED_READPOOL_MIN_CONCURRENCY: usize = 4;

// FIXME: Use macros to generate it if yatp is used elsewhere besides readpool.
impl Default for UnifiedReadPoolConfig {
    fn default() -> UnifiedReadPoolConfig {
        let cpu_num = SysQuota::cpu_cores_quota();
        let mut concurrency = (cpu_num * 0.8) as usize;
        concurrency = cmp::max(UNIFIED_READPOOL_MIN_CONCURRENCY, concurrency);
        Self {
            min_thread_count: 1,
            max_thread_count: concurrency,
            stack_size: ReadableSize::mb(DEFAULT_READPOOL_STACK_SIZE_MB),
            max_tasks_per_worker: DEFAULT_READPOOL_MAX_TASKS_PER_WORKER,
            auto_adjust_pool_size: false,
        }
    }
}

#[cfg(test)]
mod unified_read_pool_tests {
    use super::*;

    #[test]
    fn test_validate() {
        let cfg = UnifiedReadPoolConfig {
            min_thread_count: 1,
            max_thread_count: 2,
            stack_size: ReadableSize::mb(2),
            max_tasks_per_worker: 2000,
            auto_adjust_pool_size: false,
        };
        cfg.validate().unwrap();
        let cfg = UnifiedReadPoolConfig {
            min_thread_count: 1,
            max_thread_count: cmp::max(
                UNIFIED_READPOOL_MIN_CONCURRENCY,
                SysQuota::cpu_cores_quota() as usize,
            ),
            ..cfg
        };
        cfg.validate().unwrap();

        let invalid_cfg = UnifiedReadPoolConfig {
            min_thread_count: 0,
            ..cfg
        };
        invalid_cfg.validate().unwrap_err();

        let invalid_cfg = UnifiedReadPoolConfig {
            min_thread_count: 2,
            max_thread_count: 1,
            ..cfg
        };
        invalid_cfg.validate().unwrap_err();

        let invalid_cfg = UnifiedReadPoolConfig {
            stack_size: ReadableSize::mb(1),
            ..cfg
        };
        invalid_cfg.validate().unwrap_err();

        let invalid_cfg = UnifiedReadPoolConfig {
            max_tasks_per_worker: 1,
            ..cfg
        };
        invalid_cfg.validate().unwrap_err();
        let invalid_cfg = UnifiedReadPoolConfig {
            max_thread_count: SysQuota::cpu_cores_quota() as usize * 10 + 1,
            ..cfg
        };
        invalid_cfg.validate().unwrap_err();
    }
}

macro_rules! readpool_config {
    ($struct_name:ident, $test_mod_name:ident, $display_name:expr) => {
        #[derive(Clone, Copy, Serialize, Deserialize, PartialEq, Debug)]
        #[serde(default)]
        #[serde(rename_all = "kebab-case")]
        pub struct $struct_name {
            pub use_unified_pool: Option<bool>,
            pub high_concurrency: usize,
            pub normal_concurrency: usize,
            pub low_concurrency: usize,
            pub max_tasks_per_worker_high: usize,
            pub max_tasks_per_worker_normal: usize,
            pub max_tasks_per_worker_low: usize,
            pub stack_size: ReadableSize,
        }

        impl $struct_name {
            /// Builds configurations for low, normal and high priority pools.
            pub fn to_yatp_pool_configs(self) -> Vec<yatp_pool::Config> {
                vec![
                    yatp_pool::Config {
                        workers: self.low_concurrency,
                        max_tasks_per_worker: self.max_tasks_per_worker_low,
                        stack_size: self.stack_size.0 as usize,
                    },
                    yatp_pool::Config {
                        workers: self.normal_concurrency,
                        max_tasks_per_worker: self.max_tasks_per_worker_normal,
                        stack_size: self.stack_size.0 as usize,
                    },
                    yatp_pool::Config {
                        workers: self.high_concurrency,
                        max_tasks_per_worker: self.max_tasks_per_worker_high,
                        stack_size: self.stack_size.0 as usize,
                    },
                ]
            }

            pub fn default_for_test() -> Self {
                Self {
                    use_unified_pool: None,
                    high_concurrency: 2,
                    normal_concurrency: 2,
                    low_concurrency: 2,
                    max_tasks_per_worker_high: 2000,
                    max_tasks_per_worker_normal: 2000,
                    max_tasks_per_worker_low: 2000,
                    stack_size: ReadableSize::mb(1),
                }
            }

            pub fn use_unified_pool(&self) -> bool {
                // The unified pool is used by default unless the corresponding module has
                // customized configurations.
                self.use_unified_pool
                    .unwrap_or_else(|| *self == Default::default())
            }

            pub fn adjust_use_unified_pool(&mut self) {
                if self.use_unified_pool.is_none() {
                    // The unified pool is used by default unless the corresponding module has customized configurations.
                    if *self == Default::default() {
                        info!("readpool.{}.use-unified-pool is not set, set to true by default", $display_name);
                        self.use_unified_pool = Some(true);
                    } else {
                        info!("readpool.{}.use-unified-pool is not set, set to false because there are other customized configurations", $display_name);
                        self.use_unified_pool = Some(false);
                    }
                }
            }

            pub fn validate(&self) -> Result<(), Box<dyn Error>> {
                if self.use_unified_pool() {
                    return Ok(());
                }
                if self.high_concurrency == 0 {
                    return Err(format!(
                        "readpool.{}.high-concurrency should be > 0",
                        $display_name
                    )
                    .into());
                }
                if self.normal_concurrency == 0 {
                    return Err(format!(
                        "readpool.{}.normal-concurrency should be > 0",
                        $display_name
                    )
                    .into());
                }
                if self.low_concurrency == 0 {
                    return Err(format!(
                        "readpool.{}.low-concurrency should be > 0",
                        $display_name
                    )
                    .into());
                }
                if self.stack_size.0 < ReadableSize::mb(MIN_READPOOL_STACK_SIZE_MB).0 {
                    return Err(format!(
                        "readpool.{}.stack-size should be >= {}mb",
                        $display_name, MIN_READPOOL_STACK_SIZE_MB
                    )
                    .into());
                }
                if self.max_tasks_per_worker_high <= 1 {
                    return Err(format!(
                        "readpool.{}.max-tasks-per-worker-high should be > 1",
                        $display_name
                    )
                    .into());
                }
                if self.max_tasks_per_worker_normal <= 1 {
                    return Err(format!(
                        "readpool.{}.max-tasks-per-worker-normal should be > 1",
                        $display_name
                    )
                    .into());
                }
                if self.max_tasks_per_worker_low <= 1 {
                    return Err(format!(
                        "readpool.{}.max-tasks-per-worker-low should be > 1",
                        $display_name
                    )
                    .into());
                }

                Ok(())
            }
        }

        #[cfg(test)]
        mod $test_mod_name {
            use super::*;

            #[test]
            fn test_validate() {
                let cfg = $struct_name::default();
                cfg.validate().unwrap();

                let mut invalid_cfg = cfg.clone();
                invalid_cfg.high_concurrency = 0;
                assert!(invalid_cfg.validate().is_err());

                let mut invalid_cfg = cfg.clone();
                invalid_cfg.normal_concurrency = 0;
                assert!(invalid_cfg.validate().is_err());

                let mut invalid_cfg = cfg.clone();
                invalid_cfg.low_concurrency = 0;
                assert!(invalid_cfg.validate().is_err());

                let mut invalid_cfg = cfg.clone();
                invalid_cfg.stack_size = ReadableSize::mb(1);
                assert!(invalid_cfg.validate().is_err());

                let mut invalid_cfg = cfg.clone();
                invalid_cfg.max_tasks_per_worker_high = 0;
                assert!(invalid_cfg.validate().is_err());
                invalid_cfg.max_tasks_per_worker_high = 1;
                assert!(invalid_cfg.validate().is_err());
                invalid_cfg.max_tasks_per_worker_high = 100;
                cfg.validate().unwrap();

                let mut invalid_cfg = cfg.clone();
                invalid_cfg.max_tasks_per_worker_normal = 0;
                assert!(invalid_cfg.validate().is_err());
                invalid_cfg.max_tasks_per_worker_normal = 1;
                assert!(invalid_cfg.validate().is_err());
                invalid_cfg.max_tasks_per_worker_normal = 100;
                cfg.validate().unwrap();

                let mut invalid_cfg = cfg.clone();
                invalid_cfg.max_tasks_per_worker_low = 0;
                assert!(invalid_cfg.validate().is_err());
                invalid_cfg.max_tasks_per_worker_low = 1;
                assert!(invalid_cfg.validate().is_err());
                invalid_cfg.max_tasks_per_worker_low = 100;
                cfg.validate().unwrap();

                let mut invalid_but_unified = cfg.clone();
                invalid_but_unified.use_unified_pool = Some(true);
                invalid_but_unified.low_concurrency = 0;
                invalid_but_unified.validate().unwrap();
            }
        }
    };
}

const DEFAULT_STORAGE_READPOOL_MIN_CONCURRENCY: usize = 4;
const DEFAULT_STORAGE_READPOOL_MAX_CONCURRENCY: usize = 8;

// Assume a request can be finished in 1ms, a request at position x will wait
// about 0.001 * x secs to be actual started. A server-is-busy error will
// trigger 2 seconds backoff. So when it needs to wait for more than 2 seconds,
// return error won't causse larger latency.
const DEFAULT_READPOOL_MAX_TASKS_PER_WORKER: usize = 2 * 1000;

const MIN_READPOOL_STACK_SIZE_MB: u64 = 2;
const DEFAULT_READPOOL_STACK_SIZE_MB: u64 = 10;

readpool_config!(StorageReadPoolConfig, storage_read_pool_test, "storage");

impl Default for StorageReadPoolConfig {
    fn default() -> Self {
        let cpu_num = SysQuota::cpu_cores_quota();
        let mut concurrency = (cpu_num * 0.5) as usize;
        concurrency = cmp::max(DEFAULT_STORAGE_READPOOL_MIN_CONCURRENCY, concurrency);
        concurrency = cmp::min(DEFAULT_STORAGE_READPOOL_MAX_CONCURRENCY, concurrency);
        Self {
            use_unified_pool: None,
            high_concurrency: concurrency,
            normal_concurrency: concurrency,
            low_concurrency: concurrency,
            max_tasks_per_worker_high: DEFAULT_READPOOL_MAX_TASKS_PER_WORKER,
            max_tasks_per_worker_normal: DEFAULT_READPOOL_MAX_TASKS_PER_WORKER,
            max_tasks_per_worker_low: DEFAULT_READPOOL_MAX_TASKS_PER_WORKER,
            stack_size: ReadableSize::mb(DEFAULT_READPOOL_STACK_SIZE_MB),
        }
    }
}

const DEFAULT_COPROCESSOR_READPOOL_MIN_CONCURRENCY: usize = 2;

readpool_config!(
    CoprReadPoolConfig,
    coprocessor_read_pool_test,
    "coprocessor"
);

impl Default for CoprReadPoolConfig {
    fn default() -> Self {
        let cpu_num = SysQuota::cpu_cores_quota();
        let mut concurrency = (cpu_num * 0.8) as usize;
        concurrency = cmp::max(DEFAULT_COPROCESSOR_READPOOL_MIN_CONCURRENCY, concurrency);
        Self {
            use_unified_pool: None,
            high_concurrency: concurrency,
            normal_concurrency: concurrency,
            low_concurrency: concurrency,
            max_tasks_per_worker_high: DEFAULT_READPOOL_MAX_TASKS_PER_WORKER,
            max_tasks_per_worker_normal: DEFAULT_READPOOL_MAX_TASKS_PER_WORKER,
            max_tasks_per_worker_low: DEFAULT_READPOOL_MAX_TASKS_PER_WORKER,
            stack_size: ReadableSize::mb(DEFAULT_READPOOL_STACK_SIZE_MB),
        }
    }
}

#[derive(Clone, Serialize, Deserialize, Default, PartialEq, Debug, OnlineConfig)]
#[serde(default)]
#[serde(rename_all = "kebab-case")]
pub struct ReadPoolConfig {
    #[online_config(submodule)]
    pub unified: UnifiedReadPoolConfig,
    #[online_config(skip)]
    pub storage: StorageReadPoolConfig,
    #[online_config(skip)]
    pub coprocessor: CoprReadPoolConfig,
}

impl ReadPoolConfig {
    pub fn is_unified_pool_enabled(&self) -> bool {
        self.storage.use_unified_pool() || self.coprocessor.use_unified_pool()
    }

    pub fn adjust_use_unified_pool(&mut self) {
        self.storage.adjust_use_unified_pool();
        self.coprocessor.adjust_use_unified_pool();
    }

    pub fn validate(&self) -> Result<(), Box<dyn Error>> {
        if self.is_unified_pool_enabled() {
            self.unified.validate()?;
        }
        self.storage.validate()?;
        self.coprocessor.validate()?;
        Ok(())
    }
}

#[cfg(test)]
mod readpool_tests {
    use super::*;

    #[test]
    fn test_unified_disabled() {
        // Allow invalid yatp config when yatp is not used.
        let unified = UnifiedReadPoolConfig {
            min_thread_count: 0,
            max_thread_count: 0,
            stack_size: ReadableSize::mb(0),
            max_tasks_per_worker: 0,
            auto_adjust_pool_size: false,
        };
        unified.validate().unwrap_err();
        let storage = StorageReadPoolConfig {
            use_unified_pool: Some(false),
            ..Default::default()
        };
        storage.validate().unwrap();
        let coprocessor = CoprReadPoolConfig {
            use_unified_pool: Some(false),
            ..Default::default()
        };
        coprocessor.validate().unwrap();
        let cfg = ReadPoolConfig {
            unified,
            storage,
            coprocessor,
        };
        assert!(!cfg.is_unified_pool_enabled());
        cfg.validate().unwrap();

        // Storage and coprocessor config must be valid when yatp is not used.
        let unified = UnifiedReadPoolConfig::default();
        unified.validate().unwrap();
        let storage = StorageReadPoolConfig {
            use_unified_pool: Some(false),
            high_concurrency: 0,
            ..Default::default()
        };
        storage.validate().unwrap_err();
        let coprocessor = CoprReadPoolConfig {
            use_unified_pool: Some(false),
            ..Default::default()
        };
        let invalid_cfg = ReadPoolConfig {
            unified,
            storage,
            coprocessor,
        };
        assert!(!invalid_cfg.is_unified_pool_enabled());
        invalid_cfg.validate().unwrap_err();
    }

    #[test]
    fn test_unified_enabled() {
        // Yatp config must be valid when yatp is used.
        let unified = UnifiedReadPoolConfig {
            min_thread_count: 0,
            max_thread_count: 0,
            ..Default::default()
        };
        unified.validate().unwrap_err();
        let storage = StorageReadPoolConfig {
            use_unified_pool: Some(true),
            ..Default::default()
        };
        storage.validate().unwrap();
        let coprocessor = CoprReadPoolConfig::default();
        coprocessor.validate().unwrap();
        let mut cfg = ReadPoolConfig {
            unified,
            storage,
            coprocessor,
        };
        cfg.adjust_use_unified_pool();
        assert!(cfg.is_unified_pool_enabled());
        cfg.validate().unwrap_err();
    }

    #[test]
    fn test_is_unified() {
        let storage = StorageReadPoolConfig {
            use_unified_pool: Some(false),
            ..Default::default()
        };
        assert!(!storage.use_unified_pool());
        let coprocessor = CoprReadPoolConfig::default();
        assert!(coprocessor.use_unified_pool());

        let mut cfg = ReadPoolConfig {
            storage,
            coprocessor,
            ..Default::default()
        };
        assert!(cfg.is_unified_pool_enabled());

        cfg.storage.use_unified_pool = Some(false);
        cfg.coprocessor.use_unified_pool = Some(false);
        assert!(!cfg.is_unified_pool_enabled());
    }

    #[test]
    fn test_partially_unified() {
        let storage = StorageReadPoolConfig {
            use_unified_pool: Some(false),
            low_concurrency: 0,
            ..Default::default()
        };
        assert!(!storage.use_unified_pool());
        let coprocessor = CoprReadPoolConfig {
            use_unified_pool: Some(true),
            ..Default::default()
        };
        assert!(coprocessor.use_unified_pool());
        let mut cfg = ReadPoolConfig {
            storage,
            coprocessor,
            ..Default::default()
        };
        assert!(cfg.is_unified_pool_enabled());
        cfg.validate().unwrap_err();
        cfg.storage.low_concurrency = 1;
        cfg.validate().unwrap();

        let storage = StorageReadPoolConfig {
            use_unified_pool: Some(true),
            ..Default::default()
        };
        assert!(storage.use_unified_pool());
        let coprocessor = CoprReadPoolConfig {
            use_unified_pool: Some(false),
            low_concurrency: 0,
            ..Default::default()
        };
        assert!(!coprocessor.use_unified_pool());
        let mut cfg = ReadPoolConfig {
            storage,
            coprocessor,
            ..Default::default()
        };
        assert!(cfg.is_unified_pool_enabled());
        cfg.validate().unwrap_err();
        cfg.coprocessor.low_concurrency = 1;
        cfg.validate().unwrap();
    }
}

#[derive(Clone, Default, Serialize, Deserialize, PartialEq, Debug, OnlineConfig)]
#[serde(default)]
#[serde(rename_all = "kebab-case")]
pub struct HadoopConfig {
    pub home: String,
    pub linux_user: String,
}

#[derive(Clone, Serialize, Deserialize, PartialEq, Debug, OnlineConfig)]
#[serde(default)]
#[serde(rename_all = "kebab-case")]
pub struct BackupConfig {
    pub num_threads: usize,
    pub batch_size: usize,
    pub sst_max_size: ReadableSize,
    pub enable_auto_tune: bool,
    pub auto_tune_remain_threads: usize,
    pub auto_tune_refresh_interval: ReadableDuration,
    pub io_thread_size: usize,
    // Do not expose this config to user.
    // It used to debug s3 503 error.
    pub s3_multi_part_size: ReadableSize,
    #[online_config(submodule)]
    pub hadoop: HadoopConfig,
}

impl BackupConfig {
    pub fn validate(&mut self) -> Result<(), Box<dyn Error>> {
        let limit = SysQuota::cpu_cores_quota() as usize;
        let default_cfg = BackupConfig::default();
        if self.num_threads == 0 || self.num_threads > limit {
            warn!(
                "backup.num_threads cannot be 0 or larger than {}, change it to {}",
                limit, default_cfg.num_threads
            );
            self.num_threads = default_cfg.num_threads;
        }
        if self.batch_size == 0 {
            warn!(
                "backup.batch_size cannot be 0, change it to {}",
                default_cfg.batch_size
            );
            self.batch_size = default_cfg.batch_size;
        }
        if self.s3_multi_part_size.0 > ReadableSize::gb(5).0 {
            warn!(
                "backup.s3_multi_part_size cannot larger than 5GB, change it to {:?}",
                default_cfg.s3_multi_part_size
            );
            self.s3_multi_part_size = default_cfg.s3_multi_part_size;
        }

        Ok(())
    }
}

impl Default for BackupConfig {
    fn default() -> Self {
        let default_coprocessor = CopConfig::default();
        let cpu_num = SysQuota::cpu_cores_quota();
        Self {
            // use at most 50% of vCPU by default
            num_threads: (cpu_num * 0.5).clamp(1.0, 8.0) as usize,
            batch_size: 8,
            sst_max_size: default_coprocessor.region_max_size(),
            enable_auto_tune: true,
            auto_tune_remain_threads: (cpu_num * 0.2).round() as usize,
            auto_tune_refresh_interval: ReadableDuration::secs(60),
            io_thread_size: 2,
            // 5MB is the minimum part size that S3 allowed.
            s3_multi_part_size: ReadableSize::mb(5),
            hadoop: Default::default(),
        }
    }
}

#[derive(Clone, Serialize, Deserialize, PartialEq, Debug, OnlineConfig)]
#[serde(default)]
#[serde(rename_all = "kebab-case")]
pub struct BackupStreamConfig {
    #[online_config(skip)]
    pub min_ts_interval: ReadableDuration,

    pub max_flush_interval: ReadableDuration,
    #[online_config(skip)]
    pub num_threads: usize,
    #[online_config(skip)]
    pub enable: bool,
    #[online_config(skip)]
    pub temp_path: String,

    pub file_size_limit: ReadableSize,

    #[doc(hidden)]
    #[serde(skip_serializing)]
    #[online_config(skip)]
    // Let's hide this config for now.
    pub temp_file_memory_quota: ReadableSize,

    #[online_config(skip)]
    pub initial_scan_pending_memory_quota: ReadableSize,
    #[online_config(skip)]
    pub initial_scan_rate_limit: ReadableSize,
}

impl BackupStreamConfig {
    pub fn validate(&mut self) -> Result<(), Box<dyn Error>> {
        let limit = SysQuota::cpu_cores_quota() as usize;
        let default_cfg = BackupStreamConfig::default();
        if self.num_threads == 0 || self.num_threads > limit {
            warn!(
                "log_backup.num_threads cannot be 0 or larger than {}, change it to {}",
                limit, default_cfg.num_threads
            );
            self.num_threads = default_cfg.num_threads;
        }
        if self.max_flush_interval < ReadableDuration::secs(10) {
            return Err(format!(
                "the max_flush_interval is too small, it is {}, and should be greater than 10s.",
                self.max_flush_interval
            )
            .into());
        }
        if self.min_ts_interval < ReadableDuration::secs(1) {
            return Err(format!(
                "the min_ts_interval is too small, it is {}, and should be greater than 1s.",
                self.min_ts_interval
            )
            .into());
        }
        Ok(())
    }
}

impl Default for BackupStreamConfig {
    fn default() -> Self {
        let cpu_num = SysQuota::cpu_cores_quota();
        let total_mem = SysQuota::memory_limit_in_bytes();
        let file_size_limit = ReadableSize::mb(256);
        // Don't use too many memory.
        let temp_file_quota = total_mem / 16;
        let quota_size = (total_mem as f64 * 0.1).min(ReadableSize::mb(512).0 as _);
        // 2x of the max pending bytes. The extra buffer make us easier to keep all
        // files in memory.
        let preferred_cache_size = file_size_limit.0 * 2;
        let cache_size = ReadableSize(temp_file_quota.min(preferred_cache_size));
        Self {
            min_ts_interval: ReadableDuration::secs(10),
            max_flush_interval: ReadableDuration::minutes(3),
            // use at most 50% of vCPU by default
            num_threads: (cpu_num * 0.5).clamp(2.0, 12.0) as usize,
            enable: true,
            // TODO: may be use raft store directory
            temp_path: String::new(),
            file_size_limit,
            initial_scan_pending_memory_quota: ReadableSize(quota_size as _),
            initial_scan_rate_limit: ReadableSize::mb(60),
            temp_file_memory_quota: cache_size,
        }
    }
}

#[derive(Clone, Serialize, Deserialize, PartialEq, Debug, OnlineConfig)]
#[serde(default)]
#[serde(rename_all = "kebab-case")]
pub struct CdcConfig {
    pub min_ts_interval: ReadableDuration,
    pub hibernate_regions_compatible: bool,
    // TODO(hi-rustin): Consider resizing the thread pool based on `incremental_scan_threads`.
    #[online_config(skip)]
    pub incremental_scan_threads: usize,
    pub incremental_scan_concurrency: usize,
    pub incremental_scan_speed_limit: ReadableSize,
    /// `TsFilter` can increase speed and decrease resource usage when
    /// incremental content is much less than total content. However in
    /// other cases, `TsFilter` can make performance worse because it needs
    /// to re-fetch old row values if they are required.
    ///
    /// `TsFilter` will be enabled if `incremental/total <=
    /// incremental_scan_ts_filter_ratio`.
    /// Set `incremental_scan_ts_filter_ratio` to 0 will disable it.
    pub incremental_scan_ts_filter_ratio: f64,

    /// Count of threads to confirm Region leadership in TiKV instances, 1 by
    /// default. Please consider to increase it if count of regions on one
    /// TiKV instance is greater than 20k.
    #[online_config(skip)]
    pub tso_worker_threads: usize,

    pub sink_memory_quota: ReadableSize,
    pub old_value_cache_memory_quota: ReadableSize,

    // Deprecated! preserved for compatibility check.
    #[online_config(skip)]
    #[doc(hidden)]
    #[serde(skip_serializing)]
    pub old_value_cache_size: usize,
}

impl Default for CdcConfig {
    fn default() -> Self {
        Self {
            min_ts_interval: ReadableDuration::secs(1),
            hibernate_regions_compatible: true,
            // 4 threads for incremental scan.
            incremental_scan_threads: 4,
            // At most 6 concurrent running tasks.
            incremental_scan_concurrency: 6,
            // TiCDC requires a SSD, the typical write speed of SSD
            // is more than 500MB/s, so 128MB/s is enough.
            incremental_scan_speed_limit: ReadableSize::mb(128),
            incremental_scan_ts_filter_ratio: 0.2,
            tso_worker_threads: 1,
            // 512MB memory for CDC sink.
            sink_memory_quota: ReadableSize::mb(512),
            // 512MB memory for old value cache.
            old_value_cache_memory_quota: ReadableSize::mb(512),
            // Deprecated! preserved for compatibility check.
            old_value_cache_size: 0,
        }
    }
}

impl CdcConfig {
    pub fn validate(&mut self, raftstore_v2: bool) -> Result<(), Box<dyn Error>> {
        let default_cfg = CdcConfig::default();
        if self.min_ts_interval.is_zero() {
            warn!(
                "cdc.min-ts-interval can't be 0, change it to {}",
                default_cfg.min_ts_interval
            );
            self.min_ts_interval = default_cfg.min_ts_interval;
        }
        if self.incremental_scan_threads == 0 {
            warn!(
                "cdc.incremental-scan-threads can't be 0, change it to {}",
                default_cfg.incremental_scan_threads
            );
            self.incremental_scan_threads = default_cfg.incremental_scan_threads;
        }
        if self.incremental_scan_concurrency < self.incremental_scan_threads {
            warn!(
                "cdc.incremental-scan-concurrency must be larger than cdc.incremental-scan-threads,
                change it to {}",
                self.incremental_scan_threads
            );
            self.incremental_scan_concurrency = self.incremental_scan_threads
        }
        if self.incremental_scan_ts_filter_ratio < 0.0
            || self.incremental_scan_ts_filter_ratio > 1.0
        {
            warn!(
                "cdc.incremental-scan-ts-filter-ratio should be larger than 0 and less than 1,
                change it to {}",
                default_cfg.incremental_scan_ts_filter_ratio
            );
            self.incremental_scan_ts_filter_ratio = default_cfg.incremental_scan_ts_filter_ratio;
        }
        if raftstore_v2 && self.hibernate_regions_compatible {
            warn!(
                "cdc.hibernate_regions_compatible is overwritten to false for partitioned-raft-kv"
            );
            self.hibernate_regions_compatible = false;
        }

        Ok(())
    }
}

#[derive(Clone, Serialize, Deserialize, PartialEq, Debug, OnlineConfig)]
#[serde(default)]
#[serde(rename_all = "kebab-case")]
pub struct ResolvedTsConfig {
    #[online_config(skip)]
    pub enable: bool,
    pub advance_ts_interval: ReadableDuration,
    #[online_config(skip)]
    pub scan_lock_pool_size: usize,
}

impl ResolvedTsConfig {
    fn validate(&self) -> Result<(), Box<dyn Error>> {
        if self.advance_ts_interval.is_zero() {
            return Err("resolved-ts.advance-ts-interval can't be zero".into());
        }
        if self.scan_lock_pool_size == 0 {
            return Err("resolved-ts.scan-lock-pool-size can't be zero".into());
        }
        Ok(())
    }
}

impl Default for ResolvedTsConfig {
    fn default() -> Self {
        Self {
            enable: true,
            advance_ts_interval: ReadableDuration::secs(20),
            scan_lock_pool_size: 2,
        }
    }
}

#[derive(Clone, Serialize, Deserialize, PartialEq, Debug)]
#[serde(default)]
#[serde(rename_all = "kebab-case")]
pub struct File {
    pub filename: String,
    // The unit is MB
    pub max_size: u64,
    // The unit is Day
    pub max_days: u64,
    pub max_backups: usize,
}

impl Default for File {
    fn default() -> Self {
        Self {
            filename: "".to_owned(),
            max_size: 300,
            max_days: 0,
            max_backups: 0,
        }
    }
}

#[derive(Clone, Serialize, Deserialize, PartialEq, Debug, OnlineConfig)]
#[serde(default)]
#[serde(rename_all = "kebab-case")]
pub struct LogConfig {
    pub level: LogLevel,
    #[online_config(skip)]
    pub format: LogFormat,
    #[online_config(skip)]
    pub enable_timestamp: bool,
    #[online_config(skip)]
    pub file: File,
}

/// LogLevel is a wrapper type of `slog::Level`
#[derive(Copy, Clone, Debug, PartialEq)]
pub struct LogLevel(slog::Level);

impl From<LogLevel> for slog::Level {
    fn from(l: LogLevel) -> Self {
        l.0
    }
}

impl From<slog::Level> for LogLevel {
    fn from(l: slog::Level) -> Self {
        Self(l)
    }
}

impl Serialize for LogLevel {
    fn serialize<S>(&self, serializer: S) -> Result<S::Ok, S::Error>
    where
        S: Serializer,
    {
        get_string_by_level(self.0).serialize(serializer)
    }
}

impl<'de> Deserialize<'de> for LogLevel {
    fn deserialize<D>(deserializer: D) -> Result<Self, D::Error>
    where
        D: Deserializer<'de>,
    {
        let string = String::deserialize(deserializer)?;
        get_level_by_string(&string)
            .map(LogLevel)
            .ok_or_else(|| D::Error::invalid_value(Unexpected::Str(&string), &"a valid log level"))
    }
}

impl From<LogLevel> for ConfigValue {
    fn from(l: LogLevel) -> Self {
        Self::String(get_string_by_level(l.0).into())
    }
}

impl TryFrom<ConfigValue> for LogLevel {
    type Error = String;
    fn try_from(value: ConfigValue) -> Result<Self, Self::Error> {
        if let ConfigValue::String(s) = value {
            get_level_by_string(&s)
                .map(LogLevel)
                .ok_or_else(|| format!("invalid log level: '{}'", s))
        } else {
            panic!("expect ConfigValue::String, found: {:?}", value)
        }
    }
}

impl TryFrom<&ConfigValue> for LogLevel {
    type Error = String;
    fn try_from(value: &ConfigValue) -> Result<Self, Self::Error> {
        Self::try_from(value.clone())
    }
}

impl Default for LogConfig {
    fn default() -> Self {
        Self {
            level: LogLevel(slog::Level::Info),
            format: LogFormat::Text,
            enable_timestamp: true,
            file: File::default(),
        }
    }
}

impl LogConfig {
    fn validate(&self) -> Result<(), Box<dyn Error>> {
        if self.file.max_size > 4096 {
            return Err("Max log file size upper limit to 4096MB".to_string().into());
        }
        Ok(())
    }
}

pub struct LogConfigManager;

impl ConfigManager for LogConfigManager {
    fn dispatch(&mut self, changes: ConfigChange) -> CfgResult<()> {
        if let Some(v) = changes.get("level") {
            let log_level = LogLevel::try_from(v)?;
            set_log_level(log_level.0);
        }
        info!("update log config"; "config" => ?changes);
        Ok(())
    }
}

#[derive(Clone, Serialize, Deserialize, PartialEq, Debug, OnlineConfig)]
#[serde(default)]
#[serde(rename_all = "kebab-case")]
pub struct QuotaConfig {
    pub foreground_cpu_time: usize,
    pub foreground_write_bandwidth: ReadableSize,
    pub foreground_read_bandwidth: ReadableSize,
    pub max_delay_duration: ReadableDuration,
    pub background_cpu_time: usize,
    pub background_write_bandwidth: ReadableSize,
    pub background_read_bandwidth: ReadableSize,
    pub enable_auto_tune: bool,
}

impl Default for QuotaConfig {
    fn default() -> Self {
        Self {
            foreground_cpu_time: 0,
            foreground_write_bandwidth: ReadableSize(0),
            foreground_read_bandwidth: ReadableSize(0),
            max_delay_duration: ReadableDuration::millis(500),
            background_cpu_time: 0,
            background_write_bandwidth: ReadableSize(0),
            background_read_bandwidth: ReadableSize(0),
            enable_auto_tune: false,
        }
    }
}

impl QuotaConfig {
    pub fn validate(&self) -> Result<(), Box<dyn Error>> {
        const MAX_DELAY_DURATION: ReadableDuration = ReadableDuration::micros(u64::MAX / 1000);

        if self.max_delay_duration > MAX_DELAY_DURATION {
            return Err(format!("quota.max-delay-duration must <= {}", MAX_DELAY_DURATION).into());
        }

        Ok(())
    }
}

#[derive(Clone, Serialize, Deserialize, PartialEq, Debug, OnlineConfig)]
#[serde(default)]
#[serde(rename_all = "kebab-case")]
pub struct TikvConfig {
    #[doc(hidden)]
    #[serde(skip_serializing)]
    #[online_config(hidden)]
    pub cfg_path: String,

    // Deprecated! These configuration has been moved to LogConfig.
    // They are preserved for compatibility check.
    #[doc(hidden)]
    #[online_config(skip)]
    pub log_level: LogLevel,
    #[doc(hidden)]
    #[online_config(skip)]
    pub log_file: String,
    #[doc(hidden)]
    #[online_config(skip)]
    pub log_format: LogFormat,
    #[online_config(skip)]
    pub log_rotation_timespan: ReadableDuration,
    #[doc(hidden)]
    #[online_config(skip)]
    pub log_rotation_size: ReadableSize,

    #[online_config(skip)]
    pub slow_log_file: String,

    #[online_config(skip)]
    pub slow_log_threshold: ReadableDuration,

    #[online_config(hidden)]
    pub panic_when_unexpected_key_or_data: bool,

    #[doc(hidden)]
    #[serde(skip_serializing)]
    #[online_config(skip)]
    pub enable_io_snoop: bool,

    #[online_config(skip)]
    pub abort_on_panic: bool,

    #[doc(hidden)]
    #[online_config(skip)]
    pub memory_usage_limit: Option<ReadableSize>,

    #[doc(hidden)]
    #[online_config(skip)]
    pub memory_usage_high_water: f64,

    #[online_config(submodule)]
    pub log: LogConfig,

    #[online_config(submodule)]
    pub quota: QuotaConfig,

    #[online_config(submodule)]
    pub readpool: ReadPoolConfig,

    #[online_config(submodule)]
    pub server: ServerConfig,

    #[online_config(submodule)]
    pub storage: StorageConfig,

    #[online_config(skip)]
    pub pd: PdConfig,

    #[online_config(hidden)]
    pub metric: MetricConfig,

    #[online_config(submodule)]
    #[serde(rename = "raftstore")]
    pub raft_store: RaftstoreConfig,

    #[online_config(submodule)]
    pub coprocessor: CopConfig,

    #[online_config(skip)]
    pub coprocessor_v2: CoprocessorV2Config,

    #[online_config(submodule)]
    pub rocksdb: DbConfig,

    #[online_config(submodule)]
    pub raftdb: RaftDbConfig,

    #[online_config(skip)]
    pub raft_engine: RaftEngineConfig,

    #[online_config(skip)]
    pub security: SecurityConfig,

    #[online_config(submodule)]
    pub import: ImportConfig,

    #[online_config(submodule)]
    pub backup: BackupConfig,

    #[online_config(submodule)]
    // The term "log backup" and "backup stream" are identity.
    // The "log backup" should be the only product name exposed to the user.
    pub log_backup: BackupStreamConfig,

    #[online_config(submodule)]
    pub pessimistic_txn: PessimisticTxnConfig,

    #[online_config(submodule)]
    pub gc: GcConfig,

    #[online_config(submodule)]
    pub split: SplitConfig,

    #[online_config(submodule)]
    pub cdc: CdcConfig,

    #[online_config(submodule)]
    pub resolved_ts: ResolvedTsConfig,

    #[online_config(submodule)]
    pub resource_metering: ResourceMeteringConfig,

    #[online_config(skip)]
    pub causal_ts: CausalTsConfig,

    #[online_config(submodule)]
    pub resource_control: ResourceControlConfig,
}

impl Default for TikvConfig {
    fn default() -> TikvConfig {
        TikvConfig {
            cfg_path: "".to_owned(),
            log_level: slog::Level::Info.into(),
            log_file: "".to_owned(),
            log_format: LogFormat::Text,
            log_rotation_timespan: ReadableDuration::hours(0),
            log_rotation_size: ReadableSize::mb(300),
            slow_log_file: "".to_owned(),
            slow_log_threshold: ReadableDuration::secs(1),
            panic_when_unexpected_key_or_data: false,
            enable_io_snoop: true,
            abort_on_panic: false,
            memory_usage_limit: None,
            memory_usage_high_water: 0.9,
            log: LogConfig::default(),
            quota: QuotaConfig::default(),
            readpool: ReadPoolConfig::default(),
            server: ServerConfig::default(),
            metric: MetricConfig::default(),
            raft_store: RaftstoreConfig::default(),
            coprocessor: CopConfig::default(),
            coprocessor_v2: CoprocessorV2Config::default(),
            pd: PdConfig::default(),
            rocksdb: DbConfig::default(),
            raftdb: RaftDbConfig::default(),
            raft_engine: RaftEngineConfig::default(),
            storage: StorageConfig::default(),
            security: SecurityConfig::default(),
            import: ImportConfig::default(),
            backup: BackupConfig::default(),
            pessimistic_txn: PessimisticTxnConfig::default(),
            gc: GcConfig::default(),
            split: SplitConfig::default(),
            cdc: CdcConfig::default(),
            resolved_ts: ResolvedTsConfig::default(),
            resource_metering: ResourceMeteringConfig::default(),
            log_backup: BackupStreamConfig::default(),
            causal_ts: CausalTsConfig::default(),
            resource_control: ResourceControlConfig::default(),
        }
    }
}

impl TikvConfig {
    pub fn infer_raft_db_path(&self, data_dir: Option<&str>) -> Result<String, Box<dyn Error>> {
        if self.raft_store.raftdb_path.is_empty() {
            let data_dir = data_dir.unwrap_or(&self.storage.data_dir);
            config::canonicalize_sub_path(data_dir, "raft")
        } else {
            config::canonicalize_path(&self.raft_store.raftdb_path)
        }
    }

    pub fn infer_raft_engine_path(&self, data_dir: Option<&str>) -> Result<String, Box<dyn Error>> {
        if self.raft_engine.config.dir.is_empty() {
            let data_dir = data_dir.unwrap_or(&self.storage.data_dir);
            config::canonicalize_sub_path(data_dir, "raft-engine")
        } else {
            config::canonicalize_path(&self.raft_engine.config.dir)
        }
    }

    // FIXME: consider engine_type.
    pub fn infer_kv_engine_path(&self, data_dir: Option<&str>) -> Result<String, Box<dyn Error>> {
        let data_dir = data_dir.unwrap_or(&self.storage.data_dir);
        config::canonicalize_sub_path(data_dir, DEFAULT_ROCKSDB_SUB_DIR)
    }

    pub fn validate(&mut self) -> Result<(), Box<dyn Error>> {
        // Setting up data paths.
        if self.cfg_path.is_empty() {
            self.cfg_path = Path::new(&self.storage.data_dir)
                .join(LAST_CONFIG_FILE)
                .to_str()
                .unwrap()
                .to_owned();
        }
<<<<<<< HEAD

        if self.storage.engine == EngineType::RaftKv2 {
            self.raft_store.store_io_pool_size = cmp::max(self.raft_store.store_io_pool_size, 1);
            if !self.raft_engine.enable {
                return Err("partitioned-raft-kv only supports raft log engine.".into());
            }
            if self.rocksdb.titan.enabled {
                return Err("partitioned-raft-kv doesn't support titan.".into());
            }

            if self.raft_store.enable_v2_compatible_learner {
                self.raft_store.enable_v2_compatible_learner = false;
                warn!(
                    "raftstore.enable-partitioned-raft-kv-compatible-learner was true but \
                    storage.engine was partitioned-raft-kv, no need to enable \
                    enable-partitioned-raft-kv-compatible-learner, overwrite to false"
                );
            }
        }

=======
>>>>>>> 993eb2f6
        self.raft_store.raftdb_path = self.infer_raft_db_path(None)?;
        self.raft_engine.config.dir = self.infer_raft_engine_path(None)?;
        if self.log_backup.temp_path.is_empty() {
            self.log_backup.temp_path =
                config::canonicalize_sub_path(&self.storage.data_dir, "log-backup-temp")?;
        }

        // Validating data paths.
        if self.raft_engine.config.dir == self.raft_store.raftdb_path {
            return Err("raft_engine.config.dir can't be same as raft_store.raftdb_path".into());
        }
        let kv_data_exists = match self.storage.engine {
            EngineType::RaftKv => {
                let kv_db_path = self.infer_kv_engine_path(None)?;
                let kv_db_wal_path = if self.rocksdb.wal_dir.is_empty() {
                    config::canonicalize_path(&kv_db_path)?
                } else {
                    config::canonicalize_path(&self.rocksdb.wal_dir)?
                };
                if self.raft_engine.enable {
                    if kv_db_path == self.raft_engine.config.dir {
                        return Err("raft-engine.dir can't be same as storage.data_dir/db".into());
                    }
                } else {
                    if kv_db_path == self.raft_store.raftdb_path {
                        return Err(
                            "raft_store.raftdb_path can't be same as storage.data_dir/db".into(),
                        );
                    }
                    let raft_db_wal_path = if self.raftdb.wal_dir.is_empty() {
                        config::canonicalize_path(&self.raft_store.raftdb_path)?
                    } else {
                        config::canonicalize_path(&self.raftdb.wal_dir)?
                    };
                    if kv_db_wal_path == raft_db_wal_path {
                        return Err("raftdb.wal_dir can't be same as rocksdb.wal_dir".into());
                    }
                }
                // Check blob file dir is empty when titan is disabled
                if !self.rocksdb.titan.enabled {
                    let titandb_path = if self.rocksdb.titan.dirname.is_empty() {
                        Path::new(&kv_db_path).join("titandb")
                    } else {
                        Path::new(&self.rocksdb.titan.dirname).to_path_buf()
                    };
                    if let Err(e) = tikv_util::config::check_data_dir_empty(
                        titandb_path.to_str().unwrap(),
                        "blob",
                    ) {
                        return Err(format!(
                            "check: titandb-data-dir-empty; err: \"{}\"; \
                            hint: You have disabled titan when its data directory is not empty. \
                            To properly shutdown titan, please enter fallback blob-run-mode and \
                            wait till titandb files are all safely ingested.",
                            e
                        )
                        .into());
                    }
                }
                RocksEngine::exists(&kv_db_path)
            }
            EngineType::RaftKv2 => {
                if !self.rocksdb.wal_dir.is_empty() {
                    return Err(
                        "partitioned-raft-kv doesn't support configuring rocksdb.wal-dir".into(),
                    );
                }
                Path::new(&self.storage.data_dir)
                    .join(DEFAULT_TABLET_SUB_DIR)
                    .exists()
            }
        };
        RaftDataStateMachine::new(
            &self.storage.data_dir,
            &self.raft_store.raftdb_path,
            &self.raft_engine.config.dir,
        )
        .validate(kv_data_exists)?;

        // Optimize.
        self.rocksdb.optimize_for(self.storage.engine);
        self.coprocessor
            .optimize_for(self.storage.engine == EngineType::RaftKv2);
        self.split
            .optimize_for(self.coprocessor.region_split_size());
        self.raft_store
            .optimize_for(self.storage.engine == EngineType::RaftKv2);
        self.server
            .optimize_for(self.coprocessor.region_split_size());
        if self.storage.engine == EngineType::RaftKv2 {
            self.raft_store.store_io_pool_size = cmp::max(self.raft_store.store_io_pool_size, 1);
        }

        // Validate for v2.
        if self.storage.engine == EngineType::RaftKv2 {
            if !self.raft_engine.enable {
                return Err("partitioned-raft-kv only supports raft log engine.".into());
            }
            let recovery_threads = cmp::min((SysQuota::cpu_cores_quota() * 1.5) as usize, 16);
            if self.raft_engine.config.recovery_threads < recovery_threads {
                info!(
                    "raft-engine.recovery-threads is too small. Set it to {} instead.",
                    recovery_threads,
                );
                self.raft_engine.config.recovery_threads = recovery_threads;
            }
            // Filled in DbOptions::optimize_for.
            let write_buffer_limit = self.rocksdb.write_buffer_limit.unwrap();
            if self.raft_engine.config.purge_threshold.0 < write_buffer_limit.0 * 2 {
                self.raft_engine.config.purge_threshold.0 = write_buffer_limit.0 * 2;
                info!(
                    "raft-engine.purge-threshold is too small. Set it to {} instead.",
                    self.raft_engine.config.purge_threshold,
                );
            }
            if self.rocksdb.titan.enabled {
                return Err("partitioned-raft-kv doesn't support titan.".into());
            }
            if self.raft_store.enable_v2_compatible_learner {
                self.raft_store.enable_v2_compatible_learner = false;
                warn!(
                    "raftstore.enable-partitioned-raft-kv-compatible-learner was true but \
                    storage.engine was partitioned-raft-kv, no need to enable \
                    enable-partitioned-raft-kv-compatible-learner, overwrite to false"
                );
            }
            if self.raft_store.use_delete_range {
                return Err(
                    "partitioned-raft-kv doesn't support raftstore.use-delete-range=true.".into(),
                );
            }
        }

        // Validate raftstore with other components.
        let expect_keepalive = self.raft_store.raft_heartbeat_interval() * 2;
        if expect_keepalive > self.server.grpc_keepalive_time.0 {
            return Err(format!(
                "grpc_keepalive_time is too small, it should not less than the double of \
                 raft tick interval (>= {})",
                duration_to_sec(expect_keepalive)
            )
            .into());
        }
        if self.raft_store.hibernate_regions && !self.cdc.hibernate_regions_compatible {
            warn!(
                "raftstore.hibernate-regions was enabled but cdc.hibernate-regions-compatible \
                was disabled, hibernate regions may be broken up if you want to deploy a cdc cluster"
            );
        }

<<<<<<< HEAD
        if self.log_backup.temp_path.is_empty() {
            self.log_backup.temp_path =
                config::canonicalize_sub_path(&self.storage.data_dir, "log-backup-temp")?;
        }

        self.rocksdb.optimize_for(self.storage.engine);

        self.rocksdb.validate()?;
        self.raftdb.validate()?;
        self.raft_engine.validate()?;
        self.server.validate()?;
        self.pd.validate()?;

        // cannot pass EngineType directly as component raftstore cannot have dependency
        // on tikv
        self.coprocessor
            .optimize_for(self.storage.engine == EngineType::RaftKv2);
        self.coprocessor.validate()?;
        self.split
            .optimize_for(self.coprocessor.region_split_size());
        self.raft_store
            .optimize_for(self.storage.engine == EngineType::RaftKv2);
        self.raft_store.validate(
            self.coprocessor.region_split_size(),
            self.coprocessor.enable_region_bucket(),
            self.coprocessor.region_bucket_size,
        )?;
        self.security
            .validate(self.storage.engine == EngineType::RaftKv2)?;
        self.import.validate()?;
        self.backup.validate()?;
        self.log_backup.validate()?;
        self.cdc
            .validate(self.storage.engine == EngineType::RaftKv2)?;
        self.pessimistic_txn.validate()?;
        self.gc.validate()?;
        self.resolved_ts.validate()?;
        self.resource_metering.validate()?;
        self.quota.validate()?;
        self.causal_ts.validate()?;

=======
        // Validate flow control and rocksdb write stall.
>>>>>>> 993eb2f6
        if self.storage.flow_control.enable {
            self.rocksdb.defaultcf.disable_write_stall = true;
            self.rocksdb.writecf.disable_write_stall = true;
            self.rocksdb.lockcf.disable_write_stall = true;
            self.rocksdb.raftcf.disable_write_stall = true;
        }
        // Fill in values for unspecified write stall configurations.
        macro_rules! fill_cf_opts {
            ($cf_opts:expr, $cfg:expr) => {
                if let Some(v) = &mut $cf_opts.level0_slowdown_writes_trigger {
                    if $cfg.enable && *v > $cfg.l0_files_threshold as i32 {
                        warn!(
                            "{}.level0-slowdown-writes-trigger is too large. Setting it to \
                            storage.flow-control.l0-files-threshold ({})",
                            stringify!($cf_opts), $cfg.l0_files_threshold
                        );
                        *v = $cfg.l0_files_threshold as i32;
                    }
                } else {
                    $cf_opts.level0_slowdown_writes_trigger =
                        Some($cfg.l0_files_threshold as i32);
                }
                if let Some(v) = &mut $cf_opts.level0_stop_writes_trigger {
                    if $cfg.enable && *v > $cfg.l0_files_threshold as i32 {
                        warn!(
                            "{}.level0-stop-writes-trigger is too large. Setting it to \
                            storage.flow-control.l0-files-threshold ({})",
                            stringify!($cf_opts), $cfg.l0_files_threshold
                        );
                        *v = $cfg.l0_files_threshold as i32;
                    }
                } else {
                    $cf_opts.level0_stop_writes_trigger =
                        Some($cfg.l0_files_threshold as i32);
                }
                if let Some(v) = &mut $cf_opts.soft_pending_compaction_bytes_limit {
                    if $cfg.enable && v.0 > $cfg.soft_pending_compaction_bytes_limit.0 {
                        warn!(
                            "{}.soft-pending-compaction-bytes-limit is too large. Setting it to \
                            storage.flow-control.soft-pending-compaction-bytes-limit ({})",
                            stringify!($cf_opts), $cfg.soft_pending_compaction_bytes_limit.0
                        );
                        *v = $cfg.soft_pending_compaction_bytes_limit;
                    }
                } else {
                    $cf_opts.soft_pending_compaction_bytes_limit =
                        Some($cfg.soft_pending_compaction_bytes_limit);
                }
                if let Some(v) = &mut $cf_opts.hard_pending_compaction_bytes_limit {
                    if $cfg.enable && v.0 > $cfg.hard_pending_compaction_bytes_limit.0 {
                        warn!(
                            "{}.hard-pending-compaction-bytes-limit is too large. Setting it to \
                            storage.flow-control.hard-pending-compaction-bytes-limit ({})",
                            stringify!($cf_opts), $cfg.hard_pending_compaction_bytes_limit.0
                        );
                        *v = $cfg.hard_pending_compaction_bytes_limit;
                    }
                } else {
                    $cf_opts.hard_pending_compaction_bytes_limit =
                        Some($cfg.hard_pending_compaction_bytes_limit);
                }
            };
        }
        let flow_control_cfg = if self.storage.flow_control.enable {
            self.storage.flow_control.clone()
        } else {
            crate::storage::config::FlowControlConfig {
                enable: false,
                ..Default::default()
            }
        };
        fill_cf_opts!(self.raftdb.defaultcf, flow_control_cfg);
        fill_cf_opts!(self.rocksdb.defaultcf, flow_control_cfg);
        fill_cf_opts!(self.rocksdb.writecf, flow_control_cfg);
        fill_cf_opts!(self.rocksdb.lockcf, flow_control_cfg);
        fill_cf_opts!(self.rocksdb.raftcf, flow_control_cfg);

        // Validate memory usage limit.
        if let Some(memory_usage_limit) = self.memory_usage_limit {
            let total = SysQuota::memory_limit_in_bytes();
            if memory_usage_limit.0 > total {
                // Explicitly exceeds system memory capacity is not allowed.
                return Err(format!(
                    "memory_usage_limit is greater than system memory capacity {}",
                    total
                )
                .into());
            }
        } else {
            // Adjust `memory_usage_limit` if necessary.
            if let Some(cap) = self.storage.block_cache.capacity {
                let limit = (cap.0 as f64 / BLOCK_CACHE_RATE * MEMORY_USAGE_LIMIT_RATE) as u64;
                self.memory_usage_limit = Some(ReadableSize(limit));
            } else {
                self.memory_usage_limit = Some(Self::suggested_memory_usage_limit());
            }
        }
        let mut limit = self.memory_usage_limit.unwrap();
        let total = ReadableSize(SysQuota::memory_limit_in_bytes());
        if limit.0 > total.0 {
            warn!(
                "memory_usage_limit:{:?} > total:{:?}, fallback to total",
                limit, total,
            );
            self.memory_usage_limit = Some(total);
            limit = total;
        }

        let default = Self::suggested_memory_usage_limit();
        if limit.0 > default.0 {
            warn!(
                "memory_usage_limit:{:?} > recommanded:{:?}, maybe page cache isn't enough",
                limit, default,
            );
        }

        // Validate sub-components.
        self.log.validate()?;
        self.readpool.validate()?;
        self.storage.validate()?;
        self.rocksdb.validate()?;
        self.raftdb.validate()?;
        self.raft_engine.validate()?;
        self.server.validate()?;
        self.pd.validate()?;
        self.coprocessor.validate()?;
        self.raft_store.validate(
            self.coprocessor.region_split_size(),
            self.coprocessor.enable_region_bucket(),
            self.coprocessor.region_bucket_size,
            self.storage.engine == EngineType::RaftKv2,
        )?;
        self.security.validate()?;
        self.import.validate()?;
        self.backup.validate()?;
        self.log_backup.validate()?;
        self.cdc
            .validate(self.storage.engine == EngineType::RaftKv2)?;
        self.pessimistic_txn.validate()?;
        self.gc.validate()?;
        self.resolved_ts.validate()?;
        self.resource_metering.validate()?;
        self.quota.validate()?;
        self.causal_ts.validate()?;

        Ok(())
    }

    // As the init of `logger` is very early, this adjust needs to be separated and
    // called immediately after parsing the command line.
    pub fn logger_compatible_adjust(&mut self) {
        let default_tikv_cfg = TikvConfig::default();
        let default_log_cfg = LogConfig::default();
        if self.log_level != default_tikv_cfg.log_level {
            eprintln!("deprecated configuration, log-level has been moved to log.level");
            if self.log.level == default_log_cfg.level {
                eprintln!("override log.level with log-level, {:?}", self.log_level);
                self.log.level = self.log_level;
            }
            self.log_level = default_tikv_cfg.log_level;
        }
        if self.log_file != default_tikv_cfg.log_file {
            eprintln!("deprecated configuration, log-file has been moved to log.file.filename");
            if self.log.file.filename == default_log_cfg.file.filename {
                eprintln!(
                    "override log.file.filename with log-file, {:?}",
                    self.log_file
                );
                self.log.file.filename = self.log_file.clone();
            }
            self.log_file = default_tikv_cfg.log_file;
        }
        if self.log_format != default_tikv_cfg.log_format {
            eprintln!("deprecated configuration, log-format has been moved to log.format");
            if self.log.format == default_log_cfg.format {
                eprintln!("override log.format with log-format, {:?}", self.log_format);
                self.log.format = self.log_format;
            }
            self.log_format = default_tikv_cfg.log_format;
        }
        if self.log_rotation_timespan.as_secs() > 0 {
            eprintln!(
                "deprecated configuration, log-rotation-timespan is no longer used and ignored."
            );
        }
        if self.log_rotation_size != default_tikv_cfg.log_rotation_size {
            eprintln!(
                "deprecated configuration, \
                 log-ratation-size has been moved to log.file.max-size"
            );
            if self.log.file.max_size == default_log_cfg.file.max_size {
                eprintln!(
                    "override log.file.max_size with log-rotation-size, {:?}",
                    self.log_rotation_size
                );
                self.log.file.max_size = self.log_rotation_size.as_mb();
            }
            self.log_rotation_size = default_tikv_cfg.log_rotation_size;
        }
    }

    pub fn compatible_adjust(&mut self) {
        let default_raft_store = RaftstoreConfig::default();
        let default_coprocessor = CopConfig::default();
        if self.raft_store.region_max_size != default_raft_store.region_max_size {
            warn!(
                "deprecated configuration, \
                 raftstore.region-max-size has been moved to coprocessor"
            );
            if self.coprocessor.region_max_size == default_coprocessor.region_max_size {
                warn!(
                    "override coprocessor.region-max-size with raftstore.region-max-size, {:?}",
                    self.raft_store.region_max_size
                );
                self.coprocessor.region_max_size = Some(self.raft_store.region_max_size);
            }
            self.raft_store.region_max_size = default_raft_store.region_max_size;
        }
        if self.raft_store.region_split_size != default_raft_store.region_split_size {
            warn!(
                "deprecated configuration, \
                 raftstore.region-split-size has been moved to coprocessor",
            );
            if self.coprocessor.region_split_size == default_coprocessor.region_split_size {
                warn!(
                    "override coprocessor.region-split-size with raftstore.region-split-size, {:?}",
                    self.raft_store.region_split_size
                );
                self.coprocessor.region_split_size = Some(self.raft_store.region_split_size);
            }
            self.raft_store.region_split_size = default_raft_store.region_split_size;
        }
        if self.server.end_point_concurrency.is_some() {
            warn!(
                "deprecated configuration, {} has been moved to {}",
                "server.end-point-concurrency", "readpool.coprocessor.xxx-concurrency",
            );
            warn!(
                "override {} with {}, {:?}",
                "readpool.coprocessor.xxx-concurrency",
                "server.end-point-concurrency",
                self.server.end_point_concurrency
            );
            let concurrency = self.server.end_point_concurrency.take().unwrap();
            self.readpool.coprocessor.high_concurrency = concurrency;
            self.readpool.coprocessor.normal_concurrency = concurrency;
            self.readpool.coprocessor.low_concurrency = concurrency;
        }
        if self.server.end_point_stack_size.is_some() {
            warn!(
                "deprecated configuration, {} has been moved to {}",
                "server.end-point-stack-size", "readpool.coprocessor.stack-size",
            );
            warn!(
                "override {} with {}, {:?}",
                "readpool.coprocessor.stack-size",
                "server.end-point-stack-size",
                self.server.end_point_stack_size
            );
            self.readpool.coprocessor.stack_size = self.server.end_point_stack_size.take().unwrap();
        }
        if self.server.end_point_max_tasks.is_some() {
            warn!(
                "deprecated configuration, {} is no longer used and ignored, please use {}.",
                "server.end-point-max-tasks", "readpool.coprocessor.max-tasks-per-worker-xxx",
            );
            // Note:
            // Our `end_point_max_tasks` is mostly mistakenly configured, so we don't
            // override new configuration using old values.
            self.server.end_point_max_tasks = None;
        }
        if self.raft_store.clean_stale_peer_delay.as_secs() > 0 {
            warn!(
                "deprecated configuration, {} is no longer used and ignored.",
                "raft_store.clean_stale_peer_delay",
            );
        }
        if self.rocksdb.auto_tuned.is_some() {
            warn!(
                "deprecated configuration, {} is no longer used and ignored, please use {}.",
                "rocksdb.auto_tuned", "rocksdb.rate_limiter_auto_tuned",
            );
            self.rocksdb.auto_tuned = None;
        }
        // When shared block cache is enabled, if its capacity is set, it overrides
        // individual block cache sizes. Otherwise use the sum of block cache
        // size of all column families as the shared cache size.
        let cache_cfg = &mut self.storage.block_cache;
        if cache_cfg.capacity.is_none() {
            cache_cfg.capacity = Some(ReadableSize(
                self.rocksdb.defaultcf.block_cache_size.0
                    + self.rocksdb.writecf.block_cache_size.0
                    + self.rocksdb.lockcf.block_cache_size.0
                    + self.raftdb.defaultcf.block_cache_size.0,
            ));
        }
        if self.backup.sst_max_size.0 < default_coprocessor.region_max_size().0 / 10 {
            warn!(
                "override backup.sst-max-size with min sst-max-size, {:?}",
                default_coprocessor.region_max_size() / 10
            );
            self.backup.sst_max_size = default_coprocessor.region_max_size() / 10;
        } else if self.backup.sst_max_size.0 > default_coprocessor.region_max_size().0 * 2 {
            warn!(
                "override backup.sst-max-size with max sst-max-size, {:?}",
                default_coprocessor.region_max_size() * 2
            );
            self.backup.sst_max_size = default_coprocessor.region_max_size() * 2;
        }

        self.readpool.adjust_use_unified_pool();
    }

    pub fn check_critical_cfg_with(&self, last_cfg: &Self) -> Result<(), String> {
        if last_cfg.storage.data_dir != self.storage.data_dir {
            // In tikv 3.0 the default value of storage.data-dir changed
            // from "" to "./"
            let using_default_after_upgrade =
                last_cfg.storage.data_dir.is_empty() && self.storage.data_dir == DEFAULT_DATA_DIR;

            if !using_default_after_upgrade {
                return Err(format!(
                    "storage data dir have been changed, former data dir is {}, \
                     current data dir is {}, please check if it is expected.",
                    last_cfg.storage.data_dir, self.storage.data_dir
                ));
            }
        }
        if last_cfg.rocksdb.wal_dir != self.rocksdb.wal_dir {
            return Err(format!(
                "db wal dir have been changed, former is '{}', \
                 current db wal_dir is '{}', please guarantee all data wal logs \
                 have been moved to destination directory.",
                last_cfg.rocksdb.wal_dir, self.rocksdb.wal_dir
            ));
        }

        // It's possible that `last_cfg` is not fully validated.
        let last_raftdb_dir = last_cfg
            .infer_raft_db_path(None)
            .map_err(|e| e.to_string())?;
        let last_raft_engine_dir = last_cfg
            .infer_raft_engine_path(None)
            .map_err(|e| e.to_string())?;

        // FIXME: We cannot reliably determine the actual value of
        // `last_cfg.raft_engine.enable`, because some old versions don't have
        // this field (so it is automatically interpreted as the current
        // default value). To be safe, we will check both engines regardless
        // of whether raft engine is enabled.
        if last_raftdb_dir != self.raft_store.raftdb_path {
            return Err(format!(
                "raft db dir have been changed, former is '{}', \
                current is '{}', please check if it is expected.",
                last_raftdb_dir, self.raft_store.raftdb_path
            ));
        }
        if last_cfg.raftdb.wal_dir != self.raftdb.wal_dir {
            return Err(format!(
                "raft db wal dir have been changed, former is '{}', \
                current is '{}', please check if it is expected.",
                last_cfg.raftdb.wal_dir, self.raftdb.wal_dir
            ));
        }
        if last_raft_engine_dir != self.raft_engine.config.dir {
            return Err(format!(
                "raft engine dir have been changed, former is '{}', \
                 current is '{}', please check if it is expected.",
                last_raft_engine_dir, self.raft_engine.config.dir
            ));
        }

        // Check validation of api version change between API V1 and V1ttl only.
        // Validation between V1/V1ttl and V2 is checked in `Node::check_api_version`.
        if last_cfg.storage.api_version == 1 && self.storage.api_version == 1 {
            if last_cfg.storage.enable_ttl && !self.storage.enable_ttl {
                return Err("can't disable ttl on a ttl instance".to_owned());
            } else if !last_cfg.storage.enable_ttl && self.storage.enable_ttl {
                return Err("can't enable ttl on a non-ttl instance".to_owned());
            }
        }

        if last_cfg
            .raftdb
            .defaultcf
            .format_version
            .map_or(false, |v| v > 5)
            || last_cfg
                .rocksdb
                .defaultcf
                .format_version
                .map_or(false, |v| v > 5)
            || last_cfg
                .rocksdb
                .writecf
                .format_version
                .map_or(false, |v| v > 5)
            || last_cfg
                .rocksdb
                .lockcf
                .format_version
                .map_or(false, |v| v > 5)
            || last_cfg
                .rocksdb
                .raftcf
                .format_version
                .map_or(false, |v| v > 5)
        {
            return Err("format_version larger than 5 is unsupported".into());
        }

        Ok(())
    }

    pub fn from_file(
        path: &Path,
        unrecognized_keys: Option<&mut Vec<String>>,
    ) -> Result<Self, Box<dyn Error>> {
        let s = fs::read_to_string(path)?;
        let mut deserializer = toml::Deserializer::new(&s);
        let mut cfg = if let Some(keys) = unrecognized_keys {
            serde_ignored::deserialize(&mut deserializer, |key| keys.push(key.to_string()))
        } else {
            <TikvConfig as serde::Deserialize>::deserialize(&mut deserializer)
        }?;
        deserializer.end()?;
        cfg.cfg_path = path.display().to_string();
        Ok(cfg)
    }

    pub fn write_to_file<P: AsRef<Path>>(&self, path: P) -> Result<(), IoError> {
        let content = ::toml::to_string(&self).unwrap();
        let mut f = fs::File::create(&path)?;
        f.write_all(content.as_bytes())?;
        f.sync_all()?;

        Ok(())
    }

    pub fn write_into_metrics(&self) {
        self.raft_store.write_into_metrics();
        self.rocksdb.write_into_metrics();
    }

    pub fn with_tmp() -> Result<(TikvConfig, tempfile::TempDir), IoError> {
        let tmp = tempfile::tempdir()?;
        let mut cfg = TikvConfig::default();
        cfg.storage.data_dir = tmp.path().display().to_string();
        cfg.cfg_path = tmp.path().join(LAST_CONFIG_FILE).display().to_string();
        Ok((cfg, tmp))
    }

    fn suggested_memory_usage_limit() -> ReadableSize {
        let total = SysQuota::memory_limit_in_bytes();
        // Reserve some space for page cache. The
        ReadableSize((total as f64 * MEMORY_USAGE_LIMIT_RATE) as u64)
    }

    pub fn build_shared_rocks_env(
        &self,
        key_manager: Option<Arc<DataKeyManager>>,
        limiter: Option<Arc<IoRateLimiter>>,
    ) -> Result<Arc<Env>, String> {
        let env = get_env(key_manager, limiter)?;
        if !self.raft_engine.enable {
            // RocksDB makes sure there are at least `max_background_flushes`
            // high-priority workers in env. That is not enough when multiple
            // RocksDB instances share the same env. We manually configure the
            // worker count in this case.
            env.set_high_priority_background_threads(
                self.raftdb.max_background_flushes + self.rocksdb.max_background_flushes,
            );
        }
        Ok(env)
    }
}

/// Prevents launching with an incompatible configuration
///
/// Loads the previously-loaded configuration from `last_tikv.toml`,
/// compares key configuration items and fails if they are not
/// identical.
pub fn check_critical_config(config: &TikvConfig) -> Result<(), String> {
    // Check current critical configurations with last time, if there are some
    // changes, user must guarantee relevant works have been done.
    if let Some(mut cfg) = get_last_config(&config.storage.data_dir) {
        cfg.compatible_adjust();
        if let Err(e) = cfg.validate() {
            warn!("last_tikv.toml is invalid but ignored: {:?}", e);
        }
        config.check_critical_cfg_with(&cfg)?;
    }
    Ok(())
}

fn get_last_config(data_dir: &str) -> Option<TikvConfig> {
    let store_path = Path::new(data_dir);
    let last_cfg_path = store_path.join(LAST_CONFIG_FILE);
    if last_cfg_path.exists() {
        return Some(
            TikvConfig::from_file(&last_cfg_path, None).unwrap_or_else(|e| {
                panic!(
                    "invalid auto generated configuration file {}, err {}",
                    last_cfg_path.display(),
                    e
                );
            }),
        );
    }
    None
}

/// Persists config to `last_tikv.toml`
pub fn persist_config(config: &TikvConfig) -> Result<(), String> {
    let store_path = Path::new(&config.storage.data_dir);
    let last_cfg_path = store_path.join(LAST_CONFIG_FILE);
    let tmp_cfg_path = store_path.join(TMP_CONFIG_FILE);

    let same_as_last_cfg = fs::read_to_string(&last_cfg_path).map_or(false, |last_cfg| {
        toml::to_string(&config).unwrap() == last_cfg
    });
    if same_as_last_cfg {
        return Ok(());
    }

    // Create parent directory if missing.
    if let Err(e) = fs::create_dir_all(store_path) {
        return Err(format!(
            "create parent directory '{}' failed: {}",
            store_path.to_str().unwrap(),
            e
        ));
    }

    // Persist current configurations to temporary file.
    if let Err(e) = config.write_to_file(&tmp_cfg_path) {
        return Err(format!(
            "persist config to '{}' failed: {}",
            tmp_cfg_path.to_str().unwrap(),
            e
        ));
    }

    // Rename temporary file to last config file.
    if let Err(e) = fs::rename(&tmp_cfg_path, &last_cfg_path) {
        return Err(format!(
            "rename config file from '{}' to '{}' failed: {}",
            tmp_cfg_path.to_str().unwrap(),
            last_cfg_path.to_str().unwrap(),
            e
        ));
    }

    Ok(())
}

pub fn write_config<P: AsRef<Path>>(path: P, content: &[u8]) -> CfgResult<()> {
    let tmp_cfg_path = match path.as_ref().parent() {
        Some(p) => p.join(TMP_CONFIG_FILE),
        None => {
            return Err(Box::new(IoError::new(
                ErrorKind::Other,
                format!(
                    "failed to get parent path of config file: {}",
                    path.as_ref().display()
                ),
            )));
        }
    };
    {
        let mut f = fs::File::create(&tmp_cfg_path)?;
        f.write_all(content)?;
        f.sync_all()?;
    }
    fs::rename(&tmp_cfg_path, &path)?;
    Ok(())
}

// convert tikv config to a flatten array.
pub fn to_flatten_config_info(cfg: &TikvConfig) -> Vec<Value> {
    fn to_cfg_value(default_value: &Value, cfg_value: Option<&Value>, key: &str) -> Value {
        let mut res = Map::with_capacity(2);
        res.insert("Name".into(), Value::String(key.into()));
        res.insert("DefaultValue".into(), default_value.clone());
        if let Some(cfg_val) = cfg_value {
            if default_value != cfg_val {
                res.insert("ValueInFile".into(), cfg_val.clone());
            }
        }

        Value::Object(res)
    }

    // configs that should not be flatten because the config type is HashMap instead
    // of submodule.
    lazy_static! {
        static ref NO_FLATTEN_CFGS: HashSet<&'static str> = {
            let mut set = HashSet::new();
            set.insert("server.labels");
            set
        };
    }

    fn flatten_value(
        default_obj: &Map<String, Value>,
        value_obj: &Map<String, Value>,
        key_buf: &mut String,
        res: &mut Vec<Value>,
    ) {
        for (k, v) in default_obj.iter() {
            let cfg_val = value_obj.get(k);
            let prev_len = key_buf.len();
            if !key_buf.is_empty() {
                key_buf.push('.');
            }
            key_buf.push_str(k);
            if v.is_object() && !NO_FLATTEN_CFGS.contains(key_buf.as_str()) {
                flatten_value(
                    v.as_object().unwrap(),
                    cfg_val.unwrap().as_object().unwrap(),
                    key_buf,
                    res,
                );
            } else {
                res.push(to_cfg_value(v, cfg_val, key_buf));
            }
            key_buf.truncate(prev_len);
        }
    }

    let cfg_value = to_value(cfg).unwrap();
    let default_value = to_value(TikvConfig::default()).unwrap();

    let mut key_buf = String::new();
    let mut res = Vec::new();
    flatten_value(
        default_value.as_object().unwrap(),
        cfg_value.as_object().unwrap(),
        &mut key_buf,
        &mut res,
    );
    res
}

lazy_static! {
    pub static ref TIKVCONFIG_TYPED: ConfigChange = TikvConfig::default().typed();
}

fn serde_to_online_config(name: String) -> String {
    let res = name.replace("raftstore", "raft_store").replace('-', "_");
    match res.as_ref() {
        "raft_store.store_pool_size" | "raft_store.store_max_batch_size" => {
            res.replace("store_", "store_batch_system.")
        }
        "raft_store.apply_pool_size" | "raft_store.apply_max_batch_size" => {
            res.replace("apply_", "apply_batch_system.")
        }
        _ => res,
    }
}

fn to_config_change(change: HashMap<String, String>) -> CfgResult<ConfigChange> {
    fn helper(
        mut fields: Vec<String>,
        dst: &mut ConfigChange,
        typed: &ConfigChange,
        value: String,
    ) -> CfgResult<()> {
        if let Some(field) = fields.pop() {
            return match typed.get(&field) {
                None => Err(format!("unexpect fields: {}", field).into()),
                Some(ConfigValue::Skip) => {
                    Err(format!("config {} can not be changed", field).into())
                }
                Some(ConfigValue::Module(m)) => {
                    if let ConfigValue::Module(n_dst) = dst
                        .entry(field)
                        .or_insert_with(|| ConfigValue::Module(HashMap::new()))
                    {
                        return helper(fields, n_dst, m, value);
                    }
                    panic!("unexpect config value");
                }
                Some(v) => {
                    if fields.is_empty() {
                        return match to_change_value(&value, v) {
                            Err(_) => Err(format!("failed to parse: {}", value).into()),
                            Ok(v) => {
                                dst.insert(field, v);
                                Ok(())
                            }
                        };
                    }
                    let c: Vec<_> = fields.into_iter().rev().collect();
                    Err(format!("unexpect fields: {}", c[..].join(".")).into())
                }
            };
        }
        Ok(())
    }
    let mut res = HashMap::new();
    for (mut name, value) in change {
        name = serde_to_online_config(name);
        let fields: Vec<_> = name
            .as_str()
            .split('.')
            .map(|s| s.to_owned())
            .rev()
            .collect();
        helper(fields, &mut res, &TIKVCONFIG_TYPED, value)?;
    }
    Ok(res)
}

fn to_change_value(v: &str, typed: &ConfigValue) -> CfgResult<ConfigValue> {
    let v = v.trim_matches('\"');
    let res = match typed {
        ConfigValue::Duration(_) => ConfigValue::from(v.parse::<ReadableDuration>()?),
        ConfigValue::Size(_) => ConfigValue::from(v.parse::<ReadableSize>()?),
        ConfigValue::U64(_) => ConfigValue::from(v.parse::<u64>()?),
        ConfigValue::F64(_) => ConfigValue::from(v.parse::<f64>()?),
        ConfigValue::U32(_) => ConfigValue::from(v.parse::<u32>()?),
        ConfigValue::I32(_) => ConfigValue::from(v.parse::<i32>()?),
        ConfigValue::Usize(_) => ConfigValue::from(v.parse::<usize>()?),
        ConfigValue::Bool(_) => ConfigValue::from(v.parse::<bool>()?),
        ConfigValue::String(_) => ConfigValue::String(v.to_owned()),
        _ => unreachable!(),
    };
    Ok(res)
}

fn to_toml_encode(change: HashMap<String, String>) -> CfgResult<HashMap<String, String>> {
    fn helper(mut fields: Vec<String>, typed: &ConfigChange) -> CfgResult<bool> {
        if let Some(field) = fields.pop() {
            match typed.get(&field) {
                None | Some(ConfigValue::Skip) => Err(Box::new(IoError::new(
                    ErrorKind::Other,
                    format!("failed to get field: {}", field),
                ))),
                Some(ConfigValue::Module(m)) => helper(fields, m),
                Some(c) => {
                    if !fields.is_empty() {
                        return Err(Box::new(IoError::new(
                            ErrorKind::Other,
                            format!("unexpect fields: {:?}", fields),
                        )));
                    }
                    match c {
                        ConfigValue::Duration(_)
                        | ConfigValue::Size(_)
                        | ConfigValue::String(_) => Ok(true),
                        ConfigValue::None => Err(Box::new(IoError::new(
                            ErrorKind::Other,
                            format!("unexpect none field: {:?}", c),
                        ))),
                        _ => Ok(false),
                    }
                }
            }
        } else {
            Err(Box::new(IoError::new(
                ErrorKind::Other,
                "failed to get field",
            )))
        }
    }
    let mut dst = HashMap::new();
    for (name, value) in change {
        let online_config_name = serde_to_online_config(name.clone());
        let fields: Vec<_> = online_config_name
            .as_str()
            .split('.')
            .map(|s| s.to_owned())
            .rev()
            .collect();
        if helper(fields, &TIKVCONFIG_TYPED)? {
            dst.insert(name.replace('_', "-"), format!("\"{}\"", value));
        } else {
            dst.insert(name.replace('_', "-"), value);
        }
    }
    Ok(dst)
}

#[derive(PartialEq, Eq, Hash, Debug, Clone)]
pub enum Module {
    Readpool,
    Server,
    Metric,
    Raftstore,
    Coprocessor,
    Pd,
    Rocksdb,
    Raftdb,
    RaftEngine,
    Storage,
    Security,
    Encryption,
    Import,
    Backup,
    PessimisticTxn,
    Gc,
    Split,
    Cdc,
    ResolvedTs,
    ResourceMetering,
    BackupStream,
    Quota,
    Log,
    Unknown(String),
}

impl From<&str> for Module {
    fn from(m: &str) -> Module {
        match m {
            "readpool" => Module::Readpool,
            "server" => Module::Server,
            "metric" => Module::Metric,
            "raft_store" => Module::Raftstore,
            "coprocessor" => Module::Coprocessor,
            "pd" => Module::Pd,
            "split" => Module::Split,
            "rocksdb" => Module::Rocksdb,
            "raftdb" => Module::Raftdb,
            "raft_engine" => Module::RaftEngine,
            "storage" => Module::Storage,
            "security" => Module::Security,
            "import" => Module::Import,
            "backup" => Module::Backup,
            "log_backup" => Module::BackupStream,
            "pessimistic_txn" => Module::PessimisticTxn,
            "gc" => Module::Gc,
            "cdc" => Module::Cdc,
            "resolved_ts" => Module::ResolvedTs,
            "resource_metering" => Module::ResourceMetering,
            "quota" => Module::Quota,
            "log" => Module::Log,
            n => Module::Unknown(n.to_owned()),
        }
    }
}

/// ConfigController use to register each module's config manager,
/// and dispatch the change of config to corresponding managers or
/// return the change if the incoming change is invalid.
#[derive(Default, Clone)]
pub struct ConfigController {
    inner: Arc<RwLock<ConfigInner>>,
}

#[derive(Default)]
struct ConfigInner {
    current: TikvConfig,
    config_mgrs: HashMap<Module, Box<dyn ConfigManager>>,
}

impl ConfigController {
    pub fn new(current: TikvConfig) -> Self {
        ConfigController {
            inner: Arc::new(RwLock::new(ConfigInner {
                current,
                config_mgrs: HashMap::new(),
            })),
        }
    }

    pub fn update(&self, change: HashMap<String, String>) -> CfgResult<()> {
        let diff = to_config_change(change.clone())?;
        self.update_impl(diff, Some(change), true)
    }

    pub fn update_without_persist(&self, change: HashMap<String, String>) -> CfgResult<()> {
        let diff = to_config_change(change.clone())?;
        self.update_impl(diff, Some(change), false)
    }

    pub fn update_from_toml_file(&self) -> CfgResult<()> {
        let current = self.get_current();
        match TikvConfig::from_file(Path::new(&current.cfg_path), None) {
            Ok(incoming) => {
                let diff = current.diff(&incoming);
                self.update_impl(diff, None, true)
            }
            Err(e) => Err(e),
        }
    }

    fn update_impl(
        &self,
        mut diff: HashMap<String, ConfigValue>,
        change: Option<HashMap<String, String>>,
        persist: bool,
    ) -> CfgResult<()> {
        diff = {
            let incoming = self.get_current();
            let mut updated = incoming.clone();
            updated.update(diff)?;
            // Config might be adjusted in `validate`.
            updated.validate()?;
            incoming.diff(&updated)
        };
        let mut inner = self.inner.write().unwrap();
        let mut to_update = HashMap::with_capacity(diff.len());
        for (name, change) in diff.into_iter() {
            match change {
                ConfigValue::Module(change) => {
                    // update a submodule's config only if changes had been successfully
                    // dispatched to corresponding config manager, to avoid dispatch change twice
                    if let Some(mgr) = inner.config_mgrs.get_mut(&Module::from(name.as_str())) {
                        if let Err(e) = mgr.dispatch(change.clone()) {
                            // we already verified the correctness at the beginning of this
                            // function.
                            inner.current.update(to_update).unwrap();
                            return Err(e);
                        }
                    }
                    to_update.insert(name, ConfigValue::Module(change));
                }
                _ => {
                    let _ = to_update.insert(name, change);
                }
            }
        }
        debug!("all config change had been dispatched"; "change" => ?to_update);
        // we already verified the correctness at the beginning of this function.
        inner.current.update(to_update).unwrap();

        if !persist {
            return Ok(());
        }

        // Write change to the config file
        if let Some(change) = change {
            let content = {
                let change = to_toml_encode(change)?;
                let src = if Path::new(&inner.current.cfg_path).exists() {
                    fs::read_to_string(&inner.current.cfg_path)?
                } else {
                    String::new()
                };
                let mut t = TomlWriter::new();
                t.write_change(src, change);
                t.finish()
            };
            write_config(&inner.current.cfg_path, &content)?;
        }
        Ok(())
    }

    pub fn update_config(&self, name: &str, value: &str) -> CfgResult<()> {
        let mut m = HashMap::new();
        m.insert(name.to_owned(), value.to_owned());
        self.update(m)
    }

    pub fn register(&self, module: Module, cfg_mgr: Box<dyn ConfigManager>) {
        let mut inner = self.inner.write().unwrap();
        if inner.config_mgrs.insert(module.clone(), cfg_mgr).is_some() {
            warn!("config manager for module {:?} already registered", module)
        }
    }

    pub fn get_current(&self) -> TikvConfig {
        self.inner.read().unwrap().current.clone()
    }

    pub fn get_engine_type(&self) -> &'static str {
        if self.get_current().storage.engine == EngineType::RaftKv2 {
            return "partitioned-raft-kv";
        }
        "raft-kv"
    }
}

#[cfg(test)]
mod tests {
    use std::{sync::Arc, time::Duration};

    use api_version::{ApiV1, KvFormat};
    use case_macros::*;
    use engine_rocks::raw::LRUCacheOptions;
    use engine_traits::{CfOptions as _, CfOptionsExt, DbOptions as _, DbOptionsExt};
    use futures::executor::block_on;
    use grpcio::ResourceQuota;
    use itertools::Itertools;
    use kvproto::kvrpcpb::CommandPri;
    use raftstore::{
        coprocessor::{
            config::{RAFTSTORE_V2_SPLIT_SIZE, SPLIT_SIZE},
            region_info_accessor::MockRegionInfoProvider,
        },
        store::{
            BIG_REGION_CPU_OVERLOAD_THRESHOLD_RATIO, DEFAULT_BIG_REGION_BYTE_THRESHOLD,
            DEFAULT_BIG_REGION_QPS_THRESHOLD, DEFAULT_BYTE_THRESHOLD, DEFAULT_QPS_THRESHOLD,
            REGION_CPU_OVERLOAD_THRESHOLD_RATIO,
        },
    };
    use slog::Level;
    use tempfile::Builder;
    use test_util::assert_eq_debug;
    use tikv_kv::RocksEngine as RocksDBEngine;
    use tikv_util::{
        config::VersionTrack,
        logger::get_log_level,
        quota_limiter::{QuotaLimitConfigManager, QuotaLimiter},
        sys::SysQuota,
        worker::{dummy_scheduler, ReceiverWrapper},
    };

    use super::*;
    use crate::{
        server::{config::ServerConfigManager, ttl::TtlCheckerTask},
        storage::{
            config_manager::StorageConfigManger,
            lock_manager::MockLockManager,
            txn::flow_controller::{EngineFlowController, FlowController},
            Storage, TestStorageBuilder,
        },
    };

    #[test]
    fn test_case_macro() {
        let h = kebab_case!(HelloWorld);
        assert_eq!(h, "hello-world");

        let h = kebab_case!(WelcomeToMyHouse);
        assert_eq!(h, "welcome-to-my-house");

        let h = snake_case!(HelloWorld);
        assert_eq!(h, "hello_world");

        let h = snake_case!(WelcomeToMyHouse);
        assert_eq!(h, "welcome_to_my_house");
    }

    #[test]
    fn test_check_critical_cfg_with() {
        let mut tikv_cfg = TikvConfig::default();
        let last_cfg = TikvConfig::default();
        tikv_cfg.validate().unwrap();
        tikv_cfg.check_critical_cfg_with(&last_cfg).unwrap();

        let mut tikv_cfg = TikvConfig::default();
        let mut last_cfg = TikvConfig::default();
        tikv_cfg.rocksdb.wal_dir = "/data/wal_dir".to_owned();
        tikv_cfg.validate().unwrap();
        tikv_cfg.check_critical_cfg_with(&last_cfg).unwrap_err();

        last_cfg.rocksdb.wal_dir = "/data/wal_dir".to_owned();
        tikv_cfg.validate().unwrap();
        tikv_cfg.check_critical_cfg_with(&last_cfg).unwrap();

        let mut tikv_cfg = TikvConfig::default();
        let mut last_cfg = TikvConfig::default();
        tikv_cfg.storage.data_dir = "/data1".to_owned();
        tikv_cfg.validate().unwrap();
        tikv_cfg.check_critical_cfg_with(&last_cfg).unwrap_err();

        last_cfg.storage.data_dir = "/data1".to_owned();
        tikv_cfg.validate().unwrap();
        tikv_cfg.check_critical_cfg_with(&last_cfg).unwrap();

        // Enable Raft Engine.
        let mut tikv_cfg = TikvConfig::default();
        let mut last_cfg = TikvConfig::default();
        tikv_cfg.raft_engine.enable = true;
        last_cfg.raft_engine.enable = true;

        tikv_cfg.raft_engine.mut_config().dir = "/raft/wal_dir".to_owned();
        tikv_cfg.validate().unwrap();
        tikv_cfg.check_critical_cfg_with(&last_cfg).unwrap_err();

        last_cfg.raft_engine.mut_config().dir = "/raft/wal_dir".to_owned();
        tikv_cfg.validate().unwrap();
        tikv_cfg.check_critical_cfg_with(&last_cfg).unwrap();

        // Disable Raft Engine and uses RocksDB.
        let mut tikv_cfg = TikvConfig::default();
        let mut last_cfg = TikvConfig::default();
        tikv_cfg.raft_engine.enable = false;
        last_cfg.raft_engine.enable = false;

        tikv_cfg.raftdb.wal_dir = "/raft/wal_dir".to_owned();
        tikv_cfg.validate().unwrap();
        tikv_cfg.check_critical_cfg_with(&last_cfg).unwrap_err();

        last_cfg.raftdb.wal_dir = "/raft/wal_dir".to_owned();
        tikv_cfg.validate().unwrap();
        tikv_cfg.check_critical_cfg_with(&last_cfg).unwrap();

        tikv_cfg.raft_store.raftdb_path = "/raft_path".to_owned();
        tikv_cfg.validate().unwrap();
        tikv_cfg.check_critical_cfg_with(&last_cfg).unwrap_err();

        last_cfg.raft_store.raftdb_path = "/raft_path".to_owned();
        tikv_cfg.validate().unwrap();
        tikv_cfg.check_critical_cfg_with(&last_cfg).unwrap();

        // Check api version.
        {
            let cases = [
                (ApiVersion::V1, ApiVersion::V1, true),
                (ApiVersion::V1, ApiVersion::V1ttl, false),
                (ApiVersion::V1, ApiVersion::V2, true),
                (ApiVersion::V1ttl, ApiVersion::V1, false),
                (ApiVersion::V1ttl, ApiVersion::V1ttl, true),
                (ApiVersion::V1ttl, ApiVersion::V2, true),
                (ApiVersion::V2, ApiVersion::V1, true),
                (ApiVersion::V2, ApiVersion::V1ttl, true),
                (ApiVersion::V2, ApiVersion::V2, true),
            ];
            for (from_api, to_api, expected) in cases {
                last_cfg.storage.set_api_version(from_api);
                tikv_cfg.storage.set_api_version(to_api);
                tikv_cfg.validate().unwrap();
                assert_eq!(
                    tikv_cfg.check_critical_cfg_with(&last_cfg).is_ok(),
                    expected
                );
            }
        }
    }

    #[test]
    fn test_last_cfg_modified() {
        let (mut cfg, _dir) = TikvConfig::with_tmp().unwrap();
        let store_path = Path::new(&cfg.storage.data_dir);
        let last_cfg_path = store_path.join(LAST_CONFIG_FILE);

        cfg.write_to_file(&last_cfg_path).unwrap();

        let mut last_cfg_metadata = last_cfg_path.metadata().unwrap();
        let first_modified = last_cfg_metadata.modified().unwrap();

        // not write to file when config is the equivalent of last one.
        persist_config(&cfg).unwrap();
        last_cfg_metadata = last_cfg_path.metadata().unwrap();
        assert_eq!(last_cfg_metadata.modified().unwrap(), first_modified);

        // write to file when config is the inequivalent of last one.
        cfg.log_level = slog::Level::Warning.into();
        persist_config(&cfg).unwrap();
        last_cfg_metadata = last_cfg_path.metadata().unwrap();
        assert_ne!(last_cfg_metadata.modified().unwrap(), first_modified);
    }

    #[test]
    fn test_persist_cfg() {
        let dir = Builder::new().prefix("test_persist_cfg").tempdir().unwrap();
        let path_buf = dir.path().join(LAST_CONFIG_FILE);
        let file = path_buf.as_path();
        let (s1, s2) = ("/xxx/wal_dir".to_owned(), "/yyy/wal_dir".to_owned());

        let mut tikv_cfg = TikvConfig::default();

        tikv_cfg.rocksdb.wal_dir = s1.clone();
        tikv_cfg.raftdb.wal_dir = s2.clone();
        tikv_cfg.write_to_file(file).unwrap();
        let cfg_from_file = TikvConfig::from_file(file, None).unwrap_or_else(|e| {
            panic!(
                "invalid auto generated configuration file {}, err {}",
                file.display(),
                e
            );
        });
        assert_eq!(cfg_from_file.rocksdb.wal_dir, s1);
        assert_eq!(cfg_from_file.raftdb.wal_dir, s2);

        // write critical config when exist.
        tikv_cfg.rocksdb.wal_dir = s2.clone();
        tikv_cfg.raftdb.wal_dir = s1.clone();
        tikv_cfg.write_to_file(file).unwrap();
        let cfg_from_file = TikvConfig::from_file(file, None).unwrap_or_else(|e| {
            panic!(
                "invalid auto generated configuration file {}, err {}",
                file.display(),
                e
            );
        });
        assert_eq!(cfg_from_file.rocksdb.wal_dir, s2);
        assert_eq!(cfg_from_file.raftdb.wal_dir, s1);
    }

    #[test]
    fn test_flatten_cfg() {
        let mut cfg = TikvConfig::default();
        cfg.server.labels.insert("zone".into(), "test".into());
        cfg.raft_store.raft_log_gc_count_limit = Some(123);

        let flattened = to_flatten_config_info(&cfg);

        let mut expected = HashMap::new();
        let mut labels = Map::new();
        labels.insert("zone".into(), Value::String("test".into()));
        expected.insert("server.labels", Value::Object(labels));
        expected.insert(
            "raftstore.raft-log-gc-count-limit",
            Value::Number(123.into()),
        );

        for v in &flattened {
            let obj = v.as_object().unwrap();
            if let Some(v) = expected.get(&obj["Name"].as_str().unwrap()) {
                assert_eq!(v, &obj["ValueInFile"]);
            } else {
                assert!(!obj.contains_key("ValueInFile"));
            }
        }
    }

    #[test]
    fn test_create_parent_dir_if_missing() {
        let root_path = Builder::new()
            .prefix("test_create_parent_dir_if_missing")
            .tempdir()
            .unwrap();
        let path = root_path.path().join("not_exist_dir");

        let mut tikv_cfg = TikvConfig::default();
        tikv_cfg.storage.data_dir = path.as_path().to_str().unwrap().to_owned();
        persist_config(&tikv_cfg).unwrap();
    }

    #[test]
    fn test_keepalive_check() {
        let mut tikv_cfg = TikvConfig::default();
        tikv_cfg.pd.endpoints = vec!["".to_owned()];
        let dur = tikv_cfg.raft_store.raft_heartbeat_interval();
        tikv_cfg.server.grpc_keepalive_time = ReadableDuration(dur);
        tikv_cfg.validate().unwrap_err();
        tikv_cfg.server.grpc_keepalive_time = ReadableDuration(dur * 2);
        tikv_cfg.validate().unwrap();
    }

    #[test]
    fn test_block_size() {
        let mut tikv_cfg = TikvConfig::default();
        tikv_cfg.pd.endpoints = vec!["".to_owned()];
        tikv_cfg.rocksdb.defaultcf.block_size = ReadableSize::gb(10);
        tikv_cfg.rocksdb.lockcf.block_size = ReadableSize::gb(10);
        tikv_cfg.rocksdb.writecf.block_size = ReadableSize::gb(10);
        tikv_cfg.rocksdb.raftcf.block_size = ReadableSize::gb(10);
        tikv_cfg.raftdb.defaultcf.block_size = ReadableSize::gb(10);
        tikv_cfg.validate().unwrap_err();
        tikv_cfg.rocksdb.defaultcf.block_size = ReadableSize::kb(10);
        tikv_cfg.rocksdb.lockcf.block_size = ReadableSize::kb(10);
        tikv_cfg.rocksdb.writecf.block_size = ReadableSize::kb(10);
        tikv_cfg.rocksdb.raftcf.block_size = ReadableSize::kb(10);
        tikv_cfg.raftdb.defaultcf.block_size = ReadableSize::kb(10);
        tikv_cfg.validate().unwrap();
    }

    #[test]
    fn test_rocks_rate_limit_zero() {
        let mut tikv_cfg = TikvConfig::default();
        tikv_cfg.rocksdb.rate_bytes_per_sec = ReadableSize(0);
        let resource = tikv_cfg.rocksdb.build_resources(Arc::new(Env::default()));
        tikv_cfg
            .rocksdb
            .build_opt(&resource, tikv_cfg.storage.engine);
    }

    #[test]
    fn test_parse_log_level() {
        #[derive(Serialize, Deserialize, Debug)]
        struct LevelHolder {
            v: LogLevel,
        }

        let legal_cases = vec![
            ("fatal", Level::Critical),
            ("error", Level::Error),
            ("warn", Level::Warning),
            ("debug", Level::Debug),
            ("trace", Level::Trace),
            ("info", Level::Info),
        ];
        for (serialized, deserialized) in legal_cases {
            let holder = LevelHolder {
                v: deserialized.into(),
            };
            let res_string = toml::to_string(&holder).unwrap();
            let exp_string = format!("v = \"{}\"\n", serialized);
            assert_eq!(res_string, exp_string);
            let res_value: LevelHolder = toml::from_str(&exp_string).unwrap();
            assert_eq!(res_value.v, deserialized.into());
        }

        let compatibility_cases = vec![("warning", Level::Warning), ("critical", Level::Critical)];
        for (serialized, deserialized) in compatibility_cases {
            let variant_string = format!("v = \"{}\"\n", serialized);
            let res_value: LevelHolder = toml::from_str(&variant_string).unwrap();
            assert_eq!(res_value.v, deserialized.into());
        }

        let illegal_cases = vec!["foobar", ""];
        for case in illegal_cases {
            let string = format!("v = \"{}\"\n", case);
            toml::from_str::<LevelHolder>(&string).unwrap_err();
        }
    }

    #[test]
    fn test_to_config_change() {
        assert_eq!(
            to_change_value("10h", &ConfigValue::Duration(0)).unwrap(),
            ConfigValue::from(ReadableDuration::hours(10))
        );
        assert_eq!(
            to_change_value("100MB", &ConfigValue::Size(0)).unwrap(),
            ConfigValue::from(ReadableSize::mb(100))
        );
        assert_eq!(
            to_change_value("10000", &ConfigValue::U64(0)).unwrap(),
            ConfigValue::from(10000u64)
        );

        let old = TikvConfig::default();
        let mut incoming = TikvConfig::default();
        incoming.coprocessor.region_split_keys = Some(10000);
        incoming.gc.max_write_bytes_per_sec = ReadableSize::mb(100);
        incoming.rocksdb.defaultcf.block_cache_size = ReadableSize::mb(500);
        incoming.storage.io_rate_limit.import_priority = file_system::IoPriority::High;
        let diff = old.diff(&incoming);
        let mut change = HashMap::new();
        change.insert(
            "coprocessor.region-split-keys".to_owned(),
            "10000".to_owned(),
        );
        change.insert("gc.max-write-bytes-per-sec".to_owned(), "100MB".to_owned());
        change.insert(
            "rocksdb.defaultcf.block-cache-size".to_owned(),
            "500MB".to_owned(),
        );
        change.insert(
            "storage.io-rate-limit.import-priority".to_owned(),
            "high".to_owned(),
        );
        let res = to_config_change(change).unwrap();
        assert_eq!(diff, res);

        // illegal cases
        let cases = vec![
            // wrong value type
            ("gc.max-write-bytes-per-sec".to_owned(), "10s".to_owned()),
            (
                "pessimistic-txn.wait-for-lock-timeout".to_owned(),
                "1MB".to_owned(),
            ),
            // missing or unknown config fields
            ("xxx.yyy".to_owned(), "12".to_owned()),
            (
                "rocksdb.defaultcf.block-cache-size.xxx".to_owned(),
                "50MB".to_owned(),
            ),
            ("rocksdb.xxx.block-cache-size".to_owned(), "50MB".to_owned()),
            ("rocksdb.block-cache-size".to_owned(), "50MB".to_owned()),
            // not support change config
            (
                "raftstore.raft-heartbeat-ticks".to_owned(),
                "100".to_owned(),
            ),
            ("raftstore.prevote".to_owned(), "false".to_owned()),
        ];
        for (name, value) in cases {
            let mut change = HashMap::new();
            change.insert(name, value);
            to_config_change(change).unwrap_err();
        }
    }

    #[test]
    fn test_to_toml_encode() {
        let mut change = HashMap::new();
        change.insert(
            "raftstore.pd-heartbeat-tick-interval".to_owned(),
            "1h".to_owned(),
        );
        change.insert(
            "coprocessor.region-split-keys".to_owned(),
            "10000".to_owned(),
        );
        change.insert("gc.max-write-bytes-per-sec".to_owned(), "100MB".to_owned());
        change.insert(
            "rocksdb.defaultcf.titan.blob-run-mode".to_owned(),
            "read-only".to_owned(),
        );
        change.insert("raftstore.apply_pool_size".to_owned(), "7".to_owned());
        change.insert("raftstore.store-pool-size".to_owned(), "17".to_owned());
        let res = to_toml_encode(change).unwrap();
        assert_eq!(
            res.get("raftstore.pd-heartbeat-tick-interval"),
            Some(&"\"1h\"".to_owned())
        );
        assert_eq!(
            res.get("coprocessor.region-split-keys"),
            Some(&"10000".to_owned())
        );
        assert_eq!(
            res.get("gc.max-write-bytes-per-sec"),
            Some(&"\"100MB\"".to_owned())
        );
        assert_eq!(
            res.get("rocksdb.defaultcf.titan.blob-run-mode"),
            Some(&"\"read-only\"".to_owned())
        );
        assert_eq!(res.get("raftstore.apply-pool-size"), Some(&"7".to_owned()));
        assert_eq!(res.get("raftstore.store-pool-size"), Some(&"17".to_owned()));
    }

    #[allow(clippy::type_complexity)]
    fn new_engines<F: KvFormat>(
        cfg: TikvConfig,
    ) -> (
        Storage<RocksDBEngine, MockLockManager, F>,
        ConfigController,
        ReceiverWrapper<TtlCheckerTask>,
        Arc<FlowController>,
    ) {
        assert_eq!(F::TAG, cfg.storage.api_version());
        let resource = cfg.rocksdb.build_resources(Arc::default());
        let engine = RocksDBEngine::new(
            &cfg.storage.data_dir,
            Some(cfg.rocksdb.build_opt(&resource, cfg.storage.engine)),
            cfg.rocksdb.build_cf_opts(
                &cfg.rocksdb.build_cf_resources(
                    cfg.storage
                        .block_cache
                        .build_shared_cache(cfg.storage.engine),
                ),
                None,
                cfg.storage.api_version(),
                None,
                cfg.storage.engine,
            ),
            None,
        )
        .unwrap();
        let storage =
            TestStorageBuilder::<_, _, F>::from_engine_and_lock_mgr(engine, MockLockManager::new())
                .config(cfg.storage.clone())
                .build()
                .unwrap();
        let engine = storage.get_engine().get_rocksdb();
        let (_tx, rx) = std::sync::mpsc::channel();
        let flow_controller = Arc::new(FlowController::Singleton(EngineFlowController::new(
            &cfg.storage.flow_control,
            engine.clone(),
            rx,
        )));

        let cfg_controller = ConfigController::new(cfg);
        cfg_controller.register(
            Module::Rocksdb,
            Box::new(DbConfigManger::new(engine.clone(), DbType::Kv)),
        );
        let (scheduler, receiver) = dummy_scheduler();
        cfg_controller.register(
            Module::Storage,
            Box::new(StorageConfigManger::new(
                engine,
                scheduler,
                flow_controller.clone(),
                storage.get_scheduler(),
            )),
        );
        (storage, cfg_controller, receiver, flow_controller)
    }

    #[test]
    fn test_flow_control() {
        let (mut cfg, _dir) = TikvConfig::with_tmp().unwrap();
        cfg.storage.flow_control.l0_files_threshold = 50;
        cfg.validate().unwrap();
        let (storage, cfg_controller, _, flow_controller) = new_engines::<ApiV1>(cfg);
        let db = storage.get_engine().get_rocksdb();
        assert_eq!(
            db.get_options_cf(CF_DEFAULT)
                .unwrap()
                .get_level_zero_slowdown_writes_trigger(),
            50
        );
        assert_eq!(
            db.get_options_cf(CF_DEFAULT)
                .unwrap()
                .get_level_zero_stop_writes_trigger(),
            50
        );

        assert_eq!(
            db.get_options_cf(CF_DEFAULT)
                .unwrap()
                .get_disable_write_stall(),
            true
        );
        assert_eq!(flow_controller.enabled(), true);
        cfg_controller
            .update_config("storage.flow-control.enable", "false")
            .unwrap();
        assert_eq!(
            db.get_options_cf(CF_DEFAULT)
                .unwrap()
                .get_disable_write_stall(),
            false
        );
        assert_eq!(flow_controller.enabled(), false);
        cfg_controller
            .update_config("storage.flow-control.enable", "true")
            .unwrap();
        assert_eq!(
            db.get_options_cf(CF_DEFAULT)
                .unwrap()
                .get_disable_write_stall(),
            true
        );
        assert_eq!(flow_controller.enabled(), true);
    }

    #[test]
    fn test_change_resolved_ts_config() {
        use crossbeam::channel;

        pub struct TestConfigManager(channel::Sender<ConfigChange>);
        impl ConfigManager for TestConfigManager {
            fn dispatch(&mut self, change: ConfigChange) -> online_config::Result<()> {
                self.0.send(change).unwrap();
                Ok(())
            }
        }

        let (cfg, _dir) = TikvConfig::with_tmp().unwrap();
        let cfg_controller = ConfigController::new(cfg);
        let (tx, rx) = channel::unbounded();
        cfg_controller.register(Module::ResolvedTs, Box::new(TestConfigManager(tx)));

        // Return error if try to update not support config or unknow config
        cfg_controller
            .update_config("resolved-ts.enable", "false")
            .unwrap_err();
        cfg_controller
            .update_config("resolved-ts.scan-lock-pool-size", "10")
            .unwrap_err();
        cfg_controller
            .update_config("resolved-ts.xxx", "false")
            .unwrap_err();

        let mut resolved_ts_cfg = cfg_controller.get_current().resolved_ts;
        // Default value
        assert_eq!(
            resolved_ts_cfg.advance_ts_interval,
            ReadableDuration::secs(20)
        );

        // Update `advance-ts-interval` to 100ms
        cfg_controller
            .update_config("resolved-ts.advance-ts-interval", "100ms")
            .unwrap();
        resolved_ts_cfg.update(rx.recv().unwrap()).unwrap();
        assert_eq!(
            resolved_ts_cfg.advance_ts_interval,
            ReadableDuration::millis(100)
        );

        // Return error if try to update `advance-ts-interval` to an invalid value
        cfg_controller
            .update_config("resolved-ts.advance-ts-interval", "0m")
            .unwrap_err();
        assert_eq!(
            resolved_ts_cfg.advance_ts_interval,
            ReadableDuration::millis(100)
        );

        // Update `advance-ts-interval` to 3s
        cfg_controller
            .update_config("resolved-ts.advance-ts-interval", "3s")
            .unwrap();
        resolved_ts_cfg.update(rx.recv().unwrap()).unwrap();
        assert_eq!(
            resolved_ts_cfg.advance_ts_interval,
            ReadableDuration::secs(3)
        );
    }

    #[test]
    fn test_change_rocksdb_config() {
        let (mut cfg, _dir) = TikvConfig::with_tmp().unwrap();
        cfg.rocksdb.max_background_jobs = 4;
        cfg.rocksdb.max_background_flushes = 2;
        cfg.rocksdb.defaultcf.disable_auto_compactions = false;
        cfg.rocksdb.defaultcf.target_file_size_base = Some(ReadableSize::mb(64));
        cfg.rocksdb.defaultcf.block_cache_size = ReadableSize::mb(8);
        cfg.rocksdb.rate_bytes_per_sec = ReadableSize::mb(64);
        cfg.rocksdb.rate_limiter_auto_tuned = false;
        cfg.validate().unwrap();
        let (storage, cfg_controller, ..) = new_engines::<ApiV1>(cfg);
        let db = storage.get_engine().get_rocksdb();

        // update max_background_jobs
        assert_eq!(db.get_db_options().get_max_background_jobs(), 4);

        cfg_controller
            .update_config("rocksdb.max-background-jobs", "8")
            .unwrap();
        assert_eq!(db.get_db_options().get_max_background_jobs(), 8);

        // update max_background_flushes, set to a bigger value
        assert_eq!(db.get_db_options().get_max_background_flushes(), 2);

        cfg_controller
            .update_config("rocksdb.max-background-flushes", "5")
            .unwrap();
        assert_eq!(db.get_db_options().get_max_background_flushes(), 5);

        // update rate_bytes_per_sec
        assert_eq!(
            db.get_db_options().get_rate_bytes_per_sec().unwrap(),
            ReadableSize::mb(64).0 as i64
        );

        cfg_controller
            .update_config("rocksdb.rate-bytes-per-sec", "128MB")
            .unwrap();
        assert_eq!(
            db.get_db_options().get_rate_bytes_per_sec().unwrap(),
            ReadableSize::mb(128).0 as i64
        );

        // update some configs on default cf
        let cf_opts = db.get_options_cf(CF_DEFAULT).unwrap();
        assert_eq!(cf_opts.get_disable_auto_compactions(), false);
        assert_eq!(cf_opts.get_target_file_size_base(), ReadableSize::mb(64).0);

        let mut change = HashMap::new();
        change.insert(
            "rocksdb.defaultcf.disable-auto-compactions".to_owned(),
            "true".to_owned(),
        );
        change.insert(
            "rocksdb.defaultcf.target-file-size-base".to_owned(),
            "32MB".to_owned(),
        );
        cfg_controller.update(change).unwrap();

        let cf_opts = db.get_options_cf(CF_DEFAULT).unwrap();
        assert_eq!(cf_opts.get_disable_auto_compactions(), true);
        assert_eq!(cf_opts.get_target_file_size_base(), ReadableSize::mb(32).0);
    }

    #[test]
    fn test_change_rate_limiter_auto_tuned() {
        let (mut cfg, _dir) = TikvConfig::with_tmp().unwrap();
        // vanilla limiter does not support dynamically changing auto-tuned mode.
        cfg.rocksdb.rate_limiter_auto_tuned = true;
        cfg.validate().unwrap();
        let (storage, cfg_controller, ..) = new_engines::<ApiV1>(cfg);
        let db = storage.get_engine().get_rocksdb();

        // update rate_limiter_auto_tuned
        assert_eq!(
            db.get_db_options().get_rate_limiter_auto_tuned().unwrap(),
            true
        );

        cfg_controller
            .update_config("rocksdb.rate_limiter_auto_tuned", "false")
            .unwrap();
        assert_eq!(
            db.get_db_options().get_rate_limiter_auto_tuned().unwrap(),
            false
        );
    }

    #[test]
    fn test_change_shared_block_cache() {
        let (mut cfg, _dir) = TikvConfig::with_tmp().unwrap();
        cfg.validate().unwrap();
        let (storage, cfg_controller, ..) = new_engines::<ApiV1>(cfg);
        let db = storage.get_engine().get_rocksdb();

        // Can not update shared block cache through rocksdb module
        cfg_controller
            .update_config("rocksdb.defaultcf.block-cache-size", "256MB")
            .unwrap_err();

        cfg_controller
            .update_config("storage.block-cache.capacity", "256MB")
            .unwrap();

        let defaultcf_opts = db.get_options_cf(CF_DEFAULT).unwrap();
        assert_eq!(
            defaultcf_opts.get_block_cache_capacity(),
            ReadableSize::mb(256).0
        );
    }

    #[test]
    fn test_change_logconfig() {
        let (cfg, _dir) = TikvConfig::with_tmp().unwrap();
        let cfg_controller = ConfigController::new(cfg);

        cfg_controller.register(Module::Log, Box::new(LogConfigManager));

        cfg_controller.update_config("log.level", "warn").unwrap();
        assert_eq!(get_log_level().unwrap(), Level::Warning);
        assert_eq!(
            cfg_controller.get_current().log.level,
            LogLevel(Level::Warning)
        );

        cfg_controller
            .update_config("log.level", "invalid")
            .unwrap_err();
        assert_eq!(
            cfg_controller.get_current().log.level,
            LogLevel(Level::Warning)
        );
    }

    #[test]
    fn test_dispatch_titan_blob_run_mode_config() {
        let mut cfg = TikvConfig::default();
        let mut incoming = cfg.clone();
        cfg.rocksdb.defaultcf.titan.blob_run_mode = BlobRunMode::Normal;
        incoming.rocksdb.defaultcf.titan.blob_run_mode = BlobRunMode::Fallback;

        let diff = cfg
            .rocksdb
            .defaultcf
            .titan
            .diff(&incoming.rocksdb.defaultcf.titan);
        assert_eq!(diff.len(), 1);

        let diff = config_value_to_string(diff.into_iter().collect());
        assert_eq!(diff.len(), 1);
        assert_eq!(diff[0].0.as_str(), "blob_run_mode");
        assert_eq!(diff[0].1.as_str(), "fallback");
    }

    #[test]
    fn test_change_ttl_check_poll_interval() {
        let (mut cfg, _dir) = TikvConfig::with_tmp().unwrap();
        cfg.validate().unwrap();
        let (_, cfg_controller, mut rx, _) = new_engines::<ApiV1>(cfg);

        // Can not update shared block cache through rocksdb module
        cfg_controller
            .update_config("storage.ttl_check_poll_interval", "10s")
            .unwrap();
        match rx.recv() {
            None => unreachable!(),
            Some(TtlCheckerTask::UpdatePollInterval(d)) => assert_eq!(d, Duration::from_secs(10)),
        }
    }

    #[test]
    fn test_change_store_scheduler_worker_pool_size() {
        let (mut cfg, _dir) = TikvConfig::with_tmp().unwrap();
        cfg.storage.scheduler_worker_pool_size = 4;
        cfg.validate().unwrap();
        let (storage, cfg_controller, ..) = new_engines::<ApiV1>(cfg);
        let scheduler = storage.get_scheduler();

        let max_pool_size = std::cmp::max(4, SysQuota::cpu_cores_quota() as usize);

        let check_scale_pool_size = |size: usize, ok: bool| {
            let origin_pool_size = scheduler.get_sched_pool().get_pool_size(CommandPri::Normal);
            let origin_pool_size_high = scheduler.get_sched_pool().get_pool_size(CommandPri::High);
            let res = cfg_controller
                .update_config("storage.scheduler-worker-pool-size", &format!("{}", size));
            let (expected_size, expected_size_high) = if ok {
                res.unwrap();
                (size, std::cmp::max(size / 2, 1))
            } else {
                res.unwrap_err();
                (origin_pool_size, origin_pool_size_high)
            };
            assert_eq!(
                scheduler.get_sched_pool().get_pool_size(CommandPri::Normal),
                expected_size
            );
            assert_eq!(
                scheduler.get_sched_pool().get_pool_size(CommandPri::High),
                expected_size_high
            );
        };

        check_scale_pool_size(0, false);
        check_scale_pool_size(max_pool_size + 1, false);
        check_scale_pool_size(1, true);
        check_scale_pool_size(max_pool_size, true);
    }

    #[test]
    fn test_change_quota_config() {
        let (mut cfg, _dir) = TikvConfig::with_tmp().unwrap();
        cfg.quota.foreground_cpu_time = 1000;
        cfg.quota.foreground_write_bandwidth = ReadableSize::mb(128);
        cfg.quota.foreground_read_bandwidth = ReadableSize::mb(256);
        cfg.quota.background_cpu_time = 1000;
        cfg.quota.background_write_bandwidth = ReadableSize::mb(128);
        cfg.quota.background_read_bandwidth = ReadableSize::mb(256);
        cfg.quota.max_delay_duration = ReadableDuration::secs(1);
        cfg.validate().unwrap();

        let quota_limiter = Arc::new(QuotaLimiter::new(
            cfg.quota.foreground_cpu_time,
            cfg.quota.foreground_write_bandwidth,
            cfg.quota.foreground_read_bandwidth,
            cfg.quota.background_cpu_time,
            cfg.quota.background_write_bandwidth,
            cfg.quota.background_read_bandwidth,
            cfg.quota.max_delay_duration,
            false,
        ));

        let cfg_controller = ConfigController::new(cfg.clone());
        cfg_controller.register(
            Module::Quota,
            Box::new(QuotaLimitConfigManager::new(Arc::clone(&quota_limiter))),
        );
        assert_eq_debug(&cfg_controller.get_current(), &cfg);

        // u64::MAX ns casts to 213503d.
        cfg_controller
            .update_config("quota.max-delay-duration", "213504d")
            .unwrap_err();
        assert_eq_debug(&cfg_controller.get_current(), &cfg);

        cfg_controller
            .update_config("quota.foreground-cpu-time", "2000")
            .unwrap();
        cfg.quota.foreground_cpu_time = 2000;
        assert_eq_debug(&cfg_controller.get_current(), &cfg);

        cfg_controller
            .update_config("quota.foreground-write-bandwidth", "256MB")
            .unwrap();
        cfg.quota.foreground_write_bandwidth = ReadableSize::mb(256);
        assert_eq_debug(&cfg_controller.get_current(), &cfg);

        let mut sample = quota_limiter.new_sample(true);
        sample.add_read_bytes(ReadableSize::mb(32).0 as usize);
        let should_delay = block_on(quota_limiter.consume_sample(sample, true));
        assert_eq!(should_delay, Duration::from_millis(125));

        cfg_controller
            .update_config("quota.foreground-read-bandwidth", "512MB")
            .unwrap();
        cfg.quota.foreground_read_bandwidth = ReadableSize::mb(512);
        assert_eq!(cfg_controller.get_current(), cfg);
        let mut sample = quota_limiter.new_sample(true);
        sample.add_write_bytes(ReadableSize::mb(128).0 as usize);
        let should_delay = block_on(quota_limiter.consume_sample(sample, true));
        assert_eq!(should_delay, Duration::from_millis(500));

        cfg_controller
            .update_config("quota.background-cpu-time", "2000")
            .unwrap();
        cfg.quota.background_cpu_time = 2000;
        assert_eq_debug(&cfg_controller.get_current(), &cfg);

        cfg_controller
            .update_config("quota.background-write-bandwidth", "256MB")
            .unwrap();
        cfg.quota.background_write_bandwidth = ReadableSize::mb(256);
        assert_eq_debug(&cfg_controller.get_current(), &cfg);

        let mut sample = quota_limiter.new_sample(false);
        sample.add_read_bytes(ReadableSize::mb(32).0 as usize);
        let should_delay = block_on(quota_limiter.consume_sample(sample, false));
        assert_eq!(should_delay, Duration::from_millis(125));

        cfg_controller
            .update_config("quota.background-read-bandwidth", "512MB")
            .unwrap();
        cfg.quota.background_read_bandwidth = ReadableSize::mb(512);
        assert_eq_debug(&cfg_controller.get_current(), &cfg);
        let mut sample = quota_limiter.new_sample(false);
        sample.add_write_bytes(ReadableSize::mb(128).0 as usize);
        let should_delay = block_on(quota_limiter.consume_sample(sample, false));
        assert_eq!(should_delay, Duration::from_millis(500));

        cfg_controller
            .update_config("quota.max-delay-duration", "50ms")
            .unwrap();
        cfg.quota.max_delay_duration = ReadableDuration::millis(50);
        assert_eq_debug(&cfg_controller.get_current(), &cfg);
        let mut sample = quota_limiter.new_sample(true);
        sample.add_write_bytes(ReadableSize::mb(128).0 as usize);
        let should_delay = block_on(quota_limiter.consume_sample(sample, true));
        assert_eq!(should_delay, Duration::from_millis(50));

        let mut sample = quota_limiter.new_sample(false);
        sample.add_write_bytes(ReadableSize::mb(128).0 as usize);
        let should_delay = block_on(quota_limiter.consume_sample(sample, false));
        assert_eq!(should_delay, Duration::from_millis(50));

        assert_eq!(cfg.quota.enable_auto_tune, false);
        cfg_controller
            .update_config("quota.enable-auto-tune", "true")
            .unwrap();
        cfg.quota.enable_auto_tune = true;
        assert_eq_debug(&cfg_controller.get_current(), &cfg);
    }

    #[test]
    fn test_change_server_config() {
        let (mut cfg, _dir) = TikvConfig::with_tmp().unwrap();
        cfg.validate().unwrap();
        let cfg_controller = ConfigController::new(cfg.clone());
        let (scheduler, _receiver) = dummy_scheduler();
        let version_tracker = Arc::new(VersionTrack::new(cfg.server.clone()));
        cfg_controller.register(
            Module::Server,
            Box::new(ServerConfigManager::new(
                scheduler,
                version_tracker.clone(),
                ResourceQuota::new(None),
            )),
        );

        let check_cfg = |cfg: &TikvConfig| {
            assert_eq_debug(&cfg_controller.get_current(), cfg);
            assert_eq!(&*version_tracker.value(), &cfg.server);
        };

        cfg_controller
            .update_config("server.max-grpc-send-msg-len", "10000")
            .unwrap();
        cfg.server.max_grpc_send_msg_len = 10000;
        check_cfg(&cfg);

        cfg_controller
            .update_config("server.raft-msg-max-batch-size", "32")
            .unwrap();
        cfg.server.raft_msg_max_batch_size = 32;
        assert_eq_debug(&cfg_controller.get_current(), &cfg);
        check_cfg(&cfg);
    }

    #[test]
    fn test_endpoint_config() {
        let mut default_cfg = TikvConfig::default();
        default_cfg.storage.engine = EngineType::RaftKv;
        default_cfg.validate().unwrap();
        assert_eq!(
            default_cfg.server.end_point_request_max_handle_duration(),
            ReadableDuration::secs(60)
        );

        let mut default_cfg = TikvConfig::default();
        default_cfg.storage.engine = EngineType::RaftKv2;
        default_cfg.validate().unwrap();
        assert_eq!(
            default_cfg.server.end_point_request_max_handle_duration(),
            ReadableDuration::secs(1800)
        );

        let mut default_cfg = TikvConfig::default();
        default_cfg.storage.engine = EngineType::RaftKv2;
        default_cfg.server.end_point_request_max_handle_duration =
            Some(ReadableDuration::secs(900));
        default_cfg.validate().unwrap();
        assert_eq!(
            default_cfg.server.end_point_request_max_handle_duration(),
            ReadableDuration::secs(900)
        );
    }

    #[test]
    fn test_compatible_adjust_validate_equal() {
        // After calling many time of `compatible_adjust` and `validate` should has
        // the same effect as calling `compatible_adjust` and `validate` one time
        let mut c = TikvConfig::default();
        let mut cfg = c.clone();
        c.compatible_adjust();
        c.validate().unwrap();

        for _ in 0..10 {
            cfg.compatible_adjust();
            cfg.validate().unwrap();
            assert_eq_debug(&c, &cfg);
        }
    }

    #[test]
    fn test_readpool_compatible_adjust_config() {
        let content = r#"
        [readpool.storage]
        [readpool.coprocessor]
        "#;
        let mut cfg: TikvConfig = toml::from_str(content).unwrap();
        cfg.compatible_adjust();
        assert_eq!(cfg.readpool.storage.use_unified_pool, Some(true));
        assert_eq!(cfg.readpool.coprocessor.use_unified_pool, Some(true));

        let content = r#"
        [readpool.storage]
        stack-size = "1MB"
        [readpool.coprocessor]
        normal-concurrency = 1
        "#;
        let mut cfg: TikvConfig = toml::from_str(content).unwrap();
        cfg.compatible_adjust();
        assert_eq!(cfg.readpool.storage.use_unified_pool, Some(false));
        assert_eq!(cfg.readpool.coprocessor.use_unified_pool, Some(false));
    }

    #[test]
    fn test_unrecognized_config_keys() {
        let mut temp_config_file = tempfile::NamedTempFile::new().unwrap();
        let temp_config_writer = temp_config_file.as_file_mut();
        temp_config_writer
            .write_all(
                br#"
                    log-level = "debug"
                    log-fmt = "json"
                    [readpool.unified]
                    min-threads-count = 5
                    stack-size = "20MB"
                    [import]
                    num_threads = 4
                    [gcc]
                    batch-keys = 1024
                    [[security.encryption.master-keys]]
                    type = "file"
                "#,
            )
            .unwrap();
        temp_config_writer.sync_data().unwrap();

        let mut unrecognized_keys = Vec::new();
        let _ = TikvConfig::from_file(temp_config_file.path(), Some(&mut unrecognized_keys));

        assert_eq!(
            unrecognized_keys,
            vec![
                "log-fmt".to_owned(),
                "readpool.unified.min-threads-count".to_owned(),
                "import.num_threads".to_owned(),
                "gcc".to_owned(),
                "security.encryption.master-keys".to_owned(),
            ],
        );
    }

    #[test]
    fn test_raft_engine_dir() {
        let content = r#"
            [raft-engine]
            enable = true
        "#;
        let mut cfg: TikvConfig = toml::from_str(content).unwrap();
        cfg.validate().unwrap();
        assert_eq!(
            cfg.raft_engine.config.dir,
            config::canonicalize_sub_path(&cfg.storage.data_dir, "raft-engine").unwrap()
        );
    }

    #[test]
    fn test_compaction_guard() {
        let cache = Cache::new_lru_cache(LRUCacheOptions::new());
        let no_limiter: Option<ConcurrentTaskLimiter> = None;
        // Test comopaction guard disabled.
        let config = DefaultCfConfig {
            target_file_size_base: Some(ReadableSize::mb(16)),
            enable_compaction_guard: Some(false),
            ..Default::default()
        };
        let provider = Some(MockRegionInfoProvider::new(vec![]));
        let cf_opts = build_cf_opt!(config, CF_DEFAULT, &cache, no_limiter.as_ref(), provider);
        assert_eq!(
            config.target_file_size_base(),
            cf_opts.get_target_file_size_base()
        );

        // Test compaction guard enabled but region info provider is missing.
        let config = DefaultCfConfig {
            target_file_size_base: Some(ReadableSize::mb(16)),
            enable_compaction_guard: Some(true),
            ..Default::default()
        };
        let provider: Option<MockRegionInfoProvider> = None;
        let cf_opts = build_cf_opt!(config, CF_DEFAULT, &cache, no_limiter.as_ref(), provider);
        assert_eq!(
            config.target_file_size_base(),
            cf_opts.get_target_file_size_base()
        );

        // Test compaction guard enabled.
        let config = DefaultCfConfig {
            target_file_size_base: Some(ReadableSize::mb(16)),
            enable_compaction_guard: Some(true),
            compaction_guard_min_output_file_size: ReadableSize::mb(4),
            compaction_guard_max_output_file_size: ReadableSize::mb(64),
            ..Default::default()
        };
        let provider = Some(MockRegionInfoProvider::new(vec![]));
        let cf_opts = build_cf_opt!(config, CF_DEFAULT, &cache, no_limiter.as_ref(), provider);
        assert_eq!(
            config.compaction_guard_max_output_file_size.0,
            cf_opts.get_target_file_size_base()
        );
    }

    #[test]
    fn test_validate_tikv_config() {
        let mut cfg = TikvConfig::default();
        cfg.validate().unwrap();
        let default_region_split_check_diff = cfg.raft_store.region_split_check_diff().0;
        cfg.raft_store.region_split_check_diff =
            Some(ReadableSize(cfg.raft_store.region_split_check_diff().0 + 1));
        cfg.validate().unwrap();
        assert_eq!(
            cfg.raft_store.region_split_check_diff().0,
            default_region_split_check_diff + 1
        );

        // Test validating memory_usage_limit when it's greater than max.
        cfg.memory_usage_limit = Some(ReadableSize(SysQuota::memory_limit_in_bytes() * 2));
        cfg.validate().unwrap_err();

        // Test memory_usage_limit is based on block cache size if it's not configured.
        cfg.memory_usage_limit = None;
        cfg.storage.block_cache.capacity = Some(ReadableSize(3 * GIB));
        cfg.validate().unwrap();
        assert_eq!(cfg.memory_usage_limit.unwrap(), ReadableSize(5 * GIB));

        // Test memory_usage_limit will fallback to system memory capacity with huge
        // block cache.
        cfg.memory_usage_limit = None;
        let system = SysQuota::memory_limit_in_bytes();
        cfg.storage.block_cache.capacity = Some(ReadableSize(system * 3 / 4));
        cfg.validate().unwrap();
        assert_eq!(cfg.memory_usage_limit.unwrap(), ReadableSize(system));

        // Test raftstore.enable-partitioned-raft-kv-compatible-learner.
        let mut cfg = TikvConfig::default();
        cfg.raft_store.enable_v2_compatible_learner = true;
        cfg.storage.engine = EngineType::RaftKv2;
        cfg.validate().unwrap();
        assert!(!cfg.raft_store.enable_v2_compatible_learner);
    }

    #[test]
    fn test_validate_tikv_wal_config() {
        let tmp_path = tempfile::Builder::new().tempdir().unwrap().into_path();
        macro_rules! tmp_path_string_generate {
            ($base:expr, $($sub:expr),+) => {{
                let mut path: ::std::path::PathBuf = $base.clone();
                $(
                    path.push($sub);
                )*
                String::from(path.to_str().unwrap())
            }}
        }

        {
            let mut cfg = TikvConfig::default();
            cfg.validate().unwrap();
        }

        // raft path == kv path
        {
            let mut cfg = TikvConfig::default();
            cfg.storage.engine = EngineType::RaftKv;
            cfg.raft_engine.enable = false;
            cfg.storage.data_dir = tmp_path_string_generate!(tmp_path, "data");
            cfg.raft_store.raftdb_path = tmp_path_string_generate!(tmp_path, "data", "db");
            cfg.validate().unwrap_err();

            let mut cfg = TikvConfig::default();
            cfg.storage.engine = EngineType::RaftKv;
            cfg.raft_engine.enable = true;
            cfg.storage.data_dir = tmp_path_string_generate!(tmp_path, "data");
            cfg.raft_engine.config.dir = tmp_path_string_generate!(tmp_path, "data", "db");
            cfg.validate().unwrap_err();

            let mut cfg = TikvConfig::default();
            cfg.storage.engine = EngineType::RaftKv;
            cfg.raft_engine.enable = true;
            cfg.storage.data_dir = tmp_path_string_generate!(tmp_path, "data");
            cfg.raft_store.raftdb_path = tmp_path_string_generate!(tmp_path, "data", "db");
            cfg.validate().unwrap();
        }

        // raft path == kv wal path
        {
            let mut cfg = TikvConfig::default();
            cfg.storage.engine = EngineType::RaftKv;
            cfg.raft_engine.enable = false;
            cfg.storage.data_dir = tmp_path_string_generate!(tmp_path, "data", "kvdb");
            cfg.raft_store.raftdb_path =
                tmp_path_string_generate!(tmp_path, "data", "raftdb", "db");
            cfg.rocksdb.wal_dir = tmp_path_string_generate!(tmp_path, "data", "raftdb", "db");
            cfg.validate().unwrap_err();

            let mut cfg = TikvConfig::default();
            cfg.storage.engine = EngineType::RaftKv;
            cfg.raft_engine.enable = true;
            cfg.storage.data_dir = tmp_path_string_generate!(tmp_path, "data", "kvdb");
            cfg.raft_store.raftdb_path =
                tmp_path_string_generate!(tmp_path, "data", "raftdb", "db");
            cfg.rocksdb.wal_dir = tmp_path_string_generate!(tmp_path, "data", "raftdb", "db");
            cfg.validate().unwrap();
        }

        // raft wal path == kv path
        {
            let mut cfg = TikvConfig::default();
            cfg.storage.engine = EngineType::RaftKv;
            cfg.raft_engine.enable = false;
            cfg.storage.data_dir = tmp_path_string_generate!(tmp_path, "data", "kvdb");
            cfg.raft_store.raftdb_path =
                tmp_path_string_generate!(tmp_path, "data", "raftdb", "db");
            cfg.raftdb.wal_dir = tmp_path_string_generate!(tmp_path, "data", "kvdb", "db");
            cfg.validate().unwrap_err();

            let mut cfg = TikvConfig::default();
            cfg.storage.engine = EngineType::RaftKv;
            cfg.raft_engine.enable = true;
            cfg.storage.data_dir = tmp_path_string_generate!(tmp_path, "data", "kvdb");
            cfg.raft_store.raftdb_path =
                tmp_path_string_generate!(tmp_path, "data", "raftdb", "db");
            cfg.raftdb.wal_dir = tmp_path_string_generate!(tmp_path, "data", "kvdb", "db");
            cfg.validate().unwrap();
        }

        // raft wal path == kv wal path
        {
            let mut cfg = TikvConfig::default();
            cfg.storage.engine = EngineType::RaftKv;
            cfg.raft_engine.enable = false;
            cfg.rocksdb.wal_dir = tmp_path_string_generate!(tmp_path, "data", "wal");
            cfg.raftdb.wal_dir = tmp_path_string_generate!(tmp_path, "data", "wal");
            cfg.validate().unwrap_err();

            let mut cfg = TikvConfig::default();
            cfg.storage.engine = EngineType::RaftKv;
            cfg.raft_engine.enable = true;
            cfg.rocksdb.wal_dir = tmp_path_string_generate!(tmp_path, "data", "wal");
            cfg.raftdb.wal_dir = tmp_path_string_generate!(tmp_path, "data", "wal");
            cfg.validate().unwrap();
        }

        {
            let mut cfg = TikvConfig::default();
            cfg.storage.engine = EngineType::RaftKv;
            cfg.raft_engine.enable = false;
            cfg.storage.data_dir = tmp_path_string_generate!(tmp_path, "data", "kvdb");
            cfg.raft_store.raftdb_path =
                tmp_path_string_generate!(tmp_path, "data", "raftdb", "db");
            cfg.rocksdb.wal_dir = tmp_path_string_generate!(tmp_path, "data", "kvdb", "db");
            cfg.raftdb.wal_dir = tmp_path_string_generate!(tmp_path, "data", "raftdb", "db");
            cfg.validate().unwrap();
        }
    }

    #[test]
    fn test_background_job_limits() {
        // cpu num = 1
        assert_eq!(
            get_background_job_limits_impl(
                1, // cpu_num
                &KVDB_DEFAULT_BACKGROUND_JOB_LIMITS
            ),
            BackgroundJobLimits {
                max_background_jobs: 2,
                max_background_flushes: 1,
                max_sub_compactions: 1,
                max_titan_background_gc: 1,
            }
        );
        assert_eq!(
            get_background_job_limits_impl(
                1, // cpu_num
                &RAFTDB_DEFAULT_BACKGROUND_JOB_LIMITS
            ),
            BackgroundJobLimits {
                max_background_jobs: 2,
                max_background_flushes: 1,
                max_sub_compactions: 1,
                max_titan_background_gc: 1,
            }
        );
        // cpu num = 2
        assert_eq!(
            get_background_job_limits_impl(
                2, // cpu_num
                &KVDB_DEFAULT_BACKGROUND_JOB_LIMITS
            ),
            BackgroundJobLimits {
                max_background_jobs: 2,
                max_background_flushes: 1,
                max_sub_compactions: 1,
                max_titan_background_gc: 2,
            }
        );
        assert_eq!(
            get_background_job_limits_impl(
                2, // cpu_num
                &RAFTDB_DEFAULT_BACKGROUND_JOB_LIMITS
            ),
            BackgroundJobLimits {
                max_background_jobs: 2,
                max_background_flushes: 1,
                max_sub_compactions: 1,
                max_titan_background_gc: 2,
            }
        );
        // cpu num = 4
        assert_eq!(
            get_background_job_limits_impl(
                4, // cpu_num
                &KVDB_DEFAULT_BACKGROUND_JOB_LIMITS
            ),
            BackgroundJobLimits {
                max_background_jobs: 3,
                max_background_flushes: 1,
                max_sub_compactions: 1,
                max_titan_background_gc: 4,
            }
        );
        assert_eq!(
            get_background_job_limits_impl(
                4, // cpu_num
                &RAFTDB_DEFAULT_BACKGROUND_JOB_LIMITS
            ),
            BackgroundJobLimits {
                max_background_jobs: 3,
                max_background_flushes: 1,
                max_sub_compactions: 1,
                max_titan_background_gc: 4,
            }
        );
        // cpu num = 8
        assert_eq!(
            get_background_job_limits_impl(
                8, // cpu_num
                &KVDB_DEFAULT_BACKGROUND_JOB_LIMITS
            ),
            BackgroundJobLimits {
                max_background_jobs: 7,
                max_background_flushes: 2,
                max_sub_compactions: 3,
                max_titan_background_gc: 4,
            }
        );
        assert_eq!(
            get_background_job_limits_impl(
                8, // cpu_num
                &RAFTDB_DEFAULT_BACKGROUND_JOB_LIMITS
            ),
            RAFTDB_DEFAULT_BACKGROUND_JOB_LIMITS,
        );
        // cpu num = 16
        assert_eq!(
            get_background_job_limits_impl(
                16, // cpu_num
                &KVDB_DEFAULT_BACKGROUND_JOB_LIMITS
            ),
            KVDB_DEFAULT_BACKGROUND_JOB_LIMITS,
        );
        assert_eq!(
            get_background_job_limits_impl(
                16, // cpu_num
                &RAFTDB_DEFAULT_BACKGROUND_JOB_LIMITS
            ),
            RAFTDB_DEFAULT_BACKGROUND_JOB_LIMITS,
        );
    }

    static CONFIG_TEMPLATE: &str = include_str!("../../etc/config-template.toml");

    #[test]
    fn test_config_template_is_valid() {
        let template_config = CONFIG_TEMPLATE
            .lines()
            .map(|l| l.strip_prefix('#').unwrap_or(l))
            .join("\n");

        let mut cfg: TikvConfig = toml::from_str(&template_config).unwrap();
        cfg.validate().unwrap();
    }

    #[test]
    fn test_config_template_no_superfluous_keys() {
        let template_config = CONFIG_TEMPLATE
            .lines()
            .map(|l| l.strip_prefix('#').unwrap_or(l))
            .join("\n");

        let mut deserializer = toml::Deserializer::new(&template_config);
        let mut unrecognized_keys = Vec::new();
        let _: TikvConfig = serde_ignored::deserialize(&mut deserializer, |key| {
            unrecognized_keys.push(key.to_string())
        })
        .unwrap();

        // Don't use `is_empty()` so we see which keys are superfluous on failure.
        assert_eq!(unrecognized_keys, Vec::<String>::new());
    }

    #[test]
    fn test_config_template_matches_default() {
        let template_config = CONFIG_TEMPLATE
            .lines()
            .map(|l| l.strip_prefix('#').unwrap_or(l))
            .join("\n");

        let mut cfg: TikvConfig = toml::from_str(&template_config).unwrap();
        let mut default_cfg = TikvConfig::default();

        // Some default values are computed based on the environment.
        // Because we can't set config values for these in `config-template.toml`, we
        // will handle them manually.
        cfg.readpool.unified.max_thread_count = default_cfg.readpool.unified.max_thread_count;
        cfg.readpool.storage.high_concurrency = default_cfg.readpool.storage.high_concurrency;
        cfg.readpool.storage.normal_concurrency = default_cfg.readpool.storage.normal_concurrency;
        cfg.readpool.storage.low_concurrency = default_cfg.readpool.storage.low_concurrency;
        cfg.readpool.coprocessor.high_concurrency =
            default_cfg.readpool.coprocessor.high_concurrency;
        cfg.readpool.coprocessor.normal_concurrency =
            default_cfg.readpool.coprocessor.normal_concurrency;
        cfg.readpool.coprocessor.low_concurrency = default_cfg.readpool.coprocessor.low_concurrency;
        cfg.server.grpc_memory_pool_quota = default_cfg.server.grpc_memory_pool_quota;
        cfg.server.background_thread_count = default_cfg.server.background_thread_count;
        cfg.server.end_point_max_concurrency = default_cfg.server.end_point_max_concurrency;
        cfg.storage.scheduler_worker_pool_size = default_cfg.storage.scheduler_worker_pool_size;
        cfg.rocksdb.max_background_jobs = default_cfg.rocksdb.max_background_jobs;
        cfg.rocksdb.max_background_flushes = default_cfg.rocksdb.max_background_flushes;
        cfg.rocksdb.max_sub_compactions = default_cfg.rocksdb.max_sub_compactions;
        cfg.rocksdb.titan.max_background_gc = default_cfg.rocksdb.titan.max_background_gc;
        cfg.raftdb.max_background_jobs = default_cfg.raftdb.max_background_jobs;
        cfg.raftdb.max_background_flushes = default_cfg.raftdb.max_background_flushes;
        cfg.raftdb.max_sub_compactions = default_cfg.raftdb.max_sub_compactions;
        cfg.raftdb.titan.max_background_gc = default_cfg.raftdb.titan.max_background_gc;
        cfg.backup.num_threads = default_cfg.backup.num_threads;
        cfg.log_backup.num_threads = default_cfg.log_backup.num_threads;

        // There is another set of config values that we can't directly compare:
        // When the default values are `None`, but are then resolved to `Some(_)` later
        // on.
        default_cfg.readpool.storage.adjust_use_unified_pool();
        default_cfg.readpool.coprocessor.adjust_use_unified_pool();
        default_cfg
            .coprocessor
            .optimize_for(default_cfg.storage.engine == EngineType::RaftKv2);
        default_cfg
            .server
            .optimize_for(default_cfg.coprocessor.region_split_size());
        default_cfg.security.redact_info_log = Some(false);
        default_cfg.coprocessor.region_max_size = Some(default_cfg.coprocessor.region_max_size());
        default_cfg.coprocessor.region_max_keys = Some(default_cfg.coprocessor.region_max_keys());
        default_cfg.coprocessor.region_split_keys =
            Some(default_cfg.coprocessor.region_split_keys());
        default_cfg.raft_store.raft_log_gc_size_limit =
            Some(default_cfg.coprocessor.region_split_size() * 3 / 4);
        default_cfg.raft_store.raft_log_gc_count_limit =
            Some(default_cfg.coprocessor.region_split_size() * 3 / 4 / ReadableSize::kb(1));
        default_cfg.raft_store.region_split_check_diff =
            Some(default_cfg.coprocessor.region_split_size() / 16);
        default_cfg.rocksdb.writecf.target_file_size_base = Some(ReadableSize::mb(8));
        default_cfg.rocksdb.defaultcf.target_file_size_base = Some(ReadableSize::mb(8));
        default_cfg.rocksdb.lockcf.target_file_size_base = Some(ReadableSize::mb(8));
        default_cfg.raftdb.defaultcf.target_file_size_base = Some(ReadableSize::mb(8));
        default_cfg.raft_store.region_compact_check_step = Some(100);

        // Other special cases.
        cfg.pd.retry_max_count = default_cfg.pd.retry_max_count; // Both -1 and isize::MAX are the same.
        cfg.storage.block_cache.capacity = None; // Either `None` and a value is computed or `Some(_)` fixed value.
        cfg.memory_usage_limit = None;
        cfg.raft_engine.mut_config().memory_limit = None;
        cfg.coprocessor_v2.coprocessor_plugin_directory = None; // Default is `None`, which is represented by not setting the key.
        cfg.rocksdb.write_buffer_limit = None;
        cfg.rocksdb.max_total_wal_size = None;
        //
        cfg.rocksdb.defaultcf.enable_compaction_guard = None;
        cfg.rocksdb.writecf.enable_compaction_guard = None;
        cfg.rocksdb.lockcf.enable_compaction_guard = None;
        cfg.rocksdb.raftcf.enable_compaction_guard = None;
        cfg.raftdb.defaultcf.enable_compaction_guard = None;
        //
        cfg.rocksdb.defaultcf.level0_slowdown_writes_trigger = None;
        cfg.rocksdb.writecf.level0_slowdown_writes_trigger = None;
        cfg.rocksdb.lockcf.level0_slowdown_writes_trigger = None;
        cfg.rocksdb.raftcf.level0_slowdown_writes_trigger = None;
        cfg.raftdb.defaultcf.level0_slowdown_writes_trigger = None;
        //
        cfg.rocksdb.defaultcf.level0_stop_writes_trigger = None;
        cfg.rocksdb.writecf.level0_stop_writes_trigger = None;
        cfg.rocksdb.lockcf.level0_stop_writes_trigger = None;
        cfg.rocksdb.raftcf.level0_stop_writes_trigger = None;
        cfg.raftdb.defaultcf.level0_stop_writes_trigger = None;
        //
        cfg.rocksdb.defaultcf.soft_pending_compaction_bytes_limit = None;
        cfg.rocksdb.writecf.soft_pending_compaction_bytes_limit = None;
        cfg.rocksdb.lockcf.soft_pending_compaction_bytes_limit = None;
        cfg.rocksdb.raftcf.soft_pending_compaction_bytes_limit = None;
        cfg.raftdb.defaultcf.soft_pending_compaction_bytes_limit = None;
        //
        cfg.rocksdb.defaultcf.hard_pending_compaction_bytes_limit = None;
        cfg.rocksdb.writecf.hard_pending_compaction_bytes_limit = None;
        cfg.rocksdb.lockcf.hard_pending_compaction_bytes_limit = None;
        cfg.rocksdb.raftcf.hard_pending_compaction_bytes_limit = None;
        cfg.raftdb.defaultcf.hard_pending_compaction_bytes_limit = None;
        //
        cfg.rocksdb.defaultcf.ribbon_filter_above_level = None;
        cfg.rocksdb.writecf.ribbon_filter_above_level = None;
        cfg.rocksdb.lockcf.ribbon_filter_above_level = None;
        cfg.rocksdb.raftcf.ribbon_filter_above_level = None;
        cfg.raftdb.defaultcf.ribbon_filter_above_level = None;
        // ColumnFamily::ttl
        cfg.rocksdb.defaultcf.ttl = None;
        cfg.rocksdb.writecf.ttl = None;
        cfg.rocksdb.lockcf.ttl = None;
        cfg.rocksdb.raftcf.ttl = None;
        cfg.raftdb.defaultcf.ttl = None;
        // ColumnFamily::periodic_compaction_seconds
        cfg.rocksdb.defaultcf.periodic_compaction_seconds = None;
        cfg.rocksdb.writecf.periodic_compaction_seconds = None;
        cfg.rocksdb.lockcf.periodic_compaction_seconds = None;
        cfg.rocksdb.raftcf.periodic_compaction_seconds = None;
        cfg.raftdb.defaultcf.periodic_compaction_seconds = None;
        //
        cfg.rocksdb.defaultcf.format_version = None;
        cfg.rocksdb.writecf.format_version = None;
        cfg.rocksdb.lockcf.format_version = None;
        cfg.rocksdb.raftcf.format_version = None;
        //
        cfg.rocksdb.defaultcf.max_compactions = None;
        cfg.rocksdb.writecf.max_compactions = None;
        cfg.rocksdb.lockcf.max_compactions = None;
        cfg.rocksdb.raftcf.max_compactions = None;
        cfg.raftdb.defaultcf.max_compactions = None;

        cfg.coprocessor
            .optimize_for(default_cfg.storage.engine == EngineType::RaftKv2);

        assert_eq_debug(&cfg, &default_cfg);
    }

    #[test]
    fn test_region_size_config() {
        let mut default_cfg = TikvConfig::default();
        default_cfg.storage.engine = EngineType::RaftKv;
        default_cfg.validate().unwrap();
        assert_eq!(default_cfg.coprocessor.region_split_size(), SPLIT_SIZE);
        assert!(!default_cfg.coprocessor.enable_region_bucket());

        assert_eq!(default_cfg.split.qps_threshold, DEFAULT_QPS_THRESHOLD);
        assert_eq!(
            default_cfg.split.region_cpu_overload_threshold_ratio,
            REGION_CPU_OVERLOAD_THRESHOLD_RATIO
        );
        assert_eq!(default_cfg.split.byte_threshold, DEFAULT_BYTE_THRESHOLD);

        let mut default_cfg = TikvConfig::default();
        default_cfg.storage.engine = EngineType::RaftKv2;
        default_cfg.validate().unwrap();
        assert_eq!(
            default_cfg.coprocessor.region_split_size(),
            RAFTSTORE_V2_SPLIT_SIZE
        );
        assert_eq!(
            default_cfg.split.qps_threshold,
            DEFAULT_BIG_REGION_QPS_THRESHOLD
        );
        assert_eq!(
            default_cfg.split.region_cpu_overload_threshold_ratio,
            BIG_REGION_CPU_OVERLOAD_THRESHOLD_RATIO
        );
        assert_eq!(
            default_cfg.split.byte_threshold,
            DEFAULT_BIG_REGION_BYTE_THRESHOLD
        );
        assert!(default_cfg.coprocessor.enable_region_bucket());

        let mut default_cfg = TikvConfig::default();
        default_cfg.coprocessor.region_split_size = Some(ReadableSize::mb(500));
        default_cfg.coprocessor.optimize_for(false);
        default_cfg.coprocessor.validate().unwrap();
        assert_eq!(
            default_cfg.coprocessor.region_split_size(),
            ReadableSize::mb(500)
        );
        assert!(default_cfg.coprocessor.enable_region_bucket());

        let mut default_cfg = TikvConfig::default();
        default_cfg.coprocessor.region_split_size = Some(ReadableSize::mb(500));
        default_cfg.coprocessor.optimize_for(true);
        default_cfg.coprocessor.validate().unwrap();
        assert_eq!(
            default_cfg.coprocessor.region_split_size(),
            ReadableSize::mb(500)
        );
        assert!(default_cfg.coprocessor.enable_region_bucket());
    }

    #[test]
    fn test_compatibility_with_old_config_template() {
        let mut buf = Vec::new();
        let resp = reqwest::blocking::get(
            "https://raw.githubusercontent.com/tikv/tikv/master/etc/config-template.toml",
        );
        match resp {
            Ok(mut resp) => {
                std::io::copy(&mut resp, &mut buf).expect("failed to copy content");
                let template_config = std::str::from_utf8(&buf)
                    .unwrap()
                    .lines()
                    .map(|l| l.strip_prefix('#').unwrap_or(l))
                    .join("\n");
                let _: TikvConfig = toml::from_str(&template_config).unwrap();
            }
            Err(e) => {
                if e.is_timeout() {
                    println!("warn: fail to download latest config template due to timeout");
                } else {
                    panic!("fail to download latest config template");
                }
            }
        }
    }

    #[test]
    fn test_cdc() {
        let content = r#"
            [cdc]
        "#;
        let mut cfg: TikvConfig = toml::from_str(content).unwrap();
        cfg.validate().unwrap();

        // old-value-cache-size is deprecated, 0 must not report error.
        let content = r#"
            [cdc]
            old-value-cache-size = 0
        "#;
        let mut cfg: TikvConfig = toml::from_str(content).unwrap();
        cfg.validate().unwrap();

        let content = r#"
            [cdc]
            min-ts-interval = "0s"
        "#;
        let mut cfg: TikvConfig = toml::from_str(content).unwrap();
        cfg.validate().unwrap();

        let content = r#"
            [cdc]
            incremental-scan-threads = 0
        "#;
        let mut cfg: TikvConfig = toml::from_str(content).unwrap();
        cfg.validate().unwrap();

        let content = r#"
            [cdc]
            incremental-scan-concurrency = 0
        "#;
        let mut cfg: TikvConfig = toml::from_str(content).unwrap();
        cfg.validate().unwrap();

        let content = r#"
            [cdc]
            incremental-scan-concurrency = 1
            incremental-scan-threads = 2
        "#;
        let mut cfg: TikvConfig = toml::from_str(content).unwrap();
        cfg.validate().unwrap();

        let content = r#"
            [storage]
            engine = "partitioned-raft-kv"
            [cdc]
            hibernate-regions-compatible = true
        "#;
        let mut cfg: TikvConfig = toml::from_str(content).unwrap();
        cfg.validate().unwrap();
        assert!(!cfg.cdc.hibernate_regions_compatible);
    }

    #[test]
    fn test_module_from_str() {
        let cases = vec![
            ("readpool", Module::Readpool),
            ("server", Module::Server),
            ("metric", Module::Metric),
            ("raft_store", Module::Raftstore),
            ("coprocessor", Module::Coprocessor),
            ("pd", Module::Pd),
            ("split", Module::Split),
            ("rocksdb", Module::Rocksdb),
            ("raft_engine", Module::RaftEngine),
            ("storage", Module::Storage),
            ("security", Module::Security),
            ("import", Module::Import),
            ("backup", Module::Backup),
            ("log_backup", Module::BackupStream),
            ("pessimistic_txn", Module::PessimisticTxn),
            ("gc", Module::Gc),
            ("cdc", Module::Cdc),
            ("resolved_ts", Module::ResolvedTs),
            ("resource_metering", Module::ResourceMetering),
            ("unknown", Module::Unknown("unknown".to_string())),
        ];
        for (name, module) in cases {
            assert_eq!(Module::from(name), module);
        }
    }

    #[test]
    fn test_numeric_enum_serializing() {
        let normal_string_config = r#"
            compaction-style = 1
        "#;
        let config: DefaultCfConfig = toml::from_str(normal_string_config).unwrap();
        assert_eq!(config.compaction_style, DBCompactionStyle::Universal);

        // Test if we support string value
        let normal_string_config = r#"
            compaction-style = "universal"
        "#;
        let config: DefaultCfConfig = toml::from_str(normal_string_config).unwrap();
        assert_eq!(config.compaction_style, DBCompactionStyle::Universal);
        assert!(
            toml::to_string(&config)
                .unwrap()
                .contains("compaction-style = 1")
        );

        let bad_string_config = r#"
            compaction-style = "level1"
        "#;
        let r = panic_hook::recover_safe(|| {
            let _: DefaultCfConfig = toml::from_str(bad_string_config).unwrap();
        });
        r.unwrap_err();

        let bad_string_config = r#"
            compaction-style = 4
        "#;
        let r = panic_hook::recover_safe(|| {
            let _: DefaultCfConfig = toml::from_str(bad_string_config).unwrap();
        });
        r.unwrap_err();

        // rate-limiter-mode default values is 2
        let config_str = r#"
            rate-limiter-mode = 1
        "#;

        let config: DbConfig = toml::from_str(config_str).unwrap();
        assert_eq!(config.rate_limiter_mode, DBRateLimiterMode::ReadOnly);

        assert!(
            toml::to_string(&config)
                .unwrap()
                .contains("rate-limiter-mode = 1")
        );
    }

    #[test]
    fn test_serde_to_online_config() {
        let cases = vec![
            (
                "raftstore.store_pool_size",
                "raft_store.store_batch_system.pool_size",
            ),
            (
                "raftstore.store-pool-size",
                "raft_store.store_batch_system.pool_size",
            ),
            (
                "raftstore.store_max_batch_size",
                "raft_store.store_batch_system.max_batch_size",
            ),
            (
                "raftstore.store-max-batch-size",
                "raft_store.store_batch_system.max_batch_size",
            ),
            (
                "raftstore.apply_pool_size",
                "raft_store.apply_batch_system.pool_size",
            ),
            (
                "raftstore.apply-pool-size",
                "raft_store.apply_batch_system.pool_size",
            ),
            (
                "raftstore.apply_max_batch_size",
                "raft_store.apply_batch_system.max_batch_size",
            ),
            (
                "raftstore.apply-max-batch-size",
                "raft_store.apply_batch_system.max_batch_size",
            ),
            (
                "raftstore.store_io_pool_size",
                "raft_store.store_io_pool_size",
            ),
            (
                "raftstore.store-io-pool-size",
                "raft_store.store_io_pool_size",
            ),
            (
                "raftstore.apply_yield_duration",
                "raft_store.apply_yield_duration",
            ),
            (
                "raftstore.apply-yield-duration",
                "raft_store.apply_yield_duration",
            ),
            (
                "raftstore.raft_store_max_leader_lease",
                "raft_store.raft_store_max_leader_lease",
            ),
        ];

        for (name, res) in cases {
            assert_eq!(serde_to_online_config(name.into()).as_str(), res);
        }
    }

    #[test]
    fn test_flow_control_override() {
        let content = r#"
            [storage.flow-control]
            enable = true
            l0-files-threshold = 77
            soft-pending-compaction-bytes-limit = "777GB"
        "#;
        let mut cfg: TikvConfig = toml::from_str(content).unwrap();
        cfg.validate().unwrap();
        assert_eq!(
            cfg.rocksdb.defaultcf.level0_slowdown_writes_trigger,
            Some(77)
        );
        assert_eq!(
            cfg.rocksdb.defaultcf.soft_pending_compaction_bytes_limit,
            Some(ReadableSize::gb(777))
        );

        // Override with default values if flow control is disabled.
        let content = r#"
            [storage.flow-control]
            enable = false
            l0-files-threshold = 77
            soft-pending-compaction-bytes-limit = "777GB"
            [rocksdb.defaultcf]
            level0-slowdown-writes-trigger = 888
            soft-pending-compaction-bytes-limit = "888GB"
            [rocksdb.writecf]
        "#;
        let mut cfg: TikvConfig = toml::from_str(content).unwrap();
        cfg.validate().unwrap();
        assert_eq!(
            cfg.rocksdb.defaultcf.level0_slowdown_writes_trigger,
            Some(888)
        );
        assert_eq!(
            cfg.rocksdb.defaultcf.soft_pending_compaction_bytes_limit,
            Some(ReadableSize::gb(888))
        );
        matches!(cfg.rocksdb.writecf.level0_slowdown_writes_trigger, Some(v) if v != 77);
        matches!(cfg.rocksdb.writecf.soft_pending_compaction_bytes_limit, Some(v) if v != ReadableSize::gb(777));

        // Do not override when RocksDB configurations are specified.
        let content = r#"
            [storage.flow-control]
            enable = true
            l0-files-threshold = 77
            soft-pending-compaction-bytes-limit = "777GB"
            [rocksdb.defaultcf]
            level0-slowdown-writes-trigger = 66
            soft-pending-compaction-bytes-limit = "666GB"
        "#;
        let mut cfg: TikvConfig = toml::from_str(content).unwrap();
        cfg.validate().unwrap();
        assert_eq!(
            cfg.rocksdb.defaultcf.level0_slowdown_writes_trigger,
            Some(66)
        );
        assert_eq!(
            cfg.rocksdb.defaultcf.soft_pending_compaction_bytes_limit,
            Some(ReadableSize::gb(666))
        );

        // Cannot specify larger configurations for RocksDB.
        let content = r#"
            [storage.flow-control]
            enable = true
            l0-files-threshold = 1
            soft-pending-compaction-bytes-limit = "1GB"
            [rocksdb.defaultcf]
            level0-slowdown-writes-trigger = 88
            soft-pending-compaction-bytes-limit = "888GB"
        "#;
        let mut cfg: TikvConfig = toml::from_str(content).unwrap();
        cfg.validate().unwrap();
        assert_eq!(
            cfg.rocksdb.defaultcf.level0_slowdown_writes_trigger,
            Some(1)
        );
        assert_eq!(
            cfg.rocksdb.defaultcf.soft_pending_compaction_bytes_limit,
            Some(ReadableSize::gb(1))
        );
    }
}<|MERGE_RESOLUTION|>--- conflicted
+++ resolved
@@ -3346,29 +3346,6 @@
                 .unwrap()
                 .to_owned();
         }
-<<<<<<< HEAD
-
-        if self.storage.engine == EngineType::RaftKv2 {
-            self.raft_store.store_io_pool_size = cmp::max(self.raft_store.store_io_pool_size, 1);
-            if !self.raft_engine.enable {
-                return Err("partitioned-raft-kv only supports raft log engine.".into());
-            }
-            if self.rocksdb.titan.enabled {
-                return Err("partitioned-raft-kv doesn't support titan.".into());
-            }
-
-            if self.raft_store.enable_v2_compatible_learner {
-                self.raft_store.enable_v2_compatible_learner = false;
-                warn!(
-                    "raftstore.enable-partitioned-raft-kv-compatible-learner was true but \
-                    storage.engine was partitioned-raft-kv, no need to enable \
-                    enable-partitioned-raft-kv-compatible-learner, overwrite to false"
-                );
-            }
-        }
-
-=======
->>>>>>> 993eb2f6
         self.raft_store.raftdb_path = self.infer_raft_db_path(None)?;
         self.raft_engine.config.dir = self.infer_raft_engine_path(None)?;
         if self.log_backup.temp_path.is_empty() {
@@ -3519,51 +3496,7 @@
             );
         }
 
-<<<<<<< HEAD
-        if self.log_backup.temp_path.is_empty() {
-            self.log_backup.temp_path =
-                config::canonicalize_sub_path(&self.storage.data_dir, "log-backup-temp")?;
-        }
-
-        self.rocksdb.optimize_for(self.storage.engine);
-
-        self.rocksdb.validate()?;
-        self.raftdb.validate()?;
-        self.raft_engine.validate()?;
-        self.server.validate()?;
-        self.pd.validate()?;
-
-        // cannot pass EngineType directly as component raftstore cannot have dependency
-        // on tikv
-        self.coprocessor
-            .optimize_for(self.storage.engine == EngineType::RaftKv2);
-        self.coprocessor.validate()?;
-        self.split
-            .optimize_for(self.coprocessor.region_split_size());
-        self.raft_store
-            .optimize_for(self.storage.engine == EngineType::RaftKv2);
-        self.raft_store.validate(
-            self.coprocessor.region_split_size(),
-            self.coprocessor.enable_region_bucket(),
-            self.coprocessor.region_bucket_size,
-        )?;
-        self.security
-            .validate(self.storage.engine == EngineType::RaftKv2)?;
-        self.import.validate()?;
-        self.backup.validate()?;
-        self.log_backup.validate()?;
-        self.cdc
-            .validate(self.storage.engine == EngineType::RaftKv2)?;
-        self.pessimistic_txn.validate()?;
-        self.gc.validate()?;
-        self.resolved_ts.validate()?;
-        self.resource_metering.validate()?;
-        self.quota.validate()?;
-        self.causal_ts.validate()?;
-
-=======
         // Validate flow control and rocksdb write stall.
->>>>>>> 993eb2f6
         if self.storage.flow_control.enable {
             self.rocksdb.defaultcf.disable_write_stall = true;
             self.rocksdb.writecf.disable_write_stall = true;
