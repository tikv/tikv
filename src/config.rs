--- conflicted
+++ resolved
@@ -72,18 +72,10 @@
 fn memory_mb_for_cf(is_raft_db: bool, cf: &str) -> usize {
     let total_mem = SysQuota::new().memory_limit_in_bytes();
     let (ratio, min, max) = match (is_raft_db, cf) {
-<<<<<<< HEAD
         (true, CF_DEFAULT) => (0.05, 256 * MB as usize, usize::MAX),
         (false, CF_DEFAULT) => (0.25, 0, 128 * MB as usize),
         (false, CF_LOCK) => (0.02, 0, 128 * MB as usize),
         (false, CF_WRITE) => (0.15, 0, 128 * MB as usize),
-        (false, CF_VER_DEFAULT) => (0.25, 0, 128 * MB as usize),
-=======
-        (true, CF_DEFAULT) => (0.02, RAFT_MIN_MEM, RAFT_MAX_MEM),
-        (false, CF_DEFAULT) => (0.25, 0, usize::MAX),
-        (false, CF_LOCK) => (0.02, LOCKCF_MIN_MEM, LOCKCF_MAX_MEM),
-        (false, CF_WRITE) => (0.15, 0, usize::MAX),
->>>>>>> 3b234d02
         _ => unreachable!(),
     };
     let mut size = (total_mem as f64 * ratio) as usize;
@@ -2208,7 +2200,7 @@
             min_ts_interval: ReadableDuration::secs(1),
             old_value_cache_size: 1024 * 1024,
             hibernate_regions_compatible: true,
-            scan_lock_pool_size: 2,
+            scan_lock_pool_size: 1,
         }
     }
 }
