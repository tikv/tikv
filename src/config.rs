--- conflicted
+++ resolved
@@ -969,15 +969,9 @@
 #[derive(Clone, Serialize, Deserialize, PartialEq, Debug)]
 #[serde(default)]
 #[serde(rename_all = "kebab-case")]
-<<<<<<< HEAD
-// Note that Titan is still an experimental feature. Once enabled, it can't fall back.
-// Forced fallback may result in data loss.
-pub struct TitanDbConfig {
-=======
 // Note that Titan is still an experimental feature. Once enabled, it can't fall
 // back. Forced fallback may result in data loss.
-pub struct TitanDBConfig {
->>>>>>> 4f8f7314
+pub struct TitanDbConfig {
     pub enabled: bool,
     pub dirname: String,
     pub disable_gc: bool,
