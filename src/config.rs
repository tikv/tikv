// Copyright 2017 TiKV Project Authors. Licensed under Apache-2.0.

//! Configuration for the entire server.
//!
//! TiKV is configured through the `TiKvConfig` type, which is in turn
//! made up of many other configuration types.

use std::cmp;
use std::collections::HashMap;
use std::error::Error;
use std::fs;
use std::i32;
use std::io::Write;
use std::io::{Error as IoError, ErrorKind};
use std::path::Path;
use std::sync::{Arc, RwLock};
use std::usize;

<<<<<<< HEAD
use api_version::dispatch_api_version;
use api_version::APIVersion;
=======
use api_version::{match_template_api_version, APIVersion};
>>>>>>> 69f1b01a
use causal_ts::Config as CausalTsConfig;
use encryption_export::DataKeyManager;
use engine_rocks::config::{self as rocks_config, BlobRunMode, CompressionType, LogLevel};
use engine_rocks::get_env;
use engine_rocks::properties::MvccPropertiesCollectorFactory;
use engine_rocks::raw::{
    BlockBasedOptions, Cache, ColumnFamilyOptions, CompactionPriority, DBCompactionStyle,
    DBCompressionType, DBOptions, DBRateLimiterMode, DBRecoveryMode, Env, LRUCacheOptions,
    TitanDBOptions,
};
use engine_rocks::raw_util::CFOptions;
use engine_rocks::util::{
    FixedPrefixSliceTransform, FixedSuffixSliceTransform, NoopSliceTransform,
};
use engine_rocks::{
    RaftDBLogger, RangePropertiesCollectorFactory, RocksEngine, RocksEventListener,
    RocksSstPartitionerFactory, RocksdbLogger, TtlPropertiesCollectorFactory,
    DEFAULT_PROP_KEYS_INDEX_DISTANCE, DEFAULT_PROP_SIZE_INDEX_DISTANCE,
};
use engine_traits::{CFOptionsExt, ColumnFamilyOptions as ColumnFamilyOptionsTrait, DBOptionsExt};
use engine_traits::{CF_DEFAULT, CF_LOCK, CF_RAFT, CF_WRITE};
use file_system::{IOPriority, IORateLimiter};
use keys::region_raft_prefix_len;
use kvproto::kvrpcpb::ApiVersion;
use online_config::{ConfigChange, ConfigManager, ConfigValue, OnlineConfig, Result as CfgResult};
use pd_client::Config as PdConfig;
use raft_log_engine::RaftEngineConfig as RawRaftEngineConfig;
use raftstore::coprocessor::{Config as CopConfig, RegionInfoAccessor};
use raftstore::store::Config as RaftstoreConfig;
use raftstore::store::{CompactionGuardGeneratorFactory, SplitConfig};
use resource_metering::Config as ResourceMeteringConfig;
use security::SecurityConfig;
use tikv_util::config::{
    self, LogFormat, RaftDataStateMachine, ReadableDuration, ReadableSize, TomlWriter, GIB, MIB,
};
use tikv_util::sys::SysQuota;
use tikv_util::time::duration_to_sec;
use tikv_util::yatp_pool;

use crate::coprocessor_v2::Config as CoprocessorV2Config;
use crate::import::Config as ImportConfig;
use crate::server::gc_worker::GcConfig;
use crate::server::gc_worker::WriteCompactionFilterFactory;
use crate::server::lock_manager::Config as PessimisticTxnConfig;
use crate::server::ttl::TTLCompactionFilterFactory;
use crate::server::Config as ServerConfig;
use crate::server::CONFIG_ROCKSDB_GAUGE;
use crate::storage::config::{Config as StorageConfig, DEFAULT_DATA_DIR};

pub const DEFAULT_ROCKSDB_SUB_DIR: &str = "db";

/// By default, block cache size will be set to 45% of system memory.
pub const BLOCK_CACHE_RATE: f64 = 0.45;
/// By default, TiKV will try to limit memory usage to 75% of system memory.
pub const MEMORY_USAGE_LIMIT_RATE: f64 = 0.75;

const LOCKCF_MIN_MEM: usize = 256 * MIB as usize;
const LOCKCF_MAX_MEM: usize = GIB as usize;
const RAFT_MIN_MEM: usize = 256 * MIB as usize;
const RAFT_MAX_MEM: usize = 2 * GIB as usize;
const LAST_CONFIG_FILE: &str = "last_tikv.toml";
const TMP_CONFIG_FILE: &str = "tmp_tikv.toml";
const MAX_BLOCK_SIZE: usize = 32 * MIB as usize;

fn memory_limit_for_cf(is_raft_db: bool, cf: &str, total_mem: u64) -> ReadableSize {
    let (ratio, min, max) = match (is_raft_db, cf) {
        (true, CF_DEFAULT) => (0.02, RAFT_MIN_MEM, RAFT_MAX_MEM),
        (false, CF_DEFAULT) => (0.25, 0, usize::MAX),
        (false, CF_LOCK) => (0.02, LOCKCF_MIN_MEM, LOCKCF_MAX_MEM),
        (false, CF_WRITE) => (0.15, 0, usize::MAX),
        _ => unreachable!(),
    };
    let mut size = (total_mem as f64 * ratio) as usize;
    if size < min {
        size = min;
    } else if size > max {
        size = max;
    }
    ReadableSize::mb(size as u64 / MIB)
}

#[derive(Clone, Serialize, Deserialize, PartialEq, Debug, OnlineConfig)]
#[serde(default)]
#[serde(rename_all = "kebab-case")]
pub struct TitanCfConfig {
    #[online_config(skip)]
    pub min_blob_size: ReadableSize,
    #[online_config(skip)]
    pub blob_file_compression: CompressionType,
    #[online_config(skip)]
    pub blob_cache_size: ReadableSize,
    #[online_config(skip)]
    pub min_gc_batch_size: ReadableSize,
    #[online_config(skip)]
    pub max_gc_batch_size: ReadableSize,
    #[online_config(skip)]
    pub discardable_ratio: f64,
    #[online_config(skip)]
    pub sample_ratio: f64,
    #[online_config(skip)]
    pub merge_small_file_threshold: ReadableSize,
    pub blob_run_mode: BlobRunMode,
    #[online_config(skip)]
    pub level_merge: bool,
    #[online_config(skip)]
    pub range_merge: bool,
    #[online_config(skip)]
    pub max_sorted_runs: i32,
    #[online_config(skip)]
    pub gc_merge_rewrite: bool,
}

impl Default for TitanCfConfig {
    fn default() -> Self {
        Self {
            min_blob_size: ReadableSize::kb(1), // disable titan default
            blob_file_compression: CompressionType::Lz4,
            blob_cache_size: ReadableSize::mb(0),
            min_gc_batch_size: ReadableSize::mb(16),
            max_gc_batch_size: ReadableSize::mb(64),
            discardable_ratio: 0.5,
            sample_ratio: 0.1,
            merge_small_file_threshold: ReadableSize::mb(8),
            blob_run_mode: BlobRunMode::Normal,
            level_merge: false,
            range_merge: true,
            max_sorted_runs: 20,
            gc_merge_rewrite: false,
        }
    }
}

impl TitanCfConfig {
    fn build_opts(&self) -> TitanDBOptions {
        let mut opts = TitanDBOptions::new();
        opts.set_min_blob_size(self.min_blob_size.0 as u64);
        opts.set_blob_file_compression(self.blob_file_compression.into());
        opts.set_blob_cache(self.blob_cache_size.0 as usize, -1, false, 0.0);
        opts.set_min_gc_batch_size(self.min_gc_batch_size.0 as u64);
        opts.set_max_gc_batch_size(self.max_gc_batch_size.0 as u64);
        opts.set_discardable_ratio(self.discardable_ratio);
        opts.set_sample_ratio(self.sample_ratio);
        opts.set_merge_small_file_threshold(self.merge_small_file_threshold.0 as u64);
        opts.set_blob_run_mode(self.blob_run_mode.into());
        opts.set_level_merge(self.level_merge);
        opts.set_range_merge(self.range_merge);
        opts.set_max_sorted_runs(self.max_sorted_runs);
        opts.set_gc_merge_rewrite(self.gc_merge_rewrite);
        opts
    }
}

#[derive(Clone, Copy, Debug, Eq, PartialEq)]
struct BackgroundJobLimits {
    max_background_jobs: u32,
    max_background_flushes: u32,
    max_sub_compactions: u32,
    max_titan_background_gc: u32,
}

const KVDB_DEFAULT_BACKGROUND_JOB_LIMITS: BackgroundJobLimits = BackgroundJobLimits {
    max_background_jobs: 9,
    max_background_flushes: 3,
    max_sub_compactions: 3,
    max_titan_background_gc: 4,
};

const RAFTDB_DEFAULT_BACKGROUND_JOB_LIMITS: BackgroundJobLimits = BackgroundJobLimits {
    max_background_jobs: 4,
    max_background_flushes: 1,
    max_sub_compactions: 2,
    max_titan_background_gc: 4,
};

// `defaults` serves as an upper bound for returning limits.
fn get_background_job_limits_impl(
    cpu_num: u32,
    defaults: &BackgroundJobLimits,
) -> BackgroundJobLimits {
    // At the minimum, we should have two background jobs: one for flush and one for compaction.
    // Otherwise, the number of background jobs should not exceed cpu_num - 1.
    let max_background_jobs = cmp::max(2, cmp::min(defaults.max_background_jobs, cpu_num - 1));
    // Scale flush threads proportionally to cpu cores. Also make sure the number of flush
    // threads doesn't exceed total jobs.
    let max_background_flushes = cmp::min(
        (max_background_jobs + 3) / 4,
        defaults.max_background_flushes,
    );
    // Cap max_sub_compactions to allow at least two compactions.
    let max_compactions = max_background_jobs - max_background_flushes;
    let max_sub_compactions: u32 = cmp::max(
        1,
        cmp::min(defaults.max_sub_compactions, (max_compactions - 1) as u32),
    );
    // Maximum background GC threads for Titan
    let max_titan_background_gc = cmp::min(defaults.max_titan_background_gc, cpu_num);

    BackgroundJobLimits {
        max_background_jobs,
        max_background_flushes,
        max_sub_compactions,
        max_titan_background_gc,
    }
}

fn get_background_job_limits(defaults: &BackgroundJobLimits) -> BackgroundJobLimits {
    let cpu_num = cmp::max(SysQuota::cpu_cores_quota() as u32, 1);
    get_background_job_limits_impl(cpu_num, defaults)
}

macro_rules! cf_config {
    ($name:ident) => {
        #[derive(Clone, Serialize, Deserialize, PartialEq, Debug, OnlineConfig)]
        #[serde(default)]
        #[serde(rename_all = "kebab-case")]
        pub struct $name {
            #[online_config(skip)]
            pub block_size: ReadableSize,
            pub block_cache_size: ReadableSize,
            #[online_config(skip)]
            pub disable_block_cache: bool,
            #[online_config(skip)]
            pub cache_index_and_filter_blocks: bool,
            #[online_config(skip)]
            pub pin_l0_filter_and_index_blocks: bool,
            #[online_config(skip)]
            pub use_bloom_filter: bool,
            #[online_config(skip)]
            pub optimize_filters_for_hits: bool,
            #[online_config(skip)]
            pub whole_key_filtering: bool,
            #[online_config(skip)]
            pub bloom_filter_bits_per_key: i32,
            #[online_config(skip)]
            pub block_based_bloom_filter: bool,
            #[online_config(skip)]
            pub read_amp_bytes_per_bit: u32,
            #[serde(with = "rocks_config::compression_type_level_serde")]
            #[online_config(skip)]
            pub compression_per_level: [DBCompressionType; 7],
            pub write_buffer_size: ReadableSize,
            pub max_write_buffer_number: i32,
            #[online_config(skip)]
            pub min_write_buffer_number_to_merge: i32,
            pub max_bytes_for_level_base: ReadableSize,
            pub target_file_size_base: ReadableSize,
            pub level0_file_num_compaction_trigger: i32,
            pub level0_slowdown_writes_trigger: i32,
            pub level0_stop_writes_trigger: i32,
            pub max_compaction_bytes: ReadableSize,
            #[serde(with = "rocks_config::compaction_pri_serde")]
            #[online_config(skip)]
            pub compaction_pri: CompactionPriority,
            #[online_config(skip)]
            pub dynamic_level_bytes: bool,
            #[online_config(skip)]
            pub num_levels: i32,
            pub max_bytes_for_level_multiplier: i32,
            #[serde(with = "rocks_config::compaction_style_serde")]
            #[online_config(skip)]
            pub compaction_style: DBCompactionStyle,
            pub disable_auto_compactions: bool,
            pub disable_write_stall: bool,
            pub soft_pending_compaction_bytes_limit: ReadableSize,
            pub hard_pending_compaction_bytes_limit: ReadableSize,
            #[online_config(skip)]
            pub force_consistency_checks: bool,
            #[online_config(skip)]
            pub prop_size_index_distance: u64,
            #[online_config(skip)]
            pub prop_keys_index_distance: u64,
            #[online_config(skip)]
            pub enable_doubly_skiplist: bool,
            #[online_config(skip)]
            pub enable_compaction_guard: bool,
            #[online_config(skip)]
            pub compaction_guard_min_output_file_size: ReadableSize,
            #[online_config(skip)]
            pub compaction_guard_max_output_file_size: ReadableSize,
            #[serde(with = "rocks_config::compression_type_serde")]
            #[online_config(skip)]
            pub bottommost_level_compression: DBCompressionType,
            #[online_config(skip)]
            pub bottommost_zstd_compression_dict_size: i32,
            #[online_config(skip)]
            pub bottommost_zstd_compression_sample_size: i32,
            #[online_config(submodule)]
            pub titan: TitanCfConfig,
        }

        impl $name {
            fn validate(&self) -> Result<(), Box<dyn Error>> {
                if self.block_size.0 as usize > MAX_BLOCK_SIZE {
                    return Err(format!(
                        "invalid block-size {} for {}, exceed max size {}",
                        self.block_size.0,
                        stringify!($name),
                        MAX_BLOCK_SIZE
                    )
                    .into());
                }
                Ok(())
            }
        }
    };
}

macro_rules! write_into_metrics {
    ($cf:expr, $tag:expr, $metrics:expr) => {{
        $metrics
            .with_label_values(&[$tag, "block_size"])
            .set($cf.block_size.0 as f64);
        $metrics
            .with_label_values(&[$tag, "block_cache_size"])
            .set($cf.block_cache_size.0 as f64);
        $metrics
            .with_label_values(&[$tag, "disable_block_cache"])
            .set(($cf.disable_block_cache as i32).into());

        $metrics
            .with_label_values(&[$tag, "cache_index_and_filter_blocks"])
            .set(($cf.cache_index_and_filter_blocks as i32).into());
        $metrics
            .with_label_values(&[$tag, "pin_l0_filter_and_index_blocks"])
            .set(($cf.pin_l0_filter_and_index_blocks as i32).into());

        $metrics
            .with_label_values(&[$tag, "use_bloom_filter"])
            .set(($cf.use_bloom_filter as i32).into());
        $metrics
            .with_label_values(&[$tag, "optimize_filters_for_hits"])
            .set(($cf.optimize_filters_for_hits as i32).into());
        $metrics
            .with_label_values(&[$tag, "whole_key_filtering"])
            .set(($cf.whole_key_filtering as i32).into());
        $metrics
            .with_label_values(&[$tag, "bloom_filter_bits_per_key"])
            .set($cf.bloom_filter_bits_per_key.into());
        $metrics
            .with_label_values(&[$tag, "block_based_bloom_filter"])
            .set(($cf.block_based_bloom_filter as i32).into());

        $metrics
            .with_label_values(&[$tag, "read_amp_bytes_per_bit"])
            .set($cf.read_amp_bytes_per_bit.into());
        $metrics
            .with_label_values(&[$tag, "write_buffer_size"])
            .set($cf.write_buffer_size.0 as f64);
        $metrics
            .with_label_values(&[$tag, "max_write_buffer_number"])
            .set($cf.max_write_buffer_number.into());
        $metrics
            .with_label_values(&[$tag, "min_write_buffer_number_to_merge"])
            .set($cf.min_write_buffer_number_to_merge.into());
        $metrics
            .with_label_values(&[$tag, "max_bytes_for_level_base"])
            .set($cf.max_bytes_for_level_base.0 as f64);
        $metrics
            .with_label_values(&[$tag, "target_file_size_base"])
            .set($cf.target_file_size_base.0 as f64);
        $metrics
            .with_label_values(&[$tag, "level0_file_num_compaction_trigger"])
            .set($cf.level0_file_num_compaction_trigger.into());
        $metrics
            .with_label_values(&[$tag, "level0_slowdown_writes_trigger"])
            .set($cf.level0_slowdown_writes_trigger.into());
        $metrics
            .with_label_values(&[$tag, "level0_stop_writes_trigger"])
            .set($cf.level0_stop_writes_trigger.into());
        $metrics
            .with_label_values(&[$tag, "max_compaction_bytes"])
            .set($cf.max_compaction_bytes.0 as f64);
        $metrics
            .with_label_values(&[$tag, "dynamic_level_bytes"])
            .set(($cf.dynamic_level_bytes as i32).into());
        $metrics
            .with_label_values(&[$tag, "num_levels"])
            .set($cf.num_levels.into());
        $metrics
            .with_label_values(&[$tag, "max_bytes_for_level_multiplier"])
            .set($cf.max_bytes_for_level_multiplier.into());

        $metrics
            .with_label_values(&[$tag, "disable_auto_compactions"])
            .set(($cf.disable_auto_compactions as i32).into());
        $metrics
            .with_label_values(&[$tag, "disable_write_stall"])
            .set(($cf.disable_write_stall as i32).into());
        $metrics
            .with_label_values(&[$tag, "soft_pending_compaction_bytes_limit"])
            .set($cf.soft_pending_compaction_bytes_limit.0 as f64);
        $metrics
            .with_label_values(&[$tag, "hard_pending_compaction_bytes_limit"])
            .set($cf.hard_pending_compaction_bytes_limit.0 as f64);
        $metrics
            .with_label_values(&[$tag, "force_consistency_checks"])
            .set(($cf.force_consistency_checks as i32).into());
        $metrics
            .with_label_values(&[$tag, "enable_doubly_skiplist"])
            .set(($cf.enable_doubly_skiplist as i32).into());
        $metrics
            .with_label_values(&[$tag, "titan_min_blob_size"])
            .set($cf.titan.min_blob_size.0 as f64);
        $metrics
            .with_label_values(&[$tag, "titan_blob_cache_size"])
            .set($cf.titan.blob_cache_size.0 as f64);
        $metrics
            .with_label_values(&[$tag, "titan_min_gc_batch_size"])
            .set($cf.titan.min_gc_batch_size.0 as f64);
        $metrics
            .with_label_values(&[$tag, "titan_max_gc_batch_size"])
            .set($cf.titan.max_gc_batch_size.0 as f64);
        $metrics
            .with_label_values(&[$tag, "titan_discardable_ratio"])
            .set($cf.titan.discardable_ratio);
        $metrics
            .with_label_values(&[$tag, "titan_sample_ratio"])
            .set($cf.titan.sample_ratio);
        $metrics
            .with_label_values(&[$tag, "titan_merge_small_file_threshold"])
            .set($cf.titan.merge_small_file_threshold.0 as f64);
    }};
}

macro_rules! build_cf_opt {
    ($opt:ident, $cf_name:ident, $cache:ident, $region_info_provider:ident) => {{
        let mut block_base_opts = BlockBasedOptions::new();
        block_base_opts.set_block_size($opt.block_size.0 as usize);
        block_base_opts.set_no_block_cache($opt.disable_block_cache);
        if let Some(cache) = $cache {
            block_base_opts.set_block_cache(cache);
        } else {
            let mut cache_opts = LRUCacheOptions::new();
            cache_opts.set_capacity($opt.block_cache_size.0 as usize);
            block_base_opts.set_block_cache(&Cache::new_lru_cache(cache_opts));
        }
        block_base_opts.set_cache_index_and_filter_blocks($opt.cache_index_and_filter_blocks);
        block_base_opts
            .set_pin_l0_filter_and_index_blocks_in_cache($opt.pin_l0_filter_and_index_blocks);
        if $opt.use_bloom_filter {
            block_base_opts.set_bloom_filter(
                $opt.bloom_filter_bits_per_key,
                $opt.block_based_bloom_filter,
            );
            block_base_opts.set_whole_key_filtering($opt.whole_key_filtering);
        }
        block_base_opts.set_read_amp_bytes_per_bit($opt.read_amp_bytes_per_bit);
        let mut cf_opts = ColumnFamilyOptions::new();
        cf_opts.set_block_based_table_factory(&block_base_opts);
        cf_opts.set_num_levels($opt.num_levels);
        assert!($opt.compression_per_level.len() >= $opt.num_levels as usize);
        let compression_per_level = $opt.compression_per_level[..$opt.num_levels as usize].to_vec();
        cf_opts.compression_per_level(compression_per_level.as_slice());
        cf_opts.bottommost_compression($opt.bottommost_level_compression);
        // To set for bottommost level sst compression. The first 3 parameters refer to the
        // default value in `CompressionOptions` in `rocksdb/include/rocksdb/advanced_options.h`.
        cf_opts.set_bottommost_level_compression_options(
            -14,   /* window_bits */
            32767, /* level */
            0,     /* strategy */
            $opt.bottommost_zstd_compression_dict_size,
            $opt.bottommost_zstd_compression_sample_size,
        );
        cf_opts.set_write_buffer_size($opt.write_buffer_size.0);
        cf_opts.set_max_write_buffer_number($opt.max_write_buffer_number);
        cf_opts.set_min_write_buffer_number_to_merge($opt.min_write_buffer_number_to_merge);
        cf_opts.set_max_bytes_for_level_base($opt.max_bytes_for_level_base.0);
        cf_opts.set_target_file_size_base($opt.target_file_size_base.0);
        cf_opts.set_level_zero_file_num_compaction_trigger($opt.level0_file_num_compaction_trigger);
        cf_opts.set_level_zero_slowdown_writes_trigger($opt.level0_slowdown_writes_trigger);
        cf_opts.set_level_zero_stop_writes_trigger($opt.level0_stop_writes_trigger);
        cf_opts.set_max_compaction_bytes($opt.max_compaction_bytes.0);
        cf_opts.compaction_priority($opt.compaction_pri);
        cf_opts.set_level_compaction_dynamic_level_bytes($opt.dynamic_level_bytes);
        cf_opts.set_max_bytes_for_level_multiplier($opt.max_bytes_for_level_multiplier);
        cf_opts.set_compaction_style($opt.compaction_style);
        cf_opts.set_disable_auto_compactions($opt.disable_auto_compactions);
        cf_opts.set_disable_write_stall($opt.disable_write_stall);
        cf_opts.set_soft_pending_compaction_bytes_limit($opt.soft_pending_compaction_bytes_limit.0);
        cf_opts.set_hard_pending_compaction_bytes_limit($opt.hard_pending_compaction_bytes_limit.0);
        cf_opts.set_optimize_filters_for_hits($opt.optimize_filters_for_hits);
        cf_opts.set_force_consistency_checks($opt.force_consistency_checks);
        if $opt.enable_doubly_skiplist {
            cf_opts.set_doubly_skiplist();
        }
        if $opt.enable_compaction_guard {
            if let Some(provider) = $region_info_provider {
                let factory = CompactionGuardGeneratorFactory::new(
                    $cf_name,
                    provider.clone(),
                    $opt.compaction_guard_min_output_file_size.0,
                )
                .unwrap();
                cf_opts.set_sst_partitioner_factory(RocksSstPartitionerFactory(factory));
                cf_opts.set_target_file_size_base($opt.compaction_guard_max_output_file_size.0);
            } else {
                warn!("compaction guard is disabled due to region info provider not available")
            }
        }
        cf_opts
    }};
}

cf_config!(DefaultCfConfig);

impl Default for DefaultCfConfig {
    fn default() -> DefaultCfConfig {
        let total_mem = SysQuota::memory_limit_in_bytes();

        DefaultCfConfig {
            block_size: ReadableSize::kb(64),
            block_cache_size: memory_limit_for_cf(false, CF_DEFAULT, total_mem),
            disable_block_cache: false,
            cache_index_and_filter_blocks: true,
            pin_l0_filter_and_index_blocks: true,
            use_bloom_filter: true,
            optimize_filters_for_hits: true,
            whole_key_filtering: true,
            bloom_filter_bits_per_key: 10,
            block_based_bloom_filter: false,
            read_amp_bytes_per_bit: 0,
            compression_per_level: [
                DBCompressionType::No,
                DBCompressionType::No,
                DBCompressionType::Lz4,
                DBCompressionType::Lz4,
                DBCompressionType::Lz4,
                DBCompressionType::Zstd,
                DBCompressionType::Zstd,
            ],
            write_buffer_size: ReadableSize::mb(128),
            max_write_buffer_number: 5,
            min_write_buffer_number_to_merge: 1,
            max_bytes_for_level_base: ReadableSize::mb(512),
            target_file_size_base: ReadableSize::mb(8),
            level0_file_num_compaction_trigger: 4,
            level0_slowdown_writes_trigger: 20,
            level0_stop_writes_trigger: 36,
            max_compaction_bytes: ReadableSize::gb(2),
            compaction_pri: CompactionPriority::MinOverlappingRatio,
            dynamic_level_bytes: true,
            num_levels: 7,
            max_bytes_for_level_multiplier: 10,
            compaction_style: DBCompactionStyle::Level,
            disable_auto_compactions: false,
            disable_write_stall: false,
            soft_pending_compaction_bytes_limit: ReadableSize::gb(192),
            hard_pending_compaction_bytes_limit: ReadableSize::gb(256),
            force_consistency_checks: false,
            prop_size_index_distance: DEFAULT_PROP_SIZE_INDEX_DISTANCE,
            prop_keys_index_distance: DEFAULT_PROP_KEYS_INDEX_DISTANCE,
            enable_doubly_skiplist: true,
            enable_compaction_guard: true,
            compaction_guard_min_output_file_size: ReadableSize::mb(8),
            compaction_guard_max_output_file_size: ReadableSize::mb(128),
            titan: TitanCfConfig::default(),
            bottommost_level_compression: DBCompressionType::Zstd,
            bottommost_zstd_compression_dict_size: 0,
            bottommost_zstd_compression_sample_size: 0,
        }
    }
}

impl DefaultCfConfig {
    pub fn build_opt(
        &self,
        cache: &Option<Cache>,
        region_info_accessor: Option<&RegionInfoAccessor>,
        api_version: ApiVersion,
    ) -> ColumnFamilyOptions {
        let mut cf_opts = build_cf_opt!(self, CF_DEFAULT, cache, region_info_accessor);
        let f = RangePropertiesCollectorFactory {
            prop_size_index_distance: self.prop_size_index_distance,
            prop_keys_index_distance: self.prop_keys_index_distance,
        };
        cf_opts.add_table_properties_collector_factory("tikv.range-properties-collector", f);
        dispatch_api_version!(api_version, {
            if API::IS_TTL_ENABLED {
                cf_opts.add_table_properties_collector_factory(
                    "tikv.ttl-properties-collector",
                    TtlPropertiesCollectorFactory::<API>::default(),
                );
                cf_opts
                    .set_compaction_filter_factory(
                        "ttl_compaction_filter_factory",
                        TTLCompactionFilterFactory::<API>::default(),
                    )
                    .unwrap();
            }
        });
        cf_opts.set_titandb_options(&self.titan.build_opts());
        cf_opts
    }
}

cf_config!(WriteCfConfig);

impl Default for WriteCfConfig {
    fn default() -> WriteCfConfig {
        let total_mem = SysQuota::memory_limit_in_bytes();

        // Setting blob_run_mode=read_only effectively disable Titan.
        let titan = TitanCfConfig {
            blob_run_mode: BlobRunMode::ReadOnly,
            ..Default::default()
        };

        WriteCfConfig {
            block_size: ReadableSize::kb(64),
            block_cache_size: memory_limit_for_cf(false, CF_WRITE, total_mem),
            disable_block_cache: false,
            cache_index_and_filter_blocks: true,
            pin_l0_filter_and_index_blocks: true,
            use_bloom_filter: true,
            optimize_filters_for_hits: false,
            whole_key_filtering: false,
            bloom_filter_bits_per_key: 10,
            block_based_bloom_filter: false,
            read_amp_bytes_per_bit: 0,
            compression_per_level: [
                DBCompressionType::No,
                DBCompressionType::No,
                DBCompressionType::Lz4,
                DBCompressionType::Lz4,
                DBCompressionType::Lz4,
                DBCompressionType::Zstd,
                DBCompressionType::Zstd,
            ],
            write_buffer_size: ReadableSize::mb(128),
            max_write_buffer_number: 5,
            min_write_buffer_number_to_merge: 1,
            max_bytes_for_level_base: ReadableSize::mb(512),
            target_file_size_base: ReadableSize::mb(8),
            level0_file_num_compaction_trigger: 4,
            level0_slowdown_writes_trigger: 20,
            level0_stop_writes_trigger: 36,
            max_compaction_bytes: ReadableSize::gb(2),
            compaction_pri: CompactionPriority::MinOverlappingRatio,
            dynamic_level_bytes: true,
            num_levels: 7,
            max_bytes_for_level_multiplier: 10,
            compaction_style: DBCompactionStyle::Level,
            disable_auto_compactions: false,
            disable_write_stall: false,
            soft_pending_compaction_bytes_limit: ReadableSize::gb(192),
            hard_pending_compaction_bytes_limit: ReadableSize::gb(256),
            force_consistency_checks: false,
            prop_size_index_distance: DEFAULT_PROP_SIZE_INDEX_DISTANCE,
            prop_keys_index_distance: DEFAULT_PROP_KEYS_INDEX_DISTANCE,
            enable_doubly_skiplist: true,
            enable_compaction_guard: true,
            compaction_guard_min_output_file_size: ReadableSize::mb(8),
            compaction_guard_max_output_file_size: ReadableSize::mb(128),
            titan,
            bottommost_level_compression: DBCompressionType::Zstd,
            bottommost_zstd_compression_dict_size: 0,
            bottommost_zstd_compression_sample_size: 0,
        }
    }
}

impl WriteCfConfig {
    pub fn build_opt(
        &self,
        cache: &Option<Cache>,
        region_info_accessor: Option<&RegionInfoAccessor>,
    ) -> ColumnFamilyOptions {
        let mut cf_opts = build_cf_opt!(self, CF_WRITE, cache, region_info_accessor);
        // Prefix extractor(trim the timestamp at tail) for write cf.
        cf_opts
            .set_prefix_extractor(
                "FixedSuffixSliceTransform",
                FixedSuffixSliceTransform::new(8),
            )
            .unwrap();
        // Create prefix bloom filter for memtable.
        cf_opts.set_memtable_prefix_bloom_size_ratio(0.1);
        // Collects user defined properties.
        cf_opts.add_table_properties_collector_factory(
            "tikv.mvcc-properties-collector",
            MvccPropertiesCollectorFactory::default(),
        );
        let f = RangePropertiesCollectorFactory {
            prop_size_index_distance: self.prop_size_index_distance,
            prop_keys_index_distance: self.prop_keys_index_distance,
        };
        cf_opts.add_table_properties_collector_factory("tikv.range-properties-collector", f);
        cf_opts
            .set_compaction_filter_factory(
                "write_compaction_filter_factory",
                WriteCompactionFilterFactory,
            )
            .unwrap();
        cf_opts.set_titandb_options(&self.titan.build_opts());
        cf_opts
    }
}

cf_config!(LockCfConfig);

impl Default for LockCfConfig {
    fn default() -> LockCfConfig {
        let total_mem = SysQuota::memory_limit_in_bytes();

        // Setting blob_run_mode=read_only effectively disable Titan.
        let titan = TitanCfConfig {
            blob_run_mode: BlobRunMode::ReadOnly,
            ..Default::default()
        };

        LockCfConfig {
            block_size: ReadableSize::kb(16),
            block_cache_size: memory_limit_for_cf(false, CF_LOCK, total_mem),
            disable_block_cache: false,
            cache_index_and_filter_blocks: true,
            pin_l0_filter_and_index_blocks: true,
            use_bloom_filter: true,
            optimize_filters_for_hits: false,
            whole_key_filtering: true,
            bloom_filter_bits_per_key: 10,
            block_based_bloom_filter: false,
            read_amp_bytes_per_bit: 0,
            compression_per_level: [DBCompressionType::No; 7],
            write_buffer_size: ReadableSize::mb(32),
            max_write_buffer_number: 5,
            min_write_buffer_number_to_merge: 1,
            max_bytes_for_level_base: ReadableSize::mb(128),
            target_file_size_base: ReadableSize::mb(8),
            level0_file_num_compaction_trigger: 1,
            level0_slowdown_writes_trigger: 20,
            level0_stop_writes_trigger: 36,
            max_compaction_bytes: ReadableSize::gb(2),
            compaction_pri: CompactionPriority::ByCompensatedSize,
            dynamic_level_bytes: true,
            num_levels: 7,
            max_bytes_for_level_multiplier: 10,
            compaction_style: DBCompactionStyle::Level,
            disable_auto_compactions: false,
            disable_write_stall: false,
            soft_pending_compaction_bytes_limit: ReadableSize::gb(192),
            hard_pending_compaction_bytes_limit: ReadableSize::gb(256),
            force_consistency_checks: false,
            prop_size_index_distance: DEFAULT_PROP_SIZE_INDEX_DISTANCE,
            prop_keys_index_distance: DEFAULT_PROP_KEYS_INDEX_DISTANCE,
            enable_doubly_skiplist: true,
            enable_compaction_guard: false,
            compaction_guard_min_output_file_size: ReadableSize::mb(8),
            compaction_guard_max_output_file_size: ReadableSize::mb(128),
            titan,
            bottommost_level_compression: DBCompressionType::Disable,
            bottommost_zstd_compression_dict_size: 0,
            bottommost_zstd_compression_sample_size: 0,
        }
    }
}

impl LockCfConfig {
    pub fn build_opt(&self, cache: &Option<Cache>) -> ColumnFamilyOptions {
        let no_region_info_accessor: Option<&RegionInfoAccessor> = None;
        let mut cf_opts = build_cf_opt!(self, CF_LOCK, cache, no_region_info_accessor);
        cf_opts
            .set_prefix_extractor("NoopSliceTransform", NoopSliceTransform)
            .unwrap();
        let f = RangePropertiesCollectorFactory {
            prop_size_index_distance: self.prop_size_index_distance,
            prop_keys_index_distance: self.prop_keys_index_distance,
        };
        cf_opts.add_table_properties_collector_factory("tikv.range-properties-collector", f);
        cf_opts.set_memtable_prefix_bloom_size_ratio(0.1);
        cf_opts.set_titandb_options(&self.titan.build_opts());
        cf_opts
    }
}

cf_config!(RaftCfConfig);

impl Default for RaftCfConfig {
    fn default() -> RaftCfConfig {
        // Setting blob_run_mode=read_only effectively disable Titan.
        let titan = TitanCfConfig {
            blob_run_mode: BlobRunMode::ReadOnly,
            ..Default::default()
        };
        RaftCfConfig {
            block_size: ReadableSize::kb(16),
            block_cache_size: ReadableSize::mb(128),
            disable_block_cache: false,
            cache_index_and_filter_blocks: true,
            pin_l0_filter_and_index_blocks: true,
            use_bloom_filter: true,
            optimize_filters_for_hits: true,
            whole_key_filtering: true,
            bloom_filter_bits_per_key: 10,
            block_based_bloom_filter: false,
            read_amp_bytes_per_bit: 0,
            compression_per_level: [DBCompressionType::No; 7],
            write_buffer_size: ReadableSize::mb(128),
            max_write_buffer_number: 5,
            min_write_buffer_number_to_merge: 1,
            max_bytes_for_level_base: ReadableSize::mb(128),
            target_file_size_base: ReadableSize::mb(8),
            level0_file_num_compaction_trigger: 1,
            level0_slowdown_writes_trigger: 20,
            level0_stop_writes_trigger: 36,
            max_compaction_bytes: ReadableSize::gb(2),
            compaction_pri: CompactionPriority::ByCompensatedSize,
            dynamic_level_bytes: true,
            num_levels: 7,
            max_bytes_for_level_multiplier: 10,
            compaction_style: DBCompactionStyle::Level,
            disable_auto_compactions: false,
            disable_write_stall: false,
            soft_pending_compaction_bytes_limit: ReadableSize::gb(192),
            hard_pending_compaction_bytes_limit: ReadableSize::gb(256),
            force_consistency_checks: false,
            prop_size_index_distance: DEFAULT_PROP_SIZE_INDEX_DISTANCE,
            prop_keys_index_distance: DEFAULT_PROP_KEYS_INDEX_DISTANCE,
            enable_doubly_skiplist: true,
            enable_compaction_guard: false,
            compaction_guard_min_output_file_size: ReadableSize::mb(8),
            compaction_guard_max_output_file_size: ReadableSize::mb(128),
            titan,
            bottommost_level_compression: DBCompressionType::Disable,
            bottommost_zstd_compression_dict_size: 0,
            bottommost_zstd_compression_sample_size: 0,
        }
    }
}

impl RaftCfConfig {
    pub fn build_opt(&self, cache: &Option<Cache>) -> ColumnFamilyOptions {
        let no_region_info_accessor: Option<&RegionInfoAccessor> = None;
        let mut cf_opts = build_cf_opt!(self, CF_RAFT, cache, no_region_info_accessor);
        cf_opts
            .set_prefix_extractor("NoopSliceTransform", NoopSliceTransform)
            .unwrap();
        cf_opts.set_memtable_prefix_bloom_size_ratio(0.1);
        cf_opts.set_titandb_options(&self.titan.build_opts());
        cf_opts
    }
}

#[derive(Clone, Serialize, Deserialize, PartialEq, Debug)]
#[serde(default)]
#[serde(rename_all = "kebab-case")]
// Note that Titan is still an experimental feature. Once enabled, it can't fall back.
// Forced fallback may result in data loss.
pub struct TitanDBConfig {
    pub enabled: bool,
    pub dirname: String,
    pub disable_gc: bool,
    pub max_background_gc: i32,
    // The value of this field will be truncated to seconds.
    pub purge_obsolete_files_period: ReadableDuration,
}

impl Default for TitanDBConfig {
    fn default() -> Self {
        Self {
            enabled: false,
            dirname: "".to_owned(),
            disable_gc: false,
            max_background_gc: 4,
            purge_obsolete_files_period: ReadableDuration::secs(10),
        }
    }
}

impl TitanDBConfig {
    fn build_opts(&self) -> TitanDBOptions {
        let mut opts = TitanDBOptions::new();
        opts.set_dirname(&self.dirname);
        opts.set_disable_background_gc(self.disable_gc);
        opts.set_max_background_gc(self.max_background_gc);
        opts.set_purge_obsolete_files_period(self.purge_obsolete_files_period.as_secs() as usize);
        opts
    }

    fn validate(&self) -> Result<(), Box<dyn Error>> {
        Ok(())
    }
}

#[derive(Clone, Serialize, Deserialize, PartialEq, Debug, OnlineConfig)]
#[serde(default)]
#[serde(rename_all = "kebab-case")]
pub struct DbConfig {
    #[online_config(skip)]
    pub info_log_level: LogLevel,
    #[serde(with = "rocks_config::recovery_mode_serde")]
    #[online_config(skip)]
    pub wal_recovery_mode: DBRecoveryMode,
    #[online_config(skip)]
    pub wal_dir: String,
    #[online_config(skip)]
    pub wal_ttl_seconds: u64,
    #[online_config(skip)]
    pub wal_size_limit: ReadableSize,
    pub max_total_wal_size: ReadableSize,
    pub max_background_jobs: i32,
    pub max_background_flushes: i32,
    #[online_config(skip)]
    pub max_manifest_file_size: ReadableSize,
    #[online_config(skip)]
    pub create_if_missing: bool,
    pub max_open_files: i32,
    #[online_config(skip)]
    pub enable_statistics: bool,
    #[online_config(skip)]
    pub stats_dump_period: ReadableDuration,
    pub compaction_readahead_size: ReadableSize,
    #[online_config(skip)]
    pub info_log_max_size: ReadableSize,
    #[online_config(skip)]
    pub info_log_roll_time: ReadableDuration,
    #[online_config(skip)]
    pub info_log_keep_log_file_num: u64,
    #[online_config(skip)]
    pub info_log_dir: String,
    pub rate_bytes_per_sec: ReadableSize,
    #[online_config(skip)]
    pub rate_limiter_refill_period: ReadableDuration,
    #[serde(with = "rocks_config::rate_limiter_mode_serde")]
    #[online_config(skip)]
    pub rate_limiter_mode: DBRateLimiterMode,
    // deprecated. use rate_limiter_auto_tuned.
    #[online_config(skip)]
    #[doc(hidden)]
    #[serde(skip_serializing)]
    pub auto_tuned: Option<bool>,
    pub rate_limiter_auto_tuned: bool,
    pub bytes_per_sync: ReadableSize,
    pub wal_bytes_per_sync: ReadableSize,
    #[online_config(skip)]
    pub max_sub_compactions: u32,
    pub writable_file_max_buffer_size: ReadableSize,
    #[online_config(skip)]
    pub use_direct_io_for_flush_and_compaction: bool,
    #[online_config(skip)]
    pub enable_pipelined_write: bool,
    // deprecated. TiKV will use a new write mode when set `enable_pipelined_write` false and fall
    // back to write mode in 3.0 when set `enable_pipelined_write` true. The code of multi-batch-write
    // in RocksDB has been removed.
    #[online_config(skip)]
    pub enable_multi_batch_write: bool,
    #[online_config(skip)]
    pub enable_unordered_write: bool,
    #[online_config(submodule)]
    pub defaultcf: DefaultCfConfig,
    #[online_config(submodule)]
    pub writecf: WriteCfConfig,
    #[online_config(submodule)]
    pub lockcf: LockCfConfig,
    #[online_config(submodule)]
    pub raftcf: RaftCfConfig,
    #[online_config(skip)]
    pub titan: TitanDBConfig,
}

impl Default for DbConfig {
    fn default() -> DbConfig {
        let bg_job_limits = get_background_job_limits(&KVDB_DEFAULT_BACKGROUND_JOB_LIMITS);
        let titan_config = TitanDBConfig {
            max_background_gc: bg_job_limits.max_titan_background_gc as i32,
            ..Default::default()
        };
        DbConfig {
            wal_recovery_mode: DBRecoveryMode::PointInTime,
            wal_dir: "".to_owned(),
            wal_ttl_seconds: 0,
            wal_size_limit: ReadableSize::kb(0),
            max_total_wal_size: ReadableSize::gb(4),
            max_background_jobs: bg_job_limits.max_background_jobs as i32,
            max_background_flushes: bg_job_limits.max_background_flushes as i32,
            max_manifest_file_size: ReadableSize::mb(128),
            create_if_missing: true,
            max_open_files: 40960,
            enable_statistics: true,
            stats_dump_period: ReadableDuration::minutes(10),
            compaction_readahead_size: ReadableSize::kb(0),
            info_log_max_size: ReadableSize::gb(1),
            info_log_roll_time: ReadableDuration::secs(0),
            info_log_keep_log_file_num: 10,
            info_log_dir: "".to_owned(),
            info_log_level: LogLevel::Info,
            rate_bytes_per_sec: ReadableSize::gb(10),
            rate_limiter_refill_period: ReadableDuration::millis(100),
            rate_limiter_mode: DBRateLimiterMode::WriteOnly,
            auto_tuned: None, // deprecated
            rate_limiter_auto_tuned: true,
            bytes_per_sync: ReadableSize::mb(1),
            wal_bytes_per_sync: ReadableSize::kb(512),
            max_sub_compactions: bg_job_limits.max_sub_compactions as u32,
            writable_file_max_buffer_size: ReadableSize::mb(1),
            use_direct_io_for_flush_and_compaction: false,
            enable_pipelined_write: false,
            enable_multi_batch_write: true, // deprecated
            enable_unordered_write: false,
            defaultcf: DefaultCfConfig::default(),
            writecf: WriteCfConfig::default(),
            lockcf: LockCfConfig::default(),
            raftcf: RaftCfConfig::default(),
            titan: titan_config,
        }
    }
}

impl DbConfig {
    pub fn build_opt(&self) -> DBOptions {
        let mut opts = DBOptions::new();
        opts.set_wal_recovery_mode(self.wal_recovery_mode);
        if !self.wal_dir.is_empty() {
            opts.set_wal_dir(&self.wal_dir);
        }
        opts.set_wal_ttl_seconds(self.wal_ttl_seconds);
        opts.set_wal_size_limit_mb(self.wal_size_limit.as_mb());
        opts.set_max_total_wal_size(self.max_total_wal_size.0);
        opts.set_max_background_jobs(self.max_background_jobs);
        // RocksDB will cap flush and compaction threads to at least one
        opts.set_max_background_flushes(self.max_background_flushes);
        opts.set_max_background_compactions(self.max_background_jobs - self.max_background_flushes);
        opts.set_max_manifest_file_size(self.max_manifest_file_size.0);
        opts.create_if_missing(self.create_if_missing);
        opts.set_max_open_files(self.max_open_files);
        opts.enable_statistics(self.enable_statistics);
        opts.set_stats_dump_period_sec(self.stats_dump_period.as_secs() as usize);
        opts.set_compaction_readahead_size(self.compaction_readahead_size.0);
        opts.set_max_log_file_size(self.info_log_max_size.0);
        opts.set_log_file_time_to_roll(self.info_log_roll_time.as_secs());
        opts.set_keep_log_file_num(self.info_log_keep_log_file_num);
        if self.rate_bytes_per_sec.0 > 0 {
            if self.rate_limiter_auto_tuned {
                opts.set_writeampbasedratelimiter_with_auto_tuned(
                    self.rate_bytes_per_sec.0 as i64,
                    (self.rate_limiter_refill_period.as_millis() * 1000) as i64,
                    self.rate_limiter_mode,
                    self.rate_limiter_auto_tuned,
                );
            } else {
                opts.set_ratelimiter_with_auto_tuned(
                    self.rate_bytes_per_sec.0 as i64,
                    (self.rate_limiter_refill_period.as_millis() * 1000) as i64,
                    self.rate_limiter_mode,
                    self.rate_limiter_auto_tuned,
                );
            }
        }

        opts.set_bytes_per_sync(self.bytes_per_sync.0 as u64);
        opts.set_wal_bytes_per_sync(self.wal_bytes_per_sync.0 as u64);
        opts.set_max_subcompactions(self.max_sub_compactions);
        opts.set_writable_file_max_buffer_size(self.writable_file_max_buffer_size.0 as i32);
        opts.set_use_direct_io_for_flush_and_compaction(
            self.use_direct_io_for_flush_and_compaction,
        );
        opts.enable_pipelined_write(self.enable_pipelined_write);
        let enable_pipelined_commit = !self.enable_pipelined_write && !self.enable_unordered_write;
        opts.enable_pipelined_commit(enable_pipelined_commit);
        opts.enable_unordered_write(self.enable_unordered_write);
        opts.add_event_listener(RocksEventListener::new("kv"));
        opts.set_info_log(RocksdbLogger::default());
        opts.set_info_log_level(self.info_log_level.into());
        if self.titan.enabled {
            opts.set_titandb_options(&self.titan.build_opts());
        }
        opts
    }

    pub fn build_cf_opts(
        &self,
        cache: &Option<Cache>,
        region_info_accessor: Option<&RegionInfoAccessor>,
        api_version: ApiVersion,
    ) -> Vec<CFOptions<'_>> {
        vec![
            CFOptions::new(
                CF_DEFAULT,
                self.defaultcf
                    .build_opt(cache, region_info_accessor, api_version),
            ),
            CFOptions::new(CF_LOCK, self.lockcf.build_opt(cache)),
            CFOptions::new(
                CF_WRITE,
                self.writecf.build_opt(cache, region_info_accessor),
            ),
            // TODO: remove CF_RAFT.
            CFOptions::new(CF_RAFT, self.raftcf.build_opt(cache)),
        ]
    }

    fn validate(&mut self) -> Result<(), Box<dyn Error>> {
        self.defaultcf.validate()?;
        self.lockcf.validate()?;
        self.writecf.validate()?;
        self.raftcf.validate()?;
        self.titan.validate()?;
        if self.enable_unordered_write {
            if self.titan.enabled {
                return Err("RocksDB.unordered_write does not support Titan".into());
            }
            self.enable_pipelined_write = false;
        }

        // Since the following configuration supports online update, in order to
        // prevent mistakenly inputting too large values, the max limit is made
        // according to the cpu quota * 10. Notice 10 is only an estimate, not an
        // empirical value.
        let limit = SysQuota::cpu_cores_quota() as i32 * 10;
        if self.max_background_jobs <= 0 || self.max_background_jobs > limit {
            return Err(format!(
                "max_background_jobs should be greater than 0 and less than or equal to {:?}",
                limit,
            )
            .into());
        }
        if self.max_background_flushes <= 0 || self.max_background_flushes > limit {
            return Err(format!(
                "max_background_flushes should be greater than 0 and less than or equal to {:?}",
                limit,
            )
            .into());
        }
        Ok(())
    }

    fn write_into_metrics(&self) {
        write_into_metrics!(self.defaultcf, CF_DEFAULT, CONFIG_ROCKSDB_GAUGE);
        write_into_metrics!(self.lockcf, CF_LOCK, CONFIG_ROCKSDB_GAUGE);
        write_into_metrics!(self.writecf, CF_WRITE, CONFIG_ROCKSDB_GAUGE);
        write_into_metrics!(self.raftcf, CF_RAFT, CONFIG_ROCKSDB_GAUGE);
    }
}

cf_config!(RaftDefaultCfConfig);

impl Default for RaftDefaultCfConfig {
    fn default() -> RaftDefaultCfConfig {
        let total_mem = SysQuota::memory_limit_in_bytes();

        RaftDefaultCfConfig {
            block_size: ReadableSize::kb(64),
            block_cache_size: memory_limit_for_cf(true, CF_DEFAULT, total_mem),
            disable_block_cache: false,
            cache_index_and_filter_blocks: true,
            pin_l0_filter_and_index_blocks: true,
            use_bloom_filter: false,
            optimize_filters_for_hits: true,
            whole_key_filtering: true,
            bloom_filter_bits_per_key: 10,
            block_based_bloom_filter: false,
            read_amp_bytes_per_bit: 0,
            compression_per_level: [
                DBCompressionType::No,
                DBCompressionType::No,
                DBCompressionType::Lz4,
                DBCompressionType::Lz4,
                DBCompressionType::Lz4,
                DBCompressionType::Zstd,
                DBCompressionType::Zstd,
            ],
            write_buffer_size: ReadableSize::mb(128),
            max_write_buffer_number: 5,
            min_write_buffer_number_to_merge: 1,
            max_bytes_for_level_base: ReadableSize::mb(512),
            target_file_size_base: ReadableSize::mb(8),
            level0_file_num_compaction_trigger: 4,
            level0_slowdown_writes_trigger: 20,
            level0_stop_writes_trigger: 36,
            max_compaction_bytes: ReadableSize::gb(2),
            compaction_pri: CompactionPriority::ByCompensatedSize,
            dynamic_level_bytes: true,
            num_levels: 7,
            max_bytes_for_level_multiplier: 10,
            compaction_style: DBCompactionStyle::Level,
            disable_auto_compactions: false,
            disable_write_stall: false,
            soft_pending_compaction_bytes_limit: ReadableSize::gb(192),
            hard_pending_compaction_bytes_limit: ReadableSize::gb(256),
            force_consistency_checks: false,
            prop_size_index_distance: DEFAULT_PROP_SIZE_INDEX_DISTANCE,
            prop_keys_index_distance: DEFAULT_PROP_KEYS_INDEX_DISTANCE,
            enable_doubly_skiplist: true,
            enable_compaction_guard: false,
            compaction_guard_min_output_file_size: ReadableSize::mb(8),
            compaction_guard_max_output_file_size: ReadableSize::mb(128),
            titan: TitanCfConfig::default(),
            bottommost_level_compression: DBCompressionType::Disable,
            bottommost_zstd_compression_dict_size: 0,
            bottommost_zstd_compression_sample_size: 0,
        }
    }
}

impl RaftDefaultCfConfig {
    pub fn build_opt(&self, cache: &Option<Cache>) -> ColumnFamilyOptions {
        let no_region_info_accessor: Option<&RegionInfoAccessor> = None;
        let mut cf_opts = build_cf_opt!(self, CF_DEFAULT, cache, no_region_info_accessor);
        let f = FixedPrefixSliceTransform::new(region_raft_prefix_len());
        cf_opts
            .set_memtable_insert_hint_prefix_extractor("RaftPrefixSliceTransform", f)
            .unwrap();
        cf_opts.set_titandb_options(&self.titan.build_opts());
        cf_opts
    }
}

// RocksDB Env associate thread pools of multiple instances from the same process.
// When construct Options, options.env is set to same singleton Env::Default() object.
// So total max_background_jobs = max(rocksdb.max_background_jobs, raftdb.max_background_jobs)
// But each instance will limit their background jobs according to their own max_background_jobs
#[derive(Clone, Serialize, Deserialize, PartialEq, Debug, OnlineConfig)]
#[serde(default)]
#[serde(rename_all = "kebab-case")]
pub struct RaftDbConfig {
    #[serde(with = "rocks_config::recovery_mode_serde")]
    #[online_config(skip)]
    pub wal_recovery_mode: DBRecoveryMode,
    #[online_config(skip)]
    pub wal_dir: String,
    #[online_config(skip)]
    pub wal_ttl_seconds: u64,
    #[online_config(skip)]
    pub wal_size_limit: ReadableSize,
    pub max_total_wal_size: ReadableSize,
    pub max_background_jobs: i32,
    pub max_background_flushes: i32,
    #[online_config(skip)]
    pub max_manifest_file_size: ReadableSize,
    #[online_config(skip)]
    pub create_if_missing: bool,
    pub max_open_files: i32,
    #[online_config(skip)]
    pub enable_statistics: bool,
    #[online_config(skip)]
    pub stats_dump_period: ReadableDuration,
    pub compaction_readahead_size: ReadableSize,
    #[online_config(skip)]
    pub info_log_max_size: ReadableSize,
    #[online_config(skip)]
    pub info_log_roll_time: ReadableDuration,
    #[online_config(skip)]
    pub info_log_keep_log_file_num: u64,
    #[online_config(skip)]
    pub info_log_dir: String,
    #[online_config(skip)]
    pub info_log_level: LogLevel,
    #[online_config(skip)]
    pub max_sub_compactions: u32,
    pub writable_file_max_buffer_size: ReadableSize,
    #[online_config(skip)]
    pub use_direct_io_for_flush_and_compaction: bool,
    #[online_config(skip)]
    pub enable_pipelined_write: bool,
    #[online_config(skip)]
    pub enable_unordered_write: bool,
    #[online_config(skip)]
    pub allow_concurrent_memtable_write: bool,
    pub bytes_per_sync: ReadableSize,
    pub wal_bytes_per_sync: ReadableSize,
    #[online_config(submodule)]
    pub defaultcf: RaftDefaultCfConfig,
    #[online_config(skip)]
    pub titan: TitanDBConfig,
}

impl Default for RaftDbConfig {
    fn default() -> RaftDbConfig {
        let bg_job_limits = get_background_job_limits(&RAFTDB_DEFAULT_BACKGROUND_JOB_LIMITS);
        let titan_config = TitanDBConfig {
            max_background_gc: bg_job_limits.max_titan_background_gc as i32,
            ..Default::default()
        };
        RaftDbConfig {
            wal_recovery_mode: DBRecoveryMode::PointInTime,
            wal_dir: "".to_owned(),
            wal_ttl_seconds: 0,
            wal_size_limit: ReadableSize::kb(0),
            max_total_wal_size: ReadableSize::gb(4),
            max_background_jobs: bg_job_limits.max_background_jobs as i32,
            max_background_flushes: bg_job_limits.max_background_flushes as i32,
            max_manifest_file_size: ReadableSize::mb(20),
            create_if_missing: true,
            max_open_files: 40960,
            enable_statistics: true,
            stats_dump_period: ReadableDuration::minutes(10),
            compaction_readahead_size: ReadableSize::kb(0),
            info_log_max_size: ReadableSize::gb(1),
            info_log_roll_time: ReadableDuration::secs(0),
            info_log_keep_log_file_num: 10,
            info_log_dir: "".to_owned(),
            info_log_level: LogLevel::Info,
            max_sub_compactions: bg_job_limits.max_sub_compactions as u32,
            writable_file_max_buffer_size: ReadableSize::mb(1),
            use_direct_io_for_flush_and_compaction: false,
            enable_pipelined_write: true,
            enable_unordered_write: false,
            allow_concurrent_memtable_write: true,
            bytes_per_sync: ReadableSize::mb(1),
            wal_bytes_per_sync: ReadableSize::kb(512),
            defaultcf: RaftDefaultCfConfig::default(),
            titan: titan_config,
        }
    }
}

impl RaftDbConfig {
    pub fn build_opt(&self) -> DBOptions {
        let mut opts = DBOptions::new();
        opts.set_wal_recovery_mode(self.wal_recovery_mode);
        if !self.wal_dir.is_empty() {
            opts.set_wal_dir(&self.wal_dir);
        }
        opts.set_wal_ttl_seconds(self.wal_ttl_seconds);
        opts.set_wal_size_limit_mb(self.wal_size_limit.as_mb());
        opts.set_max_background_jobs(self.max_background_jobs);
        opts.set_max_background_flushes(self.max_background_flushes);
        opts.set_max_background_compactions(self.max_background_jobs - self.max_background_flushes);
        opts.set_max_total_wal_size(self.max_total_wal_size.0);
        opts.set_max_manifest_file_size(self.max_manifest_file_size.0);
        opts.create_if_missing(self.create_if_missing);
        opts.set_max_open_files(self.max_open_files);
        opts.enable_statistics(self.enable_statistics);
        opts.set_stats_dump_period_sec(self.stats_dump_period.as_secs() as usize);
        opts.set_compaction_readahead_size(self.compaction_readahead_size.0);
        opts.set_max_log_file_size(self.info_log_max_size.0);
        opts.set_log_file_time_to_roll(self.info_log_roll_time.as_secs());
        opts.set_keep_log_file_num(self.info_log_keep_log_file_num);
        opts.set_info_log(RaftDBLogger::default());
        opts.set_info_log_level(self.info_log_level.into());
        opts.set_max_subcompactions(self.max_sub_compactions);
        opts.set_writable_file_max_buffer_size(self.writable_file_max_buffer_size.0 as i32);
        opts.set_use_direct_io_for_flush_and_compaction(
            self.use_direct_io_for_flush_and_compaction,
        );
        opts.enable_pipelined_write(self.enable_pipelined_write);
        opts.enable_unordered_write(self.enable_unordered_write);
        opts.allow_concurrent_memtable_write(self.allow_concurrent_memtable_write);
        opts.add_event_listener(RocksEventListener::new("raft"));
        opts.set_bytes_per_sync(self.bytes_per_sync.0 as u64);
        opts.set_wal_bytes_per_sync(self.wal_bytes_per_sync.0 as u64);
        // TODO maybe create a new env for raft engine
        if self.titan.enabled {
            opts.set_titandb_options(&self.titan.build_opts());
        }

        opts
    }

    pub fn build_cf_opts(&self, cache: &Option<Cache>) -> Vec<CFOptions<'_>> {
        vec![CFOptions::new(CF_DEFAULT, self.defaultcf.build_opt(cache))]
    }

    fn validate(&mut self) -> Result<(), Box<dyn Error>> {
        self.defaultcf.validate()?;
        if self.enable_unordered_write {
            if self.titan.enabled {
                return Err("raftdb: unordered_write is not compatible with Titan".into());
            }
            if self.enable_pipelined_write {
                return Err(
                    "raftdb: pipelined_write is not compatible with unordered_write".into(),
                );
            }
        }
        Ok(())
    }
}

#[derive(Clone, Serialize, Deserialize, Debug, PartialEq)]
#[serde(default, rename_all = "kebab-case")]
pub struct RaftEngineConfig {
    pub enable: bool,
    #[serde(flatten)]
    config: RawRaftEngineConfig,
}

impl Default for RaftEngineConfig {
    fn default() -> Self {
        Self {
            enable: true,
            config: RawRaftEngineConfig::default(),
        }
    }
}

impl RaftEngineConfig {
    fn validate(&mut self) -> Result<(), Box<dyn Error>> {
        self.config.sanitize().map_err(Box::new)?;
        Ok(())
    }

    pub fn config(&self) -> RawRaftEngineConfig {
        self.config.clone()
    }

    pub fn mut_config(&mut self) -> &mut RawRaftEngineConfig {
        &mut self.config
    }
}

#[derive(Clone, Copy, Debug)]
pub enum DBType {
    Kv,
    Raft,
}

pub struct DBConfigManger {
    db: RocksEngine,
    db_type: DBType,
    shared_block_cache: bool,
}

impl DBConfigManger {
    pub fn new(db: RocksEngine, db_type: DBType, shared_block_cache: bool) -> Self {
        DBConfigManger {
            db,
            db_type,
            shared_block_cache,
        }
    }
}

impl DBConfigManger {
    fn set_db_config(&self, opts: &[(&str, &str)]) -> Result<(), Box<dyn Error>> {
        self.db.set_db_options(opts)?;
        Ok(())
    }

    fn set_cf_config(&self, cf: &str, opts: &[(&str, &str)]) -> Result<(), Box<dyn Error>> {
        self.validate_cf(cf)?;
        self.db.set_options_cf(cf, opts)?;
        // Write config to metric
        for (cfg_name, cfg_value) in opts {
            let cfg_value = match cfg_value {
                v if *v == "true" => Ok(1f64),
                v if *v == "false" => Ok(0f64),
                v => v.parse::<f64>(),
            };
            if let Ok(v) = cfg_value {
                CONFIG_ROCKSDB_GAUGE
                    .with_label_values(&[cf, cfg_name])
                    .set(v);
            }
        }
        Ok(())
    }

    fn set_block_cache_size(&self, cf: &str, size: ReadableSize) -> Result<(), Box<dyn Error>> {
        self.validate_cf(cf)?;
        if self.shared_block_cache {
            return Err("shared block cache is enabled, change cache size through \
                 block-cache.capacity in storage module instead"
                .into());
        }
        let opt = self.db.get_options_cf(cf)?;
        opt.set_block_cache_capacity(size.0)?;
        // Write config to metric
        CONFIG_ROCKSDB_GAUGE
            .with_label_values(&[cf, "block_cache_size"])
            .set(size.0 as f64);
        Ok(())
    }

    fn set_rate_bytes_per_sec(&self, rate_bytes_per_sec: i64) -> Result<(), Box<dyn Error>> {
        let mut opt = self.db.as_inner().get_db_options();
        opt.set_rate_bytes_per_sec(rate_bytes_per_sec)?;
        Ok(())
    }

    fn set_rate_limiter_auto_tuned(
        &self,
        rate_limiter_auto_tuned: bool,
    ) -> Result<(), Box<dyn Error>> {
        let mut opt = self.db.as_inner().get_db_options();
        opt.set_auto_tuned(rate_limiter_auto_tuned)?;
        // double check the new state
        let new_auto_tuned = opt.get_auto_tuned();
        if new_auto_tuned.is_none() || new_auto_tuned.unwrap() != rate_limiter_auto_tuned {
            return Err("fail to set rate_limiter_auto_tuned".into());
        }
        Ok(())
    }

    fn set_max_background_jobs(&self, max_background_jobs: i32) -> Result<(), Box<dyn Error>> {
        self.set_db_config(&[("max_background_jobs", &max_background_jobs.to_string())])?;
        Ok(())
    }

    fn set_max_background_flushes(
        &self,
        max_background_flushes: i32,
    ) -> Result<(), Box<dyn Error>> {
        self.set_db_config(&[(
            "max_background_flushes",
            &max_background_flushes.to_string(),
        )])?;
        Ok(())
    }

    fn validate_cf(&self, cf: &str) -> Result<(), Box<dyn Error>> {
        match (self.db_type, cf) {
            (DBType::Kv, CF_DEFAULT)
            | (DBType::Kv, CF_WRITE)
            | (DBType::Kv, CF_LOCK)
            | (DBType::Kv, CF_RAFT)
            | (DBType::Raft, CF_DEFAULT) => Ok(()),
            _ => Err(format!("invalid cf {:?} for db {:?}", cf, self.db_type).into()),
        }
    }
}

impl ConfigManager for DBConfigManger {
    fn dispatch(&mut self, change: ConfigChange) -> Result<(), Box<dyn Error>> {
        let change_str = format!("{:?}", change);
        let mut change: Vec<(String, ConfigValue)> = change.into_iter().collect();
        let cf_config = change.drain_filter(|(name, _)| name.ends_with("cf"));
        for (cf_name, cf_change) in cf_config {
            if let ConfigValue::Module(mut cf_change) = cf_change {
                // defaultcf -> default
                let cf_name = &cf_name[..(cf_name.len() - 2)];
                if let Some(v) = cf_change.remove("block_cache_size") {
                    // currently we can't modify block_cache_size via set_options_cf
                    self.set_block_cache_size(cf_name, v.into())?;
                }
                if let Some(ConfigValue::Module(titan_change)) = cf_change.remove("titan") {
                    for (name, value) in titan_change {
                        cf_change.insert(name, value);
                    }
                }
                if !cf_change.is_empty() {
                    let cf_change = config_value_to_string(cf_change.into_iter().collect());
                    let cf_change_slice = config_to_slice(&cf_change);
                    self.set_cf_config(cf_name, &cf_change_slice)?;
                }
            }
        }

        if let Some(rate_bytes_config) = change
            .drain_filter(|(name, _)| name == "rate_bytes_per_sec")
            .next()
        {
            let rate_bytes_per_sec: ReadableSize = rate_bytes_config.1.into();
            self.set_rate_bytes_per_sec(rate_bytes_per_sec.0 as i64)?;
        }

        if let Some(rate_bytes_config) = change
            .drain_filter(|(name, _)| name == "rate_limiter_auto_tuned")
            .next()
        {
            let rate_limiter_auto_tuned: bool = rate_bytes_config.1.into();
            self.set_rate_limiter_auto_tuned(rate_limiter_auto_tuned)?;
        }

        if let Some(background_jobs_config) = change
            .drain_filter(|(name, _)| name == "max_background_jobs")
            .next()
        {
            let max_background_jobs = background_jobs_config.1.into();
            self.set_max_background_jobs(max_background_jobs)?;
        }

        if let Some(background_flushes_config) = change
            .drain_filter(|(name, _)| name == "max_background_flushes")
            .next()
        {
            let max_background_flushes = background_flushes_config.1.into();
            self.set_max_background_flushes(max_background_flushes)?;
        }

        if !change.is_empty() {
            let change = config_value_to_string(change);
            let change_slice = config_to_slice(&change);
            self.set_db_config(&change_slice)?;
        }
        info!(
            "rocksdb config changed";
            "db" => ?self.db_type,
            "change" => change_str
        );
        Ok(())
    }
}

fn config_to_slice(config_change: &[(String, String)]) -> Vec<(&str, &str)> {
    config_change
        .iter()
        .map(|(name, value)| (name.as_str(), value.as_str()))
        .collect()
}

// Convert `ConfigValue` to formatted String that can pass to `DB::set_db_options`
fn config_value_to_string(config_change: Vec<(String, ConfigValue)>) -> Vec<(String, String)> {
    config_change
        .into_iter()
        .filter_map(|(name, value)| {
            let v = match value {
                d @ ConfigValue::Duration(_) => {
                    let d: ReadableDuration = d.into();
                    Some(d.as_secs().to_string())
                }
                s @ ConfigValue::Size(_) => {
                    let s: ReadableSize = s.into();
                    Some(s.0.to_string())
                }
                ConfigValue::Module(_) => unreachable!(),
                v => Some(format!("{}", v)),
            };
            v.map(|v| (name, v))
        })
        .collect()
}

#[derive(Clone, Serialize, Deserialize, PartialEq, Debug)]
#[serde(default)]
#[serde(rename_all = "kebab-case")]
pub struct MetricConfig {
    pub job: String,

    // Push is deprecated.
    #[doc(hidden)]
    #[serde(skip_serializing)]
    pub interval: ReadableDuration,

    #[doc(hidden)]
    #[serde(skip_serializing)]
    pub address: String,
}

impl Default for MetricConfig {
    fn default() -> MetricConfig {
        MetricConfig {
            interval: ReadableDuration::secs(15),
            address: "".to_owned(),
            job: "tikv".to_owned(),
        }
    }
}

pub mod log_level_serde {
    use serde::{
        de::{Error, Unexpected},
        Deserialize, Deserializer, Serialize, Serializer,
    };
    use slog::Level;
    use tikv_util::logger::{get_level_by_string, get_string_by_level};

    pub fn deserialize<'de, D>(deserializer: D) -> Result<Level, D::Error>
    where
        D: Deserializer<'de>,
    {
        let string = String::deserialize(deserializer)?;
        get_level_by_string(&string)
            .ok_or_else(|| D::Error::invalid_value(Unexpected::Str(&string), &"a valid log level"))
    }

    #[allow(clippy::trivially_copy_pass_by_ref)]
    pub fn serialize<S>(value: &Level, serializer: S) -> Result<S::Ok, S::Error>
    where
        S: Serializer,
    {
        get_string_by_level(*value).serialize(serializer)
    }
}

#[derive(Clone, Copy, Serialize, Deserialize, PartialEq, Debug, OnlineConfig)]
#[serde(default)]
#[serde(rename_all = "kebab-case")]
pub struct UnifiedReadPoolConfig {
    #[online_config(skip)]
    pub min_thread_count: usize,
    pub max_thread_count: usize,
    #[online_config(skip)]
    pub stack_size: ReadableSize,
    #[online_config(skip)]
    pub max_tasks_per_worker: usize,
    // FIXME: Add more configs when they are effective in yatp
}

impl UnifiedReadPoolConfig {
    fn validate(&self) -> Result<(), Box<dyn Error>> {
        if self.min_thread_count == 0 {
            return Err("readpool.unified.min-thread-count should be > 0"
                .to_string()
                .into());
        }
        if self.max_thread_count < self.min_thread_count {
            return Err(
                "readpool.unified.max-thread-count should be >= readpool.unified.min-thread-count"
                    .to_string()
                    .into(),
            );
        }
        let limit = cmp::max(
            UNIFIED_READPOOL_MIN_CONCURRENCY,
            SysQuota::cpu_cores_quota() as usize,
        );
        if self.max_thread_count > limit {
            return Err(format!(
                "readpool.unified.max-thread-count should be smaller than {}",
                limit
            )
            .into());
        }
        if self.stack_size.0 < ReadableSize::mb(2).0 {
            return Err("readpool.unified.stack-size should be >= 2mb"
                .to_string()
                .into());
        }
        if self.max_tasks_per_worker <= 1 {
            return Err("readpool.unified.max-tasks-per-worker should be > 1"
                .to_string()
                .into());
        }
        Ok(())
    }
}

pub const UNIFIED_READPOOL_MIN_CONCURRENCY: usize = 4;

// FIXME: Use macros to generate it if yatp is used elsewhere besides readpool.
impl Default for UnifiedReadPoolConfig {
    fn default() -> UnifiedReadPoolConfig {
        let cpu_num = SysQuota::cpu_cores_quota();
        let mut concurrency = (cpu_num * 0.8) as usize;
        concurrency = cmp::max(UNIFIED_READPOOL_MIN_CONCURRENCY, concurrency);
        Self {
            min_thread_count: 1,
            max_thread_count: concurrency,
            stack_size: ReadableSize::mb(DEFAULT_READPOOL_STACK_SIZE_MB),
            max_tasks_per_worker: DEFAULT_READPOOL_MAX_TASKS_PER_WORKER,
        }
    }
}

#[cfg(test)]
mod unified_read_pool_tests {
    use super::*;

    #[test]
    fn test_validate() {
        let cfg = UnifiedReadPoolConfig {
            min_thread_count: 1,
            max_thread_count: 2,
            stack_size: ReadableSize::mb(2),
            max_tasks_per_worker: 2000,
        };
        assert!(cfg.validate().is_ok());
        let cfg = UnifiedReadPoolConfig {
            min_thread_count: 1,
            max_thread_count: cmp::max(
                UNIFIED_READPOOL_MIN_CONCURRENCY,
                SysQuota::cpu_cores_quota() as usize,
            ),
            ..cfg
        };
        assert!(cfg.validate().is_ok());

        let invalid_cfg = UnifiedReadPoolConfig {
            min_thread_count: 0,
            ..cfg
        };
        assert!(invalid_cfg.validate().is_err());

        let invalid_cfg = UnifiedReadPoolConfig {
            min_thread_count: 2,
            max_thread_count: 1,
            ..cfg
        };
        assert!(invalid_cfg.validate().is_err());

        let invalid_cfg = UnifiedReadPoolConfig {
            stack_size: ReadableSize::mb(1),
            ..cfg
        };
        assert!(invalid_cfg.validate().is_err());

        let invalid_cfg = UnifiedReadPoolConfig {
            max_tasks_per_worker: 1,
            ..cfg
        };
        assert!(invalid_cfg.validate().is_err());
        let invalid_cfg = UnifiedReadPoolConfig {
            min_thread_count: 1,
            max_thread_count: cmp::max(
                UNIFIED_READPOOL_MIN_CONCURRENCY,
                SysQuota::cpu_cores_quota() as usize,
            ) + 1,
            ..cfg
        };
        assert!(invalid_cfg.validate().is_err());
    }
}

macro_rules! readpool_config {
    ($struct_name:ident, $test_mod_name:ident, $display_name:expr) => {
        #[derive(Clone, Copy, Serialize, Deserialize, PartialEq, Debug)]
        #[serde(default)]
        #[serde(rename_all = "kebab-case")]
        pub struct $struct_name {
            pub use_unified_pool: Option<bool>,
            pub high_concurrency: usize,
            pub normal_concurrency: usize,
            pub low_concurrency: usize,
            pub max_tasks_per_worker_high: usize,
            pub max_tasks_per_worker_normal: usize,
            pub max_tasks_per_worker_low: usize,
            pub stack_size: ReadableSize,
        }

        impl $struct_name {
            /// Builds configurations for low, normal and high priority pools.
            pub fn to_yatp_pool_configs(self) -> Vec<yatp_pool::Config> {
                vec![
                    yatp_pool::Config {
                        workers: self.low_concurrency,
                        max_tasks_per_worker: self.max_tasks_per_worker_low,
                        stack_size: self.stack_size.0 as usize,
                    },
                    yatp_pool::Config {
                        workers: self.normal_concurrency,
                        max_tasks_per_worker: self.max_tasks_per_worker_normal,
                        stack_size: self.stack_size.0 as usize,
                    },
                    yatp_pool::Config {
                        workers: self.high_concurrency,
                        max_tasks_per_worker: self.max_tasks_per_worker_high,
                        stack_size: self.stack_size.0 as usize,
                    },
                ]
            }

            pub fn default_for_test() -> Self {
                Self {
                    use_unified_pool: None,
                    high_concurrency: 2,
                    normal_concurrency: 2,
                    low_concurrency: 2,
                    max_tasks_per_worker_high: 2000,
                    max_tasks_per_worker_normal: 2000,
                    max_tasks_per_worker_low: 2000,
                    stack_size: ReadableSize::mb(1),
                }
            }

            pub fn use_unified_pool(&self) -> bool {
                // The unified pool is used by default unless the corresponding module has
                // customized configurations.
                self.use_unified_pool
                    .unwrap_or_else(|| *self == Default::default())
            }

            pub fn adjust_use_unified_pool(&mut self) {
                if self.use_unified_pool.is_none() {
                    // The unified pool is used by default unless the corresponding module has customized configurations.
                    if *self == Default::default() {
                        info!("readpool.{}.use-unified-pool is not set, set to true by default", $display_name);
                        self.use_unified_pool = Some(true);
                    } else {
                        info!("readpool.{}.use-unified-pool is not set, set to false because there are other customized configurations", $display_name);
                        self.use_unified_pool = Some(false);
                    }
                }
            }

            pub fn validate(&self) -> Result<(), Box<dyn Error>> {
                if self.use_unified_pool() {
                    return Ok(());
                }
                if self.high_concurrency == 0 {
                    return Err(format!(
                        "readpool.{}.high-concurrency should be > 0",
                        $display_name
                    )
                    .into());
                }
                if self.normal_concurrency == 0 {
                    return Err(format!(
                        "readpool.{}.normal-concurrency should be > 0",
                        $display_name
                    )
                    .into());
                }
                if self.low_concurrency == 0 {
                    return Err(format!(
                        "readpool.{}.low-concurrency should be > 0",
                        $display_name
                    )
                    .into());
                }
                if self.stack_size.0 < ReadableSize::mb(MIN_READPOOL_STACK_SIZE_MB).0 {
                    return Err(format!(
                        "readpool.{}.stack-size should be >= {}mb",
                        $display_name, MIN_READPOOL_STACK_SIZE_MB
                    )
                    .into());
                }
                if self.max_tasks_per_worker_high <= 1 {
                    return Err(format!(
                        "readpool.{}.max-tasks-per-worker-high should be > 1",
                        $display_name
                    )
                    .into());
                }
                if self.max_tasks_per_worker_normal <= 1 {
                    return Err(format!(
                        "readpool.{}.max-tasks-per-worker-normal should be > 1",
                        $display_name
                    )
                    .into());
                }
                if self.max_tasks_per_worker_low <= 1 {
                    return Err(format!(
                        "readpool.{}.max-tasks-per-worker-low should be > 1",
                        $display_name
                    )
                    .into());
                }

                Ok(())
            }
        }

        #[cfg(test)]
        mod $test_mod_name {
            use super::*;

            #[test]
            fn test_validate() {
                let cfg = $struct_name::default();
                assert!(cfg.validate().is_ok());

                let mut invalid_cfg = cfg.clone();
                invalid_cfg.high_concurrency = 0;
                assert!(invalid_cfg.validate().is_err());

                let mut invalid_cfg = cfg.clone();
                invalid_cfg.normal_concurrency = 0;
                assert!(invalid_cfg.validate().is_err());

                let mut invalid_cfg = cfg.clone();
                invalid_cfg.low_concurrency = 0;
                assert!(invalid_cfg.validate().is_err());

                let mut invalid_cfg = cfg.clone();
                invalid_cfg.stack_size = ReadableSize::mb(1);
                assert!(invalid_cfg.validate().is_err());

                let mut invalid_cfg = cfg.clone();
                invalid_cfg.max_tasks_per_worker_high = 0;
                assert!(invalid_cfg.validate().is_err());
                invalid_cfg.max_tasks_per_worker_high = 1;
                assert!(invalid_cfg.validate().is_err());
                invalid_cfg.max_tasks_per_worker_high = 100;
                assert!(cfg.validate().is_ok());

                let mut invalid_cfg = cfg.clone();
                invalid_cfg.max_tasks_per_worker_normal = 0;
                assert!(invalid_cfg.validate().is_err());
                invalid_cfg.max_tasks_per_worker_normal = 1;
                assert!(invalid_cfg.validate().is_err());
                invalid_cfg.max_tasks_per_worker_normal = 100;
                assert!(cfg.validate().is_ok());

                let mut invalid_cfg = cfg.clone();
                invalid_cfg.max_tasks_per_worker_low = 0;
                assert!(invalid_cfg.validate().is_err());
                invalid_cfg.max_tasks_per_worker_low = 1;
                assert!(invalid_cfg.validate().is_err());
                invalid_cfg.max_tasks_per_worker_low = 100;
                assert!(cfg.validate().is_ok());

                let mut invalid_but_unified = cfg.clone();
                invalid_but_unified.use_unified_pool = Some(true);
                invalid_but_unified.low_concurrency = 0;
                assert!(invalid_but_unified.validate().is_ok());
            }
        }
    };
}

const DEFAULT_STORAGE_READPOOL_MIN_CONCURRENCY: usize = 4;
const DEFAULT_STORAGE_READPOOL_MAX_CONCURRENCY: usize = 8;

// Assume a request can be finished in 1ms, a request at position x will wait about
// 0.001 * x secs to be actual started. A server-is-busy error will trigger 2 seconds
// backoff. So when it needs to wait for more than 2 seconds, return error won't causse
// larger latency.
const DEFAULT_READPOOL_MAX_TASKS_PER_WORKER: usize = 2 * 1000;

const MIN_READPOOL_STACK_SIZE_MB: u64 = 2;
const DEFAULT_READPOOL_STACK_SIZE_MB: u64 = 10;

readpool_config!(StorageReadPoolConfig, storage_read_pool_test, "storage");

impl Default for StorageReadPoolConfig {
    fn default() -> Self {
        let cpu_num = SysQuota::cpu_cores_quota();
        let mut concurrency = (cpu_num * 0.5) as usize;
        concurrency = cmp::max(DEFAULT_STORAGE_READPOOL_MIN_CONCURRENCY, concurrency);
        concurrency = cmp::min(DEFAULT_STORAGE_READPOOL_MAX_CONCURRENCY, concurrency);
        Self {
            use_unified_pool: None,
            high_concurrency: concurrency,
            normal_concurrency: concurrency,
            low_concurrency: concurrency,
            max_tasks_per_worker_high: DEFAULT_READPOOL_MAX_TASKS_PER_WORKER,
            max_tasks_per_worker_normal: DEFAULT_READPOOL_MAX_TASKS_PER_WORKER,
            max_tasks_per_worker_low: DEFAULT_READPOOL_MAX_TASKS_PER_WORKER,
            stack_size: ReadableSize::mb(DEFAULT_READPOOL_STACK_SIZE_MB),
        }
    }
}

const DEFAULT_COPROCESSOR_READPOOL_MIN_CONCURRENCY: usize = 2;

readpool_config!(
    CoprReadPoolConfig,
    coprocessor_read_pool_test,
    "coprocessor"
);

impl Default for CoprReadPoolConfig {
    fn default() -> Self {
        let cpu_num = SysQuota::cpu_cores_quota();
        let mut concurrency = (cpu_num * 0.8) as usize;
        concurrency = cmp::max(DEFAULT_COPROCESSOR_READPOOL_MIN_CONCURRENCY, concurrency);
        Self {
            use_unified_pool: None,
            high_concurrency: concurrency,
            normal_concurrency: concurrency,
            low_concurrency: concurrency,
            max_tasks_per_worker_high: DEFAULT_READPOOL_MAX_TASKS_PER_WORKER,
            max_tasks_per_worker_normal: DEFAULT_READPOOL_MAX_TASKS_PER_WORKER,
            max_tasks_per_worker_low: DEFAULT_READPOOL_MAX_TASKS_PER_WORKER,
            stack_size: ReadableSize::mb(DEFAULT_READPOOL_STACK_SIZE_MB),
        }
    }
}

#[derive(Clone, Serialize, Deserialize, Default, PartialEq, Debug, OnlineConfig)]
#[serde(default)]
#[serde(rename_all = "kebab-case")]
pub struct ReadPoolConfig {
    #[online_config(submodule)]
    pub unified: UnifiedReadPoolConfig,
    #[online_config(skip)]
    pub storage: StorageReadPoolConfig,
    #[online_config(skip)]
    pub coprocessor: CoprReadPoolConfig,
}

impl ReadPoolConfig {
    pub fn is_unified_pool_enabled(&self) -> bool {
        self.storage.use_unified_pool() || self.coprocessor.use_unified_pool()
    }

    pub fn adjust_use_unified_pool(&mut self) {
        self.storage.adjust_use_unified_pool();
        self.coprocessor.adjust_use_unified_pool();
    }

    pub fn validate(&self) -> Result<(), Box<dyn Error>> {
        if self.is_unified_pool_enabled() {
            self.unified.validate()?;
        }
        self.storage.validate()?;
        self.coprocessor.validate()?;
        Ok(())
    }
}

#[cfg(test)]
mod readpool_tests {
    use super::*;

    #[test]
    fn test_unified_disabled() {
        // Allow invalid yatp config when yatp is not used.
        let unified = UnifiedReadPoolConfig {
            min_thread_count: 0,
            max_thread_count: 0,
            stack_size: ReadableSize::mb(0),
            max_tasks_per_worker: 0,
        };
        assert!(unified.validate().is_err());
        let storage = StorageReadPoolConfig {
            use_unified_pool: Some(false),
            ..Default::default()
        };
        assert!(storage.validate().is_ok());
        let coprocessor = CoprReadPoolConfig {
            use_unified_pool: Some(false),
            ..Default::default()
        };
        assert!(coprocessor.validate().is_ok());
        let cfg = ReadPoolConfig {
            unified,
            storage,
            coprocessor,
        };
        assert!(!cfg.is_unified_pool_enabled());
        assert!(cfg.validate().is_ok());

        // Storage and coprocessor config must be valid when yatp is not used.
        let unified = UnifiedReadPoolConfig::default();
        assert!(unified.validate().is_ok());
        let storage = StorageReadPoolConfig {
            use_unified_pool: Some(false),
            high_concurrency: 0,
            ..Default::default()
        };
        assert!(storage.validate().is_err());
        let coprocessor = CoprReadPoolConfig {
            use_unified_pool: Some(false),
            ..Default::default()
        };
        let invalid_cfg = ReadPoolConfig {
            unified,
            storage,
            coprocessor,
        };
        assert!(!invalid_cfg.is_unified_pool_enabled());
        assert!(invalid_cfg.validate().is_err());
    }

    #[test]
    fn test_unified_enabled() {
        // Yatp config must be valid when yatp is used.
        let unified = UnifiedReadPoolConfig {
            min_thread_count: 0,
            max_thread_count: 0,
            ..Default::default()
        };
        assert!(unified.validate().is_err());
        let storage = StorageReadPoolConfig {
            use_unified_pool: Some(true),
            ..Default::default()
        };
        assert!(storage.validate().is_ok());
        let coprocessor = CoprReadPoolConfig::default();
        assert!(coprocessor.validate().is_ok());
        let mut cfg = ReadPoolConfig {
            unified,
            storage,
            coprocessor,
        };
        cfg.adjust_use_unified_pool();
        assert!(cfg.is_unified_pool_enabled());
        assert!(cfg.validate().is_err());
    }

    #[test]
    fn test_is_unified() {
        let storage = StorageReadPoolConfig {
            use_unified_pool: Some(false),
            ..Default::default()
        };
        assert!(!storage.use_unified_pool());
        let coprocessor = CoprReadPoolConfig::default();
        assert!(coprocessor.use_unified_pool());

        let mut cfg = ReadPoolConfig {
            storage,
            coprocessor,
            ..Default::default()
        };
        assert!(cfg.is_unified_pool_enabled());

        cfg.storage.use_unified_pool = Some(false);
        cfg.coprocessor.use_unified_pool = Some(false);
        assert!(!cfg.is_unified_pool_enabled());
    }

    #[test]
    fn test_partially_unified() {
        let storage = StorageReadPoolConfig {
            use_unified_pool: Some(false),
            low_concurrency: 0,
            ..Default::default()
        };
        assert!(!storage.use_unified_pool());
        let coprocessor = CoprReadPoolConfig {
            use_unified_pool: Some(true),
            ..Default::default()
        };
        assert!(coprocessor.use_unified_pool());
        let mut cfg = ReadPoolConfig {
            storage,
            coprocessor,
            ..Default::default()
        };
        assert!(cfg.is_unified_pool_enabled());
        assert!(cfg.validate().is_err());
        cfg.storage.low_concurrency = 1;
        assert!(cfg.validate().is_ok());

        let storage = StorageReadPoolConfig {
            use_unified_pool: Some(true),
            ..Default::default()
        };
        assert!(storage.use_unified_pool());
        let coprocessor = CoprReadPoolConfig {
            use_unified_pool: Some(false),
            low_concurrency: 0,
            ..Default::default()
        };
        assert!(!coprocessor.use_unified_pool());
        let mut cfg = ReadPoolConfig {
            storage,
            coprocessor,
            ..Default::default()
        };
        assert!(cfg.is_unified_pool_enabled());
        assert!(cfg.validate().is_err());
        cfg.coprocessor.low_concurrency = 1;
        assert!(cfg.validate().is_ok());
    }
}

#[derive(Clone, Default, Serialize, Deserialize, PartialEq, Debug, OnlineConfig)]
#[serde(default)]
#[serde(rename_all = "kebab-case")]
pub struct HadoopConfig {
    pub home: String,
    pub linux_user: String,
}

#[derive(Clone, Serialize, Deserialize, PartialEq, Debug, OnlineConfig)]
#[serde(default)]
#[serde(rename_all = "kebab-case")]
pub struct BackupConfig {
    pub num_threads: usize,
    pub batch_size: usize,
    pub sst_max_size: ReadableSize,
    pub enable_auto_tune: bool,
    pub auto_tune_remain_threads: usize,
    pub auto_tune_refresh_interval: ReadableDuration,
    pub io_thread_size: usize,
    // Do not expose this config to user.
    // It used to debug s3 503 error.
    pub s3_multi_part_size: ReadableSize,
    #[online_config(submodule)]
    pub hadoop: HadoopConfig,
}

impl BackupConfig {
    pub fn validate(&self) -> Result<(), Box<dyn Error>> {
        let limit = SysQuota::cpu_cores_quota() as usize;
        if self.num_threads == 0 || self.num_threads > limit {
            return Err(format!("backup.num_threads cannot be 0 or larger than {}", limit).into());
        }
        if self.batch_size == 0 {
            return Err("backup.batch_size cannot be 0".into());
        }
        if self.s3_multi_part_size.0 > ReadableSize::gb(5).0 {
            return Err("backup.s3_multi_part_size cannot larger than 5GB".into());
        }

        Ok(())
    }
}

impl Default for BackupConfig {
    fn default() -> Self {
        let default_coprocessor = CopConfig::default();
        let cpu_num = SysQuota::cpu_cores_quota();
        Self {
            // use at most 50% of vCPU by default
            num_threads: (cpu_num * 0.5).clamp(1.0, 8.0) as usize,
            batch_size: 8,
            sst_max_size: default_coprocessor.region_max_size,
            enable_auto_tune: true,
            auto_tune_remain_threads: (cpu_num * 0.2).round() as usize,
            auto_tune_refresh_interval: ReadableDuration::secs(60),
            io_thread_size: 2,
            // 5MB is the minimum part size that S3 allowed.
            s3_multi_part_size: ReadableSize::mb(5),
            hadoop: Default::default(),
        }
    }
}

#[derive(Clone, Serialize, Deserialize, PartialEq, Debug, OnlineConfig)]
#[serde(default)]
#[serde(rename_all = "kebab-case")]
pub struct CdcConfig {
    pub min_ts_interval: ReadableDuration,
    pub hibernate_regions_compatible: bool,
    // TODO(hi-rustin): Consider resizing the thread pool based on `incremental_scan_threads`.
    #[online_config(skip)]
    pub incremental_scan_threads: usize,
    pub incremental_scan_concurrency: usize,
    pub incremental_scan_speed_limit: ReadableSize,
    /// `TsFilter` can increase speed and decrease resource usage when incremental content is much
    /// less than total content. However in other cases, `TsFilter` can make performance worse
    /// because it needs to re-fetch old row values if they are required.
    ///
    /// `TsFilter` will be enabled if `incremental/total <= incremental_scan_ts_filter_ratio`.
    /// Set `incremental_scan_ts_filter_ratio` to 0 will disable it.
    pub incremental_scan_ts_filter_ratio: f64,
    pub sink_memory_quota: ReadableSize,
    pub old_value_cache_memory_quota: ReadableSize,
    // Deprecated! preserved for compatibility check.
    #[online_config(skip)]
    #[doc(hidden)]
    #[serde(skip_serializing)]
    pub old_value_cache_size: usize,
    #[online_config(skip)]
    pub api_version: u8,
}

impl Default for CdcConfig {
    fn default() -> Self {
        Self {
            min_ts_interval: ReadableDuration::secs(1),
            hibernate_regions_compatible: true,
            // 4 threads for incremental scan.
            incremental_scan_threads: 4,
            // At most 6 concurrent running tasks.
            incremental_scan_concurrency: 6,
            // TiCDC requires a SSD, the typical write speed of SSD
            // is more than 500MB/s, so 128MB/s is enough.
            incremental_scan_speed_limit: ReadableSize::mb(128),
            incremental_scan_ts_filter_ratio: 0.2,
            // 512MB memory for CDC sink.
            sink_memory_quota: ReadableSize::mb(512),
            // 512MB memory for old value cache.
            old_value_cache_memory_quota: ReadableSize::mb(512),
            // Deprecated! preserved for compatibility check.
            old_value_cache_size: 0,
            api_version: 1,
        }
    }
}

impl CdcConfig {
    pub fn validate(&mut self) -> Result<(), Box<dyn Error>> {
        if self.min_ts_interval.is_zero() {
            return Err("cdc.min-ts-interval can't be 0".into());
        }
        if self.incremental_scan_threads == 0 {
            return Err("cdc.incremental-scan-threads can't be 0".into());
        }
        if self.incremental_scan_concurrency < self.incremental_scan_threads {
            return Err(
                "cdc.incremental-scan-concurrency must be larger than cdc.incremental-scan-threads"
                    .into(),
            );
        }
        if self.incremental_scan_ts_filter_ratio < 0.0
            || self.incremental_scan_ts_filter_ratio > 1.0
        {
            return Err(
                "cdc.incremental-scan-ts-filter-ratio should be larger than 0 and less than 1"
                    .into(),
            );
        }
        Ok(())
    }
}

#[derive(Clone, Serialize, Deserialize, PartialEq, Debug, OnlineConfig)]
#[serde(default)]
#[serde(rename_all = "kebab-case")]
pub struct ResolvedTsConfig {
    #[online_config(skip)]
    pub enable: bool,
    pub advance_ts_interval: ReadableDuration,
    #[online_config(skip)]
    pub scan_lock_pool_size: usize,
}

impl ResolvedTsConfig {
    fn validate(&self) -> Result<(), Box<dyn Error>> {
        if self.advance_ts_interval.is_zero() {
            return Err("resolved-ts.advance-ts-interval can't be zero".into());
        }
        if self.scan_lock_pool_size == 0 {
            return Err("resolved-ts.scan-lock-pool-size can't be zero".into());
        }
        Ok(())
    }
}

impl Default for ResolvedTsConfig {
    fn default() -> Self {
        Self {
            enable: true,
            advance_ts_interval: ReadableDuration::secs(1),
            scan_lock_pool_size: 2,
        }
    }
}

#[derive(Clone, Serialize, Deserialize, PartialEq, Debug)]
#[serde(default)]
#[serde(rename_all = "kebab-case")]
pub struct File {
    pub filename: String,
    // The unit is MB
    pub max_size: u64,
    // The unit is Day
    pub max_days: u64,
    pub max_backups: usize,
}

impl Default for File {
    fn default() -> Self {
        Self {
            filename: "".to_owned(),
            max_size: 300,
            max_days: 0,
            max_backups: 0,
        }
    }
}

#[derive(Clone, Serialize, Deserialize, PartialEq, Debug)]
#[serde(default)]
#[serde(rename_all = "kebab-case")]
pub struct LogConfig {
    #[serde(with = "log_level_serde")]
    pub level: slog::Level,
    pub format: LogFormat,
    pub enable_timestamp: bool,
    pub file: File,
}

impl Default for LogConfig {
    fn default() -> Self {
        Self {
            level: slog::Level::Info,
            format: LogFormat::Text,
            enable_timestamp: true,
            file: File::default(),
        }
    }
}

impl LogConfig {
    fn validate(&self) -> Result<(), Box<dyn Error>> {
        if self.file.max_size > 4096 {
            return Err("Max log file size upper limit to 4096MB".to_string().into());
        }
        Ok(())
    }
}

#[derive(Clone, Serialize, Deserialize, PartialEq, Debug, OnlineConfig)]
#[serde(default)]
#[serde(rename_all = "kebab-case")]
pub struct QuotaConfig {
    pub foreground_cpu_time: usize,
    pub foreground_write_bandwidth: ReadableSize,
    pub foreground_read_bandwidth: ReadableSize,
    pub max_delay_duration: ReadableDuration,
}

impl Default for QuotaConfig {
    fn default() -> Self {
        Self {
            foreground_cpu_time: 0,
            foreground_write_bandwidth: ReadableSize(0),
            foreground_read_bandwidth: ReadableSize(0),
            max_delay_duration: ReadableDuration::millis(500),
        }
    }
}

impl QuotaConfig {
    pub fn validate(&self) -> Result<(), Box<dyn Error>> {
        const MAX_DELAY_DURATION: ReadableDuration = ReadableDuration::micros(u64::MAX / 1000);

        if self.max_delay_duration > MAX_DELAY_DURATION {
            return Err(format!("quota.max-delay-duration must <= {}", MAX_DELAY_DURATION).into());
        }

        Ok(())
    }
}

#[derive(Clone, Serialize, Deserialize, PartialEq, Debug, OnlineConfig)]
#[serde(default)]
#[serde(rename_all = "kebab-case")]
pub struct TiKvConfig {
    #[doc(hidden)]
    #[serde(skip_serializing)]
    #[online_config(hidden)]
    pub cfg_path: String,

    // Deprecated! These configuration has been moved to LogConfig.
    // They are preserved for compatibility check.
    #[doc(hidden)]
    #[online_config(skip)]
    #[serde(with = "log_level_serde")]
    pub log_level: slog::Level,
    #[doc(hidden)]
    #[online_config(skip)]
    pub log_file: String,
    #[doc(hidden)]
    #[online_config(skip)]
    pub log_format: LogFormat,
    #[online_config(skip)]
    pub log_rotation_timespan: ReadableDuration,
    #[doc(hidden)]
    #[online_config(skip)]
    pub log_rotation_size: ReadableSize,

    #[online_config(skip)]
    pub slow_log_file: String,

    #[online_config(skip)]
    pub slow_log_threshold: ReadableDuration,

    #[online_config(hidden)]
    pub panic_when_unexpected_key_or_data: bool,

    #[doc(hidden)]
    #[serde(skip_serializing)]
    #[online_config(skip)]
    pub enable_io_snoop: bool,

    #[online_config(skip)]
    pub abort_on_panic: bool,

    #[doc(hidden)]
    #[online_config(skip)]
    pub memory_usage_limit: Option<ReadableSize>,

    #[doc(hidden)]
    #[online_config(skip)]
    pub memory_usage_high_water: f64,

    #[online_config(skip)]
    pub log: LogConfig,

    #[online_config(submodule)]
    pub quota: QuotaConfig,

    #[online_config(submodule)]
    pub readpool: ReadPoolConfig,

    #[online_config(submodule)]
    pub server: ServerConfig,

    #[online_config(submodule)]
    pub storage: StorageConfig,

    #[online_config(skip)]
    pub pd: PdConfig,

    #[online_config(hidden)]
    pub metric: MetricConfig,

    #[online_config(submodule)]
    #[serde(rename = "raftstore")]
    pub raft_store: RaftstoreConfig,

    #[online_config(submodule)]
    pub coprocessor: CopConfig,

    #[online_config(skip)]
    pub coprocessor_v2: CoprocessorV2Config,

    #[online_config(submodule)]
    pub rocksdb: DbConfig,

    #[online_config(submodule)]
    pub raftdb: RaftDbConfig,

    #[online_config(skip)]
    pub raft_engine: RaftEngineConfig,

    #[online_config(skip)]
    pub security: SecurityConfig,

    #[online_config(skip)]
    pub import: ImportConfig,

    #[online_config(submodule)]
    pub backup: BackupConfig,

    #[online_config(submodule)]
    pub pessimistic_txn: PessimisticTxnConfig,

    #[online_config(submodule)]
    pub gc: GcConfig,

    #[online_config(submodule)]
    pub split: SplitConfig,

    #[online_config(submodule)]
    pub cdc: CdcConfig,

    #[online_config(submodule)]
    pub resolved_ts: ResolvedTsConfig,

    #[online_config(submodule)]
    pub resource_metering: ResourceMeteringConfig,

    #[online_config(skip)]
    pub causal_ts: CausalTsConfig,
}

impl Default for TiKvConfig {
    fn default() -> TiKvConfig {
        TiKvConfig {
            cfg_path: "".to_owned(),
            log_level: slog::Level::Info,
            log_file: "".to_owned(),
            log_format: LogFormat::Text,
            log_rotation_timespan: ReadableDuration::hours(0),
            log_rotation_size: ReadableSize::mb(300),
            slow_log_file: "".to_owned(),
            slow_log_threshold: ReadableDuration::secs(1),
            panic_when_unexpected_key_or_data: false,
            enable_io_snoop: true,
            abort_on_panic: false,
            memory_usage_limit: None,
            memory_usage_high_water: 0.9,
            log: LogConfig::default(),
            quota: QuotaConfig::default(),
            readpool: ReadPoolConfig::default(),
            server: ServerConfig::default(),
            metric: MetricConfig::default(),
            raft_store: RaftstoreConfig::default(),
            coprocessor: CopConfig::default(),
            coprocessor_v2: CoprocessorV2Config::default(),
            pd: PdConfig::default(),
            rocksdb: DbConfig::default(),
            raftdb: RaftDbConfig::default(),
            raft_engine: RaftEngineConfig::default(),
            storage: StorageConfig::default(),
            security: SecurityConfig::default(),
            import: ImportConfig::default(),
            backup: BackupConfig::default(),
            pessimistic_txn: PessimisticTxnConfig::default(),
            gc: GcConfig::default(),
            split: SplitConfig::default(),
            cdc: CdcConfig::default(),
            resolved_ts: ResolvedTsConfig::default(),
            resource_metering: ResourceMeteringConfig::default(),
            causal_ts: CausalTsConfig::default(),
        }
    }
}

impl TiKvConfig {
    pub fn infer_raft_db_path(&self, data_dir: Option<&str>) -> Result<String, Box<dyn Error>> {
        if self.raft_store.raftdb_path.is_empty() {
            let data_dir = data_dir.unwrap_or(&self.storage.data_dir);
            config::canonicalize_sub_path(data_dir, "raft")
        } else {
            config::canonicalize_path(&self.raft_store.raftdb_path)
        }
    }

    pub fn infer_raft_engine_path(&self, data_dir: Option<&str>) -> Result<String, Box<dyn Error>> {
        if self.raft_engine.config.dir.is_empty() {
            let data_dir = data_dir.unwrap_or(&self.storage.data_dir);
            config::canonicalize_sub_path(data_dir, "raft-engine")
        } else {
            config::canonicalize_path(&self.raft_engine.config.dir)
        }
    }

    pub fn infer_kv_engine_path(&self, data_dir: Option<&str>) -> Result<String, Box<dyn Error>> {
        let data_dir = data_dir.unwrap_or(&self.storage.data_dir);
        config::canonicalize_sub_path(data_dir, DEFAULT_ROCKSDB_SUB_DIR)
    }

    // TODO: change to validate(&self)
    pub fn validate(&mut self) -> Result<(), Box<dyn Error>> {
        self.log.validate()?;
        self.readpool.validate()?;
        self.storage.validate()?;

        if self.cfg_path.is_empty() {
            self.cfg_path = Path::new(&self.storage.data_dir)
                .join(LAST_CONFIG_FILE)
                .to_str()
                .unwrap()
                .to_owned();
        }

        self.raft_store.raftdb_path = self.infer_raft_db_path(None)?;
        self.raft_engine.config.dir = self.infer_raft_engine_path(None)?;

        if self.raft_engine.config.dir == self.raft_store.raftdb_path {
            return Err("raft_engine.config.dir can't be same as raft_store.raftdb_path".into());
        }

        let kv_db_path = self.infer_kv_engine_path(None)?;
        if kv_db_path == self.raft_store.raftdb_path {
            return Err("raft_store.raftdb_path can't be same as storage.data_dir/db".into());
        }

        let kv_db_wal_path = if self.rocksdb.wal_dir.is_empty() {
            config::canonicalize_path(&kv_db_path)?
        } else {
            config::canonicalize_path(&self.rocksdb.wal_dir)?
        };
        let raft_db_wal_path = if self.raftdb.wal_dir.is_empty() {
            config::canonicalize_path(&self.raft_store.raftdb_path)?
        } else {
            config::canonicalize_path(&self.raftdb.wal_dir)?
        };
        if kv_db_wal_path == raft_db_wal_path {
            return Err("raftdb.wal_dir can't be same as rocksdb.wal_dir".into());
        }

        RaftDataStateMachine::new(
            &self.storage.data_dir,
            &self.raft_store.raftdb_path,
            &self.raft_engine.config.dir,
        )
        .validate(RocksEngine::exists(&kv_db_path))?;

        // Check blob file dir is empty when titan is disabled
        if !self.rocksdb.titan.enabled {
            let titandb_path = if self.rocksdb.titan.dirname.is_empty() {
                Path::new(&kv_db_path).join("titandb")
            } else {
                Path::new(&self.rocksdb.titan.dirname).to_path_buf()
            };
            if let Err(e) =
                tikv_util::config::check_data_dir_empty(titandb_path.to_str().unwrap(), "blob")
            {
                return Err(format!(
                    "check: titandb-data-dir-empty; err: \"{}\"; \
                     hint: You have disabled titan when its data directory is not empty. \
                     To properly shutdown titan, please enter fallback blob-run-mode and \
                     wait till titandb files are all safely ingested.",
                    e
                )
                .into());
            }
        }

        let expect_keepalive = self.raft_store.raft_heartbeat_interval() * 2;
        if expect_keepalive > self.server.grpc_keepalive_time.0 {
            return Err(format!(
                "grpc_keepalive_time is too small, it should not less than the double of \
                 raft tick interval (>= {})",
                duration_to_sec(expect_keepalive)
            )
            .into());
        }

        if self.raft_store.hibernate_regions && !self.cdc.hibernate_regions_compatible {
            warn!(
                "raftstore.hibernate-regions was enabled but cdc.hibernate-regions-compatible \
                was disabled, hibernate regions may be broken up if you want to deploy a cdc cluster"
            );
        }

        self.rocksdb.validate()?;
        self.raftdb.validate()?;
        self.raft_engine.validate()?;
        self.server.validate()?;
        self.raft_store.validate()?;
        self.pd.validate()?;
        self.coprocessor.validate()?;
        self.security.validate()?;
        self.import.validate()?;
        self.backup.validate()?;
        self.cdc.validate()?;
        self.pessimistic_txn.validate()?;
        self.gc.validate()?;
        self.resolved_ts.validate()?;
        self.resource_metering.validate()?;
        self.quota.validate()?;
        self.causal_ts.validate()?;

        if self.storage.flow_control.enable {
            // using raftdb write stall to control memtables as a safety net
            self.raftdb.defaultcf.level0_slowdown_writes_trigger = 10000;
            self.raftdb.defaultcf.level0_stop_writes_trigger = 10000;
            self.raftdb.defaultcf.soft_pending_compaction_bytes_limit = ReadableSize(0);
            self.raftdb.defaultcf.hard_pending_compaction_bytes_limit = ReadableSize(0);

            // disable kvdb write stall, and override related configs
            self.rocksdb.defaultcf.disable_write_stall = true;
            self.rocksdb.defaultcf.level0_slowdown_writes_trigger =
                self.storage.flow_control.l0_files_threshold as i32;
            self.rocksdb.defaultcf.soft_pending_compaction_bytes_limit = self
                .storage
                .flow_control
                .soft_pending_compaction_bytes_limit;
            self.rocksdb.defaultcf.hard_pending_compaction_bytes_limit = self
                .storage
                .flow_control
                .hard_pending_compaction_bytes_limit;
            self.rocksdb.writecf.disable_write_stall = true;
            self.rocksdb.writecf.level0_slowdown_writes_trigger =
                self.storage.flow_control.l0_files_threshold as i32;
            self.rocksdb.writecf.soft_pending_compaction_bytes_limit = self
                .storage
                .flow_control
                .soft_pending_compaction_bytes_limit;
            self.rocksdb.writecf.hard_pending_compaction_bytes_limit = self
                .storage
                .flow_control
                .hard_pending_compaction_bytes_limit;
            self.rocksdb.lockcf.disable_write_stall = true;
            self.rocksdb.lockcf.level0_slowdown_writes_trigger =
                self.storage.flow_control.l0_files_threshold as i32;
            self.rocksdb.lockcf.soft_pending_compaction_bytes_limit = self
                .storage
                .flow_control
                .soft_pending_compaction_bytes_limit;
            self.rocksdb.lockcf.hard_pending_compaction_bytes_limit = self
                .storage
                .flow_control
                .hard_pending_compaction_bytes_limit;
            self.rocksdb.raftcf.disable_write_stall = true;
            self.rocksdb.raftcf.level0_slowdown_writes_trigger =
                self.storage.flow_control.l0_files_threshold as i32;
            self.rocksdb.raftcf.soft_pending_compaction_bytes_limit = self
                .storage
                .flow_control
                .soft_pending_compaction_bytes_limit;
            self.rocksdb.raftcf.hard_pending_compaction_bytes_limit = self
                .storage
                .flow_control
                .hard_pending_compaction_bytes_limit;
        }

        if let Some(memory_usage_limit) = self.memory_usage_limit {
            let total = SysQuota::memory_limit_in_bytes();
            if memory_usage_limit.0 > total {
                // Explicitly exceeds system memory capacity is not allowed.
                return Err(format!(
                    "memory_usage_limit is greater than system memory capacity {}",
                    total
                )
                .into());
            }
        } else {
            // Adjust `memory_usage_limit` if necessary.
            if self.storage.block_cache.shared {
                if let Some(cap) = self.storage.block_cache.capacity {
                    let limit = (cap.0 as f64 / BLOCK_CACHE_RATE * MEMORY_USAGE_LIMIT_RATE) as u64;
                    self.memory_usage_limit = Some(ReadableSize(limit));
                } else {
                    self.memory_usage_limit = Some(Self::suggested_memory_usage_limit());
                }
            } else {
                let cap = self.rocksdb.defaultcf.block_cache_size.0
                    + self.rocksdb.writecf.block_cache_size.0
                    + self.rocksdb.lockcf.block_cache_size.0
                    + self.raftdb.defaultcf.block_cache_size.0;
                let limit = (cap as f64 / BLOCK_CACHE_RATE * MEMORY_USAGE_LIMIT_RATE) as u64;
                self.memory_usage_limit = Some(ReadableSize(limit));
            }
        }

        let mut limit = self.memory_usage_limit.unwrap();
        let total = ReadableSize(SysQuota::memory_limit_in_bytes());
        if limit.0 > total.0 {
            warn!(
                "memory_usage_limit:{:?} > total:{:?}, fallback to total",
                limit, total,
            );
            self.memory_usage_limit = Some(total);
            limit = total;
        }

        let default = Self::suggested_memory_usage_limit();
        if limit.0 > default.0 {
            warn!(
                "memory_usage_limit:{:?} > recommanded:{:?}, maybe page cache isn't enough",
                limit, default,
            );
        }

        Ok(())
    }

    // As the init of `logger` is very early, this adjust needs to be separated and called
    // immediately after parsing the command line.
    pub fn logger_compatible_adjust(&mut self) {
        let default_tikv_cfg = TiKvConfig::default();
        let default_log_cfg = LogConfig::default();
        if self.log_level != default_tikv_cfg.log_level {
            eprintln!("deprecated configuration, log-level has been moved to log.level");
            if self.log.level == default_log_cfg.level {
                eprintln!("override log.level with log-level, {:?}", self.log_level);
                self.log.level = self.log_level;
            }
            self.log_level = default_tikv_cfg.log_level;
        }
        if self.log_file != default_tikv_cfg.log_file {
            eprintln!("deprecated configuration, log-file has been moved to log.file.filename");
            if self.log.file.filename == default_log_cfg.file.filename {
                eprintln!(
                    "override log.file.filename with log-file, {:?}",
                    self.log_file
                );
                self.log.file.filename = self.log_file.clone();
            }
            self.log_file = default_tikv_cfg.log_file;
        }
        if self.log_format != default_tikv_cfg.log_format {
            eprintln!("deprecated configuration, log-format has been moved to log.format");
            if self.log.format == default_log_cfg.format {
                eprintln!("override log.format with log-format, {:?}", self.log_format);
                self.log.format = self.log_format;
            }
            self.log_format = default_tikv_cfg.log_format;
        }
        if self.log_rotation_timespan.as_secs() > 0 {
            eprintln!(
                "deprecated configuration, log-rotation-timespan is no longer used and ignored."
            );
        }
        if self.log_rotation_size != default_tikv_cfg.log_rotation_size {
            eprintln!(
                "deprecated configuration, \
                 log-ratation-size has been moved to log.file.max-size"
            );
            if self.log.file.max_size == default_log_cfg.file.max_size {
                eprintln!(
                    "override log.file.max_size with log-rotation-size, {:?}",
                    self.log_rotation_size
                );
                self.log.file.max_size = self.log_rotation_size.as_mb();
            }
            self.log_rotation_size = default_tikv_cfg.log_rotation_size;
        }
    }

    pub fn compatible_adjust(&mut self) {
        let default_raft_store = RaftstoreConfig::default();
        let default_coprocessor = CopConfig::default();
        if self.raft_store.region_max_size != default_raft_store.region_max_size {
            warn!(
                "deprecated configuration, \
                 raftstore.region-max-size has been moved to coprocessor"
            );
            if self.coprocessor.region_max_size == default_coprocessor.region_max_size {
                warn!(
                    "override coprocessor.region-max-size with raftstore.region-max-size, {:?}",
                    self.raft_store.region_max_size
                );
                self.coprocessor.region_max_size = self.raft_store.region_max_size;
            }
            self.raft_store.region_max_size = default_raft_store.region_max_size;
        }
        if self.raft_store.region_split_size != default_raft_store.region_split_size {
            warn!(
                "deprecated configuration, \
                 raftstore.region-split-size has been moved to coprocessor",
            );
            if self.coprocessor.region_split_size == default_coprocessor.region_split_size {
                warn!(
                    "override coprocessor.region-split-size with raftstore.region-split-size, {:?}",
                    self.raft_store.region_split_size
                );
                self.coprocessor.region_split_size = self.raft_store.region_split_size;
            }
            self.raft_store.region_split_size = default_raft_store.region_split_size;
        }
        if self.server.end_point_concurrency.is_some() {
            warn!(
                "deprecated configuration, {} has been moved to {}",
                "server.end-point-concurrency", "readpool.coprocessor.xxx-concurrency",
            );
            warn!(
                "override {} with {}, {:?}",
                "readpool.coprocessor.xxx-concurrency",
                "server.end-point-concurrency",
                self.server.end_point_concurrency
            );
            let concurrency = self.server.end_point_concurrency.take().unwrap();
            self.readpool.coprocessor.high_concurrency = concurrency;
            self.readpool.coprocessor.normal_concurrency = concurrency;
            self.readpool.coprocessor.low_concurrency = concurrency;
        }
        if self.server.end_point_stack_size.is_some() {
            warn!(
                "deprecated configuration, {} has been moved to {}",
                "server.end-point-stack-size", "readpool.coprocessor.stack-size",
            );
            warn!(
                "override {} with {}, {:?}",
                "readpool.coprocessor.stack-size",
                "server.end-point-stack-size",
                self.server.end_point_stack_size
            );
            self.readpool.coprocessor.stack_size = self.server.end_point_stack_size.take().unwrap();
        }
        if self.server.end_point_max_tasks.is_some() {
            warn!(
                "deprecated configuration, {} is no longer used and ignored, please use {}.",
                "server.end-point-max-tasks", "readpool.coprocessor.max-tasks-per-worker-xxx",
            );
            // Note:
            // Our `end_point_max_tasks` is mostly mistakenly configured, so we don't override
            // new configuration using old values.
            self.server.end_point_max_tasks = None;
        }
        if self.raft_store.clean_stale_peer_delay.as_secs() > 0 {
            warn!(
                "deprecated configuration, {} is no longer used and ignored.",
                "raft_store.clean_stale_peer_delay",
            );
        }
        if self.rocksdb.auto_tuned.is_some() {
            warn!(
                "deprecated configuration, {} is no longer used and ignored, please use {}.",
                "rocksdb.auto_tuned", "rocksdb.rate_limiter_auto_tuned",
            );
            self.rocksdb.auto_tuned = None;
        }
        // When shared block cache is enabled, if its capacity is set, it overrides individual
        // block cache sizes. Otherwise use the sum of block cache size of all column families
        // as the shared cache size.
        let cache_cfg = &mut self.storage.block_cache;
        if cache_cfg.shared && cache_cfg.capacity.is_none() {
            cache_cfg.capacity = Some(ReadableSize(
                self.rocksdb.defaultcf.block_cache_size.0
                    + self.rocksdb.writecf.block_cache_size.0
                    + self.rocksdb.lockcf.block_cache_size.0
                    + self.raftdb.defaultcf.block_cache_size.0,
            ));
        }
        if self.backup.sst_max_size.0 < default_coprocessor.region_max_size.0 / 10 {
            warn!(
                "override backup.sst-max-size with min sst-max-size, {:?}",
                default_coprocessor.region_max_size / 10
            );
            self.backup.sst_max_size = default_coprocessor.region_max_size / 10;
        } else if self.backup.sst_max_size.0 > default_coprocessor.region_max_size.0 * 2 {
            warn!(
                "override backup.sst-max-size with max sst-max-size, {:?}",
                default_coprocessor.region_max_size * 2
            );
            self.backup.sst_max_size = default_coprocessor.region_max_size * 2;
        }

        self.readpool.adjust_use_unified_pool();
    }

    pub fn check_critical_cfg_with(&self, last_cfg: &Self) -> Result<(), String> {
        if last_cfg.storage.data_dir != self.storage.data_dir {
            // In tikv 3.0 the default value of storage.data-dir changed
            // from "" to "./"
            let using_default_after_upgrade =
                last_cfg.storage.data_dir.is_empty() && self.storage.data_dir == DEFAULT_DATA_DIR;

            if !using_default_after_upgrade {
                return Err(format!(
                    "storage data dir have been changed, former data dir is {}, \
                     current data dir is {}, please check if it is expected.",
                    last_cfg.storage.data_dir, self.storage.data_dir
                ));
            }
        }
        if last_cfg.rocksdb.wal_dir != self.rocksdb.wal_dir {
            return Err(format!(
                "db wal dir have been changed, former is '{}', \
                 current db wal_dir is '{}', please guarantee all data wal logs \
                 have been moved to destination directory.",
                last_cfg.rocksdb.wal_dir, self.rocksdb.wal_dir
            ));
        }

        // It's possible that `last_cfg` is not fully validated.
        let last_raftdb_dir = last_cfg
            .infer_raft_db_path(None)
            .map_err(|e| e.to_string())?;
        let last_raft_engine_dir = last_cfg
            .infer_raft_engine_path(None)
            .map_err(|e| e.to_string())?;

        // FIXME: We cannot reliably determine the actual value of
        // `last_cfg.raft_engine.enable`, because some old versions don't have
        // this field (so it is automatically interpreted as the current
        // default value). To be safe, we will check both engines regardless
        // of whether raft engine is enabled.
        if last_raftdb_dir != self.raft_store.raftdb_path {
            return Err(format!(
                "raft db dir have been changed, former is '{}', \
                current is '{}', please check if it is expected.",
                last_raftdb_dir, self.raft_store.raftdb_path
            ));
        }
        if last_cfg.raftdb.wal_dir != self.raftdb.wal_dir {
            return Err(format!(
                "raft db wal dir have been changed, former is '{}', \
                current is '{}', please check if it is expected.",
                last_cfg.raftdb.wal_dir, self.raftdb.wal_dir
            ));
        }
        if last_raft_engine_dir != self.raft_engine.config.dir {
            return Err(format!(
                "raft engine dir have been changed, former is '{}', \
                 current is '{}', please check if it is expected.",
                last_raft_engine_dir, self.raft_engine.config.dir
            ));
        }

        if last_cfg.storage.enable_ttl && !self.storage.enable_ttl {
            return Err("can't disable ttl on a ttl instance".to_owned());
        } else if !last_cfg.storage.enable_ttl && self.storage.enable_ttl {
            return Err("can't enable ttl on a non-ttl instance".to_owned());
        }

        Ok(())
    }

    pub fn from_file(
        path: &Path,
        unrecognized_keys: Option<&mut Vec<String>>,
    ) -> Result<Self, Box<dyn Error>> {
        let s = fs::read_to_string(path)?;
        let mut deserializer = toml::Deserializer::new(&s);
        let mut cfg = if let Some(keys) = unrecognized_keys {
            serde_ignored::deserialize(&mut deserializer, |key| keys.push(key.to_string()))
        } else {
            <TiKvConfig as serde::Deserialize>::deserialize(&mut deserializer)
        }?;
        deserializer.end()?;
        cfg.cfg_path = path.display().to_string();
        Ok(cfg)
    }

    pub fn write_to_file<P: AsRef<Path>>(&self, path: P) -> Result<(), IoError> {
        let content = ::toml::to_string(&self).unwrap();
        let mut f = fs::File::create(&path)?;
        f.write_all(content.as_bytes())?;
        f.sync_all()?;

        Ok(())
    }

    pub fn write_into_metrics(&self) {
        self.raft_store.write_into_metrics();
        self.rocksdb.write_into_metrics();
    }

    pub fn with_tmp() -> Result<(TiKvConfig, tempfile::TempDir), IoError> {
        let tmp = tempfile::tempdir()?;
        let mut cfg = TiKvConfig::default();
        cfg.storage.data_dir = tmp.path().display().to_string();
        cfg.cfg_path = tmp.path().join(LAST_CONFIG_FILE).display().to_string();
        Ok((cfg, tmp))
    }

    fn suggested_memory_usage_limit() -> ReadableSize {
        let total = SysQuota::memory_limit_in_bytes();
        // Reserve some space for page cache. The
        ReadableSize((total as f64 * MEMORY_USAGE_LIMIT_RATE) as u64)
    }

    pub fn build_shared_rocks_env(
        &self,
        key_manager: Option<Arc<DataKeyManager>>,
        limiter: Option<Arc<IORateLimiter>>,
    ) -> Result<Arc<Env>, String> {
        let env = get_env(key_manager, limiter)?;
        if !self.raft_engine.enable {
            // RocksDB makes sure there are at least `max_background_flushes`
            // high-priority workers in env. That is not enough when multiple
            // RocksDB instances share the same env. We manually configure the
            // worker count in this case.
            env.set_high_priority_background_threads(
                self.raftdb.max_background_flushes + self.rocksdb.max_background_flushes,
            );
        }
        Ok(env)
    }
}

/// Prevents launching with an incompatible configuration
///
/// Loads the previously-loaded configuration from `last_tikv.toml`,
/// compares key configuration items and fails if they are not
/// identical.
pub fn check_critical_config(config: &TiKvConfig) -> Result<(), String> {
    // Check current critical configurations with last time, if there are some
    // changes, user must guarantee relevant works have been done.
    if let Some(mut cfg) = get_last_config(&config.storage.data_dir) {
        cfg.compatible_adjust();
        if let Err(e) = cfg.validate() {
            warn!("last_tikv.toml is invalid but ignored: {:?}", e);
        }
        config.check_critical_cfg_with(&cfg)?;
    }
    Ok(())
}

fn get_last_config(data_dir: &str) -> Option<TiKvConfig> {
    let store_path = Path::new(data_dir);
    let last_cfg_path = store_path.join(LAST_CONFIG_FILE);
    if last_cfg_path.exists() {
        return Some(
            TiKvConfig::from_file(&last_cfg_path, None).unwrap_or_else(|e| {
                panic!(
                    "invalid auto generated configuration file {}, err {}",
                    last_cfg_path.display(),
                    e
                );
            }),
        );
    }
    None
}

/// Persists config to `last_tikv.toml`
pub fn persist_config(config: &TiKvConfig) -> Result<(), String> {
    let store_path = Path::new(&config.storage.data_dir);
    let last_cfg_path = store_path.join(LAST_CONFIG_FILE);
    let tmp_cfg_path = store_path.join(TMP_CONFIG_FILE);

    let same_as_last_cfg = fs::read_to_string(&last_cfg_path).map_or(false, |last_cfg| {
        toml::to_string(&config).unwrap() == last_cfg
    });
    if same_as_last_cfg {
        return Ok(());
    }

    // Create parent directory if missing.
    if let Err(e) = fs::create_dir_all(&store_path) {
        return Err(format!(
            "create parent directory '{}' failed: {}",
            store_path.to_str().unwrap(),
            e
        ));
    }

    // Persist current configurations to temporary file.
    if let Err(e) = config.write_to_file(&tmp_cfg_path) {
        return Err(format!(
            "persist config to '{}' failed: {}",
            tmp_cfg_path.to_str().unwrap(),
            e
        ));
    }

    // Rename temporary file to last config file.
    if let Err(e) = fs::rename(&tmp_cfg_path, &last_cfg_path) {
        return Err(format!(
            "rename config file from '{}' to '{}' failed: {}",
            tmp_cfg_path.to_str().unwrap(),
            last_cfg_path.to_str().unwrap(),
            e
        ));
    }

    Ok(())
}

pub fn write_config<P: AsRef<Path>>(path: P, content: &[u8]) -> CfgResult<()> {
    let tmp_cfg_path = match path.as_ref().parent() {
        Some(p) => p.join(TMP_CONFIG_FILE),
        None => {
            return Err(Box::new(IoError::new(
                ErrorKind::Other,
                format!(
                    "failed to get parent path of config file: {}",
                    path.as_ref().display()
                ),
            )));
        }
    };
    {
        let mut f = fs::File::create(&tmp_cfg_path)?;
        f.write_all(content)?;
        f.sync_all()?;
    }
    fs::rename(&tmp_cfg_path, &path)?;
    Ok(())
}

lazy_static! {
    pub static ref TIKVCONFIG_TYPED: ConfigChange = TiKvConfig::default().typed();
}

fn serde_to_online_config(name: String) -> String {
    let res = name.replace("raftstore", "raft_store").replace('-', "_");
    match res.as_ref() {
        "raft_store.store_pool_size" | "raft_store.store_max_batch_size" => {
            res.replace("store_", "store_batch_system.")
        }
        "raft_store.apply_pool_size" | "raft_store.apply_max_batch_size" => {
            res.replace("apply_", "apply_batch_system.")
        }
        _ => res,
    }
}

fn to_config_change(change: HashMap<String, String>) -> CfgResult<ConfigChange> {
    fn helper(
        mut fields: Vec<String>,
        dst: &mut ConfigChange,
        typed: &ConfigChange,
        value: String,
    ) -> CfgResult<()> {
        if let Some(field) = fields.pop() {
            return match typed.get(&field) {
                None => Err(format!("unexpect fields: {}", field).into()),
                Some(ConfigValue::Skip) => {
                    Err(format!("config {} can not be changed", field).into())
                }
                Some(ConfigValue::Module(m)) => {
                    if let ConfigValue::Module(n_dst) = dst
                        .entry(field)
                        .or_insert_with(|| ConfigValue::Module(HashMap::new()))
                    {
                        return helper(fields, n_dst, m, value);
                    }
                    panic!("unexpect config value");
                }
                Some(v) => {
                    if fields.is_empty() {
                        return match to_change_value(&value, v) {
                            Err(_) => Err(format!("failed to parse: {}", value).into()),
                            Ok(v) => {
                                dst.insert(field, v);
                                Ok(())
                            }
                        };
                    }
                    let c: Vec<_> = fields.into_iter().rev().collect();
                    Err(format!("unexpect fields: {}", c[..].join(".")).into())
                }
            };
        }
        Ok(())
    }
    let mut res = HashMap::new();
    for (mut name, value) in change {
        name = serde_to_online_config(name);
        let fields: Vec<_> = name
            .as_str()
            .split('.')
            .map(|s| s.to_owned())
            .rev()
            .collect();
        helper(fields, &mut res, &TIKVCONFIG_TYPED, value)?;
    }
    Ok(res)
}

fn to_change_value(v: &str, typed: &ConfigValue) -> CfgResult<ConfigValue> {
    let v = v.trim_matches('\"');
    let res = match typed {
        ConfigValue::Duration(_) => ConfigValue::from(v.parse::<ReadableDuration>()?),
        ConfigValue::Size(_) => ConfigValue::from(v.parse::<ReadableSize>()?),
        ConfigValue::U64(_) => ConfigValue::from(v.parse::<u64>()?),
        ConfigValue::F64(_) => ConfigValue::from(v.parse::<f64>()?),
        ConfigValue::U32(_) => ConfigValue::from(v.parse::<u32>()?),
        ConfigValue::I32(_) => ConfigValue::from(v.parse::<i32>()?),
        ConfigValue::Usize(_) => ConfigValue::from(v.parse::<usize>()?),
        ConfigValue::Bool(_) => ConfigValue::from(v.parse::<bool>()?),
        ConfigValue::BlobRunMode(_) => ConfigValue::from(v.parse::<BlobRunMode>()?),
        ConfigValue::IOPriority(_) => ConfigValue::from(v.parse::<IOPriority>()?),
        ConfigValue::String(_) => ConfigValue::String(v.to_owned()),
        _ => unreachable!(),
    };
    Ok(res)
}

fn to_toml_encode(change: HashMap<String, String>) -> CfgResult<HashMap<String, String>> {
    fn helper(mut fields: Vec<String>, typed: &ConfigChange) -> CfgResult<bool> {
        if let Some(field) = fields.pop() {
            match typed.get(&field) {
                None | Some(ConfigValue::Skip) => Err(Box::new(IoError::new(
                    ErrorKind::Other,
                    format!("failed to get field: {}", field),
                ))),
                Some(ConfigValue::Module(m)) => helper(fields, m),
                Some(c) => {
                    if !fields.is_empty() {
                        return Err(Box::new(IoError::new(
                            ErrorKind::Other,
                            format!("unexpect fields: {:?}", fields),
                        )));
                    }
                    match c {
                        ConfigValue::Duration(_)
                        | ConfigValue::Size(_)
                        | ConfigValue::String(_)
                        | ConfigValue::BlobRunMode(_)
                        | ConfigValue::IOPriority(_) => Ok(true),
                        ConfigValue::None => Err(Box::new(IoError::new(
                            ErrorKind::Other,
                            format!("unexpect none field: {:?}", c),
                        ))),
                        _ => Ok(false),
                    }
                }
            }
        } else {
            Err(Box::new(IoError::new(
                ErrorKind::Other,
                "failed to get field",
            )))
        }
    }
    let mut dst = HashMap::new();
    for (name, value) in change {
        let online_config_name = serde_to_online_config(name.clone());
        let fields: Vec<_> = online_config_name
            .as_str()
            .split('.')
            .map(|s| s.to_owned())
            .rev()
            .collect();
        if helper(fields, &TIKVCONFIG_TYPED)? {
            dst.insert(name.replace('_', "-"), format!("\"{}\"", value));
        } else {
            dst.insert(name.replace('_', "-"), value);
        }
    }
    Ok(dst)
}

#[derive(PartialEq, Eq, Hash, Debug, Clone)]
pub enum Module {
    Readpool,
    Server,
    Metric,
    Raftstore,
    Coprocessor,
    Pd,
    Rocksdb,
    Raftdb,
    RaftEngine,
    Storage,
    Security,
    Encryption,
    Import,
    Backup,
    PessimisticTxn,
    Gc,
    Split,
    CDC,
    ResolvedTs,
    ResourceMetering,
    Quota,
    Unknown(String),
}

impl From<&str> for Module {
    fn from(m: &str) -> Module {
        match m {
            "readpool" => Module::Readpool,
            "server" => Module::Server,
            "metric" => Module::Metric,
            "raft_store" => Module::Raftstore,
            "coprocessor" => Module::Coprocessor,
            "pd" => Module::Pd,
            "split" => Module::Split,
            "rocksdb" => Module::Rocksdb,
            "raftdb" => Module::Raftdb,
            "raft_engine" => Module::RaftEngine,
            "storage" => Module::Storage,
            "security" => Module::Security,
            "import" => Module::Import,
            "backup" => Module::Backup,
            "pessimistic_txn" => Module::PessimisticTxn,
            "gc" => Module::Gc,
            "cdc" => Module::CDC,
            "resolved_ts" => Module::ResolvedTs,
            "resource_metering" => Module::ResourceMetering,
            "quota" => Module::Quota,
            n => Module::Unknown(n.to_owned()),
        }
    }
}

/// ConfigController use to register each module's config manager,
/// and dispatch the change of config to corresponding managers or
/// return the change if the incoming change is invalid.
#[derive(Default, Clone)]
pub struct ConfigController {
    inner: Arc<RwLock<ConfigInner>>,
}

#[derive(Default)]
struct ConfigInner {
    current: TiKvConfig,
    config_mgrs: HashMap<Module, Box<dyn ConfigManager>>,
}

impl ConfigController {
    pub fn new(current: TiKvConfig) -> Self {
        ConfigController {
            inner: Arc::new(RwLock::new(ConfigInner {
                current,
                config_mgrs: HashMap::new(),
            })),
        }
    }

    pub fn update(&self, change: HashMap<String, String>) -> CfgResult<()> {
        let diff = to_config_change(change.clone())?;
        self.update_impl(diff, Some(change))
    }

    pub fn update_from_toml_file(&self) -> CfgResult<()> {
        let current = self.get_current();
        match TiKvConfig::from_file(Path::new(&current.cfg_path), None) {
            Ok(incoming) => {
                let diff = current.diff(&incoming);
                self.update_impl(diff, None)
            }
            Err(e) => Err(e),
        }
    }

    fn update_impl(
        &self,
        mut diff: HashMap<String, ConfigValue>,
        change: Option<HashMap<String, String>>,
    ) -> CfgResult<()> {
        diff = {
            let incoming = self.get_current();
            let mut updated = incoming.clone();
            updated.update(diff);
            // Config might be adjusted in `validate`.
            updated.validate()?;
            incoming.diff(&updated)
        };
        let mut inner = self.inner.write().unwrap();
        let mut to_update = HashMap::with_capacity(diff.len());
        for (name, change) in diff.into_iter() {
            match change {
                ConfigValue::Module(change) => {
                    // update a submodule's config only if changes had been successfully
                    // dispatched to corresponding config manager, to avoid dispatch change twice
                    if let Some(mgr) = inner.config_mgrs.get_mut(&Module::from(name.as_str())) {
                        if let Err(e) = mgr.dispatch(change.clone()) {
                            inner.current.update(to_update);
                            return Err(e);
                        }
                    }
                    to_update.insert(name, ConfigValue::Module(change));
                }
                _ => {
                    let _ = to_update.insert(name, change);
                }
            }
        }
        debug!("all config change had been dispatched"; "change" => ?to_update);
        inner.current.update(to_update);
        // Write change to the config file
        if let Some(change) = change {
            let content = {
                let change = to_toml_encode(change)?;
                let src = if Path::new(&inner.current.cfg_path).exists() {
                    fs::read_to_string(&inner.current.cfg_path)?
                } else {
                    String::new()
                };
                let mut t = TomlWriter::new();
                t.write_change(src, change);
                t.finish()
            };
            write_config(&inner.current.cfg_path, &content)?;
        }
        Ok(())
    }

    pub fn update_config(&self, name: &str, value: &str) -> CfgResult<()> {
        let mut m = HashMap::new();
        m.insert(name.to_owned(), value.to_owned());
        self.update(m)
    }

    pub fn register(&self, module: Module, cfg_mgr: Box<dyn ConfigManager>) {
        let mut inner = self.inner.write().unwrap();
        if inner.config_mgrs.insert(module.clone(), cfg_mgr).is_some() {
            warn!("config manager for module {:?} already registered", module)
        }
    }

    pub fn get_current(&self) -> TiKvConfig {
        self.inner.read().unwrap().current.clone()
    }
}

#[cfg(test)]
mod tests {
    use futures::executor::block_on;
    use itertools::Itertools;
    use tempfile::Builder;

    use super::*;
    use crate::server::ttl::TTLCheckerTask;
    use crate::storage::config_manager::StorageConfigManger;
    use crate::storage::lock_manager::DummyLockManager;
    use crate::storage::txn::flow_controller::FlowController;
    use crate::storage::{Storage, TestStorageBuilder};
    use api_version::{APIVersion, APIV1};
    use case_macros::*;
    use engine_traits::{DBOptions as DBOptionsTrait, ALL_CFS};
    use kvproto::kvrpcpb::CommandPri;
    use raftstore::coprocessor::region_info_accessor::MockRegionInfoProvider;
    use slog::Level;
    use std::sync::Arc;
    use std::time::Duration;
    use tikv_kv::RocksEngine as RocksDBEngine;
    use tikv_util::quota_limiter::{QuotaLimitConfigManager, QuotaLimiter};
    use tikv_util::sys::SysQuota;
    use tikv_util::worker::{dummy_scheduler, ReceiverWrapper};

    #[test]
    fn test_case_macro() {
        let h = kebab_case!(HelloWorld);
        assert_eq!(h, "hello-world");

        let h = kebab_case!(WelcomeToMyHouse);
        assert_eq!(h, "welcome-to-my-house");

        let h = snake_case!(HelloWorld);
        assert_eq!(h, "hello_world");

        let h = snake_case!(WelcomeToMyHouse);
        assert_eq!(h, "welcome_to_my_house");
    }

    #[test]
    fn test_check_critical_cfg_with() {
        let mut tikv_cfg = TiKvConfig::default();
        let last_cfg = TiKvConfig::default();
        tikv_cfg.validate().unwrap();
        tikv_cfg.check_critical_cfg_with(&last_cfg).unwrap();

        let mut tikv_cfg = TiKvConfig::default();
        let mut last_cfg = TiKvConfig::default();
        tikv_cfg.rocksdb.wal_dir = "/data/wal_dir".to_owned();
        tikv_cfg.validate().unwrap();
        assert!(tikv_cfg.check_critical_cfg_with(&last_cfg).is_err());

        last_cfg.rocksdb.wal_dir = "/data/wal_dir".to_owned();
        tikv_cfg.validate().unwrap();
        tikv_cfg.check_critical_cfg_with(&last_cfg).unwrap();

        let mut tikv_cfg = TiKvConfig::default();
        let mut last_cfg = TiKvConfig::default();
        tikv_cfg.storage.data_dir = "/data1".to_owned();
        tikv_cfg.validate().unwrap();
        assert!(tikv_cfg.check_critical_cfg_with(&last_cfg).is_err());

        last_cfg.storage.data_dir = "/data1".to_owned();
        tikv_cfg.validate().unwrap();
        tikv_cfg.check_critical_cfg_with(&last_cfg).unwrap();

        // Enable Raft Engine.
        let mut tikv_cfg = TiKvConfig::default();
        let mut last_cfg = TiKvConfig::default();
        tikv_cfg.raft_engine.enable = true;
        last_cfg.raft_engine.enable = true;

        tikv_cfg.raft_engine.mut_config().dir = "/raft/wal_dir".to_owned();
        tikv_cfg.validate().unwrap();
        assert!(tikv_cfg.check_critical_cfg_with(&last_cfg).is_err());

        last_cfg.raft_engine.mut_config().dir = "/raft/wal_dir".to_owned();
        tikv_cfg.validate().unwrap();
        tikv_cfg.check_critical_cfg_with(&last_cfg).unwrap();

        // Disable Raft Engine and uses RocksDB.
        let mut tikv_cfg = TiKvConfig::default();
        let mut last_cfg = TiKvConfig::default();
        tikv_cfg.raft_engine.enable = false;
        last_cfg.raft_engine.enable = false;

        tikv_cfg.raftdb.wal_dir = "/raft/wal_dir".to_owned();
        tikv_cfg.validate().unwrap();
        assert!(tikv_cfg.check_critical_cfg_with(&last_cfg).is_err());

        last_cfg.raftdb.wal_dir = "/raft/wal_dir".to_owned();
        tikv_cfg.validate().unwrap();
        tikv_cfg.check_critical_cfg_with(&last_cfg).unwrap();

        tikv_cfg.raft_store.raftdb_path = "/raft_path".to_owned();
        tikv_cfg.validate().unwrap();
        assert!(tikv_cfg.check_critical_cfg_with(&last_cfg).is_err());

        last_cfg.raft_store.raftdb_path = "/raft_path".to_owned();
        tikv_cfg.validate().unwrap();
        tikv_cfg.check_critical_cfg_with(&last_cfg).unwrap();
    }

    #[test]
    fn test_last_cfg_modified() {
        let (mut cfg, _dir) = TiKvConfig::with_tmp().unwrap();
        let store_path = Path::new(&cfg.storage.data_dir);
        let last_cfg_path = store_path.join(LAST_CONFIG_FILE);

        cfg.write_to_file(&last_cfg_path).unwrap();

        let mut last_cfg_metadata = last_cfg_path.metadata().unwrap();
        let first_modified = last_cfg_metadata.modified().unwrap();

        // not write to file when config is the equivalent of last one.
        assert!(persist_config(&cfg).is_ok());
        last_cfg_metadata = last_cfg_path.metadata().unwrap();
        assert_eq!(last_cfg_metadata.modified().unwrap(), first_modified);

        // write to file when config is the inequivalent of last one.
        cfg.log_level = slog::Level::Warning;
        assert!(persist_config(&cfg).is_ok());
        last_cfg_metadata = last_cfg_path.metadata().unwrap();
        assert_ne!(last_cfg_metadata.modified().unwrap(), first_modified);
    }

    #[test]
    fn test_persist_cfg() {
        let dir = Builder::new().prefix("test_persist_cfg").tempdir().unwrap();
        let path_buf = dir.path().join(LAST_CONFIG_FILE);
        let file = path_buf.as_path();
        let (s1, s2) = ("/xxx/wal_dir".to_owned(), "/yyy/wal_dir".to_owned());

        let mut tikv_cfg = TiKvConfig::default();

        tikv_cfg.rocksdb.wal_dir = s1.clone();
        tikv_cfg.raftdb.wal_dir = s2.clone();
        tikv_cfg.write_to_file(file).unwrap();
        let cfg_from_file = TiKvConfig::from_file(file, None).unwrap_or_else(|e| {
            panic!(
                "invalid auto generated configuration file {}, err {}",
                file.display(),
                e
            );
        });
        assert_eq!(cfg_from_file.rocksdb.wal_dir, s1);
        assert_eq!(cfg_from_file.raftdb.wal_dir, s2);

        // write critical config when exist.
        tikv_cfg.rocksdb.wal_dir = s2.clone();
        tikv_cfg.raftdb.wal_dir = s1.clone();
        tikv_cfg.write_to_file(file).unwrap();
        let cfg_from_file = TiKvConfig::from_file(file, None).unwrap_or_else(|e| {
            panic!(
                "invalid auto generated configuration file {}, err {}",
                file.display(),
                e
            );
        });
        assert_eq!(cfg_from_file.rocksdb.wal_dir, s2);
        assert_eq!(cfg_from_file.raftdb.wal_dir, s1);
    }

    #[test]
    fn test_create_parent_dir_if_missing() {
        let root_path = Builder::new()
            .prefix("test_create_parent_dir_if_missing")
            .tempdir()
            .unwrap();
        let path = root_path.path().join("not_exist_dir");

        let mut tikv_cfg = TiKvConfig::default();
        tikv_cfg.storage.data_dir = path.as_path().to_str().unwrap().to_owned();
        assert!(persist_config(&tikv_cfg).is_ok());
    }

    #[test]
    fn test_keepalive_check() {
        let mut tikv_cfg = TiKvConfig::default();
        tikv_cfg.pd.endpoints = vec!["".to_owned()];
        let dur = tikv_cfg.raft_store.raft_heartbeat_interval();
        tikv_cfg.server.grpc_keepalive_time = ReadableDuration(dur);
        assert!(tikv_cfg.validate().is_err());
        tikv_cfg.server.grpc_keepalive_time = ReadableDuration(dur * 2);
        tikv_cfg.validate().unwrap();
    }

    #[test]
    fn test_block_size() {
        let mut tikv_cfg = TiKvConfig::default();
        tikv_cfg.pd.endpoints = vec!["".to_owned()];
        tikv_cfg.rocksdb.defaultcf.block_size = ReadableSize::gb(10);
        tikv_cfg.rocksdb.lockcf.block_size = ReadableSize::gb(10);
        tikv_cfg.rocksdb.writecf.block_size = ReadableSize::gb(10);
        tikv_cfg.rocksdb.raftcf.block_size = ReadableSize::gb(10);
        tikv_cfg.raftdb.defaultcf.block_size = ReadableSize::gb(10);
        assert!(tikv_cfg.validate().is_err());
        tikv_cfg.rocksdb.defaultcf.block_size = ReadableSize::kb(10);
        tikv_cfg.rocksdb.lockcf.block_size = ReadableSize::kb(10);
        tikv_cfg.rocksdb.writecf.block_size = ReadableSize::kb(10);
        tikv_cfg.rocksdb.raftcf.block_size = ReadableSize::kb(10);
        tikv_cfg.raftdb.defaultcf.block_size = ReadableSize::kb(10);
        tikv_cfg.validate().unwrap();
    }

    #[test]
    fn test_parse_log_level() {
        #[derive(Serialize, Deserialize, Debug)]
        struct LevelHolder {
            #[serde(with = "log_level_serde")]
            v: Level,
        }

        let legal_cases = vec![
            ("fatal", Level::Critical),
            ("error", Level::Error),
            ("warn", Level::Warning),
            ("debug", Level::Debug),
            ("trace", Level::Trace),
            ("info", Level::Info),
        ];
        for (serialized, deserialized) in legal_cases {
            let holder = LevelHolder { v: deserialized };
            let res_string = toml::to_string(&holder).unwrap();
            let exp_string = format!("v = \"{}\"\n", serialized);
            assert_eq!(res_string, exp_string);
            let res_value: LevelHolder = toml::from_str(&exp_string).unwrap();
            assert_eq!(res_value.v, deserialized);
        }

        let compatibility_cases = vec![("warning", Level::Warning), ("critical", Level::Critical)];
        for (serialized, deserialized) in compatibility_cases {
            let variant_string = format!("v = \"{}\"\n", serialized);
            let res_value: LevelHolder = toml::from_str(&variant_string).unwrap();
            assert_eq!(res_value.v, deserialized);
        }

        let illegal_cases = vec!["foobar", ""];
        for case in illegal_cases {
            let string = format!("v = \"{}\"\n", case);
            toml::from_str::<LevelHolder>(&string).unwrap_err();
        }
    }

    #[test]
    fn test_to_config_change() {
        assert_eq!(
            to_change_value("10h", &ConfigValue::Duration(0)).unwrap(),
            ConfigValue::from(ReadableDuration::hours(10))
        );
        assert_eq!(
            to_change_value("100MB", &ConfigValue::Size(0)).unwrap(),
            ConfigValue::from(ReadableSize::mb(100))
        );
        assert_eq!(
            to_change_value("10000", &ConfigValue::U64(0)).unwrap(),
            ConfigValue::from(10000u64)
        );

        let old = TiKvConfig::default();
        let mut incoming = TiKvConfig::default();
        incoming.coprocessor.region_split_keys = 10000;
        incoming.gc.max_write_bytes_per_sec = ReadableSize::mb(100);
        incoming.rocksdb.defaultcf.block_cache_size = ReadableSize::mb(500);
        incoming.storage.io_rate_limit.import_priority = file_system::IOPriority::High;
        let diff = old.diff(&incoming);
        let mut change = HashMap::new();
        change.insert(
            "coprocessor.region-split-keys".to_owned(),
            "10000".to_owned(),
        );
        change.insert("gc.max-write-bytes-per-sec".to_owned(), "100MB".to_owned());
        change.insert(
            "rocksdb.defaultcf.block-cache-size".to_owned(),
            "500MB".to_owned(),
        );
        change.insert(
            "storage.io-rate-limit.import-priority".to_owned(),
            "high".to_owned(),
        );
        let res = to_config_change(change).unwrap();
        assert_eq!(diff, res);

        // illegal cases
        let cases = vec![
            // wrong value type
            ("gc.max-write-bytes-per-sec".to_owned(), "10s".to_owned()),
            (
                "pessimistic-txn.wait-for-lock-timeout".to_owned(),
                "1MB".to_owned(),
            ),
            // missing or unknown config fields
            ("xxx.yyy".to_owned(), "12".to_owned()),
            (
                "rocksdb.defaultcf.block-cache-size.xxx".to_owned(),
                "50MB".to_owned(),
            ),
            ("rocksdb.xxx.block-cache-size".to_owned(), "50MB".to_owned()),
            ("rocksdb.block-cache-size".to_owned(), "50MB".to_owned()),
            // not support change config
            (
                "raftstore.raft-heartbeat-ticks".to_owned(),
                "100".to_owned(),
            ),
            ("raftstore.prevote".to_owned(), "false".to_owned()),
        ];
        for (name, value) in cases {
            let mut change = HashMap::new();
            change.insert(name, value);
            assert!(to_config_change(change).is_err());
        }
    }

    #[test]
    fn test_to_toml_encode() {
        let mut change = HashMap::new();
        change.insert(
            "raftstore.pd-heartbeat-tick-interval".to_owned(),
            "1h".to_owned(),
        );
        change.insert(
            "coprocessor.region-split-keys".to_owned(),
            "10000".to_owned(),
        );
        change.insert("gc.max-write-bytes-per-sec".to_owned(), "100MB".to_owned());
        change.insert(
            "rocksdb.defaultcf.titan.blob-run-mode".to_owned(),
            "read-only".to_owned(),
        );
        change.insert("raftstore.apply_pool_size".to_owned(), "7".to_owned());
        change.insert("raftstore.store-pool-size".to_owned(), "17".to_owned());
        let res = to_toml_encode(change).unwrap();
        assert_eq!(
            res.get("raftstore.pd-heartbeat-tick-interval"),
            Some(&"\"1h\"".to_owned())
        );
        assert_eq!(
            res.get("coprocessor.region-split-keys"),
            Some(&"10000".to_owned())
        );
        assert_eq!(
            res.get("gc.max-write-bytes-per-sec"),
            Some(&"\"100MB\"".to_owned())
        );
        assert_eq!(
            res.get("rocksdb.defaultcf.titan.blob-run-mode"),
            Some(&"\"read-only\"".to_owned())
        );
        assert_eq!(res.get("raftstore.apply-pool-size"), Some(&"7".to_owned()));
        assert_eq!(res.get("raftstore.store-pool-size"), Some(&"17".to_owned()));
    }

    fn new_engines<Api: APIVersion>(
        cfg: TiKvConfig,
    ) -> (
        Storage<RocksDBEngine, DummyLockManager, Api>,
        ConfigController,
        ReceiverWrapper<TTLCheckerTask>,
        Arc<FlowController>,
    ) {
        assert_eq!(Api::TAG, cfg.storage.api_version());
        let engine = RocksDBEngine::new(
            &cfg.storage.data_dir,
            ALL_CFS,
            Some(cfg.rocksdb.build_cf_opts(
                &cfg.storage.block_cache.build_shared_cache(),
                None,
                cfg.storage.api_version(),
            )),
            true,
            None,
            Some(cfg.rocksdb.build_opt()),
        )
        .unwrap();
        let storage =
            TestStorageBuilder::<_, _, Api>::from_engine_and_lock_mgr(engine, DummyLockManager)
                .config(cfg.storage.clone())
                .build()
                .unwrap();
        let engine = storage.get_engine().get_rocksdb();
        let (_tx, rx) = std::sync::mpsc::channel();
        let flow_controller = Arc::new(FlowController::new(
            &cfg.storage.flow_control,
            engine.clone(),
            rx,
        ));

        let (shared, cfg_controller) = (cfg.storage.block_cache.shared, ConfigController::new(cfg));
        cfg_controller.register(
            Module::Rocksdb,
            Box::new(DBConfigManger::new(engine.clone(), DBType::Kv, shared)),
        );
        let (scheduler, receiver) = dummy_scheduler();
        cfg_controller.register(
            Module::Storage,
            Box::new(StorageConfigManger::new(
                engine,
                shared,
                scheduler,
                flow_controller.clone(),
                storage.get_scheduler(),
            )),
        );
        (storage, cfg_controller, receiver, flow_controller)
    }

    #[test]
    fn test_flow_control() {
        let (mut cfg, _dir) = TiKvConfig::with_tmp().unwrap();
        cfg.storage.flow_control.l0_files_threshold = 50;
        cfg.validate().unwrap();
        let (storage, cfg_controller, _, flow_controller) = new_engines::<APIV1>(cfg);
        let db = storage.get_engine().get_rocksdb();
        assert_eq!(
            db.get_options_cf(CF_DEFAULT)
                .unwrap()
                .get_level_zero_slowdown_writes_trigger(),
            50
        );
        assert_eq!(
            db.get_options_cf(CF_DEFAULT)
                .unwrap()
                .get_level_zero_stop_writes_trigger(),
            50
        );

        assert_eq!(
            db.get_options_cf(CF_DEFAULT)
                .unwrap()
                .get_disable_write_stall(),
            true
        );
        assert_eq!(flow_controller.enabled(), true);
        cfg_controller
            .update_config("storage.flow-control.enable", "false")
            .unwrap();
        assert_eq!(
            db.get_options_cf(CF_DEFAULT)
                .unwrap()
                .get_disable_write_stall(),
            false
        );
        assert_eq!(flow_controller.enabled(), false);
        cfg_controller
            .update_config("storage.flow-control.enable", "true")
            .unwrap();
        assert_eq!(
            db.get_options_cf(CF_DEFAULT)
                .unwrap()
                .get_disable_write_stall(),
            true
        );
        assert_eq!(flow_controller.enabled(), true);
    }

    #[test]
    fn test_change_resolved_ts_config() {
        use crossbeam::channel;

        pub struct TestConfigManager(channel::Sender<ConfigChange>);
        impl ConfigManager for TestConfigManager {
            fn dispatch(&mut self, change: ConfigChange) -> online_config::Result<()> {
                self.0.send(change).unwrap();
                Ok(())
            }
        }

        let (cfg, _dir) = TiKvConfig::with_tmp().unwrap();
        let cfg_controller = ConfigController::new(cfg);
        let (tx, rx) = channel::unbounded();
        cfg_controller.register(Module::ResolvedTs, Box::new(TestConfigManager(tx)));

        // Return error if try to update not support config or unknow config
        assert!(
            cfg_controller
                .update_config("resolved-ts.enable", "false")
                .is_err()
        );
        assert!(
            cfg_controller
                .update_config("resolved-ts.scan-lock-pool-size", "10")
                .is_err()
        );
        assert!(
            cfg_controller
                .update_config("resolved-ts.xxx", "false")
                .is_err()
        );

        let mut resolved_ts_cfg = cfg_controller.get_current().resolved_ts;
        // Default value
        assert_eq!(
            resolved_ts_cfg.advance_ts_interval,
            ReadableDuration::secs(1)
        );

        // Update `advance-ts-interval` to 100ms
        cfg_controller
            .update_config("resolved-ts.advance-ts-interval", "100ms")
            .unwrap();
        resolved_ts_cfg.update(rx.recv().unwrap());
        assert_eq!(
            resolved_ts_cfg.advance_ts_interval,
            ReadableDuration::millis(100)
        );

        // Return error if try to update `advance-ts-interval` to an invalid value
        assert!(
            cfg_controller
                .update_config("resolved-ts.advance-ts-interval", "0m")
                .is_err()
        );
        assert_eq!(
            resolved_ts_cfg.advance_ts_interval,
            ReadableDuration::millis(100)
        );

        // Update `advance-ts-interval` to 3s
        cfg_controller
            .update_config("resolved-ts.advance-ts-interval", "3s")
            .unwrap();
        resolved_ts_cfg.update(rx.recv().unwrap());
        assert_eq!(
            resolved_ts_cfg.advance_ts_interval,
            ReadableDuration::secs(3)
        );
    }

    #[test]
    fn test_change_rocksdb_config() {
        let (mut cfg, _dir) = TiKvConfig::with_tmp().unwrap();
        cfg.rocksdb.max_background_jobs = 4;
        cfg.rocksdb.max_background_flushes = 2;
        cfg.rocksdb.defaultcf.disable_auto_compactions = false;
        cfg.rocksdb.defaultcf.target_file_size_base = ReadableSize::mb(64);
        cfg.rocksdb.defaultcf.block_cache_size = ReadableSize::mb(8);
        cfg.rocksdb.rate_bytes_per_sec = ReadableSize::mb(64);
        cfg.rocksdb.rate_limiter_auto_tuned = false;
        cfg.storage.block_cache.shared = false;
        cfg.validate().unwrap();
        let (storage, cfg_controller, ..) = new_engines::<APIV1>(cfg);
        let db = storage.get_engine().get_rocksdb();

        // update max_background_jobs
        assert_eq!(db.get_db_options().get_max_background_jobs(), 4);

        cfg_controller
            .update_config("rocksdb.max-background-jobs", "8")
            .unwrap();
        assert_eq!(db.get_db_options().get_max_background_jobs(), 8);

        // update max_background_flushes, set to a bigger value
        assert_eq!(db.get_db_options().get_max_background_flushes(), 2);

        cfg_controller
            .update_config("rocksdb.max-background-flushes", "5")
            .unwrap();
        assert_eq!(db.get_db_options().get_max_background_flushes(), 5);

        // update rate_bytes_per_sec
        assert_eq!(
            db.get_db_options().get_rate_bytes_per_sec().unwrap(),
            ReadableSize::mb(64).0 as i64
        );

        cfg_controller
            .update_config("rocksdb.rate-bytes-per-sec", "128MB")
            .unwrap();
        assert_eq!(
            db.get_db_options().get_rate_bytes_per_sec().unwrap(),
            ReadableSize::mb(128).0 as i64
        );

        // update some configs on default cf
        let cf_opts = db.get_options_cf(CF_DEFAULT).unwrap();
        assert_eq!(cf_opts.get_disable_auto_compactions(), false);
        assert_eq!(cf_opts.get_target_file_size_base(), ReadableSize::mb(64).0);
        assert_eq!(cf_opts.get_block_cache_capacity(), ReadableSize::mb(8).0);

        let mut change = HashMap::new();
        change.insert(
            "rocksdb.defaultcf.disable-auto-compactions".to_owned(),
            "true".to_owned(),
        );
        change.insert(
            "rocksdb.defaultcf.target-file-size-base".to_owned(),
            "32MB".to_owned(),
        );
        change.insert(
            "rocksdb.defaultcf.block-cache-size".to_owned(),
            "256MB".to_owned(),
        );
        cfg_controller.update(change).unwrap();

        let cf_opts = db.get_options_cf(CF_DEFAULT).unwrap();
        assert_eq!(cf_opts.get_disable_auto_compactions(), true);
        assert_eq!(cf_opts.get_target_file_size_base(), ReadableSize::mb(32).0);
        assert_eq!(cf_opts.get_block_cache_capacity(), ReadableSize::mb(256).0);

        // Can not update block cache through storage module
        // when shared block cache is disabled
        assert!(
            cfg_controller
                .update_config("storage.block-cache.capacity", "512MB")
                .is_err()
        );
    }

    #[test]
    fn test_change_rate_limiter_auto_tuned() {
        let (mut cfg, _dir) = TiKvConfig::with_tmp().unwrap();
        // vanilla limiter does not support dynamically changing auto-tuned mode.
        cfg.rocksdb.rate_limiter_auto_tuned = true;
        cfg.validate().unwrap();
        let (storage, cfg_controller, ..) = new_engines::<APIV1>(cfg);
        let db = storage.get_engine().get_rocksdb();

        // update rate_limiter_auto_tuned
        assert_eq!(
            db.get_db_options().get_rate_limiter_auto_tuned().unwrap(),
            true
        );

        cfg_controller
            .update_config("rocksdb.rate_limiter_auto_tuned", "false")
            .unwrap();
        assert_eq!(
            db.get_db_options().get_rate_limiter_auto_tuned().unwrap(),
            false
        );
    }

    #[test]
    fn test_change_shared_block_cache() {
        let (mut cfg, _dir) = TiKvConfig::with_tmp().unwrap();
        cfg.storage.block_cache.shared = true;
        cfg.validate().unwrap();
        let (storage, cfg_controller, ..) = new_engines::<APIV1>(cfg);
        let db = storage.get_engine().get_rocksdb();

        // Can not update shared block cache through rocksdb module
        assert!(
            cfg_controller
                .update_config("rocksdb.defaultcf.block-cache-size", "256MB")
                .is_err()
        );

        cfg_controller
            .update_config("storage.block-cache.capacity", "256MB")
            .unwrap();

        let defaultcf_opts = db.get_options_cf(CF_DEFAULT).unwrap();
        assert_eq!(
            defaultcf_opts.get_block_cache_capacity(),
            ReadableSize::mb(256).0
        );
    }

    #[test]
    fn test_dispatch_titan_blob_run_mode_config() {
        let mut cfg = TiKvConfig::default();
        let mut incoming = cfg.clone();
        cfg.rocksdb.defaultcf.titan.blob_run_mode = BlobRunMode::Normal;
        incoming.rocksdb.defaultcf.titan.blob_run_mode = BlobRunMode::Fallback;

        let diff = cfg
            .rocksdb
            .defaultcf
            .titan
            .diff(&incoming.rocksdb.defaultcf.titan);
        assert_eq!(diff.len(), 1);

        let diff = config_value_to_string(diff.into_iter().collect());
        assert_eq!(diff.len(), 1);
        assert_eq!(diff[0].0.as_str(), "blob_run_mode");
        assert_eq!(diff[0].1.as_str(), "kFallback");
    }

    #[test]
    fn test_change_ttl_check_poll_interval() {
        let (mut cfg, _dir) = TiKvConfig::with_tmp().unwrap();
        cfg.storage.block_cache.shared = true;
        cfg.validate().unwrap();
        let (_, cfg_controller, mut rx, _) = new_engines::<APIV1>(cfg);

        // Can not update shared block cache through rocksdb module
        cfg_controller
            .update_config("storage.ttl_check_poll_interval", "10s")
            .unwrap();
        match rx.recv() {
            None => unreachable!(),
            Some(TTLCheckerTask::UpdatePollInterval(d)) => assert_eq!(d, Duration::from_secs(10)),
        }
    }

    #[test]
    fn test_change_store_scheduler_worker_pool_size() {
        let (mut cfg, _dir) = TiKvConfig::with_tmp().unwrap();
        cfg.storage.scheduler_worker_pool_size = 4;
        cfg.validate().unwrap();
        let (storage, cfg_controller, ..) = new_engines::<APIV1>(cfg);
        let scheduler = storage.get_scheduler();

        let max_pool_size = std::cmp::max(4, SysQuota::cpu_cores_quota() as usize);

        let check_scale_pool_size = |size: usize, ok: bool| {
            let origin_pool_size = scheduler
                .get_sched_pool(CommandPri::Normal)
                .pool
                .get_pool_size();
            let origin_pool_size_high = scheduler
                .get_sched_pool(CommandPri::High)
                .pool
                .get_pool_size();
            let res = cfg_controller
                .update_config("storage.scheduler-worker-pool-size", &format!("{}", size));
            let (expected_size, expected_size_high) = if ok {
                res.unwrap();
                (size, std::cmp::max(size / 2, 1))
            } else {
                assert!(res.is_err());
                (origin_pool_size, origin_pool_size_high)
            };
            assert_eq!(
                scheduler
                    .get_sched_pool(CommandPri::Normal)
                    .pool
                    .get_pool_size(),
                expected_size
            );
            assert_eq!(
                scheduler
                    .get_sched_pool(CommandPri::High)
                    .pool
                    .get_pool_size(),
                expected_size_high
            );
        };

        check_scale_pool_size(0, false);
        check_scale_pool_size(max_pool_size + 1, false);
        check_scale_pool_size(1, true);
        check_scale_pool_size(max_pool_size, true);
    }

    #[test]
    fn test_change_quota_config() {
        let (mut cfg, _dir) = TiKvConfig::with_tmp().unwrap();
        cfg.quota.foreground_cpu_time = 1000;
        cfg.quota.foreground_write_bandwidth = ReadableSize::mb(128);
        cfg.quota.foreground_read_bandwidth = ReadableSize::mb(256);
        cfg.quota.max_delay_duration = ReadableDuration::secs(1);
        cfg.validate().unwrap();

        let quota_limiter = Arc::new(QuotaLimiter::new(
            cfg.quota.foreground_cpu_time,
            cfg.quota.foreground_write_bandwidth,
            cfg.quota.foreground_read_bandwidth,
            cfg.quota.max_delay_duration,
        ));

        let cfg_controller = ConfigController::new(cfg.clone());
        cfg_controller.register(
            Module::Quota,
            Box::new(QuotaLimitConfigManager::new(Arc::clone(&quota_limiter))),
        );
        assert_eq!(cfg_controller.get_current(), cfg);

        // u64::MAX ns casts to 213503d.
        assert!(
            cfg_controller
                .update_config("quota.max-delay-duration", "213504d")
                .is_err()
        );
        assert_eq!(cfg_controller.get_current(), cfg);

        cfg_controller
            .update_config("quota.foreground-cpu-time", "2000")
            .unwrap();
        cfg.quota.foreground_cpu_time = 2000;
        assert_eq!(cfg_controller.get_current(), cfg);

        cfg_controller
            .update_config("quota.foreground-write-bandwidth", "256MB")
            .unwrap();
        cfg.quota.foreground_write_bandwidth = ReadableSize::mb(256);
        assert_eq!(cfg_controller.get_current(), cfg);

        let mut sample = quota_limiter.new_sample();
        sample.add_read_bytes(ReadableSize::mb(32).0 as usize);
        let should_delay = block_on(quota_limiter.async_consume(sample));
        assert_eq!(should_delay, Duration::from_millis(125));

        cfg_controller
            .update_config("quota.foreground-read-bandwidth", "512MB")
            .unwrap();
        cfg.quota.foreground_read_bandwidth = ReadableSize::mb(512);
        assert_eq!(cfg_controller.get_current(), cfg);
        let mut sample = quota_limiter.new_sample();
        sample.add_write_bytes(ReadableSize::mb(128).0 as usize);
        let should_delay = block_on(quota_limiter.async_consume(sample));
        assert_eq!(should_delay, Duration::from_millis(250));

        cfg_controller
            .update_config("quota.max-delay-duration", "50ms")
            .unwrap();
        cfg.quota.max_delay_duration = ReadableDuration::millis(50);
        assert_eq!(cfg_controller.get_current(), cfg);
        let mut sample = quota_limiter.new_sample();
        sample.add_write_bytes(ReadableSize::mb(128).0 as usize);
        let should_delay = block_on(quota_limiter.async_consume(sample));
        assert_eq!(should_delay, Duration::from_millis(50));
    }

    #[test]
    fn test_compatible_adjust_validate_equal() {
        // After calling many time of `compatible_adjust` and `validate` should has
        // the same effect as calling `compatible_adjust` and `validate` one time
        let mut c = TiKvConfig::default();
        let mut cfg = c.clone();
        c.compatible_adjust();
        c.validate().unwrap();

        for _ in 0..10 {
            cfg.compatible_adjust();
            cfg.validate().unwrap();
            assert_eq!(c, cfg);
        }
    }

    #[test]
    fn test_readpool_compatible_adjust_config() {
        let content = r#"
        [readpool.storage]
        [readpool.coprocessor]
        "#;
        let mut cfg: TiKvConfig = toml::from_str(content).unwrap();
        cfg.compatible_adjust();
        assert_eq!(cfg.readpool.storage.use_unified_pool, Some(true));
        assert_eq!(cfg.readpool.coprocessor.use_unified_pool, Some(true));

        let content = r#"
        [readpool.storage]
        stack-size = "1MB"
        [readpool.coprocessor]
        normal-concurrency = 1
        "#;
        let mut cfg: TiKvConfig = toml::from_str(content).unwrap();
        cfg.compatible_adjust();
        assert_eq!(cfg.readpool.storage.use_unified_pool, Some(false));
        assert_eq!(cfg.readpool.coprocessor.use_unified_pool, Some(false));
    }

    #[test]
    fn test_unrecognized_config_keys() {
        let mut temp_config_file = tempfile::NamedTempFile::new().unwrap();
        let temp_config_writer = temp_config_file.as_file_mut();
        temp_config_writer
            .write_all(
                br#"
                    log-level = "debug"
                    log-fmt = "json"
                    [readpool.unified]
                    min-threads-count = 5
                    stack-size = "20MB"
                    [import]
                    num_threads = 4
                    [gcc]
                    batch-keys = 1024
                    [[security.encryption.master-keys]]
                    type = "file"
                "#,
            )
            .unwrap();
        temp_config_writer.sync_data().unwrap();

        let mut unrecognized_keys = Vec::new();
        let _ = TiKvConfig::from_file(temp_config_file.path(), Some(&mut unrecognized_keys));

        assert_eq!(
            unrecognized_keys,
            vec![
                "log-fmt".to_owned(),
                "readpool.unified.min-threads-count".to_owned(),
                "import.num_threads".to_owned(),
                "gcc".to_owned(),
                "security.encryption.master-keys".to_owned(),
            ],
        );
    }

    #[test]
    fn test_raft_engine_dir() {
        let content = r#"
            [raft-engine]
            enable = true
        "#;
        let mut cfg: TiKvConfig = toml::from_str(content).unwrap();
        cfg.validate().unwrap();
        assert_eq!(
            cfg.raft_engine.config.dir,
            config::canonicalize_sub_path(&cfg.storage.data_dir, "raft-engine").unwrap()
        );
    }

    #[test]
    fn test_compaction_guard() {
        // Test comopaction guard disabled.
        {
            let config = DefaultCfConfig {
                target_file_size_base: ReadableSize::mb(16),
                enable_compaction_guard: false,
                ..Default::default()
            };
            let provider = Some(MockRegionInfoProvider::new(vec![]));
            let cf_opts = build_cf_opt!(config, CF_DEFAULT, None /*cache*/, provider);
            assert_eq!(
                config.target_file_size_base.0,
                cf_opts.get_target_file_size_base()
            );
        }
        // Test compaction guard enabled but region info provider is missing.
        {
            let config = DefaultCfConfig {
                target_file_size_base: ReadableSize::mb(16),
                enable_compaction_guard: true,
                ..Default::default()
            };
            let provider: Option<MockRegionInfoProvider> = None;
            let cf_opts = build_cf_opt!(config, CF_DEFAULT, None /*cache*/, provider);
            assert_eq!(
                config.target_file_size_base.0,
                cf_opts.get_target_file_size_base()
            );
        }
        // Test compaction guard enabled.
        {
            let config = DefaultCfConfig {
                target_file_size_base: ReadableSize::mb(16),
                enable_compaction_guard: true,
                compaction_guard_min_output_file_size: ReadableSize::mb(4),
                compaction_guard_max_output_file_size: ReadableSize::mb(64),
                ..Default::default()
            };
            let provider = Some(MockRegionInfoProvider::new(vec![]));
            let cf_opts = build_cf_opt!(config, CF_DEFAULT, None /*cache*/, provider);
            assert_eq!(
                config.compaction_guard_max_output_file_size.0,
                cf_opts.get_target_file_size_base()
            );
        }
    }

    #[test]
    fn test_validate_tikv_config() {
        let mut cfg = TiKvConfig::default();
        let default_region_split_check_diff = cfg.raft_store.region_split_check_diff.0;
        cfg.raft_store.region_split_check_diff.0 += 1;
        assert!(cfg.validate().is_ok());
        assert_eq!(
            cfg.raft_store.region_split_check_diff.0,
            default_region_split_check_diff + 1
        );

        // Test validating memory_usage_limit when it's greater than max.
        cfg.memory_usage_limit = Some(ReadableSize(SysQuota::memory_limit_in_bytes() * 2));
        assert!(cfg.validate().is_err());

        // Test memory_usage_limit is based on block cache size if it's not configured.
        cfg.memory_usage_limit = None;
        cfg.storage.block_cache.capacity = Some(ReadableSize(3 * GIB));
        assert!(cfg.validate().is_ok());
        assert_eq!(cfg.memory_usage_limit.unwrap(), ReadableSize(5 * GIB));

        // Test memory_usage_limit will fallback to system memory capacity with huge block cache.
        cfg.memory_usage_limit = None;
        let system = SysQuota::memory_limit_in_bytes();
        cfg.storage.block_cache.capacity = Some(ReadableSize(system * 3 / 4));
        assert!(cfg.validate().is_ok());
        assert_eq!(cfg.memory_usage_limit.unwrap(), ReadableSize(system));
    }

    #[test]
    fn test_validate_tikv_wal_config() {
        let tmp_path = tempfile::Builder::new().tempdir().unwrap().into_path();
        macro_rules! tmp_path_string_generate {
            ($base:expr, $($sub:expr),+) => {{
                let mut path: ::std::path::PathBuf = $base.clone();
                $(
                    path.push($sub);
                )*
                String::from(path.to_str().unwrap())
            }}
        }

        {
            let mut cfg = TiKvConfig::default();
            assert!(cfg.validate().is_ok());
        }

        {
            let mut cfg = TiKvConfig::default();
            cfg.storage.data_dir = tmp_path_string_generate!(tmp_path, "data");
            cfg.raft_store.raftdb_path = tmp_path_string_generate!(tmp_path, "data", "db");
            assert!(cfg.validate().is_err());
        }

        {
            let mut cfg = TiKvConfig::default();
            cfg.storage.data_dir = tmp_path_string_generate!(tmp_path, "data", "kvdb");
            cfg.raft_store.raftdb_path =
                tmp_path_string_generate!(tmp_path, "data", "raftdb", "db");
            cfg.rocksdb.wal_dir = tmp_path_string_generate!(tmp_path, "data", "raftdb", "db");
            assert!(cfg.validate().is_err());
        }

        {
            let mut cfg = TiKvConfig::default();
            cfg.storage.data_dir = tmp_path_string_generate!(tmp_path, "data", "kvdb");
            cfg.raft_store.raftdb_path =
                tmp_path_string_generate!(tmp_path, "data", "raftdb", "db");
            cfg.raftdb.wal_dir = tmp_path_string_generate!(tmp_path, "data", "kvdb", "db");
            assert!(cfg.validate().is_err());
        }

        {
            let mut cfg = TiKvConfig::default();
            cfg.rocksdb.wal_dir = tmp_path_string_generate!(tmp_path, "data", "wal");
            cfg.raftdb.wal_dir = tmp_path_string_generate!(tmp_path, "data", "wal");
            assert!(cfg.validate().is_err());
        }

        {
            let mut cfg = TiKvConfig::default();
            cfg.storage.data_dir = tmp_path_string_generate!(tmp_path, "data", "kvdb");
            cfg.raft_store.raftdb_path =
                tmp_path_string_generate!(tmp_path, "data", "raftdb", "db");
            cfg.rocksdb.wal_dir = tmp_path_string_generate!(tmp_path, "data", "kvdb", "db");
            cfg.raftdb.wal_dir = tmp_path_string_generate!(tmp_path, "data", "raftdb", "db");
            assert!(cfg.validate().is_ok());
        }
    }

    #[test]
    fn test_background_job_limits() {
        // cpu num = 1
        assert_eq!(
            get_background_job_limits_impl(1 /*cpu_num*/, &KVDB_DEFAULT_BACKGROUND_JOB_LIMITS),
            BackgroundJobLimits {
                max_background_jobs: 2,
                max_background_flushes: 1,
                max_sub_compactions: 1,
                max_titan_background_gc: 1,
            }
        );
        assert_eq!(
            get_background_job_limits_impl(
                1, /*cpu_num*/
                &RAFTDB_DEFAULT_BACKGROUND_JOB_LIMITS
            ),
            BackgroundJobLimits {
                max_background_jobs: 2,
                max_background_flushes: 1,
                max_sub_compactions: 1,
                max_titan_background_gc: 1,
            }
        );
        // cpu num = 2
        assert_eq!(
            get_background_job_limits_impl(2 /*cpu_num*/, &KVDB_DEFAULT_BACKGROUND_JOB_LIMITS),
            BackgroundJobLimits {
                max_background_jobs: 2,
                max_background_flushes: 1,
                max_sub_compactions: 1,
                max_titan_background_gc: 2,
            }
        );
        assert_eq!(
            get_background_job_limits_impl(
                2, /*cpu_num*/
                &RAFTDB_DEFAULT_BACKGROUND_JOB_LIMITS
            ),
            BackgroundJobLimits {
                max_background_jobs: 2,
                max_background_flushes: 1,
                max_sub_compactions: 1,
                max_titan_background_gc: 2,
            }
        );
        // cpu num = 4
        assert_eq!(
            get_background_job_limits_impl(4 /*cpu_num*/, &KVDB_DEFAULT_BACKGROUND_JOB_LIMITS),
            BackgroundJobLimits {
                max_background_jobs: 3,
                max_background_flushes: 1,
                max_sub_compactions: 1,
                max_titan_background_gc: 4,
            }
        );
        assert_eq!(
            get_background_job_limits_impl(
                4, /*cpu_num*/
                &RAFTDB_DEFAULT_BACKGROUND_JOB_LIMITS
            ),
            BackgroundJobLimits {
                max_background_jobs: 3,
                max_background_flushes: 1,
                max_sub_compactions: 1,
                max_titan_background_gc: 4,
            }
        );
        // cpu num = 8
        assert_eq!(
            get_background_job_limits_impl(8 /*cpu_num*/, &KVDB_DEFAULT_BACKGROUND_JOB_LIMITS),
            BackgroundJobLimits {
                max_background_jobs: 7,
                max_background_flushes: 2,
                max_sub_compactions: 3,
                max_titan_background_gc: 4,
            }
        );
        assert_eq!(
            get_background_job_limits_impl(
                8, /*cpu_num*/
                &RAFTDB_DEFAULT_BACKGROUND_JOB_LIMITS
            ),
            RAFTDB_DEFAULT_BACKGROUND_JOB_LIMITS,
        );
        // cpu num = 16
        assert_eq!(
            get_background_job_limits_impl(
                16, /*cpu_num*/
                &KVDB_DEFAULT_BACKGROUND_JOB_LIMITS
            ),
            KVDB_DEFAULT_BACKGROUND_JOB_LIMITS,
        );
        assert_eq!(
            get_background_job_limits_impl(
                16, /*cpu_num*/
                &RAFTDB_DEFAULT_BACKGROUND_JOB_LIMITS
            ),
            RAFTDB_DEFAULT_BACKGROUND_JOB_LIMITS,
        );
    }

    #[test]
    fn test_config_template_is_valid() {
        let template_config = std::include_str!("../etc/config-template.toml")
            .lines()
            .map(|l| l.strip_prefix('#').unwrap_or(l))
            .join("\n");

        let mut cfg: TiKvConfig = toml::from_str(&template_config).unwrap();
        cfg.validate().unwrap();
    }

    #[test]
    fn test_config_template_no_superfluous_keys() {
        let template_config = std::include_str!("../etc/config-template.toml")
            .lines()
            .map(|l| l.strip_prefix('#').unwrap_or(l))
            .join("\n");

        let mut deserializer = toml::Deserializer::new(&template_config);
        let mut unrecognized_keys = Vec::new();
        let _: TiKvConfig = serde_ignored::deserialize(&mut deserializer, |key| {
            unrecognized_keys.push(key.to_string())
        })
        .unwrap();

        // Don't use `is_empty()` so we see which keys are superfluous on failure.
        assert_eq!(unrecognized_keys, Vec::<String>::new());
    }

    #[test]
    fn test_config_template_matches_default() {
        let template_config = std::include_str!("../etc/config-template.toml")
            .lines()
            .map(|l| l.strip_prefix('#').unwrap_or(l))
            .join("\n");

        let mut cfg: TiKvConfig = toml::from_str(&template_config).unwrap();
        let mut default_cfg = TiKvConfig::default();

        // Some default values are computed based on the environment.
        // Because we can't set config values for these in `config-template.toml`, we will handle
        // them manually.
        cfg.readpool.unified.max_thread_count = default_cfg.readpool.unified.max_thread_count;
        cfg.readpool.storage.high_concurrency = default_cfg.readpool.storage.high_concurrency;
        cfg.readpool.storage.normal_concurrency = default_cfg.readpool.storage.normal_concurrency;
        cfg.readpool.storage.low_concurrency = default_cfg.readpool.storage.low_concurrency;
        cfg.readpool.coprocessor.high_concurrency =
            default_cfg.readpool.coprocessor.high_concurrency;
        cfg.readpool.coprocessor.normal_concurrency =
            default_cfg.readpool.coprocessor.normal_concurrency;
        cfg.readpool.coprocessor.low_concurrency = default_cfg.readpool.coprocessor.low_concurrency;
        cfg.server.grpc_memory_pool_quota = default_cfg.server.grpc_memory_pool_quota;
        cfg.server.background_thread_count = default_cfg.server.background_thread_count;
        cfg.server.end_point_max_concurrency = default_cfg.server.end_point_max_concurrency;
        cfg.storage.scheduler_worker_pool_size = default_cfg.storage.scheduler_worker_pool_size;
        cfg.rocksdb.max_background_jobs = default_cfg.rocksdb.max_background_jobs;
        cfg.rocksdb.max_background_flushes = default_cfg.rocksdb.max_background_flushes;
        cfg.rocksdb.max_sub_compactions = default_cfg.rocksdb.max_sub_compactions;
        cfg.rocksdb.titan.max_background_gc = default_cfg.rocksdb.titan.max_background_gc;
        cfg.raftdb.max_background_jobs = default_cfg.raftdb.max_background_jobs;
        cfg.raftdb.max_background_flushes = default_cfg.raftdb.max_background_flushes;
        cfg.raftdb.max_sub_compactions = default_cfg.raftdb.max_sub_compactions;
        cfg.raftdb.titan.max_background_gc = default_cfg.raftdb.titan.max_background_gc;
        cfg.backup.num_threads = default_cfg.backup.num_threads;

        // There is another set of config values that we can't directly compare:
        // When the default values are `None`, but are then resolved to `Some(_)` later on.
        default_cfg.readpool.storage.adjust_use_unified_pool();
        default_cfg.readpool.coprocessor.adjust_use_unified_pool();
        default_cfg.security.redact_info_log = Some(false);

        // Other special cases.
        cfg.pd.retry_max_count = default_cfg.pd.retry_max_count; // Both -1 and isize::MAX are the same.
        cfg.storage.block_cache.capacity = None; // Either `None` and a value is computed or `Some(_)` fixed value.
        cfg.memory_usage_limit = None;
        cfg.coprocessor_v2.coprocessor_plugin_directory = None; // Default is `None`, which is represented by not setting the key.

        assert_eq!(cfg, default_cfg);
    }

    #[test]
    fn test_compatibility_with_old_config_template() {
        let mut buf = Vec::new();
        let resp = reqwest::blocking::get(
            "https://raw.githubusercontent.com/tikv/tikv/master/etc/config-template.toml",
        );
        match resp {
            Ok(mut resp) => {
                std::io::copy(&mut resp, &mut buf).expect("failed to copy content");
                let template_config = std::str::from_utf8(&buf)
                    .unwrap()
                    .lines()
                    .map(|l| l.strip_prefix('#').unwrap_or(l))
                    .join("\n");
                let _: TiKvConfig = toml::from_str(&template_config).unwrap();
            }
            Err(e) => {
                if e.is_timeout() {
                    println!("warn: fail to download latest config template due to timeout");
                } else {
                    panic!("fail to download latest config template");
                }
            }
        }
    }

    #[test]
    fn test_cdc() {
        let content = r#"
            [cdc]
        "#;
        let mut cfg: TiKvConfig = toml::from_str(content).unwrap();
        cfg.validate().unwrap();

        // old-value-cache-size is deprecated, 0 must not report error.
        let content = r#"
            [cdc]
            old-value-cache-size = 0
        "#;
        let mut cfg: TiKvConfig = toml::from_str(content).unwrap();
        cfg.validate().unwrap();

        let content = r#"
            [cdc]
            min-ts-interval = "0s"
        "#;
        let mut cfg: TiKvConfig = toml::from_str(content).unwrap();
        cfg.validate().unwrap_err();

        let content = r#"
            [cdc]
            incremental-scan-threads = 0
        "#;
        let mut cfg: TiKvConfig = toml::from_str(content).unwrap();
        cfg.validate().unwrap_err();

        let content = r#"
            [cdc]
            incremental-scan-concurrency = 0
        "#;
        let mut cfg: TiKvConfig = toml::from_str(content).unwrap();
        cfg.validate().unwrap_err();

        let content = r#"
            [cdc]
            incremental-scan-concurrency = 1
            incremental-scan-threads = 2
        "#;
        let mut cfg: TiKvConfig = toml::from_str(content).unwrap();
        cfg.validate().unwrap_err();
    }

    #[test]
    fn test_module_from_str() {
        let cases = vec![
            ("readpool", Module::Readpool),
            ("server", Module::Server),
            ("metric", Module::Metric),
            ("raft_store", Module::Raftstore),
            ("coprocessor", Module::Coprocessor),
            ("pd", Module::Pd),
            ("split", Module::Split),
            ("rocksdb", Module::Rocksdb),
            ("raft_engine", Module::RaftEngine),
            ("storage", Module::Storage),
            ("security", Module::Security),
            ("import", Module::Import),
            ("backup", Module::Backup),
            ("pessimistic_txn", Module::PessimisticTxn),
            ("gc", Module::Gc),
            ("cdc", Module::CDC),
            ("resolved_ts", Module::ResolvedTs),
            ("resource_metering", Module::ResourceMetering),
            ("unknown", Module::Unknown("unknown".to_string())),
        ];
        for (name, module) in cases {
            assert_eq!(Module::from(name), module);
        }
    }

    #[test]
    fn test_numeric_enum_serializing() {
        let normal_string_config = r#"
            compaction-style = 1
        "#;
        let config: DefaultCfConfig = toml::from_str(normal_string_config).unwrap();
        assert_eq!(config.compaction_style, DBCompactionStyle::Universal);

        // Test if we support string value
        let normal_string_config = r#"
            compaction-style = "universal"
        "#;
        let config: DefaultCfConfig = toml::from_str(normal_string_config).unwrap();
        assert_eq!(config.compaction_style, DBCompactionStyle::Universal);
        assert!(
            toml::to_string(&config)
                .unwrap()
                .contains("compaction-style = 1")
        );

        let bad_string_config = r#"
            compaction-style = "level1"
        "#;
        let r = panic_hook::recover_safe(|| {
            let _: DefaultCfConfig = toml::from_str(bad_string_config).unwrap();
        });
        assert!(r.is_err());

        let bad_string_config = r#"
            compaction-style = 4
        "#;
        let r = panic_hook::recover_safe(|| {
            let _: DefaultCfConfig = toml::from_str(bad_string_config).unwrap();
        });
        assert!(r.is_err());

        // rate-limiter-mode default values is 2
        let config_str = r#"
            rate-limiter-mode = 1
        "#;

        let config: DbConfig = toml::from_str(config_str).unwrap();
        assert_eq!(config.rate_limiter_mode, DBRateLimiterMode::ReadOnly);

        assert!(
            toml::to_string(&config)
                .unwrap()
                .contains("rate-limiter-mode = 1")
        );
    }

    #[test]
    fn test_serde_to_online_config() {
        let cases = vec![
            (
                "raftstore.store_pool_size",
                "raft_store.store_batch_system.pool_size",
            ),
            (
                "raftstore.store-pool-size",
                "raft_store.store_batch_system.pool_size",
            ),
            (
                "raftstore.store_max_batch_size",
                "raft_store.store_batch_system.max_batch_size",
            ),
            (
                "raftstore.store-max-batch-size",
                "raft_store.store_batch_system.max_batch_size",
            ),
            (
                "raftstore.apply_pool_size",
                "raft_store.apply_batch_system.pool_size",
            ),
            (
                "raftstore.apply-pool-size",
                "raft_store.apply_batch_system.pool_size",
            ),
            (
                "raftstore.apply_max_batch_size",
                "raft_store.apply_batch_system.max_batch_size",
            ),
            (
                "raftstore.apply-max-batch-size",
                "raft_store.apply_batch_system.max_batch_size",
            ),
            (
                "raftstore.store_io_pool_size",
                "raft_store.store_io_pool_size",
            ),
            (
                "raftstore.store-io-pool-size",
                "raft_store.store_io_pool_size",
            ),
            (
                "raftstore.apply_yield_duration",
                "raft_store.apply_yield_duration",
            ),
            (
                "raftstore.apply-yield-duration",
                "raft_store.apply_yield_duration",
            ),
            (
                "raftstore.raft_store_max_leader_lease",
                "raft_store.raft_store_max_leader_lease",
            ),
        ];

        for (name, res) in cases {
            assert_eq!(serde_to_online_config(name.into()).as_str(), res);
        }
    }
}<|MERGE_RESOLUTION|>--- conflicted
+++ resolved
@@ -16,12 +16,7 @@
 use std::sync::{Arc, RwLock};
 use std::usize;
 
-<<<<<<< HEAD
-use api_version::dispatch_api_version;
-use api_version::APIVersion;
-=======
 use api_version::{match_template_api_version, APIVersion};
->>>>>>> 69f1b01a
 use causal_ts::Config as CausalTsConfig;
 use encryption_export::DataKeyManager;
 use engine_rocks::config::{self as rocks_config, BlobRunMode, CompressionType, LogLevel};
@@ -598,20 +593,25 @@
             prop_keys_index_distance: self.prop_keys_index_distance,
         };
         cf_opts.add_table_properties_collector_factory("tikv.range-properties-collector", f);
-        dispatch_api_version!(api_version, {
-            if API::IS_TTL_ENABLED {
-                cf_opts.add_table_properties_collector_factory(
-                    "tikv.ttl-properties-collector",
-                    TtlPropertiesCollectorFactory::<API>::default(),
-                );
-                cf_opts
-                    .set_compaction_filter_factory(
-                        "ttl_compaction_filter_factory",
-                        TTLCompactionFilterFactory::<API>::default(),
-                    )
-                    .unwrap();
+        match_template_api_version!(
+            API,
+            match api_version {
+                ApiVersion::API => {
+                    if API::IS_TTL_ENABLED {
+                        cf_opts.add_table_properties_collector_factory(
+                            "tikv.ttl-properties-collector",
+                            TtlPropertiesCollectorFactory::<API>::default(),
+                        );
+                        cf_opts
+                            .set_compaction_filter_factory(
+                                "ttl_compaction_filter_factory",
+                                TTLCompactionFilterFactory::<API>::default(),
+                            )
+                            .unwrap();
+                    }
+                }
             }
-        });
+        );
         cf_opts.set_titandb_options(&self.titan.build_opts());
         cf_opts
     }
