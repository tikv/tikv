--- conflicted
+++ resolved
@@ -2330,19 +2330,12 @@
     #[online_config(skip)]
     pub abort_on_panic: bool,
 
-<<<<<<< HEAD
-    #[online_config(skip)]
-    pub memory_usage_limit: ReadableSize,
-
-    #[online_config(skip)]
-=======
     #[doc(hidden)]
-    #[config(skip)]
+    #[online_config(skip)]
     pub memory_usage_limit: OptionReadableSize,
 
     #[doc(hidden)]
-    #[config(skip)]
->>>>>>> 3219a808
+    #[online_config(skip)]
     pub memory_usage_high_water: f64,
 
     #[online_config(skip)]
