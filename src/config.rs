--- conflicted
+++ resolved
@@ -23,33 +23,17 @@
 
 use crate::import::Config as ImportConfig;
 use crate::pd::Config as PdConfig;
-<<<<<<< HEAD
-use crate::raftengine::Config as RaftEngineCfg;
-=======
 use crate::raftstore::coprocessor::properties::{
     MvccPropertiesCollectorFactory, RangePropertiesCollectorFactory,
 };
 use crate::raftstore::coprocessor::properties::{
     DEFAULT_PROP_KEYS_INDEX_DISTANCE, DEFAULT_PROP_SIZE_INDEX_DISTANCE,
 };
->>>>>>> eff99489
 use crate::raftstore::coprocessor::Config as CopConfig;
 use crate::raftstore::store::Config as RaftstoreConfig;
 use crate::server::readpool;
 use crate::server::Config as ServerConfig;
 use crate::server::CONFIG_ROCKSDB_GAUGE;
-<<<<<<< HEAD
-use crate::storage::{
-    Config as StorageConfig, CF_DEFAULT, CF_LOCK, CF_RAFT, CF_WRITE, DEFAULT_ROCKSDB_SUB_DIR,
-};
-use crate::util::config::{
-    self, compression_type_level_serde, CompressionType, ReadableDuration, ReadableSize, GB, KB, MB,
-};
-use crate::util::rocksdb_util::{
-    db_exist,
-    properties::{MvccPropertiesCollectorFactory, RangePropertiesCollectorFactory},
-    CFOptions, EventListener, FixedSuffixSliceTransform, NoopSliceTransform,
-=======
 use crate::storage::config::DEFAULT_DATA_DIR;
 use crate::storage::lock_manager::Config as PessimisticTxnConfig;
 use crate::storage::{Config as StorageConfig, DEFAULT_ROCKSDB_SUB_DIR};
@@ -57,9 +41,9 @@
 use engine::rocks::util::{
     db_exist, CFOptions, EventListener, FixedPrefixSliceTransform, FixedSuffixSliceTransform,
     NoopSliceTransform,
->>>>>>> eff99489
 };
 use engine::{CF_DEFAULT, CF_LOCK, CF_RAFT, CF_WRITE};
+use raftengine::Config as RaftEngineCfg;
 use tikv_util::config::{self, ReadableDuration, ReadableSize, GB, KB, MB};
 use tikv_util::security::SecurityConfig;
 use tikv_util::time::duration_to_sec;
@@ -804,189 +788,6 @@
     }
 }
 
-<<<<<<< HEAD
-=======
-cf_config!(RaftDefaultCfConfig);
-
-impl Default for RaftDefaultCfConfig {
-    fn default() -> RaftDefaultCfConfig {
-        RaftDefaultCfConfig {
-            block_size: ReadableSize::kb(64),
-            block_cache_size: ReadableSize::mb(memory_mb_for_cf(true, CF_DEFAULT) as u64),
-            disable_block_cache: false,
-            cache_index_and_filter_blocks: true,
-            pin_l0_filter_and_index_blocks: true,
-            use_bloom_filter: false,
-            optimize_filters_for_hits: true,
-            whole_key_filtering: true,
-            bloom_filter_bits_per_key: 10,
-            block_based_bloom_filter: false,
-            read_amp_bytes_per_bit: 0,
-            compression_per_level: [
-                DBCompressionType::No,
-                DBCompressionType::No,
-                DBCompressionType::Lz4,
-                DBCompressionType::Lz4,
-                DBCompressionType::Lz4,
-                DBCompressionType::Zstd,
-                DBCompressionType::Zstd,
-            ],
-            write_buffer_size: ReadableSize::mb(128),
-            max_write_buffer_number: 5,
-            min_write_buffer_number_to_merge: 1,
-            max_bytes_for_level_base: ReadableSize::mb(512),
-            target_file_size_base: ReadableSize::mb(8),
-            level0_file_num_compaction_trigger: 4,
-            level0_slowdown_writes_trigger: 20,
-            level0_stop_writes_trigger: 36,
-            max_compaction_bytes: ReadableSize::gb(2),
-            compaction_pri: CompactionPriority::ByCompensatedSize,
-            dynamic_level_bytes: true,
-            num_levels: 7,
-            max_bytes_for_level_multiplier: 10,
-            compaction_style: DBCompactionStyle::Level,
-            disable_auto_compactions: false,
-            soft_pending_compaction_bytes_limit: ReadableSize::gb(64),
-            hard_pending_compaction_bytes_limit: ReadableSize::gb(256),
-            prop_size_index_distance: DEFAULT_PROP_SIZE_INDEX_DISTANCE,
-            prop_keys_index_distance: DEFAULT_PROP_KEYS_INDEX_DISTANCE,
-            titan: TitanCfConfig::default(),
-        }
-    }
-}
-
-impl RaftDefaultCfConfig {
-    pub fn build_opt(&self, cache: &Option<Cache>) -> ColumnFamilyOptions {
-        let mut cf_opts = build_cf_opt!(self, cache);
-        let f = Box::new(FixedPrefixSliceTransform::new(region_raft_prefix_len()));
-        cf_opts
-            .set_memtable_insert_hint_prefix_extractor("RaftPrefixSliceTransform", f)
-            .unwrap();
-        cf_opts
-    }
-}
-
-// RocksDB Env associate thread pools of multiple instances from the same process.
-// When construct Options, options.env is set to same singleton Env::Default() object.
-// So total max_background_jobs = max(rocksdb.max_background_jobs, raftdb.max_background_jobs)
-// But each instance will limit their background jobs according to their own max_background_jobs
-#[derive(Clone, Serialize, Deserialize, PartialEq, Debug)]
-#[serde(default)]
-#[serde(rename_all = "kebab-case")]
-pub struct RaftDbConfig {
-    #[serde(with = "rocks_config::recovery_mode_serde")]
-    pub wal_recovery_mode: DBRecoveryMode,
-    pub wal_dir: String,
-    pub wal_ttl_seconds: u64,
-    pub wal_size_limit: ReadableSize,
-    pub max_total_wal_size: ReadableSize,
-    pub max_background_jobs: i32,
-    pub max_manifest_file_size: ReadableSize,
-    pub create_if_missing: bool,
-    pub max_open_files: i32,
-    pub enable_statistics: bool,
-    pub stats_dump_period: ReadableDuration,
-    pub compaction_readahead_size: ReadableSize,
-    pub info_log_max_size: ReadableSize,
-    pub info_log_roll_time: ReadableDuration,
-    pub info_log_keep_log_file_num: u64,
-    pub info_log_dir: String,
-    pub max_sub_compactions: u32,
-    pub writable_file_max_buffer_size: ReadableSize,
-    pub use_direct_io_for_flush_and_compaction: bool,
-    pub enable_pipelined_write: bool,
-    pub allow_concurrent_memtable_write: bool,
-    pub bytes_per_sync: ReadableSize,
-    pub wal_bytes_per_sync: ReadableSize,
-    pub defaultcf: RaftDefaultCfConfig,
-}
-
-impl Default for RaftDbConfig {
-    fn default() -> RaftDbConfig {
-        RaftDbConfig {
-            wal_recovery_mode: DBRecoveryMode::PointInTime,
-            wal_dir: "".to_owned(),
-            wal_ttl_seconds: 0,
-            wal_size_limit: ReadableSize::kb(0),
-            max_total_wal_size: ReadableSize::gb(4),
-            max_background_jobs: 4,
-            max_manifest_file_size: ReadableSize::mb(20),
-            create_if_missing: true,
-            max_open_files: 40960,
-            enable_statistics: true,
-            stats_dump_period: ReadableDuration::minutes(10),
-            compaction_readahead_size: ReadableSize::kb(0),
-            info_log_max_size: ReadableSize::gb(1),
-            info_log_roll_time: ReadableDuration::secs(0),
-            info_log_keep_log_file_num: 10,
-            info_log_dir: "".to_owned(),
-            max_sub_compactions: 2,
-            writable_file_max_buffer_size: ReadableSize::mb(1),
-            use_direct_io_for_flush_and_compaction: false,
-            enable_pipelined_write: true,
-            allow_concurrent_memtable_write: false,
-            bytes_per_sync: ReadableSize::mb(1),
-            wal_bytes_per_sync: ReadableSize::kb(512),
-            defaultcf: RaftDefaultCfConfig::default(),
-        }
-    }
-}
-
-impl RaftDbConfig {
-    pub fn build_opt(&self) -> DBOptions {
-        let mut opts = DBOptions::new();
-        opts.set_wal_recovery_mode(self.wal_recovery_mode);
-        if !self.wal_dir.is_empty() {
-            opts.set_wal_dir(&self.wal_dir);
-        }
-        opts.set_wal_ttl_seconds(self.wal_ttl_seconds);
-        opts.set_wal_size_limit_mb(self.wal_size_limit.as_mb());
-        opts.set_max_background_jobs(self.max_background_jobs);
-        opts.set_max_total_wal_size(self.max_total_wal_size.0);
-        opts.set_max_manifest_file_size(self.max_manifest_file_size.0);
-        opts.create_if_missing(self.create_if_missing);
-        opts.set_max_open_files(self.max_open_files);
-        opts.enable_statistics(self.enable_statistics);
-        opts.set_stats_dump_period_sec(self.stats_dump_period.as_secs() as usize);
-        opts.set_compaction_readahead_size(self.compaction_readahead_size.0);
-        opts.set_max_log_file_size(self.info_log_max_size.0);
-        opts.set_log_file_time_to_roll(self.info_log_roll_time.as_secs());
-        opts.set_keep_log_file_num(self.info_log_keep_log_file_num);
-        if !self.info_log_dir.is_empty() {
-            opts.create_info_log(&self.info_log_dir)
-                .unwrap_or_else(|e| {
-                    panic!(
-                        "create RocksDB info log {} error: {:?}",
-                        self.info_log_dir, e
-                    );
-                })
-        }
-        opts.set_max_subcompactions(self.max_sub_compactions);
-        opts.set_writable_file_max_buffer_size(self.writable_file_max_buffer_size.0 as i32);
-        opts.set_use_direct_io_for_flush_and_compaction(
-            self.use_direct_io_for_flush_and_compaction,
-        );
-        opts.enable_pipelined_write(self.enable_pipelined_write);
-        opts.allow_concurrent_memtable_write(self.allow_concurrent_memtable_write);
-        opts.add_event_listener(EventListener::new("raft"));
-        opts.set_bytes_per_sync(self.bytes_per_sync.0 as u64);
-        opts.set_wal_bytes_per_sync(self.wal_bytes_per_sync.0 as u64);
-        // TODO maybe create a new env for raft engine
-
-        opts
-    }
-
-    pub fn build_cf_opts(&self, cache: &Option<Cache>) -> Vec<CFOptions<'_>> {
-        vec![CFOptions::new(CF_DEFAULT, self.defaultcf.build_opt(cache))]
-    }
-
-    fn validate(&mut self) -> Result<(), Box<dyn Error>> {
-        self.defaultcf.validate()?;
-        Ok(())
-    }
-}
-
->>>>>>> eff99489
 #[derive(Clone, Serialize, Deserialize, PartialEq, Debug)]
 #[serde(default)]
 #[serde(rename_all = "kebab-case")]
@@ -1410,8 +1211,7 @@
             cache_cfg.capacity = Some(ReadableSize {
                 0: self.rocksdb.defaultcf.block_cache_size.0
                     + self.rocksdb.writecf.block_cache_size.0
-                    + self.rocksdb.lockcf.block_cache_size.0
-                    + self.raftdb.defaultcf.block_cache_size.0,
+                    + self.rocksdb.lockcf.block_cache_size.0,
             });
         }
     }
