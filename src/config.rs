--- conflicted
+++ resolved
@@ -30,17 +30,10 @@
         PrepopulateBlockCache,
     },
     util::{FixedPrefixSliceTransform, FixedSuffixSliceTransform, NoopSliceTransform},
-<<<<<<< HEAD
-    MvccPropertiesCollectorFactory, RaftDbLogger, RangePropertiesCollectorFactory, RocksCfOptions,
-    RocksDbOptions, RocksEngine, RocksEventListener, RocksTitanDbOptions, RocksdbLogger,
-    SeqnoPropertiesCollectorFactory, TtlPropertiesCollectorFactory,
+    MvccPropertiesCollectorFactory, RaftDbLogger, RangePropertiesCollectorFactory,
+    RawMvccPropertiesCollectorFactory, RocksCfOptions, RocksDbOptions, RocksEngine,
+    RocksEventListener, RocksTitanDbOptions, RocksdbLogger, TtlPropertiesCollectorFactory,
     DEFAULT_PROP_KEYS_INDEX_DISTANCE, DEFAULT_PROP_SIZE_INDEX_DISTANCE,
-=======
-    RaftDbLogger, RangePropertiesCollectorFactory, RawMvccPropertiesCollectorFactory,
-    RocksCfOptions, RocksDbOptions, RocksEngine, RocksEventListener, RocksTitanDbOptions,
-    RocksdbLogger, TtlPropertiesCollectorFactory, DEFAULT_PROP_KEYS_INDEX_DISTANCE,
-    DEFAULT_PROP_SIZE_INDEX_DISTANCE,
->>>>>>> 585763a3
 };
 use engine_traits::{
     CfOptions as _, CfOptionsExt, DbOptions as _, DbOptionsExt, TabletAccessor,
@@ -691,10 +684,6 @@
             RawMvccPropertiesCollectorFactory::default(),
         );
         cf_opts.add_table_properties_collector_factory("tikv.range-properties-collector", f);
-        cf_opts.add_table_properties_collector_factory(
-            "tikv.seqno-properties-collector",
-            SeqnoPropertiesCollectorFactory::default(),
-        );
         match api_version {
             ApiVersion::V1 => {
                 // nothing to do
@@ -815,10 +804,6 @@
             "tikv.mvcc-properties-collector",
             MvccPropertiesCollectorFactory::default(),
         );
-        cf_opts.add_table_properties_collector_factory(
-            "tikv.seqno-properties-collector",
-            SeqnoPropertiesCollectorFactory::default(),
-        );
         let f = RangePropertiesCollectorFactory {
             prop_size_index_distance: self.prop_size_index_distance,
             prop_keys_index_distance: self.prop_keys_index_distance,
@@ -908,10 +893,6 @@
             prop_keys_index_distance: self.prop_keys_index_distance,
         };
         cf_opts.add_table_properties_collector_factory("tikv.range-properties-collector", f);
-        cf_opts.add_table_properties_collector_factory(
-            "tikv.seqno-properties-collector",
-            SeqnoPropertiesCollectorFactory::default(),
-        );
         cf_opts.set_memtable_prefix_bloom_size_ratio(0.1);
         cf_opts.set_titan_cf_options(&self.titan.build_opts());
         cf_opts
