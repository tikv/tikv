--- conflicted
+++ resolved
@@ -24,11 +24,7 @@
 use engine_rocks::properties::MvccPropertiesCollectorFactory;
 use engine_rocks::raw::{
     BlockBasedOptions, Cache, ColumnFamilyOptions, CompactionPriority, DBCompactionStyle,
-<<<<<<< HEAD
-    DBCompressionType, DBOptions, DBRateLimiterMode, DBRecoveryMode, LRUCacheOptions,
-=======
     DBCompressionType, DBOptions, DBRateLimiterMode, DBRecoveryMode, Env, LRUCacheOptions,
->>>>>>> 43b202db
     TitanDBOptions,
 };
 use engine_rocks::raw_util::CFOptions;
@@ -597,20 +593,6 @@
             prop_keys_index_distance: self.prop_keys_index_distance,
         };
         cf_opts.add_table_properties_collector_factory("tikv.range-properties-collector", f);
-<<<<<<< HEAD
-        if let ApiVersion::V1ttl | ApiVersion::V2 = api_version {
-            cf_opts.add_table_properties_collector_factory(
-                "tikv.ttl-properties-collector",
-                TtlPropertiesCollectorFactory { api_version },
-            );
-            cf_opts
-                .set_compaction_filter_factory(
-                    "ttl_compaction_filter_factory",
-                    TTLCompactionFilterFactory { api_version },
-                )
-                .unwrap();
-        }
-=======
         match_template_api_version!(
             API,
             match api_version {
@@ -630,7 +612,6 @@
                 }
             }
         );
->>>>>>> 43b202db
         cf_opts.set_titandb_options(&self.titan.build_opts());
         cf_opts
     }
@@ -710,10 +691,6 @@
     ) -> ColumnFamilyOptions {
         let mut cf_opts = build_cf_opt!(self, CF_WRITE, cache, region_info_accessor);
         // Prefix extractor(trim the timestamp at tail) for write cf.
-<<<<<<< HEAD
-        let e = FixedSuffixSliceTransform::new(8);
-=======
->>>>>>> 43b202db
         cf_opts
             .set_prefix_extractor(
                 "FixedSuffixSliceTransform",
@@ -735,11 +712,7 @@
         cf_opts
             .set_compaction_filter_factory(
                 "write_compaction_filter_factory",
-<<<<<<< HEAD
-                WriteCompactionFilterFactory {},
-=======
                 WriteCompactionFilterFactory,
->>>>>>> 43b202db
             )
             .unwrap();
         cf_opts.set_titandb_options(&self.titan.build_opts());
@@ -809,10 +782,6 @@
     pub fn build_opt(&self, cache: &Option<Cache>) -> ColumnFamilyOptions {
         let no_region_info_accessor: Option<&RegionInfoAccessor> = None;
         let mut cf_opts = build_cf_opt!(self, CF_LOCK, cache, no_region_info_accessor);
-<<<<<<< HEAD
-        let f = NoopSliceTransform;
-=======
->>>>>>> 43b202db
         cf_opts
             .set_prefix_extractor("NoopSliceTransform", NoopSliceTransform)
             .unwrap();
@@ -886,10 +855,6 @@
     pub fn build_opt(&self, cache: &Option<Cache>) -> ColumnFamilyOptions {
         let no_region_info_accessor: Option<&RegionInfoAccessor> = None;
         let mut cf_opts = build_cf_opt!(self, CF_RAFT, cache, no_region_info_accessor);
-<<<<<<< HEAD
-        let f = NoopSliceTransform;
-=======
->>>>>>> 43b202db
         cf_opts
             .set_prefix_extractor("NoopSliceTransform", NoopSliceTransform)
             .unwrap();
@@ -1112,16 +1077,9 @@
         opts.set_use_direct_io_for_flush_and_compaction(
             self.use_direct_io_for_flush_and_compaction,
         );
-<<<<<<< HEAD
-        opts.enable_pipelined_write(
-            (self.enable_pipelined_write || self.enable_multi_batch_write)
-                && !self.enable_unordered_write,
-        );
-=======
         opts.enable_pipelined_write(self.enable_pipelined_write);
         let enable_pipelined_commit = !self.enable_pipelined_write && !self.enable_unordered_write;
         opts.enable_pipelined_commit(enable_pipelined_commit);
->>>>>>> 43b202db
         opts.enable_unordered_write(self.enable_unordered_write);
         opts.add_event_listener(RocksEventListener::new("kv"));
         opts.set_info_log(RocksdbLogger::default());
@@ -2455,7 +2413,6 @@
     }
 }
 
-<<<<<<< HEAD
 #[derive(Clone, Serialize, Deserialize, PartialEq, Debug, Default, OnlineConfig)]
 #[serde(default)]
 #[serde(rename_all = "kebab-case")]
@@ -2486,7 +2443,10 @@
     #[allow(dead_code)]
     fn validate(&self) -> Result<(), Box<dyn Error>> {
         // TODO(x) validate dfs config
-=======
+        Ok(())
+    }
+}
+
 #[derive(Clone, Serialize, Deserialize, PartialEq, Debug)]
 #[serde(default)]
 #[serde(rename_all = "kebab-case")]
@@ -2570,7 +2530,6 @@
             return Err(format!("quota.max-delay-duration must <= {}", MAX_DELAY_DURATION).into());
         }
 
->>>>>>> 43b202db
         Ok(())
     }
 }
@@ -2694,13 +2653,11 @@
     #[online_config(submodule)]
     pub resource_metering: ResourceMeteringConfig,
 
-<<<<<<< HEAD
     #[online_config(submodule)]
     pub dfs: DFSConfig,
-=======
+
     #[online_config(skip)]
     pub causal_ts: CausalTsConfig,
->>>>>>> 43b202db
 }
 
 impl Default for TiKvConfig {
@@ -2741,11 +2698,8 @@
             cdc: CdcConfig::default(),
             resolved_ts: ResolvedTsConfig::default(),
             resource_metering: ResourceMeteringConfig::default(),
-<<<<<<< HEAD
             dfs: DFSConfig::default(),
-=======
             causal_ts: CausalTsConfig::default(),
->>>>>>> 43b202db
         }
     }
 }
