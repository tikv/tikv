--- conflicted
+++ resolved
@@ -262,10 +262,8 @@
             pub compaction_guard_min_output_file_size: ReadableSize,
             #[config(skip)]
             pub compaction_guard_max_output_file_size: ReadableSize,
-<<<<<<< HEAD
             #[config(skip)]
             pub enable_size_ratio_compaction: bool,
-=======
             #[serde(with = "rocks_config::compression_type_serde")]
             #[config(skip)]
             pub bottommost_level_compression: DBCompressionType,
@@ -273,7 +271,6 @@
             pub bottommost_zstd_compression_dict_size: i32,
             #[config(skip)]
             pub bottommost_zstd_compression_sample_size: i32,
->>>>>>> 6590b6f2
             #[config(submodule)]
             pub titan: TitanCfConfig,
         }
