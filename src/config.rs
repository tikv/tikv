// Copyright 2017 TiKV Project Authors. Licensed under Apache-2.0.

//! Configuration for the entire server.
//!
//! TiKV is configured through the `TiKvConfig` type, which is in turn
//! made up of many other configuration types.

use std::cmp;
use std::collections::HashMap;
use std::error::Error;
use std::fs;
use std::i32;
use std::io::Write;
use std::io::{Error as IoError, ErrorKind};
use std::path::Path;
use std::sync::{Arc, RwLock};
use std::usize;

use api_version::match_template_api_version;
use api_version::APIVersion;
use encryption_export::DataKeyManager;
use engine_rocks::config::{self as rocks_config, BlobRunMode, CompressionType, LogLevel};
use engine_rocks::get_env;
use engine_rocks::properties::MvccPropertiesCollectorFactory;
use engine_rocks::raw::{
    BlockBasedOptions, Cache, ColumnFamilyOptions, CompactionPriority, DBCompactionStyle,
    DBCompressionType, DBOptions, DBRateLimiterMode, DBRecoveryMode, Env, LRUCacheOptions,
    TitanDBOptions,
};
use engine_rocks::raw_util::CFOptions;
use engine_rocks::util::{
    FixedPrefixSliceTransform, FixedSuffixSliceTransform, NoopSliceTransform,
};
use engine_rocks::{
    RaftDBLogger, RangePropertiesCollectorFactory, RocksEngine, RocksEventListener,
    RocksSstPartitionerFactory, RocksdbLogger, TtlPropertiesCollectorFactory,
    DEFAULT_PROP_KEYS_INDEX_DISTANCE, DEFAULT_PROP_SIZE_INDEX_DISTANCE,
};
use engine_traits::{CFOptionsExt, ColumnFamilyOptions as ColumnFamilyOptionsTrait, DBOptionsExt};
use engine_traits::{CF_DEFAULT, CF_LOCK, CF_RAFT, CF_WRITE};
use file_system::{IOPriority, IORateLimiter};
use keys::region_raft_prefix_len;
use kvproto::kvrpcpb::ApiVersion;
use online_config::{ConfigChange, ConfigManager, ConfigValue, OnlineConfig, Result as CfgResult};
use pd_client::Config as PdConfig;
use raft_log_engine::RaftEngineConfig as RawRaftEngineConfig;
use raftstore::coprocessor::{Config as CopConfig, RegionInfoAccessor};
use raftstore::store::Config as RaftstoreConfig;
use raftstore::store::{CompactionGuardGeneratorFactory, SplitConfig};
use resource_metering::Config as ResourceMeteringConfig;
use security::SecurityConfig;
use tikv_util::config::{
    self, LogFormat, RaftDataStateMachine, ReadableDuration, ReadableSize, TomlWriter, GIB, MIB,
};
use tikv_util::sys::SysQuota;
use tikv_util::time::duration_to_sec;
use tikv_util::yatp_pool;

use crate::coprocessor_v2::Config as CoprocessorV2Config;
use crate::import::Config as ImportConfig;
use crate::server::gc_worker::GcConfig;
use crate::server::gc_worker::WriteCompactionFilterFactory;
use crate::server::lock_manager::Config as PessimisticTxnConfig;
use crate::server::ttl::TTLCompactionFilterFactory;
use crate::server::Config as ServerConfig;
use crate::server::CONFIG_ROCKSDB_GAUGE;
use crate::storage::config::{Config as StorageConfig, DEFAULT_DATA_DIR};

pub const DEFAULT_ROCKSDB_SUB_DIR: &str = "db";

/// By default, block cache size will be set to 45% of system memory.
pub const BLOCK_CACHE_RATE: f64 = 0.45;
/// By default, TiKV will try to limit memory usage to 75% of system memory.
pub const MEMORY_USAGE_LIMIT_RATE: f64 = 0.75;

const LOCKCF_MIN_MEM: usize = 256 * MIB as usize;
const LOCKCF_MAX_MEM: usize = GIB as usize;
const RAFT_MIN_MEM: usize = 256 * MIB as usize;
const RAFT_MAX_MEM: usize = 2 * GIB as usize;
const LAST_CONFIG_FILE: &str = "last_tikv.toml";
const TMP_CONFIG_FILE: &str = "tmp_tikv.toml";
const MAX_BLOCK_SIZE: usize = 32 * MIB as usize;

fn memory_limit_for_cf(is_raft_db: bool, cf: &str, total_mem: u64) -> ReadableSize {
    let (ratio, min, max) = match (is_raft_db, cf) {
        (true, CF_DEFAULT) => (0.02, RAFT_MIN_MEM, RAFT_MAX_MEM),
        (false, CF_DEFAULT) => (0.25, 0, usize::MAX),
        (false, CF_LOCK) => (0.02, LOCKCF_MIN_MEM, LOCKCF_MAX_MEM),
        (false, CF_WRITE) => (0.15, 0, usize::MAX),
        _ => unreachable!(),
    };
    let mut size = (total_mem as f64 * ratio) as usize;
    if size < min {
        size = min;
    } else if size > max {
        size = max;
    }
    ReadableSize::mb(size as u64 / MIB)
}

#[derive(Clone, Serialize, Deserialize, PartialEq, Debug, OnlineConfig)]
#[serde(default)]
#[serde(rename_all = "kebab-case")]
pub struct TitanCfConfig {
    #[online_config(skip)]
    pub min_blob_size: ReadableSize,
    #[online_config(skip)]
    pub blob_file_compression: CompressionType,
    #[online_config(skip)]
    pub blob_cache_size: ReadableSize,
    #[online_config(skip)]
    pub min_gc_batch_size: ReadableSize,
    #[online_config(skip)]
    pub max_gc_batch_size: ReadableSize,
    #[online_config(skip)]
    pub discardable_ratio: f64,
    #[online_config(skip)]
    pub sample_ratio: f64,
    #[online_config(skip)]
    pub merge_small_file_threshold: ReadableSize,
    pub blob_run_mode: BlobRunMode,
    #[online_config(skip)]
    pub level_merge: bool,
    #[online_config(skip)]
    pub range_merge: bool,
    #[online_config(skip)]
    pub max_sorted_runs: i32,
    #[online_config(skip)]
    pub gc_merge_rewrite: bool,
}

impl Default for TitanCfConfig {
    fn default() -> Self {
        Self {
            min_blob_size: ReadableSize::kb(1), // disable titan default
            blob_file_compression: CompressionType::Lz4,
            blob_cache_size: ReadableSize::mb(0),
            min_gc_batch_size: ReadableSize::mb(16),
            max_gc_batch_size: ReadableSize::mb(64),
            discardable_ratio: 0.5,
            sample_ratio: 0.1,
            merge_small_file_threshold: ReadableSize::mb(8),
            blob_run_mode: BlobRunMode::Normal,
            level_merge: false,
            range_merge: true,
            max_sorted_runs: 20,
            gc_merge_rewrite: false,
        }
    }
}

impl TitanCfConfig {
    fn build_opts(&self) -> TitanDBOptions {
        let mut opts = TitanDBOptions::new();
        opts.set_min_blob_size(self.min_blob_size.0 as u64);
        opts.set_blob_file_compression(self.blob_file_compression.into());
        opts.set_blob_cache(self.blob_cache_size.0 as usize, -1, false, 0.0);
        opts.set_min_gc_batch_size(self.min_gc_batch_size.0 as u64);
        opts.set_max_gc_batch_size(self.max_gc_batch_size.0 as u64);
        opts.set_discardable_ratio(self.discardable_ratio);
        opts.set_sample_ratio(self.sample_ratio);
        opts.set_merge_small_file_threshold(self.merge_small_file_threshold.0 as u64);
        opts.set_blob_run_mode(self.blob_run_mode.into());
        opts.set_level_merge(self.level_merge);
        opts.set_range_merge(self.range_merge);
        opts.set_max_sorted_runs(self.max_sorted_runs);
        opts.set_gc_merge_rewrite(self.gc_merge_rewrite);
        opts
    }
}

#[derive(Clone, Copy, Debug, Eq, PartialEq)]
struct BackgroundJobLimits {
    max_background_jobs: u32,
    max_background_flushes: u32,
    max_sub_compactions: u32,
    max_titan_background_gc: u32,
}

const KVDB_DEFAULT_BACKGROUND_JOB_LIMITS: BackgroundJobLimits = BackgroundJobLimits {
    max_background_jobs: 9,
    max_background_flushes: 3,
    max_sub_compactions: 3,
    max_titan_background_gc: 4,
};

const RAFTDB_DEFAULT_BACKGROUND_JOB_LIMITS: BackgroundJobLimits = BackgroundJobLimits {
    max_background_jobs: 4,
    max_background_flushes: 1,
    max_sub_compactions: 2,
    max_titan_background_gc: 4,
};

// `defaults` serves as an upper bound for returning limits.
fn get_background_job_limits_impl(
    cpu_num: u32,
    defaults: &BackgroundJobLimits,
) -> BackgroundJobLimits {
    // At the minimum, we should have two background jobs: one for flush and one for compaction.
    // Otherwise, the number of background jobs should not exceed cpu_num - 1.
    let max_background_jobs = cmp::max(2, cmp::min(defaults.max_background_jobs, cpu_num - 1));
    // Scale flush threads proportionally to cpu cores. Also make sure the number of flush
    // threads doesn't exceed total jobs.
    let max_background_flushes = cmp::min(
        (max_background_jobs + 3) / 4,
        defaults.max_background_flushes,
    );
    // Cap max_sub_compactions to allow at least two compactions.
    let max_compactions = max_background_jobs - max_background_flushes;
    let max_sub_compactions: u32 = cmp::max(
        1,
        cmp::min(defaults.max_sub_compactions, (max_compactions - 1) as u32),
    );
    // Maximum background GC threads for Titan
    let max_titan_background_gc = cmp::min(defaults.max_titan_background_gc, cpu_num);

    BackgroundJobLimits {
        max_background_jobs,
        max_background_flushes,
        max_sub_compactions,
        max_titan_background_gc,
    }
}

fn get_background_job_limits(defaults: &BackgroundJobLimits) -> BackgroundJobLimits {
    let cpu_num = cmp::max(SysQuota::cpu_cores_quota() as u32, 1);
    get_background_job_limits_impl(cpu_num, defaults)
}

macro_rules! cf_config {
    ($name:ident) => {
        #[derive(Clone, Serialize, Deserialize, PartialEq, Debug, OnlineConfig)]
        #[serde(default)]
        #[serde(rename_all = "kebab-case")]
        pub struct $name {
            #[online_config(skip)]
            pub block_size: ReadableSize,
            pub block_cache_size: ReadableSize,
            #[online_config(skip)]
            pub disable_block_cache: bool,
            #[online_config(skip)]
            pub cache_index_and_filter_blocks: bool,
            #[online_config(skip)]
            pub pin_l0_filter_and_index_blocks: bool,
            #[online_config(skip)]
            pub use_bloom_filter: bool,
            #[online_config(skip)]
            pub optimize_filters_for_hits: bool,
            #[online_config(skip)]
            pub whole_key_filtering: bool,
            #[online_config(skip)]
            pub bloom_filter_bits_per_key: i32,
            #[online_config(skip)]
            pub block_based_bloom_filter: bool,
            #[online_config(skip)]
            pub read_amp_bytes_per_bit: u32,
            #[serde(with = "rocks_config::compression_type_level_serde")]
            #[online_config(skip)]
            pub compression_per_level: [DBCompressionType; 7],
            pub write_buffer_size: ReadableSize,
            pub max_write_buffer_number: i32,
            #[online_config(skip)]
            pub min_write_buffer_number_to_merge: i32,
            pub max_bytes_for_level_base: ReadableSize,
            pub target_file_size_base: ReadableSize,
            pub level0_file_num_compaction_trigger: i32,
            pub level0_slowdown_writes_trigger: i32,
            pub level0_stop_writes_trigger: i32,
            pub max_compaction_bytes: ReadableSize,
            #[serde(with = "rocks_config::compaction_pri_serde")]
            #[online_config(skip)]
            pub compaction_pri: CompactionPriority,
            #[online_config(skip)]
            pub dynamic_level_bytes: bool,
            #[online_config(skip)]
            pub num_levels: i32,
            pub max_bytes_for_level_multiplier: i32,
            #[serde(with = "rocks_config::compaction_style_serde")]
            #[online_config(skip)]
            pub compaction_style: DBCompactionStyle,
            pub disable_auto_compactions: bool,
            pub disable_write_stall: bool,
            pub soft_pending_compaction_bytes_limit: ReadableSize,
            pub hard_pending_compaction_bytes_limit: ReadableSize,
            #[online_config(skip)]
            pub force_consistency_checks: bool,
            #[online_config(skip)]
            pub prop_size_index_distance: u64,
            #[online_config(skip)]
            pub prop_keys_index_distance: u64,
            #[online_config(skip)]
            pub enable_doubly_skiplist: bool,
            #[online_config(skip)]
            pub enable_compaction_guard: bool,
            #[online_config(skip)]
            pub compaction_guard_min_output_file_size: ReadableSize,
            #[online_config(skip)]
            pub compaction_guard_max_output_file_size: ReadableSize,
            #[serde(with = "rocks_config::compression_type_serde")]
            #[online_config(skip)]
            pub bottommost_level_compression: DBCompressionType,
            #[online_config(skip)]
            pub bottommost_zstd_compression_dict_size: i32,
            #[online_config(skip)]
            pub bottommost_zstd_compression_sample_size: i32,
            #[online_config(submodule)]
            pub titan: TitanCfConfig,
        }

        impl $name {
            fn validate(&self) -> Result<(), Box<dyn Error>> {
                if self.block_size.0 as usize > MAX_BLOCK_SIZE {
                    return Err(format!(
                        "invalid block-size {} for {}, exceed max size {}",
                        self.block_size.0,
                        stringify!($name),
                        MAX_BLOCK_SIZE
                    )
                    .into());
                }
                Ok(())
            }
        }
    };
}

macro_rules! write_into_metrics {
    ($cf:expr, $tag:expr, $metrics:expr) => {{
        $metrics
            .with_label_values(&[$tag, "block_size"])
            .set($cf.block_size.0 as f64);
        $metrics
            .with_label_values(&[$tag, "block_cache_size"])
            .set($cf.block_cache_size.0 as f64);
        $metrics
            .with_label_values(&[$tag, "disable_block_cache"])
            .set(($cf.disable_block_cache as i32).into());

        $metrics
            .with_label_values(&[$tag, "cache_index_and_filter_blocks"])
            .set(($cf.cache_index_and_filter_blocks as i32).into());
        $metrics
            .with_label_values(&[$tag, "pin_l0_filter_and_index_blocks"])
            .set(($cf.pin_l0_filter_and_index_blocks as i32).into());

        $metrics
            .with_label_values(&[$tag, "use_bloom_filter"])
            .set(($cf.use_bloom_filter as i32).into());
        $metrics
            .with_label_values(&[$tag, "optimize_filters_for_hits"])
            .set(($cf.optimize_filters_for_hits as i32).into());
        $metrics
            .with_label_values(&[$tag, "whole_key_filtering"])
            .set(($cf.whole_key_filtering as i32).into());
        $metrics
            .with_label_values(&[$tag, "bloom_filter_bits_per_key"])
            .set($cf.bloom_filter_bits_per_key.into());
        $metrics
            .with_label_values(&[$tag, "block_based_bloom_filter"])
            .set(($cf.block_based_bloom_filter as i32).into());

        $metrics
            .with_label_values(&[$tag, "read_amp_bytes_per_bit"])
            .set($cf.read_amp_bytes_per_bit.into());
        $metrics
            .with_label_values(&[$tag, "write_buffer_size"])
            .set($cf.write_buffer_size.0 as f64);
        $metrics
            .with_label_values(&[$tag, "max_write_buffer_number"])
            .set($cf.max_write_buffer_number.into());
        $metrics
            .with_label_values(&[$tag, "min_write_buffer_number_to_merge"])
            .set($cf.min_write_buffer_number_to_merge.into());
        $metrics
            .with_label_values(&[$tag, "max_bytes_for_level_base"])
            .set($cf.max_bytes_for_level_base.0 as f64);
        $metrics
            .with_label_values(&[$tag, "target_file_size_base"])
            .set($cf.target_file_size_base.0 as f64);
        $metrics
            .with_label_values(&[$tag, "level0_file_num_compaction_trigger"])
            .set($cf.level0_file_num_compaction_trigger.into());
        $metrics
            .with_label_values(&[$tag, "level0_slowdown_writes_trigger"])
            .set($cf.level0_slowdown_writes_trigger.into());
        $metrics
            .with_label_values(&[$tag, "level0_stop_writes_trigger"])
            .set($cf.level0_stop_writes_trigger.into());
        $metrics
            .with_label_values(&[$tag, "max_compaction_bytes"])
            .set($cf.max_compaction_bytes.0 as f64);
        $metrics
            .with_label_values(&[$tag, "dynamic_level_bytes"])
            .set(($cf.dynamic_level_bytes as i32).into());
        $metrics
            .with_label_values(&[$tag, "num_levels"])
            .set($cf.num_levels.into());
        $metrics
            .with_label_values(&[$tag, "max_bytes_for_level_multiplier"])
            .set($cf.max_bytes_for_level_multiplier.into());

        $metrics
            .with_label_values(&[$tag, "disable_auto_compactions"])
            .set(($cf.disable_auto_compactions as i32).into());
        $metrics
            .with_label_values(&[$tag, "disable_write_stall"])
            .set(($cf.disable_write_stall as i32).into());
        $metrics
            .with_label_values(&[$tag, "soft_pending_compaction_bytes_limit"])
            .set($cf.soft_pending_compaction_bytes_limit.0 as f64);
        $metrics
            .with_label_values(&[$tag, "hard_pending_compaction_bytes_limit"])
            .set($cf.hard_pending_compaction_bytes_limit.0 as f64);
        $metrics
            .with_label_values(&[$tag, "force_consistency_checks"])
            .set(($cf.force_consistency_checks as i32).into());
        $metrics
            .with_label_values(&[$tag, "enable_doubly_skiplist"])
            .set(($cf.enable_doubly_skiplist as i32).into());
        $metrics
            .with_label_values(&[$tag, "titan_min_blob_size"])
            .set($cf.titan.min_blob_size.0 as f64);
        $metrics
            .with_label_values(&[$tag, "titan_blob_cache_size"])
            .set($cf.titan.blob_cache_size.0 as f64);
        $metrics
            .with_label_values(&[$tag, "titan_min_gc_batch_size"])
            .set($cf.titan.min_gc_batch_size.0 as f64);
        $metrics
            .with_label_values(&[$tag, "titan_max_gc_batch_size"])
            .set($cf.titan.max_gc_batch_size.0 as f64);
        $metrics
            .with_label_values(&[$tag, "titan_discardable_ratio"])
            .set($cf.titan.discardable_ratio);
        $metrics
            .with_label_values(&[$tag, "titan_sample_ratio"])
            .set($cf.titan.sample_ratio);
        $metrics
            .with_label_values(&[$tag, "titan_merge_small_file_threshold"])
            .set($cf.titan.merge_small_file_threshold.0 as f64);
    }};
}

macro_rules! build_cf_opt {
    ($opt:ident, $cf_name:ident, $cache:ident, $region_info_provider:ident) => {{
        let mut block_base_opts = BlockBasedOptions::new();
        block_base_opts.set_block_size($opt.block_size.0 as usize);
        block_base_opts.set_no_block_cache($opt.disable_block_cache);
        if let Some(cache) = $cache {
            block_base_opts.set_block_cache(cache);
        } else {
            let mut cache_opts = LRUCacheOptions::new();
            cache_opts.set_capacity($opt.block_cache_size.0 as usize);
            block_base_opts.set_block_cache(&Cache::new_lru_cache(cache_opts));
        }
        block_base_opts.set_cache_index_and_filter_blocks($opt.cache_index_and_filter_blocks);
        block_base_opts
            .set_pin_l0_filter_and_index_blocks_in_cache($opt.pin_l0_filter_and_index_blocks);
        if $opt.use_bloom_filter {
            block_base_opts.set_bloom_filter(
                $opt.bloom_filter_bits_per_key,
                $opt.block_based_bloom_filter,
            );
            block_base_opts.set_whole_key_filtering($opt.whole_key_filtering);
        }
        block_base_opts.set_read_amp_bytes_per_bit($opt.read_amp_bytes_per_bit);
        let mut cf_opts = ColumnFamilyOptions::new();
        cf_opts.set_block_based_table_factory(&block_base_opts);
        cf_opts.set_num_levels($opt.num_levels);
        assert!($opt.compression_per_level.len() >= $opt.num_levels as usize);
        let compression_per_level = $opt.compression_per_level[..$opt.num_levels as usize].to_vec();
        cf_opts.compression_per_level(compression_per_level.as_slice());
        cf_opts.bottommost_compression($opt.bottommost_level_compression);
        // To set for bottommost level sst compression. The first 3 parameters refer to the
        // default value in `CompressionOptions` in `rocksdb/include/rocksdb/advanced_options.h`.
        cf_opts.set_bottommost_level_compression_options(
            -14,   /* window_bits */
            32767, /* level */
            0,     /* strategy */
            $opt.bottommost_zstd_compression_dict_size,
            $opt.bottommost_zstd_compression_sample_size,
        );
        cf_opts.set_write_buffer_size($opt.write_buffer_size.0);
        cf_opts.set_max_write_buffer_number($opt.max_write_buffer_number);
        cf_opts.set_min_write_buffer_number_to_merge($opt.min_write_buffer_number_to_merge);
        cf_opts.set_max_bytes_for_level_base($opt.max_bytes_for_level_base.0);
        cf_opts.set_target_file_size_base($opt.target_file_size_base.0);
        cf_opts.set_level_zero_file_num_compaction_trigger($opt.level0_file_num_compaction_trigger);
        cf_opts.set_level_zero_slowdown_writes_trigger($opt.level0_slowdown_writes_trigger);
        cf_opts.set_level_zero_stop_writes_trigger($opt.level0_stop_writes_trigger);
        cf_opts.set_max_compaction_bytes($opt.max_compaction_bytes.0);
        cf_opts.compaction_priority($opt.compaction_pri);
        cf_opts.set_level_compaction_dynamic_level_bytes($opt.dynamic_level_bytes);
        cf_opts.set_max_bytes_for_level_multiplier($opt.max_bytes_for_level_multiplier);
        cf_opts.set_compaction_style($opt.compaction_style);
        cf_opts.set_disable_auto_compactions($opt.disable_auto_compactions);
        cf_opts.set_disable_write_stall($opt.disable_write_stall);
        cf_opts.set_soft_pending_compaction_bytes_limit($opt.soft_pending_compaction_bytes_limit.0);
        cf_opts.set_hard_pending_compaction_bytes_limit($opt.hard_pending_compaction_bytes_limit.0);
        cf_opts.set_optimize_filters_for_hits($opt.optimize_filters_for_hits);
        cf_opts.set_force_consistency_checks($opt.force_consistency_checks);
        if $opt.enable_doubly_skiplist {
            cf_opts.set_doubly_skiplist();
        }
        if $opt.enable_compaction_guard {
            if let Some(provider) = $region_info_provider {
                let factory = CompactionGuardGeneratorFactory::new(
                    $cf_name,
                    provider.clone(),
                    $opt.compaction_guard_min_output_file_size.0,
                )
                .unwrap();
                cf_opts.set_sst_partitioner_factory(RocksSstPartitionerFactory(factory));
                cf_opts.set_target_file_size_base($opt.compaction_guard_max_output_file_size.0);
            } else {
                warn!("compaction guard is disabled due to region info provider not available")
            }
        }
        cf_opts
    }};
}

cf_config!(DefaultCfConfig);

impl Default for DefaultCfConfig {
    fn default() -> DefaultCfConfig {
        let total_mem = SysQuota::memory_limit_in_bytes();

        DefaultCfConfig {
            block_size: ReadableSize::kb(64),
            block_cache_size: memory_limit_for_cf(false, CF_DEFAULT, total_mem),
            disable_block_cache: false,
            cache_index_and_filter_blocks: true,
            pin_l0_filter_and_index_blocks: true,
            use_bloom_filter: true,
            optimize_filters_for_hits: true,
            whole_key_filtering: true,
            bloom_filter_bits_per_key: 10,
            block_based_bloom_filter: false,
            read_amp_bytes_per_bit: 0,
            compression_per_level: [
                DBCompressionType::No,
                DBCompressionType::No,
                DBCompressionType::Lz4,
                DBCompressionType::Lz4,
                DBCompressionType::Lz4,
                DBCompressionType::Zstd,
                DBCompressionType::Zstd,
            ],
            write_buffer_size: ReadableSize::mb(128),
            max_write_buffer_number: 5,
            min_write_buffer_number_to_merge: 1,
            max_bytes_for_level_base: ReadableSize::mb(512),
            target_file_size_base: ReadableSize::mb(8),
            level0_file_num_compaction_trigger: 4,
            level0_slowdown_writes_trigger: 20,
            level0_stop_writes_trigger: 36,
            max_compaction_bytes: ReadableSize::gb(2),
            compaction_pri: CompactionPriority::MinOverlappingRatio,
            dynamic_level_bytes: true,
            num_levels: 7,
            max_bytes_for_level_multiplier: 10,
            compaction_style: DBCompactionStyle::Level,
            disable_auto_compactions: false,
            disable_write_stall: false,
            soft_pending_compaction_bytes_limit: ReadableSize::gb(192),
            hard_pending_compaction_bytes_limit: ReadableSize::gb(256),
            force_consistency_checks: false,
            prop_size_index_distance: DEFAULT_PROP_SIZE_INDEX_DISTANCE,
            prop_keys_index_distance: DEFAULT_PROP_KEYS_INDEX_DISTANCE,
            enable_doubly_skiplist: true,
            enable_compaction_guard: true,
            compaction_guard_min_output_file_size: ReadableSize::mb(8),
            compaction_guard_max_output_file_size: ReadableSize::mb(128),
            titan: TitanCfConfig::default(),
            bottommost_level_compression: DBCompressionType::Zstd,
            bottommost_zstd_compression_dict_size: 0,
            bottommost_zstd_compression_sample_size: 0,
        }
    }
}

impl DefaultCfConfig {
    pub fn build_opt(
        &self,
        cache: &Option<Cache>,
        region_info_accessor: Option<&RegionInfoAccessor>,
        api_version: ApiVersion,
    ) -> ColumnFamilyOptions {
        let mut cf_opts = build_cf_opt!(self, CF_DEFAULT, cache, region_info_accessor);
        let f = RangePropertiesCollectorFactory {
            prop_size_index_distance: self.prop_size_index_distance,
            prop_keys_index_distance: self.prop_keys_index_distance,
        };
        cf_opts.add_table_properties_collector_factory("tikv.range-properties-collector", f);
        match_template_api_version!(
            API,
            match api_version {
                ApiVersion::API => {
                    if API::IS_TTL_ENABLED {
                        cf_opts.add_table_properties_collector_factory(
                            "tikv.ttl-properties-collector",
                            TtlPropertiesCollectorFactory::<API>::default(),
                        );
                        cf_opts
                            .set_compaction_filter_factory(
                                "ttl_compaction_filter_factory",
                                TTLCompactionFilterFactory::<API>::default(),
                            )
                            .unwrap();
                    }
                }
            }
        );
        cf_opts.set_titandb_options(&self.titan.build_opts());
        cf_opts
    }
}

cf_config!(WriteCfConfig);

impl Default for WriteCfConfig {
    fn default() -> WriteCfConfig {
        let total_mem = SysQuota::memory_limit_in_bytes();

        // Setting blob_run_mode=read_only effectively disable Titan.
        let titan = TitanCfConfig {
            blob_run_mode: BlobRunMode::ReadOnly,
            ..Default::default()
        };

        WriteCfConfig {
            block_size: ReadableSize::kb(64),
            block_cache_size: memory_limit_for_cf(false, CF_WRITE, total_mem),
            disable_block_cache: false,
            cache_index_and_filter_blocks: true,
            pin_l0_filter_and_index_blocks: true,
            use_bloom_filter: true,
            optimize_filters_for_hits: false,
            whole_key_filtering: false,
            bloom_filter_bits_per_key: 10,
            block_based_bloom_filter: false,
            read_amp_bytes_per_bit: 0,
            compression_per_level: [
                DBCompressionType::No,
                DBCompressionType::No,
                DBCompressionType::Lz4,
                DBCompressionType::Lz4,
                DBCompressionType::Lz4,
                DBCompressionType::Zstd,
                DBCompressionType::Zstd,
            ],
            write_buffer_size: ReadableSize::mb(128),
            max_write_buffer_number: 5,
            min_write_buffer_number_to_merge: 1,
            max_bytes_for_level_base: ReadableSize::mb(512),
            target_file_size_base: ReadableSize::mb(8),
            level0_file_num_compaction_trigger: 4,
            level0_slowdown_writes_trigger: 20,
            level0_stop_writes_trigger: 36,
            max_compaction_bytes: ReadableSize::gb(2),
            compaction_pri: CompactionPriority::MinOverlappingRatio,
            dynamic_level_bytes: true,
            num_levels: 7,
            max_bytes_for_level_multiplier: 10,
            compaction_style: DBCompactionStyle::Level,
            disable_auto_compactions: false,
            disable_write_stall: false,
            soft_pending_compaction_bytes_limit: ReadableSize::gb(192),
            hard_pending_compaction_bytes_limit: ReadableSize::gb(256),
            force_consistency_checks: false,
            prop_size_index_distance: DEFAULT_PROP_SIZE_INDEX_DISTANCE,
            prop_keys_index_distance: DEFAULT_PROP_KEYS_INDEX_DISTANCE,
            enable_doubly_skiplist: true,
            enable_compaction_guard: true,
            compaction_guard_min_output_file_size: ReadableSize::mb(8),
            compaction_guard_max_output_file_size: ReadableSize::mb(128),
            titan,
            bottommost_level_compression: DBCompressionType::Zstd,
            bottommost_zstd_compression_dict_size: 0,
            bottommost_zstd_compression_sample_size: 0,
        }
    }
}

impl WriteCfConfig {
    pub fn build_opt(
        &self,
        cache: &Option<Cache>,
        region_info_accessor: Option<&RegionInfoAccessor>,
    ) -> ColumnFamilyOptions {
        let mut cf_opts = build_cf_opt!(self, CF_WRITE, cache, region_info_accessor);
        // Prefix extractor(trim the timestamp at tail) for write cf.
        cf_opts
            .set_prefix_extractor(
                "FixedSuffixSliceTransform",
                FixedSuffixSliceTransform::new(8),
            )
            .unwrap();
        // Create prefix bloom filter for memtable.
        cf_opts.set_memtable_prefix_bloom_size_ratio(0.1);
        // Collects user defined properties.
        cf_opts.add_table_properties_collector_factory(
            "tikv.mvcc-properties-collector",
            MvccPropertiesCollectorFactory::default(),
        );
        let f = RangePropertiesCollectorFactory {
            prop_size_index_distance: self.prop_size_index_distance,
            prop_keys_index_distance: self.prop_keys_index_distance,
        };
        cf_opts.add_table_properties_collector_factory("tikv.range-properties-collector", f);
        cf_opts
            .set_compaction_filter_factory(
                "write_compaction_filter_factory",
                WriteCompactionFilterFactory,
            )
            .unwrap();
        cf_opts.set_titandb_options(&self.titan.build_opts());
        cf_opts
    }
}

cf_config!(LockCfConfig);

impl Default for LockCfConfig {
    fn default() -> LockCfConfig {
        let total_mem = SysQuota::memory_limit_in_bytes();

        // Setting blob_run_mode=read_only effectively disable Titan.
        let titan = TitanCfConfig {
            blob_run_mode: BlobRunMode::ReadOnly,
            ..Default::default()
        };

        LockCfConfig {
            block_size: ReadableSize::kb(16),
            block_cache_size: memory_limit_for_cf(false, CF_LOCK, total_mem),
            disable_block_cache: false,
            cache_index_and_filter_blocks: true,
            pin_l0_filter_and_index_blocks: true,
            use_bloom_filter: true,
            optimize_filters_for_hits: false,
            whole_key_filtering: true,
            bloom_filter_bits_per_key: 10,
            block_based_bloom_filter: false,
            read_amp_bytes_per_bit: 0,
            compression_per_level: [DBCompressionType::No; 7],
            write_buffer_size: ReadableSize::mb(32),
            max_write_buffer_number: 5,
            min_write_buffer_number_to_merge: 1,
            max_bytes_for_level_base: ReadableSize::mb(128),
            target_file_size_base: ReadableSize::mb(8),
            level0_file_num_compaction_trigger: 1,
            level0_slowdown_writes_trigger: 20,
            level0_stop_writes_trigger: 36,
            max_compaction_bytes: ReadableSize::gb(2),
            compaction_pri: CompactionPriority::ByCompensatedSize,
            dynamic_level_bytes: true,
            num_levels: 7,
            max_bytes_for_level_multiplier: 10,
            compaction_style: DBCompactionStyle::Level,
            disable_auto_compactions: false,
            disable_write_stall: false,
            soft_pending_compaction_bytes_limit: ReadableSize::gb(192),
            hard_pending_compaction_bytes_limit: ReadableSize::gb(256),
            force_consistency_checks: false,
            prop_size_index_distance: DEFAULT_PROP_SIZE_INDEX_DISTANCE,
            prop_keys_index_distance: DEFAULT_PROP_KEYS_INDEX_DISTANCE,
            enable_doubly_skiplist: true,
            enable_compaction_guard: false,
            compaction_guard_min_output_file_size: ReadableSize::mb(8),
            compaction_guard_max_output_file_size: ReadableSize::mb(128),
            titan,
            bottommost_level_compression: DBCompressionType::Disable,
            bottommost_zstd_compression_dict_size: 0,
            bottommost_zstd_compression_sample_size: 0,
        }
    }
}

impl LockCfConfig {
    pub fn build_opt(&self, cache: &Option<Cache>) -> ColumnFamilyOptions {
        let no_region_info_accessor: Option<&RegionInfoAccessor> = None;
        let mut cf_opts = build_cf_opt!(self, CF_LOCK, cache, no_region_info_accessor);
        cf_opts
            .set_prefix_extractor("NoopSliceTransform", NoopSliceTransform)
            .unwrap();
        let f = RangePropertiesCollectorFactory {
            prop_size_index_distance: self.prop_size_index_distance,
            prop_keys_index_distance: self.prop_keys_index_distance,
        };
        cf_opts.add_table_properties_collector_factory("tikv.range-properties-collector", f);
        cf_opts.set_memtable_prefix_bloom_size_ratio(0.1);
        cf_opts.set_titandb_options(&self.titan.build_opts());
        cf_opts
    }
}

cf_config!(RaftCfConfig);

impl Default for RaftCfConfig {
    fn default() -> RaftCfConfig {
        // Setting blob_run_mode=read_only effectively disable Titan.
        let titan = TitanCfConfig {
            blob_run_mode: BlobRunMode::ReadOnly,
            ..Default::default()
        };
        RaftCfConfig {
            block_size: ReadableSize::kb(16),
            block_cache_size: ReadableSize::mb(128),
            disable_block_cache: false,
            cache_index_and_filter_blocks: true,
            pin_l0_filter_and_index_blocks: true,
            use_bloom_filter: true,
            optimize_filters_for_hits: true,
            whole_key_filtering: true,
            bloom_filter_bits_per_key: 10,
            block_based_bloom_filter: false,
            read_amp_bytes_per_bit: 0,
            compression_per_level: [DBCompressionType::No; 7],
            write_buffer_size: ReadableSize::mb(128),
            max_write_buffer_number: 5,
            min_write_buffer_number_to_merge: 1,
            max_bytes_for_level_base: ReadableSize::mb(128),
            target_file_size_base: ReadableSize::mb(8),
            level0_file_num_compaction_trigger: 1,
            level0_slowdown_writes_trigger: 20,
            level0_stop_writes_trigger: 36,
            max_compaction_bytes: ReadableSize::gb(2),
            compaction_pri: CompactionPriority::ByCompensatedSize,
            dynamic_level_bytes: true,
            num_levels: 7,
            max_bytes_for_level_multiplier: 10,
            compaction_style: DBCompactionStyle::Level,
            disable_auto_compactions: false,
            disable_write_stall: false,
            soft_pending_compaction_bytes_limit: ReadableSize::gb(192),
            hard_pending_compaction_bytes_limit: ReadableSize::gb(256),
            force_consistency_checks: false,
            prop_size_index_distance: DEFAULT_PROP_SIZE_INDEX_DISTANCE,
            prop_keys_index_distance: DEFAULT_PROP_KEYS_INDEX_DISTANCE,
            enable_doubly_skiplist: true,
            enable_compaction_guard: false,
            compaction_guard_min_output_file_size: ReadableSize::mb(8),
            compaction_guard_max_output_file_size: ReadableSize::mb(128),
            titan,
            bottommost_level_compression: DBCompressionType::Disable,
            bottommost_zstd_compression_dict_size: 0,
            bottommost_zstd_compression_sample_size: 0,
        }
    }
}

impl RaftCfConfig {
    pub fn build_opt(&self, cache: &Option<Cache>) -> ColumnFamilyOptions {
        let no_region_info_accessor: Option<&RegionInfoAccessor> = None;
        let mut cf_opts = build_cf_opt!(self, CF_RAFT, cache, no_region_info_accessor);
        cf_opts
            .set_prefix_extractor("NoopSliceTransform", NoopSliceTransform)
            .unwrap();
        cf_opts.set_memtable_prefix_bloom_size_ratio(0.1);
        cf_opts.set_titandb_options(&self.titan.build_opts());
        cf_opts
    }
}

#[derive(Clone, Serialize, Deserialize, PartialEq, Debug)]
#[serde(default)]
#[serde(rename_all = "kebab-case")]
// Note that Titan is still an experimental feature. Once enabled, it can't fall back.
// Forced fallback may result in data loss.
pub struct TitanDBConfig {
    pub enabled: bool,
    pub dirname: String,
    pub disable_gc: bool,
    pub max_background_gc: i32,
    // The value of this field will be truncated to seconds.
    pub purge_obsolete_files_period: ReadableDuration,
}

impl Default for TitanDBConfig {
    fn default() -> Self {
        Self {
            enabled: false,
            dirname: "".to_owned(),
            disable_gc: false,
            max_background_gc: 4,
            purge_obsolete_files_period: ReadableDuration::secs(10),
        }
    }
}

impl TitanDBConfig {
    fn build_opts(&self) -> TitanDBOptions {
        let mut opts = TitanDBOptions::new();
        opts.set_dirname(&self.dirname);
        opts.set_disable_background_gc(self.disable_gc);
        opts.set_max_background_gc(self.max_background_gc);
        opts.set_purge_obsolete_files_period(self.purge_obsolete_files_period.as_secs() as usize);
        opts
    }

    fn validate(&self) -> Result<(), Box<dyn Error>> {
        Ok(())
    }
}

#[derive(Clone, Serialize, Deserialize, PartialEq, Debug, OnlineConfig)]
#[serde(default)]
#[serde(rename_all = "kebab-case")]
pub struct DbConfig {
    #[online_config(skip)]
    pub info_log_level: LogLevel,
    #[serde(with = "rocks_config::recovery_mode_serde")]
    #[online_config(skip)]
    pub wal_recovery_mode: DBRecoveryMode,
    #[online_config(skip)]
    pub wal_dir: String,
    #[online_config(skip)]
    pub wal_ttl_seconds: u64,
    #[online_config(skip)]
    pub wal_size_limit: ReadableSize,
    pub max_total_wal_size: ReadableSize,
    pub max_background_jobs: i32,
    pub max_background_flushes: i32,
    #[online_config(skip)]
    pub max_manifest_file_size: ReadableSize,
    #[online_config(skip)]
    pub create_if_missing: bool,
    pub max_open_files: i32,
    #[online_config(skip)]
    pub enable_statistics: bool,
    #[online_config(skip)]
    pub stats_dump_period: ReadableDuration,
    pub compaction_readahead_size: ReadableSize,
    #[online_config(skip)]
    pub info_log_max_size: ReadableSize,
    #[online_config(skip)]
    pub info_log_roll_time: ReadableDuration,
    #[online_config(skip)]
    pub info_log_keep_log_file_num: u64,
    #[online_config(skip)]
    pub info_log_dir: String,
    pub rate_bytes_per_sec: ReadableSize,
    #[online_config(skip)]
    pub rate_limiter_refill_period: ReadableDuration,
    #[serde(with = "rocks_config::rate_limiter_mode_serde")]
    #[online_config(skip)]
    pub rate_limiter_mode: DBRateLimiterMode,
    // deprecated. use rate_limiter_auto_tuned.
    #[online_config(skip)]
    #[doc(hidden)]
    #[serde(skip_serializing)]
    pub auto_tuned: Option<bool>,
    pub rate_limiter_auto_tuned: bool,
    pub bytes_per_sync: ReadableSize,
    pub wal_bytes_per_sync: ReadableSize,
    #[online_config(skip)]
    pub max_sub_compactions: u32,
    pub writable_file_max_buffer_size: ReadableSize,
    #[online_config(skip)]
    pub use_direct_io_for_flush_and_compaction: bool,
    #[online_config(skip)]
    pub enable_pipelined_write: bool,
    #[online_config(skip)]
    pub enable_multi_batch_write: bool,
    #[online_config(skip)]
    pub enable_unordered_write: bool,
    #[online_config(submodule)]
    pub defaultcf: DefaultCfConfig,
    #[online_config(submodule)]
    pub writecf: WriteCfConfig,
    #[online_config(submodule)]
    pub lockcf: LockCfConfig,
    #[online_config(submodule)]
    pub raftcf: RaftCfConfig,
    #[online_config(skip)]
    pub titan: TitanDBConfig,
}

impl Default for DbConfig {
    fn default() -> DbConfig {
        let bg_job_limits = get_background_job_limits(&KVDB_DEFAULT_BACKGROUND_JOB_LIMITS);
        let titan_config = TitanDBConfig {
            max_background_gc: bg_job_limits.max_titan_background_gc as i32,
            ..Default::default()
        };
        DbConfig {
            wal_recovery_mode: DBRecoveryMode::PointInTime,
            wal_dir: "".to_owned(),
            wal_ttl_seconds: 0,
            wal_size_limit: ReadableSize::kb(0),
            max_total_wal_size: ReadableSize::gb(4),
            max_background_jobs: bg_job_limits.max_background_jobs as i32,
            max_background_flushes: bg_job_limits.max_background_flushes as i32,
            max_manifest_file_size: ReadableSize::mb(128),
            create_if_missing: true,
            max_open_files: 40960,
            enable_statistics: true,
            stats_dump_period: ReadableDuration::minutes(10),
            compaction_readahead_size: ReadableSize::kb(0),
            info_log_max_size: ReadableSize::gb(1),
            info_log_roll_time: ReadableDuration::secs(0),
            info_log_keep_log_file_num: 10,
            info_log_dir: "".to_owned(),
            info_log_level: LogLevel::Info,
            rate_bytes_per_sec: ReadableSize::gb(10),
            rate_limiter_refill_period: ReadableDuration::millis(100),
            rate_limiter_mode: DBRateLimiterMode::WriteOnly,
            auto_tuned: None, // deprecated
            rate_limiter_auto_tuned: true,
            bytes_per_sync: ReadableSize::mb(1),
            wal_bytes_per_sync: ReadableSize::kb(512),
            max_sub_compactions: bg_job_limits.max_sub_compactions as u32,
            writable_file_max_buffer_size: ReadableSize::mb(1),
            use_direct_io_for_flush_and_compaction: false,
            enable_pipelined_write: true,
            enable_multi_batch_write: true,
            enable_unordered_write: false,
            defaultcf: DefaultCfConfig::default(),
            writecf: WriteCfConfig::default(),
            lockcf: LockCfConfig::default(),
            raftcf: RaftCfConfig::default(),
            titan: titan_config,
        }
    }
}

impl DbConfig {
    pub fn build_opt(&self) -> DBOptions {
        let mut opts = DBOptions::new();
        opts.set_wal_recovery_mode(self.wal_recovery_mode);
        if !self.wal_dir.is_empty() {
            opts.set_wal_dir(&self.wal_dir);
        }
        opts.set_wal_ttl_seconds(self.wal_ttl_seconds);
        opts.set_wal_size_limit_mb(self.wal_size_limit.as_mb());
        opts.set_max_total_wal_size(self.max_total_wal_size.0);
        opts.set_max_background_jobs(self.max_background_jobs);
        // RocksDB will cap flush and compaction threads to at least one
        opts.set_max_background_flushes(self.max_background_flushes);
        opts.set_max_background_compactions(self.max_background_jobs - self.max_background_flushes);
        opts.set_max_manifest_file_size(self.max_manifest_file_size.0);
        opts.create_if_missing(self.create_if_missing);
        opts.set_max_open_files(self.max_open_files);
        opts.enable_statistics(self.enable_statistics);
        opts.set_stats_dump_period_sec(self.stats_dump_period.as_secs() as usize);
        opts.set_compaction_readahead_size(self.compaction_readahead_size.0);
        opts.set_max_log_file_size(self.info_log_max_size.0);
        opts.set_log_file_time_to_roll(self.info_log_roll_time.as_secs());
        opts.set_keep_log_file_num(self.info_log_keep_log_file_num);
        if self.rate_bytes_per_sec.0 > 0 {
            if self.rate_limiter_auto_tuned {
                opts.set_writeampbasedratelimiter_with_auto_tuned(
                    self.rate_bytes_per_sec.0 as i64,
                    (self.rate_limiter_refill_period.as_millis() * 1000) as i64,
                    self.rate_limiter_mode,
                    self.rate_limiter_auto_tuned,
                );
            } else {
                opts.set_ratelimiter_with_auto_tuned(
                    self.rate_bytes_per_sec.0 as i64,
                    (self.rate_limiter_refill_period.as_millis() * 1000) as i64,
                    self.rate_limiter_mode,
                    self.rate_limiter_auto_tuned,
                );
            }
        }

        opts.set_bytes_per_sync(self.bytes_per_sync.0 as u64);
        opts.set_wal_bytes_per_sync(self.wal_bytes_per_sync.0 as u64);
        opts.set_max_subcompactions(self.max_sub_compactions);
        opts.set_writable_file_max_buffer_size(self.writable_file_max_buffer_size.0 as i32);
        opts.set_use_direct_io_for_flush_and_compaction(
            self.use_direct_io_for_flush_and_compaction,
        );
        opts.enable_pipelined_write(
            (self.enable_pipelined_write || self.enable_multi_batch_write)
                && !self.enable_unordered_write,
        );
        opts.enable_multi_batch_write(self.enable_multi_batch_write);
        opts.enable_unordered_write(self.enable_unordered_write);
        opts.add_event_listener(RocksEventListener::new("kv"));
        opts.set_info_log(RocksdbLogger::default());
        opts.set_info_log_level(self.info_log_level.into());
        if self.titan.enabled {
            opts.set_titandb_options(&self.titan.build_opts());
        }
        opts
    }

    pub fn build_cf_opts(
        &self,
        cache: &Option<Cache>,
        region_info_accessor: Option<&RegionInfoAccessor>,
        api_version: ApiVersion,
    ) -> Vec<CFOptions<'_>> {
        vec![
            CFOptions::new(
                CF_DEFAULT,
                self.defaultcf
                    .build_opt(cache, region_info_accessor, api_version),
            ),
            CFOptions::new(CF_LOCK, self.lockcf.build_opt(cache)),
            CFOptions::new(
                CF_WRITE,
                self.writecf.build_opt(cache, region_info_accessor),
            ),
            // TODO: remove CF_RAFT.
            CFOptions::new(CF_RAFT, self.raftcf.build_opt(cache)),
        ]
    }

    fn validate(&mut self) -> Result<(), Box<dyn Error>> {
        self.defaultcf.validate()?;
        self.lockcf.validate()?;
        self.writecf.validate()?;
        self.raftcf.validate()?;
        self.titan.validate()?;
        if self.enable_unordered_write {
            if self.titan.enabled {
                return Err("RocksDB.unordered_write does not support Titan".into());
            }
            if self.enable_pipelined_write || self.enable_multi_batch_write {
                return Err("pipelined_write is not compatible with unordered_write".into());
            }
        }

        // Since the following configuration supports online update, in order to
        // prevent mistakenly inputting too large values, the max limit is made
        // according to the cpu quota * 10. Notice 10 is only an estimate, not an
        // empirical value.
        let limit = SysQuota::cpu_cores_quota() as i32 * 10;
        if self.max_background_jobs <= 0 || self.max_background_jobs > limit {
            return Err(format!(
                "max_background_jobs should be greater than 0 and less than or equal to {:?}",
                limit,
            )
            .into());
        }
        if self.max_background_flushes <= 0 || self.max_background_flushes > limit {
            return Err(format!(
                "max_background_flushes should be greater than 0 and less than or equal to {:?}",
                limit,
            )
            .into());
        }
        Ok(())
    }

    fn write_into_metrics(&self) {
        write_into_metrics!(self.defaultcf, CF_DEFAULT, CONFIG_ROCKSDB_GAUGE);
        write_into_metrics!(self.lockcf, CF_LOCK, CONFIG_ROCKSDB_GAUGE);
        write_into_metrics!(self.writecf, CF_WRITE, CONFIG_ROCKSDB_GAUGE);
        write_into_metrics!(self.raftcf, CF_RAFT, CONFIG_ROCKSDB_GAUGE);
    }
}

cf_config!(RaftDefaultCfConfig);

impl Default for RaftDefaultCfConfig {
    fn default() -> RaftDefaultCfConfig {
        let total_mem = SysQuota::memory_limit_in_bytes();

        RaftDefaultCfConfig {
            block_size: ReadableSize::kb(64),
            block_cache_size: memory_limit_for_cf(true, CF_DEFAULT, total_mem),
            disable_block_cache: false,
            cache_index_and_filter_blocks: true,
            pin_l0_filter_and_index_blocks: true,
            use_bloom_filter: false,
            optimize_filters_for_hits: true,
            whole_key_filtering: true,
            bloom_filter_bits_per_key: 10,
            block_based_bloom_filter: false,
            read_amp_bytes_per_bit: 0,
            compression_per_level: [
                DBCompressionType::No,
                DBCompressionType::No,
                DBCompressionType::Lz4,
                DBCompressionType::Lz4,
                DBCompressionType::Lz4,
                DBCompressionType::Zstd,
                DBCompressionType::Zstd,
            ],
            write_buffer_size: ReadableSize::mb(128),
            max_write_buffer_number: 5,
            min_write_buffer_number_to_merge: 1,
            max_bytes_for_level_base: ReadableSize::mb(512),
            target_file_size_base: ReadableSize::mb(8),
            level0_file_num_compaction_trigger: 4,
            level0_slowdown_writes_trigger: 20,
            level0_stop_writes_trigger: 36,
            max_compaction_bytes: ReadableSize::gb(2),
            compaction_pri: CompactionPriority::ByCompensatedSize,
            dynamic_level_bytes: true,
            num_levels: 7,
            max_bytes_for_level_multiplier: 10,
            compaction_style: DBCompactionStyle::Level,
            disable_auto_compactions: false,
            disable_write_stall: false,
            soft_pending_compaction_bytes_limit: ReadableSize::gb(192),
            hard_pending_compaction_bytes_limit: ReadableSize::gb(256),
            force_consistency_checks: false,
            prop_size_index_distance: DEFAULT_PROP_SIZE_INDEX_DISTANCE,
            prop_keys_index_distance: DEFAULT_PROP_KEYS_INDEX_DISTANCE,
            enable_doubly_skiplist: true,
            enable_compaction_guard: false,
            compaction_guard_min_output_file_size: ReadableSize::mb(8),
            compaction_guard_max_output_file_size: ReadableSize::mb(128),
            titan: TitanCfConfig::default(),
            bottommost_level_compression: DBCompressionType::Disable,
            bottommost_zstd_compression_dict_size: 0,
            bottommost_zstd_compression_sample_size: 0,
        }
    }
}

impl RaftDefaultCfConfig {
    pub fn build_opt(&self, cache: &Option<Cache>) -> ColumnFamilyOptions {
        let no_region_info_accessor: Option<&RegionInfoAccessor> = None;
        let mut cf_opts = build_cf_opt!(self, CF_DEFAULT, cache, no_region_info_accessor);
        let f = FixedPrefixSliceTransform::new(region_raft_prefix_len());
        cf_opts
            .set_memtable_insert_hint_prefix_extractor("RaftPrefixSliceTransform", f)
            .unwrap();
        cf_opts.set_titandb_options(&self.titan.build_opts());
        cf_opts
    }
}

// RocksDB Env associate thread pools of multiple instances from the same process.
// When construct Options, options.env is set to same singleton Env::Default() object.
// So total max_background_jobs = max(rocksdb.max_background_jobs, raftdb.max_background_jobs)
// But each instance will limit their background jobs according to their own max_background_jobs
#[derive(Clone, Serialize, Deserialize, PartialEq, Debug, OnlineConfig)]
#[serde(default)]
#[serde(rename_all = "kebab-case")]
pub struct RaftDbConfig {
    #[serde(with = "rocks_config::recovery_mode_serde")]
    #[online_config(skip)]
    pub wal_recovery_mode: DBRecoveryMode,
    #[online_config(skip)]
    pub wal_dir: String,
    #[online_config(skip)]
    pub wal_ttl_seconds: u64,
    #[online_config(skip)]
    pub wal_size_limit: ReadableSize,
    pub max_total_wal_size: ReadableSize,
    pub max_background_jobs: i32,
    pub max_background_flushes: i32,
    #[online_config(skip)]
    pub max_manifest_file_size: ReadableSize,
    #[online_config(skip)]
    pub create_if_missing: bool,
    pub max_open_files: i32,
    #[online_config(skip)]
    pub enable_statistics: bool,
    #[online_config(skip)]
    pub stats_dump_period: ReadableDuration,
    pub compaction_readahead_size: ReadableSize,
    #[online_config(skip)]
    pub info_log_max_size: ReadableSize,
    #[online_config(skip)]
    pub info_log_roll_time: ReadableDuration,
    #[online_config(skip)]
    pub info_log_keep_log_file_num: u64,
    #[online_config(skip)]
    pub info_log_dir: String,
    #[online_config(skip)]
    pub info_log_level: LogLevel,
    #[online_config(skip)]
    pub max_sub_compactions: u32,
    pub writable_file_max_buffer_size: ReadableSize,
    #[online_config(skip)]
    pub use_direct_io_for_flush_and_compaction: bool,
    #[online_config(skip)]
    pub enable_pipelined_write: bool,
    #[online_config(skip)]
    pub enable_unordered_write: bool,
    #[online_config(skip)]
    pub allow_concurrent_memtable_write: bool,
    pub bytes_per_sync: ReadableSize,
    pub wal_bytes_per_sync: ReadableSize,
    #[online_config(submodule)]
    pub defaultcf: RaftDefaultCfConfig,
    #[online_config(skip)]
    pub titan: TitanDBConfig,
}

impl Default for RaftDbConfig {
    fn default() -> RaftDbConfig {
        let bg_job_limits = get_background_job_limits(&RAFTDB_DEFAULT_BACKGROUND_JOB_LIMITS);
        let titan_config = TitanDBConfig {
            max_background_gc: bg_job_limits.max_titan_background_gc as i32,
            ..Default::default()
        };
        RaftDbConfig {
            wal_recovery_mode: DBRecoveryMode::PointInTime,
            wal_dir: "".to_owned(),
            wal_ttl_seconds: 0,
            wal_size_limit: ReadableSize::kb(0),
            max_total_wal_size: ReadableSize::gb(4),
            max_background_jobs: bg_job_limits.max_background_jobs as i32,
            max_background_flushes: bg_job_limits.max_background_flushes as i32,
            max_manifest_file_size: ReadableSize::mb(20),
            create_if_missing: true,
            max_open_files: 40960,
            enable_statistics: true,
            stats_dump_period: ReadableDuration::minutes(10),
            compaction_readahead_size: ReadableSize::kb(0),
            info_log_max_size: ReadableSize::gb(1),
            info_log_roll_time: ReadableDuration::secs(0),
            info_log_keep_log_file_num: 10,
            info_log_dir: "".to_owned(),
            info_log_level: LogLevel::Info,
            max_sub_compactions: bg_job_limits.max_sub_compactions as u32,
            writable_file_max_buffer_size: ReadableSize::mb(1),
            use_direct_io_for_flush_and_compaction: false,
            enable_pipelined_write: true,
            enable_unordered_write: false,
            allow_concurrent_memtable_write: true,
            bytes_per_sync: ReadableSize::mb(1),
            wal_bytes_per_sync: ReadableSize::kb(512),
            defaultcf: RaftDefaultCfConfig::default(),
            titan: titan_config,
        }
    }
}

impl RaftDbConfig {
    pub fn build_opt(&self) -> DBOptions {
        let mut opts = DBOptions::new();
        opts.set_wal_recovery_mode(self.wal_recovery_mode);
        if !self.wal_dir.is_empty() {
            opts.set_wal_dir(&self.wal_dir);
        }
        opts.set_wal_ttl_seconds(self.wal_ttl_seconds);
        opts.set_wal_size_limit_mb(self.wal_size_limit.as_mb());
        opts.set_max_background_jobs(self.max_background_jobs);
        opts.set_max_background_flushes(self.max_background_flushes);
        opts.set_max_background_compactions(self.max_background_jobs - self.max_background_flushes);
        opts.set_max_total_wal_size(self.max_total_wal_size.0);
        opts.set_max_manifest_file_size(self.max_manifest_file_size.0);
        opts.create_if_missing(self.create_if_missing);
        opts.set_max_open_files(self.max_open_files);
        opts.enable_statistics(self.enable_statistics);
        opts.set_stats_dump_period_sec(self.stats_dump_period.as_secs() as usize);
        opts.set_compaction_readahead_size(self.compaction_readahead_size.0);
        opts.set_max_log_file_size(self.info_log_max_size.0);
        opts.set_log_file_time_to_roll(self.info_log_roll_time.as_secs());
        opts.set_keep_log_file_num(self.info_log_keep_log_file_num);
        opts.set_info_log(RaftDBLogger::default());
        opts.set_info_log_level(self.info_log_level.into());
        opts.set_max_subcompactions(self.max_sub_compactions);
        opts.set_writable_file_max_buffer_size(self.writable_file_max_buffer_size.0 as i32);
        opts.set_use_direct_io_for_flush_and_compaction(
            self.use_direct_io_for_flush_and_compaction,
        );
        opts.enable_pipelined_write(self.enable_pipelined_write);
        opts.enable_unordered_write(self.enable_unordered_write);
        opts.allow_concurrent_memtable_write(self.allow_concurrent_memtable_write);
        opts.add_event_listener(RocksEventListener::new("raft"));
        opts.set_bytes_per_sync(self.bytes_per_sync.0 as u64);
        opts.set_wal_bytes_per_sync(self.wal_bytes_per_sync.0 as u64);
        // TODO maybe create a new env for raft engine
        if self.titan.enabled {
            opts.set_titandb_options(&self.titan.build_opts());
        }

        opts
    }

    pub fn build_cf_opts(&self, cache: &Option<Cache>) -> Vec<CFOptions<'_>> {
        vec![CFOptions::new(CF_DEFAULT, self.defaultcf.build_opt(cache))]
    }

    fn validate(&mut self) -> Result<(), Box<dyn Error>> {
        self.defaultcf.validate()?;
        if self.enable_unordered_write {
            if self.titan.enabled {
                return Err("raftdb: unordered_write is not compatible with Titan".into());
            }
            if self.enable_pipelined_write {
                return Err(
                    "raftdb: pipelined_write is not compatible with unordered_write".into(),
                );
            }
        }
        Ok(())
    }
}

#[derive(Clone, Serialize, Deserialize, Debug, PartialEq)]
#[serde(default, rename_all = "kebab-case")]
pub struct RaftEngineConfig {
    pub enable: bool,
    #[serde(flatten)]
    config: RawRaftEngineConfig,
}

impl Default for RaftEngineConfig {
    fn default() -> Self {
        Self {
            enable: true,
            config: RawRaftEngineConfig::default(),
        }
    }
}

impl RaftEngineConfig {
    fn validate(&mut self) -> Result<(), Box<dyn Error>> {
        self.config.sanitize().map_err(Box::new)?;
        Ok(())
    }

    pub fn config(&self) -> RawRaftEngineConfig {
        self.config.clone()
    }

    pub fn mut_config(&mut self) -> &mut RawRaftEngineConfig {
        &mut self.config
    }
}

#[derive(Clone, Copy, Debug)]
pub enum DBType {
    Kv,
    Raft,
}

pub struct DBConfigManger {
    db: RocksEngine,
    db_type: DBType,
    shared_block_cache: bool,
}

impl DBConfigManger {
    pub fn new(db: RocksEngine, db_type: DBType, shared_block_cache: bool) -> Self {
        DBConfigManger {
            db,
            db_type,
            shared_block_cache,
        }
    }
}

impl DBConfigManger {
    fn set_db_config(&self, opts: &[(&str, &str)]) -> Result<(), Box<dyn Error>> {
        self.db.set_db_options(opts)?;
        Ok(())
    }

    fn set_cf_config(&self, cf: &str, opts: &[(&str, &str)]) -> Result<(), Box<dyn Error>> {
        self.validate_cf(cf)?;
        self.db.set_options_cf(cf, opts)?;
        // Write config to metric
        for (cfg_name, cfg_value) in opts {
            let cfg_value = match cfg_value {
                v if *v == "true" => Ok(1f64),
                v if *v == "false" => Ok(0f64),
                v => v.parse::<f64>(),
            };
            if let Ok(v) = cfg_value {
                CONFIG_ROCKSDB_GAUGE
                    .with_label_values(&[cf, cfg_name])
                    .set(v);
            }
        }
        Ok(())
    }

    fn set_block_cache_size(&self, cf: &str, size: ReadableSize) -> Result<(), Box<dyn Error>> {
        self.validate_cf(cf)?;
        if self.shared_block_cache {
            return Err("shared block cache is enabled, change cache size through \
                 block-cache.capacity in storage module instead"
                .into());
        }
        let opt = self.db.get_options_cf(cf)?;
        opt.set_block_cache_capacity(size.0)?;
        // Write config to metric
        CONFIG_ROCKSDB_GAUGE
            .with_label_values(&[cf, "block_cache_size"])
            .set(size.0 as f64);
        Ok(())
    }

    fn set_rate_bytes_per_sec(&self, rate_bytes_per_sec: i64) -> Result<(), Box<dyn Error>> {
        let mut opt = self.db.as_inner().get_db_options();
        opt.set_rate_bytes_per_sec(rate_bytes_per_sec)?;
        Ok(())
    }

    fn set_rate_limiter_auto_tuned(
        &self,
        rate_limiter_auto_tuned: bool,
    ) -> Result<(), Box<dyn Error>> {
        let mut opt = self.db.as_inner().get_db_options();
        opt.set_auto_tuned(rate_limiter_auto_tuned)?;
        // double check the new state
        let new_auto_tuned = opt.get_auto_tuned();
        if new_auto_tuned.is_none() || new_auto_tuned.unwrap() != rate_limiter_auto_tuned {
            return Err("fail to set rate_limiter_auto_tuned".into());
        }
        Ok(())
    }

    fn set_max_background_jobs(&self, max_background_jobs: i32) -> Result<(), Box<dyn Error>> {
        self.set_db_config(&[("max_background_jobs", &max_background_jobs.to_string())])?;
        Ok(())
    }

    fn set_max_background_flushes(
        &self,
        max_background_flushes: i32,
    ) -> Result<(), Box<dyn Error>> {
        self.set_db_config(&[(
            "max_background_flushes",
            &max_background_flushes.to_string(),
        )])?;
        Ok(())
    }

    fn validate_cf(&self, cf: &str) -> Result<(), Box<dyn Error>> {
        match (self.db_type, cf) {
            (DBType::Kv, CF_DEFAULT)
            | (DBType::Kv, CF_WRITE)
            | (DBType::Kv, CF_LOCK)
            | (DBType::Kv, CF_RAFT)
            | (DBType::Raft, CF_DEFAULT) => Ok(()),
            _ => Err(format!("invalid cf {:?} for db {:?}", cf, self.db_type).into()),
        }
    }
}

impl ConfigManager for DBConfigManger {
    fn dispatch(&mut self, change: ConfigChange) -> Result<(), Box<dyn Error>> {
        let change_str = format!("{:?}", change);
        let mut change: Vec<(String, ConfigValue)> = change.into_iter().collect();
        let cf_config = change.drain_filter(|(name, _)| name.ends_with("cf"));
        for (cf_name, cf_change) in cf_config {
            if let ConfigValue::Module(mut cf_change) = cf_change {
                // defaultcf -> default
                let cf_name = &cf_name[..(cf_name.len() - 2)];
                if let Some(v) = cf_change.remove("block_cache_size") {
                    // currently we can't modify block_cache_size via set_options_cf
                    self.set_block_cache_size(cf_name, v.into())?;
                }
                if let Some(ConfigValue::Module(titan_change)) = cf_change.remove("titan") {
                    for (name, value) in titan_change {
                        cf_change.insert(name, value);
                    }
                }
                if !cf_change.is_empty() {
                    let cf_change = config_value_to_string(cf_change.into_iter().collect());
                    let cf_change_slice = config_to_slice(&cf_change);
                    self.set_cf_config(cf_name, &cf_change_slice)?;
                }
            }
        }

        if let Some(rate_bytes_config) = change
            .drain_filter(|(name, _)| name == "rate_bytes_per_sec")
            .next()
        {
            let rate_bytes_per_sec: ReadableSize = rate_bytes_config.1.into();
            self.set_rate_bytes_per_sec(rate_bytes_per_sec.0 as i64)?;
        }

        if let Some(rate_bytes_config) = change
            .drain_filter(|(name, _)| name == "rate_limiter_auto_tuned")
            .next()
        {
            let rate_limiter_auto_tuned: bool = rate_bytes_config.1.into();
            self.set_rate_limiter_auto_tuned(rate_limiter_auto_tuned)?;
        }

        if let Some(background_jobs_config) = change
            .drain_filter(|(name, _)| name == "max_background_jobs")
            .next()
        {
            let max_background_jobs = background_jobs_config.1.into();
            self.set_max_background_jobs(max_background_jobs)?;
        }

        if let Some(background_flushes_config) = change
            .drain_filter(|(name, _)| name == "max_background_flushes")
            .next()
        {
            let max_background_flushes = background_flushes_config.1.into();
            self.set_max_background_flushes(max_background_flushes)?;
        }

        if !change.is_empty() {
            let change = config_value_to_string(change);
            let change_slice = config_to_slice(&change);
            self.set_db_config(&change_slice)?;
        }
        info!(
            "rocksdb config changed";
            "db" => ?self.db_type,
            "change" => change_str
        );
        Ok(())
    }
}

fn config_to_slice(config_change: &[(String, String)]) -> Vec<(&str, &str)> {
    config_change
        .iter()
        .map(|(name, value)| (name.as_str(), value.as_str()))
        .collect()
}

// Convert `ConfigValue` to formatted String that can pass to `DB::set_db_options`
fn config_value_to_string(config_change: Vec<(String, ConfigValue)>) -> Vec<(String, String)> {
    config_change
        .into_iter()
        .filter_map(|(name, value)| {
            let v = match value {
                d @ ConfigValue::Duration(_) => {
                    let d: ReadableDuration = d.into();
                    Some(d.as_secs().to_string())
                }
                s @ ConfigValue::Size(_) => {
                    let s: ReadableSize = s.into();
                    Some(s.0.to_string())
                }
                ConfigValue::Module(_) => unreachable!(),
                v => Some(format!("{}", v)),
            };
            v.map(|v| (name, v))
        })
        .collect()
}

#[derive(Clone, Serialize, Deserialize, PartialEq, Debug)]
#[serde(default)]
#[serde(rename_all = "kebab-case")]
pub struct MetricConfig {
    pub job: String,

    // Push is deprecated.
    #[doc(hidden)]
    #[serde(skip_serializing)]
    pub interval: ReadableDuration,

    #[doc(hidden)]
    #[serde(skip_serializing)]
    pub address: String,
}

impl Default for MetricConfig {
    fn default() -> MetricConfig {
        MetricConfig {
            interval: ReadableDuration::secs(15),
            address: "".to_owned(),
            job: "tikv".to_owned(),
        }
    }
}

pub mod log_level_serde {
    use serde::{
        de::{Error, Unexpected},
        Deserialize, Deserializer, Serialize, Serializer,
    };
    use slog::Level;
    use tikv_util::logger::{get_level_by_string, get_string_by_level};

    pub fn deserialize<'de, D>(deserializer: D) -> Result<Level, D::Error>
    where
        D: Deserializer<'de>,
    {
        let string = String::deserialize(deserializer)?;
        get_level_by_string(&string)
            .ok_or_else(|| D::Error::invalid_value(Unexpected::Str(&string), &"a valid log level"))
    }

    #[allow(clippy::trivially_copy_pass_by_ref)]
    pub fn serialize<S>(value: &Level, serializer: S) -> Result<S::Ok, S::Error>
    where
        S: Serializer,
    {
        get_string_by_level(*value).serialize(serializer)
    }
}

#[derive(Clone, Copy, Serialize, Deserialize, PartialEq, Debug)]
#[serde(default)]
#[serde(rename_all = "kebab-case")]
pub struct UnifiedReadPoolConfig {
    pub min_thread_count: usize,
    pub max_thread_count: usize,
    pub stack_size: ReadableSize,
    pub max_tasks_per_worker: usize,
    // FIXME: Add more configs when they are effective in yatp
}

impl UnifiedReadPoolConfig {
    fn validate(&self) -> Result<(), Box<dyn Error>> {
        if self.min_thread_count == 0 {
            return Err("readpool.unified.min-thread-count should be > 0"
                .to_string()
                .into());
        }
        if self.max_thread_count < self.min_thread_count {
            return Err(
                "readpool.unified.max-thread-count should be >= readpool.unified.min-thread-count"
                    .to_string()
                    .into(),
            );
        }
        if self.stack_size.0 < ReadableSize::mb(2).0 {
            return Err("readpool.unified.stack-size should be >= 2mb"
                .to_string()
                .into());
        }
        if self.max_tasks_per_worker <= 1 {
            return Err("readpool.unified.max-tasks-per-worker should be > 1"
                .to_string()
                .into());
        }
        Ok(())
    }
}

const UNIFIED_READPOOL_MIN_CONCURRENCY: usize = 4;

// FIXME: Use macros to generate it if yatp is used elsewhere besides readpool.
impl Default for UnifiedReadPoolConfig {
    fn default() -> UnifiedReadPoolConfig {
        let cpu_num = SysQuota::cpu_cores_quota();
        let mut concurrency = (cpu_num * 0.8) as usize;
        concurrency = cmp::max(UNIFIED_READPOOL_MIN_CONCURRENCY, concurrency);
        Self {
            min_thread_count: 1,
            max_thread_count: concurrency,
            stack_size: ReadableSize::mb(DEFAULT_READPOOL_STACK_SIZE_MB),
            max_tasks_per_worker: DEFAULT_READPOOL_MAX_TASKS_PER_WORKER,
        }
    }
}

#[cfg(test)]
mod unified_read_pool_tests {
    use super::*;

    #[test]
    fn test_validate() {
        let cfg = UnifiedReadPoolConfig {
            min_thread_count: 1,
            max_thread_count: 2,
            stack_size: ReadableSize::mb(2),
            max_tasks_per_worker: 2000,
        };
        assert!(cfg.validate().is_ok());

        let invalid_cfg = UnifiedReadPoolConfig {
            min_thread_count: 0,
            ..cfg
        };
        assert!(invalid_cfg.validate().is_err());

        let invalid_cfg = UnifiedReadPoolConfig {
            min_thread_count: 2,
            max_thread_count: 1,
            ..cfg
        };
        assert!(invalid_cfg.validate().is_err());

        let invalid_cfg = UnifiedReadPoolConfig {
            stack_size: ReadableSize::mb(1),
            ..cfg
        };
        assert!(invalid_cfg.validate().is_err());

        let invalid_cfg = UnifiedReadPoolConfig {
            max_tasks_per_worker: 1,
            ..cfg
        };
        assert!(invalid_cfg.validate().is_err());
    }
}

macro_rules! readpool_config {
    ($struct_name:ident, $test_mod_name:ident, $display_name:expr) => {
        #[derive(Clone, Copy, Serialize, Deserialize, PartialEq, Debug)]
        #[serde(default)]
        #[serde(rename_all = "kebab-case")]
        pub struct $struct_name {
            pub use_unified_pool: Option<bool>,
            pub high_concurrency: usize,
            pub normal_concurrency: usize,
            pub low_concurrency: usize,
            pub max_tasks_per_worker_high: usize,
            pub max_tasks_per_worker_normal: usize,
            pub max_tasks_per_worker_low: usize,
            pub stack_size: ReadableSize,
        }

        impl $struct_name {
            /// Builds configurations for low, normal and high priority pools.
            pub fn to_yatp_pool_configs(self) -> Vec<yatp_pool::Config> {
                vec![
                    yatp_pool::Config {
                        workers: self.low_concurrency,
                        max_tasks_per_worker: self.max_tasks_per_worker_low,
                        stack_size: self.stack_size.0 as usize,
                    },
                    yatp_pool::Config {
                        workers: self.normal_concurrency,
                        max_tasks_per_worker: self.max_tasks_per_worker_normal,
                        stack_size: self.stack_size.0 as usize,
                    },
                    yatp_pool::Config {
                        workers: self.high_concurrency,
                        max_tasks_per_worker: self.max_tasks_per_worker_high,
                        stack_size: self.stack_size.0 as usize,
                    },
                ]
            }

            pub fn default_for_test() -> Self {
                Self {
                    use_unified_pool: None,
                    high_concurrency: 2,
                    normal_concurrency: 2,
                    low_concurrency: 2,
                    max_tasks_per_worker_high: 2000,
                    max_tasks_per_worker_normal: 2000,
                    max_tasks_per_worker_low: 2000,
                    stack_size: ReadableSize::mb(1),
                }
            }

            pub fn use_unified_pool(&self) -> bool {
                // The unified pool is used by default unless the corresponding module has
                // customized configurations.
                self.use_unified_pool
                    .unwrap_or_else(|| *self == Default::default())
            }

            pub fn adjust_use_unified_pool(&mut self) {
                if self.use_unified_pool.is_none() {
                    // The unified pool is used by default unless the corresponding module has customized configurations.
                    if *self == Default::default() {
                        info!("readpool.{}.use-unified-pool is not set, set to true by default", $display_name);
                        self.use_unified_pool = Some(true);
                    } else {
                        info!("readpool.{}.use-unified-pool is not set, set to false because there are other customized configurations", $display_name);
                        self.use_unified_pool = Some(false);
                    }
                }
            }

            pub fn validate(&self) -> Result<(), Box<dyn Error>> {
                if self.use_unified_pool() {
                    return Ok(());
                }
                if self.high_concurrency == 0 {
                    return Err(format!(
                        "readpool.{}.high-concurrency should be > 0",
                        $display_name
                    )
                    .into());
                }
                if self.normal_concurrency == 0 {
                    return Err(format!(
                        "readpool.{}.normal-concurrency should be > 0",
                        $display_name
                    )
                    .into());
                }
                if self.low_concurrency == 0 {
                    return Err(format!(
                        "readpool.{}.low-concurrency should be > 0",
                        $display_name
                    )
                    .into());
                }
                if self.stack_size.0 < ReadableSize::mb(MIN_READPOOL_STACK_SIZE_MB).0 {
                    return Err(format!(
                        "readpool.{}.stack-size should be >= {}mb",
                        $display_name, MIN_READPOOL_STACK_SIZE_MB
                    )
                    .into());
                }
                if self.max_tasks_per_worker_high <= 1 {
                    return Err(format!(
                        "readpool.{}.max-tasks-per-worker-high should be > 1",
                        $display_name
                    )
                    .into());
                }
                if self.max_tasks_per_worker_normal <= 1 {
                    return Err(format!(
                        "readpool.{}.max-tasks-per-worker-normal should be > 1",
                        $display_name
                    )
                    .into());
                }
                if self.max_tasks_per_worker_low <= 1 {
                    return Err(format!(
                        "readpool.{}.max-tasks-per-worker-low should be > 1",
                        $display_name
                    )
                    .into());
                }

                Ok(())
            }
        }

        #[cfg(test)]
        mod $test_mod_name {
            use super::*;

            #[test]
            fn test_validate() {
                let cfg = $struct_name::default();
                assert!(cfg.validate().is_ok());

                let mut invalid_cfg = cfg.clone();
                invalid_cfg.high_concurrency = 0;
                assert!(invalid_cfg.validate().is_err());

                let mut invalid_cfg = cfg.clone();
                invalid_cfg.normal_concurrency = 0;
                assert!(invalid_cfg.validate().is_err());

                let mut invalid_cfg = cfg.clone();
                invalid_cfg.low_concurrency = 0;
                assert!(invalid_cfg.validate().is_err());

                let mut invalid_cfg = cfg.clone();
                invalid_cfg.stack_size = ReadableSize::mb(1);
                assert!(invalid_cfg.validate().is_err());

                let mut invalid_cfg = cfg.clone();
                invalid_cfg.max_tasks_per_worker_high = 0;
                assert!(invalid_cfg.validate().is_err());
                invalid_cfg.max_tasks_per_worker_high = 1;
                assert!(invalid_cfg.validate().is_err());
                invalid_cfg.max_tasks_per_worker_high = 100;
                assert!(cfg.validate().is_ok());

                let mut invalid_cfg = cfg.clone();
                invalid_cfg.max_tasks_per_worker_normal = 0;
                assert!(invalid_cfg.validate().is_err());
                invalid_cfg.max_tasks_per_worker_normal = 1;
                assert!(invalid_cfg.validate().is_err());
                invalid_cfg.max_tasks_per_worker_normal = 100;
                assert!(cfg.validate().is_ok());

                let mut invalid_cfg = cfg.clone();
                invalid_cfg.max_tasks_per_worker_low = 0;
                assert!(invalid_cfg.validate().is_err());
                invalid_cfg.max_tasks_per_worker_low = 1;
                assert!(invalid_cfg.validate().is_err());
                invalid_cfg.max_tasks_per_worker_low = 100;
                assert!(cfg.validate().is_ok());

                let mut invalid_but_unified = cfg.clone();
                invalid_but_unified.use_unified_pool = Some(true);
                invalid_but_unified.low_concurrency = 0;
                assert!(invalid_but_unified.validate().is_ok());
            }
        }
    };
}

const DEFAULT_STORAGE_READPOOL_MIN_CONCURRENCY: usize = 4;
const DEFAULT_STORAGE_READPOOL_MAX_CONCURRENCY: usize = 8;

// Assume a request can be finished in 1ms, a request at position x will wait about
// 0.001 * x secs to be actual started. A server-is-busy error will trigger 2 seconds
// backoff. So when it needs to wait for more than 2 seconds, return error won't causse
// larger latency.
const DEFAULT_READPOOL_MAX_TASKS_PER_WORKER: usize = 2 * 1000;

const MIN_READPOOL_STACK_SIZE_MB: u64 = 2;
const DEFAULT_READPOOL_STACK_SIZE_MB: u64 = 10;

readpool_config!(StorageReadPoolConfig, storage_read_pool_test, "storage");

impl Default for StorageReadPoolConfig {
    fn default() -> Self {
        let cpu_num = SysQuota::cpu_cores_quota();
        let mut concurrency = (cpu_num * 0.5) as usize;
        concurrency = cmp::max(DEFAULT_STORAGE_READPOOL_MIN_CONCURRENCY, concurrency);
        concurrency = cmp::min(DEFAULT_STORAGE_READPOOL_MAX_CONCURRENCY, concurrency);
        Self {
            use_unified_pool: None,
            high_concurrency: concurrency,
            normal_concurrency: concurrency,
            low_concurrency: concurrency,
            max_tasks_per_worker_high: DEFAULT_READPOOL_MAX_TASKS_PER_WORKER,
            max_tasks_per_worker_normal: DEFAULT_READPOOL_MAX_TASKS_PER_WORKER,
            max_tasks_per_worker_low: DEFAULT_READPOOL_MAX_TASKS_PER_WORKER,
            stack_size: ReadableSize::mb(DEFAULT_READPOOL_STACK_SIZE_MB),
        }
    }
}

const DEFAULT_COPROCESSOR_READPOOL_MIN_CONCURRENCY: usize = 2;

readpool_config!(
    CoprReadPoolConfig,
    coprocessor_read_pool_test,
    "coprocessor"
);

impl Default for CoprReadPoolConfig {
    fn default() -> Self {
        let cpu_num = SysQuota::cpu_cores_quota();
        let mut concurrency = (cpu_num * 0.8) as usize;
        concurrency = cmp::max(DEFAULT_COPROCESSOR_READPOOL_MIN_CONCURRENCY, concurrency);
        Self {
            use_unified_pool: None,
            high_concurrency: concurrency,
            normal_concurrency: concurrency,
            low_concurrency: concurrency,
            max_tasks_per_worker_high: DEFAULT_READPOOL_MAX_TASKS_PER_WORKER,
            max_tasks_per_worker_normal: DEFAULT_READPOOL_MAX_TASKS_PER_WORKER,
            max_tasks_per_worker_low: DEFAULT_READPOOL_MAX_TASKS_PER_WORKER,
            stack_size: ReadableSize::mb(DEFAULT_READPOOL_STACK_SIZE_MB),
        }
    }
}

#[derive(Clone, Serialize, Deserialize, Default, PartialEq, Debug)]
#[serde(default)]
#[serde(rename_all = "kebab-case")]
pub struct ReadPoolConfig {
    pub unified: UnifiedReadPoolConfig,
    pub storage: StorageReadPoolConfig,
    pub coprocessor: CoprReadPoolConfig,
}

impl ReadPoolConfig {
    pub fn is_unified_pool_enabled(&self) -> bool {
        self.storage.use_unified_pool() || self.coprocessor.use_unified_pool()
    }

    pub fn adjust_use_unified_pool(&mut self) {
        self.storage.adjust_use_unified_pool();
        self.coprocessor.adjust_use_unified_pool();
    }

    pub fn validate(&self) -> Result<(), Box<dyn Error>> {
        if self.is_unified_pool_enabled() {
            self.unified.validate()?;
        }
        self.storage.validate()?;
        self.coprocessor.validate()?;
        Ok(())
    }
}

#[cfg(test)]
mod readpool_tests {
    use super::*;

    #[test]
    fn test_unified_disabled() {
        // Allow invalid yatp config when yatp is not used.
        let unified = UnifiedReadPoolConfig {
            min_thread_count: 0,
            max_thread_count: 0,
            stack_size: ReadableSize::mb(0),
            max_tasks_per_worker: 0,
        };
        assert!(unified.validate().is_err());
        let storage = StorageReadPoolConfig {
            use_unified_pool: Some(false),
            ..Default::default()
        };
        assert!(storage.validate().is_ok());
        let coprocessor = CoprReadPoolConfig {
            use_unified_pool: Some(false),
            ..Default::default()
        };
        assert!(coprocessor.validate().is_ok());
        let cfg = ReadPoolConfig {
            unified,
            storage,
            coprocessor,
        };
        assert!(!cfg.is_unified_pool_enabled());
        assert!(cfg.validate().is_ok());

        // Storage and coprocessor config must be valid when yatp is not used.
        let unified = UnifiedReadPoolConfig::default();
        assert!(unified.validate().is_ok());
        let storage = StorageReadPoolConfig {
            use_unified_pool: Some(false),
            high_concurrency: 0,
            ..Default::default()
        };
        assert!(storage.validate().is_err());
        let coprocessor = CoprReadPoolConfig {
            use_unified_pool: Some(false),
            ..Default::default()
        };
        let invalid_cfg = ReadPoolConfig {
            unified,
            storage,
            coprocessor,
        };
        assert!(!invalid_cfg.is_unified_pool_enabled());
        assert!(invalid_cfg.validate().is_err());
    }

    #[test]
    fn test_unified_enabled() {
        // Yatp config must be valid when yatp is used.
        let unified = UnifiedReadPoolConfig {
            min_thread_count: 0,
            max_thread_count: 0,
            ..Default::default()
        };
        assert!(unified.validate().is_err());
        let storage = StorageReadPoolConfig {
            use_unified_pool: Some(true),
            ..Default::default()
        };
        assert!(storage.validate().is_ok());
        let coprocessor = CoprReadPoolConfig::default();
        assert!(coprocessor.validate().is_ok());
        let mut cfg = ReadPoolConfig {
            unified,
            storage,
            coprocessor,
        };
        cfg.adjust_use_unified_pool();
        assert!(cfg.is_unified_pool_enabled());
        assert!(cfg.validate().is_err());
    }

    #[test]
    fn test_is_unified() {
        let storage = StorageReadPoolConfig {
            use_unified_pool: Some(false),
            ..Default::default()
        };
        assert!(!storage.use_unified_pool());
        let coprocessor = CoprReadPoolConfig::default();
        assert!(coprocessor.use_unified_pool());

        let mut cfg = ReadPoolConfig {
            storage,
            coprocessor,
            ..Default::default()
        };
        assert!(cfg.is_unified_pool_enabled());

        cfg.storage.use_unified_pool = Some(false);
        cfg.coprocessor.use_unified_pool = Some(false);
        assert!(!cfg.is_unified_pool_enabled());
    }

    #[test]
    fn test_partially_unified() {
        let storage = StorageReadPoolConfig {
            use_unified_pool: Some(false),
            low_concurrency: 0,
            ..Default::default()
        };
        assert!(!storage.use_unified_pool());
        let coprocessor = CoprReadPoolConfig {
            use_unified_pool: Some(true),
            ..Default::default()
        };
        assert!(coprocessor.use_unified_pool());
        let mut cfg = ReadPoolConfig {
            storage,
            coprocessor,
            ..Default::default()
        };
        assert!(cfg.is_unified_pool_enabled());
        assert!(cfg.validate().is_err());
        cfg.storage.low_concurrency = 1;
        assert!(cfg.validate().is_ok());

        let storage = StorageReadPoolConfig {
            use_unified_pool: Some(true),
            ..Default::default()
        };
        assert!(storage.use_unified_pool());
        let coprocessor = CoprReadPoolConfig {
            use_unified_pool: Some(false),
            low_concurrency: 0,
            ..Default::default()
        };
        assert!(!coprocessor.use_unified_pool());
        let mut cfg = ReadPoolConfig {
            storage,
            coprocessor,
            ..Default::default()
        };
        assert!(cfg.is_unified_pool_enabled());
        assert!(cfg.validate().is_err());
        cfg.coprocessor.low_concurrency = 1;
        assert!(cfg.validate().is_ok());
    }
}

#[derive(Clone, Default, Serialize, Deserialize, PartialEq, Debug, OnlineConfig)]
#[serde(default)]
#[serde(rename_all = "kebab-case")]
pub struct HadoopConfig {
    pub home: String,
    pub linux_user: String,
}

#[derive(Clone, Serialize, Deserialize, PartialEq, Debug, OnlineConfig)]
#[serde(default)]
#[serde(rename_all = "kebab-case")]
pub struct BackupConfig {
    pub num_threads: usize,
    pub batch_size: usize,
    pub sst_max_size: ReadableSize,
    pub enable_auto_tune: bool,
    pub auto_tune_remain_threads: usize,
    pub auto_tune_refresh_interval: ReadableDuration,
    pub io_thread_size: usize,
    // Do not expose this config to user.
    // It used to debug s3 503 error.
    pub s3_multi_part_size: ReadableSize,
    #[online_config(submodule)]
    pub hadoop: HadoopConfig,
}

impl BackupConfig {
    pub fn validate(&self) -> Result<(), Box<dyn Error>> {
        let limit = SysQuota::cpu_cores_quota() as usize;
        if self.num_threads == 0 || self.num_threads > limit {
            return Err(format!("backup.num_threads cannot be 0 or larger than {}", limit).into());
        }
        if self.batch_size == 0 {
            return Err("backup.batch_size cannot be 0".into());
        }
        if self.s3_multi_part_size.0 > ReadableSize::gb(5).0 {
            return Err("backup.s3_multi_part_size cannot larger than 5GB".into());
        }

        Ok(())
    }
}

impl Default for BackupConfig {
    fn default() -> Self {
        let default_coprocessor = CopConfig::default();
        let cpu_num = SysQuota::cpu_cores_quota();
        Self {
            // use at most 50% of vCPU by default
            num_threads: (cpu_num * 0.5).clamp(1.0, 8.0) as usize,
            batch_size: 8,
            sst_max_size: default_coprocessor.region_max_size,
            enable_auto_tune: true,
            auto_tune_remain_threads: (cpu_num * 0.2).round() as usize,
            auto_tune_refresh_interval: ReadableDuration::secs(60),
            io_thread_size: 2,
            // 5MB is the minimum part size that S3 allowed.
            s3_multi_part_size: ReadableSize::mb(5),
            hadoop: Default::default(),
        }
    }
}

#[derive(Clone, Serialize, Deserialize, PartialEq, Debug, OnlineConfig)]
#[serde(default)]
#[serde(rename_all = "kebab-case")]
pub struct CdcConfig {
    pub min_ts_interval: ReadableDuration,
    pub hibernate_regions_compatible: bool,
    // TODO(hi-rustin): Consider resizing the thread pool based on `incremental_scan_threads`.
    #[online_config(skip)]
    pub incremental_scan_threads: usize,
    pub incremental_scan_concurrency: usize,
    pub incremental_scan_speed_limit: ReadableSize,
    /// `TsFilter` can increase speed and decrease resource usage when incremental content is much
    /// less than total content. However in other cases, `TsFilter` can make performance worse
    /// because it needs to re-fetch old row values if they are required.
    ///
    /// `TsFilter` will be enabled if `incremental/total <= incremental_scan_ts_filter_ratio`.
    /// Set `incremental_scan_ts_filter_ratio` to 0 will disable it.
    pub incremental_scan_ts_filter_ratio: f64,
    pub sink_memory_quota: ReadableSize,
    pub old_value_cache_memory_quota: ReadableSize,
    // Deprecated! preserved for compatibility check.
    #[online_config(skip)]
    #[doc(hidden)]
    #[serde(skip_serializing)]
    pub old_value_cache_size: usize,
}

impl Default for CdcConfig {
    fn default() -> Self {
        Self {
            min_ts_interval: ReadableDuration::secs(1),
            hibernate_regions_compatible: true,
            // 4 threads for incremental scan.
            incremental_scan_threads: 4,
            // At most 6 concurrent running tasks.
            incremental_scan_concurrency: 6,
            // TiCDC requires a SSD, the typical write speed of SSD
            // is more than 500MB/s, so 128MB/s is enough.
            incremental_scan_speed_limit: ReadableSize::mb(128),
            incremental_scan_ts_filter_ratio: 0.2,
            // 512MB memory for CDC sink.
            sink_memory_quota: ReadableSize::mb(512),
            // 512MB memory for old value cache.
            old_value_cache_memory_quota: ReadableSize::mb(512),
            // Deprecated! preserved for compatibility check.
            old_value_cache_size: 0,
        }
    }
}

impl CdcConfig {
    pub fn validate(&mut self) -> Result<(), Box<dyn Error>> {
        if self.min_ts_interval.is_zero() {
            return Err("cdc.min-ts-interval can't be 0".into());
        }
        if self.incremental_scan_threads == 0 {
            return Err("cdc.incremental-scan-threads can't be 0".into());
        }
        if self.incremental_scan_concurrency < self.incremental_scan_threads {
            return Err(
                "cdc.incremental-scan-concurrency must be larger than cdc.incremental-scan-threads"
                    .into(),
            );
        }
        if self.incremental_scan_ts_filter_ratio < 0.0
            || self.incremental_scan_ts_filter_ratio > 1.0
        {
            return Err(
                "cdc.incremental-scan-ts-filter-ratio should be larger than 0 and less than 1"
                    .into(),
            );
        }
        Ok(())
    }
}

#[derive(Clone, Serialize, Deserialize, PartialEq, Debug, OnlineConfig)]
#[serde(default)]
#[serde(rename_all = "kebab-case")]
pub struct ResolvedTsConfig {
    #[online_config(skip)]
    pub enable: bool,
    pub advance_ts_interval: ReadableDuration,
    #[online_config(skip)]
    pub scan_lock_pool_size: usize,
}

impl ResolvedTsConfig {
    fn validate(&self) -> Result<(), Box<dyn Error>> {
        if self.advance_ts_interval.is_zero() {
            return Err("resolved-ts.advance-ts-interval can't be zero".into());
        }
        if self.scan_lock_pool_size == 0 {
            return Err("resolved-ts.scan-lock-pool-size can't be zero".into());
        }
        Ok(())
    }
}

impl Default for ResolvedTsConfig {
    fn default() -> Self {
        Self {
            enable: true,
            advance_ts_interval: ReadableDuration::secs(1),
            scan_lock_pool_size: 2,
        }
    }
}

#[derive(Clone, Serialize, Deserialize, PartialEq, Debug)]
#[serde(default)]
#[serde(rename_all = "kebab-case")]
pub struct File {
    pub filename: String,
    // The unit is MB
    pub max_size: u64,
    // The unit is Day
    pub max_days: u64,
    pub max_backups: usize,
}

impl Default for File {
    fn default() -> Self {
        Self {
            filename: "".to_owned(),
            max_size: 300,
            max_days: 0,
            max_backups: 0,
        }
    }
}

#[derive(Clone, Serialize, Deserialize, PartialEq, Debug)]
#[serde(default)]
#[serde(rename_all = "kebab-case")]
pub struct LogConfig {
    #[serde(with = "log_level_serde")]
    pub level: slog::Level,
    pub format: LogFormat,
    pub enable_timestamp: bool,
    pub file: File,
}

impl Default for LogConfig {
    fn default() -> Self {
        Self {
            level: slog::Level::Info,
            format: LogFormat::Text,
            enable_timestamp: true,
            file: File::default(),
        }
    }
}

impl LogConfig {
    fn validate(&self) -> Result<(), Box<dyn Error>> {
        if self.file.max_size > 4096 {
            return Err("Max log file size upper limit to 4096MB".to_string().into());
        }
        Ok(())
    }
}

#[derive(Clone, Serialize, Deserialize, PartialEq, Debug, OnlineConfig)]
#[serde(default)]
#[serde(rename_all = "kebab-case")]
pub struct TiKvConfig {
    #[doc(hidden)]
    #[serde(skip_serializing)]
    #[online_config(hidden)]
    pub cfg_path: String,

    // Deprecated! These configuration has been moved to LogConfig.
    // They are preserved for compatibility check.
    #[doc(hidden)]
    #[online_config(skip)]
    #[serde(with = "log_level_serde")]
    pub log_level: slog::Level,
    #[doc(hidden)]
    #[online_config(skip)]
    pub log_file: String,
    #[doc(hidden)]
    #[online_config(skip)]
    pub log_format: LogFormat,
    #[online_config(skip)]
    pub log_rotation_timespan: ReadableDuration,
    #[doc(hidden)]
    #[online_config(skip)]
    pub log_rotation_size: ReadableSize,

    #[online_config(skip)]
    pub slow_log_file: String,

    #[online_config(skip)]
    pub slow_log_threshold: ReadableDuration,

    #[online_config(hidden)]
    pub panic_when_unexpected_key_or_data: bool,

    #[doc(hidden)]
    #[serde(skip_serializing)]
    #[online_config(skip)]
    pub enable_io_snoop: bool,

    #[online_config(skip)]
    pub abort_on_panic: bool,

    #[doc(hidden)]
    #[online_config(skip)]
    pub memory_usage_limit: Option<ReadableSize>,

    #[doc(hidden)]
    #[online_config(skip)]
    pub memory_usage_high_water: f64,

    #[online_config(skip)]
    pub log: LogConfig,

    #[online_config(skip)]
    pub readpool: ReadPoolConfig,

    #[online_config(submodule)]
    pub server: ServerConfig,

    #[online_config(submodule)]
    pub storage: StorageConfig,

    #[online_config(skip)]
    pub pd: PdConfig,

    #[online_config(hidden)]
    pub metric: MetricConfig,

    #[online_config(submodule)]
    #[serde(rename = "raftstore")]
    pub raft_store: RaftstoreConfig,

    #[online_config(submodule)]
    pub coprocessor: CopConfig,

    #[online_config(skip)]
    pub coprocessor_v2: CoprocessorV2Config,

    #[online_config(submodule)]
    pub rocksdb: DbConfig,

    #[online_config(submodule)]
    pub raftdb: RaftDbConfig,

    #[online_config(skip)]
    pub raft_engine: RaftEngineConfig,

    #[online_config(skip)]
    pub security: SecurityConfig,

    #[online_config(skip)]
    pub import: ImportConfig,

    #[online_config(submodule)]
    pub backup: BackupConfig,

    #[online_config(submodule)]
    pub pessimistic_txn: PessimisticTxnConfig,

    #[online_config(submodule)]
    pub gc: GcConfig,

    #[online_config(submodule)]
    pub split: SplitConfig,

    #[online_config(submodule)]
    pub cdc: CdcConfig,

    #[online_config(submodule)]
    pub resolved_ts: ResolvedTsConfig,

    #[online_config(submodule)]
    pub resource_metering: ResourceMeteringConfig,
}

impl Default for TiKvConfig {
    fn default() -> TiKvConfig {
        TiKvConfig {
            cfg_path: "".to_owned(),
            log_level: slog::Level::Info,
            log_file: "".to_owned(),
            log_format: LogFormat::Text,
            log_rotation_timespan: ReadableDuration::hours(0),
            log_rotation_size: ReadableSize::mb(300),
            slow_log_file: "".to_owned(),
            slow_log_threshold: ReadableDuration::secs(1),
            panic_when_unexpected_key_or_data: false,
            enable_io_snoop: true,
            abort_on_panic: false,
<<<<<<< HEAD
            memory_usage_limit: OptionReadableSize(None),
            memory_usage_high_water: 0.8,
=======
            memory_usage_limit: None,
            memory_usage_high_water: 0.9,
>>>>>>> 75a92f66
            log: LogConfig::default(),
            readpool: ReadPoolConfig::default(),
            server: ServerConfig::default(),
            metric: MetricConfig::default(),
            raft_store: RaftstoreConfig::default(),
            coprocessor: CopConfig::default(),
            coprocessor_v2: CoprocessorV2Config::default(),
            pd: PdConfig::default(),
            rocksdb: DbConfig::default(),
            raftdb: RaftDbConfig::default(),
            raft_engine: RaftEngineConfig::default(),
            storage: StorageConfig::default(),
            security: SecurityConfig::default(),
            import: ImportConfig::default(),
            backup: BackupConfig::default(),
            pessimistic_txn: PessimisticTxnConfig::default(),
            gc: GcConfig::default(),
            split: SplitConfig::default(),
            cdc: CdcConfig::default(),
            resolved_ts: ResolvedTsConfig::default(),
            resource_metering: ResourceMeteringConfig::default(),
        }
    }
}

impl TiKvConfig {
    pub fn infer_raft_db_path(&self, data_dir: Option<&str>) -> Result<String, Box<dyn Error>> {
        if self.raft_store.raftdb_path.is_empty() {
            let data_dir = data_dir.unwrap_or(&self.storage.data_dir);
            config::canonicalize_sub_path(data_dir, "raft")
        } else {
            config::canonicalize_path(&self.raft_store.raftdb_path)
        }
    }

    pub fn infer_raft_engine_path(&self, data_dir: Option<&str>) -> Result<String, Box<dyn Error>> {
        if self.raft_engine.config.dir.is_empty() {
            let data_dir = data_dir.unwrap_or(&self.storage.data_dir);
            config::canonicalize_sub_path(data_dir, "raft-engine")
        } else {
            config::canonicalize_path(&self.raft_engine.config.dir)
        }
    }

    pub fn infer_kv_engine_path(&self, data_dir: Option<&str>) -> Result<String, Box<dyn Error>> {
        let data_dir = data_dir.unwrap_or(&self.storage.data_dir);
        config::canonicalize_sub_path(data_dir, DEFAULT_ROCKSDB_SUB_DIR)
    }

    // TODO: change to validate(&self)
    pub fn validate(&mut self) -> Result<(), Box<dyn Error>> {
        self.log.validate()?;
        self.readpool.validate()?;
        self.storage.validate()?;

        if self.cfg_path.is_empty() {
            self.cfg_path = Path::new(&self.storage.data_dir)
                .join(LAST_CONFIG_FILE)
                .to_str()
                .unwrap()
                .to_owned();
        }

        self.raft_store.raftdb_path = self.infer_raft_db_path(None)?;
        self.raft_engine.config.dir = self.infer_raft_engine_path(None)?;

        if self.raft_engine.config.dir == self.raft_store.raftdb_path {
            return Err("raft_engine.config.dir can't be same as raft_store.raftdb_path".into());
        }

        let kv_db_path = self.infer_kv_engine_path(None)?;
        if kv_db_path == self.raft_store.raftdb_path {
            return Err("raft_store.raftdb_path can't be same as storage.data_dir/db".into());
        }

        let kv_db_wal_path = if self.rocksdb.wal_dir.is_empty() {
            config::canonicalize_path(&kv_db_path)?
        } else {
            config::canonicalize_path(&self.rocksdb.wal_dir)?
        };
        let raft_db_wal_path = if self.raftdb.wal_dir.is_empty() {
            config::canonicalize_path(&self.raft_store.raftdb_path)?
        } else {
            config::canonicalize_path(&self.raftdb.wal_dir)?
        };
        if kv_db_wal_path == raft_db_wal_path {
            return Err("raftdb.wal_dir can't be same as rocksdb.wal_dir".into());
        }

        RaftDataStateMachine::new(&self.raft_store.raftdb_path, &self.raft_engine.config.dir)
            .validate(RocksEngine::exists(&kv_db_path))?;

        // Check blob file dir is empty when titan is disabled
        if !self.rocksdb.titan.enabled {
            let titandb_path = if self.rocksdb.titan.dirname.is_empty() {
                Path::new(&kv_db_path).join("titandb")
            } else {
                Path::new(&self.rocksdb.titan.dirname).to_path_buf()
            };
            if let Err(e) =
                tikv_util::config::check_data_dir_empty(titandb_path.to_str().unwrap(), "blob")
            {
                return Err(format!(
                    "check: titandb-data-dir-empty; err: \"{}\"; \
                     hint: You have disabled titan when its data directory is not empty. \
                     To properly shutdown titan, please enter fallback blob-run-mode and \
                     wait till titandb files are all safely ingested.",
                    e
                )
                .into());
            }
        }

        let expect_keepalive = self.raft_store.raft_heartbeat_interval() * 2;
        if expect_keepalive > self.server.grpc_keepalive_time.0 {
            return Err(format!(
                "grpc_keepalive_time is too small, it should not less than the double of \
                 raft tick interval (>= {})",
                duration_to_sec(expect_keepalive)
            )
            .into());
        }

        if self.raft_store.hibernate_regions && !self.cdc.hibernate_regions_compatible {
            warn!(
                "raftstore.hibernate-regions was enabled but cdc.hibernate-regions-compatible \
                was disabled, hibernate regions may be broken up if you want to deploy a cdc cluster"
            );
        }

        self.rocksdb.validate()?;
        self.raftdb.validate()?;
        self.raft_engine.validate()?;
        self.server.validate()?;
        self.raft_store.validate()?;
        self.pd.validate()?;
        self.coprocessor.validate()?;
        self.security.validate()?;
        self.import.validate()?;
        self.backup.validate()?;
        self.cdc.validate()?;
        self.pessimistic_txn.validate()?;
        self.gc.validate()?;
        self.resolved_ts.validate()?;
        self.resource_metering.validate()?;

        if self.storage.flow_control.enable {
            // using raftdb write stall to control memtables as a safety net
            self.raftdb.defaultcf.level0_slowdown_writes_trigger = 10000;
            self.raftdb.defaultcf.level0_stop_writes_trigger = 10000;
            self.raftdb.defaultcf.soft_pending_compaction_bytes_limit = ReadableSize(0);
            self.raftdb.defaultcf.hard_pending_compaction_bytes_limit = ReadableSize(0);

            // disable kvdb write stall, and override related configs
            self.rocksdb.defaultcf.disable_write_stall = true;
            self.rocksdb.defaultcf.level0_slowdown_writes_trigger =
                self.storage.flow_control.l0_files_threshold as i32;
            self.rocksdb.defaultcf.soft_pending_compaction_bytes_limit = self
                .storage
                .flow_control
                .soft_pending_compaction_bytes_limit;
            self.rocksdb.defaultcf.hard_pending_compaction_bytes_limit = self
                .storage
                .flow_control
                .hard_pending_compaction_bytes_limit;
            self.rocksdb.writecf.disable_write_stall = true;
            self.rocksdb.writecf.level0_slowdown_writes_trigger =
                self.storage.flow_control.l0_files_threshold as i32;
            self.rocksdb.writecf.soft_pending_compaction_bytes_limit = self
                .storage
                .flow_control
                .soft_pending_compaction_bytes_limit;
            self.rocksdb.writecf.hard_pending_compaction_bytes_limit = self
                .storage
                .flow_control
                .hard_pending_compaction_bytes_limit;
            self.rocksdb.lockcf.disable_write_stall = true;
            self.rocksdb.lockcf.level0_slowdown_writes_trigger =
                self.storage.flow_control.l0_files_threshold as i32;
            self.rocksdb.lockcf.soft_pending_compaction_bytes_limit = self
                .storage
                .flow_control
                .soft_pending_compaction_bytes_limit;
            self.rocksdb.lockcf.hard_pending_compaction_bytes_limit = self
                .storage
                .flow_control
                .hard_pending_compaction_bytes_limit;
            self.rocksdb.raftcf.disable_write_stall = true;
            self.rocksdb.raftcf.level0_slowdown_writes_trigger =
                self.storage.flow_control.l0_files_threshold as i32;
            self.rocksdb.raftcf.soft_pending_compaction_bytes_limit = self
                .storage
                .flow_control
                .soft_pending_compaction_bytes_limit;
            self.rocksdb.raftcf.hard_pending_compaction_bytes_limit = self
                .storage
                .flow_control
                .hard_pending_compaction_bytes_limit;
        }

        if let Some(memory_usage_limit) = self.memory_usage_limit {
            let total = SysQuota::memory_limit_in_bytes();
            if memory_usage_limit.0 > total {
                // Explicitly exceeds system memory capacity is not allowed.
                return Err(format!(
                    "memory_usage_limit is greater than system memory capacity {}",
                    total
                )
                .into());
            }
        } else {
            // Adjust `memory_usage_limit` if necessary.
            if self.storage.block_cache.shared {
                if let Some(cap) = self.storage.block_cache.capacity {
                    let limit = (cap.0 as f64 / BLOCK_CACHE_RATE * MEMORY_USAGE_LIMIT_RATE) as u64;
                    self.memory_usage_limit = Some(ReadableSize(limit));
                } else {
                    self.memory_usage_limit = Some(Self::suggested_memory_usage_limit());
                }
            } else {
                let cap = self.rocksdb.defaultcf.block_cache_size.0
                    + self.rocksdb.writecf.block_cache_size.0
                    + self.rocksdb.lockcf.block_cache_size.0
                    + self.raftdb.defaultcf.block_cache_size.0;
                let limit = (cap as f64 / BLOCK_CACHE_RATE * MEMORY_USAGE_LIMIT_RATE) as u64;
                self.memory_usage_limit = Some(ReadableSize(limit));
            }
        }

        let mut limit = self.memory_usage_limit.unwrap();
        let total = ReadableSize(SysQuota::memory_limit_in_bytes());
        if limit.0 > total.0 {
            warn!(
                "memory_usage_limit:{:?} > total:{:?}, fallback to total",
                limit, total,
            );
            self.memory_usage_limit = Some(total);
            limit = total;
        }

        let default = Self::suggested_memory_usage_limit();
        if limit.0 > default.0 {
            warn!(
                "memory_usage_limit:{:?} > recommanded:{:?}, maybe page cache isn't enough",
                limit, default,
            );
        }

        Ok(())
    }

    // As the init of `logger` is very early, this adjust needs to be separated and called
    // immediately after parsing the command line.
    pub fn logger_compatible_adjust(&mut self) {
        let default_tikv_cfg = TiKvConfig::default();
        let default_log_cfg = LogConfig::default();
        if self.log_level != default_tikv_cfg.log_level {
            eprintln!("deprecated configuration, log-level has been moved to log.level");
            if self.log.level == default_log_cfg.level {
                eprintln!("override log.level with log-level, {:?}", self.log_level);
                self.log.level = self.log_level;
            }
            self.log_level = default_tikv_cfg.log_level;
        }
        if self.log_file != default_tikv_cfg.log_file {
            eprintln!("deprecated configuration, log-file has been moved to log.file.filename");
            if self.log.file.filename == default_log_cfg.file.filename {
                eprintln!(
                    "override log.file.filename with log-file, {:?}",
                    self.log_file
                );
                self.log.file.filename = self.log_file.clone();
            }
            self.log_file = default_tikv_cfg.log_file;
        }
        if self.log_format != default_tikv_cfg.log_format {
            eprintln!("deprecated configuration, log-format has been moved to log.format");
            if self.log.format == default_log_cfg.format {
                eprintln!("override log.format with log-format, {:?}", self.log_format);
                self.log.format = self.log_format;
            }
            self.log_format = default_tikv_cfg.log_format;
        }
        if self.log_rotation_timespan.as_secs() > 0 {
            eprintln!(
                "deprecated configuration, log-rotation-timespan is no longer used and ignored."
            );
        }
        if self.log_rotation_size != default_tikv_cfg.log_rotation_size {
            eprintln!(
                "deprecated configuration, \
                 log-ratation-size has been moved to log.file.max-size"
            );
            if self.log.file.max_size == default_log_cfg.file.max_size {
                eprintln!(
                    "override log.file.max_size with log-rotation-size, {:?}",
                    self.log_rotation_size
                );
                self.log.file.max_size = self.log_rotation_size.as_mb();
            }
            self.log_rotation_size = default_tikv_cfg.log_rotation_size;
        }
    }

    pub fn compatible_adjust(&mut self) {
        let default_raft_store = RaftstoreConfig::default();
        let default_coprocessor = CopConfig::default();
        if self.raft_store.region_max_size != default_raft_store.region_max_size {
            warn!(
                "deprecated configuration, \
                 raftstore.region-max-size has been moved to coprocessor"
            );
            if self.coprocessor.region_max_size == default_coprocessor.region_max_size {
                warn!(
                    "override coprocessor.region-max-size with raftstore.region-max-size, {:?}",
                    self.raft_store.region_max_size
                );
                self.coprocessor.region_max_size = self.raft_store.region_max_size;
            }
            self.raft_store.region_max_size = default_raft_store.region_max_size;
        }
        if self.raft_store.region_split_size != default_raft_store.region_split_size {
            warn!(
                "deprecated configuration, \
                 raftstore.region-split-size has been moved to coprocessor",
            );
            if self.coprocessor.region_split_size == default_coprocessor.region_split_size {
                warn!(
                    "override coprocessor.region-split-size with raftstore.region-split-size, {:?}",
                    self.raft_store.region_split_size
                );
                self.coprocessor.region_split_size = self.raft_store.region_split_size;
            }
            self.raft_store.region_split_size = default_raft_store.region_split_size;
        }
        if self.server.end_point_concurrency.is_some() {
            warn!(
                "deprecated configuration, {} has been moved to {}",
                "server.end-point-concurrency", "readpool.coprocessor.xxx-concurrency",
            );
            warn!(
                "override {} with {}, {:?}",
                "readpool.coprocessor.xxx-concurrency",
                "server.end-point-concurrency",
                self.server.end_point_concurrency
            );
            let concurrency = self.server.end_point_concurrency.take().unwrap();
            self.readpool.coprocessor.high_concurrency = concurrency;
            self.readpool.coprocessor.normal_concurrency = concurrency;
            self.readpool.coprocessor.low_concurrency = concurrency;
        }
        if self.server.end_point_stack_size.is_some() {
            warn!(
                "deprecated configuration, {} has been moved to {}",
                "server.end-point-stack-size", "readpool.coprocessor.stack-size",
            );
            warn!(
                "override {} with {}, {:?}",
                "readpool.coprocessor.stack-size",
                "server.end-point-stack-size",
                self.server.end_point_stack_size
            );
            self.readpool.coprocessor.stack_size = self.server.end_point_stack_size.take().unwrap();
        }
        if self.server.end_point_max_tasks.is_some() {
            warn!(
                "deprecated configuration, {} is no longer used and ignored, please use {}.",
                "server.end-point-max-tasks", "readpool.coprocessor.max-tasks-per-worker-xxx",
            );
            // Note:
            // Our `end_point_max_tasks` is mostly mistakenly configured, so we don't override
            // new configuration using old values.
            self.server.end_point_max_tasks = None;
        }
        if self.raft_store.clean_stale_peer_delay.as_secs() > 0 {
            warn!(
                "deprecated configuration, {} is no longer used and ignored.",
                "raft_store.clean_stale_peer_delay",
            );
        }
        if self.rocksdb.auto_tuned.is_some() {
            warn!(
                "deprecated configuration, {} is no longer used and ignored, please use {}.",
                "rocksdb.auto_tuned", "rocksdb.rate_limiter_auto_tuned",
            );
            self.rocksdb.auto_tuned = None;
        }
        // When shared block cache is enabled, if its capacity is set, it overrides individual
        // block cache sizes. Otherwise use the sum of block cache size of all column families
        // as the shared cache size.
        let cache_cfg = &mut self.storage.block_cache;
        if cache_cfg.shared && cache_cfg.capacity.is_none() {
            cache_cfg.capacity = Some(ReadableSize(
                self.rocksdb.defaultcf.block_cache_size.0
                    + self.rocksdb.writecf.block_cache_size.0
                    + self.rocksdb.lockcf.block_cache_size.0
                    + self.raftdb.defaultcf.block_cache_size.0,
            ));
        }
        if self.backup.sst_max_size.0 < default_coprocessor.region_max_size.0 / 10 {
            warn!(
                "override backup.sst-max-size with min sst-max-size, {:?}",
                default_coprocessor.region_max_size / 10
            );
            self.backup.sst_max_size = default_coprocessor.region_max_size / 10;
        } else if self.backup.sst_max_size.0 > default_coprocessor.region_max_size.0 * 2 {
            warn!(
                "override backup.sst-max-size with max sst-max-size, {:?}",
                default_coprocessor.region_max_size * 2
            );
            self.backup.sst_max_size = default_coprocessor.region_max_size * 2;
        }

        self.readpool.adjust_use_unified_pool();
    }

    pub fn check_critical_cfg_with(&self, last_cfg: &Self) -> Result<(), String> {
        if last_cfg.rocksdb.wal_dir != self.rocksdb.wal_dir {
            return Err(format!(
                "db wal_dir have been changed, former db wal_dir is '{}', \
                 current db wal_dir is '{}', please guarantee all data wal logs \
                 have been moved to destination directory.",
                last_cfg.rocksdb.wal_dir, self.rocksdb.wal_dir
            ));
        }

        if last_cfg.raftdb.wal_dir != self.raftdb.wal_dir {
            return Err(format!(
                "raftdb wal_dir have been changed, former raftdb wal_dir is '{}', \
                 current raftdb wal_dir is '{}', please guarantee all raft wal logs \
                 have been moved to destination directory.",
                last_cfg.raftdb.wal_dir, self.rocksdb.wal_dir
            ));
        }

        if last_cfg.storage.data_dir != self.storage.data_dir {
            // In tikv 3.0 the default value of storage.data-dir changed
            // from "" to "./"
            let using_default_after_upgrade =
                last_cfg.storage.data_dir.is_empty() && self.storage.data_dir == DEFAULT_DATA_DIR;

            if !using_default_after_upgrade {
                return Err(format!(
                    "storage data dir have been changed, former data dir is {}, \
                     current data dir is {}, please check if it is expected.",
                    last_cfg.storage.data_dir, self.storage.data_dir
                ));
            }
        }

        if last_cfg.raft_store.raftdb_path != self.raft_store.raftdb_path
            && !last_cfg.raft_engine.enable
        {
            return Err(format!(
                "raft db dir have been changed, former is '{}', \
                 current is '{}', please check if it is expected.",
                last_cfg.raft_store.raftdb_path, self.raft_store.raftdb_path
            ));
        }
        if last_cfg.raftdb.wal_dir != self.raftdb.wal_dir && !last_cfg.raft_engine.enable {
            return Err(format!(
                "raft db wal dir have been changed, former is '{}', \
                 current is '{}', please check if it is expected.",
                last_cfg.raftdb.wal_dir, self.raftdb.wal_dir
            ));
        }
        if last_cfg.raft_engine.config.dir != self.raft_engine.config.dir
            && last_cfg.raft_engine.enable
        {
            return Err(format!(
                "raft engine dir have been changed, former is '{}', \
                 current is '{}', please check if it is expected.",
                last_cfg.raft_engine.config.dir, self.raft_engine.config.dir
            ));
        }
        if last_cfg.storage.enable_ttl && !self.storage.enable_ttl {
            return Err("can't disable ttl on a ttl instance".to_owned());
        } else if !last_cfg.storage.enable_ttl && self.storage.enable_ttl {
            return Err("can't enable ttl on a non-ttl instance".to_owned());
        }

        Ok(())
    }

    pub fn from_file(
        path: &Path,
        unrecognized_keys: Option<&mut Vec<String>>,
    ) -> Result<Self, Box<dyn Error>> {
        let s = fs::read_to_string(path)?;
        let mut deserializer = toml::Deserializer::new(&s);
        let mut cfg = if let Some(keys) = unrecognized_keys {
            serde_ignored::deserialize(&mut deserializer, |key| keys.push(key.to_string()))
        } else {
            <TiKvConfig as serde::Deserialize>::deserialize(&mut deserializer)
        }?;
        deserializer.end()?;
        cfg.cfg_path = path.display().to_string();
        Ok(cfg)
    }

    pub fn write_to_file<P: AsRef<Path>>(&self, path: P) -> Result<(), IoError> {
        let content = ::toml::to_string(&self).unwrap();
        let mut f = fs::File::create(&path)?;
        f.write_all(content.as_bytes())?;
        f.sync_all()?;

        Ok(())
    }

    pub fn write_into_metrics(&self) {
        self.raft_store.write_into_metrics();
        self.rocksdb.write_into_metrics();
    }

    pub fn with_tmp() -> Result<(TiKvConfig, tempfile::TempDir), IoError> {
        let tmp = tempfile::tempdir()?;
        let mut cfg = TiKvConfig::default();
        cfg.storage.data_dir = tmp.path().display().to_string();
        cfg.cfg_path = tmp.path().join(LAST_CONFIG_FILE).display().to_string();
        Ok((cfg, tmp))
    }

    fn suggested_memory_usage_limit() -> ReadableSize {
        let total = SysQuota::memory_limit_in_bytes();
        // Reserve some space for page cache. The
        ReadableSize((total as f64 * MEMORY_USAGE_LIMIT_RATE) as u64)
    }

    pub fn build_shared_rocks_env(
        &self,
        key_manager: Option<Arc<DataKeyManager>>,
        limiter: Option<Arc<IORateLimiter>>,
    ) -> Result<Arc<Env>, String> {
        let env = get_env(key_manager, limiter)?;
        if !self.raft_engine.enable {
            // RocksDB makes sure there are at least `max_background_flushes`
            // high-priority workers in env. That is not enough when multiple
            // RocksDB instances share the same env. We manually configure the
            // worker count in this case.
            env.set_high_priority_background_threads(
                self.raftdb.max_background_flushes + self.rocksdb.max_background_flushes,
            );
        }
        Ok(env)
    }
}

/// Prevents launching with an incompatible configuration
///
/// Loads the previously-loaded configuration from `last_tikv.toml`,
/// compares key configuration items and fails if they are not
/// identical.
pub fn check_critical_config(config: &TiKvConfig) -> Result<(), String> {
    // Check current critical configurations with last time, if there are some
    // changes, user must guarantee relevant works have been done.
    if let Some(mut cfg) = get_last_config(&config.storage.data_dir) {
        cfg.compatible_adjust();
        let _ = cfg.validate();
        config.check_critical_cfg_with(&cfg)?;
    }
    Ok(())
}

fn get_last_config(data_dir: &str) -> Option<TiKvConfig> {
    let store_path = Path::new(data_dir);
    let last_cfg_path = store_path.join(LAST_CONFIG_FILE);
    if last_cfg_path.exists() {
        return Some(
            TiKvConfig::from_file(&last_cfg_path, None).unwrap_or_else(|e| {
                panic!(
                    "invalid auto generated configuration file {}, err {}",
                    last_cfg_path.display(),
                    e
                );
            }),
        );
    }
    None
}

/// Persists config to `last_tikv.toml`
pub fn persist_config(config: &TiKvConfig) -> Result<(), String> {
    let store_path = Path::new(&config.storage.data_dir);
    let last_cfg_path = store_path.join(LAST_CONFIG_FILE);
    let tmp_cfg_path = store_path.join(TMP_CONFIG_FILE);

    let same_as_last_cfg = fs::read_to_string(&last_cfg_path).map_or(false, |last_cfg| {
        toml::to_string(&config).unwrap() == last_cfg
    });
    if same_as_last_cfg {
        return Ok(());
    }

    // Create parent directory if missing.
    if let Err(e) = fs::create_dir_all(&store_path) {
        return Err(format!(
            "create parent directory '{}' failed: {}",
            store_path.to_str().unwrap(),
            e
        ));
    }

    // Persist current configurations to temporary file.
    if let Err(e) = config.write_to_file(&tmp_cfg_path) {
        return Err(format!(
            "persist config to '{}' failed: {}",
            tmp_cfg_path.to_str().unwrap(),
            e
        ));
    }

    // Rename temporary file to last config file.
    if let Err(e) = fs::rename(&tmp_cfg_path, &last_cfg_path) {
        return Err(format!(
            "rename config file from '{}' to '{}' failed: {}",
            tmp_cfg_path.to_str().unwrap(),
            last_cfg_path.to_str().unwrap(),
            e
        ));
    }

    Ok(())
}

pub fn write_config<P: AsRef<Path>>(path: P, content: &[u8]) -> CfgResult<()> {
    let tmp_cfg_path = match path.as_ref().parent() {
        Some(p) => p.join(TMP_CONFIG_FILE),
        None => {
            return Err(Box::new(IoError::new(
                ErrorKind::Other,
                format!(
                    "failed to get parent path of config file: {}",
                    path.as_ref().display()
                ),
            )));
        }
    };
    {
        let mut f = fs::File::create(&tmp_cfg_path)?;
        f.write_all(content)?;
        f.sync_all()?;
    }
    fs::rename(&tmp_cfg_path, &path)?;
    Ok(())
}

lazy_static! {
    pub static ref TIKVCONFIG_TYPED: ConfigChange = TiKvConfig::default().typed();
}

fn serde_to_online_config(name: String) -> String {
    let res = name.replace("raftstore", "raft_store").replace('-', "_");
    match res.as_ref() {
        "raft_store.store_pool_size" | "raft_store.store_max_batch_size" => {
            res.replace("store_", "store_batch_system.")
        }
        "raft_store.apply_pool_size" | "raft_store.apply_max_batch_size" => {
            res.replace("apply_", "apply_batch_system.")
        }
        _ => res,
    }
}

fn to_config_change(change: HashMap<String, String>) -> CfgResult<ConfigChange> {
    fn helper(
        mut fields: Vec<String>,
        dst: &mut ConfigChange,
        typed: &ConfigChange,
        value: String,
    ) -> CfgResult<()> {
        if let Some(field) = fields.pop() {
            return match typed.get(&field) {
                None => Err(format!("unexpect fields: {}", field).into()),
                Some(ConfigValue::Skip) => {
                    Err(format!("config {} can not be changed", field).into())
                }
                Some(ConfigValue::Module(m)) => {
                    if let ConfigValue::Module(n_dst) = dst
                        .entry(field)
                        .or_insert_with(|| ConfigValue::Module(HashMap::new()))
                    {
                        return helper(fields, n_dst, m, value);
                    }
                    panic!("unexpect config value");
                }
                Some(v) => {
                    if fields.is_empty() {
                        return match to_change_value(&value, v) {
                            Err(_) => Err(format!("failed to parse: {}", value).into()),
                            Ok(v) => {
                                dst.insert(field, v);
                                Ok(())
                            }
                        };
                    }
                    let c: Vec<_> = fields.into_iter().rev().collect();
                    Err(format!("unexpect fields: {}", c[..].join(".")).into())
                }
            };
        }
        Ok(())
    }
    let mut res = HashMap::new();
    for (mut name, value) in change {
        name = serde_to_online_config(name);
        let fields: Vec<_> = name
            .as_str()
            .split('.')
            .map(|s| s.to_owned())
            .rev()
            .collect();
        helper(fields, &mut res, &TIKVCONFIG_TYPED, value)?;
    }
    Ok(res)
}

fn to_change_value(v: &str, typed: &ConfigValue) -> CfgResult<ConfigValue> {
    let v = v.trim_matches('\"');
    let res = match typed {
        ConfigValue::Duration(_) => ConfigValue::from(v.parse::<ReadableDuration>()?),
        ConfigValue::Size(_) => ConfigValue::from(v.parse::<ReadableSize>()?),
        ConfigValue::U64(_) => ConfigValue::from(v.parse::<u64>()?),
        ConfigValue::F64(_) => ConfigValue::from(v.parse::<f64>()?),
        ConfigValue::U32(_) => ConfigValue::from(v.parse::<u32>()?),
        ConfigValue::I32(_) => ConfigValue::from(v.parse::<i32>()?),
        ConfigValue::Usize(_) => ConfigValue::from(v.parse::<usize>()?),
        ConfigValue::Bool(_) => ConfigValue::from(v.parse::<bool>()?),
        ConfigValue::BlobRunMode(_) => ConfigValue::from(v.parse::<BlobRunMode>()?),
        ConfigValue::IOPriority(_) => ConfigValue::from(v.parse::<IOPriority>()?),
        ConfigValue::String(_) => ConfigValue::String(v.to_owned()),
        _ => unreachable!(),
    };
    Ok(res)
}

fn to_toml_encode(change: HashMap<String, String>) -> CfgResult<HashMap<String, String>> {
    fn helper(mut fields: Vec<String>, typed: &ConfigChange) -> CfgResult<bool> {
        if let Some(field) = fields.pop() {
            match typed.get(&field) {
                None | Some(ConfigValue::Skip) => Err(Box::new(IoError::new(
                    ErrorKind::Other,
                    format!("failed to get field: {}", field),
                ))),
                Some(ConfigValue::Module(m)) => helper(fields, m),
                Some(c) => {
                    if !fields.is_empty() {
                        return Err(Box::new(IoError::new(
                            ErrorKind::Other,
                            format!("unexpect fields: {:?}", fields),
                        )));
                    }
                    match c {
                        ConfigValue::Duration(_)
                        | ConfigValue::Size(_)
                        | ConfigValue::String(_)
                        | ConfigValue::BlobRunMode(_)
                        | ConfigValue::IOPriority(_) => Ok(true),
                        ConfigValue::None => Err(Box::new(IoError::new(
                            ErrorKind::Other,
                            format!("unexpect none field: {:?}", c),
                        ))),
                        _ => Ok(false),
                    }
                }
            }
        } else {
            Err(Box::new(IoError::new(
                ErrorKind::Other,
                "failed to get field",
            )))
        }
    }
    let mut dst = HashMap::new();
    for (name, value) in change {
        let online_config_name = serde_to_online_config(name.clone());
        let fields: Vec<_> = online_config_name
            .as_str()
            .split('.')
            .map(|s| s.to_owned())
            .rev()
            .collect();
        if helper(fields, &TIKVCONFIG_TYPED)? {
            dst.insert(name.replace('_', "-"), format!("\"{}\"", value));
        } else {
            dst.insert(name.replace('_', "-"), value);
        }
    }
    Ok(dst)
}

#[derive(PartialEq, Eq, Hash, Debug, Clone)]
pub enum Module {
    Readpool,
    Server,
    Metric,
    Raftstore,
    Coprocessor,
    Pd,
    Rocksdb,
    Raftdb,
    RaftEngine,
    Storage,
    Security,
    Encryption,
    Import,
    Backup,
    PessimisticTxn,
    Gc,
    Split,
    CDC,
    ResolvedTs,
    ResourceMetering,
    Unknown(String),
}

impl From<&str> for Module {
    fn from(m: &str) -> Module {
        match m {
            "readpool" => Module::Readpool,
            "server" => Module::Server,
            "metric" => Module::Metric,
            "raft_store" => Module::Raftstore,
            "coprocessor" => Module::Coprocessor,
            "pd" => Module::Pd,
            "split" => Module::Split,
            "rocksdb" => Module::Rocksdb,
            "raftdb" => Module::Raftdb,
            "raft_engine" => Module::RaftEngine,
            "storage" => Module::Storage,
            "security" => Module::Security,
            "import" => Module::Import,
            "backup" => Module::Backup,
            "pessimistic_txn" => Module::PessimisticTxn,
            "gc" => Module::Gc,
            "cdc" => Module::CDC,
            "resolved_ts" => Module::ResolvedTs,
            "resource_metering" => Module::ResourceMetering,
            n => Module::Unknown(n.to_owned()),
        }
    }
}

/// ConfigController use to register each module's config manager,
/// and dispatch the change of config to corresponding managers or
/// return the change if the incoming change is invalid.
#[derive(Default, Clone)]
pub struct ConfigController {
    inner: Arc<RwLock<ConfigInner>>,
}

#[derive(Default)]
struct ConfigInner {
    current: TiKvConfig,
    config_mgrs: HashMap<Module, Box<dyn ConfigManager>>,
}

impl ConfigController {
    pub fn new(current: TiKvConfig) -> Self {
        ConfigController {
            inner: Arc::new(RwLock::new(ConfigInner {
                current,
                config_mgrs: HashMap::new(),
            })),
        }
    }

    pub fn update(&self, change: HashMap<String, String>) -> CfgResult<()> {
        let diff = to_config_change(change.clone())?;
        self.update_impl(diff, Some(change))
    }

    pub fn update_from_toml_file(&self) -> CfgResult<()> {
        let current = self.get_current();
        match TiKvConfig::from_file(Path::new(&current.cfg_path), None) {
            Ok(incoming) => {
                let diff = current.diff(&incoming);
                self.update_impl(diff, None)
            }
            Err(e) => Err(e),
        }
    }

    fn update_impl(
        &self,
        mut diff: HashMap<String, ConfigValue>,
        change: Option<HashMap<String, String>>,
    ) -> CfgResult<()> {
        diff = {
            let incoming = self.get_current();
            let mut updated = incoming.clone();
            updated.update(diff);
            // Config might be adjusted in `validate`.
            updated.validate()?;
            incoming.diff(&updated)
        };
        let mut inner = self.inner.write().unwrap();
        let mut to_update = HashMap::with_capacity(diff.len());
        for (name, change) in diff.into_iter() {
            match change {
                ConfigValue::Module(change) => {
                    // update a submodule's config only if changes had been successfully
                    // dispatched to corresponding config manager, to avoid dispatch change twice
                    if let Some(mgr) = inner.config_mgrs.get_mut(&Module::from(name.as_str())) {
                        if let Err(e) = mgr.dispatch(change.clone()) {
                            inner.current.update(to_update);
                            return Err(e);
                        }
                    }
                    to_update.insert(name, ConfigValue::Module(change));
                }
                _ => {
                    let _ = to_update.insert(name, change);
                }
            }
        }
        debug!("all config change had been dispatched"; "change" => ?to_update);
        inner.current.update(to_update);
        // Write change to the config file
        if let Some(change) = change {
            let content = {
                let change = to_toml_encode(change)?;
                let src = if Path::new(&inner.current.cfg_path).exists() {
                    fs::read_to_string(&inner.current.cfg_path)?
                } else {
                    String::new()
                };
                let mut t = TomlWriter::new();
                t.write_change(src, change);
                t.finish()
            };
            write_config(&inner.current.cfg_path, &content)?;
        }
        Ok(())
    }

    pub fn update_config(&self, name: &str, value: &str) -> CfgResult<()> {
        let mut m = HashMap::new();
        m.insert(name.to_owned(), value.to_owned());
        self.update(m)
    }

    pub fn register(&self, module: Module, cfg_mgr: Box<dyn ConfigManager>) {
        let mut inner = self.inner.write().unwrap();
        if inner.config_mgrs.insert(module.clone(), cfg_mgr).is_some() {
            warn!("config manager for module {:?} already registered", module)
        }
    }

    pub fn get_current(&self) -> TiKvConfig {
        self.inner.read().unwrap().current.clone()
    }
}

#[cfg(test)]
mod tests {
    use itertools::Itertools;
    use tempfile::Builder;

    use super::*;
    use crate::server::ttl::TTLCheckerTask;
    use crate::storage::config::StorageConfigManger;
    use crate::storage::txn::flow_controller::FlowController;
    use case_macros::*;
    use engine_rocks::raw_util::new_engine_opt;
    use engine_traits::DBOptions as DBOptionsTrait;
    use raftstore::coprocessor::region_info_accessor::MockRegionInfoProvider;
    use slog::Level;
    use std::sync::Arc;
    use std::time::Duration;
    use tikv_util::worker::{dummy_scheduler, ReceiverWrapper};

    #[test]
    fn test_case_macro() {
        let h = kebab_case!(HelloWorld);
        assert_eq!(h, "hello-world");

        let h = kebab_case!(WelcomeToMyHouse);
        assert_eq!(h, "welcome-to-my-house");

        let h = snake_case!(HelloWorld);
        assert_eq!(h, "hello_world");

        let h = snake_case!(WelcomeToMyHouse);
        assert_eq!(h, "welcome_to_my_house");
    }

    #[test]
    fn test_check_critical_cfg_with() {
        let mut tikv_cfg = TiKvConfig::default();
        let mut last_cfg = TiKvConfig::default();
        assert!(tikv_cfg.check_critical_cfg_with(&last_cfg).is_ok());

        tikv_cfg.rocksdb.wal_dir = "/data/wal_dir".to_owned();
        assert!(tikv_cfg.check_critical_cfg_with(&last_cfg).is_err());

        last_cfg.rocksdb.wal_dir = "/data/wal_dir".to_owned();
        assert!(tikv_cfg.check_critical_cfg_with(&last_cfg).is_ok());

        tikv_cfg.storage.data_dir = "/data1".to_owned();
        assert!(tikv_cfg.check_critical_cfg_with(&last_cfg).is_err());

        last_cfg.storage.data_dir = "/data1".to_owned();
        assert!(tikv_cfg.check_critical_cfg_with(&last_cfg).is_ok());

        // Enable Raft Engine.
        tikv_cfg.raft_engine.enable = true;
        last_cfg.raft_engine.enable = true;

        tikv_cfg.raft_engine.mut_config().dir = "/raft/wal_dir".to_owned();
        assert!(tikv_cfg.check_critical_cfg_with(&last_cfg).is_err());

        last_cfg.raft_engine.mut_config().dir = "/raft/wal_dir".to_owned();
        assert!(tikv_cfg.check_critical_cfg_with(&last_cfg).is_ok());

        // Disable Raft Engine and uses RocksDB.
        tikv_cfg.raft_engine.enable = false;
        last_cfg.raft_engine.enable = false;

        tikv_cfg.raftdb.wal_dir = "/raft/wal_dir".to_owned();
        assert!(tikv_cfg.check_critical_cfg_with(&last_cfg).is_err());

        last_cfg.raftdb.wal_dir = "/raft/wal_dir".to_owned();
        assert!(tikv_cfg.check_critical_cfg_with(&last_cfg).is_ok());

        tikv_cfg.raft_store.raftdb_path = "/raft_path".to_owned();
        assert!(tikv_cfg.check_critical_cfg_with(&last_cfg).is_err());

        last_cfg.raft_store.raftdb_path = "/raft_path".to_owned();
        assert!(tikv_cfg.check_critical_cfg_with(&last_cfg).is_ok());
    }

    #[test]
    fn test_last_cfg_modified() {
        let (mut cfg, _dir) = TiKvConfig::with_tmp().unwrap();
        let store_path = Path::new(&cfg.storage.data_dir);
        let last_cfg_path = store_path.join(LAST_CONFIG_FILE);

        cfg.write_to_file(&last_cfg_path).unwrap();

        let mut last_cfg_metadata = last_cfg_path.metadata().unwrap();
        let first_modified = last_cfg_metadata.modified().unwrap();

        // not write to file when config is the equivalent of last one.
        assert!(persist_config(&cfg).is_ok());
        last_cfg_metadata = last_cfg_path.metadata().unwrap();
        assert_eq!(last_cfg_metadata.modified().unwrap(), first_modified);

        // write to file when config is the inequivalent of last one.
        cfg.log_level = slog::Level::Warning;
        assert!(persist_config(&cfg).is_ok());
        last_cfg_metadata = last_cfg_path.metadata().unwrap();
        assert_ne!(last_cfg_metadata.modified().unwrap(), first_modified);
    }

    #[test]
    fn test_persist_cfg() {
        let dir = Builder::new().prefix("test_persist_cfg").tempdir().unwrap();
        let path_buf = dir.path().join(LAST_CONFIG_FILE);
        let file = path_buf.as_path();
        let (s1, s2) = ("/xxx/wal_dir".to_owned(), "/yyy/wal_dir".to_owned());

        let mut tikv_cfg = TiKvConfig::default();

        tikv_cfg.rocksdb.wal_dir = s1.clone();
        tikv_cfg.raftdb.wal_dir = s2.clone();
        tikv_cfg.write_to_file(file).unwrap();
        let cfg_from_file = TiKvConfig::from_file(file, None).unwrap_or_else(|e| {
            panic!(
                "invalid auto generated configuration file {}, err {}",
                file.display(),
                e
            );
        });
        assert_eq!(cfg_from_file.rocksdb.wal_dir, s1);
        assert_eq!(cfg_from_file.raftdb.wal_dir, s2);

        // write critical config when exist.
        tikv_cfg.rocksdb.wal_dir = s2.clone();
        tikv_cfg.raftdb.wal_dir = s1.clone();
        tikv_cfg.write_to_file(file).unwrap();
        let cfg_from_file = TiKvConfig::from_file(file, None).unwrap_or_else(|e| {
            panic!(
                "invalid auto generated configuration file {}, err {}",
                file.display(),
                e
            );
        });
        assert_eq!(cfg_from_file.rocksdb.wal_dir, s2);
        assert_eq!(cfg_from_file.raftdb.wal_dir, s1);
    }

    #[test]
    fn test_create_parent_dir_if_missing() {
        let root_path = Builder::new()
            .prefix("test_create_parent_dir_if_missing")
            .tempdir()
            .unwrap();
        let path = root_path.path().join("not_exist_dir");

        let mut tikv_cfg = TiKvConfig::default();
        tikv_cfg.storage.data_dir = path.as_path().to_str().unwrap().to_owned();
        assert!(persist_config(&tikv_cfg).is_ok());
    }

    #[test]
    fn test_keepalive_check() {
        let mut tikv_cfg = TiKvConfig::default();
        tikv_cfg.pd.endpoints = vec!["".to_owned()];
        let dur = tikv_cfg.raft_store.raft_heartbeat_interval();
        tikv_cfg.server.grpc_keepalive_time = ReadableDuration(dur);
        assert!(tikv_cfg.validate().is_err());
        tikv_cfg.server.grpc_keepalive_time = ReadableDuration(dur * 2);
        tikv_cfg.validate().unwrap();
    }

    #[test]
    fn test_block_size() {
        let mut tikv_cfg = TiKvConfig::default();
        tikv_cfg.pd.endpoints = vec!["".to_owned()];
        tikv_cfg.rocksdb.defaultcf.block_size = ReadableSize::gb(10);
        tikv_cfg.rocksdb.lockcf.block_size = ReadableSize::gb(10);
        tikv_cfg.rocksdb.writecf.block_size = ReadableSize::gb(10);
        tikv_cfg.rocksdb.raftcf.block_size = ReadableSize::gb(10);
        tikv_cfg.raftdb.defaultcf.block_size = ReadableSize::gb(10);
        assert!(tikv_cfg.validate().is_err());
        tikv_cfg.rocksdb.defaultcf.block_size = ReadableSize::kb(10);
        tikv_cfg.rocksdb.lockcf.block_size = ReadableSize::kb(10);
        tikv_cfg.rocksdb.writecf.block_size = ReadableSize::kb(10);
        tikv_cfg.rocksdb.raftcf.block_size = ReadableSize::kb(10);
        tikv_cfg.raftdb.defaultcf.block_size = ReadableSize::kb(10);
        tikv_cfg.validate().unwrap();
    }

    #[test]
    fn test_parse_log_level() {
        #[derive(Serialize, Deserialize, Debug)]
        struct LevelHolder {
            #[serde(with = "log_level_serde")]
            v: Level,
        }

        let legal_cases = vec![
            ("fatal", Level::Critical),
            ("error", Level::Error),
            ("warn", Level::Warning),
            ("debug", Level::Debug),
            ("trace", Level::Trace),
            ("info", Level::Info),
        ];
        for (serialized, deserialized) in legal_cases {
            let holder = LevelHolder { v: deserialized };
            let res_string = toml::to_string(&holder).unwrap();
            let exp_string = format!("v = \"{}\"\n", serialized);
            assert_eq!(res_string, exp_string);
            let res_value: LevelHolder = toml::from_str(&exp_string).unwrap();
            assert_eq!(res_value.v, deserialized);
        }

        let compatibility_cases = vec![("warning", Level::Warning), ("critical", Level::Critical)];
        for (serialized, deserialized) in compatibility_cases {
            let variant_string = format!("v = \"{}\"\n", serialized);
            let res_value: LevelHolder = toml::from_str(&variant_string).unwrap();
            assert_eq!(res_value.v, deserialized);
        }

        let illegal_cases = vec!["foobar", ""];
        for case in illegal_cases {
            let string = format!("v = \"{}\"\n", case);
            toml::from_str::<LevelHolder>(&string).unwrap_err();
        }
    }

    #[test]
    fn test_to_config_change() {
        assert_eq!(
            to_change_value("10h", &ConfigValue::Duration(0)).unwrap(),
            ConfigValue::from(ReadableDuration::hours(10))
        );
        assert_eq!(
            to_change_value("100MB", &ConfigValue::Size(0)).unwrap(),
            ConfigValue::from(ReadableSize::mb(100))
        );
        assert_eq!(
            to_change_value("10000", &ConfigValue::U64(0)).unwrap(),
            ConfigValue::from(10000u64)
        );

        let old = TiKvConfig::default();
        let mut incoming = TiKvConfig::default();
        incoming.coprocessor.region_split_keys = 10000;
        incoming.gc.max_write_bytes_per_sec = ReadableSize::mb(100);
        incoming.rocksdb.defaultcf.block_cache_size = ReadableSize::mb(500);
        incoming.storage.io_rate_limit.import_priority = file_system::IOPriority::High;
        let diff = old.diff(&incoming);
        let mut change = HashMap::new();
        change.insert(
            "coprocessor.region-split-keys".to_owned(),
            "10000".to_owned(),
        );
        change.insert("gc.max-write-bytes-per-sec".to_owned(), "100MB".to_owned());
        change.insert(
            "rocksdb.defaultcf.block-cache-size".to_owned(),
            "500MB".to_owned(),
        );
        change.insert(
            "storage.io-rate-limit.import-priority".to_owned(),
            "high".to_owned(),
        );
        let res = to_config_change(change).unwrap();
        assert_eq!(diff, res);

        // illegal cases
        let cases = vec![
            // wrong value type
            ("gc.max-write-bytes-per-sec".to_owned(), "10s".to_owned()),
            (
                "pessimistic-txn.wait-for-lock-timeout".to_owned(),
                "1MB".to_owned(),
            ),
            // missing or unknown config fields
            ("xxx.yyy".to_owned(), "12".to_owned()),
            (
                "rocksdb.defaultcf.block-cache-size.xxx".to_owned(),
                "50MB".to_owned(),
            ),
            ("rocksdb.xxx.block-cache-size".to_owned(), "50MB".to_owned()),
            ("rocksdb.block-cache-size".to_owned(), "50MB".to_owned()),
            // not support change config
            (
                "raftstore.raft-heartbeat-ticks".to_owned(),
                "100".to_owned(),
            ),
            ("raftstore.prevote".to_owned(), "false".to_owned()),
        ];
        for (name, value) in cases {
            let mut change = HashMap::new();
            change.insert(name, value);
            assert!(to_config_change(change).is_err());
        }
    }

    #[test]
    fn test_to_toml_encode() {
        let mut change = HashMap::new();
        change.insert(
            "raftstore.pd-heartbeat-tick-interval".to_owned(),
            "1h".to_owned(),
        );
        change.insert(
            "coprocessor.region-split-keys".to_owned(),
            "10000".to_owned(),
        );
        change.insert("gc.max-write-bytes-per-sec".to_owned(), "100MB".to_owned());
        change.insert(
            "rocksdb.defaultcf.titan.blob-run-mode".to_owned(),
            "read-only".to_owned(),
        );
        change.insert("raftstore.apply_pool_size".to_owned(), "7".to_owned());
        change.insert("raftstore.store-pool-size".to_owned(), "17".to_owned());
        let res = to_toml_encode(change).unwrap();
        assert_eq!(
            res.get("raftstore.pd-heartbeat-tick-interval"),
            Some(&"\"1h\"".to_owned())
        );
        assert_eq!(
            res.get("coprocessor.region-split-keys"),
            Some(&"10000".to_owned())
        );
        assert_eq!(
            res.get("gc.max-write-bytes-per-sec"),
            Some(&"\"100MB\"".to_owned())
        );
        assert_eq!(
            res.get("rocksdb.defaultcf.titan.blob-run-mode"),
            Some(&"\"read-only\"".to_owned())
        );
        assert_eq!(res.get("raftstore.apply-pool-size"), Some(&"7".to_owned()));
        assert_eq!(res.get("raftstore.store-pool-size"), Some(&"17".to_owned()));
    }

    fn new_engines(
        cfg: TiKvConfig,
    ) -> (
        RocksEngine,
        ConfigController,
        ReceiverWrapper<TTLCheckerTask>,
        Arc<FlowController>,
    ) {
        let engine = RocksEngine::from_db(Arc::new(
            new_engine_opt(
                &cfg.storage.data_dir,
                cfg.rocksdb.build_opt(),
                cfg.rocksdb.build_cf_opts(
                    &cfg.storage.block_cache.build_shared_cache(),
                    None,
                    cfg.storage.api_version(),
                ),
            )
            .unwrap(),
        ));
        let (_tx, rx) = std::sync::mpsc::channel();
        let flow_controller = Arc::new(FlowController::new(
            &cfg.storage.flow_control,
            engine.clone(),
            rx,
        ));

        let (shared, cfg_controller) = (cfg.storage.block_cache.shared, ConfigController::new(cfg));
        cfg_controller.register(
            Module::Rocksdb,
            Box::new(DBConfigManger::new(engine.clone(), DBType::Kv, shared)),
        );
        let (scheduler, receiver) = dummy_scheduler();
        cfg_controller.register(
            Module::Storage,
            Box::new(StorageConfigManger::new(
                engine.clone(),
                shared,
                scheduler,
                flow_controller.clone(),
            )),
        );
        (engine, cfg_controller, receiver, flow_controller)
    }

    #[test]
    fn test_flow_control() {
        let (mut cfg, _dir) = TiKvConfig::with_tmp().unwrap();
        cfg.storage.flow_control.l0_files_threshold = 50;
        cfg.validate().unwrap();
        let (db, cfg_controller, _, flow_controller) = new_engines(cfg);

        assert_eq!(
            db.get_options_cf(CF_DEFAULT)
                .unwrap()
                .get_level_zero_slowdown_writes_trigger(),
            50
        );
        assert_eq!(
            db.get_options_cf(CF_DEFAULT)
                .unwrap()
                .get_level_zero_stop_writes_trigger(),
            50
        );

        assert_eq!(
            db.get_options_cf(CF_DEFAULT)
                .unwrap()
                .get_disable_write_stall(),
            true
        );
        assert_eq!(flow_controller.enabled(), true);
        cfg_controller
            .update_config("storage.flow-control.enable", "false")
            .unwrap();
        assert_eq!(
            db.get_options_cf(CF_DEFAULT)
                .unwrap()
                .get_disable_write_stall(),
            false
        );
        assert_eq!(flow_controller.enabled(), false);
        cfg_controller
            .update_config("storage.flow-control.enable", "true")
            .unwrap();
        assert_eq!(
            db.get_options_cf(CF_DEFAULT)
                .unwrap()
                .get_disable_write_stall(),
            true
        );
        assert_eq!(flow_controller.enabled(), true);
    }

    #[test]
    fn test_change_resolved_ts_config() {
        use crossbeam::channel;

        pub struct TestConfigManager(channel::Sender<ConfigChange>);
        impl ConfigManager for TestConfigManager {
            fn dispatch(&mut self, change: ConfigChange) -> online_config::Result<()> {
                self.0.send(change).unwrap();
                Ok(())
            }
        }

        let (cfg, _dir) = TiKvConfig::with_tmp().unwrap();
        let cfg_controller = ConfigController::new(cfg);
        let (tx, rx) = channel::unbounded();
        cfg_controller.register(Module::ResolvedTs, Box::new(TestConfigManager(tx)));

        // Return error if try to update not support config or unknow config
        assert!(
            cfg_controller
                .update_config("resolved-ts.enable", "false")
                .is_err()
        );
        assert!(
            cfg_controller
                .update_config("resolved-ts.scan-lock-pool-size", "10")
                .is_err()
        );
        assert!(
            cfg_controller
                .update_config("resolved-ts.xxx", "false")
                .is_err()
        );

        let mut resolved_ts_cfg = cfg_controller.get_current().resolved_ts;
        // Default value
        assert_eq!(
            resolved_ts_cfg.advance_ts_interval,
            ReadableDuration::secs(1)
        );

        // Update `advance-ts-interval` to 100ms
        cfg_controller
            .update_config("resolved-ts.advance-ts-interval", "100ms")
            .unwrap();
        resolved_ts_cfg.update(rx.recv().unwrap());
        assert_eq!(
            resolved_ts_cfg.advance_ts_interval,
            ReadableDuration::millis(100)
        );

        // Return error if try to update `advance-ts-interval` to an invalid value
        assert!(
            cfg_controller
                .update_config("resolved-ts.advance-ts-interval", "0m")
                .is_err()
        );
        assert_eq!(
            resolved_ts_cfg.advance_ts_interval,
            ReadableDuration::millis(100)
        );

        // Update `advance-ts-interval` to 3s
        cfg_controller
            .update_config("resolved-ts.advance-ts-interval", "3s")
            .unwrap();
        resolved_ts_cfg.update(rx.recv().unwrap());
        assert_eq!(
            resolved_ts_cfg.advance_ts_interval,
            ReadableDuration::secs(3)
        );
    }

    #[test]
    fn test_change_rocksdb_config() {
        let (mut cfg, _dir) = TiKvConfig::with_tmp().unwrap();
        cfg.rocksdb.max_background_jobs = 4;
        cfg.rocksdb.max_background_flushes = 2;
        cfg.rocksdb.defaultcf.disable_auto_compactions = false;
        cfg.rocksdb.defaultcf.target_file_size_base = ReadableSize::mb(64);
        cfg.rocksdb.defaultcf.block_cache_size = ReadableSize::mb(8);
        cfg.rocksdb.rate_bytes_per_sec = ReadableSize::mb(64);
        cfg.rocksdb.rate_limiter_auto_tuned = false;
        cfg.storage.block_cache.shared = false;
        cfg.validate().unwrap();
        let (db, cfg_controller, ..) = new_engines(cfg);

        // update max_background_jobs
        assert_eq!(db.get_db_options().get_max_background_jobs(), 4);

        cfg_controller
            .update_config("rocksdb.max-background-jobs", "8")
            .unwrap();
        assert_eq!(db.get_db_options().get_max_background_jobs(), 8);

        // update max_background_flushes, set to a bigger value
        assert_eq!(db.get_db_options().get_max_background_flushes(), 2);

        cfg_controller
            .update_config("rocksdb.max-background-flushes", "5")
            .unwrap();
        assert_eq!(db.get_db_options().get_max_background_flushes(), 5);

        // update rate_bytes_per_sec
        assert_eq!(
            db.get_db_options().get_rate_bytes_per_sec().unwrap(),
            ReadableSize::mb(64).0 as i64
        );

        cfg_controller
            .update_config("rocksdb.rate-bytes-per-sec", "128MB")
            .unwrap();
        assert_eq!(
            db.get_db_options().get_rate_bytes_per_sec().unwrap(),
            ReadableSize::mb(128).0 as i64
        );

        // update some configs on default cf
        let cf_opts = db.get_options_cf(CF_DEFAULT).unwrap();
        assert_eq!(cf_opts.get_disable_auto_compactions(), false);
        assert_eq!(cf_opts.get_target_file_size_base(), ReadableSize::mb(64).0);
        assert_eq!(cf_opts.get_block_cache_capacity(), ReadableSize::mb(8).0);

        let mut change = HashMap::new();
        change.insert(
            "rocksdb.defaultcf.disable-auto-compactions".to_owned(),
            "true".to_owned(),
        );
        change.insert(
            "rocksdb.defaultcf.target-file-size-base".to_owned(),
            "32MB".to_owned(),
        );
        change.insert(
            "rocksdb.defaultcf.block-cache-size".to_owned(),
            "256MB".to_owned(),
        );
        cfg_controller.update(change).unwrap();

        let cf_opts = db.get_options_cf(CF_DEFAULT).unwrap();
        assert_eq!(cf_opts.get_disable_auto_compactions(), true);
        assert_eq!(cf_opts.get_target_file_size_base(), ReadableSize::mb(32).0);
        assert_eq!(cf_opts.get_block_cache_capacity(), ReadableSize::mb(256).0);

        // Can not update block cache through storage module
        // when shared block cache is disabled
        assert!(
            cfg_controller
                .update_config("storage.block-cache.capacity", "512MB")
                .is_err()
        );
    }

    #[test]
    fn test_change_rate_limiter_auto_tuned() {
        let (mut cfg, _dir) = TiKvConfig::with_tmp().unwrap();
        // vanilla limiter does not support dynamically changing auto-tuned mode.
        cfg.rocksdb.rate_limiter_auto_tuned = true;
        cfg.validate().unwrap();
        let (db, cfg_controller, ..) = new_engines(cfg);

        // update rate_limiter_auto_tuned
        assert_eq!(
            db.get_db_options().get_rate_limiter_auto_tuned().unwrap(),
            true
        );

        cfg_controller
            .update_config("rocksdb.rate_limiter_auto_tuned", "false")
            .unwrap();
        assert_eq!(
            db.get_db_options().get_rate_limiter_auto_tuned().unwrap(),
            false
        );
    }

    #[test]
    fn test_change_shared_block_cache() {
        let (mut cfg, _dir) = TiKvConfig::with_tmp().unwrap();
        cfg.storage.block_cache.shared = true;
        cfg.validate().unwrap();
        let (db, cfg_controller, ..) = new_engines(cfg);

        // Can not update shared block cache through rocksdb module
        assert!(
            cfg_controller
                .update_config("rocksdb.defaultcf.block-cache-size", "256MB")
                .is_err()
        );

        cfg_controller
            .update_config("storage.block-cache.capacity", "256MB")
            .unwrap();

        let defaultcf_opts = db.get_options_cf(CF_DEFAULT).unwrap();
        assert_eq!(
            defaultcf_opts.get_block_cache_capacity(),
            ReadableSize::mb(256).0
        );
    }

    #[test]
    fn test_dispatch_titan_blob_run_mode_config() {
        let mut cfg = TiKvConfig::default();
        let mut incoming = cfg.clone();
        cfg.rocksdb.defaultcf.titan.blob_run_mode = BlobRunMode::Normal;
        incoming.rocksdb.defaultcf.titan.blob_run_mode = BlobRunMode::Fallback;

        let diff = cfg
            .rocksdb
            .defaultcf
            .titan
            .diff(&incoming.rocksdb.defaultcf.titan);
        assert_eq!(diff.len(), 1);

        let diff = config_value_to_string(diff.into_iter().collect());
        assert_eq!(diff.len(), 1);
        assert_eq!(diff[0].0.as_str(), "blob_run_mode");
        assert_eq!(diff[0].1.as_str(), "kFallback");
    }

    #[test]
    fn test_change_ttl_check_poll_interval() {
        let (mut cfg, _dir) = TiKvConfig::with_tmp().unwrap();
        cfg.storage.block_cache.shared = true;
        cfg.validate().unwrap();
        let (_, cfg_controller, mut rx, _) = new_engines(cfg);

        // Can not update shared block cache through rocksdb module
        cfg_controller
            .update_config("storage.ttl_check_poll_interval", "10s")
            .unwrap();
        match rx.recv() {
            None => unreachable!(),
            Some(TTLCheckerTask::UpdatePollInterval(d)) => assert_eq!(d, Duration::from_secs(10)),
        }
    }

    #[test]
    fn test_compatible_adjust_validate_equal() {
        // After calling many time of `compatible_adjust` and `validate` should has
        // the same effect as calling `compatible_adjust` and `validate` one time
        let mut c = TiKvConfig::default();
        let mut cfg = c.clone();
        c.compatible_adjust();
        c.validate().unwrap();

        for _ in 0..10 {
            cfg.compatible_adjust();
            cfg.validate().unwrap();
            assert_eq!(c, cfg);
        }
    }

    #[test]
    fn test_readpool_compatible_adjust_config() {
        let content = r#"
        [readpool.storage]
        [readpool.coprocessor]
        "#;
        let mut cfg: TiKvConfig = toml::from_str(content).unwrap();
        cfg.compatible_adjust();
        assert_eq!(cfg.readpool.storage.use_unified_pool, Some(true));
        assert_eq!(cfg.readpool.coprocessor.use_unified_pool, Some(true));

        let content = r#"
        [readpool.storage]
        stack-size = "1MB"
        [readpool.coprocessor]
        normal-concurrency = 1
        "#;
        let mut cfg: TiKvConfig = toml::from_str(content).unwrap();
        cfg.compatible_adjust();
        assert_eq!(cfg.readpool.storage.use_unified_pool, Some(false));
        assert_eq!(cfg.readpool.coprocessor.use_unified_pool, Some(false));
    }

    #[test]
    fn test_unrecognized_config_keys() {
        let mut temp_config_file = tempfile::NamedTempFile::new().unwrap();
        let temp_config_writer = temp_config_file.as_file_mut();
        temp_config_writer
            .write_all(
                br#"
                    log-level = "debug"
                    log-fmt = "json"
                    [readpool.unified]
                    min-threads-count = 5
                    stack-size = "20MB"
                    [import]
                    num_threads = 4
                    [gcc]
                    batch-keys = 1024
                    [[security.encryption.master-keys]]
                    type = "file"
                "#,
            )
            .unwrap();
        temp_config_writer.sync_data().unwrap();

        let mut unrecognized_keys = Vec::new();
        let _ = TiKvConfig::from_file(temp_config_file.path(), Some(&mut unrecognized_keys));

        assert_eq!(
            unrecognized_keys,
            vec![
                "log-fmt".to_owned(),
                "readpool.unified.min-threads-count".to_owned(),
                "import.num_threads".to_owned(),
                "gcc".to_owned(),
                "security.encryption.master-keys".to_owned(),
            ],
        );
    }

    #[test]
    fn test_raft_engine_dir() {
        let content = r#"
            [raft-engine]
            enable = true
        "#;
        let mut cfg: TiKvConfig = toml::from_str(content).unwrap();
        cfg.validate().unwrap();
        assert_eq!(
            cfg.raft_engine.config.dir,
            config::canonicalize_sub_path(&cfg.storage.data_dir, "raft-engine").unwrap()
        );
    }

    #[test]
    fn test_compaction_guard() {
        // Test comopaction guard disabled.
        {
            let config = DefaultCfConfig {
                target_file_size_base: ReadableSize::mb(16),
                enable_compaction_guard: false,
                ..Default::default()
            };
            let provider = Some(MockRegionInfoProvider::new(vec![]));
            let cf_opts = build_cf_opt!(config, CF_DEFAULT, None /*cache*/, provider);
            assert_eq!(
                config.target_file_size_base.0,
                cf_opts.get_target_file_size_base()
            );
        }
        // Test compaction guard enabled but region info provider is missing.
        {
            let config = DefaultCfConfig {
                target_file_size_base: ReadableSize::mb(16),
                enable_compaction_guard: true,
                ..Default::default()
            };
            let provider: Option<MockRegionInfoProvider> = None;
            let cf_opts = build_cf_opt!(config, CF_DEFAULT, None /*cache*/, provider);
            assert_eq!(
                config.target_file_size_base.0,
                cf_opts.get_target_file_size_base()
            );
        }
        // Test compaction guard enabled.
        {
            let config = DefaultCfConfig {
                target_file_size_base: ReadableSize::mb(16),
                enable_compaction_guard: true,
                compaction_guard_min_output_file_size: ReadableSize::mb(4),
                compaction_guard_max_output_file_size: ReadableSize::mb(64),
                ..Default::default()
            };
            let provider = Some(MockRegionInfoProvider::new(vec![]));
            let cf_opts = build_cf_opt!(config, CF_DEFAULT, None /*cache*/, provider);
            assert_eq!(
                config.compaction_guard_max_output_file_size.0,
                cf_opts.get_target_file_size_base()
            );
        }
    }

    #[test]
    fn test_validate_tikv_config() {
        let mut cfg = TiKvConfig::default();
        let default_region_split_check_diff = cfg.raft_store.region_split_check_diff.0;
        cfg.raft_store.region_split_check_diff.0 += 1;
        assert!(cfg.validate().is_ok());
        assert_eq!(
            cfg.raft_store.region_split_check_diff.0,
            default_region_split_check_diff + 1
        );

        // Test validating memory_usage_limit when it's greater than max.
        cfg.memory_usage_limit = Some(ReadableSize(SysQuota::memory_limit_in_bytes() * 2));
        assert!(cfg.validate().is_err());

        // Test memory_usage_limit is based on block cache size if it's not configured.
        cfg.memory_usage_limit = None;
        cfg.storage.block_cache.capacity = Some(ReadableSize(3 * GIB));
        assert!(cfg.validate().is_ok());
        assert_eq!(cfg.memory_usage_limit.unwrap(), ReadableSize(5 * GIB));

        // Test memory_usage_limit will fallback to system memory capacity with huge block cache.
        cfg.memory_usage_limit = None;
        let system = SysQuota::memory_limit_in_bytes();
        cfg.storage.block_cache.capacity = Some(ReadableSize(system * 3 / 4));
        assert!(cfg.validate().is_ok());
        assert_eq!(cfg.memory_usage_limit.unwrap(), ReadableSize(system));
    }

    #[test]
    fn test_validate_tikv_wal_config() {
        let tmp_path = tempfile::Builder::new().tempdir().unwrap().into_path();
        macro_rules! tmp_path_string_generate {
            ($base:expr, $($sub:expr),+) => {{
                let mut path: ::std::path::PathBuf = $base.clone();
                $(
                    path.push($sub);
                )*
                String::from(path.to_str().unwrap())
            }}
        }

        {
            let mut cfg = TiKvConfig::default();
            assert!(cfg.validate().is_ok());
        }

        {
            let mut cfg = TiKvConfig::default();
            cfg.storage.data_dir = tmp_path_string_generate!(tmp_path, "data");
            cfg.raft_store.raftdb_path = tmp_path_string_generate!(tmp_path, "data", "db");
            assert!(cfg.validate().is_err());
        }

        {
            let mut cfg = TiKvConfig::default();
            cfg.storage.data_dir = tmp_path_string_generate!(tmp_path, "data", "kvdb");
            cfg.raft_store.raftdb_path =
                tmp_path_string_generate!(tmp_path, "data", "raftdb", "db");
            cfg.rocksdb.wal_dir = tmp_path_string_generate!(tmp_path, "data", "raftdb", "db");
            assert!(cfg.validate().is_err());
        }

        {
            let mut cfg = TiKvConfig::default();
            cfg.storage.data_dir = tmp_path_string_generate!(tmp_path, "data", "kvdb");
            cfg.raft_store.raftdb_path =
                tmp_path_string_generate!(tmp_path, "data", "raftdb", "db");
            cfg.raftdb.wal_dir = tmp_path_string_generate!(tmp_path, "data", "kvdb", "db");
            assert!(cfg.validate().is_err());
        }

        {
            let mut cfg = TiKvConfig::default();
            cfg.rocksdb.wal_dir = tmp_path_string_generate!(tmp_path, "data", "wal");
            cfg.raftdb.wal_dir = tmp_path_string_generate!(tmp_path, "data", "wal");
            assert!(cfg.validate().is_err());
        }

        {
            let mut cfg = TiKvConfig::default();
            cfg.storage.data_dir = tmp_path_string_generate!(tmp_path, "data", "kvdb");
            cfg.raft_store.raftdb_path =
                tmp_path_string_generate!(tmp_path, "data", "raftdb", "db");
            cfg.rocksdb.wal_dir = tmp_path_string_generate!(tmp_path, "data", "kvdb", "db");
            cfg.raftdb.wal_dir = tmp_path_string_generate!(tmp_path, "data", "raftdb", "db");
            assert!(cfg.validate().is_ok());
        }
    }

    #[test]
    fn test_background_job_limits() {
        // cpu num = 1
        assert_eq!(
            get_background_job_limits_impl(1 /*cpu_num*/, &KVDB_DEFAULT_BACKGROUND_JOB_LIMITS),
            BackgroundJobLimits {
                max_background_jobs: 2,
                max_background_flushes: 1,
                max_sub_compactions: 1,
                max_titan_background_gc: 1,
            }
        );
        assert_eq!(
            get_background_job_limits_impl(
                1, /*cpu_num*/
                &RAFTDB_DEFAULT_BACKGROUND_JOB_LIMITS
            ),
            BackgroundJobLimits {
                max_background_jobs: 2,
                max_background_flushes: 1,
                max_sub_compactions: 1,
                max_titan_background_gc: 1,
            }
        );
        // cpu num = 2
        assert_eq!(
            get_background_job_limits_impl(2 /*cpu_num*/, &KVDB_DEFAULT_BACKGROUND_JOB_LIMITS),
            BackgroundJobLimits {
                max_background_jobs: 2,
                max_background_flushes: 1,
                max_sub_compactions: 1,
                max_titan_background_gc: 2,
            }
        );
        assert_eq!(
            get_background_job_limits_impl(
                2, /*cpu_num*/
                &RAFTDB_DEFAULT_BACKGROUND_JOB_LIMITS
            ),
            BackgroundJobLimits {
                max_background_jobs: 2,
                max_background_flushes: 1,
                max_sub_compactions: 1,
                max_titan_background_gc: 2,
            }
        );
        // cpu num = 4
        assert_eq!(
            get_background_job_limits_impl(4 /*cpu_num*/, &KVDB_DEFAULT_BACKGROUND_JOB_LIMITS),
            BackgroundJobLimits {
                max_background_jobs: 3,
                max_background_flushes: 1,
                max_sub_compactions: 1,
                max_titan_background_gc: 4,
            }
        );
        assert_eq!(
            get_background_job_limits_impl(
                4, /*cpu_num*/
                &RAFTDB_DEFAULT_BACKGROUND_JOB_LIMITS
            ),
            BackgroundJobLimits {
                max_background_jobs: 3,
                max_background_flushes: 1,
                max_sub_compactions: 1,
                max_titan_background_gc: 4,
            }
        );
        // cpu num = 8
        assert_eq!(
            get_background_job_limits_impl(8 /*cpu_num*/, &KVDB_DEFAULT_BACKGROUND_JOB_LIMITS),
            BackgroundJobLimits {
                max_background_jobs: 7,
                max_background_flushes: 2,
                max_sub_compactions: 3,
                max_titan_background_gc: 4,
            }
        );
        assert_eq!(
            get_background_job_limits_impl(
                8, /*cpu_num*/
                &RAFTDB_DEFAULT_BACKGROUND_JOB_LIMITS
            ),
            RAFTDB_DEFAULT_BACKGROUND_JOB_LIMITS,
        );
        // cpu num = 16
        assert_eq!(
            get_background_job_limits_impl(
                16, /*cpu_num*/
                &KVDB_DEFAULT_BACKGROUND_JOB_LIMITS
            ),
            KVDB_DEFAULT_BACKGROUND_JOB_LIMITS,
        );
        assert_eq!(
            get_background_job_limits_impl(
                16, /*cpu_num*/
                &RAFTDB_DEFAULT_BACKGROUND_JOB_LIMITS
            ),
            RAFTDB_DEFAULT_BACKGROUND_JOB_LIMITS,
        );
    }

    #[test]
    fn test_config_template_is_valid() {
        let template_config = std::include_str!("../etc/config-template.toml")
            .lines()
            .map(|l| l.strip_prefix('#').unwrap_or(l))
            .join("\n");

        let mut cfg: TiKvConfig = toml::from_str(&template_config).unwrap();
        cfg.validate().unwrap();
    }

    #[test]
    fn test_config_template_no_superfluous_keys() {
        let template_config = std::include_str!("../etc/config-template.toml")
            .lines()
            .map(|l| l.strip_prefix('#').unwrap_or(l))
            .join("\n");

        let mut deserializer = toml::Deserializer::new(&template_config);
        let mut unrecognized_keys = Vec::new();
        let _: TiKvConfig = serde_ignored::deserialize(&mut deserializer, |key| {
            unrecognized_keys.push(key.to_string())
        })
        .unwrap();

        // Don't use `is_empty()` so we see which keys are superfluous on failure.
        assert_eq!(unrecognized_keys, Vec::<String>::new());
    }

    #[test]
    fn test_config_template_matches_default() {
        let template_config = std::include_str!("../etc/config-template.toml")
            .lines()
            .map(|l| l.strip_prefix('#').unwrap_or(l))
            .join("\n");

        let mut cfg: TiKvConfig = toml::from_str(&template_config).unwrap();
        let mut default_cfg = TiKvConfig::default();

        // Some default values are computed based on the environment.
        // Because we can't set config values for these in `config-template.toml`, we will handle
        // them manually.
        cfg.readpool.unified.max_thread_count = default_cfg.readpool.unified.max_thread_count;
        cfg.readpool.storage.high_concurrency = default_cfg.readpool.storage.high_concurrency;
        cfg.readpool.storage.normal_concurrency = default_cfg.readpool.storage.normal_concurrency;
        cfg.readpool.storage.low_concurrency = default_cfg.readpool.storage.low_concurrency;
        cfg.readpool.coprocessor.high_concurrency =
            default_cfg.readpool.coprocessor.high_concurrency;
        cfg.readpool.coprocessor.normal_concurrency =
            default_cfg.readpool.coprocessor.normal_concurrency;
        cfg.readpool.coprocessor.low_concurrency = default_cfg.readpool.coprocessor.low_concurrency;
        cfg.server.grpc_memory_pool_quota = default_cfg.server.grpc_memory_pool_quota;
        cfg.server.background_thread_count = default_cfg.server.background_thread_count;
        cfg.server.end_point_max_concurrency = default_cfg.server.end_point_max_concurrency;
        cfg.storage.scheduler_worker_pool_size = default_cfg.storage.scheduler_worker_pool_size;
        cfg.rocksdb.max_background_jobs = default_cfg.rocksdb.max_background_jobs;
        cfg.rocksdb.max_background_flushes = default_cfg.rocksdb.max_background_flushes;
        cfg.rocksdb.max_sub_compactions = default_cfg.rocksdb.max_sub_compactions;
        cfg.rocksdb.titan.max_background_gc = default_cfg.rocksdb.titan.max_background_gc;
        cfg.raftdb.max_background_jobs = default_cfg.raftdb.max_background_jobs;
        cfg.raftdb.max_background_flushes = default_cfg.raftdb.max_background_flushes;
        cfg.raftdb.max_sub_compactions = default_cfg.raftdb.max_sub_compactions;
        cfg.raftdb.titan.max_background_gc = default_cfg.raftdb.titan.max_background_gc;
        cfg.backup.num_threads = default_cfg.backup.num_threads;

        // There is another set of config values that we can't directly compare:
        // When the default values are `None`, but are then resolved to `Some(_)` later on.
        default_cfg.readpool.storage.adjust_use_unified_pool();
        default_cfg.readpool.coprocessor.adjust_use_unified_pool();
        default_cfg.security.redact_info_log = Some(false);

        // Other special cases.
        cfg.pd.retry_max_count = default_cfg.pd.retry_max_count; // Both -1 and isize::MAX are the same.
        cfg.storage.block_cache.capacity = None; // Either `None` and a value is computed or `Some(_)` fixed value.
        cfg.memory_usage_limit = None;
        cfg.coprocessor_v2.coprocessor_plugin_directory = None; // Default is `None`, which is represented by not setting the key.

        assert_eq!(cfg, default_cfg);
    }

    #[test]
    fn test_compatibility_with_old_config_template() {
        let mut buf = Vec::new();
        let resp = reqwest::blocking::get(
            "https://raw.githubusercontent.com/tikv/tikv/master/etc/config-template.toml",
        );
        match resp {
            Ok(mut resp) => {
                std::io::copy(&mut resp, &mut buf).expect("failed to copy content");
                let template_config = std::str::from_utf8(&buf)
                    .unwrap()
                    .lines()
                    .map(|l| l.strip_prefix('#').unwrap_or(l))
                    .join("\n");
                let _: TiKvConfig = toml::from_str(&template_config).unwrap();
            }
            Err(e) => {
                if e.is_timeout() {
                    println!("warn: fail to download latest config template due to timeout");
                } else {
                    panic!("fail to download latest config template");
                }
            }
        }
    }

    #[test]
    fn test_cdc() {
        let content = r#"
            [cdc]
        "#;
        let mut cfg: TiKvConfig = toml::from_str(content).unwrap();
        cfg.validate().unwrap();

        // old-value-cache-size is deprecated, 0 must not report error.
        let content = r#"
            [cdc]
            old-value-cache-size = 0
        "#;
        let mut cfg: TiKvConfig = toml::from_str(content).unwrap();
        cfg.validate().unwrap();

        let content = r#"
            [cdc]
            min-ts-interval = "0s"
        "#;
        let mut cfg: TiKvConfig = toml::from_str(content).unwrap();
        cfg.validate().unwrap_err();

        let content = r#"
            [cdc]
            incremental-scan-threads = 0
        "#;
        let mut cfg: TiKvConfig = toml::from_str(content).unwrap();
        cfg.validate().unwrap_err();

        let content = r#"
            [cdc]
            incremental-scan-concurrency = 0
        "#;
        let mut cfg: TiKvConfig = toml::from_str(content).unwrap();
        cfg.validate().unwrap_err();

        let content = r#"
            [cdc]
            incremental-scan-concurrency = 1
            incremental-scan-threads = 2
        "#;
        let mut cfg: TiKvConfig = toml::from_str(content).unwrap();
        cfg.validate().unwrap_err();
    }

    #[test]
    fn test_module_from_str() {
        let cases = vec![
            ("readpool", Module::Readpool),
            ("server", Module::Server),
            ("metric", Module::Metric),
            ("raft_store", Module::Raftstore),
            ("coprocessor", Module::Coprocessor),
            ("pd", Module::Pd),
            ("split", Module::Split),
            ("rocksdb", Module::Rocksdb),
            ("raft_engine", Module::RaftEngine),
            ("storage", Module::Storage),
            ("security", Module::Security),
            ("import", Module::Import),
            ("backup", Module::Backup),
            ("pessimistic_txn", Module::PessimisticTxn),
            ("gc", Module::Gc),
            ("cdc", Module::CDC),
            ("resolved_ts", Module::ResolvedTs),
            ("resource_metering", Module::ResourceMetering),
            ("unknown", Module::Unknown("unknown".to_string())),
        ];
        for (name, module) in cases {
            assert_eq!(Module::from(name), module);
        }
    }

    #[test]
    fn test_numeric_enum_serializing() {
        let normal_string_config = r#"
            compaction-style = 1
        "#;
        let config: DefaultCfConfig = toml::from_str(normal_string_config).unwrap();
        assert_eq!(config.compaction_style, DBCompactionStyle::Universal);

        // Test if we support string value
        let normal_string_config = r#"
            compaction-style = "universal"
        "#;
        let config: DefaultCfConfig = toml::from_str(normal_string_config).unwrap();
        assert_eq!(config.compaction_style, DBCompactionStyle::Universal);
        assert!(
            toml::to_string(&config)
                .unwrap()
                .contains("compaction-style = 1")
        );

        let bad_string_config = r#"
            compaction-style = "level1"
        "#;
        let r = panic_hook::recover_safe(|| {
            let _: DefaultCfConfig = toml::from_str(bad_string_config).unwrap();
        });
        assert!(r.is_err());

        let bad_string_config = r#"
            compaction-style = 4
        "#;
        let r = panic_hook::recover_safe(|| {
            let _: DefaultCfConfig = toml::from_str(bad_string_config).unwrap();
        });
        assert!(r.is_err());

        // rate-limiter-mode default values is 2
        let config_str = r#"
            rate-limiter-mode = 1
        "#;

        let config: DbConfig = toml::from_str(config_str).unwrap();
        assert_eq!(config.rate_limiter_mode, DBRateLimiterMode::ReadOnly);

        assert!(
            toml::to_string(&config)
                .unwrap()
                .contains("rate-limiter-mode = 1")
        );
    }

    #[test]
    fn test_serde_to_online_config() {
        let cases = vec![
            (
                "raftstore.store_pool_size",
                "raft_store.store_batch_system.pool_size",
            ),
            (
                "raftstore.store-pool-size",
                "raft_store.store_batch_system.pool_size",
            ),
            (
                "raftstore.store_max_batch_size",
                "raft_store.store_batch_system.max_batch_size",
            ),
            (
                "raftstore.store-max-batch-size",
                "raft_store.store_batch_system.max_batch_size",
            ),
            (
                "raftstore.apply_pool_size",
                "raft_store.apply_batch_system.pool_size",
            ),
            (
                "raftstore.apply-pool-size",
                "raft_store.apply_batch_system.pool_size",
            ),
            (
                "raftstore.apply_max_batch_size",
                "raft_store.apply_batch_system.max_batch_size",
            ),
            (
                "raftstore.apply-max-batch-size",
                "raft_store.apply_batch_system.max_batch_size",
            ),
            (
                "raftstore.store_io_pool_size",
                "raft_store.store_io_pool_size",
            ),
            (
                "raftstore.store-io-pool-size",
                "raft_store.store_io_pool_size",
            ),
            (
                "raftstore.apply_yield_duration",
                "raft_store.apply_yield_duration",
            ),
            (
                "raftstore.apply-yield-duration",
                "raft_store.apply_yield_duration",
            ),
            (
                "raftstore.raft_store_max_leader_lease",
                "raft_store.raft_store_max_leader_lease",
            ),
        ];

        for (name, res) in cases {
            assert_eq!(serde_to_online_config(name.into()).as_str(), res);
        }
    }
}<|MERGE_RESOLUTION|>--- conflicted
+++ resolved
@@ -2564,13 +2564,8 @@
             panic_when_unexpected_key_or_data: false,
             enable_io_snoop: true,
             abort_on_panic: false,
-<<<<<<< HEAD
-            memory_usage_limit: OptionReadableSize(None),
+            memory_usage_limit: None,
             memory_usage_high_water: 0.8,
-=======
-            memory_usage_limit: None,
-            memory_usage_high_water: 0.9,
->>>>>>> 75a92f66
             log: LogConfig::default(),
             readpool: ReadPoolConfig::default(),
             server: ServerConfig::default(),
