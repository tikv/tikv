// Copyright 2017 TiKV Project Authors. Licensed under Apache-2.0.

//! Configuration for the entire server.
//!
//! TiKV is configured through the `TiKvConfig` type, which is in turn
//! made up of many other configuration types.

use std::cmp;
use std::collections::HashMap;
use std::error::Error;
use std::fs;
use std::i32;
use std::io::Error as IoError;
use std::io::Write;
use std::path::Path;
use std::sync::{Arc, RwLock};
use std::usize;

use configuration::{ConfigChange, ConfigManager, ConfigValue, Configuration, Result as CfgResult};
use engine_rocks::config::{self as rocks_config, BlobRunMode, CompressionType, LogLevel};
use engine_rocks::properties::MvccPropertiesCollectorFactory;
use engine_rocks::raw::{
    BlockBasedOptions, Cache, ColumnFamilyOptions, CompactionFilterFactory, CompactionPriority,
    DBCompactionStyle, DBCompressionType, DBOptions, DBRateLimiterMode, DBRecoveryMode,
    LRUCacheOptions, TitanDBOptions,
};
use engine_rocks::raw_util::CFOptions;
use engine_rocks::util::{
    FixedPrefixSliceTransform, FixedSuffixSliceTransform, NoopSliceTransform,
};
use engine_rocks::{
    RaftDBLogger, RangePropertiesCollectorFactory, RocksEngine, RocksEventListener,
    RocksSstPartitionerFactory, RocksdbLogger, TtlPropertiesCollectorFactory,
    DEFAULT_PROP_KEYS_INDEX_DISTANCE, DEFAULT_PROP_SIZE_INDEX_DISTANCE,
};
use engine_traits::{CFOptionsExt, ColumnFamilyOptions as ColumnFamilyOptionsTrait, DBOptionsExt};
use engine_traits::{CF_DEFAULT, CF_LOCK, CF_RAFT, CF_WRITE};
use keys::region_raft_prefix_len;
use pd_client::Config as PdConfig;
use raft_log_engine::RaftEngineConfig as RawRaftEngineConfig;
use raft_log_engine::RaftLogEngine;
use raftstore::coprocessor::{Config as CopConfig, RegionInfoAccessor};
use raftstore::store::Config as RaftstoreConfig;
use raftstore::store::{CompactionGuardGeneratorFactory, SplitConfig};
use security::SecurityConfig;
use tikv_util::config::{
    self, LogFormat, OptionReadableSize, ReadableDuration, ReadableSize, TomlWriter, GIB, MIB,
};
use tikv_util::sys::SysQuota;
use tikv_util::time::duration_to_sec;
use tikv_util::yatp_pool;

use crate::coprocessor_v2::Config as CoprocessorV2Config;
use crate::import::Config as ImportConfig;
use crate::server::gc_worker::GcConfig;
use crate::server::gc_worker::WriteCompactionFilterFactory;
use crate::server::lock_manager::Config as PessimisticTxnConfig;
use crate::server::ttl::TTLCompactionFilterFactory;
use crate::server::Config as ServerConfig;
use crate::server::CONFIG_ROCKSDB_GAUGE;
use crate::storage::config::{Config as StorageConfig, DEFAULT_DATA_DIR};

pub const DEFAULT_ROCKSDB_SUB_DIR: &str = "db";

const LOCKCF_MIN_MEM: usize = 256 * MIB as usize;
const LOCKCF_MAX_MEM: usize = GIB as usize;
const RAFT_MIN_MEM: usize = 256 * MIB as usize;
const RAFT_MAX_MEM: usize = 2 * GIB as usize;
const LAST_CONFIG_FILE: &str = "last_tikv.toml";
const TMP_CONFIG_FILE: &str = "tmp_tikv.toml";
const MAX_BLOCK_SIZE: usize = 32 * MIB as usize;

<<<<<<< HEAD
fn memory_mb_for_cf(is_raft_db: bool, cf: &str) -> usize {
    let total_mem = SysQuota::memory_limit_in_bytes();
=======
fn memory_limit_for_cf(is_raft_db: bool, cf: &str, total_mem: u64) -> ReadableSize {
>>>>>>> 9f0921c7
    let (ratio, min, max) = match (is_raft_db, cf) {
        (true, CF_DEFAULT) => (0.02, RAFT_MIN_MEM, RAFT_MAX_MEM),
        (false, CF_DEFAULT) => (0.25, 0, usize::MAX),
        (false, CF_LOCK) => (0.02, LOCKCF_MIN_MEM, LOCKCF_MAX_MEM),
        (false, CF_WRITE) => (0.15, 0, usize::MAX),
        _ => unreachable!(),
    };
    let mut size = (total_mem as f64 * ratio) as usize;
    if size < min {
        size = min;
    } else if size > max {
        size = max;
    }
    ReadableSize::mb(size as u64 / MIB)
}

#[derive(Clone, Serialize, Deserialize, PartialEq, Debug, Configuration)]
#[serde(default)]
#[serde(rename_all = "kebab-case")]
pub struct TitanCfConfig {
    #[config(skip)]
    pub min_blob_size: ReadableSize,
    #[config(skip)]
    pub blob_file_compression: CompressionType,
    #[config(skip)]
    pub blob_cache_size: ReadableSize,
    #[config(skip)]
    pub min_gc_batch_size: ReadableSize,
    #[config(skip)]
    pub max_gc_batch_size: ReadableSize,
    #[config(skip)]
    pub discardable_ratio: f64,
    #[config(skip)]
    pub sample_ratio: f64,
    #[config(skip)]
    pub merge_small_file_threshold: ReadableSize,
    pub blob_run_mode: BlobRunMode,
    #[config(skip)]
    pub level_merge: bool,
    #[config(skip)]
    pub range_merge: bool,
    #[config(skip)]
    pub max_sorted_runs: i32,
    #[config(skip)]
    pub gc_merge_rewrite: bool,
}

impl Default for TitanCfConfig {
    fn default() -> Self {
        Self {
            min_blob_size: ReadableSize::kb(1), // disable titan default
            blob_file_compression: CompressionType::Lz4,
            blob_cache_size: ReadableSize::mb(0),
            min_gc_batch_size: ReadableSize::mb(16),
            max_gc_batch_size: ReadableSize::mb(64),
            discardable_ratio: 0.5,
            sample_ratio: 0.1,
            merge_small_file_threshold: ReadableSize::mb(8),
            blob_run_mode: BlobRunMode::Normal,
            level_merge: false,
            range_merge: true,
            max_sorted_runs: 20,
            gc_merge_rewrite: false,
        }
    }
}

impl TitanCfConfig {
    fn build_opts(&self) -> TitanDBOptions {
        let mut opts = TitanDBOptions::new();
        opts.set_min_blob_size(self.min_blob_size.0 as u64);
        opts.set_blob_file_compression(self.blob_file_compression.into());
        opts.set_blob_cache(self.blob_cache_size.0 as usize, -1, false, 0.0);
        opts.set_min_gc_batch_size(self.min_gc_batch_size.0 as u64);
        opts.set_max_gc_batch_size(self.max_gc_batch_size.0 as u64);
        opts.set_discardable_ratio(self.discardable_ratio);
        opts.set_sample_ratio(self.sample_ratio);
        opts.set_merge_small_file_threshold(self.merge_small_file_threshold.0 as u64);
        opts.set_blob_run_mode(self.blob_run_mode.into());
        opts.set_level_merge(self.level_merge);
        opts.set_range_merge(self.range_merge);
        opts.set_max_sorted_runs(self.max_sorted_runs);
        opts.set_gc_merge_rewrite(self.gc_merge_rewrite);
        opts
    }
}

#[derive(Clone, Copy, Debug, Eq, PartialEq)]
struct BackgroundJobLimits {
    max_background_jobs: u32,
    max_background_flushes: u32,
    max_sub_compactions: u32,
    max_titan_background_gc: u32,
}

const KVDB_DEFAULT_BACKGROUND_JOB_LIMITS: BackgroundJobLimits = BackgroundJobLimits {
    max_background_jobs: 10,
    max_background_flushes: 4,
    max_sub_compactions: 3,
    max_titan_background_gc: 4,
};

const RAFTDB_DEFAULT_BACKGROUND_JOB_LIMITS: BackgroundJobLimits = BackgroundJobLimits {
    max_background_jobs: 4,
    max_background_flushes: 1,
    max_sub_compactions: 2,
    max_titan_background_gc: 4,
};

fn get_background_job_limits_impl(
    cpu_num: u32,
    defaults: &BackgroundJobLimits,
) -> BackgroundJobLimits {
    // At the minimum, we should have two background jobs: one for flush and one for compaction.
    // Otherwise, the number of background jobs should not exceed cpu_num - 1.
    // By default, rocksdb assign (max_background_jobs / 4) threads dedicated for flush, and
    // the rest shared by flush and compaction.
    let max_background_jobs = cmp::max(2, cmp::min(defaults.max_background_jobs, cpu_num));
    // Scale flush threads proportionally to cpu cores. Also make sure the number of flush
    // threads doesn't exceed total jobs.
    let max_background_flushes = cmp::min(
        (max_background_jobs + 2) / 3,
        defaults.max_background_flushes,
    );
    // Cap max_sub_compactions to allow at least two compactions.
    let max_compactions = max_background_jobs - max_background_flushes;
    let max_sub_compactions: u32 = cmp::max(
        1,
        cmp::min(defaults.max_sub_compactions, (max_compactions - 1) as u32),
    );
    // Maximum background GC threads for Titan
    let max_titan_background_gc = cmp::min(defaults.max_titan_background_gc, cpu_num);

    BackgroundJobLimits {
        max_background_jobs,
        max_background_flushes,
        max_sub_compactions,
        max_titan_background_gc,
    }
}

fn get_background_job_limits(defaults: &BackgroundJobLimits) -> BackgroundJobLimits {
    let cpu_num = cmp::max(SysQuota::cpu_cores_quota() as u32, 1);
    get_background_job_limits_impl(cpu_num, defaults)
}

macro_rules! cf_config {
    ($name:ident) => {
        #[derive(Clone, Serialize, Deserialize, PartialEq, Debug, Configuration)]
        #[serde(default)]
        #[serde(rename_all = "kebab-case")]
        pub struct $name {
            #[config(skip)]
            pub block_size: ReadableSize,
            pub block_cache_size: ReadableSize,
            #[config(skip)]
            pub disable_block_cache: bool,
            #[config(skip)]
            pub cache_index_and_filter_blocks: bool,
            #[config(skip)]
            pub pin_l0_filter_and_index_blocks: bool,
            #[config(skip)]
            pub use_bloom_filter: bool,
            #[config(skip)]
            pub optimize_filters_for_hits: bool,
            #[config(skip)]
            pub whole_key_filtering: bool,
            #[config(skip)]
            pub bloom_filter_bits_per_key: i32,
            #[config(skip)]
            pub block_based_bloom_filter: bool,
            #[config(skip)]
            pub read_amp_bytes_per_bit: u32,
            #[serde(with = "rocks_config::compression_type_level_serde")]
            #[config(skip)]
            pub compression_per_level: [DBCompressionType; 7],
            pub write_buffer_size: ReadableSize,
            pub max_write_buffer_number: i32,
            #[config(skip)]
            pub min_write_buffer_number_to_merge: i32,
            pub max_bytes_for_level_base: ReadableSize,
            pub target_file_size_base: ReadableSize,
            pub level0_file_num_compaction_trigger: i32,
            pub level0_slowdown_writes_trigger: i32,
            pub level0_stop_writes_trigger: i32,
            pub max_compaction_bytes: ReadableSize,
            #[serde(with = "rocks_config::compaction_pri_serde")]
            #[config(skip)]
            pub compaction_pri: CompactionPriority,
            #[config(skip)]
            pub dynamic_level_bytes: bool,
            #[config(skip)]
            pub num_levels: i32,
            pub max_bytes_for_level_multiplier: i32,
            #[serde(with = "rocks_config::compaction_style_serde")]
            #[config(skip)]
            pub compaction_style: DBCompactionStyle,
            pub disable_auto_compactions: bool,
            pub soft_pending_compaction_bytes_limit: ReadableSize,
            pub hard_pending_compaction_bytes_limit: ReadableSize,
            #[config(skip)]
            pub force_consistency_checks: bool,
            #[config(skip)]
            pub prop_size_index_distance: u64,
            #[config(skip)]
            pub prop_keys_index_distance: u64,
            #[config(skip)]
            pub enable_doubly_skiplist: bool,
            #[config(skip)]
            pub enable_compaction_guard: bool,
            #[config(skip)]
            pub compaction_guard_min_output_file_size: ReadableSize,
            #[config(skip)]
            pub compaction_guard_max_output_file_size: ReadableSize,
            #[serde(with = "rocks_config::compression_type_serde")]
            #[config(skip)]
            pub bottommost_level_compression: DBCompressionType,
            #[config(skip)]
            pub bottommost_zstd_compression_dict_size: i32,
            #[config(skip)]
            pub bottommost_zstd_compression_sample_size: i32,
            #[config(submodule)]
            pub titan: TitanCfConfig,
        }

        impl $name {
            fn validate(&self) -> Result<(), Box<dyn Error>> {
                if self.block_size.0 as usize > MAX_BLOCK_SIZE {
                    return Err(format!(
                        "invalid block-size {} for {}, exceed max size {}",
                        self.block_size.0,
                        stringify!($name),
                        MAX_BLOCK_SIZE
                    )
                    .into());
                }
                Ok(())
            }
        }
    };
}

macro_rules! write_into_metrics {
    ($cf:expr, $tag:expr, $metrics:expr) => {{
        $metrics
            .with_label_values(&[$tag, "block_size"])
            .set($cf.block_size.0 as f64);
        $metrics
            .with_label_values(&[$tag, "block_cache_size"])
            .set($cf.block_cache_size.0 as f64);
        $metrics
            .with_label_values(&[$tag, "disable_block_cache"])
            .set(($cf.disable_block_cache as i32).into());

        $metrics
            .with_label_values(&[$tag, "cache_index_and_filter_blocks"])
            .set(($cf.cache_index_and_filter_blocks as i32).into());
        $metrics
            .with_label_values(&[$tag, "pin_l0_filter_and_index_blocks"])
            .set(($cf.pin_l0_filter_and_index_blocks as i32).into());

        $metrics
            .with_label_values(&[$tag, "use_bloom_filter"])
            .set(($cf.use_bloom_filter as i32).into());
        $metrics
            .with_label_values(&[$tag, "optimize_filters_for_hits"])
            .set(($cf.optimize_filters_for_hits as i32).into());
        $metrics
            .with_label_values(&[$tag, "whole_key_filtering"])
            .set(($cf.whole_key_filtering as i32).into());
        $metrics
            .with_label_values(&[$tag, "bloom_filter_bits_per_key"])
            .set($cf.bloom_filter_bits_per_key.into());
        $metrics
            .with_label_values(&[$tag, "block_based_bloom_filter"])
            .set(($cf.block_based_bloom_filter as i32).into());

        $metrics
            .with_label_values(&[$tag, "read_amp_bytes_per_bit"])
            .set($cf.read_amp_bytes_per_bit.into());
        $metrics
            .with_label_values(&[$tag, "write_buffer_size"])
            .set($cf.write_buffer_size.0 as f64);
        $metrics
            .with_label_values(&[$tag, "max_write_buffer_number"])
            .set($cf.max_write_buffer_number.into());
        $metrics
            .with_label_values(&[$tag, "min_write_buffer_number_to_merge"])
            .set($cf.min_write_buffer_number_to_merge.into());
        $metrics
            .with_label_values(&[$tag, "max_bytes_for_level_base"])
            .set($cf.max_bytes_for_level_base.0 as f64);
        $metrics
            .with_label_values(&[$tag, "target_file_size_base"])
            .set($cf.target_file_size_base.0 as f64);
        $metrics
            .with_label_values(&[$tag, "level0_file_num_compaction_trigger"])
            .set($cf.level0_file_num_compaction_trigger.into());
        $metrics
            .with_label_values(&[$tag, "level0_slowdown_writes_trigger"])
            .set($cf.level0_slowdown_writes_trigger.into());
        $metrics
            .with_label_values(&[$tag, "level0_stop_writes_trigger"])
            .set($cf.level0_stop_writes_trigger.into());
        $metrics
            .with_label_values(&[$tag, "max_compaction_bytes"])
            .set($cf.max_compaction_bytes.0 as f64);
        $metrics
            .with_label_values(&[$tag, "dynamic_level_bytes"])
            .set(($cf.dynamic_level_bytes as i32).into());
        $metrics
            .with_label_values(&[$tag, "num_levels"])
            .set($cf.num_levels.into());
        $metrics
            .with_label_values(&[$tag, "max_bytes_for_level_multiplier"])
            .set($cf.max_bytes_for_level_multiplier.into());

        $metrics
            .with_label_values(&[$tag, "disable_auto_compactions"])
            .set(($cf.disable_auto_compactions as i32).into());
        $metrics
            .with_label_values(&[$tag, "soft_pending_compaction_bytes_limit"])
            .set($cf.soft_pending_compaction_bytes_limit.0 as f64);
        $metrics
            .with_label_values(&[$tag, "hard_pending_compaction_bytes_limit"])
            .set($cf.hard_pending_compaction_bytes_limit.0 as f64);
        $metrics
            .with_label_values(&[$tag, "force_consistency_checks"])
            .set(($cf.force_consistency_checks as i32).into());
        $metrics
            .with_label_values(&[$tag, "enable_doubly_skiplist"])
            .set(($cf.enable_doubly_skiplist as i32).into());
        $metrics
            .with_label_values(&[$tag, "titan_min_blob_size"])
            .set($cf.titan.min_blob_size.0 as f64);
        $metrics
            .with_label_values(&[$tag, "titan_blob_cache_size"])
            .set($cf.titan.blob_cache_size.0 as f64);
        $metrics
            .with_label_values(&[$tag, "titan_min_gc_batch_size"])
            .set($cf.titan.min_gc_batch_size.0 as f64);
        $metrics
            .with_label_values(&[$tag, "titan_max_gc_batch_size"])
            .set($cf.titan.max_gc_batch_size.0 as f64);
        $metrics
            .with_label_values(&[$tag, "titan_discardable_ratio"])
            .set($cf.titan.discardable_ratio);
        $metrics
            .with_label_values(&[$tag, "titan_sample_ratio"])
            .set($cf.titan.sample_ratio);
        $metrics
            .with_label_values(&[$tag, "titan_merge_small_file_threshold"])
            .set($cf.titan.merge_small_file_threshold.0 as f64);
    }};
}

macro_rules! build_cf_opt {
    ($opt:ident, $cf_name:ident, $cache:ident, $region_info_provider:ident) => {{
        let mut block_base_opts = BlockBasedOptions::new();
        block_base_opts.set_block_size($opt.block_size.0 as usize);
        block_base_opts.set_no_block_cache($opt.disable_block_cache);
        if let Some(cache) = $cache {
            block_base_opts.set_block_cache(cache);
        } else {
            let mut cache_opts = LRUCacheOptions::new();
            cache_opts.set_capacity($opt.block_cache_size.0 as usize);
            block_base_opts.set_block_cache(&Cache::new_lru_cache(cache_opts));
        }
        block_base_opts.set_cache_index_and_filter_blocks($opt.cache_index_and_filter_blocks);
        block_base_opts
            .set_pin_l0_filter_and_index_blocks_in_cache($opt.pin_l0_filter_and_index_blocks);
        if $opt.use_bloom_filter {
            block_base_opts.set_bloom_filter(
                $opt.bloom_filter_bits_per_key,
                $opt.block_based_bloom_filter,
            );
            block_base_opts.set_whole_key_filtering($opt.whole_key_filtering);
        }
        block_base_opts.set_read_amp_bytes_per_bit($opt.read_amp_bytes_per_bit);
        let mut cf_opts = ColumnFamilyOptions::new();
        cf_opts.set_block_based_table_factory(&block_base_opts);
        cf_opts.set_num_levels($opt.num_levels);
        assert!($opt.compression_per_level.len() >= $opt.num_levels as usize);
        let compression_per_level = $opt.compression_per_level[..$opt.num_levels as usize].to_vec();
        cf_opts.compression_per_level(compression_per_level.as_slice());
        cf_opts.bottommost_compression($opt.bottommost_level_compression);
        // To set for bottommost level sst compression. The first 3 parameters refer to the
        // default value in `CompressionOptions` in `rocksdb/include/rocksdb/advanced_options.h`.
        cf_opts.set_bottommost_level_compression_options(
            -14,   /* window_bits */
            32767, /* level */
            0,     /* strategy */
            $opt.bottommost_zstd_compression_dict_size,
            $opt.bottommost_zstd_compression_sample_size,
        );
        cf_opts.set_write_buffer_size($opt.write_buffer_size.0);
        cf_opts.set_max_write_buffer_number($opt.max_write_buffer_number);
        cf_opts.set_min_write_buffer_number_to_merge($opt.min_write_buffer_number_to_merge);
        cf_opts.set_max_bytes_for_level_base($opt.max_bytes_for_level_base.0);
        cf_opts.set_target_file_size_base($opt.target_file_size_base.0);
        cf_opts.set_level_zero_file_num_compaction_trigger($opt.level0_file_num_compaction_trigger);
        cf_opts.set_level_zero_slowdown_writes_trigger($opt.level0_slowdown_writes_trigger);
        cf_opts.set_level_zero_stop_writes_trigger($opt.level0_stop_writes_trigger);
        cf_opts.set_max_compaction_bytes($opt.max_compaction_bytes.0);
        cf_opts.compaction_priority($opt.compaction_pri);
        cf_opts.set_level_compaction_dynamic_level_bytes($opt.dynamic_level_bytes);
        cf_opts.set_max_bytes_for_level_multiplier($opt.max_bytes_for_level_multiplier);
        cf_opts.set_compaction_style($opt.compaction_style);
        cf_opts.set_disable_auto_compactions($opt.disable_auto_compactions);
        cf_opts.set_soft_pending_compaction_bytes_limit($opt.soft_pending_compaction_bytes_limit.0);
        cf_opts.set_hard_pending_compaction_bytes_limit($opt.hard_pending_compaction_bytes_limit.0);
        cf_opts.set_optimize_filters_for_hits($opt.optimize_filters_for_hits);
        cf_opts.set_force_consistency_checks($opt.force_consistency_checks);
        if $opt.enable_doubly_skiplist {
            cf_opts.set_doubly_skiplist();
        }
        if $opt.enable_compaction_guard {
            if let Some(provider) = $region_info_provider {
                let factory = CompactionGuardGeneratorFactory::new(
                    $cf_name,
                    provider.clone(),
                    $opt.compaction_guard_min_output_file_size.0,
                )
                .unwrap();
                cf_opts.set_sst_partitioner_factory(RocksSstPartitionerFactory(factory));
                cf_opts.set_target_file_size_base($opt.compaction_guard_max_output_file_size.0);
            } else {
                warn!("compaction guard is disabled due to region info provider not available")
            }
        }
        cf_opts
    }};
}

cf_config!(DefaultCfConfig);

impl Default for DefaultCfConfig {
    fn default() -> DefaultCfConfig {
        let total_mem = TiKvConfig::default_memory_usage_limit().0;

        DefaultCfConfig {
            block_size: ReadableSize::kb(64),
            block_cache_size: memory_limit_for_cf(false, CF_DEFAULT, total_mem),
            disable_block_cache: false,
            cache_index_and_filter_blocks: true,
            pin_l0_filter_and_index_blocks: true,
            use_bloom_filter: true,
            optimize_filters_for_hits: true,
            whole_key_filtering: true,
            bloom_filter_bits_per_key: 10,
            block_based_bloom_filter: false,
            read_amp_bytes_per_bit: 0,
            compression_per_level: [
                DBCompressionType::No,
                DBCompressionType::No,
                DBCompressionType::Lz4,
                DBCompressionType::Lz4,
                DBCompressionType::Lz4,
                DBCompressionType::Zstd,
                DBCompressionType::Zstd,
            ],
            write_buffer_size: ReadableSize::mb(128),
            max_write_buffer_number: 5,
            min_write_buffer_number_to_merge: 1,
            max_bytes_for_level_base: ReadableSize::mb(512),
            target_file_size_base: ReadableSize::mb(8),
            level0_file_num_compaction_trigger: 4,
            level0_slowdown_writes_trigger: 20,
            level0_stop_writes_trigger: 36,
            max_compaction_bytes: ReadableSize::gb(2),
            compaction_pri: CompactionPriority::MinOverlappingRatio,
            dynamic_level_bytes: true,
            num_levels: 7,
            max_bytes_for_level_multiplier: 10,
            compaction_style: DBCompactionStyle::Level,
            disable_auto_compactions: false,
            soft_pending_compaction_bytes_limit: ReadableSize::gb(64),
            hard_pending_compaction_bytes_limit: ReadableSize::gb(256),
            force_consistency_checks: false,
            prop_size_index_distance: DEFAULT_PROP_SIZE_INDEX_DISTANCE,
            prop_keys_index_distance: DEFAULT_PROP_KEYS_INDEX_DISTANCE,
            enable_doubly_skiplist: true,
            enable_compaction_guard: true,
            compaction_guard_min_output_file_size: ReadableSize::mb(8),
            compaction_guard_max_output_file_size: ReadableSize::mb(128),
            titan: TitanCfConfig::default(),
            bottommost_level_compression: DBCompressionType::Zstd,
            bottommost_zstd_compression_dict_size: 0,
            bottommost_zstd_compression_sample_size: 0,
        }
    }
}

impl DefaultCfConfig {
    pub fn build_opt(
        &self,
        cache: &Option<Cache>,
        region_info_accessor: Option<&RegionInfoAccessor>,
        enable_ttl: bool,
    ) -> ColumnFamilyOptions {
        let mut cf_opts = build_cf_opt!(self, CF_DEFAULT, cache, region_info_accessor);
        let f = Box::new(RangePropertiesCollectorFactory {
            prop_size_index_distance: self.prop_size_index_distance,
            prop_keys_index_distance: self.prop_keys_index_distance,
        });
        cf_opts.add_table_properties_collector_factory("tikv.range-properties-collector", f);
        if enable_ttl {
            cf_opts.add_table_properties_collector_factory(
                "tikv.ttl-properties-collector",
                Box::new(TtlPropertiesCollectorFactory {}),
            );
            cf_opts
                .set_compaction_filter_factory(
                    "ttl_compaction_filter_factory",
                    Box::new(TTLCompactionFilterFactory {}) as Box<dyn CompactionFilterFactory>,
                )
                .unwrap();
        }
        cf_opts.set_titandb_options(&self.titan.build_opts());
        cf_opts
    }
}

cf_config!(WriteCfConfig);

impl Default for WriteCfConfig {
    fn default() -> WriteCfConfig {
        let total_mem = TiKvConfig::default_memory_usage_limit().0;

        // Setting blob_run_mode=read_only effectively disable Titan.
        let titan = TitanCfConfig {
            blob_run_mode: BlobRunMode::ReadOnly,
            ..Default::default()
        };

        WriteCfConfig {
            block_size: ReadableSize::kb(64),
            block_cache_size: memory_limit_for_cf(false, CF_WRITE, total_mem),
            disable_block_cache: false,
            cache_index_and_filter_blocks: true,
            pin_l0_filter_and_index_blocks: true,
            use_bloom_filter: true,
            optimize_filters_for_hits: false,
            whole_key_filtering: false,
            bloom_filter_bits_per_key: 10,
            block_based_bloom_filter: false,
            read_amp_bytes_per_bit: 0,
            compression_per_level: [
                DBCompressionType::No,
                DBCompressionType::No,
                DBCompressionType::Lz4,
                DBCompressionType::Lz4,
                DBCompressionType::Lz4,
                DBCompressionType::Zstd,
                DBCompressionType::Zstd,
            ],
            write_buffer_size: ReadableSize::mb(128),
            max_write_buffer_number: 5,
            min_write_buffer_number_to_merge: 1,
            max_bytes_for_level_base: ReadableSize::mb(512),
            target_file_size_base: ReadableSize::mb(8),
            level0_file_num_compaction_trigger: 4,
            level0_slowdown_writes_trigger: 20,
            level0_stop_writes_trigger: 36,
            max_compaction_bytes: ReadableSize::gb(2),
            compaction_pri: CompactionPriority::MinOverlappingRatio,
            dynamic_level_bytes: true,
            num_levels: 7,
            max_bytes_for_level_multiplier: 10,
            compaction_style: DBCompactionStyle::Level,
            disable_auto_compactions: false,
            soft_pending_compaction_bytes_limit: ReadableSize::gb(64),
            hard_pending_compaction_bytes_limit: ReadableSize::gb(256),
            force_consistency_checks: false,
            prop_size_index_distance: DEFAULT_PROP_SIZE_INDEX_DISTANCE,
            prop_keys_index_distance: DEFAULT_PROP_KEYS_INDEX_DISTANCE,
            enable_doubly_skiplist: true,
            enable_compaction_guard: true,
            compaction_guard_min_output_file_size: ReadableSize::mb(8),
            compaction_guard_max_output_file_size: ReadableSize::mb(128),
            titan,
            bottommost_level_compression: DBCompressionType::Zstd,
            bottommost_zstd_compression_dict_size: 0,
            bottommost_zstd_compression_sample_size: 0,
        }
    }
}

impl WriteCfConfig {
    pub fn build_opt(
        &self,
        cache: &Option<Cache>,
        region_info_accessor: Option<&RegionInfoAccessor>,
    ) -> ColumnFamilyOptions {
        let mut cf_opts = build_cf_opt!(self, CF_WRITE, cache, region_info_accessor);
        // Prefix extractor(trim the timestamp at tail) for write cf.
        let e = Box::new(FixedSuffixSliceTransform::new(8));
        cf_opts
            .set_prefix_extractor("FixedSuffixSliceTransform", e)
            .unwrap();
        // Create prefix bloom filter for memtable.
        cf_opts.set_memtable_prefix_bloom_size_ratio(0.1);
        // Collects user defined properties.
        let f = Box::new(MvccPropertiesCollectorFactory::default());
        cf_opts.add_table_properties_collector_factory("tikv.mvcc-properties-collector", f);
        let f = Box::new(RangePropertiesCollectorFactory {
            prop_size_index_distance: self.prop_size_index_distance,
            prop_keys_index_distance: self.prop_keys_index_distance,
        });
        cf_opts.add_table_properties_collector_factory("tikv.range-properties-collector", f);
        cf_opts
            .set_compaction_filter_factory(
                "write_compaction_filter_factory",
                Box::new(WriteCompactionFilterFactory {}) as Box<dyn CompactionFilterFactory>,
            )
            .unwrap();
        cf_opts.set_titandb_options(&self.titan.build_opts());
        cf_opts
    }
}

cf_config!(LockCfConfig);

impl Default for LockCfConfig {
    fn default() -> LockCfConfig {
        let total_mem = TiKvConfig::default_memory_usage_limit().0;

        // Setting blob_run_mode=read_only effectively disable Titan.
        let titan = TitanCfConfig {
            blob_run_mode: BlobRunMode::ReadOnly,
            ..Default::default()
        };

        LockCfConfig {
            block_size: ReadableSize::kb(16),
            block_cache_size: memory_limit_for_cf(false, CF_LOCK, total_mem),
            disable_block_cache: false,
            cache_index_and_filter_blocks: true,
            pin_l0_filter_and_index_blocks: true,
            use_bloom_filter: true,
            optimize_filters_for_hits: false,
            whole_key_filtering: true,
            bloom_filter_bits_per_key: 10,
            block_based_bloom_filter: false,
            read_amp_bytes_per_bit: 0,
            compression_per_level: [DBCompressionType::No; 7],
            write_buffer_size: ReadableSize::mb(32),
            max_write_buffer_number: 5,
            min_write_buffer_number_to_merge: 1,
            max_bytes_for_level_base: ReadableSize::mb(128),
            target_file_size_base: ReadableSize::mb(8),
            level0_file_num_compaction_trigger: 1,
            level0_slowdown_writes_trigger: 20,
            level0_stop_writes_trigger: 36,
            max_compaction_bytes: ReadableSize::gb(2),
            compaction_pri: CompactionPriority::ByCompensatedSize,
            dynamic_level_bytes: true,
            num_levels: 7,
            max_bytes_for_level_multiplier: 10,
            compaction_style: DBCompactionStyle::Level,
            disable_auto_compactions: false,
            soft_pending_compaction_bytes_limit: ReadableSize::gb(64),
            hard_pending_compaction_bytes_limit: ReadableSize::gb(256),
            force_consistency_checks: false,
            prop_size_index_distance: DEFAULT_PROP_SIZE_INDEX_DISTANCE,
            prop_keys_index_distance: DEFAULT_PROP_KEYS_INDEX_DISTANCE,
            enable_doubly_skiplist: true,
            enable_compaction_guard: false,
            compaction_guard_min_output_file_size: ReadableSize::mb(8),
            compaction_guard_max_output_file_size: ReadableSize::mb(128),
            titan,
            bottommost_level_compression: DBCompressionType::Disable,
            bottommost_zstd_compression_dict_size: 0,
            bottommost_zstd_compression_sample_size: 0,
        }
    }
}

impl LockCfConfig {
    pub fn build_opt(&self, cache: &Option<Cache>) -> ColumnFamilyOptions {
        let no_region_info_accessor: Option<&RegionInfoAccessor> = None;
        let mut cf_opts = build_cf_opt!(self, CF_LOCK, cache, no_region_info_accessor);
        let f = Box::new(NoopSliceTransform);
        cf_opts
            .set_prefix_extractor("NoopSliceTransform", f)
            .unwrap();
        let f = Box::new(RangePropertiesCollectorFactory {
            prop_size_index_distance: self.prop_size_index_distance,
            prop_keys_index_distance: self.prop_keys_index_distance,
        });
        cf_opts.add_table_properties_collector_factory("tikv.range-properties-collector", f);
        cf_opts.set_memtable_prefix_bloom_size_ratio(0.1);
        cf_opts.set_titandb_options(&self.titan.build_opts());
        cf_opts
    }
}

cf_config!(RaftCfConfig);

impl Default for RaftCfConfig {
    fn default() -> RaftCfConfig {
        // Setting blob_run_mode=read_only effectively disable Titan.
        let titan = TitanCfConfig {
            blob_run_mode: BlobRunMode::ReadOnly,
            ..Default::default()
        };
        RaftCfConfig {
            block_size: ReadableSize::kb(16),
            block_cache_size: ReadableSize::mb(128),
            disable_block_cache: false,
            cache_index_and_filter_blocks: true,
            pin_l0_filter_and_index_blocks: true,
            use_bloom_filter: true,
            optimize_filters_for_hits: true,
            whole_key_filtering: true,
            bloom_filter_bits_per_key: 10,
            block_based_bloom_filter: false,
            read_amp_bytes_per_bit: 0,
            compression_per_level: [DBCompressionType::No; 7],
            write_buffer_size: ReadableSize::mb(128),
            max_write_buffer_number: 5,
            min_write_buffer_number_to_merge: 1,
            max_bytes_for_level_base: ReadableSize::mb(128),
            target_file_size_base: ReadableSize::mb(8),
            level0_file_num_compaction_trigger: 1,
            level0_slowdown_writes_trigger: 20,
            level0_stop_writes_trigger: 36,
            max_compaction_bytes: ReadableSize::gb(2),
            compaction_pri: CompactionPriority::ByCompensatedSize,
            dynamic_level_bytes: true,
            num_levels: 7,
            max_bytes_for_level_multiplier: 10,
            compaction_style: DBCompactionStyle::Level,
            disable_auto_compactions: false,
            soft_pending_compaction_bytes_limit: ReadableSize::gb(64),
            hard_pending_compaction_bytes_limit: ReadableSize::gb(256),
            force_consistency_checks: false,
            prop_size_index_distance: DEFAULT_PROP_SIZE_INDEX_DISTANCE,
            prop_keys_index_distance: DEFAULT_PROP_KEYS_INDEX_DISTANCE,
            enable_doubly_skiplist: true,
            enable_compaction_guard: false,
            compaction_guard_min_output_file_size: ReadableSize::mb(8),
            compaction_guard_max_output_file_size: ReadableSize::mb(128),
            titan,
            bottommost_level_compression: DBCompressionType::Disable,
            bottommost_zstd_compression_dict_size: 0,
            bottommost_zstd_compression_sample_size: 0,
        }
    }
}

impl RaftCfConfig {
    pub fn build_opt(&self, cache: &Option<Cache>) -> ColumnFamilyOptions {
        let no_region_info_accessor: Option<&RegionInfoAccessor> = None;
        let mut cf_opts = build_cf_opt!(self, CF_RAFT, cache, no_region_info_accessor);
        let f = Box::new(NoopSliceTransform);
        cf_opts
            .set_prefix_extractor("NoopSliceTransform", f)
            .unwrap();
        cf_opts.set_memtable_prefix_bloom_size_ratio(0.1);
        cf_opts.set_titandb_options(&self.titan.build_opts());
        cf_opts
    }
}

#[derive(Clone, Serialize, Deserialize, PartialEq, Debug)]
#[serde(default)]
#[serde(rename_all = "kebab-case")]
// Note that Titan is still an experimental feature. Once enabled, it can't fall back.
// Forced fallback may result in data loss.
pub struct TitanDBConfig {
    pub enabled: bool,
    pub dirname: String,
    pub disable_gc: bool,
    pub max_background_gc: i32,
    // The value of this field will be truncated to seconds.
    pub purge_obsolete_files_period: ReadableDuration,
}

impl Default for TitanDBConfig {
    fn default() -> Self {
        Self {
            enabled: false,
            dirname: "".to_owned(),
            disable_gc: false,
            max_background_gc: 4,
            purge_obsolete_files_period: ReadableDuration::secs(10),
        }
    }
}

impl TitanDBConfig {
    fn build_opts(&self) -> TitanDBOptions {
        let mut opts = TitanDBOptions::new();
        opts.set_dirname(&self.dirname);
        opts.set_disable_background_gc(self.disable_gc);
        opts.set_max_background_gc(self.max_background_gc);
        opts.set_purge_obsolete_files_period(self.purge_obsolete_files_period.as_secs() as usize);
        opts
    }

    fn validate(&self) -> Result<(), Box<dyn Error>> {
        Ok(())
    }
}

#[derive(Clone, Serialize, Deserialize, PartialEq, Debug, Configuration)]
#[serde(default)]
#[serde(rename_all = "kebab-case")]
pub struct DbConfig {
    #[config(skip)]
    pub info_log_level: LogLevel,
    #[serde(with = "rocks_config::recovery_mode_serde")]
    #[config(skip)]
    pub wal_recovery_mode: DBRecoveryMode,
    #[config(skip)]
    pub wal_dir: String,
    #[config(skip)]
    pub wal_ttl_seconds: u64,
    #[config(skip)]
    pub wal_size_limit: ReadableSize,
    pub max_total_wal_size: ReadableSize,
    pub max_background_jobs: i32,
    pub max_background_flushes: i32,
    #[config(skip)]
    pub max_manifest_file_size: ReadableSize,
    #[config(skip)]
    pub create_if_missing: bool,
    pub max_open_files: i32,
    #[config(skip)]
    pub enable_statistics: bool,
    #[config(skip)]
    pub stats_dump_period: ReadableDuration,
    pub compaction_readahead_size: ReadableSize,
    #[config(skip)]
    pub info_log_max_size: ReadableSize,
    #[config(skip)]
    pub info_log_roll_time: ReadableDuration,
    #[config(skip)]
    pub info_log_keep_log_file_num: u64,
    #[config(skip)]
    pub info_log_dir: String,
    pub rate_bytes_per_sec: ReadableSize,
    #[config(skip)]
    pub rate_limiter_refill_period: ReadableDuration,
    #[serde(with = "rocks_config::rate_limiter_mode_serde")]
    #[config(skip)]
    pub rate_limiter_mode: DBRateLimiterMode,
    // deprecated. use rate_limiter_auto_tuned.
    #[config(skip)]
    #[doc(hidden)]
    #[serde(skip_serializing)]
    pub auto_tuned: Option<bool>,
    pub rate_limiter_auto_tuned: bool,
    pub bytes_per_sync: ReadableSize,
    pub wal_bytes_per_sync: ReadableSize,
    #[config(skip)]
    pub max_sub_compactions: u32,
    pub writable_file_max_buffer_size: ReadableSize,
    #[config(skip)]
    pub use_direct_io_for_flush_and_compaction: bool,
    #[config(skip)]
    pub enable_pipelined_write: bool,
    #[config(skip)]
    pub enable_multi_batch_write: bool,
    #[config(skip)]
    pub enable_unordered_write: bool,
    #[config(submodule)]
    pub defaultcf: DefaultCfConfig,
    #[config(submodule)]
    pub writecf: WriteCfConfig,
    #[config(submodule)]
    pub lockcf: LockCfConfig,
    #[config(submodule)]
    pub raftcf: RaftCfConfig,
    #[config(skip)]
    pub titan: TitanDBConfig,
}

impl Default for DbConfig {
    fn default() -> DbConfig {
        let bg_job_limits = get_background_job_limits(&KVDB_DEFAULT_BACKGROUND_JOB_LIMITS);
        let titan_config = TitanDBConfig {
            max_background_gc: bg_job_limits.max_titan_background_gc as i32,
            ..Default::default()
        };
        DbConfig {
            wal_recovery_mode: DBRecoveryMode::PointInTime,
            wal_dir: "".to_owned(),
            wal_ttl_seconds: 0,
            wal_size_limit: ReadableSize::kb(0),
            max_total_wal_size: ReadableSize::gb(4),
            max_background_jobs: bg_job_limits.max_background_jobs as i32,
            max_background_flushes: bg_job_limits.max_background_flushes as i32,
            max_manifest_file_size: ReadableSize::mb(128),
            create_if_missing: true,
            max_open_files: 40960,
            enable_statistics: true,
            stats_dump_period: ReadableDuration::minutes(10),
            compaction_readahead_size: ReadableSize::kb(0),
            info_log_max_size: ReadableSize::gb(1),
            info_log_roll_time: ReadableDuration::secs(0),
            info_log_keep_log_file_num: 10,
            info_log_dir: "".to_owned(),
            info_log_level: LogLevel::Info,
            rate_bytes_per_sec: ReadableSize::gb(10),
            rate_limiter_refill_period: ReadableDuration::millis(100),
            rate_limiter_mode: DBRateLimiterMode::WriteOnly,
            auto_tuned: None, // deprecated
            rate_limiter_auto_tuned: true,
            bytes_per_sync: ReadableSize::mb(1),
            wal_bytes_per_sync: ReadableSize::kb(512),
            max_sub_compactions: bg_job_limits.max_sub_compactions as u32,
            writable_file_max_buffer_size: ReadableSize::mb(1),
            use_direct_io_for_flush_and_compaction: false,
            enable_pipelined_write: true,
            enable_multi_batch_write: true,
            enable_unordered_write: false,
            defaultcf: DefaultCfConfig::default(),
            writecf: WriteCfConfig::default(),
            lockcf: LockCfConfig::default(),
            raftcf: RaftCfConfig::default(),
            titan: titan_config,
        }
    }
}

impl DbConfig {
    pub fn build_opt(&self) -> DBOptions {
        let mut opts = DBOptions::new();
        opts.set_wal_recovery_mode(self.wal_recovery_mode);
        if !self.wal_dir.is_empty() {
            opts.set_wal_dir(&self.wal_dir);
        }
        opts.set_wal_ttl_seconds(self.wal_ttl_seconds);
        opts.set_wal_size_limit_mb(self.wal_size_limit.as_mb());
        opts.set_max_total_wal_size(self.max_total_wal_size.0);
        opts.set_max_background_jobs(self.max_background_jobs);
        // RocksDB will cap flush and compaction threads to at least one
        opts.set_max_background_flushes(self.max_background_flushes);
        opts.set_max_background_compactions(self.max_background_jobs - self.max_background_flushes);
        opts.set_max_manifest_file_size(self.max_manifest_file_size.0);
        opts.create_if_missing(self.create_if_missing);
        opts.set_max_open_files(self.max_open_files);
        opts.enable_statistics(self.enable_statistics);
        opts.set_stats_dump_period_sec(self.stats_dump_period.as_secs() as usize);
        opts.set_compaction_readahead_size(self.compaction_readahead_size.0);
        opts.set_max_log_file_size(self.info_log_max_size.0);
        opts.set_log_file_time_to_roll(self.info_log_roll_time.as_secs());
        opts.set_keep_log_file_num(self.info_log_keep_log_file_num);
        if self.rate_bytes_per_sec.0 > 0 {
            if self.rate_limiter_auto_tuned {
                opts.set_writeampbasedratelimiter_with_auto_tuned(
                    self.rate_bytes_per_sec.0 as i64,
                    (self.rate_limiter_refill_period.as_millis() * 1000) as i64,
                    self.rate_limiter_mode,
                    self.rate_limiter_auto_tuned,
                );
            } else {
                opts.set_ratelimiter_with_auto_tuned(
                    self.rate_bytes_per_sec.0 as i64,
                    (self.rate_limiter_refill_period.as_millis() * 1000) as i64,
                    self.rate_limiter_mode,
                    self.rate_limiter_auto_tuned,
                );
            }
        }

        opts.set_bytes_per_sync(self.bytes_per_sync.0 as u64);
        opts.set_wal_bytes_per_sync(self.wal_bytes_per_sync.0 as u64);
        opts.set_max_subcompactions(self.max_sub_compactions);
        opts.set_writable_file_max_buffer_size(self.writable_file_max_buffer_size.0 as i32);
        opts.set_use_direct_io_for_flush_and_compaction(
            self.use_direct_io_for_flush_and_compaction,
        );
        opts.enable_pipelined_write(
            (self.enable_pipelined_write || self.enable_multi_batch_write)
                && !self.enable_unordered_write,
        );
        opts.enable_multi_batch_write(self.enable_multi_batch_write);
        opts.enable_unordered_write(self.enable_unordered_write);
        opts.add_event_listener(RocksEventListener::new("kv"));
        opts.set_info_log(RocksdbLogger::default());
        opts.set_info_log_level(self.info_log_level.into());
        if self.titan.enabled {
            opts.set_titandb_options(&self.titan.build_opts());
        }
        opts
    }

    pub fn build_cf_opts(
        &self,
        cache: &Option<Cache>,
        region_info_accessor: Option<&RegionInfoAccessor>,
        enable_ttl: bool,
    ) -> Vec<CFOptions<'_>> {
        vec![
            CFOptions::new(
                CF_DEFAULT,
                self.defaultcf
                    .build_opt(cache, region_info_accessor, enable_ttl),
            ),
            CFOptions::new(CF_LOCK, self.lockcf.build_opt(cache)),
            CFOptions::new(
                CF_WRITE,
                self.writecf.build_opt(cache, region_info_accessor),
            ),
            // TODO: remove CF_RAFT.
            CFOptions::new(CF_RAFT, self.raftcf.build_opt(cache)),
        ]
    }

    fn validate(&mut self) -> Result<(), Box<dyn Error>> {
        self.defaultcf.validate()?;
        self.lockcf.validate()?;
        self.writecf.validate()?;
        self.raftcf.validate()?;
        self.titan.validate()?;
        if self.enable_unordered_write {
            if self.titan.enabled {
                return Err("RocksDB.unordered_write does not support Titan".into());
            }
            if self.enable_pipelined_write || self.enable_multi_batch_write {
                return Err("pipelined_write is not compatible with unordered_write".into());
            }
        }
        Ok(())
    }

    fn adjust_memory_usage_limit(&mut self, limit: ReadableSize) {
        assert!(limit.0 > 0);
        self.defaultcf.block_cache_size = memory_limit_for_cf(false, CF_DEFAULT, limit.0);
        self.writecf.block_cache_size = memory_limit_for_cf(false, CF_WRITE, limit.0);
        self.lockcf.block_cache_size = memory_limit_for_cf(false, CF_LOCK, limit.0);
    }

    fn write_into_metrics(&self) {
        write_into_metrics!(self.defaultcf, CF_DEFAULT, CONFIG_ROCKSDB_GAUGE);
        write_into_metrics!(self.lockcf, CF_LOCK, CONFIG_ROCKSDB_GAUGE);
        write_into_metrics!(self.writecf, CF_WRITE, CONFIG_ROCKSDB_GAUGE);
        write_into_metrics!(self.raftcf, CF_RAFT, CONFIG_ROCKSDB_GAUGE);
    }
}

cf_config!(RaftDefaultCfConfig);

impl Default for RaftDefaultCfConfig {
    fn default() -> RaftDefaultCfConfig {
        let total_mem = TiKvConfig::default_memory_usage_limit().0;

        RaftDefaultCfConfig {
            block_size: ReadableSize::kb(64),
            block_cache_size: memory_limit_for_cf(true, CF_DEFAULT, total_mem),
            disable_block_cache: false,
            cache_index_and_filter_blocks: true,
            pin_l0_filter_and_index_blocks: true,
            use_bloom_filter: false,
            optimize_filters_for_hits: true,
            whole_key_filtering: true,
            bloom_filter_bits_per_key: 10,
            block_based_bloom_filter: false,
            read_amp_bytes_per_bit: 0,
            compression_per_level: [
                DBCompressionType::No,
                DBCompressionType::No,
                DBCompressionType::Lz4,
                DBCompressionType::Lz4,
                DBCompressionType::Lz4,
                DBCompressionType::Zstd,
                DBCompressionType::Zstd,
            ],
            write_buffer_size: ReadableSize::mb(128),
            max_write_buffer_number: 5,
            min_write_buffer_number_to_merge: 1,
            max_bytes_for_level_base: ReadableSize::mb(512),
            target_file_size_base: ReadableSize::mb(8),
            level0_file_num_compaction_trigger: 4,
            level0_slowdown_writes_trigger: 20,
            level0_stop_writes_trigger: 36,
            max_compaction_bytes: ReadableSize::gb(2),
            compaction_pri: CompactionPriority::ByCompensatedSize,
            dynamic_level_bytes: true,
            num_levels: 7,
            max_bytes_for_level_multiplier: 10,
            compaction_style: DBCompactionStyle::Level,
            disable_auto_compactions: false,
            soft_pending_compaction_bytes_limit: ReadableSize::gb(64),
            hard_pending_compaction_bytes_limit: ReadableSize::gb(256),
            force_consistency_checks: false,
            prop_size_index_distance: DEFAULT_PROP_SIZE_INDEX_DISTANCE,
            prop_keys_index_distance: DEFAULT_PROP_KEYS_INDEX_DISTANCE,
            enable_doubly_skiplist: true,
            enable_compaction_guard: false,
            compaction_guard_min_output_file_size: ReadableSize::mb(8),
            compaction_guard_max_output_file_size: ReadableSize::mb(128),
            titan: TitanCfConfig::default(),
            bottommost_level_compression: DBCompressionType::Disable,
            bottommost_zstd_compression_dict_size: 0,
            bottommost_zstd_compression_sample_size: 0,
        }
    }
}

impl RaftDefaultCfConfig {
    pub fn build_opt(&self, cache: &Option<Cache>) -> ColumnFamilyOptions {
        let no_region_info_accessor: Option<&RegionInfoAccessor> = None;
        let mut cf_opts = build_cf_opt!(self, CF_DEFAULT, cache, no_region_info_accessor);
        let f = Box::new(FixedPrefixSliceTransform::new(region_raft_prefix_len()));
        cf_opts
            .set_memtable_insert_hint_prefix_extractor("RaftPrefixSliceTransform", f)
            .unwrap();
        cf_opts.set_titandb_options(&self.titan.build_opts());
        cf_opts
    }
}

// RocksDB Env associate thread pools of multiple instances from the same process.
// When construct Options, options.env is set to same singleton Env::Default() object.
// So total max_background_jobs = max(rocksdb.max_background_jobs, raftdb.max_background_jobs)
// But each instance will limit their background jobs according to their own max_background_jobs
#[derive(Clone, Serialize, Deserialize, PartialEq, Debug, Configuration)]
#[serde(default)]
#[serde(rename_all = "kebab-case")]
pub struct RaftDbConfig {
    #[serde(with = "rocks_config::recovery_mode_serde")]
    #[config(skip)]
    pub wal_recovery_mode: DBRecoveryMode,
    #[config(skip)]
    pub wal_dir: String,
    #[config(skip)]
    pub wal_ttl_seconds: u64,
    #[config(skip)]
    pub wal_size_limit: ReadableSize,
    pub max_total_wal_size: ReadableSize,
    pub max_background_jobs: i32,
    pub max_background_flushes: i32,
    #[config(skip)]
    pub max_manifest_file_size: ReadableSize,
    #[config(skip)]
    pub create_if_missing: bool,
    pub max_open_files: i32,
    #[config(skip)]
    pub enable_statistics: bool,
    #[config(skip)]
    pub stats_dump_period: ReadableDuration,
    pub compaction_readahead_size: ReadableSize,
    #[config(skip)]
    pub info_log_max_size: ReadableSize,
    #[config(skip)]
    pub info_log_roll_time: ReadableDuration,
    #[config(skip)]
    pub info_log_keep_log_file_num: u64,
    #[config(skip)]
    pub info_log_dir: String,
    #[config(skip)]
    pub info_log_level: LogLevel,
    #[config(skip)]
    pub max_sub_compactions: u32,
    pub writable_file_max_buffer_size: ReadableSize,
    #[config(skip)]
    pub use_direct_io_for_flush_and_compaction: bool,
    #[config(skip)]
    pub enable_pipelined_write: bool,
    #[config(skip)]
    pub enable_unordered_write: bool,
    #[config(skip)]
    pub allow_concurrent_memtable_write: bool,
    pub bytes_per_sync: ReadableSize,
    pub wal_bytes_per_sync: ReadableSize,
    #[config(submodule)]
    pub defaultcf: RaftDefaultCfConfig,
    #[config(skip)]
    pub titan: TitanDBConfig,
}

impl Default for RaftDbConfig {
    fn default() -> RaftDbConfig {
        let bg_job_limits = get_background_job_limits(&RAFTDB_DEFAULT_BACKGROUND_JOB_LIMITS);
        let titan_config = TitanDBConfig {
            max_background_gc: bg_job_limits.max_titan_background_gc as i32,
            ..Default::default()
        };
        RaftDbConfig {
            wal_recovery_mode: DBRecoveryMode::PointInTime,
            wal_dir: "".to_owned(),
            wal_ttl_seconds: 0,
            wal_size_limit: ReadableSize::kb(0),
            max_total_wal_size: ReadableSize::gb(4),
            max_background_jobs: bg_job_limits.max_background_jobs as i32,
            max_background_flushes: bg_job_limits.max_background_flushes as i32,
            max_manifest_file_size: ReadableSize::mb(20),
            create_if_missing: true,
            max_open_files: 40960,
            enable_statistics: true,
            stats_dump_period: ReadableDuration::minutes(10),
            compaction_readahead_size: ReadableSize::kb(0),
            info_log_max_size: ReadableSize::gb(1),
            info_log_roll_time: ReadableDuration::secs(0),
            info_log_keep_log_file_num: 10,
            info_log_dir: "".to_owned(),
            info_log_level: LogLevel::Info,
            max_sub_compactions: bg_job_limits.max_sub_compactions as u32,
            writable_file_max_buffer_size: ReadableSize::mb(1),
            use_direct_io_for_flush_and_compaction: false,
            enable_pipelined_write: true,
            enable_unordered_write: false,
            allow_concurrent_memtable_write: true,
            bytes_per_sync: ReadableSize::mb(1),
            wal_bytes_per_sync: ReadableSize::kb(512),
            defaultcf: RaftDefaultCfConfig::default(),
            titan: titan_config,
        }
    }
}

impl RaftDbConfig {
    pub fn build_opt(&self) -> DBOptions {
        let mut opts = DBOptions::new();
        opts.set_wal_recovery_mode(self.wal_recovery_mode);
        if !self.wal_dir.is_empty() {
            opts.set_wal_dir(&self.wal_dir);
        }
        opts.set_wal_ttl_seconds(self.wal_ttl_seconds);
        opts.set_wal_size_limit_mb(self.wal_size_limit.as_mb());
        opts.set_max_background_jobs(self.max_background_jobs);
        opts.set_max_background_flushes(self.max_background_flushes);
        opts.set_max_background_compactions(self.max_background_jobs - self.max_background_flushes);
        opts.set_max_total_wal_size(self.max_total_wal_size.0);
        opts.set_max_manifest_file_size(self.max_manifest_file_size.0);
        opts.create_if_missing(self.create_if_missing);
        opts.set_max_open_files(self.max_open_files);
        opts.enable_statistics(self.enable_statistics);
        opts.set_stats_dump_period_sec(self.stats_dump_period.as_secs() as usize);
        opts.set_compaction_readahead_size(self.compaction_readahead_size.0);
        opts.set_max_log_file_size(self.info_log_max_size.0);
        opts.set_log_file_time_to_roll(self.info_log_roll_time.as_secs());
        opts.set_keep_log_file_num(self.info_log_keep_log_file_num);
        opts.set_info_log(RaftDBLogger::default());
        opts.set_info_log_level(self.info_log_level.into());
        opts.set_max_subcompactions(self.max_sub_compactions);
        opts.set_writable_file_max_buffer_size(self.writable_file_max_buffer_size.0 as i32);
        opts.set_use_direct_io_for_flush_and_compaction(
            self.use_direct_io_for_flush_and_compaction,
        );
        opts.enable_pipelined_write(self.enable_pipelined_write);
        opts.enable_unordered_write(self.enable_unordered_write);
        opts.allow_concurrent_memtable_write(self.allow_concurrent_memtable_write);
        opts.add_event_listener(RocksEventListener::new("raft"));
        opts.set_bytes_per_sync(self.bytes_per_sync.0 as u64);
        opts.set_wal_bytes_per_sync(self.wal_bytes_per_sync.0 as u64);
        // TODO maybe create a new env for raft engine
        if self.titan.enabled {
            opts.set_titandb_options(&self.titan.build_opts());
        }

        opts
    }

    pub fn build_cf_opts(&self, cache: &Option<Cache>) -> Vec<CFOptions<'_>> {
        vec![CFOptions::new(CF_DEFAULT, self.defaultcf.build_opt(cache))]
    }

    fn validate(&mut self) -> Result<(), Box<dyn Error>> {
        self.defaultcf.validate()?;
        if self.enable_unordered_write {
            if self.titan.enabled {
                return Err("raftdb: unordered_write is not compatible with Titan".into());
            }
            if self.enable_pipelined_write {
                return Err(
                    "raftdb: pipelined_write is not compatible with unordered_write".into(),
                );
            }
        }
        Ok(())
    }

    pub fn adjust_memory_usage_limit(&mut self, limit: ReadableSize) {
        assert!(limit.0 > 0);
        self.defaultcf.block_cache_size = memory_limit_for_cf(true, CF_DEFAULT, limit.0);
    }
}

#[derive(Clone, Serialize, Deserialize, Debug, PartialEq, Default)]
#[serde(default, rename_all = "kebab-case")]
pub struct RaftEngineConfig {
    pub enable: bool,
    #[serde(flatten)]
    config: RawRaftEngineConfig,
}

impl RaftEngineConfig {
    fn validate(&mut self) -> Result<(), Box<dyn Error>> {
        self.config.validate().map_err(Box::new)?;
        Ok(())
    }

    pub fn config(&self) -> RawRaftEngineConfig {
        self.config.clone()
    }

    pub fn mut_config(&mut self) -> &mut RawRaftEngineConfig {
        &mut self.config
    }
}

#[derive(Clone, Copy, Debug)]
pub enum DBType {
    Kv,
    Raft,
}

pub struct DBConfigManger {
    db: RocksEngine,
    db_type: DBType,
    shared_block_cache: bool,
}

impl DBConfigManger {
    pub fn new(db: RocksEngine, db_type: DBType, shared_block_cache: bool) -> Self {
        DBConfigManger {
            db,
            db_type,
            shared_block_cache,
        }
    }
}

impl DBConfigManger {
    fn set_db_config(&self, opts: &[(&str, &str)]) -> Result<(), Box<dyn Error>> {
        self.db.set_db_options(opts)?;
        Ok(())
    }

    fn set_cf_config(&self, cf: &str, opts: &[(&str, &str)]) -> Result<(), Box<dyn Error>> {
        self.validate_cf(cf)?;
        self.db.set_options_cf(cf, opts)?;
        // Write config to metric
        for (cfg_name, cfg_value) in opts {
            let cfg_value = match cfg_value {
                v if *v == "true" => Ok(1f64),
                v if *v == "false" => Ok(0f64),
                v => v.parse::<f64>(),
            };
            if let Ok(v) = cfg_value {
                CONFIG_ROCKSDB_GAUGE
                    .with_label_values(&[cf, cfg_name])
                    .set(v);
            }
        }
        Ok(())
    }

    fn set_block_cache_size(&self, cf: &str, size: ReadableSize) -> Result<(), Box<dyn Error>> {
        self.validate_cf(cf)?;
        if self.shared_block_cache {
            return Err("shared block cache is enabled, change cache size through \
                 block-cache.capacity in storage module instead"
                .into());
        }
        let opt = self.db.get_options_cf(cf)?;
        opt.set_block_cache_capacity(size.0)?;
        // Write config to metric
        CONFIG_ROCKSDB_GAUGE
            .with_label_values(&[cf, "block_cache_size"])
            .set(size.0 as f64);
        Ok(())
    }

    fn set_rate_bytes_per_sec(&self, rate_bytes_per_sec: i64) -> Result<(), Box<dyn Error>> {
        let mut opt = self.db.as_inner().get_db_options();
        opt.set_rate_bytes_per_sec(rate_bytes_per_sec)?;
        Ok(())
    }

    fn set_rate_limiter_auto_tuned(
        &self,
        rate_limiter_auto_tuned: bool,
    ) -> Result<(), Box<dyn Error>> {
        let mut opt = self.db.as_inner().get_db_options();
        opt.set_auto_tuned(rate_limiter_auto_tuned)?;
        // double check the new state
        let new_auto_tuned = opt.get_auto_tuned();
        if new_auto_tuned.is_none() || new_auto_tuned.unwrap() != rate_limiter_auto_tuned {
            return Err("fail to set rate_limiter_auto_tuned".into());
        }
        Ok(())
    }

    fn set_max_background_jobs(&self, max_background_jobs: i32) -> Result<(), Box<dyn Error>> {
        let opt = self.db.as_inner().get_db_options();
        if max_background_jobs < opt.get_max_background_jobs() {
            return Err("unable to shrink background jobs while the instance is running".into());
        }
        self.set_db_config(&[("max_background_jobs", &max_background_jobs.to_string())])?;
        Ok(())
    }

    fn set_max_background_flushes(
        &self,
        max_background_flushes: i32,
    ) -> Result<(), Box<dyn Error>> {
        let opt = self.db.as_inner().get_db_options();
        if max_background_flushes < opt.get_max_background_flushes() {
            return Err("unable to shrink background jobs while the instance is running".into());
        }
        self.set_db_config(&[(
            "max_background_flushes",
            &max_background_flushes.to_string(),
        )])?;
        Ok(())
    }

    fn validate_cf(&self, cf: &str) -> Result<(), Box<dyn Error>> {
        match (self.db_type, cf) {
            (DBType::Kv, CF_DEFAULT)
            | (DBType::Kv, CF_WRITE)
            | (DBType::Kv, CF_LOCK)
            | (DBType::Kv, CF_RAFT)
            | (DBType::Raft, CF_DEFAULT) => Ok(()),
            _ => Err(format!("invalid cf {:?} for db {:?}", cf, self.db_type).into()),
        }
    }
}

impl ConfigManager for DBConfigManger {
    fn dispatch(&mut self, change: ConfigChange) -> Result<(), Box<dyn Error>> {
        let change_str = format!("{:?}", change);
        let mut change: Vec<(String, ConfigValue)> = change.into_iter().collect();
        let cf_config = change.drain_filter(|(name, _)| name.ends_with("cf"));
        for (cf_name, cf_change) in cf_config {
            if let ConfigValue::Module(mut cf_change) = cf_change {
                // defaultcf -> default
                let cf_name = &cf_name[..(cf_name.len() - 2)];
                if let Some(v) = cf_change.remove("block_cache_size") {
                    // currently we can't modify block_cache_size via set_options_cf
                    self.set_block_cache_size(&cf_name, v.into())?;
                }
                if let Some(ConfigValue::Module(titan_change)) = cf_change.remove("titan") {
                    for (name, value) in titan_change {
                        cf_change.insert(name, value);
                    }
                }
                if !cf_change.is_empty() {
                    let cf_change = config_value_to_string(cf_change.into_iter().collect());
                    let cf_change_slice = config_to_slice(&cf_change);
                    self.set_cf_config(&cf_name, &cf_change_slice)?;
                }
            }
        }

        if let Some(rate_bytes_config) = change
            .drain_filter(|(name, _)| name == "rate_bytes_per_sec")
            .next()
        {
            let rate_bytes_per_sec: ReadableSize = rate_bytes_config.1.into();
            self.set_rate_bytes_per_sec(rate_bytes_per_sec.0 as i64)?;
        }

        if let Some(rate_bytes_config) = change
            .drain_filter(|(name, _)| name == "rate_limiter_auto_tuned")
            .next()
        {
            let rate_limiter_auto_tuned: bool = rate_bytes_config.1.into();
            self.set_rate_limiter_auto_tuned(rate_limiter_auto_tuned)?;
        }

        if let Some(background_jobs_config) = change
            .drain_filter(|(name, _)| name == "max_background_jobs")
            .next()
        {
            let max_background_jobs = background_jobs_config.1.into();
            self.set_max_background_jobs(max_background_jobs)?;
        }

        if let Some(background_flushes_config) = change
            .drain_filter(|(name, _)| name == "max_background_flushes")
            .next()
        {
            let max_background_flushes = background_flushes_config.1.into();
            self.set_max_background_flushes(max_background_flushes)?;
        }

        if !change.is_empty() {
            let change = config_value_to_string(change);
            let change_slice = config_to_slice(&change);
            self.set_db_config(&change_slice)?;
        }
        info!(
            "rocksdb config changed";
            "db" => ?self.db_type,
            "change" => change_str
        );
        Ok(())
    }
}

fn config_to_slice(config_change: &[(String, String)]) -> Vec<(&str, &str)> {
    config_change
        .iter()
        .map(|(name, value)| (name.as_str(), value.as_str()))
        .collect()
}

// Convert `ConfigValue` to formatted String that can pass to `DB::set_db_options`
fn config_value_to_string(config_change: Vec<(String, ConfigValue)>) -> Vec<(String, String)> {
    config_change
        .into_iter()
        .filter_map(|(name, value)| {
            let v = match value {
                d @ ConfigValue::Duration(_) => {
                    let d: ReadableDuration = d.into();
                    Some(d.as_secs().to_string())
                }
                s @ ConfigValue::Size(_) => {
                    let s: ReadableSize = s.into();
                    Some(s.0.to_string())
                }
                s @ ConfigValue::OptionSize(_) => {
                    let s: OptionReadableSize = s.into();
                    s.0.map(|v| v.0.to_string())
                }
                ConfigValue::Module(_) => unreachable!(),
                v => Some(format!("{}", v)),
            };
            v.map(|v| (name, v))
        })
        .collect()
}

#[derive(Clone, Serialize, Deserialize, PartialEq, Debug)]
#[serde(default)]
#[serde(rename_all = "kebab-case")]
pub struct MetricConfig {
    pub job: String,

    // Push is deprecated.
    #[doc(hidden)]
    #[serde(skip_serializing)]
    pub interval: ReadableDuration,

    #[doc(hidden)]
    #[serde(skip_serializing)]
    pub address: String,
}

impl Default for MetricConfig {
    fn default() -> MetricConfig {
        MetricConfig {
            interval: ReadableDuration::secs(15),
            address: "".to_owned(),
            job: "tikv".to_owned(),
        }
    }
}

pub mod log_level_serde {
    use serde::{
        de::{Error, Unexpected},
        Deserialize, Deserializer, Serialize, Serializer,
    };
    use slog::Level;
    use tikv_util::logger::{get_level_by_string, get_string_by_level};

    pub fn deserialize<'de, D>(deserializer: D) -> Result<Level, D::Error>
    where
        D: Deserializer<'de>,
    {
        let string = String::deserialize(deserializer)?;
        get_level_by_string(&string)
            .ok_or_else(|| D::Error::invalid_value(Unexpected::Str(&string), &"a valid log level"))
    }

    #[allow(clippy::trivially_copy_pass_by_ref)]
    pub fn serialize<S>(value: &Level, serializer: S) -> Result<S::Ok, S::Error>
    where
        S: Serializer,
    {
        get_string_by_level(*value).serialize(serializer)
    }
}

#[derive(Clone, Copy, Serialize, Deserialize, PartialEq, Debug)]
#[serde(default)]
#[serde(rename_all = "kebab-case")]
pub struct UnifiedReadPoolConfig {
    pub min_thread_count: usize,
    pub max_thread_count: usize,
    pub stack_size: ReadableSize,
    pub max_tasks_per_worker: usize,
    // FIXME: Add more configs when they are effective in yatp
}

impl UnifiedReadPoolConfig {
    fn validate(&self) -> Result<(), Box<dyn Error>> {
        if self.min_thread_count == 0 {
            return Err("readpool.unified.min-thread-count should be > 0"
                .to_string()
                .into());
        }
        if self.max_thread_count < self.min_thread_count {
            return Err(
                "readpool.unified.max-thread-count should be >= readpool.unified.min-thread-count"
                    .to_string()
                    .into(),
            );
        }
        if self.stack_size.0 < ReadableSize::mb(2).0 {
            return Err("readpool.unified.stack-size should be >= 2mb"
                .to_string()
                .into());
        }
        if self.max_tasks_per_worker <= 1 {
            return Err("readpool.unified.max-tasks-per-worker should be > 1"
                .to_string()
                .into());
        }
        Ok(())
    }
}

const UNIFIED_READPOOL_MIN_CONCURRENCY: usize = 4;

// FIXME: Use macros to generate it if yatp is used elsewhere besides readpool.
impl Default for UnifiedReadPoolConfig {
    fn default() -> UnifiedReadPoolConfig {
        let cpu_num = SysQuota::cpu_cores_quota();
        let mut concurrency = (cpu_num * 0.8) as usize;
        concurrency = cmp::max(UNIFIED_READPOOL_MIN_CONCURRENCY, concurrency);
        Self {
            min_thread_count: 1,
            max_thread_count: concurrency,
            stack_size: ReadableSize::mb(DEFAULT_READPOOL_STACK_SIZE_MB),
            max_tasks_per_worker: DEFAULT_READPOOL_MAX_TASKS_PER_WORKER,
        }
    }
}

#[cfg(test)]
mod unified_read_pool_tests {
    use super::*;

    #[test]
    fn test_validate() {
        let cfg = UnifiedReadPoolConfig {
            min_thread_count: 1,
            max_thread_count: 2,
            stack_size: ReadableSize::mb(2),
            max_tasks_per_worker: 2000,
        };
        assert!(cfg.validate().is_ok());

        let invalid_cfg = UnifiedReadPoolConfig {
            min_thread_count: 0,
            ..cfg
        };
        assert!(invalid_cfg.validate().is_err());

        let invalid_cfg = UnifiedReadPoolConfig {
            min_thread_count: 2,
            max_thread_count: 1,
            ..cfg
        };
        assert!(invalid_cfg.validate().is_err());

        let invalid_cfg = UnifiedReadPoolConfig {
            stack_size: ReadableSize::mb(1),
            ..cfg
        };
        assert!(invalid_cfg.validate().is_err());

        let invalid_cfg = UnifiedReadPoolConfig {
            max_tasks_per_worker: 1,
            ..cfg
        };
        assert!(invalid_cfg.validate().is_err());
    }
}

macro_rules! readpool_config {
    ($struct_name:ident, $test_mod_name:ident, $display_name:expr) => {
        #[derive(Clone, Copy, Serialize, Deserialize, PartialEq, Debug)]
        #[serde(default)]
        #[serde(rename_all = "kebab-case")]
        pub struct $struct_name {
            pub use_unified_pool: Option<bool>,
            pub high_concurrency: usize,
            pub normal_concurrency: usize,
            pub low_concurrency: usize,
            pub max_tasks_per_worker_high: usize,
            pub max_tasks_per_worker_normal: usize,
            pub max_tasks_per_worker_low: usize,
            pub stack_size: ReadableSize,
        }

        impl $struct_name {
            /// Builds configurations for low, normal and high priority pools.
            pub fn to_yatp_pool_configs(self) -> Vec<yatp_pool::Config> {
                vec![
                    yatp_pool::Config {
                        workers: self.low_concurrency,
                        max_tasks_per_worker: self.max_tasks_per_worker_low,
                        stack_size: self.stack_size.0 as usize,
                    },
                    yatp_pool::Config {
                        workers: self.normal_concurrency,
                        max_tasks_per_worker: self.max_tasks_per_worker_normal,
                        stack_size: self.stack_size.0 as usize,
                    },
                    yatp_pool::Config {
                        workers: self.high_concurrency,
                        max_tasks_per_worker: self.max_tasks_per_worker_high,
                        stack_size: self.stack_size.0 as usize,
                    },
                ]
            }

            pub fn default_for_test() -> Self {
                Self {
                    use_unified_pool: None,
                    high_concurrency: 2,
                    normal_concurrency: 2,
                    low_concurrency: 2,
                    max_tasks_per_worker_high: 2000,
                    max_tasks_per_worker_normal: 2000,
                    max_tasks_per_worker_low: 2000,
                    stack_size: ReadableSize::mb(1),
                }
            }

            pub fn use_unified_pool(&self) -> bool {
                // The unified pool is used by default unless the corresponding module has
                // customized configurations.
                self.use_unified_pool
                    .unwrap_or_else(|| *self == Default::default())
            }

            pub fn adjust_use_unified_pool(&mut self) {
                if self.use_unified_pool.is_none() {
                    // The unified pool is used by default unless the corresponding module has customized configurations.
                    if *self == Default::default() {
                        info!("readpool.{}.use-unified-pool is not set, set to true by default", $display_name);
                        self.use_unified_pool = Some(true);
                    } else {
                        info!("readpool.{}.use-unified-pool is not set, set to false because there are other customized configurations", $display_name);
                        self.use_unified_pool = Some(false);
                    }
                }
            }

            pub fn validate(&self) -> Result<(), Box<dyn Error>> {
                if self.use_unified_pool() {
                    return Ok(());
                }
                if self.high_concurrency == 0 {
                    return Err(format!(
                        "readpool.{}.high-concurrency should be > 0",
                        $display_name
                    )
                    .into());
                }
                if self.normal_concurrency == 0 {
                    return Err(format!(
                        "readpool.{}.normal-concurrency should be > 0",
                        $display_name
                    )
                    .into());
                }
                if self.low_concurrency == 0 {
                    return Err(format!(
                        "readpool.{}.low-concurrency should be > 0",
                        $display_name
                    )
                    .into());
                }
                if self.stack_size.0 < ReadableSize::mb(MIN_READPOOL_STACK_SIZE_MB).0 {
                    return Err(format!(
                        "readpool.{}.stack-size should be >= {}mb",
                        $display_name, MIN_READPOOL_STACK_SIZE_MB
                    )
                    .into());
                }
                if self.max_tasks_per_worker_high <= 1 {
                    return Err(format!(
                        "readpool.{}.max-tasks-per-worker-high should be > 1",
                        $display_name
                    )
                    .into());
                }
                if self.max_tasks_per_worker_normal <= 1 {
                    return Err(format!(
                        "readpool.{}.max-tasks-per-worker-normal should be > 1",
                        $display_name
                    )
                    .into());
                }
                if self.max_tasks_per_worker_low <= 1 {
                    return Err(format!(
                        "readpool.{}.max-tasks-per-worker-low should be > 1",
                        $display_name
                    )
                    .into());
                }

                Ok(())
            }
        }

        #[cfg(test)]
        mod $test_mod_name {
            use super::*;

            #[test]
            fn test_validate() {
                let cfg = $struct_name::default();
                assert!(cfg.validate().is_ok());

                let mut invalid_cfg = cfg.clone();
                invalid_cfg.high_concurrency = 0;
                assert!(invalid_cfg.validate().is_err());

                let mut invalid_cfg = cfg.clone();
                invalid_cfg.normal_concurrency = 0;
                assert!(invalid_cfg.validate().is_err());

                let mut invalid_cfg = cfg.clone();
                invalid_cfg.low_concurrency = 0;
                assert!(invalid_cfg.validate().is_err());

                let mut invalid_cfg = cfg.clone();
                invalid_cfg.stack_size = ReadableSize::mb(1);
                assert!(invalid_cfg.validate().is_err());

                let mut invalid_cfg = cfg.clone();
                invalid_cfg.max_tasks_per_worker_high = 0;
                assert!(invalid_cfg.validate().is_err());
                invalid_cfg.max_tasks_per_worker_high = 1;
                assert!(invalid_cfg.validate().is_err());
                invalid_cfg.max_tasks_per_worker_high = 100;
                assert!(cfg.validate().is_ok());

                let mut invalid_cfg = cfg.clone();
                invalid_cfg.max_tasks_per_worker_normal = 0;
                assert!(invalid_cfg.validate().is_err());
                invalid_cfg.max_tasks_per_worker_normal = 1;
                assert!(invalid_cfg.validate().is_err());
                invalid_cfg.max_tasks_per_worker_normal = 100;
                assert!(cfg.validate().is_ok());

                let mut invalid_cfg = cfg.clone();
                invalid_cfg.max_tasks_per_worker_low = 0;
                assert!(invalid_cfg.validate().is_err());
                invalid_cfg.max_tasks_per_worker_low = 1;
                assert!(invalid_cfg.validate().is_err());
                invalid_cfg.max_tasks_per_worker_low = 100;
                assert!(cfg.validate().is_ok());

                let mut invalid_but_unified = cfg.clone();
                invalid_but_unified.use_unified_pool = Some(true);
                invalid_but_unified.low_concurrency = 0;
                assert!(invalid_but_unified.validate().is_ok());
            }
        }
    };
}

const DEFAULT_STORAGE_READPOOL_MIN_CONCURRENCY: usize = 4;
const DEFAULT_STORAGE_READPOOL_MAX_CONCURRENCY: usize = 8;

// Assume a request can be finished in 1ms, a request at position x will wait about
// 0.001 * x secs to be actual started. A server-is-busy error will trigger 2 seconds
// backoff. So when it needs to wait for more than 2 seconds, return error won't causse
// larger latency.
const DEFAULT_READPOOL_MAX_TASKS_PER_WORKER: usize = 2 * 1000;

const MIN_READPOOL_STACK_SIZE_MB: u64 = 2;
const DEFAULT_READPOOL_STACK_SIZE_MB: u64 = 10;

readpool_config!(StorageReadPoolConfig, storage_read_pool_test, "storage");

impl Default for StorageReadPoolConfig {
    fn default() -> Self {
        let cpu_num = SysQuota::cpu_cores_quota();
        let mut concurrency = (cpu_num * 0.5) as usize;
        concurrency = cmp::max(DEFAULT_STORAGE_READPOOL_MIN_CONCURRENCY, concurrency);
        concurrency = cmp::min(DEFAULT_STORAGE_READPOOL_MAX_CONCURRENCY, concurrency);
        Self {
            use_unified_pool: None,
            high_concurrency: concurrency,
            normal_concurrency: concurrency,
            low_concurrency: concurrency,
            max_tasks_per_worker_high: DEFAULT_READPOOL_MAX_TASKS_PER_WORKER,
            max_tasks_per_worker_normal: DEFAULT_READPOOL_MAX_TASKS_PER_WORKER,
            max_tasks_per_worker_low: DEFAULT_READPOOL_MAX_TASKS_PER_WORKER,
            stack_size: ReadableSize::mb(DEFAULT_READPOOL_STACK_SIZE_MB),
        }
    }
}

const DEFAULT_COPROCESSOR_READPOOL_MIN_CONCURRENCY: usize = 2;

readpool_config!(
    CoprReadPoolConfig,
    coprocessor_read_pool_test,
    "coprocessor"
);

impl Default for CoprReadPoolConfig {
    fn default() -> Self {
        let cpu_num = SysQuota::cpu_cores_quota();
        let mut concurrency = (cpu_num * 0.8) as usize;
        concurrency = cmp::max(DEFAULT_COPROCESSOR_READPOOL_MIN_CONCURRENCY, concurrency);
        Self {
            use_unified_pool: None,
            high_concurrency: concurrency,
            normal_concurrency: concurrency,
            low_concurrency: concurrency,
            max_tasks_per_worker_high: DEFAULT_READPOOL_MAX_TASKS_PER_WORKER,
            max_tasks_per_worker_normal: DEFAULT_READPOOL_MAX_TASKS_PER_WORKER,
            max_tasks_per_worker_low: DEFAULT_READPOOL_MAX_TASKS_PER_WORKER,
            stack_size: ReadableSize::mb(DEFAULT_READPOOL_STACK_SIZE_MB),
        }
    }
}

#[derive(Clone, Serialize, Deserialize, Default, PartialEq, Debug)]
#[serde(default)]
#[serde(rename_all = "kebab-case")]
pub struct ReadPoolConfig {
    pub unified: UnifiedReadPoolConfig,
    pub storage: StorageReadPoolConfig,
    pub coprocessor: CoprReadPoolConfig,
}

impl ReadPoolConfig {
    pub fn is_unified_pool_enabled(&self) -> bool {
        self.storage.use_unified_pool() || self.coprocessor.use_unified_pool()
    }

    pub fn adjust_use_unified_pool(&mut self) {
        self.storage.adjust_use_unified_pool();
        self.coprocessor.adjust_use_unified_pool();
    }

    pub fn validate(&self) -> Result<(), Box<dyn Error>> {
        if self.is_unified_pool_enabled() {
            self.unified.validate()?;
        }
        self.storage.validate()?;
        self.coprocessor.validate()?;
        Ok(())
    }
}

#[cfg(test)]
mod readpool_tests {
    use super::*;

    #[test]
    fn test_unified_disabled() {
        // Allow invalid yatp config when yatp is not used.
        let unified = UnifiedReadPoolConfig {
            min_thread_count: 0,
            max_thread_count: 0,
            stack_size: ReadableSize::mb(0),
            max_tasks_per_worker: 0,
        };
        assert!(unified.validate().is_err());
        let storage = StorageReadPoolConfig {
            use_unified_pool: Some(false),
            ..Default::default()
        };
        assert!(storage.validate().is_ok());
        let coprocessor = CoprReadPoolConfig {
            use_unified_pool: Some(false),
            ..Default::default()
        };
        assert!(coprocessor.validate().is_ok());
        let cfg = ReadPoolConfig {
            unified,
            storage,
            coprocessor,
        };
        assert!(!cfg.is_unified_pool_enabled());
        assert!(cfg.validate().is_ok());

        // Storage and coprocessor config must be valid when yatp is not used.
        let unified = UnifiedReadPoolConfig::default();
        assert!(unified.validate().is_ok());
        let storage = StorageReadPoolConfig {
            use_unified_pool: Some(false),
            high_concurrency: 0,
            ..Default::default()
        };
        assert!(storage.validate().is_err());
        let coprocessor = CoprReadPoolConfig {
            use_unified_pool: Some(false),
            ..Default::default()
        };
        let invalid_cfg = ReadPoolConfig {
            unified,
            storage,
            coprocessor,
        };
        assert!(!invalid_cfg.is_unified_pool_enabled());
        assert!(invalid_cfg.validate().is_err());
    }

    #[test]
    fn test_unified_enabled() {
        // Yatp config must be valid when yatp is used.
        let unified = UnifiedReadPoolConfig {
            min_thread_count: 0,
            max_thread_count: 0,
            ..Default::default()
        };
        assert!(unified.validate().is_err());
        let storage = StorageReadPoolConfig {
            use_unified_pool: Some(true),
            ..Default::default()
        };
        assert!(storage.validate().is_ok());
        let coprocessor = CoprReadPoolConfig::default();
        assert!(coprocessor.validate().is_ok());
        let mut cfg = ReadPoolConfig {
            unified,
            storage,
            coprocessor,
        };
        cfg.adjust_use_unified_pool();
        assert!(cfg.is_unified_pool_enabled());
        assert!(cfg.validate().is_err());
    }

    #[test]
    fn test_is_unified() {
        let storage = StorageReadPoolConfig {
            use_unified_pool: Some(false),
            ..Default::default()
        };
        assert!(!storage.use_unified_pool());
        let coprocessor = CoprReadPoolConfig::default();
        assert!(coprocessor.use_unified_pool());

        let mut cfg = ReadPoolConfig {
            storage,
            coprocessor,
            ..Default::default()
        };
        assert!(cfg.is_unified_pool_enabled());

        cfg.storage.use_unified_pool = Some(false);
        cfg.coprocessor.use_unified_pool = Some(false);
        assert!(!cfg.is_unified_pool_enabled());
    }

    #[test]
    fn test_partially_unified() {
        let storage = StorageReadPoolConfig {
            use_unified_pool: Some(false),
            low_concurrency: 0,
            ..Default::default()
        };
        assert!(!storage.use_unified_pool());
        let coprocessor = CoprReadPoolConfig {
            use_unified_pool: Some(true),
            ..Default::default()
        };
        assert!(coprocessor.use_unified_pool());
        let mut cfg = ReadPoolConfig {
            storage,
            coprocessor,
            ..Default::default()
        };
        assert!(cfg.is_unified_pool_enabled());
        assert!(cfg.validate().is_err());
        cfg.storage.low_concurrency = 1;
        assert!(cfg.validate().is_ok());

        let storage = StorageReadPoolConfig {
            use_unified_pool: Some(true),
            ..Default::default()
        };
        assert!(storage.use_unified_pool());
        let coprocessor = CoprReadPoolConfig {
            use_unified_pool: Some(false),
            low_concurrency: 0,
            ..Default::default()
        };
        assert!(!coprocessor.use_unified_pool());
        let mut cfg = ReadPoolConfig {
            storage,
            coprocessor,
            ..Default::default()
        };
        assert!(cfg.is_unified_pool_enabled());
        assert!(cfg.validate().is_err());
        cfg.coprocessor.low_concurrency = 1;
        assert!(cfg.validate().is_ok());
    }
}

#[derive(Clone, Serialize, Deserialize, PartialEq, Debug, Configuration)]
#[serde(default)]
#[serde(rename_all = "kebab-case")]
pub struct BackupConfig {
    pub num_threads: usize,
    pub batch_size: usize,
    pub sst_max_size: ReadableSize,
}

impl BackupConfig {
    pub fn validate(&self) -> Result<(), Box<dyn Error>> {
        if self.num_threads == 0 {
            return Err("backup.num_threads cannot be 0".into());
        }
        if self.batch_size == 0 {
            return Err("backup.batch_size cannot be 0".into());
        }
        Ok(())
    }
}

impl Default for BackupConfig {
    fn default() -> Self {
        let default_coprocessor = CopConfig::default();
        let cpu_num = SysQuota::cpu_cores_quota();
        Self {
            // use at most 75% of vCPU by default
            num_threads: (cpu_num * 0.75).clamp(1.0, 32.0) as usize,
            batch_size: 8,
            sst_max_size: default_coprocessor.region_max_size,
        }
    }
}

// TODO: `CdcConfig` is used by both `cdc` worker and `resolved ts` worker
// should separate it into two configs
#[derive(Clone, Serialize, Deserialize, PartialEq, Debug, Configuration)]
#[serde(default)]
#[serde(rename_all = "kebab-case")]
pub struct CdcConfig {
    pub min_ts_interval: ReadableDuration,
    pub old_value_cache_size: usize,
    pub hibernate_regions_compatible: bool,
    pub scan_lock_pool_size: usize,
    pub incremental_scan_speed_limit: ReadableSize,
}

impl Default for CdcConfig {
    fn default() -> Self {
        Self {
            min_ts_interval: ReadableDuration::secs(1),
            old_value_cache_size: 1024,
            hibernate_regions_compatible: true,
            scan_lock_pool_size: 2,
            // TiCDC requires a SSD, the typical write speed of SSD
            // is more than 500MB/s, so 128MB/s is enough.
            incremental_scan_speed_limit: ReadableSize::mb(128),
        }
    }
}

#[derive(Clone, Serialize, Deserialize, PartialEq, Debug, Configuration)]
#[serde(default)]
#[serde(rename_all = "kebab-case")]
pub struct TiKvConfig {
    #[doc(hidden)]
    #[serde(skip_serializing)]
    #[config(hidden)]
    pub cfg_path: String,

    #[config(skip)]
    #[serde(with = "log_level_serde")]
    pub log_level: slog::Level,

    #[config(skip)]
    pub log_file: String,

    #[config(skip)]
    pub log_format: LogFormat,

    #[config(skip)]
    pub slow_log_file: String,

    #[config(skip)]
    pub slow_log_threshold: ReadableDuration,

    #[config(skip)]
    pub log_rotation_timespan: ReadableDuration,

    #[config(skip)]
    pub log_rotation_size: ReadableSize,

    #[config(hidden)]
    pub panic_when_unexpected_key_or_data: bool,

    #[config(skip)]
    pub enable_io_snoop: bool,

    #[config(skip)]
    pub abort_on_panic: bool,

    #[config(skip)]
    pub memory_usage_limit: ReadableSize,

    #[config(skip)]
    pub memory_usage_high_water: f64,

    #[config(skip)]
    pub readpool: ReadPoolConfig,

    #[config(submodule)]
    pub server: ServerConfig,

    #[config(submodule)]
    pub storage: StorageConfig,

    #[config(skip)]
    pub pd: PdConfig,

    #[config(hidden)]
    pub metric: MetricConfig,

    #[config(submodule)]
    #[serde(rename = "raftstore")]
    pub raft_store: RaftstoreConfig,

    #[config(submodule)]
    pub coprocessor: CopConfig,

    #[config(skip)]
    pub coprocessor_v2: CoprocessorV2Config,

    #[config(submodule)]
    pub rocksdb: DbConfig,

    #[config(submodule)]
    pub raftdb: RaftDbConfig,

    #[config(skip)]
    pub raft_engine: RaftEngineConfig,

    #[config(skip)]
    pub security: SecurityConfig,

    #[config(skip)]
    pub import: ImportConfig,

    #[config(submodule)]
    pub backup: BackupConfig,

    #[config(submodule)]
    pub pessimistic_txn: PessimisticTxnConfig,

    #[config(submodule)]
    pub gc: GcConfig,

    #[config(submodule)]
    pub split: SplitConfig,

    #[config(submodule)]
    pub cdc: CdcConfig,
}

impl Default for TiKvConfig {
    fn default() -> TiKvConfig {
        TiKvConfig {
            cfg_path: "".to_owned(),
            log_level: slog::Level::Info,
            log_file: "".to_owned(),
            log_format: LogFormat::Text,
            slow_log_file: "".to_owned(),
            slow_log_threshold: ReadableDuration::secs(1),
            log_rotation_timespan: ReadableDuration::hours(24),
            log_rotation_size: ReadableSize::mb(300),
            panic_when_unexpected_key_or_data: false,
            enable_io_snoop: true,
            abort_on_panic: false,
            memory_usage_limit: ReadableSize(0),
            memory_usage_high_water: 0.8,
            readpool: ReadPoolConfig::default(),
            server: ServerConfig::default(),
            metric: MetricConfig::default(),
            raft_store: RaftstoreConfig::default(),
            coprocessor: CopConfig::default(),
            coprocessor_v2: CoprocessorV2Config::default(),
            pd: PdConfig::default(),
            rocksdb: DbConfig::default(),
            raftdb: RaftDbConfig::default(),
            raft_engine: RaftEngineConfig::default(),
            storage: StorageConfig::default(),
            security: SecurityConfig::default(),
            import: ImportConfig::default(),
            backup: BackupConfig::default(),
            pessimistic_txn: PessimisticTxnConfig::default(),
            gc: GcConfig::default(),
            split: SplitConfig::default(),
            cdc: CdcConfig::default(),
        }
    }
}

impl TiKvConfig {
    // TODO: change to validate(&self)
    pub fn validate(&mut self) -> Result<(), Box<dyn Error>> {
        self.readpool.validate()?;
        self.storage.validate()?;

        if self.cfg_path.is_empty() {
            self.cfg_path = Path::new(&self.storage.data_dir)
                .join(LAST_CONFIG_FILE)
                .to_str()
                .unwrap()
                .to_owned();
        }

        let default_raftdb_path = config::canonicalize_sub_path(&self.storage.data_dir, "raft")?;
        if self.raft_store.raftdb_path.is_empty() {
            self.raft_store.raftdb_path = default_raftdb_path;
        } else {
            self.raft_store.raftdb_path = config::canonicalize_path(&self.raft_store.raftdb_path)?;
        }

        let default_er_path = config::canonicalize_sub_path(&self.storage.data_dir, "raft-engine")?;
        if self.raft_engine.config.dir.is_empty() {
            self.raft_engine.config.dir = default_er_path;
        } else {
            self.raft_engine.config.dir = config::canonicalize_path(&self.raft_engine.config.dir)?;
        }
        if self.raft_engine.config.dir == self.raft_store.raftdb_path {
            return Err("raft_engine.config.dir can't be same as raft_store.raftdb_path".into());
        }

        let kv_db_path =
            config::canonicalize_sub_path(&self.storage.data_dir, DEFAULT_ROCKSDB_SUB_DIR)?;

        if kv_db_path == self.raft_store.raftdb_path {
            return Err("raft_store.raftdb_path can't be same as storage.data_dir/db".into());
        }

        let kv_db_wal_path = if self.rocksdb.wal_dir.is_empty() {
            config::canonicalize_path(&kv_db_path)?
        } else {
            config::canonicalize_path(&self.rocksdb.wal_dir)?
        };
        let raft_db_wal_path = if self.raftdb.wal_dir.is_empty() {
            config::canonicalize_path(&self.raft_store.raftdb_path)?
        } else {
            config::canonicalize_path(&self.raftdb.wal_dir)?
        };
        if kv_db_wal_path == raft_db_wal_path {
            return Err("raftdb.wal_dir can't be same as rocksdb.wal_dir".into());
        }

        if RocksEngine::exists(&kv_db_path)
            && !RocksEngine::exists(&self.raft_store.raftdb_path)
            && !RaftLogEngine::exists(&self.raft_engine.config.dir)
        {
            return Err("default rocksdb exists, but raftdb and raft engine doesn't exist".into());
        }
        if !RocksEngine::exists(&kv_db_path)
            && (RocksEngine::exists(&self.raft_store.raftdb_path)
                || RaftLogEngine::exists(&self.raft_engine.config.dir))
        {
            return Err("default rocksdb doesn't exist, but raftdb or raft engine exists".into());
        }

        // Check blob file dir is empty when titan is disabled
        if !self.rocksdb.titan.enabled {
            let titandb_path = if self.rocksdb.titan.dirname.is_empty() {
                Path::new(&kv_db_path).join("titandb")
            } else {
                Path::new(&self.rocksdb.titan.dirname).to_path_buf()
            };
            if let Err(e) =
                tikv_util::config::check_data_dir_empty(titandb_path.to_str().unwrap(), "blob")
            {
                return Err(format!(
                    "check: titandb-data-dir-empty; err: \"{}\"; \
                     hint: You have disabled titan when its data directory is not empty. \
                     To properly shutdown titan, please enter fallback blob-run-mode and \
                     wait till titandb files are all safely ingested.",
                    e
                )
                .into());
            }
        }

        let expect_keepalive = self.raft_store.raft_heartbeat_interval() * 2;
        if expect_keepalive > self.server.grpc_keepalive_time.0 {
            return Err(format!(
                "grpc_keepalive_time is too small, it should not less than the double of \
                 raft tick interval (>= {})",
                duration_to_sec(expect_keepalive)
            )
            .into());
        }

        if self.raft_store.hibernate_regions && !self.cdc.hibernate_regions_compatible {
            warn!(
                "raftstore.hibernate-regions was enabled but cdc.hibernate-regions-compatible \
                was disabled, hibernate regions may be broken up if you want to deploy a cdc cluster"
            );
        }

        self.rocksdb.validate()?;
        self.raftdb.validate()?;
        self.raft_engine.validate()?;
        self.server.validate()?;
        self.raft_store.validate()?;
        self.pd.validate()?;
        self.coprocessor.validate()?;
        self.security.validate()?;
        self.import.validate()?;
        self.backup.validate()?;
        self.pessimistic_txn.validate()?;
        self.gc.validate()?;

        let default_memory_usage_limit = Self::default_memory_usage_limit();
        if self.memory_usage_limit.0 == 0 {
            self.memory_usage_limit = default_memory_usage_limit;
            return Ok(());
        }
        match self.memory_usage_limit.0.cmp(&default_memory_usage_limit.0) {
            cmp::Ordering::Less => {
                self.rocksdb
                    .adjust_memory_usage_limit(self.memory_usage_limit);
                self.raftdb
                    .adjust_memory_usage_limit(self.memory_usage_limit);
            }
            cmp::Ordering::Greater => {
                warn!(
                    "memory_usage_limit {:?} is greater than total {:?}, fallback to total",
                    self.memory_usage_limit, default_memory_usage_limit
                );
                self.memory_usage_limit = default_memory_usage_limit;
            }
            _ => {}
        }

        Ok(())
    }

    pub fn compatible_adjust(&mut self) {
        let default_raft_store = RaftstoreConfig::default();
        let default_coprocessor = CopConfig::default();
        if self.raft_store.region_max_size != default_raft_store.region_max_size {
            warn!(
                "deprecated configuration, \
                 raftstore.region-max-size has been moved to coprocessor"
            );
            if self.coprocessor.region_max_size == default_coprocessor.region_max_size {
                warn!(
                    "override coprocessor.region-max-size with raftstore.region-max-size, {:?}",
                    self.raft_store.region_max_size
                );
                self.coprocessor.region_max_size = self.raft_store.region_max_size;
            }
            self.raft_store.region_max_size = default_raft_store.region_max_size;
        }
        if self.raft_store.region_split_size != default_raft_store.region_split_size {
            warn!(
                "deprecated configuration, \
                 raftstore.region-split-size has been moved to coprocessor",
            );
            if self.coprocessor.region_split_size == default_coprocessor.region_split_size {
                warn!(
                    "override coprocessor.region-split-size with raftstore.region-split-size, {:?}",
                    self.raft_store.region_split_size
                );
                self.coprocessor.region_split_size = self.raft_store.region_split_size;
            }
            self.raft_store.region_split_size = default_raft_store.region_split_size;
        }
        if self.server.end_point_concurrency.is_some() {
            warn!(
                "deprecated configuration, {} has been moved to {}",
                "server.end-point-concurrency", "readpool.coprocessor.xxx-concurrency",
            );
            warn!(
                "override {} with {}, {:?}",
                "readpool.coprocessor.xxx-concurrency",
                "server.end-point-concurrency",
                self.server.end_point_concurrency
            );
            let concurrency = self.server.end_point_concurrency.take().unwrap();
            self.readpool.coprocessor.high_concurrency = concurrency;
            self.readpool.coprocessor.normal_concurrency = concurrency;
            self.readpool.coprocessor.low_concurrency = concurrency;
        }
        if self.server.end_point_stack_size.is_some() {
            warn!(
                "deprecated configuration, {} has been moved to {}",
                "server.end-point-stack-size", "readpool.coprocessor.stack-size",
            );
            warn!(
                "override {} with {}, {:?}",
                "readpool.coprocessor.stack-size",
                "server.end-point-stack-size",
                self.server.end_point_stack_size
            );
            self.readpool.coprocessor.stack_size = self.server.end_point_stack_size.take().unwrap();
        }
        if self.server.end_point_max_tasks.is_some() {
            warn!(
                "deprecated configuration, {} is no longer used and ignored, please use {}.",
                "server.end-point-max-tasks", "readpool.coprocessor.max-tasks-per-worker-xxx",
            );
            // Note:
            // Our `end_point_max_tasks` is mostly mistakenly configured, so we don't override
            // new configuration using old values.
            self.server.end_point_max_tasks = None;
        }
        if self.raft_store.clean_stale_peer_delay.as_secs() > 0 {
            warn!(
                "deprecated configuration, {} is no longer used and ignored.",
                "raft_store.clean_stale_peer_delay",
            );
        }
        if self.rocksdb.auto_tuned.is_some() {
            warn!(
                "deprecated configuration, {} is no longer used and ignored, please use {}.",
                "rocksdb.auto_tuned", "rocksdb.rate_limiter_auto_tuned",
            );
            self.rocksdb.auto_tuned = None;
        }
        // When shared block cache is enabled, if its capacity is set, it overrides individual
        // block cache sizes. Otherwise use the sum of block cache size of all column families
        // as the shared cache size.
        let cache_cfg = &mut self.storage.block_cache;
        if cache_cfg.shared && cache_cfg.capacity.0.is_none() {
            cache_cfg.capacity.0 = Some(ReadableSize {
                0: self.rocksdb.defaultcf.block_cache_size.0
                    + self.rocksdb.writecf.block_cache_size.0
                    + self.rocksdb.lockcf.block_cache_size.0
                    + self.raftdb.defaultcf.block_cache_size.0,
            });
        }
        if self.backup.sst_max_size.0 < default_coprocessor.region_max_size.0 / 10 {
            warn!(
                "override backup.sst-max-size with min sst-max-size, {:?}",
                default_coprocessor.region_max_size / 10
            );
            self.backup.sst_max_size = default_coprocessor.region_max_size / 10;
        } else if self.backup.sst_max_size.0 > default_coprocessor.region_max_size.0 * 2 {
            warn!(
                "override backup.sst-max-size with max sst-max-size, {:?}",
                default_coprocessor.region_max_size * 2
            );
            self.backup.sst_max_size = default_coprocessor.region_max_size * 2;
        }

        self.readpool.adjust_use_unified_pool();
    }

    pub fn check_critical_cfg_with(&self, last_cfg: &Self) -> Result<(), String> {
        if last_cfg.rocksdb.wal_dir != self.rocksdb.wal_dir {
            return Err(format!(
                "db wal_dir have been changed, former db wal_dir is '{}', \
                 current db wal_dir is '{}', please guarantee all data wal logs \
                 have been moved to destination directory.",
                last_cfg.rocksdb.wal_dir, self.rocksdb.wal_dir
            ));
        }

        if last_cfg.raftdb.wal_dir != self.raftdb.wal_dir {
            return Err(format!(
                "raftdb wal_dir have been changed, former raftdb wal_dir is '{}', \
                 current raftdb wal_dir is '{}', please guarantee all raft wal logs \
                 have been moved to destination directory.",
                last_cfg.raftdb.wal_dir, self.rocksdb.wal_dir
            ));
        }

        if last_cfg.storage.data_dir != self.storage.data_dir {
            // In tikv 3.0 the default value of storage.data-dir changed
            // from "" to "./"
            let using_default_after_upgrade =
                last_cfg.storage.data_dir.is_empty() && self.storage.data_dir == DEFAULT_DATA_DIR;

            if !using_default_after_upgrade {
                return Err(format!(
                    "storage data dir have been changed, former data dir is {}, \
                     current data dir is {}, please check if it is expected.",
                    last_cfg.storage.data_dir, self.storage.data_dir
                ));
            }
        }

        if last_cfg.raft_store.raftdb_path != self.raft_store.raftdb_path
            && !last_cfg.raft_engine.enable
        {
            return Err(format!(
                "raft db dir have been changed, former is '{}', \
                 current is '{}', please check if it is expected.",
                last_cfg.raft_store.raftdb_path, self.raft_store.raftdb_path
            ));
        }
        if last_cfg.raftdb.wal_dir != self.raftdb.wal_dir && !last_cfg.raft_engine.enable {
            return Err(format!(
                "raft db wal dir have been changed, former is '{}', \
                 current is '{}', please check if it is expected.",
                last_cfg.raftdb.wal_dir, self.raftdb.wal_dir
            ));
        }
        if last_cfg.raft_engine.config.dir != self.raft_engine.config.dir
            && last_cfg.raft_engine.enable
        {
            return Err(format!(
                "raft engine dir have been changed, former is '{}', \
                 current is '{}', please check if it is expected.",
                last_cfg.raft_engine.config.dir, self.raft_engine.config.dir
            ));
        }
        if last_cfg.storage.enable_ttl && !self.storage.enable_ttl {
            return Err("can't disable ttl on a ttl instance".to_owned());
        } else if !last_cfg.storage.enable_ttl && self.storage.enable_ttl {
            return Err("can't enable ttl on a non-ttl instance".to_owned());
        }

        Ok(())
    }

    pub fn from_file(path: &Path, unrecognized_keys: Option<&mut Vec<String>>) -> Self {
        (|| -> Result<Self, Box<dyn Error>> {
            let s = fs::read_to_string(path)?;
            let mut deserializer = toml::Deserializer::new(&s);
            let mut cfg = if let Some(keys) = unrecognized_keys {
                serde_ignored::deserialize(&mut deserializer, |key| keys.push(key.to_string()))
            } else {
                <TiKvConfig as serde::Deserialize>::deserialize(&mut deserializer)
            }?;
            deserializer.end()?;
            cfg.cfg_path = path.display().to_string();
            Ok(cfg)
        })()
        .unwrap_or_else(|e| {
            panic!(
                "invalid auto generated configuration file {}, err {}",
                path.display(),
                e
            );
        })
    }

    pub fn write_to_file<P: AsRef<Path>>(&self, path: P) -> Result<(), IoError> {
        let content = ::toml::to_string(&self).unwrap();
        let mut f = fs::File::create(&path)?;
        f.write_all(content.as_bytes())?;
        f.sync_all()?;

        Ok(())
    }

    pub fn write_into_metrics(&self) {
        self.raft_store.write_into_metrics();
        self.rocksdb.write_into_metrics();
    }

    pub fn with_tmp() -> Result<(TiKvConfig, tempfile::TempDir), IoError> {
        let tmp = tempfile::tempdir()?;
        let mut cfg = TiKvConfig::default();
        cfg.storage.data_dir = tmp.path().display().to_string();
        cfg.cfg_path = tmp.path().join(LAST_CONFIG_FILE).display().to_string();
        Ok((cfg, tmp))
    }

    fn default_memory_usage_limit() -> ReadableSize {
        // TODO: is it necessary to reserve some space?
        let total = SysQuota::new().memory_limit_in_bytes();
        ReadableSize(total)
    }
}

/// Prevents launching with an incompatible configuration
///
/// Loads the previously-loaded configuration from `last_tikv.toml`,
/// compares key configuration items and fails if they are not
/// identical.
pub fn check_critical_config(config: &TiKvConfig) -> Result<(), String> {
    // Check current critical configurations with last time, if there are some
    // changes, user must guarantee relevant works have been done.
    if let Some(mut cfg) = get_last_config(&config.storage.data_dir) {
        cfg.compatible_adjust();
        let _ = cfg.validate();
        config.check_critical_cfg_with(&cfg)?;
    }
    Ok(())
}

fn get_last_config(data_dir: &str) -> Option<TiKvConfig> {
    let store_path = Path::new(data_dir);
    let last_cfg_path = store_path.join(LAST_CONFIG_FILE);
    if last_cfg_path.exists() {
        return Some(TiKvConfig::from_file(&last_cfg_path, None));
    }
    None
}

/// Persists config to `last_tikv.toml`
pub fn persist_config(config: &TiKvConfig) -> Result<(), String> {
    let store_path = Path::new(&config.storage.data_dir);
    let last_cfg_path = store_path.join(LAST_CONFIG_FILE);
    let tmp_cfg_path = store_path.join(TMP_CONFIG_FILE);

    let same_as_last_cfg = fs::read_to_string(&last_cfg_path).map_or(false, |last_cfg| {
        toml::to_string(&config).unwrap() == last_cfg
    });
    if same_as_last_cfg {
        return Ok(());
    }

    // Create parent directory if missing.
    if let Err(e) = fs::create_dir_all(&store_path) {
        return Err(format!(
            "create parent directory '{}' failed: {}",
            store_path.to_str().unwrap(),
            e
        ));
    }

    // Persist current configurations to temporary file.
    if let Err(e) = config.write_to_file(&tmp_cfg_path) {
        return Err(format!(
            "persist config to '{}' failed: {}",
            tmp_cfg_path.to_str().unwrap(),
            e
        ));
    }

    // Rename temporary file to last config file.
    if let Err(e) = fs::rename(&tmp_cfg_path, &last_cfg_path) {
        return Err(format!(
            "rename config file from '{}' to '{}' failed: {}",
            tmp_cfg_path.to_str().unwrap(),
            last_cfg_path.to_str().unwrap(),
            e
        ));
    }

    Ok(())
}

pub fn write_config<P: AsRef<Path>>(path: P, content: &[u8]) -> CfgResult<()> {
    let tmp_cfg_path = match path.as_ref().parent() {
        Some(p) => p.join(TMP_CONFIG_FILE),
        None => {
            return Err(format!(
                "failed to get parent path of config file: {}",
                path.as_ref().display()
            )
            .into());
        }
    };
    {
        let mut f = fs::File::create(&tmp_cfg_path)?;
        f.write_all(content)?;
        f.sync_all()?;
    }
    fs::rename(&tmp_cfg_path, &path)?;
    Ok(())
}

lazy_static! {
    pub static ref TIKVCONFIG_TYPED: ConfigChange = TiKvConfig::default().typed();
}

fn to_config_change(change: HashMap<String, String>) -> CfgResult<ConfigChange> {
    fn helper(
        mut fields: Vec<String>,
        dst: &mut ConfigChange,
        typed: &ConfigChange,
        value: String,
    ) -> CfgResult<()> {
        if let Some(field) = fields.pop() {
            let f = if field == "raftstore" {
                "raft_store".to_owned()
            } else {
                field.replace("-", "_")
            };
            return match typed.get(&f) {
                None => Err(format!("unexpect fields: {}", field).into()),
                Some(ConfigValue::Skip) => {
                    Err(format!("config {} can not be changed", field).into())
                }
                Some(ConfigValue::Module(m)) => {
                    if let ConfigValue::Module(n_dst) = dst
                        .entry(f)
                        .or_insert_with(|| ConfigValue::Module(HashMap::new()))
                    {
                        return helper(fields, n_dst, m, value);
                    }
                    panic!("unexpect config value");
                }
                Some(v) => {
                    if fields.is_empty() {
                        return match to_change_value(&value, v) {
                            Err(_) => Err(format!("failed to parse: {}", value).into()),
                            Ok(v) => {
                                dst.insert(f, v);
                                Ok(())
                            }
                        };
                    }
                    let c: Vec<_> = fields.into_iter().rev().collect();
                    Err(format!("unexpect fields: {}", c[..].join(".")).into())
                }
            };
        }
        Ok(())
    }
    let mut res = HashMap::new();
    for (name, value) in change {
        let fields: Vec<_> = name.as_str().split('.').collect();
        let fields: Vec<_> = fields.into_iter().map(|s| s.to_owned()).rev().collect();
        helper(fields, &mut res, &TIKVCONFIG_TYPED, value)?;
    }
    Ok(res)
}

fn to_change_value(v: &str, typed: &ConfigValue) -> CfgResult<ConfigValue> {
    let v = v.trim_matches('\"');
    let res = match typed {
        ConfigValue::Duration(_) => ConfigValue::from(v.parse::<ReadableDuration>()?),
        ConfigValue::Size(_) => ConfigValue::from(v.parse::<ReadableSize>()?),
        ConfigValue::OptionSize(_) => {
            ConfigValue::from(OptionReadableSize(Some(v.parse::<ReadableSize>()?)))
        }
        ConfigValue::U64(_) => ConfigValue::from(v.parse::<u64>()?),
        ConfigValue::F64(_) => ConfigValue::from(v.parse::<f64>()?),
        ConfigValue::U32(_) => ConfigValue::from(v.parse::<u32>()?),
        ConfigValue::I32(_) => ConfigValue::from(v.parse::<i32>()?),
        ConfigValue::Usize(_) => ConfigValue::from(v.parse::<usize>()?),
        ConfigValue::Bool(_) => ConfigValue::from(v.parse::<bool>()?),
        ConfigValue::BlobRunMode(_) => ConfigValue::from(v.parse::<BlobRunMode>()?),
        ConfigValue::String(_) => ConfigValue::String(v.to_owned()),
        _ => unreachable!(),
    };
    Ok(res)
}

fn to_toml_encode(change: HashMap<String, String>) -> CfgResult<HashMap<String, String>> {
    fn helper(mut fields: Vec<String>, typed: &ConfigChange) -> CfgResult<bool> {
        if let Some(field) = fields.pop() {
            let f = if field == "raftstore" {
                "raft_store".to_owned()
            } else {
                field.replace("-", "_")
            };
            match typed.get(&f) {
                None | Some(ConfigValue::Skip) => {
                    Err(format!("failed to get field: {}", field).into())
                }
                Some(ConfigValue::Module(m)) => helper(fields, m),
                Some(c) => {
                    if !fields.is_empty() {
                        return Err(format!("unexpect fields: {:?}", fields).into());
                    }
                    match c {
                        ConfigValue::Duration(_)
                        | ConfigValue::Size(_)
                        | ConfigValue::OptionSize(_)
                        | ConfigValue::String(_)
                        | ConfigValue::BlobRunMode(_) => Ok(true),
                        _ => Ok(false),
                    }
                }
            }
        } else {
            Err("failed to get field".to_owned().into())
        }
    }
    let mut dst = HashMap::new();
    for (name, value) in change {
        let fields: Vec<_> = name.as_str().split('.').collect();
        let fields: Vec<_> = fields.into_iter().map(|s| s.to_owned()).rev().collect();
        if helper(fields, &TIKVCONFIG_TYPED)? {
            dst.insert(name.replace("_", "-"), format!("\"{}\"", value));
        } else {
            dst.insert(name.replace("_", "-"), value);
        }
    }
    Ok(dst)
}

#[derive(PartialEq, Eq, Hash, Debug, Clone)]
pub enum Module {
    Readpool,
    Server,
    Metric,
    Raftstore,
    Coprocessor,
    Pd,
    Rocksdb,
    Raftdb,
    RaftEngine,
    Storage,
    Security,
    Encryption,
    Import,
    Backup,
    PessimisticTxn,
    Gc,
    Split,
    Unknown(String),
}

impl From<&str> for Module {
    fn from(m: &str) -> Module {
        match m {
            "readpool" => Module::Readpool,
            "server" => Module::Server,
            "metric" => Module::Metric,
            "raft_store" => Module::Raftstore,
            "coprocessor" => Module::Coprocessor,
            "pd" => Module::Pd,
            "split" => Module::Split,
            "rocksdb" => Module::Rocksdb,
            "raftdb" => Module::Raftdb,
            "raft_engine" => Module::RaftEngine,
            "storage" => Module::Storage,
            "security" => Module::Security,
            "import" => Module::Import,
            "backup" => Module::Backup,
            "pessimistic_txn" => Module::PessimisticTxn,
            "gc" => Module::Gc,
            n => Module::Unknown(n.to_owned()),
        }
    }
}

/// ConfigController use to register each module's config manager,
/// and dispatch the change of config to corresponding managers or
/// return the change if the incoming change is invalid.
#[derive(Default, Clone)]
pub struct ConfigController {
    inner: Arc<RwLock<ConfigInner>>,
}

#[derive(Default)]
struct ConfigInner {
    current: TiKvConfig,
    config_mgrs: HashMap<Module, Box<dyn ConfigManager>>,
}

impl ConfigController {
    pub fn new(current: TiKvConfig) -> Self {
        ConfigController {
            inner: Arc::new(RwLock::new(ConfigInner {
                current,
                config_mgrs: HashMap::new(),
            })),
        }
    }

    pub fn update(&self, change: HashMap<String, String>) -> CfgResult<()> {
        let diff = to_config_change(change.clone())?;
        {
            let mut incoming = self.get_current();
            incoming.update(diff.clone());
            incoming.validate()?;
        }
        let mut inner = self.inner.write().unwrap();
        let mut to_update = HashMap::with_capacity(diff.len());
        for (name, change) in diff.into_iter() {
            match change {
                ConfigValue::Module(change) => {
                    // update a submodule's config only if changes had been sucessfully
                    // dispatched to corresponding config manager, to avoid dispatch change twice
                    if let Some(mgr) = inner.config_mgrs.get_mut(&Module::from(name.as_str())) {
                        if let Err(e) = mgr.dispatch(change.clone()) {
                            inner.current.update(to_update);
                            return Err(e);
                        }
                    }
                    to_update.insert(name, ConfigValue::Module(change));
                }
                _ => {
                    let _ = to_update.insert(name, change);
                }
            }
        }
        debug!("all config change had been dispatched"; "change" => ?to_update);
        inner.current.update(to_update);
        // Write change to the config file
        let content = {
            let change = to_toml_encode(change)?;
            let src = if Path::new(&inner.current.cfg_path).exists() {
                fs::read_to_string(&inner.current.cfg_path)?
            } else {
                String::new()
            };
            let mut t = TomlWriter::new();
            t.write_change(src, change);
            t.finish()
        };
        write_config(&inner.current.cfg_path, &content)?;
        Ok(())
    }

    pub fn update_config(&self, name: &str, value: &str) -> CfgResult<()> {
        let mut m = HashMap::new();
        m.insert(name.to_owned(), value.to_owned());
        self.update(m)
    }

    pub fn register(&self, module: Module, cfg_mgr: Box<dyn ConfigManager>) {
        let mut inner = self.inner.write().unwrap();
        if inner.config_mgrs.insert(module.clone(), cfg_mgr).is_some() {
            warn!("config manager for module {:?} already registered", module)
        }
    }

    pub fn get_current(&self) -> TiKvConfig {
        self.inner.read().unwrap().current.clone()
    }
}

#[cfg(test)]
mod tests {
    use itertools::Itertools;
    use tempfile::Builder;

    use super::*;
    use crate::server::ttl::TTLCheckerTask;
    use crate::storage::config::StorageConfigManger;
    use engine_rocks::raw_util::new_engine_opt;
    use engine_traits::DBOptions as DBOptionsTrait;
    use raft_log_engine::RecoveryMode;
    use raftstore::coprocessor::region_info_accessor::MockRegionInfoProvider;
    use slog::Level;
    use std::sync::Arc;
    use std::time::Duration;
    use tikv_util::config::MIB;
    use tikv_util::worker::{dummy_scheduler, ReceiverWrapper};

    #[test]
    fn test_check_critical_cfg_with() {
        let mut tikv_cfg = TiKvConfig::default();
        let mut last_cfg = TiKvConfig::default();
        assert!(tikv_cfg.check_critical_cfg_with(&last_cfg).is_ok());

        tikv_cfg.rocksdb.wal_dir = "/data/wal_dir".to_owned();
        assert!(tikv_cfg.check_critical_cfg_with(&last_cfg).is_err());

        last_cfg.rocksdb.wal_dir = "/data/wal_dir".to_owned();
        assert!(tikv_cfg.check_critical_cfg_with(&last_cfg).is_ok());

        tikv_cfg.raftdb.wal_dir = "/raft/wal_dir".to_owned();
        assert!(tikv_cfg.check_critical_cfg_with(&last_cfg).is_err());

        last_cfg.raftdb.wal_dir = "/raft/wal_dir".to_owned();
        assert!(tikv_cfg.check_critical_cfg_with(&last_cfg).is_ok());

        tikv_cfg.storage.data_dir = "/data1".to_owned();
        assert!(tikv_cfg.check_critical_cfg_with(&last_cfg).is_err());

        last_cfg.storage.data_dir = "/data1".to_owned();
        assert!(tikv_cfg.check_critical_cfg_with(&last_cfg).is_ok());

        tikv_cfg.raft_store.raftdb_path = "/raft_path".to_owned();
        assert!(tikv_cfg.check_critical_cfg_with(&last_cfg).is_err());

        last_cfg.raft_store.raftdb_path = "/raft_path".to_owned();
        assert!(tikv_cfg.check_critical_cfg_with(&last_cfg).is_ok());
    }

    #[test]
    fn test_last_cfg_modified() {
        let (mut cfg, _dir) = TiKvConfig::with_tmp().unwrap();
        let store_path = Path::new(&cfg.storage.data_dir);
        let last_cfg_path = store_path.join(LAST_CONFIG_FILE);

        cfg.write_to_file(&last_cfg_path).unwrap();

        let mut last_cfg_metadata = last_cfg_path.metadata().unwrap();
        let first_modified = last_cfg_metadata.modified().unwrap();

        // not write to file when config is the equivalent of last one.
        assert!(persist_config(&cfg).is_ok());
        last_cfg_metadata = last_cfg_path.metadata().unwrap();
        assert_eq!(last_cfg_metadata.modified().unwrap(), first_modified);

        // write to file when config is the inequivalent of last one.
        cfg.log_level = slog::Level::Warning;
        assert!(persist_config(&cfg).is_ok());
        last_cfg_metadata = last_cfg_path.metadata().unwrap();
        assert_ne!(last_cfg_metadata.modified().unwrap(), first_modified);
    }

    #[test]
    fn test_persist_cfg() {
        let dir = Builder::new().prefix("test_persist_cfg").tempdir().unwrap();
        let path_buf = dir.path().join(LAST_CONFIG_FILE);
        let file = path_buf.as_path();
        let (s1, s2) = ("/xxx/wal_dir".to_owned(), "/yyy/wal_dir".to_owned());

        let mut tikv_cfg = TiKvConfig::default();

        tikv_cfg.rocksdb.wal_dir = s1.clone();
        tikv_cfg.raftdb.wal_dir = s2.clone();
        tikv_cfg.write_to_file(file).unwrap();
        let cfg_from_file = TiKvConfig::from_file(file, None);
        assert_eq!(cfg_from_file.rocksdb.wal_dir, s1);
        assert_eq!(cfg_from_file.raftdb.wal_dir, s2);

        // write critical config when exist.
        tikv_cfg.rocksdb.wal_dir = s2.clone();
        tikv_cfg.raftdb.wal_dir = s1.clone();
        tikv_cfg.write_to_file(file).unwrap();
        let cfg_from_file = TiKvConfig::from_file(file, None);
        assert_eq!(cfg_from_file.rocksdb.wal_dir, s2);
        assert_eq!(cfg_from_file.raftdb.wal_dir, s1);
    }

    #[test]
    fn test_create_parent_dir_if_missing() {
        let root_path = Builder::new()
            .prefix("test_create_parent_dir_if_missing")
            .tempdir()
            .unwrap();
        let path = root_path.path().join("not_exist_dir");

        let mut tikv_cfg = TiKvConfig::default();
        tikv_cfg.storage.data_dir = path.as_path().to_str().unwrap().to_owned();
        assert!(persist_config(&tikv_cfg).is_ok());
    }

    #[test]
    fn test_keepalive_check() {
        let mut tikv_cfg = TiKvConfig::default();
        tikv_cfg.pd.endpoints = vec!["".to_owned()];
        let dur = tikv_cfg.raft_store.raft_heartbeat_interval();
        tikv_cfg.server.grpc_keepalive_time = ReadableDuration(dur);
        assert!(tikv_cfg.validate().is_err());
        tikv_cfg.server.grpc_keepalive_time = ReadableDuration(dur * 2);
        tikv_cfg.validate().unwrap();
    }

    #[test]
    fn test_block_size() {
        let mut tikv_cfg = TiKvConfig::default();
        tikv_cfg.pd.endpoints = vec!["".to_owned()];
        tikv_cfg.rocksdb.defaultcf.block_size = ReadableSize::gb(10);
        tikv_cfg.rocksdb.lockcf.block_size = ReadableSize::gb(10);
        tikv_cfg.rocksdb.writecf.block_size = ReadableSize::gb(10);
        tikv_cfg.rocksdb.raftcf.block_size = ReadableSize::gb(10);
        tikv_cfg.raftdb.defaultcf.block_size = ReadableSize::gb(10);
        assert!(tikv_cfg.validate().is_err());
        tikv_cfg.rocksdb.defaultcf.block_size = ReadableSize::kb(10);
        tikv_cfg.rocksdb.lockcf.block_size = ReadableSize::kb(10);
        tikv_cfg.rocksdb.writecf.block_size = ReadableSize::kb(10);
        tikv_cfg.rocksdb.raftcf.block_size = ReadableSize::kb(10);
        tikv_cfg.raftdb.defaultcf.block_size = ReadableSize::kb(10);
        tikv_cfg.validate().unwrap();
    }

    #[test]
    fn test_parse_log_level() {
        #[derive(Serialize, Deserialize, Debug)]
        struct LevelHolder {
            #[serde(with = "log_level_serde")]
            v: Level,
        }

        let legal_cases = vec![
            ("critical", Level::Critical),
            ("error", Level::Error),
            ("warning", Level::Warning),
            ("debug", Level::Debug),
            ("trace", Level::Trace),
            ("info", Level::Info),
        ];
        for (serialized, deserialized) in legal_cases {
            let holder = LevelHolder { v: deserialized };
            let res_string = toml::to_string(&holder).unwrap();
            let exp_string = format!("v = \"{}\"\n", serialized);
            assert_eq!(res_string, exp_string);
            let res_value: LevelHolder = toml::from_str(&exp_string).unwrap();
            assert_eq!(res_value.v, deserialized);
        }

        let compatibility_cases = vec![("warn", Level::Warning)];
        for (serialized, deserialized) in compatibility_cases {
            let variant_string = format!("v = \"{}\"\n", serialized);
            let res_value: LevelHolder = toml::from_str(&variant_string).unwrap();
            assert_eq!(res_value.v, deserialized);
        }

        let illegal_cases = vec!["foobar", ""];
        for case in illegal_cases {
            let string = format!("v = \"{}\"\n", case);
            toml::from_str::<LevelHolder>(&string).unwrap_err();
        }
    }

    #[test]
    fn test_to_config_change() {
        assert_eq!(
            to_change_value("10h", &ConfigValue::Duration(0)).unwrap(),
            ConfigValue::from(ReadableDuration::hours(10))
        );
        assert_eq!(
            to_change_value("100MB", &ConfigValue::Size(0)).unwrap(),
            ConfigValue::from(ReadableSize::mb(100))
        );
        assert_eq!(
            to_change_value("10000", &ConfigValue::U64(0)).unwrap(),
            ConfigValue::from(10000u64)
        );

        let old = TiKvConfig::default();
        let mut incoming = TiKvConfig::default();
        incoming.coprocessor.region_split_keys = 10000;
        incoming.gc.max_write_bytes_per_sec = ReadableSize::mb(100);
        incoming.rocksdb.defaultcf.block_cache_size = ReadableSize::mb(500);
        let diff = old.diff(&incoming);
        let mut change = HashMap::new();
        change.insert(
            "coprocessor.region-split-keys".to_owned(),
            "10000".to_owned(),
        );
        change.insert("gc.max-write-bytes-per-sec".to_owned(), "100MB".to_owned());
        change.insert(
            "rocksdb.defaultcf.block-cache-size".to_owned(),
            "500MB".to_owned(),
        );
        let res = to_config_change(change).unwrap();
        assert_eq!(diff, res);

        // illegal cases
        let cases = vec![
            // wrong value type
            ("gc.max-write-bytes-per-sec".to_owned(), "10s".to_owned()),
            (
                "pessimistic-txn.wait-for-lock-timeout".to_owned(),
                "1MB".to_owned(),
            ),
            // missing or unknown config fields
            ("xxx.yyy".to_owned(), "12".to_owned()),
            (
                "rocksdb.defaultcf.block-cache-size.xxx".to_owned(),
                "50MB".to_owned(),
            ),
            ("rocksdb.xxx.block-cache-size".to_owned(), "50MB".to_owned()),
            ("rocksdb.block-cache-size".to_owned(), "50MB".to_owned()),
            // not support change config
            (
                "raftstore.raft-heartbeat-ticks".to_owned(),
                "100".to_owned(),
            ),
            ("raftstore.prevote".to_owned(), "false".to_owned()),
        ];
        for (name, value) in cases {
            let mut change = HashMap::new();
            change.insert(name, value);
            assert!(to_config_change(change).is_err());
        }
    }

    #[test]
    fn test_to_toml_encode() {
        let mut change = HashMap::new();
        change.insert(
            "raftstore.pd-heartbeat-tick-interval".to_owned(),
            "1h".to_owned(),
        );
        change.insert(
            "coprocessor.region-split-keys".to_owned(),
            "10000".to_owned(),
        );
        change.insert("gc.max-write-bytes-per-sec".to_owned(), "100MB".to_owned());
        change.insert(
            "rocksdb.defaultcf.titan.blob-run-mode".to_owned(),
            "read-only".to_owned(),
        );
        let res = to_toml_encode(change).unwrap();
        assert_eq!(
            res.get("raftstore.pd-heartbeat-tick-interval"),
            Some(&"\"1h\"".to_owned())
        );
        assert_eq!(
            res.get("coprocessor.region-split-keys"),
            Some(&"10000".to_owned())
        );
        assert_eq!(
            res.get("gc.max-write-bytes-per-sec"),
            Some(&"\"100MB\"".to_owned())
        );
        assert_eq!(
            res.get("rocksdb.defaultcf.titan.blob-run-mode"),
            Some(&"\"read-only\"".to_owned())
        );
    }

    fn new_engines(
        cfg: TiKvConfig,
    ) -> (
        RocksEngine,
        ConfigController,
        ReceiverWrapper<TTLCheckerTask>,
    ) {
        let engine = RocksEngine::from_db(Arc::new(
            new_engine_opt(
                &cfg.storage.data_dir,
                cfg.rocksdb.build_opt(),
                cfg.rocksdb.build_cf_opts(
                    &cfg.storage.block_cache.build_shared_cache(),
                    None,
                    cfg.storage.enable_ttl,
                ),
            )
            .unwrap(),
        ));

        let (shared, cfg_controller) = (cfg.storage.block_cache.shared, ConfigController::new(cfg));
        cfg_controller.register(
            Module::Rocksdb,
            Box::new(DBConfigManger::new(engine.clone(), DBType::Kv, shared)),
        );
        let (scheduler, receiver) = dummy_scheduler();
        cfg_controller.register(
            Module::Storage,
            Box::new(StorageConfigManger::new(engine.clone(), shared, scheduler)),
        );
        (engine, cfg_controller, receiver)
    }

    #[test]
    fn test_change_rocksdb_config() {
        let (mut cfg, _dir) = TiKvConfig::with_tmp().unwrap();
        cfg.rocksdb.max_background_jobs = 4;
        cfg.rocksdb.max_background_flushes = 2;
        cfg.rocksdb.defaultcf.disable_auto_compactions = false;
        cfg.rocksdb.defaultcf.target_file_size_base = ReadableSize::mb(64);
        cfg.rocksdb.defaultcf.block_cache_size = ReadableSize::mb(8);
        cfg.rocksdb.rate_bytes_per_sec = ReadableSize::mb(64);
        cfg.rocksdb.rate_limiter_auto_tuned = false;
        cfg.storage.block_cache.shared = false;
        cfg.validate().unwrap();
        let (db, cfg_controller, _) = new_engines(cfg);

        // update max_background_jobs
        assert_eq!(db.get_db_options().get_max_background_jobs(), 4);

        cfg_controller
            .update_config("rocksdb.max-background-jobs", "8")
            .unwrap();
        assert_eq!(db.get_db_options().get_max_background_jobs(), 8);

        // update max_background_flushes, set to a bigger value
        assert_eq!(db.get_db_options().get_max_background_flushes(), 2);

        cfg_controller
            .update_config("rocksdb.max-background-flushes", "5")
            .unwrap();
        assert_eq!(db.get_db_options().get_max_background_flushes(), 5);

        // update rate_bytes_per_sec
        assert_eq!(
            db.get_db_options().get_rate_bytes_per_sec().unwrap(),
            ReadableSize::mb(64).0 as i64
        );

        cfg_controller
            .update_config("rocksdb.rate-bytes-per-sec", "128MB")
            .unwrap();
        assert_eq!(
            db.get_db_options().get_rate_bytes_per_sec().unwrap(),
            ReadableSize::mb(128).0 as i64
        );

        // update some configs on default cf
        let cf_opts = db.get_options_cf(CF_DEFAULT).unwrap();
        assert_eq!(cf_opts.get_disable_auto_compactions(), false);
        assert_eq!(cf_opts.get_target_file_size_base(), ReadableSize::mb(64).0);
        assert_eq!(cf_opts.get_block_cache_capacity(), ReadableSize::mb(8).0);

        let mut change = HashMap::new();
        change.insert(
            "rocksdb.defaultcf.disable-auto-compactions".to_owned(),
            "true".to_owned(),
        );
        change.insert(
            "rocksdb.defaultcf.target-file-size-base".to_owned(),
            "32MB".to_owned(),
        );
        change.insert(
            "rocksdb.defaultcf.block-cache-size".to_owned(),
            "256MB".to_owned(),
        );
        cfg_controller.update(change).unwrap();

        let cf_opts = db.get_options_cf(CF_DEFAULT).unwrap();
        assert_eq!(cf_opts.get_disable_auto_compactions(), true);
        assert_eq!(cf_opts.get_target_file_size_base(), ReadableSize::mb(32).0);
        assert_eq!(cf_opts.get_block_cache_capacity(), ReadableSize::mb(256).0);

        // Can not update block cache through storage module
        // when shared block cache is disabled
        assert!(
            cfg_controller
                .update_config("storage.block-cache.capacity", "512MB")
                .is_err()
        );
    }

    #[test]
    fn test_change_rate_limiter_auto_tuned() {
        let (mut cfg, _dir) = TiKvConfig::with_tmp().unwrap();
        // vanilla limiter does not support dynamically changing auto-tuned mode.
        cfg.rocksdb.rate_limiter_auto_tuned = true;
        cfg.validate().unwrap();
        let (db, cfg_controller, _) = new_engines(cfg);

        // update rate_limiter_auto_tuned
        assert_eq!(
            db.get_db_options().get_rate_limiter_auto_tuned().unwrap(),
            true
        );

        cfg_controller
            .update_config("rocksdb.rate_limiter_auto_tuned", "false")
            .unwrap();
        assert_eq!(
            db.get_db_options().get_rate_limiter_auto_tuned().unwrap(),
            false
        );
    }

    #[test]
    fn test_change_shared_block_cache() {
        let (mut cfg, _dir) = TiKvConfig::with_tmp().unwrap();
        cfg.storage.block_cache.shared = true;
        cfg.validate().unwrap();
        let (db, cfg_controller, _) = new_engines(cfg);

        // Can not update shared block cache through rocksdb module
        assert!(
            cfg_controller
                .update_config("rocksdb.defaultcf.block-cache-size", "256MB")
                .is_err()
        );

        cfg_controller
            .update_config("storage.block-cache.capacity", "256MB")
            .unwrap();

        let defaultcf_opts = db.get_options_cf(CF_DEFAULT).unwrap();
        assert_eq!(
            defaultcf_opts.get_block_cache_capacity(),
            ReadableSize::mb(256).0
        );
    }

    #[test]
    fn test_dispatch_titan_blob_run_mode_config() {
        let mut cfg = TiKvConfig::default();
        let mut incoming = cfg.clone();
        cfg.rocksdb.defaultcf.titan.blob_run_mode = BlobRunMode::Normal;
        incoming.rocksdb.defaultcf.titan.blob_run_mode = BlobRunMode::Fallback;

        let diff = cfg
            .rocksdb
            .defaultcf
            .titan
            .diff(&incoming.rocksdb.defaultcf.titan);
        assert_eq!(diff.len(), 1);

        let diff = config_value_to_string(diff.into_iter().collect());
        assert_eq!(diff.len(), 1);
        assert_eq!(diff[0].0.as_str(), "blob_run_mode");
        assert_eq!(diff[0].1.as_str(), "kFallback");
    }

    #[test]
    fn test_change_ttl_check_poll_interval() {
        let (mut cfg, _dir) = TiKvConfig::with_tmp().unwrap();
        cfg.storage.block_cache.shared = true;
        cfg.validate().unwrap();
        let (_, cfg_controller, mut rx) = new_engines(cfg);

        // Can not update shared block cache through rocksdb module
        cfg_controller
            .update_config("storage.ttl_check_poll_interval", "10s")
            .unwrap();
        match rx.recv() {
            None => unreachable!(),
            Some(TTLCheckerTask::UpdatePollInterval(d)) => assert_eq!(d, Duration::from_secs(10)),
        }
    }

    #[test]
    fn test_compatible_adjust_validate_equal() {
        // After calling many time of `compatible_adjust` and `validate` should has
        // the same effect as calling `compatible_adjust` and `validate` one time
        let mut c = TiKvConfig::default();
        let mut cfg = c.clone();
        c.compatible_adjust();
        c.validate().unwrap();

        for _ in 0..10 {
            cfg.compatible_adjust();
            cfg.validate().unwrap();
            assert_eq!(c, cfg);
        }
    }

    #[test]
    fn test_readpool_compatible_adjust_config() {
        let content = r#"
        [readpool.storage]
        [readpool.coprocessor]
        "#;
        let mut cfg: TiKvConfig = toml::from_str(content).unwrap();
        cfg.compatible_adjust();
        assert_eq!(cfg.readpool.storage.use_unified_pool, Some(true));
        assert_eq!(cfg.readpool.coprocessor.use_unified_pool, Some(true));

        let content = r#"
        [readpool.storage]
        stack-size = "1MB"
        [readpool.coprocessor]
        normal-concurrency = 1
        "#;
        let mut cfg: TiKvConfig = toml::from_str(content).unwrap();
        cfg.compatible_adjust();
        assert_eq!(cfg.readpool.storage.use_unified_pool, Some(false));
        assert_eq!(cfg.readpool.coprocessor.use_unified_pool, Some(false));
    }

    #[test]
    fn test_unrecognized_config_keys() {
        let mut temp_config_file = tempfile::NamedTempFile::new().unwrap();
        let temp_config_writer = temp_config_file.as_file_mut();
        temp_config_writer
            .write_all(
                br#"
                    log-level = "debug"
                    log-fmt = "json"
                    [readpool.unified]
                    min-threads-count = 5
                    stack-size = "20MB"
                    [import]
                    num_threads = 4
                    [gcc]
                    batch-keys = 1024
                    [[security.encryption.master-keys]]
                    type = "file"
                "#,
            )
            .unwrap();
        temp_config_writer.sync_data().unwrap();

        let mut unrecognized_keys = Vec::new();
        let _ = TiKvConfig::from_file(temp_config_file.path(), Some(&mut unrecognized_keys));

        assert_eq!(
            unrecognized_keys,
            vec![
                "log-fmt".to_owned(),
                "readpool.unified.min-threads-count".to_owned(),
                "import.num_threads".to_owned(),
                "gcc".to_owned(),
                "security.encryption.master-keys".to_owned(),
            ],
        );
    }

    #[test]
    fn test_raft_engine() {
        let content = r#"
            [raft-engine]
            enable = true
            recovery_mode = "tolerate-corrupted-tail-records"
            bytes-per-sync = "64KB"
            purge-threshold = "1GB"
        "#;
        let cfg: TiKvConfig = toml::from_str(content).unwrap();
        assert!(cfg.raft_engine.enable);
        let config = &cfg.raft_engine.config;
        assert_eq!(
            config.recovery_mode,
            RecoveryMode::TolerateCorruptedTailRecords
        );
        assert_eq!(config.bytes_per_sync.0, ReadableSize::kb(64).0);
        assert_eq!(config.purge_threshold.0, ReadableSize::gb(1).0);
    }

    #[test]
    fn test_raft_engine_dir() {
        let content = r#"
            [raft-engine]
            enable = true
        "#;
        let mut cfg: TiKvConfig = toml::from_str(content).unwrap();
        cfg.validate().unwrap();
        assert_eq!(
            cfg.raft_engine.config.dir,
            config::canonicalize_sub_path(&cfg.storage.data_dir, "raft-engine").unwrap()
        );
    }

    #[test]
    fn test_compaction_guard() {
        // Test comopaction guard disabled.
        {
            let config = DefaultCfConfig {
                target_file_size_base: ReadableSize::mb(16),
                enable_compaction_guard: false,
                ..Default::default()
            };
            let provider = Some(MockRegionInfoProvider::new(vec![]));
            let cf_opts = build_cf_opt!(config, CF_DEFAULT, None /*cache*/, provider);
            assert_eq!(
                config.target_file_size_base.0,
                cf_opts.get_target_file_size_base()
            );
        }
        // Test compaction guard enabled but region info provider is missing.
        {
            let config = DefaultCfConfig {
                target_file_size_base: ReadableSize::mb(16),
                enable_compaction_guard: true,
                ..Default::default()
            };
            let provider: Option<MockRegionInfoProvider> = None;
            let cf_opts = build_cf_opt!(config, CF_DEFAULT, None /*cache*/, provider);
            assert_eq!(
                config.target_file_size_base.0,
                cf_opts.get_target_file_size_base()
            );
        }
        // Test compaction guard enabled.
        {
            let config = DefaultCfConfig {
                target_file_size_base: ReadableSize::mb(16),
                enable_compaction_guard: true,
                compaction_guard_min_output_file_size: ReadableSize::mb(4),
                compaction_guard_max_output_file_size: ReadableSize::mb(64),
                ..Default::default()
            };
            let provider = Some(MockRegionInfoProvider::new(vec![]));
            let cf_opts = build_cf_opt!(config, CF_DEFAULT, None /*cache*/, provider);
            assert_eq!(
                config.compaction_guard_max_output_file_size.0,
                cf_opts.get_target_file_size_base()
            );
        }
    }

    #[test]
    fn test_validate_tikv_config() {
        let mut cfg = TiKvConfig::default();
        let default_region_split_check_diff = cfg.raft_store.region_split_check_diff.0;
        cfg.raft_store.region_split_check_diff.0 += 1;
        assert!(cfg.validate().is_ok());
        assert_eq!(
            cfg.raft_store.region_split_check_diff.0,
            default_region_split_check_diff + 1
        );

        // Test validating memory_usage_limit when it's greater than max.
        cfg.memory_usage_limit.0 *= 2;
        assert!(cfg.validate().is_ok());
        assert_eq!(
            cfg.memory_usage_limit,
            TiKvConfig::default_memory_usage_limit()
        );

        let get_cf_cache_size = |cfg: &TiKvConfig| {
            (
                cfg.rocksdb.defaultcf.block_cache_size.0,
                cfg.rocksdb.writecf.block_cache_size.0,
                cfg.rocksdb.lockcf.block_cache_size.0,
                cfg.rocksdb.raftcf.block_cache_size.0,
                cfg.raftdb.defaultcf.block_cache_size.0,
            )
        };
        let (c1, c2, c3, c4, c5) = get_cf_cache_size(&cfg);
        cfg.memory_usage_limit.0 /= 2;
        assert!(cfg.validate().is_ok());
        let (c6, c7, c8, c9, ca) = get_cf_cache_size(&cfg);
        assert_le!(c1.checked_sub(c6 * 2).unwrap_or_default(), MIB);
        assert_le!(c2.checked_sub(c7 * 2).unwrap_or_default(), MIB);
        assert_le!(c3.checked_sub(c8 * 2).unwrap_or_default(), MIB);
        assert_le!(c4.checked_sub(c9 * 2).unwrap_or_default(), MIB);
        assert_le!(c5.checked_sub(ca * 2).unwrap_or_default(), MIB);
    }

    #[test]
    fn test_validate_tikv_wal_config() {
        let tmp_path = tempfile::Builder::new().tempdir().unwrap().into_path();
        macro_rules! tmp_path_string_generate {
            ($base:expr, $($sub:expr),+) => {{
                let mut path: ::std::path::PathBuf = $base.clone();
                $(
                    path.push($sub);
                )*
                String::from(path.to_str().unwrap())
            }}
        }

        {
            let mut cfg = TiKvConfig::default();
            assert!(cfg.validate().is_ok());
        }

        {
            let mut cfg = TiKvConfig::default();
            cfg.storage.data_dir = tmp_path_string_generate!(tmp_path, "data");
            cfg.raft_store.raftdb_path = tmp_path_string_generate!(tmp_path, "data", "db");
            assert!(!cfg.validate().is_ok());
        }

        {
            let mut cfg = TiKvConfig::default();
            cfg.storage.data_dir = tmp_path_string_generate!(tmp_path, "data", "kvdb");
            cfg.raft_store.raftdb_path =
                tmp_path_string_generate!(tmp_path, "data", "raftdb", "db");
            cfg.rocksdb.wal_dir = tmp_path_string_generate!(tmp_path, "data", "raftdb", "db");
            assert!(!cfg.validate().is_ok());
        }

        {
            let mut cfg = TiKvConfig::default();
            cfg.storage.data_dir = tmp_path_string_generate!(tmp_path, "data", "kvdb");
            cfg.raft_store.raftdb_path =
                tmp_path_string_generate!(tmp_path, "data", "raftdb", "db");
            cfg.raftdb.wal_dir = tmp_path_string_generate!(tmp_path, "data", "kvdb", "db");
            assert!(!cfg.validate().is_ok());
        }

        {
            let mut cfg = TiKvConfig::default();
            cfg.rocksdb.wal_dir = tmp_path_string_generate!(tmp_path, "data", "wal");
            cfg.raftdb.wal_dir = tmp_path_string_generate!(tmp_path, "data", "wal");
            assert!(!cfg.validate().is_ok());
        }

        {
            let mut cfg = TiKvConfig::default();
            cfg.storage.data_dir = tmp_path_string_generate!(tmp_path, "data", "kvdb");
            cfg.raft_store.raftdb_path =
                tmp_path_string_generate!(tmp_path, "data", "raftdb", "db");
            cfg.rocksdb.wal_dir = tmp_path_string_generate!(tmp_path, "data", "kvdb", "db");
            cfg.raftdb.wal_dir = tmp_path_string_generate!(tmp_path, "data", "raftdb", "db");
            assert!(cfg.validate().is_ok());
        }
    }

    #[test]
    fn test_background_job_limits() {
        assert_eq!(
            get_background_job_limits_impl(1 /*cpu_num*/, &KVDB_DEFAULT_BACKGROUND_JOB_LIMITS),
            BackgroundJobLimits {
                max_background_jobs: 2,
                max_background_flushes: 1,
                max_sub_compactions: 1,
                max_titan_background_gc: 1,
            }
        );
        assert_eq!(
            get_background_job_limits_impl(2 /*cpu_num*/, &KVDB_DEFAULT_BACKGROUND_JOB_LIMITS),
            BackgroundJobLimits {
                max_background_jobs: 2,
                max_background_flushes: 1,
                max_sub_compactions: 1,
                max_titan_background_gc: 2,
            }
        );
        assert_eq!(
            get_background_job_limits_impl(4 /*cpu_num*/, &KVDB_DEFAULT_BACKGROUND_JOB_LIMITS),
            BackgroundJobLimits {
                max_background_jobs: 4,
                max_background_flushes: 2,
                max_sub_compactions: 1,
                max_titan_background_gc: 4,
            }
        );
        assert_eq!(
            get_background_job_limits_impl(8 /*cpu_num*/, &KVDB_DEFAULT_BACKGROUND_JOB_LIMITS),
            BackgroundJobLimits {
                max_background_jobs: 8,
                max_background_flushes: 3,
                max_sub_compactions: 3,
                max_titan_background_gc: 4,
            }
        );
        assert_eq!(
            get_background_job_limits_impl(
                16, /*cpu_num*/
                &KVDB_DEFAULT_BACKGROUND_JOB_LIMITS
            ),
            BackgroundJobLimits {
                max_background_jobs: 10,
                max_background_flushes: 4,
                max_sub_compactions: 3,
                max_titan_background_gc: 4,
            }
        );
    }

    #[test]
    fn test_config_template_is_valid() {
        let template_config = std::include_str!("../etc/config-template.toml")
            .lines()
            .map(|l| l.strip_prefix('#').unwrap_or(l))
            .join("\n");

        let mut cfg: TiKvConfig = toml::from_str(&template_config).unwrap();
        cfg.validate().unwrap();
    }

    #[test]
    fn test_config_template_no_superfluous_keys() {
        let template_config = std::include_str!("../etc/config-template.toml")
            .lines()
            .map(|l| l.strip_prefix('#').unwrap_or(l))
            .join("\n");

        let mut deserializer = toml::Deserializer::new(&template_config);
        let mut unrecognized_keys = Vec::new();
        let _: TiKvConfig = serde_ignored::deserialize(&mut deserializer, |key| {
            unrecognized_keys.push(key.to_string())
        })
        .unwrap();

        // Don't use `is_empty()` so we see which keys are superfluous on failure.
        assert_eq!(unrecognized_keys, Vec::<String>::new());
    }

    #[test]
    fn test_config_template_matches_default() {
        let template_config = std::include_str!("../etc/config-template.toml")
            .lines()
            .map(|l| l.strip_prefix('#').unwrap_or(l))
            .join("\n");

        let mut cfg: TiKvConfig = toml::from_str(&template_config).unwrap();
        let mut default_cfg = TiKvConfig::default();

        // Some default values are computed based on the environment.
        // Because we can't set config values for these in `config-template.toml`, we will handle
        // them manually.
        cfg.readpool.unified.max_thread_count = default_cfg.readpool.unified.max_thread_count;
        cfg.readpool.storage.high_concurrency = default_cfg.readpool.storage.high_concurrency;
        cfg.readpool.storage.normal_concurrency = default_cfg.readpool.storage.normal_concurrency;
        cfg.readpool.storage.low_concurrency = default_cfg.readpool.storage.low_concurrency;
        cfg.readpool.coprocessor.high_concurrency =
            default_cfg.readpool.coprocessor.high_concurrency;
        cfg.readpool.coprocessor.normal_concurrency =
            default_cfg.readpool.coprocessor.normal_concurrency;
        cfg.readpool.coprocessor.low_concurrency = default_cfg.readpool.coprocessor.low_concurrency;
        cfg.server.grpc_memory_pool_quota = default_cfg.server.grpc_memory_pool_quota;
        cfg.server.background_thread_count = default_cfg.server.background_thread_count;
        cfg.server.end_point_max_concurrency = default_cfg.server.end_point_max_concurrency;
        cfg.storage.scheduler_worker_pool_size = default_cfg.storage.scheduler_worker_pool_size;
        cfg.rocksdb.max_background_jobs = default_cfg.rocksdb.max_background_jobs;
        cfg.rocksdb.max_background_flushes = default_cfg.rocksdb.max_background_flushes;
        cfg.rocksdb.max_sub_compactions = default_cfg.rocksdb.max_sub_compactions;
        cfg.rocksdb.titan.max_background_gc = default_cfg.rocksdb.titan.max_background_gc;
        cfg.raftdb.max_background_jobs = default_cfg.raftdb.max_background_jobs;
        cfg.raftdb.max_background_flushes = default_cfg.raftdb.max_background_flushes;
        cfg.raftdb.max_sub_compactions = default_cfg.raftdb.max_sub_compactions;
        cfg.raftdb.titan.max_background_gc = default_cfg.raftdb.titan.max_background_gc;
        cfg.backup.num_threads = default_cfg.backup.num_threads;

        // There is another set of config values that we can't directly compare:
        // When the default values are `None`, but are then resolved to `Some(_)` later on.
        default_cfg.readpool.storage.adjust_use_unified_pool();
        default_cfg.readpool.coprocessor.adjust_use_unified_pool();
        default_cfg.security.redact_info_log = Some(false);

        // Other special cases.
        cfg.pd.retry_max_count = default_cfg.pd.retry_max_count; // Both -1 and isize::MAX are the same.
        cfg.storage.block_cache.capacity = OptionReadableSize(None); // Either `None` and a value is computed or `Some(_)` fixed value.
        cfg.coprocessor_v2.coprocessor_plugin_directory = None; // Default is `None`, which is represented by not setting the key.

        assert_eq!(cfg, default_cfg);
    }
}<|MERGE_RESOLUTION|>--- conflicted
+++ resolved
@@ -70,12 +70,7 @@
 const TMP_CONFIG_FILE: &str = "tmp_tikv.toml";
 const MAX_BLOCK_SIZE: usize = 32 * MIB as usize;
 
-<<<<<<< HEAD
-fn memory_mb_for_cf(is_raft_db: bool, cf: &str) -> usize {
-    let total_mem = SysQuota::memory_limit_in_bytes();
-=======
 fn memory_limit_for_cf(is_raft_db: bool, cf: &str, total_mem: u64) -> ReadableSize {
->>>>>>> 9f0921c7
     let (ratio, min, max) = match (is_raft_db, cf) {
         (true, CF_DEFAULT) => (0.02, RAFT_MIN_MEM, RAFT_MAX_MEM),
         (false, CF_DEFAULT) => (0.25, 0, usize::MAX),
