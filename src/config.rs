// Copyright 2017 TiKV Project Authors. Licensed under Apache-2.0.

//! Configuration for the entire server.
//!
//! TiKV is configured through the `TiKvConfig` type, which is in turn
//! made up of many other configuration types.

use std::{
    cmp,
    collections::HashMap,
    error::Error,
    fs, i32,
    io::{Error as IoError, ErrorKind, Write},
    path::Path,
    sync::{Arc, RwLock},
    usize,
};

use api_version::ApiV1Ttl;
use causal_ts::Config as CausalTsConfig;
use encryption_export::DataKeyManager;
use engine_rocks::{
    config::{self as rocks_config, BlobRunMode, CompressionType, LogLevel},
    get_env,
    properties::MvccPropertiesCollectorFactory,
    raw::{
        BlockBasedOptions, Cache, ColumnFamilyOptions, CompactionPriority, DBCompactionStyle,
        DBCompressionType, DBOptions, DBRateLimiterMode, DBRecoveryMode, Env, LRUCacheOptions,
        TitanDBOptions,
    },
    raw_util::CFOptions,
    util::{FixedPrefixSliceTransform, FixedSuffixSliceTransform, NoopSliceTransform},
    RaftDBLogger, RangePropertiesCollectorFactory, RocksEngine, RocksEventListener,
    RocksSstPartitionerFactory, RocksdbLogger, TtlPropertiesCollectorFactory,
    DEFAULT_PROP_KEYS_INDEX_DISTANCE, DEFAULT_PROP_SIZE_INDEX_DISTANCE,
};
use engine_traits::{
    CFOptionsExt, ColumnFamilyOptions as ColumnFamilyOptionsTrait, DBOptionsExt, CF_DEFAULT,
    CF_LOCK, CF_RAFT, CF_WRITE,
};
use file_system::{IOPriority, IORateLimiter};
use keys::region_raft_prefix_len;
use kvproto::kvrpcpb::ApiVersion;
use online_config::{ConfigChange, ConfigManager, ConfigValue, OnlineConfig, Result as CfgResult};
use pd_client::Config as PdConfig;
use raft_log_engine::{
    RaftEngineConfig as RawRaftEngineConfig, ReadableSize as RaftEngineReadableSize,
};
use raftstore::{
    coprocessor::{Config as CopConfig, RegionInfoAccessor},
    store::{CompactionGuardGeneratorFactory, Config as RaftstoreConfig, SplitConfig},
};
use resource_metering::Config as ResourceMeteringConfig;
use security::SecurityConfig;
use tikv_util::{
    config::{
        self, LogFormat, RaftDataStateMachine, ReadableDuration, ReadableSize, TomlWriter, GIB, MIB,
    },
    sys::SysQuota,
    time::duration_to_sec,
    yatp_pool,
};

use crate::{
    coprocessor_v2::Config as CoprocessorV2Config,
    import::Config as ImportConfig,
    server::{
        gc_worker::{GcConfig, RawCompactionFilterFactory, WriteCompactionFilterFactory},
        lock_manager::Config as PessimisticTxnConfig,
        ttl::TtlCompactionFilterFactory,
        Config as ServerConfig, CONFIG_ROCKSDB_GAUGE,
    },
    storage::config::{Config as StorageConfig, DEFAULT_DATA_DIR},
};

pub const DEFAULT_ROCKSDB_SUB_DIR: &str = "db";

/// By default, block cache size will be set to 45% of system memory.
pub const BLOCK_CACHE_RATE: f64 = 0.45;
/// By default, TiKV will try to limit memory usage to 75% of system memory.
pub const MEMORY_USAGE_LIMIT_RATE: f64 = 0.75;

/// Min block cache shard's size. If a shard is too small, the index/filter data may not fit one shard
pub const MIN_BLOCK_CACHE_SHARD_SIZE: usize = 128 * MIB as usize;

/// Maximum of 15% of system memory can be used by Raft Engine. Normally its
/// memory usage is much smaller than that.
const RAFT_ENGINE_MEMORY_LIMIT_RATE: f64 = 0.15;

const LOCKCF_MIN_MEM: usize = 256 * MIB as usize;
const LOCKCF_MAX_MEM: usize = GIB as usize;
const RAFT_MIN_MEM: usize = 256 * MIB as usize;
const RAFT_MAX_MEM: usize = 2 * GIB as usize;
const LAST_CONFIG_FILE: &str = "last_tikv.toml";
const TMP_CONFIG_FILE: &str = "tmp_tikv.toml";
const MAX_BLOCK_SIZE: usize = 32 * MIB as usize;

fn memory_limit_for_cf(is_raft_db: bool, cf: &str, total_mem: u64) -> ReadableSize {
    let (ratio, min, max) = match (is_raft_db, cf) {
        (true, CF_DEFAULT) => (0.02, RAFT_MIN_MEM, RAFT_MAX_MEM),
        (false, CF_DEFAULT) => (0.25, 0, usize::MAX),
        (false, CF_LOCK) => (0.02, LOCKCF_MIN_MEM, LOCKCF_MAX_MEM),
        (false, CF_WRITE) => (0.15, 0, usize::MAX),
        _ => unreachable!(),
    };
    let mut size = (total_mem as f64 * ratio) as usize;
    if size < min {
        size = min;
    } else if size > max {
        size = max;
    }
    ReadableSize::mb(size as u64 / MIB)
}

#[derive(Clone, Serialize, Deserialize, PartialEq, Debug, OnlineConfig)]
#[serde(default)]
#[serde(rename_all = "kebab-case")]
pub struct TitanCfConfig {
    #[online_config(skip)]
    pub min_blob_size: ReadableSize,
    #[online_config(skip)]
    pub blob_file_compression: CompressionType,
    #[online_config(skip)]
    pub blob_cache_size: ReadableSize,
    #[online_config(skip)]
    pub min_gc_batch_size: ReadableSize,
    #[online_config(skip)]
    pub max_gc_batch_size: ReadableSize,
    #[online_config(skip)]
    pub discardable_ratio: f64,
    #[online_config(skip)]
    pub sample_ratio: f64,
    #[online_config(skip)]
    pub merge_small_file_threshold: ReadableSize,
    pub blob_run_mode: BlobRunMode,
    #[online_config(skip)]
    pub level_merge: bool,
    #[online_config(skip)]
    pub range_merge: bool,
    #[online_config(skip)]
    pub max_sorted_runs: i32,
    #[online_config(skip)]
    pub gc_merge_rewrite: bool,
}

impl Default for TitanCfConfig {
    fn default() -> Self {
        Self {
            min_blob_size: ReadableSize::kb(1), // disable titan default
            blob_file_compression: CompressionType::Lz4,
            blob_cache_size: ReadableSize::mb(0),
            min_gc_batch_size: ReadableSize::mb(16),
            max_gc_batch_size: ReadableSize::mb(64),
            discardable_ratio: 0.5,
            sample_ratio: 0.1,
            merge_small_file_threshold: ReadableSize::mb(8),
            blob_run_mode: BlobRunMode::Normal,
            level_merge: false,
            range_merge: true,
            max_sorted_runs: 20,
            gc_merge_rewrite: false,
        }
    }
}

impl TitanCfConfig {
    fn build_opts(&self) -> TitanDBOptions {
        let mut opts = TitanDBOptions::new();
        opts.set_min_blob_size(self.min_blob_size.0 as u64);
        opts.set_blob_file_compression(self.blob_file_compression.into());
        opts.set_blob_cache(self.blob_cache_size.0 as usize, -1, false, 0.0);
        opts.set_min_gc_batch_size(self.min_gc_batch_size.0 as u64);
        opts.set_max_gc_batch_size(self.max_gc_batch_size.0 as u64);
        opts.set_discardable_ratio(self.discardable_ratio);
        opts.set_sample_ratio(self.sample_ratio);
        opts.set_merge_small_file_threshold(self.merge_small_file_threshold.0 as u64);
        opts.set_blob_run_mode(self.blob_run_mode.into());
        opts.set_level_merge(self.level_merge);
        opts.set_range_merge(self.range_merge);
        opts.set_max_sorted_runs(self.max_sorted_runs);
        opts.set_gc_merge_rewrite(self.gc_merge_rewrite);
        opts
    }
}

#[derive(Clone, Copy, Debug, Eq, PartialEq)]
struct BackgroundJobLimits {
    max_background_jobs: u32,
    max_background_flushes: u32,
    max_sub_compactions: u32,
    max_titan_background_gc: u32,
}

const KVDB_DEFAULT_BACKGROUND_JOB_LIMITS: BackgroundJobLimits = BackgroundJobLimits {
    max_background_jobs: 9,
    max_background_flushes: 3,
    max_sub_compactions: 3,
    max_titan_background_gc: 4,
};

const RAFTDB_DEFAULT_BACKGROUND_JOB_LIMITS: BackgroundJobLimits = BackgroundJobLimits {
    max_background_jobs: 4,
    max_background_flushes: 1,
    max_sub_compactions: 2,
    max_titan_background_gc: 4,
};

// `defaults` serves as an upper bound for returning limits.
fn get_background_job_limits_impl(
    cpu_num: u32,
    defaults: &BackgroundJobLimits,
) -> BackgroundJobLimits {
    // At the minimum, we should have two background jobs: one for flush and one for compaction.
    // Otherwise, the number of background jobs should not exceed cpu_num - 1.
    let max_background_jobs = cmp::max(2, cmp::min(defaults.max_background_jobs, cpu_num - 1));
    // Scale flush threads proportionally to cpu cores. Also make sure the number of flush
    // threads doesn't exceed total jobs.
    let max_background_flushes = cmp::min(
        (max_background_jobs + 3) / 4,
        defaults.max_background_flushes,
    );
    // Cap max_sub_compactions to allow at least two compactions.
    let max_compactions = max_background_jobs - max_background_flushes;
    let max_sub_compactions: u32 = cmp::max(
        1,
        cmp::min(defaults.max_sub_compactions, (max_compactions - 1) as u32),
    );
    // Maximum background GC threads for Titan
    let max_titan_background_gc = cmp::min(defaults.max_titan_background_gc, cpu_num);

    BackgroundJobLimits {
        max_background_jobs,
        max_background_flushes,
        max_sub_compactions,
        max_titan_background_gc,
    }
}

fn get_background_job_limits(defaults: &BackgroundJobLimits) -> BackgroundJobLimits {
    let cpu_num = cmp::max(SysQuota::cpu_cores_quota() as u32, 1);
    get_background_job_limits_impl(cpu_num, defaults)
}

macro_rules! cf_config {
    ($name:ident) => {
        #[derive(Clone, Serialize, Deserialize, PartialEq, Debug, OnlineConfig)]
        #[serde(default)]
        #[serde(rename_all = "kebab-case")]
        pub struct $name {
            #[online_config(skip)]
            pub block_size: ReadableSize,
            pub block_cache_size: ReadableSize,
            #[online_config(skip)]
            pub disable_block_cache: bool,
            #[online_config(skip)]
            pub cache_index_and_filter_blocks: bool,
            #[online_config(skip)]
            pub pin_l0_filter_and_index_blocks: bool,
            #[online_config(skip)]
            pub use_bloom_filter: bool,
            #[online_config(skip)]
            pub optimize_filters_for_hits: bool,
            #[online_config(skip)]
            pub whole_key_filtering: bool,
            #[online_config(skip)]
            pub bloom_filter_bits_per_key: i32,
            #[online_config(skip)]
            pub block_based_bloom_filter: bool,
            #[online_config(skip)]
            pub read_amp_bytes_per_bit: u32,
            #[serde(with = "rocks_config::compression_type_level_serde")]
            #[online_config(skip)]
            pub compression_per_level: [DBCompressionType; 7],
            pub write_buffer_size: ReadableSize,
            pub max_write_buffer_number: i32,
            #[online_config(skip)]
            pub min_write_buffer_number_to_merge: i32,
            pub max_bytes_for_level_base: ReadableSize,
            pub target_file_size_base: ReadableSize,
            pub level0_file_num_compaction_trigger: i32,
            pub level0_slowdown_writes_trigger: Option<i32>,
            pub level0_stop_writes_trigger: Option<i32>,
            pub max_compaction_bytes: ReadableSize,
            #[serde(with = "rocks_config::compaction_pri_serde")]
            #[online_config(skip)]
            pub compaction_pri: CompactionPriority,
            #[online_config(skip)]
            pub dynamic_level_bytes: bool,
            #[online_config(skip)]
            pub num_levels: i32,
            pub max_bytes_for_level_multiplier: i32,
            #[serde(with = "rocks_config::compaction_style_serde")]
            #[online_config(skip)]
            pub compaction_style: DBCompactionStyle,
            pub disable_auto_compactions: bool,
            pub disable_write_stall: bool,
            pub soft_pending_compaction_bytes_limit: Option<ReadableSize>,
            pub hard_pending_compaction_bytes_limit: Option<ReadableSize>,
            #[online_config(skip)]
            pub force_consistency_checks: bool,
            #[online_config(skip)]
            pub prop_size_index_distance: u64,
            #[online_config(skip)]
            pub prop_keys_index_distance: u64,
            #[online_config(skip)]
            pub enable_doubly_skiplist: bool,
            #[online_config(skip)]
            pub enable_compaction_guard: bool,
            #[online_config(skip)]
            pub compaction_guard_min_output_file_size: ReadableSize,
            #[online_config(skip)]
            pub compaction_guard_max_output_file_size: ReadableSize,
            #[serde(with = "rocks_config::compression_type_serde")]
            #[online_config(skip)]
            pub bottommost_level_compression: DBCompressionType,
            #[online_config(skip)]
            pub bottommost_zstd_compression_dict_size: i32,
            #[online_config(skip)]
            pub bottommost_zstd_compression_sample_size: i32,
            #[online_config(submodule)]
            pub titan: TitanCfConfig,
        }

        impl $name {
            fn validate(&self) -> Result<(), Box<dyn Error>> {
                if self.block_size.0 as usize > MAX_BLOCK_SIZE {
                    return Err(format!(
                        "invalid block-size {} for {}, exceed max size {}",
                        self.block_size.0,
                        stringify!($name),
                        MAX_BLOCK_SIZE
                    )
                    .into());
                }
                Ok(())
            }
        }
    };
}

macro_rules! write_into_metrics {
    ($cf:expr, $tag:expr, $metrics:expr) => {{
        $metrics
            .with_label_values(&[$tag, "block_size"])
            .set($cf.block_size.0 as f64);
        $metrics
            .with_label_values(&[$tag, "block_cache_size"])
            .set($cf.block_cache_size.0 as f64);
        $metrics
            .with_label_values(&[$tag, "disable_block_cache"])
            .set(($cf.disable_block_cache as i32).into());

        $metrics
            .with_label_values(&[$tag, "cache_index_and_filter_blocks"])
            .set(($cf.cache_index_and_filter_blocks as i32).into());
        $metrics
            .with_label_values(&[$tag, "pin_l0_filter_and_index_blocks"])
            .set(($cf.pin_l0_filter_and_index_blocks as i32).into());

        $metrics
            .with_label_values(&[$tag, "use_bloom_filter"])
            .set(($cf.use_bloom_filter as i32).into());
        $metrics
            .with_label_values(&[$tag, "optimize_filters_for_hits"])
            .set(($cf.optimize_filters_for_hits as i32).into());
        $metrics
            .with_label_values(&[$tag, "whole_key_filtering"])
            .set(($cf.whole_key_filtering as i32).into());
        $metrics
            .with_label_values(&[$tag, "bloom_filter_bits_per_key"])
            .set($cf.bloom_filter_bits_per_key.into());
        $metrics
            .with_label_values(&[$tag, "block_based_bloom_filter"])
            .set(($cf.block_based_bloom_filter as i32).into());

        $metrics
            .with_label_values(&[$tag, "read_amp_bytes_per_bit"])
            .set($cf.read_amp_bytes_per_bit.into());
        $metrics
            .with_label_values(&[$tag, "write_buffer_size"])
            .set($cf.write_buffer_size.0 as f64);
        $metrics
            .with_label_values(&[$tag, "max_write_buffer_number"])
            .set($cf.max_write_buffer_number.into());
        $metrics
            .with_label_values(&[$tag, "min_write_buffer_number_to_merge"])
            .set($cf.min_write_buffer_number_to_merge.into());
        $metrics
            .with_label_values(&[$tag, "max_bytes_for_level_base"])
            .set($cf.max_bytes_for_level_base.0 as f64);
        $metrics
            .with_label_values(&[$tag, "target_file_size_base"])
            .set($cf.target_file_size_base.0 as f64);
        $metrics
            .with_label_values(&[$tag, "level0_file_num_compaction_trigger"])
            .set($cf.level0_file_num_compaction_trigger.into());
        $metrics
            .with_label_values(&[$tag, "level0_slowdown_writes_trigger"])
            .set(
                $cf.level0_slowdown_writes_trigger
                    .unwrap_or_default()
                    .into(),
            );
        $metrics
            .with_label_values(&[$tag, "level0_stop_writes_trigger"])
            .set($cf.level0_stop_writes_trigger.unwrap_or_default().into());
        $metrics
            .with_label_values(&[$tag, "max_compaction_bytes"])
            .set($cf.max_compaction_bytes.0 as f64);
        $metrics
            .with_label_values(&[$tag, "dynamic_level_bytes"])
            .set(($cf.dynamic_level_bytes as i32).into());
        $metrics
            .with_label_values(&[$tag, "num_levels"])
            .set($cf.num_levels.into());
        $metrics
            .with_label_values(&[$tag, "max_bytes_for_level_multiplier"])
            .set($cf.max_bytes_for_level_multiplier.into());

        $metrics
            .with_label_values(&[$tag, "disable_auto_compactions"])
            .set(($cf.disable_auto_compactions as i32).into());
        $metrics
            .with_label_values(&[$tag, "disable_write_stall"])
            .set(($cf.disable_write_stall as i32).into());
        $metrics
            .with_label_values(&[$tag, "soft_pending_compaction_bytes_limit"])
            .set(
                $cf.soft_pending_compaction_bytes_limit
                    .unwrap_or_default()
                    .0 as f64,
            );
        $metrics
            .with_label_values(&[$tag, "hard_pending_compaction_bytes_limit"])
            .set(
                $cf.hard_pending_compaction_bytes_limit
                    .unwrap_or_default()
                    .0 as f64,
            );
        $metrics
            .with_label_values(&[$tag, "force_consistency_checks"])
            .set(($cf.force_consistency_checks as i32).into());
        $metrics
            .with_label_values(&[$tag, "enable_doubly_skiplist"])
            .set(($cf.enable_doubly_skiplist as i32).into());
        $metrics
            .with_label_values(&[$tag, "titan_min_blob_size"])
            .set($cf.titan.min_blob_size.0 as f64);
        $metrics
            .with_label_values(&[$tag, "titan_blob_cache_size"])
            .set($cf.titan.blob_cache_size.0 as f64);
        $metrics
            .with_label_values(&[$tag, "titan_min_gc_batch_size"])
            .set($cf.titan.min_gc_batch_size.0 as f64);
        $metrics
            .with_label_values(&[$tag, "titan_max_gc_batch_size"])
            .set($cf.titan.max_gc_batch_size.0 as f64);
        $metrics
            .with_label_values(&[$tag, "titan_discardable_ratio"])
            .set($cf.titan.discardable_ratio);
        $metrics
            .with_label_values(&[$tag, "titan_sample_ratio"])
            .set($cf.titan.sample_ratio);
        $metrics
            .with_label_values(&[$tag, "titan_merge_small_file_threshold"])
            .set($cf.titan.merge_small_file_threshold.0 as f64);
    }};
}

macro_rules! build_cf_opt {
    ($opt:ident, $cf_name:ident, $cache:ident, $region_info_provider:ident) => {{
        let mut block_base_opts = BlockBasedOptions::new();
        block_base_opts.set_block_size($opt.block_size.0 as usize);
        block_base_opts.set_no_block_cache($opt.disable_block_cache);
        if let Some(cache) = $cache {
            block_base_opts.set_block_cache(cache);
        } else {
            let mut cache_opts = LRUCacheOptions::new();
            cache_opts.set_capacity($opt.block_cache_size.0 as usize);
            block_base_opts.set_block_cache(&Cache::new_lru_cache(cache_opts));
        }
        block_base_opts.set_cache_index_and_filter_blocks($opt.cache_index_and_filter_blocks);
        block_base_opts
            .set_pin_l0_filter_and_index_blocks_in_cache($opt.pin_l0_filter_and_index_blocks);
        if $opt.use_bloom_filter {
            block_base_opts.set_bloom_filter(
                $opt.bloom_filter_bits_per_key,
                $opt.block_based_bloom_filter,
            );
            block_base_opts.set_whole_key_filtering($opt.whole_key_filtering);
        }
        block_base_opts.set_read_amp_bytes_per_bit($opt.read_amp_bytes_per_bit);
        let mut cf_opts = ColumnFamilyOptions::new();
        cf_opts.set_block_based_table_factory(&block_base_opts);
        cf_opts.set_num_levels($opt.num_levels);
        assert!($opt.compression_per_level.len() >= $opt.num_levels as usize);
        let compression_per_level = $opt.compression_per_level[..$opt.num_levels as usize].to_vec();
        cf_opts.compression_per_level(compression_per_level.as_slice());
        cf_opts.bottommost_compression($opt.bottommost_level_compression);
        // To set for bottommost level sst compression. The first 3 parameters refer to the
        // default value in `CompressionOptions` in `rocksdb/include/rocksdb/advanced_options.h`.
        cf_opts.set_bottommost_level_compression_options(
            -14,   /* window_bits */
            32767, /* level */
            0,     /* strategy */
            $opt.bottommost_zstd_compression_dict_size,
            $opt.bottommost_zstd_compression_sample_size,
        );
        cf_opts.set_write_buffer_size($opt.write_buffer_size.0);
        cf_opts.set_max_write_buffer_number($opt.max_write_buffer_number);
        cf_opts.set_min_write_buffer_number_to_merge($opt.min_write_buffer_number_to_merge);
        cf_opts.set_max_bytes_for_level_base($opt.max_bytes_for_level_base.0);
        cf_opts.set_target_file_size_base($opt.target_file_size_base.0);
        cf_opts.set_level_zero_file_num_compaction_trigger($opt.level0_file_num_compaction_trigger);
        cf_opts.set_level_zero_slowdown_writes_trigger(
            $opt.level0_slowdown_writes_trigger.unwrap_or_default(),
        );
        cf_opts.set_level_zero_stop_writes_trigger(
            $opt.level0_stop_writes_trigger.unwrap_or_default(),
        );
        cf_opts.set_max_compaction_bytes($opt.max_compaction_bytes.0);
        cf_opts.compaction_priority($opt.compaction_pri);
        cf_opts.set_level_compaction_dynamic_level_bytes($opt.dynamic_level_bytes);
        cf_opts.set_max_bytes_for_level_multiplier($opt.max_bytes_for_level_multiplier);
        cf_opts.set_compaction_style($opt.compaction_style);
        cf_opts.set_disable_auto_compactions($opt.disable_auto_compactions);
        cf_opts.set_disable_write_stall($opt.disable_write_stall);
        cf_opts.set_soft_pending_compaction_bytes_limit(
            $opt.soft_pending_compaction_bytes_limit
                .unwrap_or_default()
                .0,
        );
        cf_opts.set_hard_pending_compaction_bytes_limit(
            $opt.hard_pending_compaction_bytes_limit
                .unwrap_or_default()
                .0,
        );
        cf_opts.set_optimize_filters_for_hits($opt.optimize_filters_for_hits);
        cf_opts.set_force_consistency_checks($opt.force_consistency_checks);
        if $opt.enable_doubly_skiplist {
            cf_opts.set_doubly_skiplist();
        }
        if $opt.enable_compaction_guard {
            if let Some(provider) = $region_info_provider {
                let factory = CompactionGuardGeneratorFactory::new(
                    $cf_name,
                    provider.clone(),
                    $opt.compaction_guard_min_output_file_size.0,
                )
                .unwrap();
                cf_opts.set_sst_partitioner_factory(RocksSstPartitionerFactory(factory));
                cf_opts.set_target_file_size_base($opt.compaction_guard_max_output_file_size.0);
            } else {
                warn!("compaction guard is disabled due to region info provider not available")
            }
        }
        cf_opts
    }};
}

cf_config!(DefaultCfConfig);

impl Default for DefaultCfConfig {
    fn default() -> DefaultCfConfig {
        let total_mem = SysQuota::memory_limit_in_bytes();

        DefaultCfConfig {
            block_size: ReadableSize::kb(64),
            block_cache_size: memory_limit_for_cf(false, CF_DEFAULT, total_mem),
            disable_block_cache: false,
            cache_index_and_filter_blocks: true,
            pin_l0_filter_and_index_blocks: true,
            use_bloom_filter: true,
            optimize_filters_for_hits: true,
            whole_key_filtering: true,
            bloom_filter_bits_per_key: 10,
            block_based_bloom_filter: false,
            read_amp_bytes_per_bit: 0,
            compression_per_level: [
                DBCompressionType::No,
                DBCompressionType::No,
                DBCompressionType::Lz4,
                DBCompressionType::Lz4,
                DBCompressionType::Lz4,
                DBCompressionType::Zstd,
                DBCompressionType::Zstd,
            ],
            write_buffer_size: ReadableSize::mb(128),
            max_write_buffer_number: 5,
            min_write_buffer_number_to_merge: 1,
            max_bytes_for_level_base: ReadableSize::mb(512),
            target_file_size_base: ReadableSize::mb(8),
            level0_file_num_compaction_trigger: 4,
            level0_slowdown_writes_trigger: None,
            level0_stop_writes_trigger: None,
            max_compaction_bytes: ReadableSize::gb(2),
            compaction_pri: CompactionPriority::MinOverlappingRatio,
            dynamic_level_bytes: true,
            num_levels: 7,
            max_bytes_for_level_multiplier: 10,
            compaction_style: DBCompactionStyle::Level,
            disable_auto_compactions: false,
            disable_write_stall: false,
            soft_pending_compaction_bytes_limit: None,
            hard_pending_compaction_bytes_limit: None,
            force_consistency_checks: false,
            prop_size_index_distance: DEFAULT_PROP_SIZE_INDEX_DISTANCE,
            prop_keys_index_distance: DEFAULT_PROP_KEYS_INDEX_DISTANCE,
            enable_doubly_skiplist: true,
            enable_compaction_guard: true,
            compaction_guard_min_output_file_size: ReadableSize::mb(8),
            compaction_guard_max_output_file_size: ReadableSize::mb(128),
            titan: TitanCfConfig::default(),
            bottommost_level_compression: DBCompressionType::Zstd,
            bottommost_zstd_compression_dict_size: 0,
            bottommost_zstd_compression_sample_size: 0,
        }
    }
}

impl DefaultCfConfig {
    pub fn build_opt(
        &self,
        cache: &Option<Cache>,
        region_info_accessor: Option<&RegionInfoAccessor>,
        api_version: ApiVersion,
    ) -> ColumnFamilyOptions {
        let mut cf_opts = build_cf_opt!(self, CF_DEFAULT, cache, region_info_accessor);
        let f = RangePropertiesCollectorFactory {
            prop_size_index_distance: self.prop_size_index_distance,
            prop_keys_index_distance: self.prop_keys_index_distance,
        };
        cf_opts.add_table_properties_collector_factory("tikv.range-properties-collector", f);
        match api_version {
            ApiVersion::V1 => {
                // nothing to do
            }
            ApiVersion::V1ttl => {
                cf_opts.add_table_properties_collector_factory(
                    "tikv.ttl-properties-collector",
                    TtlPropertiesCollectorFactory::<ApiV1Ttl>::default(),
                );
                cf_opts
                    .set_compaction_filter_factory(
                        "ttl_compaction_filter_factory",
                        TtlCompactionFilterFactory::<ApiV1Ttl>::default(),
                    )
                    .unwrap();
            }
            ApiVersion::V2 => {
                cf_opts
                    .set_compaction_filter_factory(
                        "apiv2_gc_compaction_filter_factory",
                        RawCompactionFilterFactory,
                    )
                    .unwrap();
            }
        }
        cf_opts.set_titandb_options(&self.titan.build_opts());
        cf_opts
    }
}

cf_config!(WriteCfConfig);

impl Default for WriteCfConfig {
    fn default() -> WriteCfConfig {
        let total_mem = SysQuota::memory_limit_in_bytes();

        // Setting blob_run_mode=read_only effectively disable Titan.
        let titan = TitanCfConfig {
            blob_run_mode: BlobRunMode::ReadOnly,
            ..Default::default()
        };

        WriteCfConfig {
            block_size: ReadableSize::kb(64),
            block_cache_size: memory_limit_for_cf(false, CF_WRITE, total_mem),
            disable_block_cache: false,
            cache_index_and_filter_blocks: true,
            pin_l0_filter_and_index_blocks: true,
            use_bloom_filter: true,
            optimize_filters_for_hits: false,
            whole_key_filtering: false,
            bloom_filter_bits_per_key: 10,
            block_based_bloom_filter: false,
            read_amp_bytes_per_bit: 0,
            compression_per_level: [
                DBCompressionType::No,
                DBCompressionType::No,
                DBCompressionType::Lz4,
                DBCompressionType::Lz4,
                DBCompressionType::Lz4,
                DBCompressionType::Zstd,
                DBCompressionType::Zstd,
            ],
            write_buffer_size: ReadableSize::mb(128),
            max_write_buffer_number: 5,
            min_write_buffer_number_to_merge: 1,
            max_bytes_for_level_base: ReadableSize::mb(512),
            target_file_size_base: ReadableSize::mb(8),
            level0_file_num_compaction_trigger: 4,
            level0_slowdown_writes_trigger: None,
            level0_stop_writes_trigger: None,
            max_compaction_bytes: ReadableSize::gb(2),
            compaction_pri: CompactionPriority::MinOverlappingRatio,
            dynamic_level_bytes: true,
            num_levels: 7,
            max_bytes_for_level_multiplier: 10,
            compaction_style: DBCompactionStyle::Level,
            disable_auto_compactions: false,
            disable_write_stall: false,
            soft_pending_compaction_bytes_limit: None,
            hard_pending_compaction_bytes_limit: None,
            force_consistency_checks: false,
            prop_size_index_distance: DEFAULT_PROP_SIZE_INDEX_DISTANCE,
            prop_keys_index_distance: DEFAULT_PROP_KEYS_INDEX_DISTANCE,
            enable_doubly_skiplist: true,
            enable_compaction_guard: true,
            compaction_guard_min_output_file_size: ReadableSize::mb(8),
            compaction_guard_max_output_file_size: ReadableSize::mb(128),
            titan,
            bottommost_level_compression: DBCompressionType::Zstd,
            bottommost_zstd_compression_dict_size: 0,
            bottommost_zstd_compression_sample_size: 0,
        }
    }
}

impl WriteCfConfig {
    pub fn build_opt(
        &self,
        cache: &Option<Cache>,
        region_info_accessor: Option<&RegionInfoAccessor>,
    ) -> ColumnFamilyOptions {
        let mut cf_opts = build_cf_opt!(self, CF_WRITE, cache, region_info_accessor);
        // Prefix extractor(trim the timestamp at tail) for write cf.
        cf_opts
            .set_prefix_extractor(
                "FixedSuffixSliceTransform",
                FixedSuffixSliceTransform::new(8),
            )
            .unwrap();
        // Create prefix bloom filter for memtable.
        cf_opts.set_memtable_prefix_bloom_size_ratio(0.1);
        // Collects user defined properties.
        cf_opts.add_table_properties_collector_factory(
            "tikv.mvcc-properties-collector",
            MvccPropertiesCollectorFactory::default(),
        );
        let f = RangePropertiesCollectorFactory {
            prop_size_index_distance: self.prop_size_index_distance,
            prop_keys_index_distance: self.prop_keys_index_distance,
        };
        cf_opts.add_table_properties_collector_factory("tikv.range-properties-collector", f);
        cf_opts
            .set_compaction_filter_factory(
                "write_compaction_filter_factory",
                WriteCompactionFilterFactory,
            )
            .unwrap();
        cf_opts.set_titandb_options(&self.titan.build_opts());
        cf_opts
    }
}

cf_config!(LockCfConfig);

impl Default for LockCfConfig {
    fn default() -> LockCfConfig {
        let total_mem = SysQuota::memory_limit_in_bytes();

        // Setting blob_run_mode=read_only effectively disable Titan.
        let titan = TitanCfConfig {
            blob_run_mode: BlobRunMode::ReadOnly,
            ..Default::default()
        };

        LockCfConfig {
            block_size: ReadableSize::kb(16),
            block_cache_size: memory_limit_for_cf(false, CF_LOCK, total_mem),
            disable_block_cache: false,
            cache_index_and_filter_blocks: true,
            pin_l0_filter_and_index_blocks: true,
            use_bloom_filter: true,
            optimize_filters_for_hits: false,
            whole_key_filtering: true,
            bloom_filter_bits_per_key: 10,
            block_based_bloom_filter: false,
            read_amp_bytes_per_bit: 0,
            compression_per_level: [DBCompressionType::No; 7],
            write_buffer_size: ReadableSize::mb(32),
            max_write_buffer_number: 5,
            min_write_buffer_number_to_merge: 1,
            max_bytes_for_level_base: ReadableSize::mb(128),
            target_file_size_base: ReadableSize::mb(8),
            level0_file_num_compaction_trigger: 1,
            level0_slowdown_writes_trigger: None,
            level0_stop_writes_trigger: None,
            max_compaction_bytes: ReadableSize::gb(2),
            compaction_pri: CompactionPriority::ByCompensatedSize,
            dynamic_level_bytes: true,
            num_levels: 7,
            max_bytes_for_level_multiplier: 10,
            compaction_style: DBCompactionStyle::Level,
            disable_auto_compactions: false,
            disable_write_stall: false,
            soft_pending_compaction_bytes_limit: None,
            hard_pending_compaction_bytes_limit: None,
            force_consistency_checks: false,
            prop_size_index_distance: DEFAULT_PROP_SIZE_INDEX_DISTANCE,
            prop_keys_index_distance: DEFAULT_PROP_KEYS_INDEX_DISTANCE,
            enable_doubly_skiplist: true,
            enable_compaction_guard: false,
            compaction_guard_min_output_file_size: ReadableSize::mb(8),
            compaction_guard_max_output_file_size: ReadableSize::mb(128),
            titan,
            bottommost_level_compression: DBCompressionType::Disable,
            bottommost_zstd_compression_dict_size: 0,
            bottommost_zstd_compression_sample_size: 0,
        }
    }
}

impl LockCfConfig {
    pub fn build_opt(&self, cache: &Option<Cache>) -> ColumnFamilyOptions {
        let no_region_info_accessor: Option<&RegionInfoAccessor> = None;
        let mut cf_opts = build_cf_opt!(self, CF_LOCK, cache, no_region_info_accessor);
        cf_opts
            .set_prefix_extractor("NoopSliceTransform", NoopSliceTransform)
            .unwrap();
        let f = RangePropertiesCollectorFactory {
            prop_size_index_distance: self.prop_size_index_distance,
            prop_keys_index_distance: self.prop_keys_index_distance,
        };
        cf_opts.add_table_properties_collector_factory("tikv.range-properties-collector", f);
        cf_opts.set_memtable_prefix_bloom_size_ratio(0.1);
        cf_opts.set_titandb_options(&self.titan.build_opts());
        cf_opts
    }
}

cf_config!(RaftCfConfig);

impl Default for RaftCfConfig {
    fn default() -> RaftCfConfig {
        // Setting blob_run_mode=read_only effectively disable Titan.
        let titan = TitanCfConfig {
            blob_run_mode: BlobRunMode::ReadOnly,
            ..Default::default()
        };
        RaftCfConfig {
            block_size: ReadableSize::kb(16),
            block_cache_size: ReadableSize::mb(128),
            disable_block_cache: false,
            cache_index_and_filter_blocks: true,
            pin_l0_filter_and_index_blocks: true,
            use_bloom_filter: true,
            optimize_filters_for_hits: true,
            whole_key_filtering: true,
            bloom_filter_bits_per_key: 10,
            block_based_bloom_filter: false,
            read_amp_bytes_per_bit: 0,
            compression_per_level: [DBCompressionType::No; 7],
            write_buffer_size: ReadableSize::mb(128),
            max_write_buffer_number: 5,
            min_write_buffer_number_to_merge: 1,
            max_bytes_for_level_base: ReadableSize::mb(128),
            target_file_size_base: ReadableSize::mb(8),
            level0_file_num_compaction_trigger: 1,
            level0_slowdown_writes_trigger: None,
            level0_stop_writes_trigger: None,
            max_compaction_bytes: ReadableSize::gb(2),
            compaction_pri: CompactionPriority::ByCompensatedSize,
            dynamic_level_bytes: true,
            num_levels: 7,
            max_bytes_for_level_multiplier: 10,
            compaction_style: DBCompactionStyle::Level,
            disable_auto_compactions: false,
            disable_write_stall: false,
            soft_pending_compaction_bytes_limit: None,
            hard_pending_compaction_bytes_limit: None,
            force_consistency_checks: false,
            prop_size_index_distance: DEFAULT_PROP_SIZE_INDEX_DISTANCE,
            prop_keys_index_distance: DEFAULT_PROP_KEYS_INDEX_DISTANCE,
            enable_doubly_skiplist: true,
            enable_compaction_guard: false,
            compaction_guard_min_output_file_size: ReadableSize::mb(8),
            compaction_guard_max_output_file_size: ReadableSize::mb(128),
            titan,
            bottommost_level_compression: DBCompressionType::Disable,
            bottommost_zstd_compression_dict_size: 0,
            bottommost_zstd_compression_sample_size: 0,
        }
    }
}

impl RaftCfConfig {
    pub fn build_opt(&self, cache: &Option<Cache>) -> ColumnFamilyOptions {
        let no_region_info_accessor: Option<&RegionInfoAccessor> = None;
        let mut cf_opts = build_cf_opt!(self, CF_RAFT, cache, no_region_info_accessor);
        cf_opts
            .set_prefix_extractor("NoopSliceTransform", NoopSliceTransform)
            .unwrap();
        cf_opts.set_memtable_prefix_bloom_size_ratio(0.1);
        cf_opts.set_titandb_options(&self.titan.build_opts());
        cf_opts
    }
}

#[derive(Clone, Serialize, Deserialize, PartialEq, Debug)]
#[serde(default)]
#[serde(rename_all = "kebab-case")]
// Note that Titan is still an experimental feature. Once enabled, it can't fall back.
// Forced fallback may result in data loss.
pub struct TitanDBConfig {
    pub enabled: bool,
    pub dirname: String,
    pub disable_gc: bool,
    pub max_background_gc: i32,
    // The value of this field will be truncated to seconds.
    pub purge_obsolete_files_period: ReadableDuration,
}

impl Default for TitanDBConfig {
    fn default() -> Self {
        Self {
            enabled: false,
            dirname: "".to_owned(),
            disable_gc: false,
            max_background_gc: 4,
            purge_obsolete_files_period: ReadableDuration::secs(10),
        }
    }
}

impl TitanDBConfig {
    fn build_opts(&self) -> TitanDBOptions {
        let mut opts = TitanDBOptions::new();
        opts.set_dirname(&self.dirname);
        opts.set_disable_background_gc(self.disable_gc);
        opts.set_max_background_gc(self.max_background_gc);
        opts.set_purge_obsolete_files_period(self.purge_obsolete_files_period.as_secs() as usize);
        opts
    }

    fn validate(&self) -> Result<(), Box<dyn Error>> {
        Ok(())
    }
}

#[derive(Clone, Serialize, Deserialize, PartialEq, Debug, OnlineConfig)]
#[serde(default)]
#[serde(rename_all = "kebab-case")]
pub struct DbConfig {
    #[online_config(skip)]
    pub info_log_level: LogLevel,
    #[serde(with = "rocks_config::recovery_mode_serde")]
    #[online_config(skip)]
    pub wal_recovery_mode: DBRecoveryMode,
    #[online_config(skip)]
    pub wal_dir: String,
    #[online_config(skip)]
    pub wal_ttl_seconds: u64,
    #[online_config(skip)]
    pub wal_size_limit: ReadableSize,
    pub max_total_wal_size: ReadableSize,
    pub max_background_jobs: i32,
    pub max_background_flushes: i32,
    #[online_config(skip)]
    pub max_manifest_file_size: ReadableSize,
    #[online_config(skip)]
    pub create_if_missing: bool,
    pub max_open_files: i32,
    #[online_config(skip)]
    pub enable_statistics: bool,
    #[online_config(skip)]
    pub stats_dump_period: ReadableDuration,
    pub compaction_readahead_size: ReadableSize,
    #[online_config(skip)]
    pub info_log_max_size: ReadableSize,
    #[online_config(skip)]
    pub info_log_roll_time: ReadableDuration,
    #[online_config(skip)]
    pub info_log_keep_log_file_num: u64,
    #[online_config(skip)]
    pub info_log_dir: String,
    pub rate_bytes_per_sec: ReadableSize,
    #[online_config(skip)]
    pub rate_limiter_refill_period: ReadableDuration,
    #[serde(with = "rocks_config::rate_limiter_mode_serde")]
    #[online_config(skip)]
    pub rate_limiter_mode: DBRateLimiterMode,
    // deprecated. use rate_limiter_auto_tuned.
    #[online_config(skip)]
    #[doc(hidden)]
    #[serde(skip_serializing)]
    pub auto_tuned: Option<bool>,
    pub rate_limiter_auto_tuned: bool,
    pub bytes_per_sync: ReadableSize,
    pub wal_bytes_per_sync: ReadableSize,
    #[online_config(skip)]
    pub max_sub_compactions: u32,
    pub writable_file_max_buffer_size: ReadableSize,
    #[online_config(skip)]
    pub use_direct_io_for_flush_and_compaction: bool,
    #[online_config(skip)]
    pub enable_pipelined_write: bool,
    // deprecated. TiKV will use a new write mode when set `enable_pipelined_write` false and fall
    // back to write mode in 3.0 when set `enable_pipelined_write` true. The code of multi-batch-write
    // in RocksDB has been removed.
    #[online_config(skip)]
    pub enable_multi_batch_write: bool,
    #[online_config(skip)]
    pub enable_unordered_write: bool,
    #[online_config(submodule)]
    pub defaultcf: DefaultCfConfig,
    #[online_config(submodule)]
    pub writecf: WriteCfConfig,
    #[online_config(submodule)]
    pub lockcf: LockCfConfig,
    #[online_config(submodule)]
    pub raftcf: RaftCfConfig,
    #[online_config(skip)]
    pub titan: TitanDBConfig,
}

impl Default for DbConfig {
    fn default() -> DbConfig {
        let bg_job_limits = get_background_job_limits(&KVDB_DEFAULT_BACKGROUND_JOB_LIMITS);
        let titan_config = TitanDBConfig {
            max_background_gc: bg_job_limits.max_titan_background_gc as i32,
            ..Default::default()
        };
        DbConfig {
            wal_recovery_mode: DBRecoveryMode::PointInTime,
            wal_dir: "".to_owned(),
            wal_ttl_seconds: 0,
            wal_size_limit: ReadableSize::kb(0),
            max_total_wal_size: ReadableSize::gb(4),
            max_background_jobs: bg_job_limits.max_background_jobs as i32,
            max_background_flushes: bg_job_limits.max_background_flushes as i32,
            max_manifest_file_size: ReadableSize::mb(128),
            create_if_missing: true,
            max_open_files: 40960,
            enable_statistics: true,
            stats_dump_period: ReadableDuration::minutes(10),
            compaction_readahead_size: ReadableSize::kb(0),
            info_log_max_size: ReadableSize::gb(1),
            info_log_roll_time: ReadableDuration::secs(0),
            info_log_keep_log_file_num: 10,
            info_log_dir: "".to_owned(),
            info_log_level: LogLevel::Info,
            rate_bytes_per_sec: ReadableSize::gb(10),
            rate_limiter_refill_period: ReadableDuration::millis(100),
            rate_limiter_mode: DBRateLimiterMode::WriteOnly,
            auto_tuned: None, // deprecated
            rate_limiter_auto_tuned: true,
            bytes_per_sync: ReadableSize::mb(1),
            wal_bytes_per_sync: ReadableSize::kb(512),
            max_sub_compactions: bg_job_limits.max_sub_compactions as u32,
            writable_file_max_buffer_size: ReadableSize::mb(1),
            use_direct_io_for_flush_and_compaction: false,
            enable_pipelined_write: false,
            enable_multi_batch_write: true, // deprecated
            enable_unordered_write: false,
            defaultcf: DefaultCfConfig::default(),
            writecf: WriteCfConfig::default(),
            lockcf: LockCfConfig::default(),
            raftcf: RaftCfConfig::default(),
            titan: titan_config,
        }
    }
}

impl DbConfig {
    pub fn build_opt(&self) -> DBOptions {
        let mut opts = DBOptions::new();
        opts.set_wal_recovery_mode(self.wal_recovery_mode);
        if !self.wal_dir.is_empty() {
            opts.set_wal_dir(&self.wal_dir);
        }
        opts.set_wal_ttl_seconds(self.wal_ttl_seconds);
        opts.set_wal_size_limit_mb(self.wal_size_limit.as_mb());
        opts.set_max_total_wal_size(self.max_total_wal_size.0);
        opts.set_max_background_jobs(self.max_background_jobs);
        // RocksDB will cap flush and compaction threads to at least one
        opts.set_max_background_flushes(self.max_background_flushes);
        opts.set_max_background_compactions(self.max_background_jobs - self.max_background_flushes);
        opts.set_max_manifest_file_size(self.max_manifest_file_size.0);
        opts.create_if_missing(self.create_if_missing);
        opts.set_max_open_files(self.max_open_files);
        opts.enable_statistics(self.enable_statistics);
        opts.set_stats_dump_period_sec(self.stats_dump_period.as_secs() as usize);
        opts.set_compaction_readahead_size(self.compaction_readahead_size.0);
        opts.set_max_log_file_size(self.info_log_max_size.0);
        opts.set_log_file_time_to_roll(self.info_log_roll_time.as_secs());
        opts.set_keep_log_file_num(self.info_log_keep_log_file_num);
        if self.rate_bytes_per_sec.0 > 0 {
            if self.rate_limiter_auto_tuned {
                opts.set_writeampbasedratelimiter_with_auto_tuned(
                    self.rate_bytes_per_sec.0 as i64,
                    (self.rate_limiter_refill_period.as_millis() * 1000) as i64,
                    self.rate_limiter_mode,
                    self.rate_limiter_auto_tuned,
                );
            } else {
                opts.set_ratelimiter_with_auto_tuned(
                    self.rate_bytes_per_sec.0 as i64,
                    (self.rate_limiter_refill_period.as_millis() * 1000) as i64,
                    self.rate_limiter_mode,
                    self.rate_limiter_auto_tuned,
                );
            }
        }

        opts.set_bytes_per_sync(self.bytes_per_sync.0 as u64);
        opts.set_wal_bytes_per_sync(self.wal_bytes_per_sync.0 as u64);
        opts.set_max_subcompactions(self.max_sub_compactions);
        opts.set_writable_file_max_buffer_size(self.writable_file_max_buffer_size.0 as i32);
        opts.set_use_direct_io_for_flush_and_compaction(
            self.use_direct_io_for_flush_and_compaction,
        );
        opts.enable_pipelined_write(self.enable_pipelined_write);
        let enable_pipelined_commit = !self.enable_pipelined_write && !self.enable_unordered_write;
        opts.enable_pipelined_commit(enable_pipelined_commit);
        opts.enable_unordered_write(self.enable_unordered_write);
        opts.set_info_log(RocksdbLogger::default());
        opts.set_info_log_level(self.info_log_level.into());
        if self.titan.enabled {
            opts.set_titandb_options(&self.titan.build_opts());
        }
        opts
    }

    pub fn build_cf_opts(
        &self,
        cache: &Option<Cache>,
        region_info_accessor: Option<&RegionInfoAccessor>,
        api_version: ApiVersion,
    ) -> Vec<CFOptions<'_>> {
        vec![
            CFOptions::new(
                CF_DEFAULT,
                self.defaultcf
                    .build_opt(cache, region_info_accessor, api_version),
            ),
            CFOptions::new(CF_LOCK, self.lockcf.build_opt(cache)),
            CFOptions::new(
                CF_WRITE,
                self.writecf.build_opt(cache, region_info_accessor),
            ),
            // TODO: remove CF_RAFT.
            CFOptions::new(CF_RAFT, self.raftcf.build_opt(cache)),
        ]
    }

    fn validate(&mut self) -> Result<(), Box<dyn Error>> {
        self.defaultcf.validate()?;
        self.lockcf.validate()?;
        self.writecf.validate()?;
        self.raftcf.validate()?;
        self.titan.validate()?;
        if self.enable_unordered_write {
            if self.titan.enabled {
                return Err("RocksDB.unordered_write does not support Titan".into());
            }
            self.enable_pipelined_write = false;
        }

        // Since the following configuration supports online update, in order to
        // prevent mistakenly inputting too large values, the max limit is made
        // according to the cpu quota * 10. Notice 10 is only an estimate, not an
        // empirical value.
        let limit = SysQuota::cpu_cores_quota() as i32 * 10;
        if self.max_background_jobs <= 0 || self.max_background_jobs > limit {
            return Err(format!(
                "max_background_jobs should be greater than 0 and less than or equal to {:?}",
                limit,
            )
            .into());
        }
        if self.max_background_flushes <= 0 || self.max_background_flushes > limit {
            return Err(format!(
                "max_background_flushes should be greater than 0 and less than or equal to {:?}",
                limit,
            )
            .into());
        }
        Ok(())
    }

    fn write_into_metrics(&self) {
        write_into_metrics!(self.defaultcf, CF_DEFAULT, CONFIG_ROCKSDB_GAUGE);
        write_into_metrics!(self.lockcf, CF_LOCK, CONFIG_ROCKSDB_GAUGE);
        write_into_metrics!(self.writecf, CF_WRITE, CONFIG_ROCKSDB_GAUGE);
        write_into_metrics!(self.raftcf, CF_RAFT, CONFIG_ROCKSDB_GAUGE);
    }
}

cf_config!(RaftDefaultCfConfig);

impl Default for RaftDefaultCfConfig {
    fn default() -> RaftDefaultCfConfig {
        let total_mem = SysQuota::memory_limit_in_bytes();

        RaftDefaultCfConfig {
            block_size: ReadableSize::kb(64),
            block_cache_size: memory_limit_for_cf(true, CF_DEFAULT, total_mem),
            disable_block_cache: false,
            cache_index_and_filter_blocks: true,
            pin_l0_filter_and_index_blocks: true,
            use_bloom_filter: false,
            optimize_filters_for_hits: true,
            whole_key_filtering: true,
            bloom_filter_bits_per_key: 10,
            block_based_bloom_filter: false,
            read_amp_bytes_per_bit: 0,
            compression_per_level: [
                DBCompressionType::No,
                DBCompressionType::No,
                DBCompressionType::Lz4,
                DBCompressionType::Lz4,
                DBCompressionType::Lz4,
                DBCompressionType::Zstd,
                DBCompressionType::Zstd,
            ],
            write_buffer_size: ReadableSize::mb(128),
            max_write_buffer_number: 5,
            min_write_buffer_number_to_merge: 1,
            max_bytes_for_level_base: ReadableSize::mb(512),
            target_file_size_base: ReadableSize::mb(8),
            level0_file_num_compaction_trigger: 4,
            level0_slowdown_writes_trigger: None,
            level0_stop_writes_trigger: None,
            max_compaction_bytes: ReadableSize::gb(2),
            compaction_pri: CompactionPriority::ByCompensatedSize,
            dynamic_level_bytes: true,
            num_levels: 7,
            max_bytes_for_level_multiplier: 10,
            compaction_style: DBCompactionStyle::Level,
            disable_auto_compactions: false,
            disable_write_stall: false,
            soft_pending_compaction_bytes_limit: None,
            hard_pending_compaction_bytes_limit: None,
            force_consistency_checks: false,
            prop_size_index_distance: DEFAULT_PROP_SIZE_INDEX_DISTANCE,
            prop_keys_index_distance: DEFAULT_PROP_KEYS_INDEX_DISTANCE,
            enable_doubly_skiplist: true,
            enable_compaction_guard: false,
            compaction_guard_min_output_file_size: ReadableSize::mb(8),
            compaction_guard_max_output_file_size: ReadableSize::mb(128),
            titan: TitanCfConfig::default(),
            bottommost_level_compression: DBCompressionType::Disable,
            bottommost_zstd_compression_dict_size: 0,
            bottommost_zstd_compression_sample_size: 0,
        }
    }
}

impl RaftDefaultCfConfig {
    pub fn build_opt(&self, cache: &Option<Cache>) -> ColumnFamilyOptions {
        let no_region_info_accessor: Option<&RegionInfoAccessor> = None;
        let mut cf_opts = build_cf_opt!(self, CF_DEFAULT, cache, no_region_info_accessor);
        let f = FixedPrefixSliceTransform::new(region_raft_prefix_len());
        cf_opts
            .set_memtable_insert_hint_prefix_extractor("RaftPrefixSliceTransform", f)
            .unwrap();
        cf_opts.set_titandb_options(&self.titan.build_opts());
        cf_opts
    }
}

// RocksDB Env associate thread pools of multiple instances from the same process.
// When construct Options, options.env is set to same singleton Env::Default() object.
// So total max_background_jobs = max(rocksdb.max_background_jobs, raftdb.max_background_jobs)
// But each instance will limit their background jobs according to their own max_background_jobs
#[derive(Clone, Serialize, Deserialize, PartialEq, Debug, OnlineConfig)]
#[serde(default)]
#[serde(rename_all = "kebab-case")]
pub struct RaftDbConfig {
    #[serde(with = "rocks_config::recovery_mode_serde")]
    #[online_config(skip)]
    pub wal_recovery_mode: DBRecoveryMode,
    #[online_config(skip)]
    pub wal_dir: String,
    #[online_config(skip)]
    pub wal_ttl_seconds: u64,
    #[online_config(skip)]
    pub wal_size_limit: ReadableSize,
    pub max_total_wal_size: ReadableSize,
    pub max_background_jobs: i32,
    pub max_background_flushes: i32,
    #[online_config(skip)]
    pub max_manifest_file_size: ReadableSize,
    #[online_config(skip)]
    pub create_if_missing: bool,
    pub max_open_files: i32,
    #[online_config(skip)]
    pub enable_statistics: bool,
    #[online_config(skip)]
    pub stats_dump_period: ReadableDuration,
    pub compaction_readahead_size: ReadableSize,
    #[online_config(skip)]
    pub info_log_max_size: ReadableSize,
    #[online_config(skip)]
    pub info_log_roll_time: ReadableDuration,
    #[online_config(skip)]
    pub info_log_keep_log_file_num: u64,
    #[online_config(skip)]
    pub info_log_dir: String,
    #[online_config(skip)]
    pub info_log_level: LogLevel,
    #[online_config(skip)]
    pub max_sub_compactions: u32,
    pub writable_file_max_buffer_size: ReadableSize,
    #[online_config(skip)]
    pub use_direct_io_for_flush_and_compaction: bool,
    #[online_config(skip)]
    pub enable_pipelined_write: bool,
    #[online_config(skip)]
    pub enable_unordered_write: bool,
    #[online_config(skip)]
    pub allow_concurrent_memtable_write: bool,
    pub bytes_per_sync: ReadableSize,
    pub wal_bytes_per_sync: ReadableSize,
    #[online_config(submodule)]
    pub defaultcf: RaftDefaultCfConfig,
    #[online_config(skip)]
    pub titan: TitanDBConfig,
}

impl Default for RaftDbConfig {
    fn default() -> RaftDbConfig {
        let bg_job_limits = get_background_job_limits(&RAFTDB_DEFAULT_BACKGROUND_JOB_LIMITS);
        let titan_config = TitanDBConfig {
            max_background_gc: bg_job_limits.max_titan_background_gc as i32,
            ..Default::default()
        };
        RaftDbConfig {
            wal_recovery_mode: DBRecoveryMode::PointInTime,
            wal_dir: "".to_owned(),
            wal_ttl_seconds: 0,
            wal_size_limit: ReadableSize::kb(0),
            max_total_wal_size: ReadableSize::gb(4),
            max_background_jobs: bg_job_limits.max_background_jobs as i32,
            max_background_flushes: bg_job_limits.max_background_flushes as i32,
            max_manifest_file_size: ReadableSize::mb(20),
            create_if_missing: true,
            max_open_files: 40960,
            enable_statistics: true,
            stats_dump_period: ReadableDuration::minutes(10),
            compaction_readahead_size: ReadableSize::kb(0),
            info_log_max_size: ReadableSize::gb(1),
            info_log_roll_time: ReadableDuration::secs(0),
            info_log_keep_log_file_num: 10,
            info_log_dir: "".to_owned(),
            info_log_level: LogLevel::Info,
            max_sub_compactions: bg_job_limits.max_sub_compactions as u32,
            writable_file_max_buffer_size: ReadableSize::mb(1),
            use_direct_io_for_flush_and_compaction: false,
            enable_pipelined_write: true,
            enable_unordered_write: false,
            allow_concurrent_memtable_write: true,
            bytes_per_sync: ReadableSize::mb(1),
            wal_bytes_per_sync: ReadableSize::kb(512),
            defaultcf: RaftDefaultCfConfig::default(),
            titan: titan_config,
        }
    }
}

impl RaftDbConfig {
    pub fn build_opt(&self) -> DBOptions {
        let mut opts = DBOptions::new();
        opts.set_wal_recovery_mode(self.wal_recovery_mode);
        if !self.wal_dir.is_empty() {
            opts.set_wal_dir(&self.wal_dir);
        }
        opts.set_wal_ttl_seconds(self.wal_ttl_seconds);
        opts.set_wal_size_limit_mb(self.wal_size_limit.as_mb());
        opts.set_max_background_jobs(self.max_background_jobs);
        opts.set_max_background_flushes(self.max_background_flushes);
        opts.set_max_background_compactions(self.max_background_jobs - self.max_background_flushes);
        opts.set_max_total_wal_size(self.max_total_wal_size.0);
        opts.set_max_manifest_file_size(self.max_manifest_file_size.0);
        opts.create_if_missing(self.create_if_missing);
        opts.set_max_open_files(self.max_open_files);
        opts.enable_statistics(self.enable_statistics);
        opts.set_stats_dump_period_sec(self.stats_dump_period.as_secs() as usize);
        opts.set_compaction_readahead_size(self.compaction_readahead_size.0);
        opts.set_max_log_file_size(self.info_log_max_size.0);
        opts.set_log_file_time_to_roll(self.info_log_roll_time.as_secs());
        opts.set_keep_log_file_num(self.info_log_keep_log_file_num);
        opts.set_info_log(RaftDBLogger::default());
        opts.set_info_log_level(self.info_log_level.into());
        opts.set_max_subcompactions(self.max_sub_compactions);
        opts.set_writable_file_max_buffer_size(self.writable_file_max_buffer_size.0 as i32);
        opts.set_use_direct_io_for_flush_and_compaction(
            self.use_direct_io_for_flush_and_compaction,
        );
        opts.enable_pipelined_write(self.enable_pipelined_write);
        opts.enable_unordered_write(self.enable_unordered_write);
        opts.allow_concurrent_memtable_write(self.allow_concurrent_memtable_write);
        opts.add_event_listener(RocksEventListener::new("raft", None));
        opts.set_bytes_per_sync(self.bytes_per_sync.0 as u64);
        opts.set_wal_bytes_per_sync(self.wal_bytes_per_sync.0 as u64);
        // TODO maybe create a new env for raft engine
        if self.titan.enabled {
            opts.set_titandb_options(&self.titan.build_opts());
        }

        opts
    }

    pub fn build_cf_opts(&self, cache: &Option<Cache>) -> Vec<CFOptions<'_>> {
        vec![CFOptions::new(CF_DEFAULT, self.defaultcf.build_opt(cache))]
    }

    fn validate(&mut self) -> Result<(), Box<dyn Error>> {
        self.defaultcf.validate()?;
        if self.enable_unordered_write {
            if self.titan.enabled {
                return Err("raftdb: unordered_write is not compatible with Titan".into());
            }
            if self.enable_pipelined_write {
                return Err(
                    "raftdb: pipelined_write is not compatible with unordered_write".into(),
                );
            }
        }
        Ok(())
    }
}

#[derive(Clone, Serialize, Deserialize, Debug, PartialEq)]
#[serde(default, rename_all = "kebab-case")]
pub struct RaftEngineConfig {
    pub enable: bool,
    #[serde(flatten)]
    config: RawRaftEngineConfig,
}

impl Default for RaftEngineConfig {
    fn default() -> Self {
        Self {
            enable: true,
            config: RawRaftEngineConfig::default(),
        }
    }
}

impl RaftEngineConfig {
    fn validate(&mut self) -> Result<(), Box<dyn Error>> {
        self.config.sanitize().map_err(Box::new)?;
        if self.config.memory_limit.is_none() {
            let total_mem = SysQuota::memory_limit_in_bytes() as f64;
            let memory_limit = total_mem * RAFT_ENGINE_MEMORY_LIMIT_RATE;
            self.config.memory_limit = Some(RaftEngineReadableSize(memory_limit as u64));
        }
        Ok(())
    }

    pub fn config(&self) -> RawRaftEngineConfig {
        self.config.clone()
    }

    pub fn mut_config(&mut self) -> &mut RawRaftEngineConfig {
        &mut self.config
    }
}

#[derive(Clone, Copy, Debug)]
pub enum DBType {
    Kv,
    Raft,
}

pub struct DBConfigManger {
    db: RocksEngine,
    db_type: DBType,
    shared_block_cache: bool,
}

impl DBConfigManger {
    pub fn new(db: RocksEngine, db_type: DBType, shared_block_cache: bool) -> Self {
        DBConfigManger {
            db,
            db_type,
            shared_block_cache,
        }
    }
}

impl DBConfigManger {
    fn set_db_config(&self, opts: &[(&str, &str)]) -> Result<(), Box<dyn Error>> {
        self.db.set_db_options(opts)?;
        Ok(())
    }

    fn set_cf_config(&self, cf: &str, opts: &[(&str, &str)]) -> Result<(), Box<dyn Error>> {
        self.validate_cf(cf)?;
        self.db.set_options_cf(cf, opts)?;
        // Write config to metric
        for (cfg_name, cfg_value) in opts {
            let cfg_value = match cfg_value {
                v if *v == "true" => Ok(1f64),
                v if *v == "false" => Ok(0f64),
                v => v.parse::<f64>(),
            };
            if let Ok(v) = cfg_value {
                CONFIG_ROCKSDB_GAUGE
                    .with_label_values(&[cf, cfg_name])
                    .set(v);
            }
        }
        Ok(())
    }

    fn set_block_cache_size(&self, cf: &str, size: ReadableSize) -> Result<(), Box<dyn Error>> {
        self.validate_cf(cf)?;
        if self.shared_block_cache {
            return Err("shared block cache is enabled, change cache size through \
                 block-cache.capacity in storage module instead"
                .into());
        }
        let opt = self.db.get_options_cf(cf)?;
        opt.set_block_cache_capacity(size.0)?;
        // Write config to metric
        CONFIG_ROCKSDB_GAUGE
            .with_label_values(&[cf, "block_cache_size"])
            .set(size.0 as f64);
        Ok(())
    }

    fn set_rate_bytes_per_sec(&self, rate_bytes_per_sec: i64) -> Result<(), Box<dyn Error>> {
        let mut opt = self.db.as_inner().get_db_options();
        opt.set_rate_bytes_per_sec(rate_bytes_per_sec)?;
        Ok(())
    }

    fn set_rate_limiter_auto_tuned(
        &self,
        rate_limiter_auto_tuned: bool,
    ) -> Result<(), Box<dyn Error>> {
        let mut opt = self.db.as_inner().get_db_options();
        opt.set_auto_tuned(rate_limiter_auto_tuned)?;
        // double check the new state
        let new_auto_tuned = opt.get_auto_tuned();
        if new_auto_tuned.is_none() || new_auto_tuned.unwrap() != rate_limiter_auto_tuned {
            return Err("fail to set rate_limiter_auto_tuned".into());
        }
        Ok(())
    }

    fn set_max_background_jobs(&self, max_background_jobs: i32) -> Result<(), Box<dyn Error>> {
        self.set_db_config(&[("max_background_jobs", &max_background_jobs.to_string())])?;
        Ok(())
    }

    fn set_max_background_flushes(
        &self,
        max_background_flushes: i32,
    ) -> Result<(), Box<dyn Error>> {
        self.set_db_config(&[(
            "max_background_flushes",
            &max_background_flushes.to_string(),
        )])?;
        Ok(())
    }

    fn validate_cf(&self, cf: &str) -> Result<(), Box<dyn Error>> {
        match (self.db_type, cf) {
            (DBType::Kv, CF_DEFAULT)
            | (DBType::Kv, CF_WRITE)
            | (DBType::Kv, CF_LOCK)
            | (DBType::Kv, CF_RAFT)
            | (DBType::Raft, CF_DEFAULT) => Ok(()),
            _ => Err(format!("invalid cf {:?} for db {:?}", cf, self.db_type).into()),
        }
    }
}

impl ConfigManager for DBConfigManger {
    fn dispatch(&mut self, change: ConfigChange) -> Result<(), Box<dyn Error>> {
        let change_str = format!("{:?}", change);
        let mut change: Vec<(String, ConfigValue)> = change.into_iter().collect();
        let cf_config = change.drain_filter(|(name, _)| name.ends_with("cf"));
        for (cf_name, cf_change) in cf_config {
            if let ConfigValue::Module(mut cf_change) = cf_change {
                // defaultcf -> default
                let cf_name = &cf_name[..(cf_name.len() - 2)];
                if let Some(v) = cf_change.remove("block_cache_size") {
                    // currently we can't modify block_cache_size via set_options_cf
                    self.set_block_cache_size(cf_name, v.into())?;
                }
                if let Some(ConfigValue::Module(titan_change)) = cf_change.remove("titan") {
                    for (name, value) in titan_change {
                        cf_change.insert(name, value);
                    }
                }
                if !cf_change.is_empty() {
                    let cf_change = config_value_to_string(cf_change.into_iter().collect());
                    let cf_change_slice = config_to_slice(&cf_change);
                    self.set_cf_config(cf_name, &cf_change_slice)?;
                }
            }
        }

        if let Some(rate_bytes_config) = change
            .drain_filter(|(name, _)| name == "rate_bytes_per_sec")
            .next()
        {
            let rate_bytes_per_sec: ReadableSize = rate_bytes_config.1.into();
            self.set_rate_bytes_per_sec(rate_bytes_per_sec.0 as i64)?;
        }

        if let Some(rate_bytes_config) = change
            .drain_filter(|(name, _)| name == "rate_limiter_auto_tuned")
            .next()
        {
            let rate_limiter_auto_tuned: bool = rate_bytes_config.1.into();
            self.set_rate_limiter_auto_tuned(rate_limiter_auto_tuned)?;
        }

        if let Some(background_jobs_config) = change
            .drain_filter(|(name, _)| name == "max_background_jobs")
            .next()
        {
            let max_background_jobs = background_jobs_config.1.into();
            self.set_max_background_jobs(max_background_jobs)?;
        }

        if let Some(background_flushes_config) = change
            .drain_filter(|(name, _)| name == "max_background_flushes")
            .next()
        {
            let max_background_flushes = background_flushes_config.1.into();
            self.set_max_background_flushes(max_background_flushes)?;
        }

        if !change.is_empty() {
            let change = config_value_to_string(change);
            let change_slice = config_to_slice(&change);
            self.set_db_config(&change_slice)?;
        }
        info!(
            "rocksdb config changed";
            "db" => ?self.db_type,
            "change" => change_str
        );
        Ok(())
    }
}

fn config_to_slice(config_change: &[(String, String)]) -> Vec<(&str, &str)> {
    config_change
        .iter()
        .map(|(name, value)| (name.as_str(), value.as_str()))
        .collect()
}

// Convert `ConfigValue` to formatted String that can pass to `DB::set_db_options`
fn config_value_to_string(config_change: Vec<(String, ConfigValue)>) -> Vec<(String, String)> {
    config_change
        .into_iter()
        .filter_map(|(name, value)| {
            let v = match value {
                d @ ConfigValue::Duration(_) => {
                    let d: ReadableDuration = d.into();
                    Some(d.as_secs().to_string())
                }
                s @ ConfigValue::Size(_) => {
                    let s: ReadableSize = s.into();
                    Some(s.0.to_string())
                }
                ConfigValue::Module(_) => unreachable!(),
                v => Some(format!("{}", v)),
            };
            v.map(|v| (name, v))
        })
        .collect()
}

#[derive(Clone, Serialize, Deserialize, PartialEq, Debug)]
#[serde(default)]
#[serde(rename_all = "kebab-case")]
pub struct MetricConfig {
    pub job: String,

    // Push is deprecated.
    #[doc(hidden)]
    #[serde(skip_serializing)]
    pub interval: ReadableDuration,

    #[doc(hidden)]
    #[serde(skip_serializing)]
    pub address: String,
}

impl Default for MetricConfig {
    fn default() -> MetricConfig {
        MetricConfig {
            interval: ReadableDuration::secs(15),
            address: "".to_owned(),
            job: "tikv".to_owned(),
        }
    }
}

pub mod log_level_serde {
    use serde::{
        de::{Error, Unexpected},
        Deserialize, Deserializer, Serialize, Serializer,
    };
    use slog::Level;
    use tikv_util::logger::{get_level_by_string, get_string_by_level};

    pub fn deserialize<'de, D>(deserializer: D) -> Result<Level, D::Error>
    where
        D: Deserializer<'de>,
    {
        let string = String::deserialize(deserializer)?;
        get_level_by_string(&string)
            .ok_or_else(|| D::Error::invalid_value(Unexpected::Str(&string), &"a valid log level"))
    }

    #[allow(clippy::trivially_copy_pass_by_ref)]
    pub fn serialize<S>(value: &Level, serializer: S) -> Result<S::Ok, S::Error>
    where
        S: Serializer,
    {
        get_string_by_level(*value).serialize(serializer)
    }
}

#[derive(Clone, Copy, Serialize, Deserialize, PartialEq, Debug, OnlineConfig)]
#[serde(default)]
#[serde(rename_all = "kebab-case")]
pub struct UnifiedReadPoolConfig {
    #[online_config(skip)]
    pub min_thread_count: usize,
    pub max_thread_count: usize,
    #[online_config(skip)]
    pub stack_size: ReadableSize,
    #[online_config(skip)]
    pub max_tasks_per_worker: usize,
    // FIXME: Add more configs when they are effective in yatp
}

impl UnifiedReadPoolConfig {
    fn validate(&self) -> Result<(), Box<dyn Error>> {
        if self.min_thread_count == 0 {
            return Err("readpool.unified.min-thread-count should be > 0"
                .to_string()
                .into());
        }
        if self.max_thread_count < self.min_thread_count {
            return Err(
                "readpool.unified.max-thread-count should be >= readpool.unified.min-thread-count"
                    .to_string()
                    .into(),
            );
        }
        let limit = cmp::max(
            UNIFIED_READPOOL_MIN_CONCURRENCY,
            SysQuota::cpu_cores_quota() as usize,
        );
        if self.max_thread_count > limit {
            return Err(format!(
                "readpool.unified.max-thread-count should be smaller than {}",
                limit
            )
            .into());
        }
        if self.stack_size.0 < ReadableSize::mb(2).0 {
            return Err("readpool.unified.stack-size should be >= 2mb"
                .to_string()
                .into());
        }
        if self.max_tasks_per_worker <= 1 {
            return Err("readpool.unified.max-tasks-per-worker should be > 1"
                .to_string()
                .into());
        }
        Ok(())
    }
}

pub const UNIFIED_READPOOL_MIN_CONCURRENCY: usize = 4;

// FIXME: Use macros to generate it if yatp is used elsewhere besides readpool.
impl Default for UnifiedReadPoolConfig {
    fn default() -> UnifiedReadPoolConfig {
        let cpu_num = SysQuota::cpu_cores_quota();
        let mut concurrency = (cpu_num * 0.8) as usize;
        concurrency = cmp::max(UNIFIED_READPOOL_MIN_CONCURRENCY, concurrency);
        Self {
            min_thread_count: 1,
            max_thread_count: concurrency,
            stack_size: ReadableSize::mb(DEFAULT_READPOOL_STACK_SIZE_MB),
            max_tasks_per_worker: DEFAULT_READPOOL_MAX_TASKS_PER_WORKER,
        }
    }
}

#[cfg(test)]
mod unified_read_pool_tests {
    use super::*;

    #[test]
    fn test_validate() {
        let cfg = UnifiedReadPoolConfig {
            min_thread_count: 1,
            max_thread_count: 2,
            stack_size: ReadableSize::mb(2),
            max_tasks_per_worker: 2000,
        };
        assert!(cfg.validate().is_ok());
        let cfg = UnifiedReadPoolConfig {
            min_thread_count: 1,
            max_thread_count: cmp::max(
                UNIFIED_READPOOL_MIN_CONCURRENCY,
                SysQuota::cpu_cores_quota() as usize,
            ),
            ..cfg
        };
        assert!(cfg.validate().is_ok());

        let invalid_cfg = UnifiedReadPoolConfig {
            min_thread_count: 0,
            ..cfg
        };
        assert!(invalid_cfg.validate().is_err());

        let invalid_cfg = UnifiedReadPoolConfig {
            min_thread_count: 2,
            max_thread_count: 1,
            ..cfg
        };
        assert!(invalid_cfg.validate().is_err());

        let invalid_cfg = UnifiedReadPoolConfig {
            stack_size: ReadableSize::mb(1),
            ..cfg
        };
        assert!(invalid_cfg.validate().is_err());

        let invalid_cfg = UnifiedReadPoolConfig {
            max_tasks_per_worker: 1,
            ..cfg
        };
        assert!(invalid_cfg.validate().is_err());
        let invalid_cfg = UnifiedReadPoolConfig {
            min_thread_count: 1,
            max_thread_count: cmp::max(
                UNIFIED_READPOOL_MIN_CONCURRENCY,
                SysQuota::cpu_cores_quota() as usize,
            ) + 1,
            ..cfg
        };
        assert!(invalid_cfg.validate().is_err());
    }
}

macro_rules! readpool_config {
    ($struct_name:ident, $test_mod_name:ident, $display_name:expr) => {
        #[derive(Clone, Copy, Serialize, Deserialize, PartialEq, Debug)]
        #[serde(default)]
        #[serde(rename_all = "kebab-case")]
        pub struct $struct_name {
            pub use_unified_pool: Option<bool>,
            pub high_concurrency: usize,
            pub normal_concurrency: usize,
            pub low_concurrency: usize,
            pub max_tasks_per_worker_high: usize,
            pub max_tasks_per_worker_normal: usize,
            pub max_tasks_per_worker_low: usize,
            pub stack_size: ReadableSize,
        }

        impl $struct_name {
            /// Builds configurations for low, normal and high priority pools.
            pub fn to_yatp_pool_configs(self) -> Vec<yatp_pool::Config> {
                vec![
                    yatp_pool::Config {
                        workers: self.low_concurrency,
                        max_tasks_per_worker: self.max_tasks_per_worker_low,
                        stack_size: self.stack_size.0 as usize,
                    },
                    yatp_pool::Config {
                        workers: self.normal_concurrency,
                        max_tasks_per_worker: self.max_tasks_per_worker_normal,
                        stack_size: self.stack_size.0 as usize,
                    },
                    yatp_pool::Config {
                        workers: self.high_concurrency,
                        max_tasks_per_worker: self.max_tasks_per_worker_high,
                        stack_size: self.stack_size.0 as usize,
                    },
                ]
            }

            pub fn default_for_test() -> Self {
                Self {
                    use_unified_pool: None,
                    high_concurrency: 2,
                    normal_concurrency: 2,
                    low_concurrency: 2,
                    max_tasks_per_worker_high: 2000,
                    max_tasks_per_worker_normal: 2000,
                    max_tasks_per_worker_low: 2000,
                    stack_size: ReadableSize::mb(1),
                }
            }

            pub fn use_unified_pool(&self) -> bool {
                // The unified pool is used by default unless the corresponding module has
                // customized configurations.
                self.use_unified_pool
                    .unwrap_or_else(|| *self == Default::default())
            }

            pub fn adjust_use_unified_pool(&mut self) {
                if self.use_unified_pool.is_none() {
                    // The unified pool is used by default unless the corresponding module has customized configurations.
                    if *self == Default::default() {
                        info!("readpool.{}.use-unified-pool is not set, set to true by default", $display_name);
                        self.use_unified_pool = Some(true);
                    } else {
                        info!("readpool.{}.use-unified-pool is not set, set to false because there are other customized configurations", $display_name);
                        self.use_unified_pool = Some(false);
                    }
                }
            }

            pub fn validate(&self) -> Result<(), Box<dyn Error>> {
                if self.use_unified_pool() {
                    return Ok(());
                }
                if self.high_concurrency == 0 {
                    return Err(format!(
                        "readpool.{}.high-concurrency should be > 0",
                        $display_name
                    )
                    .into());
                }
                if self.normal_concurrency == 0 {
                    return Err(format!(
                        "readpool.{}.normal-concurrency should be > 0",
                        $display_name
                    )
                    .into());
                }
                if self.low_concurrency == 0 {
                    return Err(format!(
                        "readpool.{}.low-concurrency should be > 0",
                        $display_name
                    )
                    .into());
                }
                if self.stack_size.0 < ReadableSize::mb(MIN_READPOOL_STACK_SIZE_MB).0 {
                    return Err(format!(
                        "readpool.{}.stack-size should be >= {}mb",
                        $display_name, MIN_READPOOL_STACK_SIZE_MB
                    )
                    .into());
                }
                if self.max_tasks_per_worker_high <= 1 {
                    return Err(format!(
                        "readpool.{}.max-tasks-per-worker-high should be > 1",
                        $display_name
                    )
                    .into());
                }
                if self.max_tasks_per_worker_normal <= 1 {
                    return Err(format!(
                        "readpool.{}.max-tasks-per-worker-normal should be > 1",
                        $display_name
                    )
                    .into());
                }
                if self.max_tasks_per_worker_low <= 1 {
                    return Err(format!(
                        "readpool.{}.max-tasks-per-worker-low should be > 1",
                        $display_name
                    )
                    .into());
                }

                Ok(())
            }
        }

        #[cfg(test)]
        mod $test_mod_name {
            use super::*;

            #[test]
            fn test_validate() {
                let cfg = $struct_name::default();
                assert!(cfg.validate().is_ok());

                let mut invalid_cfg = cfg.clone();
                invalid_cfg.high_concurrency = 0;
                assert!(invalid_cfg.validate().is_err());

                let mut invalid_cfg = cfg.clone();
                invalid_cfg.normal_concurrency = 0;
                assert!(invalid_cfg.validate().is_err());

                let mut invalid_cfg = cfg.clone();
                invalid_cfg.low_concurrency = 0;
                assert!(invalid_cfg.validate().is_err());

                let mut invalid_cfg = cfg.clone();
                invalid_cfg.stack_size = ReadableSize::mb(1);
                assert!(invalid_cfg.validate().is_err());

                let mut invalid_cfg = cfg.clone();
                invalid_cfg.max_tasks_per_worker_high = 0;
                assert!(invalid_cfg.validate().is_err());
                invalid_cfg.max_tasks_per_worker_high = 1;
                assert!(invalid_cfg.validate().is_err());
                invalid_cfg.max_tasks_per_worker_high = 100;
                assert!(cfg.validate().is_ok());

                let mut invalid_cfg = cfg.clone();
                invalid_cfg.max_tasks_per_worker_normal = 0;
                assert!(invalid_cfg.validate().is_err());
                invalid_cfg.max_tasks_per_worker_normal = 1;
                assert!(invalid_cfg.validate().is_err());
                invalid_cfg.max_tasks_per_worker_normal = 100;
                assert!(cfg.validate().is_ok());

                let mut invalid_cfg = cfg.clone();
                invalid_cfg.max_tasks_per_worker_low = 0;
                assert!(invalid_cfg.validate().is_err());
                invalid_cfg.max_tasks_per_worker_low = 1;
                assert!(invalid_cfg.validate().is_err());
                invalid_cfg.max_tasks_per_worker_low = 100;
                assert!(cfg.validate().is_ok());

                let mut invalid_but_unified = cfg.clone();
                invalid_but_unified.use_unified_pool = Some(true);
                invalid_but_unified.low_concurrency = 0;
                assert!(invalid_but_unified.validate().is_ok());
            }
        }
    };
}

const DEFAULT_STORAGE_READPOOL_MIN_CONCURRENCY: usize = 4;
const DEFAULT_STORAGE_READPOOL_MAX_CONCURRENCY: usize = 8;

// Assume a request can be finished in 1ms, a request at position x will wait about
// 0.001 * x secs to be actual started. A server-is-busy error will trigger 2 seconds
// backoff. So when it needs to wait for more than 2 seconds, return error won't causse
// larger latency.
const DEFAULT_READPOOL_MAX_TASKS_PER_WORKER: usize = 2 * 1000;

const MIN_READPOOL_STACK_SIZE_MB: u64 = 2;
const DEFAULT_READPOOL_STACK_SIZE_MB: u64 = 10;

readpool_config!(StorageReadPoolConfig, storage_read_pool_test, "storage");

impl Default for StorageReadPoolConfig {
    fn default() -> Self {
        let cpu_num = SysQuota::cpu_cores_quota();
        let mut concurrency = (cpu_num * 0.5) as usize;
        concurrency = cmp::max(DEFAULT_STORAGE_READPOOL_MIN_CONCURRENCY, concurrency);
        concurrency = cmp::min(DEFAULT_STORAGE_READPOOL_MAX_CONCURRENCY, concurrency);
        Self {
            use_unified_pool: None,
            high_concurrency: concurrency,
            normal_concurrency: concurrency,
            low_concurrency: concurrency,
            max_tasks_per_worker_high: DEFAULT_READPOOL_MAX_TASKS_PER_WORKER,
            max_tasks_per_worker_normal: DEFAULT_READPOOL_MAX_TASKS_PER_WORKER,
            max_tasks_per_worker_low: DEFAULT_READPOOL_MAX_TASKS_PER_WORKER,
            stack_size: ReadableSize::mb(DEFAULT_READPOOL_STACK_SIZE_MB),
        }
    }
}

const DEFAULT_COPROCESSOR_READPOOL_MIN_CONCURRENCY: usize = 2;

readpool_config!(
    CoprReadPoolConfig,
    coprocessor_read_pool_test,
    "coprocessor"
);

impl Default for CoprReadPoolConfig {
    fn default() -> Self {
        let cpu_num = SysQuota::cpu_cores_quota();
        let mut concurrency = (cpu_num * 0.8) as usize;
        concurrency = cmp::max(DEFAULT_COPROCESSOR_READPOOL_MIN_CONCURRENCY, concurrency);
        Self {
            use_unified_pool: None,
            high_concurrency: concurrency,
            normal_concurrency: concurrency,
            low_concurrency: concurrency,
            max_tasks_per_worker_high: DEFAULT_READPOOL_MAX_TASKS_PER_WORKER,
            max_tasks_per_worker_normal: DEFAULT_READPOOL_MAX_TASKS_PER_WORKER,
            max_tasks_per_worker_low: DEFAULT_READPOOL_MAX_TASKS_PER_WORKER,
            stack_size: ReadableSize::mb(DEFAULT_READPOOL_STACK_SIZE_MB),
        }
    }
}

#[derive(Clone, Serialize, Deserialize, Default, PartialEq, Debug, OnlineConfig)]
#[serde(default)]
#[serde(rename_all = "kebab-case")]
pub struct ReadPoolConfig {
    #[online_config(submodule)]
    pub unified: UnifiedReadPoolConfig,
    #[online_config(skip)]
    pub storage: StorageReadPoolConfig,
    #[online_config(skip)]
    pub coprocessor: CoprReadPoolConfig,
}

impl ReadPoolConfig {
    pub fn is_unified_pool_enabled(&self) -> bool {
        self.storage.use_unified_pool() || self.coprocessor.use_unified_pool()
    }

    pub fn adjust_use_unified_pool(&mut self) {
        self.storage.adjust_use_unified_pool();
        self.coprocessor.adjust_use_unified_pool();
    }

    pub fn validate(&self) -> Result<(), Box<dyn Error>> {
        if self.is_unified_pool_enabled() {
            self.unified.validate()?;
        }
        self.storage.validate()?;
        self.coprocessor.validate()?;
        Ok(())
    }
}

#[cfg(test)]
mod readpool_tests {
    use super::*;

    #[test]
    fn test_unified_disabled() {
        // Allow invalid yatp config when yatp is not used.
        let unified = UnifiedReadPoolConfig {
            min_thread_count: 0,
            max_thread_count: 0,
            stack_size: ReadableSize::mb(0),
            max_tasks_per_worker: 0,
        };
        assert!(unified.validate().is_err());
        let storage = StorageReadPoolConfig {
            use_unified_pool: Some(false),
            ..Default::default()
        };
        assert!(storage.validate().is_ok());
        let coprocessor = CoprReadPoolConfig {
            use_unified_pool: Some(false),
            ..Default::default()
        };
        assert!(coprocessor.validate().is_ok());
        let cfg = ReadPoolConfig {
            unified,
            storage,
            coprocessor,
        };
        assert!(!cfg.is_unified_pool_enabled());
        assert!(cfg.validate().is_ok());

        // Storage and coprocessor config must be valid when yatp is not used.
        let unified = UnifiedReadPoolConfig::default();
        assert!(unified.validate().is_ok());
        let storage = StorageReadPoolConfig {
            use_unified_pool: Some(false),
            high_concurrency: 0,
            ..Default::default()
        };
        assert!(storage.validate().is_err());
        let coprocessor = CoprReadPoolConfig {
            use_unified_pool: Some(false),
            ..Default::default()
        };
        let invalid_cfg = ReadPoolConfig {
            unified,
            storage,
            coprocessor,
        };
        assert!(!invalid_cfg.is_unified_pool_enabled());
        assert!(invalid_cfg.validate().is_err());
    }

    #[test]
    fn test_unified_enabled() {
        // Yatp config must be valid when yatp is used.
        let unified = UnifiedReadPoolConfig {
            min_thread_count: 0,
            max_thread_count: 0,
            ..Default::default()
        };
        assert!(unified.validate().is_err());
        let storage = StorageReadPoolConfig {
            use_unified_pool: Some(true),
            ..Default::default()
        };
        assert!(storage.validate().is_ok());
        let coprocessor = CoprReadPoolConfig::default();
        assert!(coprocessor.validate().is_ok());
        let mut cfg = ReadPoolConfig {
            unified,
            storage,
            coprocessor,
        };
        cfg.adjust_use_unified_pool();
        assert!(cfg.is_unified_pool_enabled());
        assert!(cfg.validate().is_err());
    }

    #[test]
    fn test_is_unified() {
        let storage = StorageReadPoolConfig {
            use_unified_pool: Some(false),
            ..Default::default()
        };
        assert!(!storage.use_unified_pool());
        let coprocessor = CoprReadPoolConfig::default();
        assert!(coprocessor.use_unified_pool());

        let mut cfg = ReadPoolConfig {
            storage,
            coprocessor,
            ..Default::default()
        };
        assert!(cfg.is_unified_pool_enabled());

        cfg.storage.use_unified_pool = Some(false);
        cfg.coprocessor.use_unified_pool = Some(false);
        assert!(!cfg.is_unified_pool_enabled());
    }

    #[test]
    fn test_partially_unified() {
        let storage = StorageReadPoolConfig {
            use_unified_pool: Some(false),
            low_concurrency: 0,
            ..Default::default()
        };
        assert!(!storage.use_unified_pool());
        let coprocessor = CoprReadPoolConfig {
            use_unified_pool: Some(true),
            ..Default::default()
        };
        assert!(coprocessor.use_unified_pool());
        let mut cfg = ReadPoolConfig {
            storage,
            coprocessor,
            ..Default::default()
        };
        assert!(cfg.is_unified_pool_enabled());
        assert!(cfg.validate().is_err());
        cfg.storage.low_concurrency = 1;
        assert!(cfg.validate().is_ok());

        let storage = StorageReadPoolConfig {
            use_unified_pool: Some(true),
            ..Default::default()
        };
        assert!(storage.use_unified_pool());
        let coprocessor = CoprReadPoolConfig {
            use_unified_pool: Some(false),
            low_concurrency: 0,
            ..Default::default()
        };
        assert!(!coprocessor.use_unified_pool());
        let mut cfg = ReadPoolConfig {
            storage,
            coprocessor,
            ..Default::default()
        };
        assert!(cfg.is_unified_pool_enabled());
        assert!(cfg.validate().is_err());
        cfg.coprocessor.low_concurrency = 1;
        assert!(cfg.validate().is_ok());
    }
}

#[derive(Clone, Default, Serialize, Deserialize, PartialEq, Debug, OnlineConfig)]
#[serde(default)]
#[serde(rename_all = "kebab-case")]
pub struct HadoopConfig {
    pub home: String,
    pub linux_user: String,
}

#[derive(Clone, Serialize, Deserialize, PartialEq, Debug, OnlineConfig)]
#[serde(default)]
#[serde(rename_all = "kebab-case")]
pub struct BackupConfig {
    pub num_threads: usize,
    pub batch_size: usize,
    pub sst_max_size: ReadableSize,
    pub enable_auto_tune: bool,
    pub auto_tune_remain_threads: usize,
    pub auto_tune_refresh_interval: ReadableDuration,
    pub io_thread_size: usize,
    // Do not expose this config to user.
    // It used to debug s3 503 error.
    pub s3_multi_part_size: ReadableSize,
    #[online_config(submodule)]
    pub hadoop: HadoopConfig,
}

impl BackupConfig {
    pub fn validate(&self) -> Result<(), Box<dyn Error>> {
        let limit = SysQuota::cpu_cores_quota() as usize;
        if self.num_threads == 0 || self.num_threads > limit {
            return Err(format!("backup.num_threads cannot be 0 or larger than {}", limit).into());
        }
        if self.batch_size == 0 {
            return Err("backup.batch_size cannot be 0".into());
        }
        if self.s3_multi_part_size.0 > ReadableSize::gb(5).0 {
            return Err("backup.s3_multi_part_size cannot larger than 5GB".into());
        }

        Ok(())
    }
}

impl Default for BackupConfig {
    fn default() -> Self {
        let default_coprocessor = CopConfig::default();
        let cpu_num = SysQuota::cpu_cores_quota();
        Self {
            // use at most 50% of vCPU by default
            num_threads: (cpu_num * 0.5).clamp(1.0, 8.0) as usize,
            batch_size: 8,
            sst_max_size: default_coprocessor.region_max_size(),
            enable_auto_tune: true,
            auto_tune_remain_threads: (cpu_num * 0.2).round() as usize,
            auto_tune_refresh_interval: ReadableDuration::secs(60),
            io_thread_size: 2,
            // 5MB is the minimum part size that S3 allowed.
            s3_multi_part_size: ReadableSize::mb(5),
            hadoop: Default::default(),
        }
    }
}

#[derive(Clone, Serialize, Deserialize, PartialEq, Debug, OnlineConfig)]
#[serde(default)]
#[serde(rename_all = "kebab-case")]
pub struct BackupStreamConfig {
    #[online_config(skip)]
    pub max_flush_interval: ReadableDuration,
    #[online_config(skip)]
    pub num_threads: usize,
    #[online_config(skip)]
    pub io_threads: usize,
    #[online_config(skip)]
    pub enable: bool,
    #[online_config(skip)]
    pub temp_path: String,
    #[online_config(skip)]
    pub temp_file_size_limit_per_task: ReadableSize,
    #[online_config(skip)]
    pub initial_scan_pending_memory_quota: ReadableSize,
}

impl BackupStreamConfig {
    pub fn validate(&self) -> Result<(), Box<dyn Error>> {
        if self.num_threads == 0 {
            return Err("backup.num_threads cannot be 0".into());
        }
        Ok(())
    }
}

impl Default for BackupStreamConfig {
    fn default() -> Self {
        let cpu_num = SysQuota::cpu_cores_quota();
        let total_mem = SysQuota::memory_limit_in_bytes();
        let quota_size = (total_mem as f64 * 0.1).min(ReadableSize::mb(512).0 as _);
        Self {
            max_flush_interval: ReadableDuration::minutes(5),
            // use at most 50% of vCPU by default
            num_threads: (cpu_num * 0.5).clamp(1.0, 8.0) as usize,
            io_threads: 2,
            enable: false,
            // TODO: may be use raft store directory
            temp_path: String::new(),
            temp_file_size_limit_per_task: ReadableSize::mb(128),
            initial_scan_pending_memory_quota: ReadableSize(quota_size as _),
        }
    }
}

#[derive(Clone, Serialize, Deserialize, PartialEq, Debug, OnlineConfig)]
#[serde(default)]
#[serde(rename_all = "kebab-case")]
pub struct CdcConfig {
    pub min_ts_interval: ReadableDuration,
    pub hibernate_regions_compatible: bool,
    // TODO(hi-rustin): Consider resizing the thread pool based on `incremental_scan_threads`.
    #[online_config(skip)]
    pub incremental_scan_threads: usize,
    pub incremental_scan_concurrency: usize,
    pub incremental_scan_speed_limit: ReadableSize,
    /// `TsFilter` can increase speed and decrease resource usage when incremental content is much
    /// less than total content. However in other cases, `TsFilter` can make performance worse
    /// because it needs to re-fetch old row values if they are required.
    ///
    /// `TsFilter` will be enabled if `incremental/total <= incremental_scan_ts_filter_ratio`.
    /// Set `incremental_scan_ts_filter_ratio` to 0 will disable it.
    pub incremental_scan_ts_filter_ratio: f64,

    /// Count of threads to confirm Region leadership in TiKV instances, 1 by default.
    /// Please consider to increase it if count of regions on one TiKV instance is
    /// greater than 20k.
    #[online_config(skip)]
    pub tso_worker_threads: usize,

    pub sink_memory_quota: ReadableSize,
    pub old_value_cache_memory_quota: ReadableSize,
    // Deprecated! preserved for compatibility check.
    #[online_config(skip)]
    #[doc(hidden)]
    #[serde(skip_serializing)]
    pub old_value_cache_size: usize,
}

impl Default for CdcConfig {
    fn default() -> Self {
        Self {
            min_ts_interval: ReadableDuration::secs(1),
            hibernate_regions_compatible: true,
            // 4 threads for incremental scan.
            incremental_scan_threads: 4,
            // At most 6 concurrent running tasks.
            incremental_scan_concurrency: 6,
            // TiCDC requires a SSD, the typical write speed of SSD
            // is more than 500MB/s, so 128MB/s is enough.
            incremental_scan_speed_limit: ReadableSize::mb(128),
            incremental_scan_ts_filter_ratio: 0.2,
            tso_worker_threads: 1,
            // 512MB memory for CDC sink.
            sink_memory_quota: ReadableSize::mb(512),
            // 512MB memory for old value cache.
            old_value_cache_memory_quota: ReadableSize::mb(512),
            // Deprecated! preserved for compatibility check.
            old_value_cache_size: 0,
        }
    }
}

impl CdcConfig {
    pub fn validate(&mut self) -> Result<(), Box<dyn Error>> {
        if self.min_ts_interval.is_zero() {
            return Err("cdc.min-ts-interval can't be 0".into());
        }
        if self.incremental_scan_threads == 0 {
            return Err("cdc.incremental-scan-threads can't be 0".into());
        }
        if self.incremental_scan_concurrency < self.incremental_scan_threads {
            return Err(
                "cdc.incremental-scan-concurrency must be larger than cdc.incremental-scan-threads"
                    .into(),
            );
        }
        if self.incremental_scan_ts_filter_ratio < 0.0
            || self.incremental_scan_ts_filter_ratio > 1.0
        {
            return Err(
                "cdc.incremental-scan-ts-filter-ratio should be larger than 0 and less than 1"
                    .into(),
            );
        }
        Ok(())
    }
}

#[derive(Clone, Serialize, Deserialize, PartialEq, Debug, OnlineConfig)]
#[serde(default)]
#[serde(rename_all = "kebab-case")]
pub struct ResolvedTsConfig {
    #[online_config(skip)]
    pub enable: bool,
    pub advance_ts_interval: ReadableDuration,
    #[online_config(skip)]
    pub scan_lock_pool_size: usize,
}

impl ResolvedTsConfig {
    fn validate(&self) -> Result<(), Box<dyn Error>> {
        if self.advance_ts_interval.is_zero() {
            return Err("resolved-ts.advance-ts-interval can't be zero".into());
        }
        if self.scan_lock_pool_size == 0 {
            return Err("resolved-ts.scan-lock-pool-size can't be zero".into());
        }
        Ok(())
    }
}

impl Default for ResolvedTsConfig {
    fn default() -> Self {
        Self {
            enable: true,
            advance_ts_interval: ReadableDuration::secs(1),
            scan_lock_pool_size: 2,
        }
    }
}

#[derive(Clone, Serialize, Deserialize, PartialEq, Debug)]
#[serde(default)]
#[serde(rename_all = "kebab-case")]
pub struct File {
    pub filename: String,
    // The unit is MB
    pub max_size: u64,
    // The unit is Day
    pub max_days: u64,
    pub max_backups: usize,
}

impl Default for File {
    fn default() -> Self {
        Self {
            filename: "".to_owned(),
            max_size: 300,
            max_days: 0,
            max_backups: 0,
        }
    }
}

#[derive(Clone, Serialize, Deserialize, PartialEq, Debug)]
#[serde(default)]
#[serde(rename_all = "kebab-case")]
pub struct LogConfig {
    #[serde(with = "log_level_serde")]
    pub level: slog::Level,
    pub format: LogFormat,
    pub enable_timestamp: bool,
    pub file: File,
}

impl Default for LogConfig {
    fn default() -> Self {
        Self {
            level: slog::Level::Info,
            format: LogFormat::Text,
            enable_timestamp: true,
            file: File::default(),
        }
    }
}

impl LogConfig {
    fn validate(&self) -> Result<(), Box<dyn Error>> {
        if self.file.max_size > 4096 {
            return Err("Max log file size upper limit to 4096MB".to_string().into());
        }
        Ok(())
    }
}

#[derive(Clone, Serialize, Deserialize, PartialEq, Debug, OnlineConfig)]
#[serde(default)]
#[serde(rename_all = "kebab-case")]
pub struct QuotaConfig {
    pub foreground_cpu_time: usize,
    pub foreground_write_bandwidth: ReadableSize,
    pub foreground_read_bandwidth: ReadableSize,
    pub max_delay_duration: ReadableDuration,
}

impl Default for QuotaConfig {
    fn default() -> Self {
        Self {
            foreground_cpu_time: 0,
            foreground_write_bandwidth: ReadableSize(0),
            foreground_read_bandwidth: ReadableSize(0),
            max_delay_duration: ReadableDuration::millis(500),
        }
    }
}

impl QuotaConfig {
    pub fn validate(&self) -> Result<(), Box<dyn Error>> {
        const MAX_DELAY_DURATION: ReadableDuration = ReadableDuration::micros(u64::MAX / 1000);

        if self.max_delay_duration > MAX_DELAY_DURATION {
            return Err(format!("quota.max-delay-duration must <= {}", MAX_DELAY_DURATION).into());
        }

        Ok(())
    }
}

#[derive(Clone, Serialize, Deserialize, PartialEq, Debug, OnlineConfig)]
#[serde(default)]
#[serde(rename_all = "kebab-case")]
pub struct TiKvConfig {
    #[doc(hidden)]
    #[serde(skip_serializing)]
    #[online_config(hidden)]
    pub cfg_path: String,

    // Deprecated! These configuration has been moved to LogConfig.
    // They are preserved for compatibility check.
    #[doc(hidden)]
    #[online_config(skip)]
    #[serde(with = "log_level_serde")]
    pub log_level: slog::Level,
    #[doc(hidden)]
    #[online_config(skip)]
    pub log_file: String,
    #[doc(hidden)]
    #[online_config(skip)]
    pub log_format: LogFormat,
    #[online_config(skip)]
    pub log_rotation_timespan: ReadableDuration,
    #[doc(hidden)]
    #[online_config(skip)]
    pub log_rotation_size: ReadableSize,

    #[online_config(skip)]
    pub slow_log_file: String,

    #[online_config(skip)]
    pub slow_log_threshold: ReadableDuration,

    #[online_config(hidden)]
    pub panic_when_unexpected_key_or_data: bool,

    #[doc(hidden)]
    #[serde(skip_serializing)]
    #[online_config(skip)]
    pub enable_io_snoop: bool,

    #[online_config(skip)]
    pub abort_on_panic: bool,

    #[doc(hidden)]
    #[online_config(skip)]
    pub memory_usage_limit: Option<ReadableSize>,

    #[doc(hidden)]
    #[online_config(skip)]
    pub memory_usage_high_water: f64,

    #[online_config(skip)]
    pub log: LogConfig,

    #[online_config(submodule)]
    pub quota: QuotaConfig,

    #[online_config(submodule)]
    pub readpool: ReadPoolConfig,

    #[online_config(submodule)]
    pub server: ServerConfig,

    #[online_config(submodule)]
    pub storage: StorageConfig,

    #[online_config(skip)]
    pub pd: PdConfig,

    #[online_config(hidden)]
    pub metric: MetricConfig,

    #[online_config(submodule)]
    #[serde(rename = "raftstore")]
    pub raft_store: RaftstoreConfig,

    #[online_config(submodule)]
    pub coprocessor: CopConfig,

    #[online_config(skip)]
    pub coprocessor_v2: CoprocessorV2Config,

    #[online_config(submodule)]
    pub rocksdb: DbConfig,

    #[online_config(submodule)]
    pub raftdb: RaftDbConfig,

    #[online_config(skip)]
    pub raft_engine: RaftEngineConfig,

    #[online_config(skip)]
    pub security: SecurityConfig,

    #[online_config(skip)]
    pub import: ImportConfig,

    #[online_config(submodule)]
    pub backup: BackupConfig,

    #[online_config(submodule)]
    // The term "log backup" and "backup stream" are identity.
    // The "log backup" should be the only product name exposed to the user.
    #[serde(rename = "log-backup")]
    pub backup_stream: BackupStreamConfig,

    #[online_config(submodule)]
    pub pessimistic_txn: PessimisticTxnConfig,

    #[online_config(submodule)]
    pub gc: GcConfig,

    #[online_config(submodule)]
    pub split: SplitConfig,

    #[online_config(submodule)]
    pub cdc: CdcConfig,

    #[online_config(submodule)]
    pub resolved_ts: ResolvedTsConfig,

    #[online_config(submodule)]
    pub resource_metering: ResourceMeteringConfig,

    #[online_config(skip)]
    pub causal_ts: CausalTsConfig,
}

impl Default for TiKvConfig {
    fn default() -> TiKvConfig {
        TiKvConfig {
            cfg_path: "".to_owned(),
            log_level: slog::Level::Info,
            log_file: "".to_owned(),
            log_format: LogFormat::Text,
            log_rotation_timespan: ReadableDuration::hours(0),
            log_rotation_size: ReadableSize::mb(300),
            slow_log_file: "".to_owned(),
            slow_log_threshold: ReadableDuration::secs(1),
            panic_when_unexpected_key_or_data: false,
            enable_io_snoop: true,
            abort_on_panic: false,
            memory_usage_limit: None,
            memory_usage_high_water: 0.9,
            log: LogConfig::default(),
            quota: QuotaConfig::default(),
            readpool: ReadPoolConfig::default(),
            server: ServerConfig::default(),
            metric: MetricConfig::default(),
            raft_store: RaftstoreConfig::default(),
            coprocessor: CopConfig::default(),
            coprocessor_v2: CoprocessorV2Config::default(),
            pd: PdConfig::default(),
            rocksdb: DbConfig::default(),
            raftdb: RaftDbConfig::default(),
            raft_engine: RaftEngineConfig::default(),
            storage: StorageConfig::default(),
            security: SecurityConfig::default(),
            import: ImportConfig::default(),
            backup: BackupConfig::default(),
            pessimistic_txn: PessimisticTxnConfig::default(),
            gc: GcConfig::default(),
            split: SplitConfig::default(),
            cdc: CdcConfig::default(),
            resolved_ts: ResolvedTsConfig::default(),
            resource_metering: ResourceMeteringConfig::default(),
            backup_stream: BackupStreamConfig::default(),
            causal_ts: CausalTsConfig::default(),
        }
    }
}

impl TiKvConfig {
    pub fn infer_raft_db_path(&self, data_dir: Option<&str>) -> Result<String, Box<dyn Error>> {
        if self.raft_store.raftdb_path.is_empty() {
            let data_dir = data_dir.unwrap_or(&self.storage.data_dir);
            config::canonicalize_sub_path(data_dir, "raft")
        } else {
            config::canonicalize_path(&self.raft_store.raftdb_path)
        }
    }

    pub fn infer_raft_engine_path(&self, data_dir: Option<&str>) -> Result<String, Box<dyn Error>> {
        if self.raft_engine.config.dir.is_empty() {
            let data_dir = data_dir.unwrap_or(&self.storage.data_dir);
            config::canonicalize_sub_path(data_dir, "raft-engine")
        } else {
            config::canonicalize_path(&self.raft_engine.config.dir)
        }
    }

    pub fn infer_kv_engine_path(&self, data_dir: Option<&str>) -> Result<String, Box<dyn Error>> {
        let data_dir = data_dir.unwrap_or(&self.storage.data_dir);
        config::canonicalize_sub_path(data_dir, DEFAULT_ROCKSDB_SUB_DIR)
    }

    pub fn validate(&mut self) -> Result<(), Box<dyn Error>> {
        self.log.validate()?;
        self.readpool.validate()?;
        self.storage.validate()?;

        if self.cfg_path.is_empty() {
            self.cfg_path = Path::new(&self.storage.data_dir)
                .join(LAST_CONFIG_FILE)
                .to_str()
                .unwrap()
                .to_owned();
        }

        self.raft_store.raftdb_path = self.infer_raft_db_path(None)?;
        self.raft_engine.config.dir = self.infer_raft_engine_path(None)?;

        if self.raft_engine.config.dir == self.raft_store.raftdb_path {
            return Err("raft_engine.config.dir can't be same as raft_store.raftdb_path".into());
        }

        let kv_db_path = self.infer_kv_engine_path(None)?;
        if kv_db_path == self.raft_store.raftdb_path {
            return Err("raft_store.raftdb_path can't be same as storage.data_dir/db".into());
        }

        let kv_db_wal_path = if self.rocksdb.wal_dir.is_empty() {
            config::canonicalize_path(&kv_db_path)?
        } else {
            config::canonicalize_path(&self.rocksdb.wal_dir)?
        };
        let raft_db_wal_path = if self.raftdb.wal_dir.is_empty() {
            config::canonicalize_path(&self.raft_store.raftdb_path)?
        } else {
            config::canonicalize_path(&self.raftdb.wal_dir)?
        };
        if kv_db_wal_path == raft_db_wal_path {
            return Err("raftdb.wal_dir can't be same as rocksdb.wal_dir".into());
        }

        RaftDataStateMachine::new(
            &self.storage.data_dir,
            &self.raft_store.raftdb_path,
            &self.raft_engine.config.dir,
        )
        .validate(RocksEngine::exists(&kv_db_path))?;

        // Check blob file dir is empty when titan is disabled
        if !self.rocksdb.titan.enabled {
            let titandb_path = if self.rocksdb.titan.dirname.is_empty() {
                Path::new(&kv_db_path).join("titandb")
            } else {
                Path::new(&self.rocksdb.titan.dirname).to_path_buf()
            };
            if let Err(e) =
                tikv_util::config::check_data_dir_empty(titandb_path.to_str().unwrap(), "blob")
            {
                return Err(format!(
                    "check: titandb-data-dir-empty; err: \"{}\"; \
                     hint: You have disabled titan when its data directory is not empty. \
                     To properly shutdown titan, please enter fallback blob-run-mode and \
                     wait till titandb files are all safely ingested.",
                    e
                )
                .into());
            }
        }

        let expect_keepalive = self.raft_store.raft_heartbeat_interval() * 2;
        if expect_keepalive > self.server.grpc_keepalive_time.0 {
            return Err(format!(
                "grpc_keepalive_time is too small, it should not less than the double of \
                 raft tick interval (>= {})",
                duration_to_sec(expect_keepalive)
            )
            .into());
        }

        if self.raft_store.hibernate_regions && !self.cdc.hibernate_regions_compatible {
            warn!(
                "raftstore.hibernate-regions was enabled but cdc.hibernate-regions-compatible \
                was disabled, hibernate regions may be broken up if you want to deploy a cdc cluster"
            );
        }

        if self.backup_stream.temp_path.is_empty() {
            self.backup_stream.temp_path =
                config::canonicalize_sub_path(&self.storage.data_dir, "log-backup-tmp")?;
        }

        self.rocksdb.validate()?;
        self.raftdb.validate()?;
        self.raft_engine.validate()?;
        self.server.validate()?;
        self.pd.validate()?;
        self.coprocessor.validate()?;
        self.raft_store.validate(
            self.coprocessor.region_split_size,
            self.coprocessor.enable_region_bucket,
            self.coprocessor.region_bucket_size,
        )?;
        self.security.validate()?;
        self.import.validate()?;
        self.backup.validate()?;
        self.backup_stream.validate()?;
        self.cdc.validate()?;
        self.pessimistic_txn.validate()?;
        self.gc.validate()?;
        self.resolved_ts.validate()?;
        self.resource_metering.validate()?;
        self.quota.validate()?;
        self.causal_ts.validate()?;

        if self.storage.flow_control.enable {
            self.rocksdb.defaultcf.disable_write_stall = true;
            self.rocksdb.writecf.disable_write_stall = true;
            self.rocksdb.lockcf.disable_write_stall = true;
            self.rocksdb.raftcf.disable_write_stall = true;
        }
        // Fill in values for unspecified write stall configurations.
        macro_rules! fill_cf_opts {
            ($cf_opts:expr, $cfg:expr) => {
                if let Some(v) = &mut $cf_opts.level0_slowdown_writes_trigger {
                    if $cfg.enable && *v > $cfg.l0_files_threshold as i32 {
                        warn!(
                            "{}.level0-slowdown-writes-trigger is too large. Setting it to \
                            storage.flow-control.l0-files-threshold ({})",
                            stringify!($cf_opts), $cfg.l0_files_threshold
                        );
                        *v = $cfg.l0_files_threshold as i32;
                    }
                } else {
                    $cf_opts.level0_slowdown_writes_trigger =
                        Some($cfg.l0_files_threshold as i32);
                }
                if let Some(v) = &mut $cf_opts.level0_stop_writes_trigger {
                    if $cfg.enable && *v > $cfg.l0_files_threshold as i32 {
                        warn!(
                            "{}.level0-stop-writes-trigger is too large. Setting it to \
                            storage.flow-control.l0-files-threshold ({})",
                            stringify!($cf_opts), $cfg.l0_files_threshold
                        );
                        *v = $cfg.l0_files_threshold as i32;
                    }
                } else {
                    $cf_opts.level0_stop_writes_trigger =
                        Some($cfg.l0_files_threshold as i32);
                }
                if let Some(v) = &mut $cf_opts.soft_pending_compaction_bytes_limit {
                    if $cfg.enable && v.0 > $cfg.soft_pending_compaction_bytes_limit.0 {
                        warn!(
                            "{}.soft-pending-compaction-bytes-limit is too large. Setting it to \
                            storage.flow-control.soft-pending-compaction-bytes-limit ({})",
                            stringify!($cf_opts), $cfg.soft_pending_compaction_bytes_limit.0
                        );
                        *v = $cfg.soft_pending_compaction_bytes_limit;
                    }
                } else {
                    $cf_opts.soft_pending_compaction_bytes_limit =
                        Some($cfg.soft_pending_compaction_bytes_limit);
                }
                if let Some(v) = &mut $cf_opts.hard_pending_compaction_bytes_limit {
                    if $cfg.enable && v.0 > $cfg.hard_pending_compaction_bytes_limit.0 {
                        warn!(
                            "{}.hard-pending-compaction-bytes-limit is too large. Setting it to \
                            storage.flow-control.hard-pending-compaction-bytes-limit ({})",
                            stringify!($cf_opts), $cfg.hard_pending_compaction_bytes_limit.0
                        );
                        *v = $cfg.hard_pending_compaction_bytes_limit;
                    }
                } else {
                    $cf_opts.hard_pending_compaction_bytes_limit =
                        Some($cfg.hard_pending_compaction_bytes_limit);
                }
            };
        }
        let flow_control_cfg = if self.storage.flow_control.enable {
            self.storage.flow_control.clone()
        } else {
            crate::storage::config::FlowControlConfig {
                enable: false,
                ..Default::default()
            }
        };
        fill_cf_opts!(self.raftdb.defaultcf, flow_control_cfg);
        fill_cf_opts!(self.rocksdb.defaultcf, flow_control_cfg);
        fill_cf_opts!(self.rocksdb.writecf, flow_control_cfg);
        fill_cf_opts!(self.rocksdb.lockcf, flow_control_cfg);
        fill_cf_opts!(self.rocksdb.raftcf, flow_control_cfg);

        if let Some(memory_usage_limit) = self.memory_usage_limit {
            let total = SysQuota::memory_limit_in_bytes();
            if memory_usage_limit.0 > total {
                // Explicitly exceeds system memory capacity is not allowed.
                return Err(format!(
                    "memory_usage_limit is greater than system memory capacity {}",
                    total
                )
                .into());
            }
        } else {
            // Adjust `memory_usage_limit` if necessary.
            if self.storage.block_cache.shared {
                if let Some(cap) = self.storage.block_cache.capacity {
                    let limit = (cap.0 as f64 / BLOCK_CACHE_RATE * MEMORY_USAGE_LIMIT_RATE) as u64;
                    self.memory_usage_limit = Some(ReadableSize(limit));
                } else {
                    self.memory_usage_limit = Some(Self::suggested_memory_usage_limit());
                }
            } else {
                let cap = self.rocksdb.defaultcf.block_cache_size.0
                    + self.rocksdb.writecf.block_cache_size.0
                    + self.rocksdb.lockcf.block_cache_size.0
                    + self.raftdb.defaultcf.block_cache_size.0;
                let limit = (cap as f64 / BLOCK_CACHE_RATE * MEMORY_USAGE_LIMIT_RATE) as u64;
                self.memory_usage_limit = Some(ReadableSize(limit));
            }
        }

        let mut limit = self.memory_usage_limit.unwrap();
        let total = ReadableSize(SysQuota::memory_limit_in_bytes());
        if limit.0 > total.0 {
            warn!(
                "memory_usage_limit:{:?} > total:{:?}, fallback to total",
                limit, total,
            );
            self.memory_usage_limit = Some(total);
            limit = total;
        }

        let default = Self::suggested_memory_usage_limit();
        if limit.0 > default.0 {
            warn!(
                "memory_usage_limit:{:?} > recommanded:{:?}, maybe page cache isn't enough",
                limit, default,
            );
        }

        Ok(())
    }

    // As the init of `logger` is very early, this adjust needs to be separated and called
    // immediately after parsing the command line.
    pub fn logger_compatible_adjust(&mut self) {
        let default_tikv_cfg = TiKvConfig::default();
        let default_log_cfg = LogConfig::default();
        if self.log_level != default_tikv_cfg.log_level {
            eprintln!("deprecated configuration, log-level has been moved to log.level");
            if self.log.level == default_log_cfg.level {
                eprintln!("override log.level with log-level, {:?}", self.log_level);
                self.log.level = self.log_level;
            }
            self.log_level = default_tikv_cfg.log_level;
        }
        if self.log_file != default_tikv_cfg.log_file {
            eprintln!("deprecated configuration, log-file has been moved to log.file.filename");
            if self.log.file.filename == default_log_cfg.file.filename {
                eprintln!(
                    "override log.file.filename with log-file, {:?}",
                    self.log_file
                );
                self.log.file.filename = self.log_file.clone();
            }
            self.log_file = default_tikv_cfg.log_file;
        }
        if self.log_format != default_tikv_cfg.log_format {
            eprintln!("deprecated configuration, log-format has been moved to log.format");
            if self.log.format == default_log_cfg.format {
                eprintln!("override log.format with log-format, {:?}", self.log_format);
                self.log.format = self.log_format;
            }
            self.log_format = default_tikv_cfg.log_format;
        }
        if self.log_rotation_timespan.as_secs() > 0 {
            eprintln!(
                "deprecated configuration, log-rotation-timespan is no longer used and ignored."
            );
        }
        if self.log_rotation_size != default_tikv_cfg.log_rotation_size {
            eprintln!(
                "deprecated configuration, \
                 log-ratation-size has been moved to log.file.max-size"
            );
            if self.log.file.max_size == default_log_cfg.file.max_size {
                eprintln!(
                    "override log.file.max_size with log-rotation-size, {:?}",
                    self.log_rotation_size
                );
                self.log.file.max_size = self.log_rotation_size.as_mb();
            }
            self.log_rotation_size = default_tikv_cfg.log_rotation_size;
        }
    }

    pub fn compatible_adjust(&mut self) {
        let default_raft_store = RaftstoreConfig::default();
        let default_coprocessor = CopConfig::default();
        if self.raft_store.region_max_size != default_raft_store.region_max_size {
            warn!(
                "deprecated configuration, \
                 raftstore.region-max-size has been moved to coprocessor"
            );
            if self.coprocessor.region_max_size == default_coprocessor.region_max_size {
                warn!(
                    "override coprocessor.region-max-size with raftstore.region-max-size, {:?}",
                    self.raft_store.region_max_size
                );
                self.coprocessor.region_max_size = Some(self.raft_store.region_max_size);
            }
            self.raft_store.region_max_size = default_raft_store.region_max_size;
        }
        if self.raft_store.region_split_size != default_raft_store.region_split_size {
            warn!(
                "deprecated configuration, \
                 raftstore.region-split-size has been moved to coprocessor",
            );
            if self.coprocessor.region_split_size == default_coprocessor.region_split_size {
                warn!(
                    "override coprocessor.region-split-size with raftstore.region-split-size, {:?}",
                    self.raft_store.region_split_size
                );
                self.coprocessor.region_split_size = self.raft_store.region_split_size;
            }
            self.raft_store.region_split_size = default_raft_store.region_split_size;
        }
        if self.server.end_point_concurrency.is_some() {
            warn!(
                "deprecated configuration, {} has been moved to {}",
                "server.end-point-concurrency", "readpool.coprocessor.xxx-concurrency",
            );
            warn!(
                "override {} with {}, {:?}",
                "readpool.coprocessor.xxx-concurrency",
                "server.end-point-concurrency",
                self.server.end_point_concurrency
            );
            let concurrency = self.server.end_point_concurrency.take().unwrap();
            self.readpool.coprocessor.high_concurrency = concurrency;
            self.readpool.coprocessor.normal_concurrency = concurrency;
            self.readpool.coprocessor.low_concurrency = concurrency;
        }
        if self.server.end_point_stack_size.is_some() {
            warn!(
                "deprecated configuration, {} has been moved to {}",
                "server.end-point-stack-size", "readpool.coprocessor.stack-size",
            );
            warn!(
                "override {} with {}, {:?}",
                "readpool.coprocessor.stack-size",
                "server.end-point-stack-size",
                self.server.end_point_stack_size
            );
            self.readpool.coprocessor.stack_size = self.server.end_point_stack_size.take().unwrap();
        }
        if self.server.end_point_max_tasks.is_some() {
            warn!(
                "deprecated configuration, {} is no longer used and ignored, please use {}.",
                "server.end-point-max-tasks", "readpool.coprocessor.max-tasks-per-worker-xxx",
            );
            // Note:
            // Our `end_point_max_tasks` is mostly mistakenly configured, so we don't override
            // new configuration using old values.
            self.server.end_point_max_tasks = None;
        }
        if self.raft_store.clean_stale_peer_delay.as_secs() > 0 {
            warn!(
                "deprecated configuration, {} is no longer used and ignored.",
                "raft_store.clean_stale_peer_delay",
            );
        }
        if self.rocksdb.auto_tuned.is_some() {
            warn!(
                "deprecated configuration, {} is no longer used and ignored, please use {}.",
                "rocksdb.auto_tuned", "rocksdb.rate_limiter_auto_tuned",
            );
            self.rocksdb.auto_tuned = None;
        }
        // When shared block cache is enabled, if its capacity is set, it overrides individual
        // block cache sizes. Otherwise use the sum of block cache size of all column families
        // as the shared cache size.
        let cache_cfg = &mut self.storage.block_cache;
        if cache_cfg.shared && cache_cfg.capacity.is_none() {
            cache_cfg.capacity = Some(ReadableSize(
                self.rocksdb.defaultcf.block_cache_size.0
                    + self.rocksdb.writecf.block_cache_size.0
                    + self.rocksdb.lockcf.block_cache_size.0
                    + self.raftdb.defaultcf.block_cache_size.0,
            ));
        }
        if self.backup.sst_max_size.0 < default_coprocessor.region_max_size().0 / 10 {
            warn!(
                "override backup.sst-max-size with min sst-max-size, {:?}",
                default_coprocessor.region_max_size() / 10
            );
            self.backup.sst_max_size = default_coprocessor.region_max_size() / 10;
        } else if self.backup.sst_max_size.0 > default_coprocessor.region_max_size().0 * 2 {
            warn!(
                "override backup.sst-max-size with max sst-max-size, {:?}",
                default_coprocessor.region_max_size() * 2
            );
            self.backup.sst_max_size = default_coprocessor.region_max_size() * 2;
        }

        self.readpool.adjust_use_unified_pool();
    }

    pub fn check_critical_cfg_with(&self, last_cfg: &Self) -> Result<(), String> {
        if last_cfg.storage.data_dir != self.storage.data_dir {
            // In tikv 3.0 the default value of storage.data-dir changed
            // from "" to "./"
            let using_default_after_upgrade =
                last_cfg.storage.data_dir.is_empty() && self.storage.data_dir == DEFAULT_DATA_DIR;

            if !using_default_after_upgrade {
                return Err(format!(
                    "storage data dir have been changed, former data dir is {}, \
                     current data dir is {}, please check if it is expected.",
                    last_cfg.storage.data_dir, self.storage.data_dir
                ));
            }
        }
        if last_cfg.rocksdb.wal_dir != self.rocksdb.wal_dir {
            return Err(format!(
                "db wal dir have been changed, former is '{}', \
                 current db wal_dir is '{}', please guarantee all data wal logs \
                 have been moved to destination directory.",
                last_cfg.rocksdb.wal_dir, self.rocksdb.wal_dir
            ));
        }

        // It's possible that `last_cfg` is not fully validated.
        let last_raftdb_dir = last_cfg
            .infer_raft_db_path(None)
            .map_err(|e| e.to_string())?;
        let last_raft_engine_dir = last_cfg
            .infer_raft_engine_path(None)
            .map_err(|e| e.to_string())?;

        // FIXME: We cannot reliably determine the actual value of
        // `last_cfg.raft_engine.enable`, because some old versions don't have
        // this field (so it is automatically interpreted as the current
        // default value). To be safe, we will check both engines regardless
        // of whether raft engine is enabled.
        if last_raftdb_dir != self.raft_store.raftdb_path {
            return Err(format!(
                "raft db dir have been changed, former is '{}', \
                current is '{}', please check if it is expected.",
                last_raftdb_dir, self.raft_store.raftdb_path
            ));
        }
        if last_cfg.raftdb.wal_dir != self.raftdb.wal_dir {
            return Err(format!(
                "raft db wal dir have been changed, former is '{}', \
                current is '{}', please check if it is expected.",
                last_cfg.raftdb.wal_dir, self.raftdb.wal_dir
            ));
        }
        if last_raft_engine_dir != self.raft_engine.config.dir {
            return Err(format!(
                "raft engine dir have been changed, former is '{}', \
                 current is '{}', please check if it is expected.",
                last_raft_engine_dir, self.raft_engine.config.dir
            ));
        }

        // Check validation of api version change between API V1 and V1ttl only.
        // Validation between V1/V1ttl and V2 is checked in `Node::check_api_version`.
        if last_cfg.storage.api_version == 1 && self.storage.api_version == 1 {
            if last_cfg.storage.enable_ttl && !self.storage.enable_ttl {
                return Err("can't disable ttl on a ttl instance".to_owned());
            } else if !last_cfg.storage.enable_ttl && self.storage.enable_ttl {
                return Err("can't enable ttl on a non-ttl instance".to_owned());
            }
        }

        Ok(())
    }

    pub fn from_file(
        path: &Path,
        unrecognized_keys: Option<&mut Vec<String>>,
    ) -> Result<Self, Box<dyn Error>> {
        let s = fs::read_to_string(path)?;
        let mut deserializer = toml::Deserializer::new(&s);
        let mut cfg = if let Some(keys) = unrecognized_keys {
            serde_ignored::deserialize(&mut deserializer, |key| keys.push(key.to_string()))
        } else {
            <TiKvConfig as serde::Deserialize>::deserialize(&mut deserializer)
        }?;
        deserializer.end()?;
        cfg.cfg_path = path.display().to_string();
        Ok(cfg)
    }

    pub fn write_to_file<P: AsRef<Path>>(&self, path: P) -> Result<(), IoError> {
        let content = ::toml::to_string(&self).unwrap();
        let mut f = fs::File::create(&path)?;
        f.write_all(content.as_bytes())?;
        f.sync_all()?;

        Ok(())
    }

    pub fn write_into_metrics(&self) {
        self.raft_store.write_into_metrics();
        self.rocksdb.write_into_metrics();
    }

    pub fn with_tmp() -> Result<(TiKvConfig, tempfile::TempDir), IoError> {
        let tmp = tempfile::tempdir()?;
        let mut cfg = TiKvConfig::default();
        cfg.storage.data_dir = tmp.path().display().to_string();
        cfg.cfg_path = tmp.path().join(LAST_CONFIG_FILE).display().to_string();
        Ok((cfg, tmp))
    }

    fn suggested_memory_usage_limit() -> ReadableSize {
        let total = SysQuota::memory_limit_in_bytes();
        // Reserve some space for page cache. The
        ReadableSize((total as f64 * MEMORY_USAGE_LIMIT_RATE) as u64)
    }

    pub fn build_shared_rocks_env(
        &self,
        key_manager: Option<Arc<DataKeyManager>>,
        limiter: Option<Arc<IORateLimiter>>,
    ) -> Result<Arc<Env>, String> {
        let env = get_env(key_manager, limiter)?;
        if !self.raft_engine.enable {
            // RocksDB makes sure there are at least `max_background_flushes`
            // high-priority workers in env. That is not enough when multiple
            // RocksDB instances share the same env. We manually configure the
            // worker count in this case.
            env.set_high_priority_background_threads(
                self.raftdb.max_background_flushes + self.rocksdb.max_background_flushes,
            );
        }
        Ok(env)
    }
}

/// Prevents launching with an incompatible configuration
///
/// Loads the previously-loaded configuration from `last_tikv.toml`,
/// compares key configuration items and fails if they are not
/// identical.
pub fn check_critical_config(config: &TiKvConfig) -> Result<(), String> {
    // Check current critical configurations with last time, if there are some
    // changes, user must guarantee relevant works have been done.
    if let Some(mut cfg) = get_last_config(&config.storage.data_dir) {
        cfg.compatible_adjust();
        if let Err(e) = cfg.validate() {
            warn!("last_tikv.toml is invalid but ignored: {:?}", e);
        }
        config.check_critical_cfg_with(&cfg)?;
    }
    Ok(())
}

fn get_last_config(data_dir: &str) -> Option<TiKvConfig> {
    let store_path = Path::new(data_dir);
    let last_cfg_path = store_path.join(LAST_CONFIG_FILE);
    if last_cfg_path.exists() {
        return Some(
            TiKvConfig::from_file(&last_cfg_path, None).unwrap_or_else(|e| {
                panic!(
                    "invalid auto generated configuration file {}, err {}",
                    last_cfg_path.display(),
                    e
                );
            }),
        );
    }
    None
}

/// Persists config to `last_tikv.toml`
pub fn persist_config(config: &TiKvConfig) -> Result<(), String> {
    let store_path = Path::new(&config.storage.data_dir);
    let last_cfg_path = store_path.join(LAST_CONFIG_FILE);
    let tmp_cfg_path = store_path.join(TMP_CONFIG_FILE);

    let same_as_last_cfg = fs::read_to_string(&last_cfg_path).map_or(false, |last_cfg| {
        toml::to_string(&config).unwrap() == last_cfg
    });
    if same_as_last_cfg {
        return Ok(());
    }

    // Create parent directory if missing.
    if let Err(e) = fs::create_dir_all(&store_path) {
        return Err(format!(
            "create parent directory '{}' failed: {}",
            store_path.to_str().unwrap(),
            e
        ));
    }

    // Persist current configurations to temporary file.
    if let Err(e) = config.write_to_file(&tmp_cfg_path) {
        return Err(format!(
            "persist config to '{}' failed: {}",
            tmp_cfg_path.to_str().unwrap(),
            e
        ));
    }

    // Rename temporary file to last config file.
    if let Err(e) = fs::rename(&tmp_cfg_path, &last_cfg_path) {
        return Err(format!(
            "rename config file from '{}' to '{}' failed: {}",
            tmp_cfg_path.to_str().unwrap(),
            last_cfg_path.to_str().unwrap(),
            e
        ));
    }

    Ok(())
}

pub fn write_config<P: AsRef<Path>>(path: P, content: &[u8]) -> CfgResult<()> {
    let tmp_cfg_path = match path.as_ref().parent() {
        Some(p) => p.join(TMP_CONFIG_FILE),
        None => {
            return Err(Box::new(IoError::new(
                ErrorKind::Other,
                format!(
                    "failed to get parent path of config file: {}",
                    path.as_ref().display()
                ),
            )));
        }
    };
    {
        let mut f = fs::File::create(&tmp_cfg_path)?;
        f.write_all(content)?;
        f.sync_all()?;
    }
    fs::rename(&tmp_cfg_path, &path)?;
    Ok(())
}

lazy_static! {
    pub static ref TIKVCONFIG_TYPED: ConfigChange = TiKvConfig::default().typed();
}

fn serde_to_online_config(name: String) -> String {
    let res = name.replace("raftstore", "raft_store").replace('-', "_");
    match res.as_ref() {
        "raft_store.store_pool_size" | "raft_store.store_max_batch_size" => {
            res.replace("store_", "store_batch_system.")
        }
        "raft_store.apply_pool_size" | "raft_store.apply_max_batch_size" => {
            res.replace("apply_", "apply_batch_system.")
        }
        _ => res,
    }
}

fn to_config_change(change: HashMap<String, String>) -> CfgResult<ConfigChange> {
    fn helper(
        mut fields: Vec<String>,
        dst: &mut ConfigChange,
        typed: &ConfigChange,
        value: String,
    ) -> CfgResult<()> {
        if let Some(field) = fields.pop() {
            return match typed.get(&field) {
                None => Err(format!("unexpect fields: {}", field).into()),
                Some(ConfigValue::Skip) => {
                    Err(format!("config {} can not be changed", field).into())
                }
                Some(ConfigValue::Module(m)) => {
                    if let ConfigValue::Module(n_dst) = dst
                        .entry(field)
                        .or_insert_with(|| ConfigValue::Module(HashMap::new()))
                    {
                        return helper(fields, n_dst, m, value);
                    }
                    panic!("unexpect config value");
                }
                Some(v) => {
                    if fields.is_empty() {
                        return match to_change_value(&value, v) {
                            Err(_) => Err(format!("failed to parse: {}", value).into()),
                            Ok(v) => {
                                dst.insert(field, v);
                                Ok(())
                            }
                        };
                    }
                    let c: Vec<_> = fields.into_iter().rev().collect();
                    Err(format!("unexpect fields: {}", c[..].join(".")).into())
                }
            };
        }
        Ok(())
    }
    let mut res = HashMap::new();
    for (mut name, value) in change {
        name = serde_to_online_config(name);
        let fields: Vec<_> = name
            .as_str()
            .split('.')
            .map(|s| s.to_owned())
            .rev()
            .collect();
        helper(fields, &mut res, &TIKVCONFIG_TYPED, value)?;
    }
    Ok(res)
}

fn to_change_value(v: &str, typed: &ConfigValue) -> CfgResult<ConfigValue> {
    let v = v.trim_matches('\"');
    let res = match typed {
        ConfigValue::Duration(_) => ConfigValue::from(v.parse::<ReadableDuration>()?),
        ConfigValue::Size(_) => ConfigValue::from(v.parse::<ReadableSize>()?),
        ConfigValue::U64(_) => ConfigValue::from(v.parse::<u64>()?),
        ConfigValue::F64(_) => ConfigValue::from(v.parse::<f64>()?),
        ConfigValue::U32(_) => ConfigValue::from(v.parse::<u32>()?),
        ConfigValue::I32(_) => ConfigValue::from(v.parse::<i32>()?),
        ConfigValue::Usize(_) => ConfigValue::from(v.parse::<usize>()?),
        ConfigValue::Bool(_) => ConfigValue::from(v.parse::<bool>()?),
        ConfigValue::BlobRunMode(_) => ConfigValue::from(v.parse::<BlobRunMode>()?),
        ConfigValue::IOPriority(_) => ConfigValue::from(v.parse::<IOPriority>()?),
        ConfigValue::String(_) => ConfigValue::String(v.to_owned()),
        _ => unreachable!(),
    };
    Ok(res)
}

fn to_toml_encode(change: HashMap<String, String>) -> CfgResult<HashMap<String, String>> {
    fn helper(mut fields: Vec<String>, typed: &ConfigChange) -> CfgResult<bool> {
        if let Some(field) = fields.pop() {
            match typed.get(&field) {
                None | Some(ConfigValue::Skip) => Err(Box::new(IoError::new(
                    ErrorKind::Other,
                    format!("failed to get field: {}", field),
                ))),
                Some(ConfigValue::Module(m)) => helper(fields, m),
                Some(c) => {
                    if !fields.is_empty() {
                        return Err(Box::new(IoError::new(
                            ErrorKind::Other,
                            format!("unexpect fields: {:?}", fields),
                        )));
                    }
                    match c {
                        ConfigValue::Duration(_)
                        | ConfigValue::Size(_)
                        | ConfigValue::String(_)
                        | ConfigValue::BlobRunMode(_)
                        | ConfigValue::IOPriority(_) => Ok(true),
                        ConfigValue::None => Err(Box::new(IoError::new(
                            ErrorKind::Other,
                            format!("unexpect none field: {:?}", c),
                        ))),
                        _ => Ok(false),
                    }
                }
            }
        } else {
            Err(Box::new(IoError::new(
                ErrorKind::Other,
                "failed to get field",
            )))
        }
    }
    let mut dst = HashMap::new();
    for (name, value) in change {
        let online_config_name = serde_to_online_config(name.clone());
        let fields: Vec<_> = online_config_name
            .as_str()
            .split('.')
            .map(|s| s.to_owned())
            .rev()
            .collect();
        if helper(fields, &TIKVCONFIG_TYPED)? {
            dst.insert(name.replace('_', "-"), format!("\"{}\"", value));
        } else {
            dst.insert(name.replace('_', "-"), value);
        }
    }
    Ok(dst)
}

#[derive(PartialEq, Eq, Hash, Debug, Clone)]
pub enum Module {
    Readpool,
    Server,
    Metric,
    Raftstore,
    Coprocessor,
    Pd,
    Rocksdb,
    Raftdb,
    RaftEngine,
    Storage,
    Security,
    Encryption,
    Import,
    Backup,
    PessimisticTxn,
    Gc,
    Split,
    CDC,
    ResolvedTs,
    ResourceMetering,
    BackupStream,
    Quota,
    Unknown(String),
}

impl From<&str> for Module {
    fn from(m: &str) -> Module {
        match m {
            "readpool" => Module::Readpool,
            "server" => Module::Server,
            "metric" => Module::Metric,
            "raft_store" => Module::Raftstore,
            "coprocessor" => Module::Coprocessor,
            "pd" => Module::Pd,
            "split" => Module::Split,
            "rocksdb" => Module::Rocksdb,
            "raftdb" => Module::Raftdb,
            "raft_engine" => Module::RaftEngine,
            "storage" => Module::Storage,
            "security" => Module::Security,
            "import" => Module::Import,
            "backup" => Module::Backup,
            "backup_stream" => Module::BackupStream,
            "pessimistic_txn" => Module::PessimisticTxn,
            "gc" => Module::Gc,
            "cdc" => Module::CDC,
            "resolved_ts" => Module::ResolvedTs,
            "resource_metering" => Module::ResourceMetering,
            "quota" => Module::Quota,
            n => Module::Unknown(n.to_owned()),
        }
    }
}

/// ConfigController use to register each module's config manager,
/// and dispatch the change of config to corresponding managers or
/// return the change if the incoming change is invalid.
#[derive(Default, Clone)]
pub struct ConfigController {
    inner: Arc<RwLock<ConfigInner>>,
}

#[derive(Default)]
struct ConfigInner {
    current: TiKvConfig,
    config_mgrs: HashMap<Module, Box<dyn ConfigManager>>,
}

impl ConfigController {
    pub fn new(current: TiKvConfig) -> Self {
        ConfigController {
            inner: Arc::new(RwLock::new(ConfigInner {
                current,
                config_mgrs: HashMap::new(),
            })),
        }
    }

    pub fn update(&self, change: HashMap<String, String>) -> CfgResult<()> {
        let diff = to_config_change(change.clone())?;
        self.update_impl(diff, Some(change))
    }

    pub fn update_from_toml_file(&self) -> CfgResult<()> {
        let current = self.get_current();
        match TiKvConfig::from_file(Path::new(&current.cfg_path), None) {
            Ok(incoming) => {
                let diff = current.diff(&incoming);
                self.update_impl(diff, None)
            }
            Err(e) => Err(e),
        }
    }

    fn update_impl(
        &self,
        mut diff: HashMap<String, ConfigValue>,
        change: Option<HashMap<String, String>>,
    ) -> CfgResult<()> {
        diff = {
            let incoming = self.get_current();
            let mut updated = incoming.clone();
            updated.update(diff);
            // Config might be adjusted in `validate`.
            updated.validate()?;
            incoming.diff(&updated)
        };
        let mut inner = self.inner.write().unwrap();
        let mut to_update = HashMap::with_capacity(diff.len());
        for (name, change) in diff.into_iter() {
            match change {
                ConfigValue::Module(change) => {
                    // update a submodule's config only if changes had been successfully
                    // dispatched to corresponding config manager, to avoid dispatch change twice
                    if let Some(mgr) = inner.config_mgrs.get_mut(&Module::from(name.as_str())) {
                        if let Err(e) = mgr.dispatch(change.clone()) {
                            inner.current.update(to_update);
                            return Err(e);
                        }
                    }
                    to_update.insert(name, ConfigValue::Module(change));
                }
                _ => {
                    let _ = to_update.insert(name, change);
                }
            }
        }
        debug!("all config change had been dispatched"; "change" => ?to_update);
        inner.current.update(to_update);
        // Write change to the config file
        if let Some(change) = change {
            let content = {
                let change = to_toml_encode(change)?;
                let src = if Path::new(&inner.current.cfg_path).exists() {
                    fs::read_to_string(&inner.current.cfg_path)?
                } else {
                    String::new()
                };
                let mut t = TomlWriter::new();
                t.write_change(src, change);
                t.finish()
            };
            write_config(&inner.current.cfg_path, &content)?;
        }
        Ok(())
    }

    pub fn update_config(&self, name: &str, value: &str) -> CfgResult<()> {
        let mut m = HashMap::new();
        m.insert(name.to_owned(), value.to_owned());
        self.update(m)
    }

    pub fn register(&self, module: Module, cfg_mgr: Box<dyn ConfigManager>) {
        let mut inner = self.inner.write().unwrap();
        if inner.config_mgrs.insert(module.clone(), cfg_mgr).is_some() {
            warn!("config manager for module {:?} already registered", module)
        }
    }

    pub fn get_current(&self) -> TiKvConfig {
        self.inner.read().unwrap().current.clone()
    }
}

#[cfg(test)]
mod tests {
    use std::{sync::Arc, time::Duration};

    use api_version::{ApiV1, KvFormat};
    use case_macros::*;
    use engine_traits::{DBOptions as DBOptionsTrait, ALL_CFS};
    use futures::executor::block_on;
    use grpcio::ResourceQuota;
    use itertools::Itertools;
    use kvproto::kvrpcpb::CommandPri;
    use raftstore::coprocessor::region_info_accessor::MockRegionInfoProvider;
    use slog::Level;
    use tempfile::Builder;
    use tikv_kv::RocksEngine as RocksDBEngine;
    use tikv_util::{
        config::VersionTrack,
        quota_limiter::{QuotaLimitConfigManager, QuotaLimiter},
        sys::SysQuota,
        worker::{dummy_scheduler, ReceiverWrapper},
    };

    use super::*;
    use crate::{
        server::{config::ServerConfigManager, ttl::TtlCheckerTask},
        storage::{
            config_manager::StorageConfigManger, lock_manager::DummyLockManager,
            txn::flow_controller::FlowController, Storage, TestStorageBuilder,
        },
    };

    #[test]
    fn test_case_macro() {
        let h = kebab_case!(HelloWorld);
        assert_eq!(h, "hello-world");

        let h = kebab_case!(WelcomeToMyHouse);
        assert_eq!(h, "welcome-to-my-house");

        let h = snake_case!(HelloWorld);
        assert_eq!(h, "hello_world");

        let h = snake_case!(WelcomeToMyHouse);
        assert_eq!(h, "welcome_to_my_house");
    }

    #[test]
    fn test_check_critical_cfg_with() {
        let mut tikv_cfg = TiKvConfig::default();
        let last_cfg = TiKvConfig::default();
        tikv_cfg.validate().unwrap();
        tikv_cfg.check_critical_cfg_with(&last_cfg).unwrap();

        let mut tikv_cfg = TiKvConfig::default();
        let mut last_cfg = TiKvConfig::default();
        tikv_cfg.rocksdb.wal_dir = "/data/wal_dir".to_owned();
        tikv_cfg.validate().unwrap();
        assert!(tikv_cfg.check_critical_cfg_with(&last_cfg).is_err());

        last_cfg.rocksdb.wal_dir = "/data/wal_dir".to_owned();
        tikv_cfg.validate().unwrap();
        tikv_cfg.check_critical_cfg_with(&last_cfg).unwrap();

        let mut tikv_cfg = TiKvConfig::default();
        let mut last_cfg = TiKvConfig::default();
        tikv_cfg.storage.data_dir = "/data1".to_owned();
        tikv_cfg.validate().unwrap();
        assert!(tikv_cfg.check_critical_cfg_with(&last_cfg).is_err());

        last_cfg.storage.data_dir = "/data1".to_owned();
        tikv_cfg.validate().unwrap();
        tikv_cfg.check_critical_cfg_with(&last_cfg).unwrap();

        // Enable Raft Engine.
        let mut tikv_cfg = TiKvConfig::default();
        let mut last_cfg = TiKvConfig::default();
        tikv_cfg.raft_engine.enable = true;
        last_cfg.raft_engine.enable = true;

        tikv_cfg.raft_engine.mut_config().dir = "/raft/wal_dir".to_owned();
        tikv_cfg.validate().unwrap();
        assert!(tikv_cfg.check_critical_cfg_with(&last_cfg).is_err());

        last_cfg.raft_engine.mut_config().dir = "/raft/wal_dir".to_owned();
        tikv_cfg.validate().unwrap();
        tikv_cfg.check_critical_cfg_with(&last_cfg).unwrap();

        // Disable Raft Engine and uses RocksDB.
        let mut tikv_cfg = TiKvConfig::default();
        let mut last_cfg = TiKvConfig::default();
        tikv_cfg.raft_engine.enable = false;
        last_cfg.raft_engine.enable = false;

        tikv_cfg.raftdb.wal_dir = "/raft/wal_dir".to_owned();
        tikv_cfg.validate().unwrap();
        assert!(tikv_cfg.check_critical_cfg_with(&last_cfg).is_err());

        last_cfg.raftdb.wal_dir = "/raft/wal_dir".to_owned();
        tikv_cfg.validate().unwrap();
        tikv_cfg.check_critical_cfg_with(&last_cfg).unwrap();

        tikv_cfg.raft_store.raftdb_path = "/raft_path".to_owned();
        tikv_cfg.validate().unwrap();
        assert!(tikv_cfg.check_critical_cfg_with(&last_cfg).is_err());

        last_cfg.raft_store.raftdb_path = "/raft_path".to_owned();
        tikv_cfg.validate().unwrap();
        tikv_cfg.check_critical_cfg_with(&last_cfg).unwrap();

        // Check api version.
        {
            let cases = [
                (ApiVersion::V1, ApiVersion::V1, true),
                (ApiVersion::V1, ApiVersion::V1ttl, false),
                (ApiVersion::V1, ApiVersion::V2, true),
                (ApiVersion::V1ttl, ApiVersion::V1, false),
                (ApiVersion::V1ttl, ApiVersion::V1ttl, true),
                (ApiVersion::V1ttl, ApiVersion::V2, true),
                (ApiVersion::V2, ApiVersion::V1, true),
                (ApiVersion::V2, ApiVersion::V1ttl, true),
                (ApiVersion::V2, ApiVersion::V2, true),
            ];
            for (from_api, to_api, expected) in cases {
                last_cfg.storage.set_api_version(from_api);
                tikv_cfg.storage.set_api_version(to_api);
                tikv_cfg.validate().unwrap();
                assert_eq!(
                    tikv_cfg.check_critical_cfg_with(&last_cfg).is_ok(),
                    expected
                );
            }
        }
    }

    #[test]
    fn test_last_cfg_modified() {
        let (mut cfg, _dir) = TiKvConfig::with_tmp().unwrap();
        let store_path = Path::new(&cfg.storage.data_dir);
        let last_cfg_path = store_path.join(LAST_CONFIG_FILE);

        cfg.write_to_file(&last_cfg_path).unwrap();

        let mut last_cfg_metadata = last_cfg_path.metadata().unwrap();
        let first_modified = last_cfg_metadata.modified().unwrap();

        // not write to file when config is the equivalent of last one.
        assert!(persist_config(&cfg).is_ok());
        last_cfg_metadata = last_cfg_path.metadata().unwrap();
        assert_eq!(last_cfg_metadata.modified().unwrap(), first_modified);

        // write to file when config is the inequivalent of last one.
        cfg.log_level = slog::Level::Warning;
        assert!(persist_config(&cfg).is_ok());
        last_cfg_metadata = last_cfg_path.metadata().unwrap();
        assert_ne!(last_cfg_metadata.modified().unwrap(), first_modified);
    }

    #[test]
    fn test_persist_cfg() {
        let dir = Builder::new().prefix("test_persist_cfg").tempdir().unwrap();
        let path_buf = dir.path().join(LAST_CONFIG_FILE);
        let file = path_buf.as_path();
        let (s1, s2) = ("/xxx/wal_dir".to_owned(), "/yyy/wal_dir".to_owned());

        let mut tikv_cfg = TiKvConfig::default();

        tikv_cfg.rocksdb.wal_dir = s1.clone();
        tikv_cfg.raftdb.wal_dir = s2.clone();
        tikv_cfg.write_to_file(file).unwrap();
        let cfg_from_file = TiKvConfig::from_file(file, None).unwrap_or_else(|e| {
            panic!(
                "invalid auto generated configuration file {}, err {}",
                file.display(),
                e
            );
        });
        assert_eq!(cfg_from_file.rocksdb.wal_dir, s1);
        assert_eq!(cfg_from_file.raftdb.wal_dir, s2);

        // write critical config when exist.
        tikv_cfg.rocksdb.wal_dir = s2.clone();
        tikv_cfg.raftdb.wal_dir = s1.clone();
        tikv_cfg.write_to_file(file).unwrap();
        let cfg_from_file = TiKvConfig::from_file(file, None).unwrap_or_else(|e| {
            panic!(
                "invalid auto generated configuration file {}, err {}",
                file.display(),
                e
            );
        });
        assert_eq!(cfg_from_file.rocksdb.wal_dir, s2);
        assert_eq!(cfg_from_file.raftdb.wal_dir, s1);
    }

    #[test]
    fn test_create_parent_dir_if_missing() {
        let root_path = Builder::new()
            .prefix("test_create_parent_dir_if_missing")
            .tempdir()
            .unwrap();
        let path = root_path.path().join("not_exist_dir");

        let mut tikv_cfg = TiKvConfig::default();
        tikv_cfg.storage.data_dir = path.as_path().to_str().unwrap().to_owned();
        assert!(persist_config(&tikv_cfg).is_ok());
    }

    #[test]
    fn test_keepalive_check() {
        let mut tikv_cfg = TiKvConfig::default();
        tikv_cfg.pd.endpoints = vec!["".to_owned()];
        let dur = tikv_cfg.raft_store.raft_heartbeat_interval();
        tikv_cfg.server.grpc_keepalive_time = ReadableDuration(dur);
        assert!(tikv_cfg.validate().is_err());
        tikv_cfg.server.grpc_keepalive_time = ReadableDuration(dur * 2);
        tikv_cfg.validate().unwrap();
    }

    #[test]
    fn test_block_size() {
        let mut tikv_cfg = TiKvConfig::default();
        tikv_cfg.pd.endpoints = vec!["".to_owned()];
        tikv_cfg.rocksdb.defaultcf.block_size = ReadableSize::gb(10);
        tikv_cfg.rocksdb.lockcf.block_size = ReadableSize::gb(10);
        tikv_cfg.rocksdb.writecf.block_size = ReadableSize::gb(10);
        tikv_cfg.rocksdb.raftcf.block_size = ReadableSize::gb(10);
        tikv_cfg.raftdb.defaultcf.block_size = ReadableSize::gb(10);
        assert!(tikv_cfg.validate().is_err());
        tikv_cfg.rocksdb.defaultcf.block_size = ReadableSize::kb(10);
        tikv_cfg.rocksdb.lockcf.block_size = ReadableSize::kb(10);
        tikv_cfg.rocksdb.writecf.block_size = ReadableSize::kb(10);
        tikv_cfg.rocksdb.raftcf.block_size = ReadableSize::kb(10);
        tikv_cfg.raftdb.defaultcf.block_size = ReadableSize::kb(10);
        tikv_cfg.validate().unwrap();
    }

    #[test]
    fn test_parse_log_level() {
        #[derive(Serialize, Deserialize, Debug)]
        struct LevelHolder {
            #[serde(with = "log_level_serde")]
            v: Level,
        }

        let legal_cases = vec![
            ("fatal", Level::Critical),
            ("error", Level::Error),
            ("warn", Level::Warning),
            ("debug", Level::Debug),
            ("trace", Level::Trace),
            ("info", Level::Info),
        ];
        for (serialized, deserialized) in legal_cases {
            let holder = LevelHolder { v: deserialized };
            let res_string = toml::to_string(&holder).unwrap();
            let exp_string = format!("v = \"{}\"\n", serialized);
            assert_eq!(res_string, exp_string);
            let res_value: LevelHolder = toml::from_str(&exp_string).unwrap();
            assert_eq!(res_value.v, deserialized);
        }

        let compatibility_cases = vec![("warning", Level::Warning), ("critical", Level::Critical)];
        for (serialized, deserialized) in compatibility_cases {
            let variant_string = format!("v = \"{}\"\n", serialized);
            let res_value: LevelHolder = toml::from_str(&variant_string).unwrap();
            assert_eq!(res_value.v, deserialized);
        }

        let illegal_cases = vec!["foobar", ""];
        for case in illegal_cases {
            let string = format!("v = \"{}\"\n", case);
            toml::from_str::<LevelHolder>(&string).unwrap_err();
        }
    }

    #[test]
    fn test_to_config_change() {
        assert_eq!(
            to_change_value("10h", &ConfigValue::Duration(0)).unwrap(),
            ConfigValue::from(ReadableDuration::hours(10))
        );
        assert_eq!(
            to_change_value("100MB", &ConfigValue::Size(0)).unwrap(),
            ConfigValue::from(ReadableSize::mb(100))
        );
        assert_eq!(
            to_change_value("10000", &ConfigValue::U64(0)).unwrap(),
            ConfigValue::from(10000u64)
        );

        let old = TiKvConfig::default();
        let mut incoming = TiKvConfig::default();
        incoming.coprocessor.region_split_keys = Some(10000);
        incoming.gc.max_write_bytes_per_sec = ReadableSize::mb(100);
        incoming.rocksdb.defaultcf.block_cache_size = ReadableSize::mb(500);
        incoming.storage.io_rate_limit.import_priority = file_system::IOPriority::High;
        let diff = old.diff(&incoming);
        let mut change = HashMap::new();
        change.insert(
            "coprocessor.region-split-keys".to_owned(),
            "10000".to_owned(),
        );
        change.insert("gc.max-write-bytes-per-sec".to_owned(), "100MB".to_owned());
        change.insert(
            "rocksdb.defaultcf.block-cache-size".to_owned(),
            "500MB".to_owned(),
        );
        change.insert(
            "storage.io-rate-limit.import-priority".to_owned(),
            "high".to_owned(),
        );
        let res = to_config_change(change).unwrap();
        assert_eq!(diff, res);

        // illegal cases
        let cases = vec![
            // wrong value type
            ("gc.max-write-bytes-per-sec".to_owned(), "10s".to_owned()),
            (
                "pessimistic-txn.wait-for-lock-timeout".to_owned(),
                "1MB".to_owned(),
            ),
            // missing or unknown config fields
            ("xxx.yyy".to_owned(), "12".to_owned()),
            (
                "rocksdb.defaultcf.block-cache-size.xxx".to_owned(),
                "50MB".to_owned(),
            ),
            ("rocksdb.xxx.block-cache-size".to_owned(), "50MB".to_owned()),
            ("rocksdb.block-cache-size".to_owned(), "50MB".to_owned()),
            // not support change config
            (
                "raftstore.raft-heartbeat-ticks".to_owned(),
                "100".to_owned(),
            ),
            ("raftstore.prevote".to_owned(), "false".to_owned()),
        ];
        for (name, value) in cases {
            let mut change = HashMap::new();
            change.insert(name, value);
            assert!(to_config_change(change).is_err());
        }
    }

    #[test]
    fn test_to_toml_encode() {
        let mut change = HashMap::new();
        change.insert(
            "raftstore.pd-heartbeat-tick-interval".to_owned(),
            "1h".to_owned(),
        );
        change.insert(
            "coprocessor.region-split-keys".to_owned(),
            "10000".to_owned(),
        );
        change.insert("gc.max-write-bytes-per-sec".to_owned(), "100MB".to_owned());
        change.insert(
            "rocksdb.defaultcf.titan.blob-run-mode".to_owned(),
            "read-only".to_owned(),
        );
        change.insert("raftstore.apply_pool_size".to_owned(), "7".to_owned());
        change.insert("raftstore.store-pool-size".to_owned(), "17".to_owned());
        let res = to_toml_encode(change).unwrap();
        assert_eq!(
            res.get("raftstore.pd-heartbeat-tick-interval"),
            Some(&"\"1h\"".to_owned())
        );
        assert_eq!(
            res.get("coprocessor.region-split-keys"),
            Some(&"10000".to_owned())
        );
        assert_eq!(
            res.get("gc.max-write-bytes-per-sec"),
            Some(&"\"100MB\"".to_owned())
        );
        assert_eq!(
            res.get("rocksdb.defaultcf.titan.blob-run-mode"),
            Some(&"\"read-only\"".to_owned())
        );
        assert_eq!(res.get("raftstore.apply-pool-size"), Some(&"7".to_owned()));
        assert_eq!(res.get("raftstore.store-pool-size"), Some(&"17".to_owned()));
    }

    fn new_engines<F: KvFormat>(
        cfg: TiKvConfig,
    ) -> (
        Storage<RocksDBEngine, DummyLockManager, F>,
        ConfigController,
        ReceiverWrapper<TtlCheckerTask>,
        Arc<FlowController>,
    ) {
        assert_eq!(F::TAG, cfg.storage.api_version());
        let engine = RocksDBEngine::new(
            &cfg.storage.data_dir,
            ALL_CFS,
            Some(cfg.rocksdb.build_cf_opts(
                &cfg.storage.block_cache.build_shared_cache(),
                None,
                cfg.storage.api_version(),
            )),
            true,
            None,
            Some(cfg.rocksdb.build_opt()),
        )
        .unwrap();
        let storage =
            TestStorageBuilder::<_, _, F>::from_engine_and_lock_mgr(engine, DummyLockManager)
                .config(cfg.storage.clone())
                .build()
                .unwrap();
        let engine = storage.get_engine().get_rocksdb();
        let (_tx, rx) = std::sync::mpsc::channel();
        let flow_controller = Arc::new(FlowController::new(
            &cfg.storage.flow_control,
            engine.clone(),
            rx,
        ));

        let (shared, cfg_controller) = (cfg.storage.block_cache.shared, ConfigController::new(cfg));
        cfg_controller.register(
            Module::Rocksdb,
            Box::new(DBConfigManger::new(engine.clone(), DBType::Kv, shared)),
        );
        let (scheduler, receiver) = dummy_scheduler();
        cfg_controller.register(
            Module::Storage,
            Box::new(StorageConfigManger::new(
                engine,
                shared,
                scheduler,
                flow_controller.clone(),
                storage.get_scheduler(),
            )),
        );
        (storage, cfg_controller, receiver, flow_controller)
    }

    #[test]
    fn test_flow_control() {
        let (mut cfg, _dir) = TiKvConfig::with_tmp().unwrap();
        cfg.storage.flow_control.l0_files_threshold = 50;
        cfg.validate().unwrap();
        let (storage, cfg_controller, _, flow_controller) = new_engines::<ApiV1>(cfg);
        let db = storage.get_engine().get_rocksdb();
        assert_eq!(
            db.get_options_cf(CF_DEFAULT)
                .unwrap()
                .get_level_zero_slowdown_writes_trigger(),
            50
        );
        assert_eq!(
            db.get_options_cf(CF_DEFAULT)
                .unwrap()
                .get_level_zero_stop_writes_trigger(),
            50
        );

        assert_eq!(
            db.get_options_cf(CF_DEFAULT)
                .unwrap()
                .get_disable_write_stall(),
            true
        );
        assert_eq!(flow_controller.enabled(), true);
        cfg_controller
            .update_config("storage.flow-control.enable", "false")
            .unwrap();
        assert_eq!(
            db.get_options_cf(CF_DEFAULT)
                .unwrap()
                .get_disable_write_stall(),
            false
        );
        assert_eq!(flow_controller.enabled(), false);
        cfg_controller
            .update_config("storage.flow-control.enable", "true")
            .unwrap();
        assert_eq!(
            db.get_options_cf(CF_DEFAULT)
                .unwrap()
                .get_disable_write_stall(),
            true
        );
        assert_eq!(flow_controller.enabled(), true);
    }

    #[test]
    fn test_change_resolved_ts_config() {
        use crossbeam::channel;

        pub struct TestConfigManager(channel::Sender<ConfigChange>);
        impl ConfigManager for TestConfigManager {
            fn dispatch(&mut self, change: ConfigChange) -> online_config::Result<()> {
                self.0.send(change).unwrap();
                Ok(())
            }
        }

        let (cfg, _dir) = TiKvConfig::with_tmp().unwrap();
        let cfg_controller = ConfigController::new(cfg);
        let (tx, rx) = channel::unbounded();
        cfg_controller.register(Module::ResolvedTs, Box::new(TestConfigManager(tx)));

        // Return error if try to update not support config or unknow config
        assert!(
            cfg_controller
                .update_config("resolved-ts.enable", "false")
                .is_err()
        );
        assert!(
            cfg_controller
                .update_config("resolved-ts.scan-lock-pool-size", "10")
                .is_err()
        );
        assert!(
            cfg_controller
                .update_config("resolved-ts.xxx", "false")
                .is_err()
        );

        let mut resolved_ts_cfg = cfg_controller.get_current().resolved_ts;
        // Default value
        assert_eq!(
            resolved_ts_cfg.advance_ts_interval,
            ReadableDuration::secs(1)
        );

        // Update `advance-ts-interval` to 100ms
        cfg_controller
            .update_config("resolved-ts.advance-ts-interval", "100ms")
            .unwrap();
        resolved_ts_cfg.update(rx.recv().unwrap());
        assert_eq!(
            resolved_ts_cfg.advance_ts_interval,
            ReadableDuration::millis(100)
        );

        // Return error if try to update `advance-ts-interval` to an invalid value
        assert!(
            cfg_controller
                .update_config("resolved-ts.advance-ts-interval", "0m")
                .is_err()
        );
        assert_eq!(
            resolved_ts_cfg.advance_ts_interval,
            ReadableDuration::millis(100)
        );

        // Update `advance-ts-interval` to 3s
        cfg_controller
            .update_config("resolved-ts.advance-ts-interval", "3s")
            .unwrap();
        resolved_ts_cfg.update(rx.recv().unwrap());
        assert_eq!(
            resolved_ts_cfg.advance_ts_interval,
            ReadableDuration::secs(3)
        );
    }

    #[test]
    fn test_change_rocksdb_config() {
        let (mut cfg, _dir) = TiKvConfig::with_tmp().unwrap();
        cfg.rocksdb.max_background_jobs = 4;
        cfg.rocksdb.max_background_flushes = 2;
        cfg.rocksdb.defaultcf.disable_auto_compactions = false;
        cfg.rocksdb.defaultcf.target_file_size_base = ReadableSize::mb(64);
        cfg.rocksdb.defaultcf.block_cache_size = ReadableSize::mb(8);
        cfg.rocksdb.rate_bytes_per_sec = ReadableSize::mb(64);
        cfg.rocksdb.rate_limiter_auto_tuned = false;
        cfg.storage.block_cache.shared = false;
        cfg.validate().unwrap();
        let (storage, cfg_controller, ..) = new_engines::<ApiV1>(cfg);
        let db = storage.get_engine().get_rocksdb();

        // update max_background_jobs
        assert_eq!(db.get_db_options().get_max_background_jobs(), 4);

        cfg_controller
            .update_config("rocksdb.max-background-jobs", "8")
            .unwrap();
        assert_eq!(db.get_db_options().get_max_background_jobs(), 8);

        // update max_background_flushes, set to a bigger value
        assert_eq!(db.get_db_options().get_max_background_flushes(), 2);

        cfg_controller
            .update_config("rocksdb.max-background-flushes", "5")
            .unwrap();
        assert_eq!(db.get_db_options().get_max_background_flushes(), 5);

        // update rate_bytes_per_sec
        assert_eq!(
            db.get_db_options().get_rate_bytes_per_sec().unwrap(),
            ReadableSize::mb(64).0 as i64
        );

        cfg_controller
            .update_config("rocksdb.rate-bytes-per-sec", "128MB")
            .unwrap();
        assert_eq!(
            db.get_db_options().get_rate_bytes_per_sec().unwrap(),
            ReadableSize::mb(128).0 as i64
        );

        // update some configs on default cf
        let cf_opts = db.get_options_cf(CF_DEFAULT).unwrap();
        assert_eq!(cf_opts.get_disable_auto_compactions(), false);
        assert_eq!(cf_opts.get_target_file_size_base(), ReadableSize::mb(64).0);
        assert_eq!(cf_opts.get_block_cache_capacity(), ReadableSize::mb(8).0);

        let mut change = HashMap::new();
        change.insert(
            "rocksdb.defaultcf.disable-auto-compactions".to_owned(),
            "true".to_owned(),
        );
        change.insert(
            "rocksdb.defaultcf.target-file-size-base".to_owned(),
            "32MB".to_owned(),
        );
        change.insert(
            "rocksdb.defaultcf.block-cache-size".to_owned(),
            "256MB".to_owned(),
        );
        cfg_controller.update(change).unwrap();

        let cf_opts = db.get_options_cf(CF_DEFAULT).unwrap();
        assert_eq!(cf_opts.get_disable_auto_compactions(), true);
        assert_eq!(cf_opts.get_target_file_size_base(), ReadableSize::mb(32).0);
        assert_eq!(cf_opts.get_block_cache_capacity(), ReadableSize::mb(256).0);

        // Can not update block cache through storage module
        // when shared block cache is disabled
        assert!(
            cfg_controller
                .update_config("storage.block-cache.capacity", "512MB")
                .is_err()
        );
    }

    #[test]
    fn test_change_rate_limiter_auto_tuned() {
        let (mut cfg, _dir) = TiKvConfig::with_tmp().unwrap();
        // vanilla limiter does not support dynamically changing auto-tuned mode.
        cfg.rocksdb.rate_limiter_auto_tuned = true;
        cfg.validate().unwrap();
        let (storage, cfg_controller, ..) = new_engines::<ApiV1>(cfg);
        let db = storage.get_engine().get_rocksdb();

        // update rate_limiter_auto_tuned
        assert_eq!(
            db.get_db_options().get_rate_limiter_auto_tuned().unwrap(),
            true
        );

        cfg_controller
            .update_config("rocksdb.rate_limiter_auto_tuned", "false")
            .unwrap();
        assert_eq!(
            db.get_db_options().get_rate_limiter_auto_tuned().unwrap(),
            false
        );
    }

    #[test]
    fn test_change_shared_block_cache() {
        let (mut cfg, _dir) = TiKvConfig::with_tmp().unwrap();
        cfg.storage.block_cache.shared = true;
        cfg.validate().unwrap();
        let (storage, cfg_controller, ..) = new_engines::<ApiV1>(cfg);
        let db = storage.get_engine().get_rocksdb();

        // Can not update shared block cache through rocksdb module
        assert!(
            cfg_controller
                .update_config("rocksdb.defaultcf.block-cache-size", "256MB")
                .is_err()
        );

        cfg_controller
            .update_config("storage.block-cache.capacity", "256MB")
            .unwrap();

        let defaultcf_opts = db.get_options_cf(CF_DEFAULT).unwrap();
        assert_eq!(
            defaultcf_opts.get_block_cache_capacity(),
            ReadableSize::mb(256).0
        );
    }

    #[test]
    fn test_dispatch_titan_blob_run_mode_config() {
        let mut cfg = TiKvConfig::default();
        let mut incoming = cfg.clone();
        cfg.rocksdb.defaultcf.titan.blob_run_mode = BlobRunMode::Normal;
        incoming.rocksdb.defaultcf.titan.blob_run_mode = BlobRunMode::Fallback;

        let diff = cfg
            .rocksdb
            .defaultcf
            .titan
            .diff(&incoming.rocksdb.defaultcf.titan);
        assert_eq!(diff.len(), 1);

        let diff = config_value_to_string(diff.into_iter().collect());
        assert_eq!(diff.len(), 1);
        assert_eq!(diff[0].0.as_str(), "blob_run_mode");
        assert_eq!(diff[0].1.as_str(), "kFallback");
    }

    #[test]
    fn test_change_ttl_check_poll_interval() {
        let (mut cfg, _dir) = TiKvConfig::with_tmp().unwrap();
        cfg.storage.block_cache.shared = true;
        cfg.validate().unwrap();
        let (_, cfg_controller, mut rx, _) = new_engines::<ApiV1>(cfg);

        // Can not update shared block cache through rocksdb module
        cfg_controller
            .update_config("storage.ttl_check_poll_interval", "10s")
            .unwrap();
        match rx.recv() {
            None => unreachable!(),
            Some(TtlCheckerTask::UpdatePollInterval(d)) => assert_eq!(d, Duration::from_secs(10)),
        }
    }

    #[test]
    fn test_change_store_scheduler_worker_pool_size() {
        let (mut cfg, _dir) = TiKvConfig::with_tmp().unwrap();
        cfg.storage.scheduler_worker_pool_size = 4;
        cfg.validate().unwrap();
        let (storage, cfg_controller, ..) = new_engines::<ApiV1>(cfg);
        let scheduler = storage.get_scheduler();

        let max_pool_size = std::cmp::max(4, SysQuota::cpu_cores_quota() as usize);

        let check_scale_pool_size = |size: usize, ok: bool| {
            let origin_pool_size = scheduler
                .get_sched_pool(CommandPri::Normal)
                .pool
                .get_pool_size();
            let origin_pool_size_high = scheduler
                .get_sched_pool(CommandPri::High)
                .pool
                .get_pool_size();
            let res = cfg_controller
                .update_config("storage.scheduler-worker-pool-size", &format!("{}", size));
            let (expected_size, expected_size_high) = if ok {
                res.unwrap();
                (size, std::cmp::max(size / 2, 1))
            } else {
                assert!(res.is_err());
                (origin_pool_size, origin_pool_size_high)
            };
            assert_eq!(
                scheduler
                    .get_sched_pool(CommandPri::Normal)
                    .pool
                    .get_pool_size(),
                expected_size
            );
            assert_eq!(
                scheduler
                    .get_sched_pool(CommandPri::High)
                    .pool
                    .get_pool_size(),
                expected_size_high
            );
        };

        check_scale_pool_size(0, false);
        check_scale_pool_size(max_pool_size + 1, false);
        check_scale_pool_size(1, true);
        check_scale_pool_size(max_pool_size, true);
    }

    #[test]
    fn test_change_quota_config() {
        let (mut cfg, _dir) = TiKvConfig::with_tmp().unwrap();
        cfg.quota.foreground_cpu_time = 1000;
        cfg.quota.foreground_write_bandwidth = ReadableSize::mb(128);
        cfg.quota.foreground_read_bandwidth = ReadableSize::mb(256);
        cfg.quota.max_delay_duration = ReadableDuration::secs(1);
        cfg.validate().unwrap();

        let quota_limiter = Arc::new(QuotaLimiter::new(
            cfg.quota.foreground_cpu_time,
            cfg.quota.foreground_write_bandwidth,
            cfg.quota.foreground_read_bandwidth,
            cfg.quota.max_delay_duration,
        ));

        let cfg_controller = ConfigController::new(cfg.clone());
        cfg_controller.register(
            Module::Quota,
            Box::new(QuotaLimitConfigManager::new(Arc::clone(&quota_limiter))),
        );
        assert_eq!(cfg_controller.get_current(), cfg);

        // u64::MAX ns casts to 213503d.
        assert!(
            cfg_controller
                .update_config("quota.max-delay-duration", "213504d")
                .is_err()
        );
        assert_eq!(cfg_controller.get_current(), cfg);

        cfg_controller
            .update_config("quota.foreground-cpu-time", "2000")
            .unwrap();
        cfg.quota.foreground_cpu_time = 2000;
        assert_eq!(cfg_controller.get_current(), cfg);

        cfg_controller
            .update_config("quota.foreground-write-bandwidth", "256MB")
            .unwrap();
        cfg.quota.foreground_write_bandwidth = ReadableSize::mb(256);
        assert_eq!(cfg_controller.get_current(), cfg);

        let mut sample = quota_limiter.new_sample();
        sample.add_read_bytes(ReadableSize::mb(32).0 as usize);
        let should_delay = block_on(quota_limiter.async_consume(sample));
        assert_eq!(should_delay, Duration::from_millis(125));

        cfg_controller
            .update_config("quota.foreground-read-bandwidth", "512MB")
            .unwrap();
        cfg.quota.foreground_read_bandwidth = ReadableSize::mb(512);
        assert_eq!(cfg_controller.get_current(), cfg);
        let mut sample = quota_limiter.new_sample();
        sample.add_write_bytes(ReadableSize::mb(128).0 as usize);
        let should_delay = block_on(quota_limiter.async_consume(sample));
        assert_eq!(should_delay, Duration::from_millis(250));

        cfg_controller
            .update_config("quota.max-delay-duration", "50ms")
            .unwrap();
        cfg.quota.max_delay_duration = ReadableDuration::millis(50);
        assert_eq!(cfg_controller.get_current(), cfg);
        let mut sample = quota_limiter.new_sample();
        sample.add_write_bytes(ReadableSize::mb(128).0 as usize);
        let should_delay = block_on(quota_limiter.async_consume(sample));
        assert_eq!(should_delay, Duration::from_millis(50));
    }

    #[test]
    fn test_change_server_config() {
        let (mut cfg, _dir) = TiKvConfig::with_tmp().unwrap();
        cfg.validate().unwrap();
        let cfg_controller = ConfigController::new(cfg.clone());
        let (scheduler, _receiver) = dummy_scheduler();
        let version_tracker = Arc::new(VersionTrack::new(cfg.server.clone()));
        cfg_controller.register(
            Module::Server,
            Box::new(ServerConfigManager::new(
                scheduler,
                version_tracker.clone(),
                ResourceQuota::new(None),
            )),
        );

        let check_cfg = |cfg: &TiKvConfig| {
            assert_eq!(&cfg_controller.get_current(), cfg);
            assert_eq!(&*version_tracker.value(), &cfg.server);
        };

        cfg_controller
            .update_config("server.max-grpc-send-msg-len", "10000")
            .unwrap();
        cfg.server.max_grpc_send_msg_len = 10000;
        check_cfg(&cfg);

        cfg_controller
            .update_config("server.raft-msg-max-batch-size", "32")
            .unwrap();
        cfg.server.raft_msg_max_batch_size = 32;
        assert_eq!(cfg_controller.get_current(), cfg);
        check_cfg(&cfg);
    }

    #[test]
    fn test_compatible_adjust_validate_equal() {
        // After calling many time of `compatible_adjust` and `validate` should has
        // the same effect as calling `compatible_adjust` and `validate` one time
        let mut c = TiKvConfig::default();
        let mut cfg = c.clone();
        c.compatible_adjust();
        c.validate().unwrap();

        for _ in 0..10 {
            cfg.compatible_adjust();
            cfg.validate().unwrap();
            assert_eq!(c, cfg);
        }
    }

    #[test]
    fn test_readpool_compatible_adjust_config() {
        let content = r#"
        [readpool.storage]
        [readpool.coprocessor]
        "#;
        let mut cfg: TiKvConfig = toml::from_str(content).unwrap();
        cfg.compatible_adjust();
        assert_eq!(cfg.readpool.storage.use_unified_pool, Some(true));
        assert_eq!(cfg.readpool.coprocessor.use_unified_pool, Some(true));

        let content = r#"
        [readpool.storage]
        stack-size = "1MB"
        [readpool.coprocessor]
        normal-concurrency = 1
        "#;
        let mut cfg: TiKvConfig = toml::from_str(content).unwrap();
        cfg.compatible_adjust();
        assert_eq!(cfg.readpool.storage.use_unified_pool, Some(false));
        assert_eq!(cfg.readpool.coprocessor.use_unified_pool, Some(false));
    }

    #[test]
    fn test_unrecognized_config_keys() {
        let mut temp_config_file = tempfile::NamedTempFile::new().unwrap();
        let temp_config_writer = temp_config_file.as_file_mut();
        temp_config_writer
            .write_all(
                br#"
                    log-level = "debug"
                    log-fmt = "json"
                    [readpool.unified]
                    min-threads-count = 5
                    stack-size = "20MB"
                    [import]
                    num_threads = 4
                    [gcc]
                    batch-keys = 1024
                    [[security.encryption.master-keys]]
                    type = "file"
                "#,
            )
            .unwrap();
        temp_config_writer.sync_data().unwrap();

        let mut unrecognized_keys = Vec::new();
        let _ = TiKvConfig::from_file(temp_config_file.path(), Some(&mut unrecognized_keys));

        assert_eq!(
            unrecognized_keys,
            vec![
                "log-fmt".to_owned(),
                "readpool.unified.min-threads-count".to_owned(),
                "import.num_threads".to_owned(),
                "gcc".to_owned(),
                "security.encryption.master-keys".to_owned(),
            ],
        );
    }

    #[test]
    fn test_raft_engine_dir() {
        let content = r#"
            [raft-engine]
            enable = true
        "#;
        let mut cfg: TiKvConfig = toml::from_str(content).unwrap();
        cfg.validate().unwrap();
        assert_eq!(
            cfg.raft_engine.config.dir,
            config::canonicalize_sub_path(&cfg.storage.data_dir, "raft-engine").unwrap()
        );
    }

    #[test]
    fn test_compaction_guard() {
        // Test comopaction guard disabled.
        {
            let config = DefaultCfConfig {
                target_file_size_base: ReadableSize::mb(16),
                enable_compaction_guard: false,
                ..Default::default()
            };
            let provider = Some(MockRegionInfoProvider::new(vec![]));
            let cf_opts = build_cf_opt!(config, CF_DEFAULT, None /*cache*/, provider);
            assert_eq!(
                config.target_file_size_base.0,
                cf_opts.get_target_file_size_base()
            );
        }
        // Test compaction guard enabled but region info provider is missing.
        {
            let config = DefaultCfConfig {
                target_file_size_base: ReadableSize::mb(16),
                enable_compaction_guard: true,
                ..Default::default()
            };
            let provider: Option<MockRegionInfoProvider> = None;
            let cf_opts = build_cf_opt!(config, CF_DEFAULT, None /*cache*/, provider);
            assert_eq!(
                config.target_file_size_base.0,
                cf_opts.get_target_file_size_base()
            );
        }
        // Test compaction guard enabled.
        {
            let config = DefaultCfConfig {
                target_file_size_base: ReadableSize::mb(16),
                enable_compaction_guard: true,
                compaction_guard_min_output_file_size: ReadableSize::mb(4),
                compaction_guard_max_output_file_size: ReadableSize::mb(64),
                ..Default::default()
            };
            let provider = Some(MockRegionInfoProvider::new(vec![]));
            let cf_opts = build_cf_opt!(config, CF_DEFAULT, None /*cache*/, provider);
            assert_eq!(
                config.compaction_guard_max_output_file_size.0,
                cf_opts.get_target_file_size_base()
            );
        }
    }

    #[test]
    fn test_validate_tikv_config() {
        let mut cfg = TiKvConfig::default();
        assert!(cfg.validate().is_ok());
        let default_region_split_check_diff = cfg.raft_store.region_split_check_diff().0;
        cfg.raft_store.region_split_check_diff =
            Some(ReadableSize(cfg.raft_store.region_split_check_diff().0 + 1));
        assert!(cfg.validate().is_ok());
        assert_eq!(
            cfg.raft_store.region_split_check_diff().0,
            default_region_split_check_diff + 1
        );

        // Test validating memory_usage_limit when it's greater than max.
        cfg.memory_usage_limit = Some(ReadableSize(SysQuota::memory_limit_in_bytes() * 2));
        assert!(cfg.validate().is_err());

        // Test memory_usage_limit is based on block cache size if it's not configured.
        cfg.memory_usage_limit = None;
        cfg.storage.block_cache.capacity = Some(ReadableSize(3 * GIB));
        assert!(cfg.validate().is_ok());
        assert_eq!(cfg.memory_usage_limit.unwrap(), ReadableSize(5 * GIB));

        // Test memory_usage_limit will fallback to system memory capacity with huge block cache.
        cfg.memory_usage_limit = None;
        let system = SysQuota::memory_limit_in_bytes();
        cfg.storage.block_cache.capacity = Some(ReadableSize(system * 3 / 4));
        assert!(cfg.validate().is_ok());
        assert_eq!(cfg.memory_usage_limit.unwrap(), ReadableSize(system));
    }

    #[test]
    fn test_validate_tikv_wal_config() {
        let tmp_path = tempfile::Builder::new().tempdir().unwrap().into_path();
        macro_rules! tmp_path_string_generate {
            ($base:expr, $($sub:expr),+) => {{
                let mut path: ::std::path::PathBuf = $base.clone();
                $(
                    path.push($sub);
                )*
                String::from(path.to_str().unwrap())
            }}
        }

        {
            let mut cfg = TiKvConfig::default();
            assert!(cfg.validate().is_ok());
        }

        {
            let mut cfg = TiKvConfig::default();
            cfg.storage.data_dir = tmp_path_string_generate!(tmp_path, "data");
            cfg.raft_store.raftdb_path = tmp_path_string_generate!(tmp_path, "data", "db");
            assert!(cfg.validate().is_err());
        }

        {
            let mut cfg = TiKvConfig::default();
            cfg.storage.data_dir = tmp_path_string_generate!(tmp_path, "data", "kvdb");
            cfg.raft_store.raftdb_path =
                tmp_path_string_generate!(tmp_path, "data", "raftdb", "db");
            cfg.rocksdb.wal_dir = tmp_path_string_generate!(tmp_path, "data", "raftdb", "db");
            assert!(cfg.validate().is_err());
        }

        {
            let mut cfg = TiKvConfig::default();
            cfg.storage.data_dir = tmp_path_string_generate!(tmp_path, "data", "kvdb");
            cfg.raft_store.raftdb_path =
                tmp_path_string_generate!(tmp_path, "data", "raftdb", "db");
            cfg.raftdb.wal_dir = tmp_path_string_generate!(tmp_path, "data", "kvdb", "db");
            assert!(cfg.validate().is_err());
        }

        {
            let mut cfg = TiKvConfig::default();
            cfg.rocksdb.wal_dir = tmp_path_string_generate!(tmp_path, "data", "wal");
            cfg.raftdb.wal_dir = tmp_path_string_generate!(tmp_path, "data", "wal");
            assert!(cfg.validate().is_err());
        }

        {
            let mut cfg = TiKvConfig::default();
            cfg.storage.data_dir = tmp_path_string_generate!(tmp_path, "data", "kvdb");
            cfg.raft_store.raftdb_path =
                tmp_path_string_generate!(tmp_path, "data", "raftdb", "db");
            cfg.rocksdb.wal_dir = tmp_path_string_generate!(tmp_path, "data", "kvdb", "db");
            cfg.raftdb.wal_dir = tmp_path_string_generate!(tmp_path, "data", "raftdb", "db");
            assert!(cfg.validate().is_ok());
        }
    }

    #[test]
    fn test_background_job_limits() {
        // cpu num = 1
        assert_eq!(
            get_background_job_limits_impl(1 /*cpu_num*/, &KVDB_DEFAULT_BACKGROUND_JOB_LIMITS),
            BackgroundJobLimits {
                max_background_jobs: 2,
                max_background_flushes: 1,
                max_sub_compactions: 1,
                max_titan_background_gc: 1,
            }
        );
        assert_eq!(
            get_background_job_limits_impl(
                1, /*cpu_num*/
                &RAFTDB_DEFAULT_BACKGROUND_JOB_LIMITS
            ),
            BackgroundJobLimits {
                max_background_jobs: 2,
                max_background_flushes: 1,
                max_sub_compactions: 1,
                max_titan_background_gc: 1,
            }
        );
        // cpu num = 2
        assert_eq!(
            get_background_job_limits_impl(2 /*cpu_num*/, &KVDB_DEFAULT_BACKGROUND_JOB_LIMITS),
            BackgroundJobLimits {
                max_background_jobs: 2,
                max_background_flushes: 1,
                max_sub_compactions: 1,
                max_titan_background_gc: 2,
            }
        );
        assert_eq!(
            get_background_job_limits_impl(
                2, /*cpu_num*/
                &RAFTDB_DEFAULT_BACKGROUND_JOB_LIMITS
            ),
            BackgroundJobLimits {
                max_background_jobs: 2,
                max_background_flushes: 1,
                max_sub_compactions: 1,
                max_titan_background_gc: 2,
            }
        );
        // cpu num = 4
        assert_eq!(
            get_background_job_limits_impl(4 /*cpu_num*/, &KVDB_DEFAULT_BACKGROUND_JOB_LIMITS),
            BackgroundJobLimits {
                max_background_jobs: 3,
                max_background_flushes: 1,
                max_sub_compactions: 1,
                max_titan_background_gc: 4,
            }
        );
        assert_eq!(
            get_background_job_limits_impl(
                4, /*cpu_num*/
                &RAFTDB_DEFAULT_BACKGROUND_JOB_LIMITS
            ),
            BackgroundJobLimits {
                max_background_jobs: 3,
                max_background_flushes: 1,
                max_sub_compactions: 1,
                max_titan_background_gc: 4,
            }
        );
        // cpu num = 8
        assert_eq!(
            get_background_job_limits_impl(8 /*cpu_num*/, &KVDB_DEFAULT_BACKGROUND_JOB_LIMITS),
            BackgroundJobLimits {
                max_background_jobs: 7,
                max_background_flushes: 2,
                max_sub_compactions: 3,
                max_titan_background_gc: 4,
            }
        );
        assert_eq!(
            get_background_job_limits_impl(
                8, /*cpu_num*/
                &RAFTDB_DEFAULT_BACKGROUND_JOB_LIMITS
            ),
            RAFTDB_DEFAULT_BACKGROUND_JOB_LIMITS,
        );
        // cpu num = 16
        assert_eq!(
            get_background_job_limits_impl(
                16, /*cpu_num*/
                &KVDB_DEFAULT_BACKGROUND_JOB_LIMITS
            ),
            KVDB_DEFAULT_BACKGROUND_JOB_LIMITS,
        );
        assert_eq!(
            get_background_job_limits_impl(
                16, /*cpu_num*/
                &RAFTDB_DEFAULT_BACKGROUND_JOB_LIMITS
            ),
            RAFTDB_DEFAULT_BACKGROUND_JOB_LIMITS,
        );
    }

    #[test]
    fn test_config_template_is_valid() {
        let template_config = std::include_str!("../etc/config-template.toml")
            .lines()
            .map(|l| l.strip_prefix('#').unwrap_or(l))
            .join("\n");

        let mut cfg: TiKvConfig = toml::from_str(&template_config).unwrap();
        cfg.validate().unwrap();
    }

    #[test]
    fn test_config_template_no_superfluous_keys() {
        let template_config = std::include_str!("../etc/config-template.toml")
            .lines()
            .map(|l| l.strip_prefix('#').unwrap_or(l))
            .join("\n");

        let mut deserializer = toml::Deserializer::new(&template_config);
        let mut unrecognized_keys = Vec::new();
        let _: TiKvConfig = serde_ignored::deserialize(&mut deserializer, |key| {
            unrecognized_keys.push(key.to_string())
        })
        .unwrap();

        // Don't use `is_empty()` so we see which keys are superfluous on failure.
        assert_eq!(unrecognized_keys, Vec::<String>::new());
    }

    #[test]
    fn test_config_template_matches_default() {
        let template_config = std::include_str!("../etc/config-template.toml")
            .lines()
            .map(|l| l.strip_prefix('#').unwrap_or(l))
            .join("\n");

        let mut cfg: TiKvConfig = toml::from_str(&template_config).unwrap();
        let mut default_cfg = TiKvConfig::default();

        // Some default values are computed based on the environment.
        // Because we can't set config values for these in `config-template.toml`, we will handle
        // them manually.
        cfg.readpool.unified.max_thread_count = default_cfg.readpool.unified.max_thread_count;
        cfg.readpool.storage.high_concurrency = default_cfg.readpool.storage.high_concurrency;
        cfg.readpool.storage.normal_concurrency = default_cfg.readpool.storage.normal_concurrency;
        cfg.readpool.storage.low_concurrency = default_cfg.readpool.storage.low_concurrency;
        cfg.readpool.coprocessor.high_concurrency =
            default_cfg.readpool.coprocessor.high_concurrency;
        cfg.readpool.coprocessor.normal_concurrency =
            default_cfg.readpool.coprocessor.normal_concurrency;
        cfg.readpool.coprocessor.low_concurrency = default_cfg.readpool.coprocessor.low_concurrency;
        cfg.server.grpc_memory_pool_quota = default_cfg.server.grpc_memory_pool_quota;
        cfg.server.background_thread_count = default_cfg.server.background_thread_count;
        cfg.server.end_point_max_concurrency = default_cfg.server.end_point_max_concurrency;
        cfg.storage.scheduler_worker_pool_size = default_cfg.storage.scheduler_worker_pool_size;
        cfg.rocksdb.max_background_jobs = default_cfg.rocksdb.max_background_jobs;
        cfg.rocksdb.max_background_flushes = default_cfg.rocksdb.max_background_flushes;
        cfg.rocksdb.max_sub_compactions = default_cfg.rocksdb.max_sub_compactions;
        cfg.rocksdb.titan.max_background_gc = default_cfg.rocksdb.titan.max_background_gc;
        cfg.raftdb.max_background_jobs = default_cfg.raftdb.max_background_jobs;
        cfg.raftdb.max_background_flushes = default_cfg.raftdb.max_background_flushes;
        cfg.raftdb.max_sub_compactions = default_cfg.raftdb.max_sub_compactions;
        cfg.raftdb.titan.max_background_gc = default_cfg.raftdb.titan.max_background_gc;
        cfg.backup.num_threads = default_cfg.backup.num_threads;
        cfg.backup_stream.num_threads = default_cfg.backup_stream.num_threads;

        // There is another set of config values that we can't directly compare:
        // When the default values are `None`, but are then resolved to `Some(_)` later on.
        default_cfg.readpool.storage.adjust_use_unified_pool();
        default_cfg.readpool.coprocessor.adjust_use_unified_pool();
        default_cfg.security.redact_info_log = Some(false);
<<<<<<< HEAD
        cfg.pd.retry_max_count = default_cfg.pd.retry_max_count;
        cfg.storage.block_cache.capacity = None;
        cfg.memory_usage_limit = None;
        cfg.coprocessor_v2.coprocessor_plugin_directory = None;
        cfg.rocksdb.defaultcf.level0_slowdown_writes_trigger = None;
        cfg.rocksdb.defaultcf.level0_stop_writes_trigger = None;
        cfg.rocksdb.defaultcf.soft_pending_compaction_bytes_limit = None;
        cfg.rocksdb.defaultcf.hard_pending_compaction_bytes_limit = None;
        cfg.rocksdb.writecf.level0_slowdown_writes_trigger = None;
        cfg.rocksdb.writecf.level0_stop_writes_trigger = None;
        cfg.rocksdb.writecf.soft_pending_compaction_bytes_limit = None;
        cfg.rocksdb.writecf.hard_pending_compaction_bytes_limit = None;
        cfg.rocksdb.lockcf.level0_slowdown_writes_trigger = None;
        cfg.rocksdb.lockcf.level0_stop_writes_trigger = None;
        cfg.rocksdb.lockcf.soft_pending_compaction_bytes_limit = None;
        cfg.rocksdb.lockcf.hard_pending_compaction_bytes_limit = None;
        cfg.rocksdb.raftcf.level0_slowdown_writes_trigger = None;
        cfg.rocksdb.raftcf.level0_stop_writes_trigger = None;
        cfg.rocksdb.raftcf.soft_pending_compaction_bytes_limit = None;
        cfg.rocksdb.raftcf.hard_pending_compaction_bytes_limit = None;
        cfg.raftdb.defaultcf.level0_slowdown_writes_trigger = None;
        cfg.raftdb.defaultcf.level0_stop_writes_trigger = None;
        cfg.raftdb.defaultcf.soft_pending_compaction_bytes_limit = None;
        cfg.raftdb.defaultcf.hard_pending_compaction_bytes_limit = None;
=======
        default_cfg.coprocessor.region_max_size = Some(default_cfg.coprocessor.region_max_size());
        default_cfg.coprocessor.region_max_keys = Some(default_cfg.coprocessor.region_max_keys());
        default_cfg.coprocessor.region_split_keys =
            Some(default_cfg.coprocessor.region_split_keys());
        default_cfg.raft_store.raft_log_gc_size_limit =
            Some(default_cfg.coprocessor.region_split_size * 3 / 4);
        default_cfg.raft_store.raft_log_gc_count_limit =
            Some(default_cfg.coprocessor.region_split_size * 3 / 4 / ReadableSize::kb(1));
        default_cfg.raft_store.region_split_check_diff =
            Some(default_cfg.coprocessor.region_split_size / 16);

        // Other special cases.
        cfg.pd.retry_max_count = default_cfg.pd.retry_max_count; // Both -1 and isize::MAX are the same.
        cfg.storage.block_cache.capacity = None; // Either `None` and a value is computed or `Some(_)` fixed value.
        cfg.memory_usage_limit = None;
        cfg.raft_engine.mut_config().memory_limit = None;
        cfg.coprocessor_v2.coprocessor_plugin_directory = None; // Default is `None`, which is represented by not setting the key.
>>>>>>> a5987f34

        assert_eq!(cfg, default_cfg);
    }

    #[test]
    fn test_compatibility_with_old_config_template() {
        let mut buf = Vec::new();
        let resp = reqwest::blocking::get(
            "https://raw.githubusercontent.com/tikv/tikv/master/etc/config-template.toml",
        );
        match resp {
            Ok(mut resp) => {
                std::io::copy(&mut resp, &mut buf).expect("failed to copy content");
                let template_config = std::str::from_utf8(&buf)
                    .unwrap()
                    .lines()
                    .map(|l| l.strip_prefix('#').unwrap_or(l))
                    .join("\n");
                let _: TiKvConfig = toml::from_str(&template_config).unwrap();
            }
            Err(e) => {
                if e.is_timeout() {
                    println!("warn: fail to download latest config template due to timeout");
                } else {
                    panic!("fail to download latest config template");
                }
            }
        }
    }

    #[test]
    fn test_cdc() {
        let content = r#"
            [cdc]
        "#;
        let mut cfg: TiKvConfig = toml::from_str(content).unwrap();
        cfg.validate().unwrap();

        // old-value-cache-size is deprecated, 0 must not report error.
        let content = r#"
            [cdc]
            old-value-cache-size = 0
        "#;
        let mut cfg: TiKvConfig = toml::from_str(content).unwrap();
        cfg.validate().unwrap();

        let content = r#"
            [cdc]
            min-ts-interval = "0s"
        "#;
        let mut cfg: TiKvConfig = toml::from_str(content).unwrap();
        cfg.validate().unwrap_err();

        let content = r#"
            [cdc]
            incremental-scan-threads = 0
        "#;
        let mut cfg: TiKvConfig = toml::from_str(content).unwrap();
        cfg.validate().unwrap_err();

        let content = r#"
            [cdc]
            incremental-scan-concurrency = 0
        "#;
        let mut cfg: TiKvConfig = toml::from_str(content).unwrap();
        cfg.validate().unwrap_err();

        let content = r#"
            [cdc]
            incremental-scan-concurrency = 1
            incremental-scan-threads = 2
        "#;
        let mut cfg: TiKvConfig = toml::from_str(content).unwrap();
        cfg.validate().unwrap_err();
    }

    #[test]
    fn test_module_from_str() {
        let cases = vec![
            ("readpool", Module::Readpool),
            ("server", Module::Server),
            ("metric", Module::Metric),
            ("raft_store", Module::Raftstore),
            ("coprocessor", Module::Coprocessor),
            ("pd", Module::Pd),
            ("split", Module::Split),
            ("rocksdb", Module::Rocksdb),
            ("raft_engine", Module::RaftEngine),
            ("storage", Module::Storage),
            ("security", Module::Security),
            ("import", Module::Import),
            ("backup", Module::Backup),
            ("backup_stream", Module::BackupStream),
            ("pessimistic_txn", Module::PessimisticTxn),
            ("gc", Module::Gc),
            ("cdc", Module::CDC),
            ("resolved_ts", Module::ResolvedTs),
            ("resource_metering", Module::ResourceMetering),
            ("unknown", Module::Unknown("unknown".to_string())),
        ];
        for (name, module) in cases {
            assert_eq!(Module::from(name), module);
        }
    }

    #[test]
    fn test_numeric_enum_serializing() {
        let normal_string_config = r#"
            compaction-style = 1
        "#;
        let config: DefaultCfConfig = toml::from_str(normal_string_config).unwrap();
        assert_eq!(config.compaction_style, DBCompactionStyle::Universal);

        // Test if we support string value
        let normal_string_config = r#"
            compaction-style = "universal"
        "#;
        let config: DefaultCfConfig = toml::from_str(normal_string_config).unwrap();
        assert_eq!(config.compaction_style, DBCompactionStyle::Universal);
        assert!(
            toml::to_string(&config)
                .unwrap()
                .contains("compaction-style = 1")
        );

        let bad_string_config = r#"
            compaction-style = "level1"
        "#;
        let r = panic_hook::recover_safe(|| {
            let _: DefaultCfConfig = toml::from_str(bad_string_config).unwrap();
        });
        assert!(r.is_err());

        let bad_string_config = r#"
            compaction-style = 4
        "#;
        let r = panic_hook::recover_safe(|| {
            let _: DefaultCfConfig = toml::from_str(bad_string_config).unwrap();
        });
        assert!(r.is_err());

        // rate-limiter-mode default values is 2
        let config_str = r#"
            rate-limiter-mode = 1
        "#;

        let config: DbConfig = toml::from_str(config_str).unwrap();
        assert_eq!(config.rate_limiter_mode, DBRateLimiterMode::ReadOnly);

        assert!(
            toml::to_string(&config)
                .unwrap()
                .contains("rate-limiter-mode = 1")
        );
    }

    #[test]
    fn test_serde_to_online_config() {
        let cases = vec![
            (
                "raftstore.store_pool_size",
                "raft_store.store_batch_system.pool_size",
            ),
            (
                "raftstore.store-pool-size",
                "raft_store.store_batch_system.pool_size",
            ),
            (
                "raftstore.store_max_batch_size",
                "raft_store.store_batch_system.max_batch_size",
            ),
            (
                "raftstore.store-max-batch-size",
                "raft_store.store_batch_system.max_batch_size",
            ),
            (
                "raftstore.apply_pool_size",
                "raft_store.apply_batch_system.pool_size",
            ),
            (
                "raftstore.apply-pool-size",
                "raft_store.apply_batch_system.pool_size",
            ),
            (
                "raftstore.apply_max_batch_size",
                "raft_store.apply_batch_system.max_batch_size",
            ),
            (
                "raftstore.apply-max-batch-size",
                "raft_store.apply_batch_system.max_batch_size",
            ),
            (
                "raftstore.store_io_pool_size",
                "raft_store.store_io_pool_size",
            ),
            (
                "raftstore.store-io-pool-size",
                "raft_store.store_io_pool_size",
            ),
            (
                "raftstore.apply_yield_duration",
                "raft_store.apply_yield_duration",
            ),
            (
                "raftstore.apply-yield-duration",
                "raft_store.apply_yield_duration",
            ),
            (
                "raftstore.raft_store_max_leader_lease",
                "raft_store.raft_store_max_leader_lease",
            ),
        ];

        for (name, res) in cases {
            assert_eq!(serde_to_online_config(name.into()).as_str(), res);
        }
    }

    #[test]
    fn test_flow_control_override() {
        let content = r#"
            [storage.flow-control]
            enable = true
            l0-files-threshold = 77
            soft-pending-compaction-bytes-limit = "777GB"
        "#;
        let mut cfg: TiKvConfig = toml::from_str(content).unwrap();
        cfg.validate().unwrap();
        assert_eq!(
            cfg.rocksdb.defaultcf.level0_slowdown_writes_trigger,
            Some(77)
        );
        assert_eq!(
            cfg.rocksdb.defaultcf.soft_pending_compaction_bytes_limit,
            Some(ReadableSize::gb(777))
        );

        // Override with default values if flow control is disabled.
        let content = r#"
            [storage.flow-control]
            enable = false
            l0-files-threshold = 77
            soft-pending-compaction-bytes-limit = "777GB"
            [rocksdb.defaultcf]
            level0-slowdown-writes-trigger = 888
            soft-pending-compaction-bytes-limit = "888GB"
            [rocksdb.writecf]
        "#;
        let mut cfg: TiKvConfig = toml::from_str(content).unwrap();
        cfg.validate().unwrap();
        assert_eq!(
            cfg.rocksdb.defaultcf.level0_slowdown_writes_trigger,
            Some(888)
        );
        assert_eq!(
            cfg.rocksdb.defaultcf.soft_pending_compaction_bytes_limit,
            Some(ReadableSize::gb(888))
        );
        matches!(cfg.rocksdb.writecf.level0_slowdown_writes_trigger, Some(v) if v != 77);
        matches!(cfg.rocksdb.writecf.soft_pending_compaction_bytes_limit, Some(v) if v != ReadableSize::gb(777));

        // Do not override when RocksDB configurations are specified.
        let content = r#"
            [storage.flow-control]
            enable = true
            l0-files-threshold = 77
            soft-pending-compaction-bytes-limit = "777GB"
            [rocksdb.defaultcf]
            level0-slowdown-writes-trigger = 66
            soft-pending-compaction-bytes-limit = "666GB"
        "#;
        let mut cfg: TiKvConfig = toml::from_str(content).unwrap();
        cfg.validate().unwrap();
        assert_eq!(
            cfg.rocksdb.defaultcf.level0_slowdown_writes_trigger,
            Some(66)
        );
        assert_eq!(
            cfg.rocksdb.defaultcf.soft_pending_compaction_bytes_limit,
            Some(ReadableSize::gb(666))
        );

        // Cannot specify larger configurations for RocksDB.
        let content = r#"
            [storage.flow-control]
            enable = true
            l0-files-threshold = 1
            soft-pending-compaction-bytes-limit = "1GB"
            [rocksdb.defaultcf]
            level0-slowdown-writes-trigger = 88
            soft-pending-compaction-bytes-limit = "888GB"
        "#;
        let mut cfg: TiKvConfig = toml::from_str(content).unwrap();
        cfg.validate().unwrap();
        assert_eq!(
            cfg.rocksdb.defaultcf.level0_slowdown_writes_trigger,
            Some(1)
        );
        assert_eq!(
            cfg.rocksdb.defaultcf.soft_pending_compaction_bytes_limit,
            Some(ReadableSize::gb(1))
        );
    }
}<|MERGE_RESOLUTION|>--- conflicted
+++ resolved
@@ -5037,11 +5037,23 @@
         default_cfg.readpool.storage.adjust_use_unified_pool();
         default_cfg.readpool.coprocessor.adjust_use_unified_pool();
         default_cfg.security.redact_info_log = Some(false);
-<<<<<<< HEAD
-        cfg.pd.retry_max_count = default_cfg.pd.retry_max_count;
-        cfg.storage.block_cache.capacity = None;
+        default_cfg.coprocessor.region_max_size = Some(default_cfg.coprocessor.region_max_size());
+        default_cfg.coprocessor.region_max_keys = Some(default_cfg.coprocessor.region_max_keys());
+        default_cfg.coprocessor.region_split_keys =
+            Some(default_cfg.coprocessor.region_split_keys());
+        default_cfg.raft_store.raft_log_gc_size_limit =
+            Some(default_cfg.coprocessor.region_split_size * 3 / 4);
+        default_cfg.raft_store.raft_log_gc_count_limit =
+            Some(default_cfg.coprocessor.region_split_size * 3 / 4 / ReadableSize::kb(1));
+        default_cfg.raft_store.region_split_check_diff =
+            Some(default_cfg.coprocessor.region_split_size / 16);
+
+        // Other special cases.
+        cfg.pd.retry_max_count = default_cfg.pd.retry_max_count; // Both -1 and isize::MAX are the same.
+        cfg.storage.block_cache.capacity = None; // Either `None` and a value is computed or `Some(_)` fixed value.
         cfg.memory_usage_limit = None;
-        cfg.coprocessor_v2.coprocessor_plugin_directory = None;
+        cfg.raft_engine.mut_config().memory_limit = None;
+        cfg.coprocessor_v2.coprocessor_plugin_directory = None; // Default is `None`, which is represented by not setting the key.
         cfg.rocksdb.defaultcf.level0_slowdown_writes_trigger = None;
         cfg.rocksdb.defaultcf.level0_stop_writes_trigger = None;
         cfg.rocksdb.defaultcf.soft_pending_compaction_bytes_limit = None;
@@ -5062,25 +5074,6 @@
         cfg.raftdb.defaultcf.level0_stop_writes_trigger = None;
         cfg.raftdb.defaultcf.soft_pending_compaction_bytes_limit = None;
         cfg.raftdb.defaultcf.hard_pending_compaction_bytes_limit = None;
-=======
-        default_cfg.coprocessor.region_max_size = Some(default_cfg.coprocessor.region_max_size());
-        default_cfg.coprocessor.region_max_keys = Some(default_cfg.coprocessor.region_max_keys());
-        default_cfg.coprocessor.region_split_keys =
-            Some(default_cfg.coprocessor.region_split_keys());
-        default_cfg.raft_store.raft_log_gc_size_limit =
-            Some(default_cfg.coprocessor.region_split_size * 3 / 4);
-        default_cfg.raft_store.raft_log_gc_count_limit =
-            Some(default_cfg.coprocessor.region_split_size * 3 / 4 / ReadableSize::kb(1));
-        default_cfg.raft_store.region_split_check_diff =
-            Some(default_cfg.coprocessor.region_split_size / 16);
-
-        // Other special cases.
-        cfg.pd.retry_max_count = default_cfg.pd.retry_max_count; // Both -1 and isize::MAX are the same.
-        cfg.storage.block_cache.capacity = None; // Either `None` and a value is computed or `Some(_)` fixed value.
-        cfg.memory_usage_limit = None;
-        cfg.raft_engine.mut_config().memory_limit = None;
-        cfg.coprocessor_v2.coprocessor_plugin_directory = None; // Default is `None`, which is represented by not setting the key.
->>>>>>> a5987f34
 
         assert_eq!(cfg, default_cfg);
     }
