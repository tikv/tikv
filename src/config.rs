--- conflicted
+++ resolved
@@ -4720,22 +4720,6 @@
     }
 
     #[test]
-<<<<<<< HEAD
-    fn test_msg_size_check() {
-        let mut cfg = TiKvConfig::default();
-        assert!(cfg.validate().is_ok());
-
-        cfg.raft_store.raft_entry_max_size = ReadableSize::gb(1);
-        assert!(cfg.validate().is_err());
-
-        // Must fail due to `server.raft_client_grpc_send_msg_buffer`
-        cfg.raft_store.raft_entry_max_size.0 = cfg.server.max_grpc_send_msg_len as u64;
-        assert!(cfg.validate().is_err());
-
-        // Set `server.raft_client_grpc_send_msg_buffer` to zero
-        cfg.server.raft_client_grpc_send_msg_buffer = 0;
-        assert!(cfg.validate().is_ok());
-=======
     fn test_numeric_enum_serializing() {
         let normal_string_config = r#"
             compaction-style = 1
@@ -4784,6 +4768,22 @@
                 .unwrap()
                 .contains("rate-limiter-mode = 1")
         );
->>>>>>> 90a496c4
+    }
+
+    #[test]
+    fn test_msg_size_check() {
+        let mut cfg = TiKvConfig::default();
+        assert!(cfg.validate().is_ok());
+
+        cfg.raft_store.raft_entry_max_size = ReadableSize::gb(1);
+        assert!(cfg.validate().is_err());
+
+        // Must fail due to `server.raft_client_grpc_send_msg_buffer`
+        cfg.raft_store.raft_entry_max_size.0 = cfg.server.max_grpc_send_msg_len as u64;
+        assert!(cfg.validate().is_err());
+
+        // Set `server.raft_client_grpc_send_msg_buffer` to zero
+        cfg.server.raft_client_grpc_send_msg_buffer = 0;
+        assert!(cfg.validate().is_ok());
     }
 }