// Copyright 2017 TiKV Project Authors. Licensed under Apache-2.0.

//! Configuration for the entire server.
//!
//! TiKV is configured through the `TiKvConfig` type, which is in turn
//! made up of many other configuration types.

use std::{
    cmp,
    collections::HashMap,
    error::Error,
    fs, i32,
    io::{Error as IoError, ErrorKind, Write},
    path::Path,
    sync::{Arc, RwLock},
    usize,
};

use api_version::ApiV1Ttl;
use causal_ts::Config as CausalTsConfig;
use encryption_export::DataKeyManager;
use engine_rocks::{
    config::{self as rocks_config, BlobRunMode, CompressionType, LogLevel},
    get_env,
    properties::MvccPropertiesCollectorFactory,
    raw::{
        BlockBasedOptions, Cache, ColumnFamilyOptions, CompactionPriority, DBCompactionStyle,
        DBCompressionType, DBOptions, DBRateLimiterMode, DBRecoveryMode, Env, LRUCacheOptions,
        TitanDBOptions,
    },
    raw_util::CFOptions,
    util::{FixedPrefixSliceTransform, FixedSuffixSliceTransform, NoopSliceTransform},
    RaftDBLogger, RangePropertiesCollectorFactory, RocksEngine, RocksEventListener,
    RocksSstPartitionerFactory, RocksdbLogger, TtlPropertiesCollectorFactory,
    DEFAULT_PROP_KEYS_INDEX_DISTANCE, DEFAULT_PROP_SIZE_INDEX_DISTANCE,
};
use engine_traits::{
    CFOptionsExt, ColumnFamilyOptions as ColumnFamilyOptionsTrait, DBOptionsExt, CF_DEFAULT,
    CF_LOCK, CF_RAFT, CF_WRITE,
};
use file_system::{IOPriority, IORateLimiter};
use keys::region_raft_prefix_len;
use kvproto::kvrpcpb::ApiVersion;
use online_config::{ConfigChange, ConfigManager, ConfigValue, OnlineConfig, Result as CfgResult};
use pd_client::Config as PdConfig;
use raft_log_engine::{
    RaftEngineConfig as RawRaftEngineConfig, ReadableSize as RaftEngineReadableSize,
};
use raftstore::{
    coprocessor::{Config as CopConfig, RegionInfoAccessor},
    store::{CompactionGuardGeneratorFactory, Config as RaftstoreConfig, SplitConfig},
};
use resource_metering::Config as ResourceMeteringConfig;
use security::SecurityConfig;
use tikv_util::{
    config::{
        self, LogFormat, RaftDataStateMachine, ReadableDuration, ReadableSize, TomlWriter, GIB, MIB,
    },
    sys::SysQuota,
    time::duration_to_sec,
    yatp_pool,
};

use crate::{
    coprocessor_v2::Config as CoprocessorV2Config,
    import::Config as ImportConfig,
    server::{
        gc_worker::{GcConfig, RawCompactionFilterFactory, WriteCompactionFilterFactory},
        lock_manager::Config as PessimisticTxnConfig,
        ttl::TtlCompactionFilterFactory,
        Config as ServerConfig, CONFIG_ROCKSDB_GAUGE,
    },
    storage::config::{Config as StorageConfig, DEFAULT_DATA_DIR},
};

pub const DEFAULT_ROCKSDB_SUB_DIR: &str = "db";

/// By default, block cache size will be set to 45% of system memory.
pub const BLOCK_CACHE_RATE: f64 = 0.45;
/// By default, TiKV will try to limit memory usage to 75% of system memory.
pub const MEMORY_USAGE_LIMIT_RATE: f64 = 0.75;

/// Min block cache shard's size. If a shard is too small, the index/filter data may not fit one shard
pub const MIN_BLOCK_CACHE_SHARD_SIZE: usize = 128 * MIB as usize;

/// Maximum of 15% of system memory can be used by Raft Engine. Normally its
/// memory usage is much smaller than that.
const RAFT_ENGINE_MEMORY_LIMIT_RATE: f64 = 0.15;

const LOCKCF_MIN_MEM: usize = 256 * MIB as usize;
const LOCKCF_MAX_MEM: usize = GIB as usize;
const RAFT_MIN_MEM: usize = 256 * MIB as usize;
const RAFT_MAX_MEM: usize = 2 * GIB as usize;
const LAST_CONFIG_FILE: &str = "last_tikv.toml";
const TMP_CONFIG_FILE: &str = "tmp_tikv.toml";
const MAX_BLOCK_SIZE: usize = 32 * MIB as usize;

fn memory_limit_for_cf(is_raft_db: bool, cf: &str, total_mem: u64) -> ReadableSize {
    let (ratio, min, max) = match (is_raft_db, cf) {
        (true, CF_DEFAULT) => (0.02, RAFT_MIN_MEM, RAFT_MAX_MEM),
        (false, CF_DEFAULT) => (0.25, 0, usize::MAX),
        (false, CF_LOCK) => (0.02, LOCKCF_MIN_MEM, LOCKCF_MAX_MEM),
        (false, CF_WRITE) => (0.15, 0, usize::MAX),
        _ => unreachable!(),
    };
    let mut size = (total_mem as f64 * ratio) as usize;
    if size < min {
        size = min;
    } else if size > max {
        size = max;
    }
    ReadableSize::mb(size as u64 / MIB)
}

#[derive(Clone, Serialize, Deserialize, PartialEq, Debug, OnlineConfig)]
#[serde(default)]
#[serde(rename_all = "kebab-case")]
pub struct TitanCfConfig {
    #[online_config(skip)]
    pub min_blob_size: ReadableSize,
    #[online_config(skip)]
    pub blob_file_compression: CompressionType,
    #[online_config(skip)]
    pub blob_cache_size: ReadableSize,
    #[online_config(skip)]
    pub min_gc_batch_size: ReadableSize,
    #[online_config(skip)]
    pub max_gc_batch_size: ReadableSize,
    #[online_config(skip)]
    pub discardable_ratio: f64,
    #[online_config(skip)]
    pub sample_ratio: f64,
    #[online_config(skip)]
    pub merge_small_file_threshold: ReadableSize,
    pub blob_run_mode: BlobRunMode,
    #[online_config(skip)]
    pub level_merge: bool,
    #[online_config(skip)]
    pub range_merge: bool,
    #[online_config(skip)]
    pub max_sorted_runs: i32,
    #[online_config(skip)]
    pub gc_merge_rewrite: bool,
}

impl Default for TitanCfConfig {
    fn default() -> Self {
        Self {
            min_blob_size: ReadableSize::kb(1), // disable titan default
            blob_file_compression: CompressionType::Lz4,
            blob_cache_size: ReadableSize::mb(0),
            min_gc_batch_size: ReadableSize::mb(16),
            max_gc_batch_size: ReadableSize::mb(64),
            discardable_ratio: 0.5,
            sample_ratio: 0.1,
            merge_small_file_threshold: ReadableSize::mb(8),
            blob_run_mode: BlobRunMode::Normal,
            level_merge: false,
            range_merge: true,
            max_sorted_runs: 20,
            gc_merge_rewrite: false,
        }
    }
}

impl TitanCfConfig {
    fn build_opts(&self) -> TitanDBOptions {
        let mut opts = TitanDBOptions::new();
        opts.set_min_blob_size(self.min_blob_size.0 as u64);
        opts.set_blob_file_compression(self.blob_file_compression.into());
        opts.set_blob_cache(self.blob_cache_size.0 as usize, -1, false, 0.0);
        opts.set_min_gc_batch_size(self.min_gc_batch_size.0 as u64);
        opts.set_max_gc_batch_size(self.max_gc_batch_size.0 as u64);
        opts.set_discardable_ratio(self.discardable_ratio);
        opts.set_sample_ratio(self.sample_ratio);
        opts.set_merge_small_file_threshold(self.merge_small_file_threshold.0 as u64);
        opts.set_blob_run_mode(self.blob_run_mode.into());
        opts.set_level_merge(self.level_merge);
        opts.set_range_merge(self.range_merge);
        opts.set_max_sorted_runs(self.max_sorted_runs);
        opts.set_gc_merge_rewrite(self.gc_merge_rewrite);
        opts
    }
}

#[derive(Clone, Copy, Debug, Eq, PartialEq)]
struct BackgroundJobLimits {
    max_background_jobs: u32,
    max_background_flushes: u32,
    max_sub_compactions: u32,
    max_titan_background_gc: u32,
}

const KVDB_DEFAULT_BACKGROUND_JOB_LIMITS: BackgroundJobLimits = BackgroundJobLimits {
    max_background_jobs: 9,
    max_background_flushes: 3,
    max_sub_compactions: 3,
    max_titan_background_gc: 4,
};

const RAFTDB_DEFAULT_BACKGROUND_JOB_LIMITS: BackgroundJobLimits = BackgroundJobLimits {
    max_background_jobs: 4,
    max_background_flushes: 1,
    max_sub_compactions: 2,
    max_titan_background_gc: 4,
};

// `defaults` serves as an upper bound for returning limits.
fn get_background_job_limits_impl(
    cpu_num: u32,
    defaults: &BackgroundJobLimits,
) -> BackgroundJobLimits {
    // At the minimum, we should have two background jobs: one for flush and one for compaction.
    // Otherwise, the number of background jobs should not exceed cpu_num - 1.
    let max_background_jobs = cmp::max(2, cmp::min(defaults.max_background_jobs, cpu_num - 1));
    // Scale flush threads proportionally to cpu cores. Also make sure the number of flush
    // threads doesn't exceed total jobs.
    let max_background_flushes = cmp::min(
        (max_background_jobs + 3) / 4,
        defaults.max_background_flushes,
    );
    // Cap max_sub_compactions to allow at least two compactions.
    let max_compactions = max_background_jobs - max_background_flushes;
    let max_sub_compactions: u32 = cmp::max(
        1,
        cmp::min(defaults.max_sub_compactions, (max_compactions - 1) as u32),
    );
    // Maximum background GC threads for Titan
    let max_titan_background_gc = cmp::min(defaults.max_titan_background_gc, cpu_num);

    BackgroundJobLimits {
        max_background_jobs,
        max_background_flushes,
        max_sub_compactions,
        max_titan_background_gc,
    }
}

fn get_background_job_limits(defaults: &BackgroundJobLimits) -> BackgroundJobLimits {
    let cpu_num = cmp::max(SysQuota::cpu_cores_quota() as u32, 1);
    get_background_job_limits_impl(cpu_num, defaults)
}

macro_rules! cf_config {
    ($name:ident) => {
        #[derive(Clone, Serialize, Deserialize, PartialEq, Debug, OnlineConfig)]
        #[serde(default)]
        #[serde(rename_all = "kebab-case")]
        pub struct $name {
            #[online_config(skip)]
            pub block_size: ReadableSize,
            pub block_cache_size: ReadableSize,
            #[online_config(skip)]
            pub disable_block_cache: bool,
            #[online_config(skip)]
            pub cache_index_and_filter_blocks: bool,
            #[online_config(skip)]
            pub pin_l0_filter_and_index_blocks: bool,
            #[online_config(skip)]
            pub use_bloom_filter: bool,
            #[online_config(skip)]
            pub optimize_filters_for_hits: bool,
            #[online_config(skip)]
            pub whole_key_filtering: bool,
            #[online_config(skip)]
            pub bloom_filter_bits_per_key: i32,
            #[online_config(skip)]
            pub block_based_bloom_filter: bool,
            #[online_config(skip)]
            pub read_amp_bytes_per_bit: u32,
            #[serde(with = "rocks_config::compression_type_level_serde")]
            #[online_config(skip)]
            pub compression_per_level: [DBCompressionType; 7],
            pub write_buffer_size: ReadableSize,
            pub max_write_buffer_number: i32,
            #[online_config(skip)]
            pub min_write_buffer_number_to_merge: i32,
            pub max_bytes_for_level_base: ReadableSize,
            pub target_file_size_base: ReadableSize,
            pub level0_file_num_compaction_trigger: i32,
            pub level0_slowdown_writes_trigger: i32,
            pub level0_stop_writes_trigger: i32,
            pub max_compaction_bytes: ReadableSize,
            #[serde(with = "rocks_config::compaction_pri_serde")]
            #[online_config(skip)]
            pub compaction_pri: CompactionPriority,
            #[online_config(skip)]
            pub dynamic_level_bytes: bool,
            #[online_config(skip)]
            pub num_levels: i32,
            pub max_bytes_for_level_multiplier: i32,
            #[serde(with = "rocks_config::compaction_style_serde")]
            #[online_config(skip)]
            pub compaction_style: DBCompactionStyle,
            pub disable_auto_compactions: bool,
            pub disable_write_stall: bool,
            pub soft_pending_compaction_bytes_limit: ReadableSize,
            pub hard_pending_compaction_bytes_limit: ReadableSize,
            #[online_config(skip)]
            pub force_consistency_checks: bool,
            #[online_config(skip)]
            pub prop_size_index_distance: u64,
            #[online_config(skip)]
            pub prop_keys_index_distance: u64,
            #[online_config(skip)]
            pub enable_doubly_skiplist: bool,
            #[online_config(skip)]
            pub enable_compaction_guard: bool,
            #[online_config(skip)]
            pub compaction_guard_min_output_file_size: ReadableSize,
            #[online_config(skip)]
            pub compaction_guard_max_output_file_size: ReadableSize,
            #[serde(with = "rocks_config::compression_type_serde")]
            #[online_config(skip)]
            pub bottommost_level_compression: DBCompressionType,
            #[online_config(skip)]
            pub bottommost_zstd_compression_dict_size: i32,
            #[online_config(skip)]
            pub bottommost_zstd_compression_sample_size: i32,
            #[online_config(submodule)]
            pub titan: TitanCfConfig,
        }

        impl $name {
            fn validate(&self) -> Result<(), Box<dyn Error>> {
                if self.block_size.0 as usize > MAX_BLOCK_SIZE {
                    return Err(format!(
                        "invalid block-size {} for {}, exceed max size {}",
                        self.block_size.0,
                        stringify!($name),
                        MAX_BLOCK_SIZE
                    )
                    .into());
                }
                Ok(())
            }
        }
    };
}

macro_rules! write_into_metrics {
    ($cf:expr, $tag:expr, $metrics:expr) => {{
        $metrics
            .with_label_values(&[$tag, "block_size"])
            .set($cf.block_size.0 as f64);
        $metrics
            .with_label_values(&[$tag, "block_cache_size"])
            .set($cf.block_cache_size.0 as f64);
        $metrics
            .with_label_values(&[$tag, "disable_block_cache"])
            .set(($cf.disable_block_cache as i32).into());

        $metrics
            .with_label_values(&[$tag, "cache_index_and_filter_blocks"])
            .set(($cf.cache_index_and_filter_blocks as i32).into());
        $metrics
            .with_label_values(&[$tag, "pin_l0_filter_and_index_blocks"])
            .set(($cf.pin_l0_filter_and_index_blocks as i32).into());

        $metrics
            .with_label_values(&[$tag, "use_bloom_filter"])
            .set(($cf.use_bloom_filter as i32).into());
        $metrics
            .with_label_values(&[$tag, "optimize_filters_for_hits"])
            .set(($cf.optimize_filters_for_hits as i32).into());
        $metrics
            .with_label_values(&[$tag, "whole_key_filtering"])
            .set(($cf.whole_key_filtering as i32).into());
        $metrics
            .with_label_values(&[$tag, "bloom_filter_bits_per_key"])
            .set($cf.bloom_filter_bits_per_key.into());
        $metrics
            .with_label_values(&[$tag, "block_based_bloom_filter"])
            .set(($cf.block_based_bloom_filter as i32).into());

        $metrics
            .with_label_values(&[$tag, "read_amp_bytes_per_bit"])
            .set($cf.read_amp_bytes_per_bit.into());
        $metrics
            .with_label_values(&[$tag, "write_buffer_size"])
            .set($cf.write_buffer_size.0 as f64);
        $metrics
            .with_label_values(&[$tag, "max_write_buffer_number"])
            .set($cf.max_write_buffer_number.into());
        $metrics
            .with_label_values(&[$tag, "min_write_buffer_number_to_merge"])
            .set($cf.min_write_buffer_number_to_merge.into());
        $metrics
            .with_label_values(&[$tag, "max_bytes_for_level_base"])
            .set($cf.max_bytes_for_level_base.0 as f64);
        $metrics
            .with_label_values(&[$tag, "target_file_size_base"])
            .set($cf.target_file_size_base.0 as f64);
        $metrics
            .with_label_values(&[$tag, "level0_file_num_compaction_trigger"])
            .set($cf.level0_file_num_compaction_trigger.into());
        $metrics
            .with_label_values(&[$tag, "level0_slowdown_writes_trigger"])
            .set($cf.level0_slowdown_writes_trigger.into());
        $metrics
            .with_label_values(&[$tag, "level0_stop_writes_trigger"])
            .set($cf.level0_stop_writes_trigger.into());
        $metrics
            .with_label_values(&[$tag, "max_compaction_bytes"])
            .set($cf.max_compaction_bytes.0 as f64);
        $metrics
            .with_label_values(&[$tag, "dynamic_level_bytes"])
            .set(($cf.dynamic_level_bytes as i32).into());
        $metrics
            .with_label_values(&[$tag, "num_levels"])
            .set($cf.num_levels.into());
        $metrics
            .with_label_values(&[$tag, "max_bytes_for_level_multiplier"])
            .set($cf.max_bytes_for_level_multiplier.into());

        $metrics
            .with_label_values(&[$tag, "disable_auto_compactions"])
            .set(($cf.disable_auto_compactions as i32).into());
        $metrics
            .with_label_values(&[$tag, "disable_write_stall"])
            .set(($cf.disable_write_stall as i32).into());
        $metrics
            .with_label_values(&[$tag, "soft_pending_compaction_bytes_limit"])
            .set($cf.soft_pending_compaction_bytes_limit.0 as f64);
        $metrics
            .with_label_values(&[$tag, "hard_pending_compaction_bytes_limit"])
            .set($cf.hard_pending_compaction_bytes_limit.0 as f64);
        $metrics
            .with_label_values(&[$tag, "force_consistency_checks"])
            .set(($cf.force_consistency_checks as i32).into());
        $metrics
            .with_label_values(&[$tag, "enable_doubly_skiplist"])
            .set(($cf.enable_doubly_skiplist as i32).into());
        $metrics
            .with_label_values(&[$tag, "titan_min_blob_size"])
            .set($cf.titan.min_blob_size.0 as f64);
        $metrics
            .with_label_values(&[$tag, "titan_blob_cache_size"])
            .set($cf.titan.blob_cache_size.0 as f64);
        $metrics
            .with_label_values(&[$tag, "titan_min_gc_batch_size"])
            .set($cf.titan.min_gc_batch_size.0 as f64);
        $metrics
            .with_label_values(&[$tag, "titan_max_gc_batch_size"])
            .set($cf.titan.max_gc_batch_size.0 as f64);
        $metrics
            .with_label_values(&[$tag, "titan_discardable_ratio"])
            .set($cf.titan.discardable_ratio);
        $metrics
            .with_label_values(&[$tag, "titan_sample_ratio"])
            .set($cf.titan.sample_ratio);
        $metrics
            .with_label_values(&[$tag, "titan_merge_small_file_threshold"])
            .set($cf.titan.merge_small_file_threshold.0 as f64);
    }};
}

macro_rules! build_cf_opt {
    ($opt:ident, $cf_name:ident, $cache:ident, $region_info_provider:ident) => {{
        let mut block_base_opts = BlockBasedOptions::new();
        block_base_opts.set_block_size($opt.block_size.0 as usize);
        block_base_opts.set_no_block_cache($opt.disable_block_cache);
        if let Some(cache) = $cache {
            block_base_opts.set_block_cache(cache);
        } else {
            let mut cache_opts = LRUCacheOptions::new();
            cache_opts.set_capacity($opt.block_cache_size.0 as usize);
            block_base_opts.set_block_cache(&Cache::new_lru_cache(cache_opts));
        }
        block_base_opts.set_cache_index_and_filter_blocks($opt.cache_index_and_filter_blocks);
        block_base_opts
            .set_pin_l0_filter_and_index_blocks_in_cache($opt.pin_l0_filter_and_index_blocks);
        if $opt.use_bloom_filter {
            block_base_opts.set_bloom_filter(
                $opt.bloom_filter_bits_per_key,
                $opt.block_based_bloom_filter,
            );
            block_base_opts.set_whole_key_filtering($opt.whole_key_filtering);
        }
        block_base_opts.set_read_amp_bytes_per_bit($opt.read_amp_bytes_per_bit);
        let mut cf_opts = ColumnFamilyOptions::new();
        cf_opts.set_block_based_table_factory(&block_base_opts);
        cf_opts.set_num_levels($opt.num_levels);
        assert!($opt.compression_per_level.len() >= $opt.num_levels as usize);
        let compression_per_level = $opt.compression_per_level[..$opt.num_levels as usize].to_vec();
        cf_opts.compression_per_level(compression_per_level.as_slice());
        cf_opts.bottommost_compression($opt.bottommost_level_compression);
        // To set for bottommost level sst compression. The first 3 parameters refer to the
        // default value in `CompressionOptions` in `rocksdb/include/rocksdb/advanced_options.h`.
        cf_opts.set_bottommost_level_compression_options(
            -14,   /* window_bits */
            32767, /* level */
            0,     /* strategy */
            $opt.bottommost_zstd_compression_dict_size,
            $opt.bottommost_zstd_compression_sample_size,
        );
        cf_opts.set_write_buffer_size($opt.write_buffer_size.0);
        cf_opts.set_max_write_buffer_number($opt.max_write_buffer_number);
        cf_opts.set_min_write_buffer_number_to_merge($opt.min_write_buffer_number_to_merge);
        cf_opts.set_max_bytes_for_level_base($opt.max_bytes_for_level_base.0);
        cf_opts.set_target_file_size_base($opt.target_file_size_base.0);
        cf_opts.set_level_zero_file_num_compaction_trigger($opt.level0_file_num_compaction_trigger);
        cf_opts.set_level_zero_slowdown_writes_trigger($opt.level0_slowdown_writes_trigger);
        cf_opts.set_level_zero_stop_writes_trigger($opt.level0_stop_writes_trigger);
        cf_opts.set_max_compaction_bytes($opt.max_compaction_bytes.0);
        cf_opts.compaction_priority($opt.compaction_pri);
        cf_opts.set_level_compaction_dynamic_level_bytes($opt.dynamic_level_bytes);
        cf_opts.set_max_bytes_for_level_multiplier($opt.max_bytes_for_level_multiplier);
        cf_opts.set_compaction_style($opt.compaction_style);
        cf_opts.set_disable_auto_compactions($opt.disable_auto_compactions);
        cf_opts.set_disable_write_stall($opt.disable_write_stall);
        cf_opts.set_soft_pending_compaction_bytes_limit($opt.soft_pending_compaction_bytes_limit.0);
        cf_opts.set_hard_pending_compaction_bytes_limit($opt.hard_pending_compaction_bytes_limit.0);
        cf_opts.set_optimize_filters_for_hits($opt.optimize_filters_for_hits);
        cf_opts.set_force_consistency_checks($opt.force_consistency_checks);
        if $opt.enable_doubly_skiplist {
            cf_opts.set_doubly_skiplist();
        }
        if $opt.enable_compaction_guard {
            if let Some(provider) = $region_info_provider {
                let factory = CompactionGuardGeneratorFactory::new(
                    $cf_name,
                    provider.clone(),
                    $opt.compaction_guard_min_output_file_size.0,
                )
                .unwrap();
                cf_opts.set_sst_partitioner_factory(RocksSstPartitionerFactory(factory));
                cf_opts.set_target_file_size_base($opt.compaction_guard_max_output_file_size.0);
            } else {
                warn!("compaction guard is disabled due to region info provider not available")
            }
        }
        cf_opts
    }};
}

cf_config!(DefaultCfConfig);

impl Default for DefaultCfConfig {
    fn default() -> DefaultCfConfig {
        let total_mem = SysQuota::memory_limit_in_bytes();

        DefaultCfConfig {
            block_size: ReadableSize::kb(64),
            block_cache_size: memory_limit_for_cf(false, CF_DEFAULT, total_mem),
            disable_block_cache: false,
            cache_index_and_filter_blocks: true,
            pin_l0_filter_and_index_blocks: true,
            use_bloom_filter: true,
            optimize_filters_for_hits: true,
            whole_key_filtering: true,
            bloom_filter_bits_per_key: 10,
            block_based_bloom_filter: false,
            read_amp_bytes_per_bit: 0,
            compression_per_level: [
                DBCompressionType::No,
                DBCompressionType::No,
                DBCompressionType::Lz4,
                DBCompressionType::Lz4,
                DBCompressionType::Lz4,
                DBCompressionType::Zstd,
                DBCompressionType::Zstd,
            ],
            write_buffer_size: ReadableSize::mb(128),
            max_write_buffer_number: 5,
            min_write_buffer_number_to_merge: 1,
            max_bytes_for_level_base: ReadableSize::mb(512),
            target_file_size_base: ReadableSize::mb(8),
            level0_file_num_compaction_trigger: 4,
            level0_slowdown_writes_trigger: 20,
            level0_stop_writes_trigger: 36,
            max_compaction_bytes: ReadableSize::gb(2),
            compaction_pri: CompactionPriority::MinOverlappingRatio,
            dynamic_level_bytes: true,
            num_levels: 7,
            max_bytes_for_level_multiplier: 10,
            compaction_style: DBCompactionStyle::Level,
            disable_auto_compactions: false,
            disable_write_stall: false,
            soft_pending_compaction_bytes_limit: ReadableSize::gb(192),
            hard_pending_compaction_bytes_limit: ReadableSize::gb(256),
            force_consistency_checks: false,
            prop_size_index_distance: DEFAULT_PROP_SIZE_INDEX_DISTANCE,
            prop_keys_index_distance: DEFAULT_PROP_KEYS_INDEX_DISTANCE,
            enable_doubly_skiplist: true,
            enable_compaction_guard: true,
            compaction_guard_min_output_file_size: ReadableSize::mb(8),
            compaction_guard_max_output_file_size: ReadableSize::mb(128),
            titan: TitanCfConfig::default(),
            bottommost_level_compression: DBCompressionType::Zstd,
            bottommost_zstd_compression_dict_size: 0,
            bottommost_zstd_compression_sample_size: 0,
        }
    }
}

impl DefaultCfConfig {
    pub fn build_opt(
        &self,
        cache: &Option<Cache>,
        region_info_accessor: Option<&RegionInfoAccessor>,
        api_version: ApiVersion,
    ) -> ColumnFamilyOptions {
        let mut cf_opts = build_cf_opt!(self, CF_DEFAULT, cache, region_info_accessor);
        let f = RangePropertiesCollectorFactory {
            prop_size_index_distance: self.prop_size_index_distance,
            prop_keys_index_distance: self.prop_keys_index_distance,
        };
        cf_opts.add_table_properties_collector_factory("tikv.range-properties-collector", f);
        match api_version {
            ApiVersion::V1 => {
                // nothing to do
            }
            ApiVersion::V1ttl => {
                cf_opts.add_table_properties_collector_factory(
                    "tikv.ttl-properties-collector",
                    TtlPropertiesCollectorFactory::<ApiV1Ttl>::default(),
                );
                cf_opts
                    .set_compaction_filter_factory(
                        "ttl_compaction_filter_factory",
                        TtlCompactionFilterFactory::<ApiV1Ttl>::default(),
                    )
                    .unwrap();
            }
            ApiVersion::V2 => {
                cf_opts
                    .set_compaction_filter_factory(
                        "apiv2_gc_compaction_filter_factory",
                        RawCompactionFilterFactory,
                    )
                    .unwrap();
            }
        }
        cf_opts.set_titandb_options(&self.titan.build_opts());
        cf_opts
    }
}

cf_config!(WriteCfConfig);

impl Default for WriteCfConfig {
    fn default() -> WriteCfConfig {
        let total_mem = SysQuota::memory_limit_in_bytes();

        // Setting blob_run_mode=read_only effectively disable Titan.
        let titan = TitanCfConfig {
            blob_run_mode: BlobRunMode::ReadOnly,
            ..Default::default()
        };

        WriteCfConfig {
            block_size: ReadableSize::kb(64),
            block_cache_size: memory_limit_for_cf(false, CF_WRITE, total_mem),
            disable_block_cache: false,
            cache_index_and_filter_blocks: true,
            pin_l0_filter_and_index_blocks: true,
            use_bloom_filter: true,
            optimize_filters_for_hits: false,
            whole_key_filtering: false,
            bloom_filter_bits_per_key: 10,
            block_based_bloom_filter: false,
            read_amp_bytes_per_bit: 0,
            compression_per_level: [
                DBCompressionType::No,
                DBCompressionType::No,
                DBCompressionType::Lz4,
                DBCompressionType::Lz4,
                DBCompressionType::Lz4,
                DBCompressionType::Zstd,
                DBCompressionType::Zstd,
            ],
            write_buffer_size: ReadableSize::mb(128),
            max_write_buffer_number: 5,
            min_write_buffer_number_to_merge: 1,
            max_bytes_for_level_base: ReadableSize::mb(512),
            target_file_size_base: ReadableSize::mb(8),
            level0_file_num_compaction_trigger: 4,
            level0_slowdown_writes_trigger: 20,
            level0_stop_writes_trigger: 36,
            max_compaction_bytes: ReadableSize::gb(2),
            compaction_pri: CompactionPriority::MinOverlappingRatio,
            dynamic_level_bytes: true,
            num_levels: 7,
            max_bytes_for_level_multiplier: 10,
            compaction_style: DBCompactionStyle::Level,
            disable_auto_compactions: false,
            disable_write_stall: false,
            soft_pending_compaction_bytes_limit: ReadableSize::gb(192),
            hard_pending_compaction_bytes_limit: ReadableSize::gb(256),
            force_consistency_checks: false,
            prop_size_index_distance: DEFAULT_PROP_SIZE_INDEX_DISTANCE,
            prop_keys_index_distance: DEFAULT_PROP_KEYS_INDEX_DISTANCE,
            enable_doubly_skiplist: true,
            enable_compaction_guard: true,
            compaction_guard_min_output_file_size: ReadableSize::mb(8),
            compaction_guard_max_output_file_size: ReadableSize::mb(128),
            titan,
            bottommost_level_compression: DBCompressionType::Zstd,
            bottommost_zstd_compression_dict_size: 0,
            bottommost_zstd_compression_sample_size: 0,
        }
    }
}

impl WriteCfConfig {
    pub fn build_opt(
        &self,
        cache: &Option<Cache>,
        region_info_accessor: Option<&RegionInfoAccessor>,
    ) -> ColumnFamilyOptions {
        let mut cf_opts = build_cf_opt!(self, CF_WRITE, cache, region_info_accessor);
        // Prefix extractor(trim the timestamp at tail) for write cf.
        cf_opts
            .set_prefix_extractor(
                "FixedSuffixSliceTransform",
                FixedSuffixSliceTransform::new(8),
            )
            .unwrap();
        // Create prefix bloom filter for memtable.
        cf_opts.set_memtable_prefix_bloom_size_ratio(0.1);
        // Collects user defined properties.
        cf_opts.add_table_properties_collector_factory(
            "tikv.mvcc-properties-collector",
            MvccPropertiesCollectorFactory::default(),
        );
        let f = RangePropertiesCollectorFactory {
            prop_size_index_distance: self.prop_size_index_distance,
            prop_keys_index_distance: self.prop_keys_index_distance,
        };
        cf_opts.add_table_properties_collector_factory("tikv.range-properties-collector", f);
        cf_opts
            .set_compaction_filter_factory(
                "write_compaction_filter_factory",
                WriteCompactionFilterFactory,
            )
            .unwrap();
        cf_opts.set_titandb_options(&self.titan.build_opts());
        cf_opts
    }
}

cf_config!(LockCfConfig);

impl Default for LockCfConfig {
    fn default() -> LockCfConfig {
        let total_mem = SysQuota::memory_limit_in_bytes();

        // Setting blob_run_mode=read_only effectively disable Titan.
        let titan = TitanCfConfig {
            blob_run_mode: BlobRunMode::ReadOnly,
            ..Default::default()
        };

        LockCfConfig {
            block_size: ReadableSize::kb(16),
            block_cache_size: memory_limit_for_cf(false, CF_LOCK, total_mem),
            disable_block_cache: false,
            cache_index_and_filter_blocks: true,
            pin_l0_filter_and_index_blocks: true,
            use_bloom_filter: true,
            optimize_filters_for_hits: false,
            whole_key_filtering: true,
            bloom_filter_bits_per_key: 10,
            block_based_bloom_filter: false,
            read_amp_bytes_per_bit: 0,
            compression_per_level: [DBCompressionType::No; 7],
            write_buffer_size: ReadableSize::mb(32),
            max_write_buffer_number: 5,
            min_write_buffer_number_to_merge: 1,
            max_bytes_for_level_base: ReadableSize::mb(128),
            target_file_size_base: ReadableSize::mb(8),
            level0_file_num_compaction_trigger: 1,
            level0_slowdown_writes_trigger: 20,
            level0_stop_writes_trigger: 36,
            max_compaction_bytes: ReadableSize::gb(2),
            compaction_pri: CompactionPriority::ByCompensatedSize,
            dynamic_level_bytes: true,
            num_levels: 7,
            max_bytes_for_level_multiplier: 10,
            compaction_style: DBCompactionStyle::Level,
            disable_auto_compactions: false,
            disable_write_stall: false,
            soft_pending_compaction_bytes_limit: ReadableSize::gb(192),
            hard_pending_compaction_bytes_limit: ReadableSize::gb(256),
            force_consistency_checks: false,
            prop_size_index_distance: DEFAULT_PROP_SIZE_INDEX_DISTANCE,
            prop_keys_index_distance: DEFAULT_PROP_KEYS_INDEX_DISTANCE,
            enable_doubly_skiplist: true,
            enable_compaction_guard: false,
            compaction_guard_min_output_file_size: ReadableSize::mb(8),
            compaction_guard_max_output_file_size: ReadableSize::mb(128),
            titan,
            bottommost_level_compression: DBCompressionType::Disable,
            bottommost_zstd_compression_dict_size: 0,
            bottommost_zstd_compression_sample_size: 0,
        }
    }
}

impl LockCfConfig {
    pub fn build_opt(&self, cache: &Option<Cache>) -> ColumnFamilyOptions {
        let no_region_info_accessor: Option<&RegionInfoAccessor> = None;
        let mut cf_opts = build_cf_opt!(self, CF_LOCK, cache, no_region_info_accessor);
        cf_opts
            .set_prefix_extractor("NoopSliceTransform", NoopSliceTransform)
            .unwrap();
        let f = RangePropertiesCollectorFactory {
            prop_size_index_distance: self.prop_size_index_distance,
            prop_keys_index_distance: self.prop_keys_index_distance,
        };
        cf_opts.add_table_properties_collector_factory("tikv.range-properties-collector", f);
        cf_opts.set_memtable_prefix_bloom_size_ratio(0.1);
        cf_opts.set_titandb_options(&self.titan.build_opts());
        cf_opts
    }
}

cf_config!(RaftCfConfig);

impl Default for RaftCfConfig {
    fn default() -> RaftCfConfig {
        // Setting blob_run_mode=read_only effectively disable Titan.
        let titan = TitanCfConfig {
            blob_run_mode: BlobRunMode::ReadOnly,
            ..Default::default()
        };
        RaftCfConfig {
            block_size: ReadableSize::kb(16),
            block_cache_size: ReadableSize::mb(128),
            disable_block_cache: false,
            cache_index_and_filter_blocks: true,
            pin_l0_filter_and_index_blocks: true,
            use_bloom_filter: true,
            optimize_filters_for_hits: true,
            whole_key_filtering: true,
            bloom_filter_bits_per_key: 10,
            block_based_bloom_filter: false,
            read_amp_bytes_per_bit: 0,
            compression_per_level: [DBCompressionType::No; 7],
            write_buffer_size: ReadableSize::mb(128),
            max_write_buffer_number: 5,
            min_write_buffer_number_to_merge: 1,
            max_bytes_for_level_base: ReadableSize::mb(128),
            target_file_size_base: ReadableSize::mb(8),
            level0_file_num_compaction_trigger: 1,
            level0_slowdown_writes_trigger: 20,
            level0_stop_writes_trigger: 36,
            max_compaction_bytes: ReadableSize::gb(2),
            compaction_pri: CompactionPriority::ByCompensatedSize,
            dynamic_level_bytes: true,
            num_levels: 7,
            max_bytes_for_level_multiplier: 10,
            compaction_style: DBCompactionStyle::Level,
            disable_auto_compactions: false,
            disable_write_stall: false,
            soft_pending_compaction_bytes_limit: ReadableSize::gb(192),
            hard_pending_compaction_bytes_limit: ReadableSize::gb(256),
            force_consistency_checks: false,
            prop_size_index_distance: DEFAULT_PROP_SIZE_INDEX_DISTANCE,
            prop_keys_index_distance: DEFAULT_PROP_KEYS_INDEX_DISTANCE,
            enable_doubly_skiplist: true,
            enable_compaction_guard: false,
            compaction_guard_min_output_file_size: ReadableSize::mb(8),
            compaction_guard_max_output_file_size: ReadableSize::mb(128),
            titan,
            bottommost_level_compression: DBCompressionType::Disable,
            bottommost_zstd_compression_dict_size: 0,
            bottommost_zstd_compression_sample_size: 0,
        }
    }
}

impl RaftCfConfig {
    pub fn build_opt(&self, cache: &Option<Cache>) -> ColumnFamilyOptions {
        let no_region_info_accessor: Option<&RegionInfoAccessor> = None;
        let mut cf_opts = build_cf_opt!(self, CF_RAFT, cache, no_region_info_accessor);
        cf_opts
            .set_prefix_extractor("NoopSliceTransform", NoopSliceTransform)
            .unwrap();
        cf_opts.set_memtable_prefix_bloom_size_ratio(0.1);
        cf_opts.set_titandb_options(&self.titan.build_opts());
        cf_opts
    }
}

#[derive(Clone, Serialize, Deserialize, PartialEq, Debug)]
#[serde(default)]
#[serde(rename_all = "kebab-case")]
// Note that Titan is still an experimental feature. Once enabled, it can't fall back.
// Forced fallback may result in data loss.
pub struct TitanDBConfig {
    pub enabled: bool,
    pub dirname: String,
    pub disable_gc: bool,
    pub max_background_gc: i32,
    // The value of this field will be truncated to seconds.
    pub purge_obsolete_files_period: ReadableDuration,
}

impl Default for TitanDBConfig {
    fn default() -> Self {
        Self {
            enabled: false,
            dirname: "".to_owned(),
            disable_gc: false,
            max_background_gc: 4,
            purge_obsolete_files_period: ReadableDuration::secs(10),
        }
    }
}

impl TitanDBConfig {
    fn build_opts(&self) -> TitanDBOptions {
        let mut opts = TitanDBOptions::new();
        opts.set_dirname(&self.dirname);
        opts.set_disable_background_gc(self.disable_gc);
        opts.set_max_background_gc(self.max_background_gc);
        opts.set_purge_obsolete_files_period(self.purge_obsolete_files_period.as_secs() as usize);
        opts
    }

    fn validate(&self) -> Result<(), Box<dyn Error>> {
        Ok(())
    }
}

#[derive(Clone, Serialize, Deserialize, PartialEq, Debug, OnlineConfig)]
#[serde(default)]
#[serde(rename_all = "kebab-case")]
pub struct DbConfig {
    #[online_config(skip)]
    pub info_log_level: LogLevel,
    #[serde(with = "rocks_config::recovery_mode_serde")]
    #[online_config(skip)]
    pub wal_recovery_mode: DBRecoveryMode,
    #[online_config(skip)]
    pub wal_dir: String,
    #[online_config(skip)]
    pub wal_ttl_seconds: u64,
    #[online_config(skip)]
    pub wal_size_limit: ReadableSize,
    pub max_total_wal_size: ReadableSize,
    pub max_background_jobs: i32,
    pub max_background_flushes: i32,
    #[online_config(skip)]
    pub max_manifest_file_size: ReadableSize,
    #[online_config(skip)]
    pub create_if_missing: bool,
    pub max_open_files: i32,
    #[online_config(skip)]
    pub enable_statistics: bool,
    #[online_config(skip)]
    pub stats_dump_period: ReadableDuration,
    pub compaction_readahead_size: ReadableSize,
    #[online_config(skip)]
    pub info_log_max_size: ReadableSize,
    #[online_config(skip)]
    pub info_log_roll_time: ReadableDuration,
    #[online_config(skip)]
    pub info_log_keep_log_file_num: u64,
    #[online_config(skip)]
    pub info_log_dir: String,
    pub rate_bytes_per_sec: ReadableSize,
    #[online_config(skip)]
    pub rate_limiter_refill_period: ReadableDuration,
    #[serde(with = "rocks_config::rate_limiter_mode_serde")]
    #[online_config(skip)]
    pub rate_limiter_mode: DBRateLimiterMode,
    // deprecated. use rate_limiter_auto_tuned.
    #[online_config(skip)]
    #[doc(hidden)]
    #[serde(skip_serializing)]
    pub auto_tuned: Option<bool>,
    pub rate_limiter_auto_tuned: bool,
    pub bytes_per_sync: ReadableSize,
    pub wal_bytes_per_sync: ReadableSize,
    #[online_config(skip)]
    pub max_sub_compactions: u32,
    pub writable_file_max_buffer_size: ReadableSize,
    #[online_config(skip)]
    pub use_direct_io_for_flush_and_compaction: bool,
    #[online_config(skip)]
    pub enable_pipelined_write: bool,
    // deprecated. TiKV will use a new write mode when set `enable_pipelined_write` false and fall
    // back to write mode in 3.0 when set `enable_pipelined_write` true. The code of multi-batch-write
    // in RocksDB has been removed.
    #[online_config(skip)]
    pub enable_multi_batch_write: bool,
    #[online_config(skip)]
    pub enable_unordered_write: bool,
    #[online_config(submodule)]
    pub defaultcf: DefaultCfConfig,
    #[online_config(submodule)]
    pub writecf: WriteCfConfig,
    #[online_config(submodule)]
    pub lockcf: LockCfConfig,
    #[online_config(submodule)]
    pub raftcf: RaftCfConfig,
    #[online_config(skip)]
    pub titan: TitanDBConfig,
}

impl Default for DbConfig {
    fn default() -> DbConfig {
        let bg_job_limits = get_background_job_limits(&KVDB_DEFAULT_BACKGROUND_JOB_LIMITS);
        let titan_config = TitanDBConfig {
            max_background_gc: bg_job_limits.max_titan_background_gc as i32,
            ..Default::default()
        };
        DbConfig {
            wal_recovery_mode: DBRecoveryMode::PointInTime,
            wal_dir: "".to_owned(),
            wal_ttl_seconds: 0,
            wal_size_limit: ReadableSize::kb(0),
            max_total_wal_size: ReadableSize::gb(4),
            max_background_jobs: bg_job_limits.max_background_jobs as i32,
            max_background_flushes: bg_job_limits.max_background_flushes as i32,
            max_manifest_file_size: ReadableSize::mb(128),
            create_if_missing: true,
            max_open_files: 40960,
            enable_statistics: true,
            stats_dump_period: ReadableDuration::minutes(10),
            compaction_readahead_size: ReadableSize::kb(0),
            info_log_max_size: ReadableSize::gb(1),
            info_log_roll_time: ReadableDuration::secs(0),
            info_log_keep_log_file_num: 10,
            info_log_dir: "".to_owned(),
            info_log_level: LogLevel::Info,
            rate_bytes_per_sec: ReadableSize::gb(10),
            rate_limiter_refill_period: ReadableDuration::millis(100),
            rate_limiter_mode: DBRateLimiterMode::WriteOnly,
            auto_tuned: None, // deprecated
            rate_limiter_auto_tuned: true,
            bytes_per_sync: ReadableSize::mb(1),
            wal_bytes_per_sync: ReadableSize::kb(512),
            max_sub_compactions: bg_job_limits.max_sub_compactions as u32,
            writable_file_max_buffer_size: ReadableSize::mb(1),
            use_direct_io_for_flush_and_compaction: false,
            enable_pipelined_write: false,
            enable_multi_batch_write: true, // deprecated
            enable_unordered_write: false,
            defaultcf: DefaultCfConfig::default(),
            writecf: WriteCfConfig::default(),
            lockcf: LockCfConfig::default(),
            raftcf: RaftCfConfig::default(),
            titan: titan_config,
        }
    }
}

impl DbConfig {
    pub fn build_opt(&self) -> DBOptions {
        let mut opts = DBOptions::new();
        opts.set_wal_recovery_mode(self.wal_recovery_mode);
        if !self.wal_dir.is_empty() {
            opts.set_wal_dir(&self.wal_dir);
        }
        opts.set_wal_ttl_seconds(self.wal_ttl_seconds);
        opts.set_wal_size_limit_mb(self.wal_size_limit.as_mb());
        opts.set_max_total_wal_size(self.max_total_wal_size.0);
        opts.set_max_background_jobs(self.max_background_jobs);
        // RocksDB will cap flush and compaction threads to at least one
        opts.set_max_background_flushes(self.max_background_flushes);
        opts.set_max_background_compactions(self.max_background_jobs - self.max_background_flushes);
        opts.set_max_manifest_file_size(self.max_manifest_file_size.0);
        opts.create_if_missing(self.create_if_missing);
        opts.set_max_open_files(self.max_open_files);
        opts.enable_statistics(self.enable_statistics);
        opts.set_stats_dump_period_sec(self.stats_dump_period.as_secs() as usize);
        opts.set_compaction_readahead_size(self.compaction_readahead_size.0);
        opts.set_max_log_file_size(self.info_log_max_size.0);
        opts.set_log_file_time_to_roll(self.info_log_roll_time.as_secs());
        opts.set_keep_log_file_num(self.info_log_keep_log_file_num);
        if self.rate_bytes_per_sec.0 > 0 {
            if self.rate_limiter_auto_tuned {
                opts.set_writeampbasedratelimiter_with_auto_tuned(
                    self.rate_bytes_per_sec.0 as i64,
                    (self.rate_limiter_refill_period.as_millis() * 1000) as i64,
                    self.rate_limiter_mode,
                    self.rate_limiter_auto_tuned,
                );
            } else {
                opts.set_ratelimiter_with_auto_tuned(
                    self.rate_bytes_per_sec.0 as i64,
                    (self.rate_limiter_refill_period.as_millis() * 1000) as i64,
                    self.rate_limiter_mode,
                    self.rate_limiter_auto_tuned,
                );
            }
        }

        opts.set_bytes_per_sync(self.bytes_per_sync.0 as u64);
        opts.set_wal_bytes_per_sync(self.wal_bytes_per_sync.0 as u64);
        opts.set_max_subcompactions(self.max_sub_compactions);
        opts.set_writable_file_max_buffer_size(self.writable_file_max_buffer_size.0 as i32);
        opts.set_use_direct_io_for_flush_and_compaction(
            self.use_direct_io_for_flush_and_compaction,
        );
        opts.enable_pipelined_write(self.enable_pipelined_write);
        let enable_pipelined_commit = !self.enable_pipelined_write && !self.enable_unordered_write;
        opts.enable_pipelined_commit(enable_pipelined_commit);
        opts.enable_unordered_write(self.enable_unordered_write);
        opts.set_info_log(RocksdbLogger::default());
        opts.set_info_log_level(self.info_log_level.into());
        if self.titan.enabled {
            opts.set_titandb_options(&self.titan.build_opts());
        }
        opts
    }

    pub fn build_cf_opts(
        &self,
        cache: &Option<Cache>,
        region_info_accessor: Option<&RegionInfoAccessor>,
        api_version: ApiVersion,
    ) -> Vec<CFOptions<'_>> {
        vec![
            CFOptions::new(
                CF_DEFAULT,
                self.defaultcf
                    .build_opt(cache, region_info_accessor, api_version),
            ),
            CFOptions::new(CF_LOCK, self.lockcf.build_opt(cache)),
            CFOptions::new(
                CF_WRITE,
                self.writecf.build_opt(cache, region_info_accessor),
            ),
            // TODO: remove CF_RAFT.
            CFOptions::new(CF_RAFT, self.raftcf.build_opt(cache)),
        ]
    }

    fn validate(&mut self) -> Result<(), Box<dyn Error>> {
        self.defaultcf.validate()?;
        self.lockcf.validate()?;
        self.writecf.validate()?;
        self.raftcf.validate()?;
        self.titan.validate()?;
        if self.enable_unordered_write {
            if self.titan.enabled {
                return Err("RocksDB.unordered_write does not support Titan".into());
            }
            self.enable_pipelined_write = false;
        }

        // Since the following configuration supports online update, in order to
        // prevent mistakenly inputting too large values, the max limit is made
        // according to the cpu quota * 10. Notice 10 is only an estimate, not an
        // empirical value.
        let limit = SysQuota::cpu_cores_quota() as i32 * 10;
        if self.max_background_jobs <= 0 || self.max_background_jobs > limit {
            return Err(format!(
                "max_background_jobs should be greater than 0 and less than or equal to {:?}",
                limit,
            )
            .into());
        }
        if self.max_background_flushes <= 0 || self.max_background_flushes > limit {
            return Err(format!(
                "max_background_flushes should be greater than 0 and less than or equal to {:?}",
                limit,
            )
            .into());
        }
        Ok(())
    }

    fn write_into_metrics(&self) {
        write_into_metrics!(self.defaultcf, CF_DEFAULT, CONFIG_ROCKSDB_GAUGE);
        write_into_metrics!(self.lockcf, CF_LOCK, CONFIG_ROCKSDB_GAUGE);
        write_into_metrics!(self.writecf, CF_WRITE, CONFIG_ROCKSDB_GAUGE);
        write_into_metrics!(self.raftcf, CF_RAFT, CONFIG_ROCKSDB_GAUGE);
    }
}

cf_config!(RaftDefaultCfConfig);

impl Default for RaftDefaultCfConfig {
    fn default() -> RaftDefaultCfConfig {
        let total_mem = SysQuota::memory_limit_in_bytes();

        RaftDefaultCfConfig {
            block_size: ReadableSize::kb(64),
            block_cache_size: memory_limit_for_cf(true, CF_DEFAULT, total_mem),
            disable_block_cache: false,
            cache_index_and_filter_blocks: true,
            pin_l0_filter_and_index_blocks: true,
            use_bloom_filter: false,
            optimize_filters_for_hits: true,
            whole_key_filtering: true,
            bloom_filter_bits_per_key: 10,
            block_based_bloom_filter: false,
            read_amp_bytes_per_bit: 0,
            compression_per_level: [
                DBCompressionType::No,
                DBCompressionType::No,
                DBCompressionType::Lz4,
                DBCompressionType::Lz4,
                DBCompressionType::Lz4,
                DBCompressionType::Zstd,
                DBCompressionType::Zstd,
            ],
            write_buffer_size: ReadableSize::mb(128),
            max_write_buffer_number: 5,
            min_write_buffer_number_to_merge: 1,
            max_bytes_for_level_base: ReadableSize::mb(512),
            target_file_size_base: ReadableSize::mb(8),
            level0_file_num_compaction_trigger: 4,
            level0_slowdown_writes_trigger: 20,
            level0_stop_writes_trigger: 36,
            max_compaction_bytes: ReadableSize::gb(2),
            compaction_pri: CompactionPriority::ByCompensatedSize,
            dynamic_level_bytes: true,
            num_levels: 7,
            max_bytes_for_level_multiplier: 10,
            compaction_style: DBCompactionStyle::Level,
            disable_auto_compactions: false,
            disable_write_stall: false,
            soft_pending_compaction_bytes_limit: ReadableSize::gb(192),
            hard_pending_compaction_bytes_limit: ReadableSize::gb(256),
            force_consistency_checks: false,
            prop_size_index_distance: DEFAULT_PROP_SIZE_INDEX_DISTANCE,
            prop_keys_index_distance: DEFAULT_PROP_KEYS_INDEX_DISTANCE,
            enable_doubly_skiplist: true,
            enable_compaction_guard: false,
            compaction_guard_min_output_file_size: ReadableSize::mb(8),
            compaction_guard_max_output_file_size: ReadableSize::mb(128),
            titan: TitanCfConfig::default(),
            bottommost_level_compression: DBCompressionType::Disable,
            bottommost_zstd_compression_dict_size: 0,
            bottommost_zstd_compression_sample_size: 0,
        }
    }
}

impl RaftDefaultCfConfig {
    pub fn build_opt(&self, cache: &Option<Cache>) -> ColumnFamilyOptions {
        let no_region_info_accessor: Option<&RegionInfoAccessor> = None;
        let mut cf_opts = build_cf_opt!(self, CF_DEFAULT, cache, no_region_info_accessor);
        let f = FixedPrefixSliceTransform::new(region_raft_prefix_len());
        cf_opts
            .set_memtable_insert_hint_prefix_extractor("RaftPrefixSliceTransform", f)
            .unwrap();
        cf_opts.set_titandb_options(&self.titan.build_opts());
        cf_opts
    }
}

// RocksDB Env associate thread pools of multiple instances from the same process.
// When construct Options, options.env is set to same singleton Env::Default() object.
// So total max_background_jobs = max(rocksdb.max_background_jobs, raftdb.max_background_jobs)
// But each instance will limit their background jobs according to their own max_background_jobs
#[derive(Clone, Serialize, Deserialize, PartialEq, Debug, OnlineConfig)]
#[serde(default)]
#[serde(rename_all = "kebab-case")]
pub struct RaftDbConfig {
    #[serde(with = "rocks_config::recovery_mode_serde")]
    #[online_config(skip)]
    pub wal_recovery_mode: DBRecoveryMode,
    #[online_config(skip)]
    pub wal_dir: String,
    #[online_config(skip)]
    pub wal_ttl_seconds: u64,
    #[online_config(skip)]
    pub wal_size_limit: ReadableSize,
    pub max_total_wal_size: ReadableSize,
    pub max_background_jobs: i32,
    pub max_background_flushes: i32,
    #[online_config(skip)]
    pub max_manifest_file_size: ReadableSize,
    #[online_config(skip)]
    pub create_if_missing: bool,
    pub max_open_files: i32,
    #[online_config(skip)]
    pub enable_statistics: bool,
    #[online_config(skip)]
    pub stats_dump_period: ReadableDuration,
    pub compaction_readahead_size: ReadableSize,
    #[online_config(skip)]
    pub info_log_max_size: ReadableSize,
    #[online_config(skip)]
    pub info_log_roll_time: ReadableDuration,
    #[online_config(skip)]
    pub info_log_keep_log_file_num: u64,
    #[online_config(skip)]
    pub info_log_dir: String,
    #[online_config(skip)]
    pub info_log_level: LogLevel,
    #[online_config(skip)]
    pub max_sub_compactions: u32,
    pub writable_file_max_buffer_size: ReadableSize,
    #[online_config(skip)]
    pub use_direct_io_for_flush_and_compaction: bool,
    #[online_config(skip)]
    pub enable_pipelined_write: bool,
    #[online_config(skip)]
    pub enable_unordered_write: bool,
    #[online_config(skip)]
    pub allow_concurrent_memtable_write: bool,
    pub bytes_per_sync: ReadableSize,
    pub wal_bytes_per_sync: ReadableSize,
    #[online_config(submodule)]
    pub defaultcf: RaftDefaultCfConfig,
    #[online_config(skip)]
    pub titan: TitanDBConfig,
}

impl Default for RaftDbConfig {
    fn default() -> RaftDbConfig {
        let bg_job_limits = get_background_job_limits(&RAFTDB_DEFAULT_BACKGROUND_JOB_LIMITS);
        let titan_config = TitanDBConfig {
            max_background_gc: bg_job_limits.max_titan_background_gc as i32,
            ..Default::default()
        };
        RaftDbConfig {
            wal_recovery_mode: DBRecoveryMode::PointInTime,
            wal_dir: "".to_owned(),
            wal_ttl_seconds: 0,
            wal_size_limit: ReadableSize::kb(0),
            max_total_wal_size: ReadableSize::gb(4),
            max_background_jobs: bg_job_limits.max_background_jobs as i32,
            max_background_flushes: bg_job_limits.max_background_flushes as i32,
            max_manifest_file_size: ReadableSize::mb(20),
            create_if_missing: true,
            max_open_files: 40960,
            enable_statistics: true,
            stats_dump_period: ReadableDuration::minutes(10),
            compaction_readahead_size: ReadableSize::kb(0),
            info_log_max_size: ReadableSize::gb(1),
            info_log_roll_time: ReadableDuration::secs(0),
            info_log_keep_log_file_num: 10,
            info_log_dir: "".to_owned(),
            info_log_level: LogLevel::Info,
            max_sub_compactions: bg_job_limits.max_sub_compactions as u32,
            writable_file_max_buffer_size: ReadableSize::mb(1),
            use_direct_io_for_flush_and_compaction: false,
            enable_pipelined_write: true,
            enable_unordered_write: false,
            allow_concurrent_memtable_write: true,
            bytes_per_sync: ReadableSize::mb(1),
            wal_bytes_per_sync: ReadableSize::kb(512),
            defaultcf: RaftDefaultCfConfig::default(),
            titan: titan_config,
        }
    }
}

impl RaftDbConfig {
    pub fn build_opt(&self) -> DBOptions {
        let mut opts = DBOptions::new();
        opts.set_wal_recovery_mode(self.wal_recovery_mode);
        if !self.wal_dir.is_empty() {
            opts.set_wal_dir(&self.wal_dir);
        }
        opts.set_wal_ttl_seconds(self.wal_ttl_seconds);
        opts.set_wal_size_limit_mb(self.wal_size_limit.as_mb());
        opts.set_max_background_jobs(self.max_background_jobs);
        opts.set_max_background_flushes(self.max_background_flushes);
        opts.set_max_background_compactions(self.max_background_jobs - self.max_background_flushes);
        opts.set_max_total_wal_size(self.max_total_wal_size.0);
        opts.set_max_manifest_file_size(self.max_manifest_file_size.0);
        opts.create_if_missing(self.create_if_missing);
        opts.set_max_open_files(self.max_open_files);
        opts.enable_statistics(self.enable_statistics);
        opts.set_stats_dump_period_sec(self.stats_dump_period.as_secs() as usize);
        opts.set_compaction_readahead_size(self.compaction_readahead_size.0);
        opts.set_max_log_file_size(self.info_log_max_size.0);
        opts.set_log_file_time_to_roll(self.info_log_roll_time.as_secs());
        opts.set_keep_log_file_num(self.info_log_keep_log_file_num);
        opts.set_info_log(RaftDBLogger::default());
        opts.set_info_log_level(self.info_log_level.into());
        opts.set_max_subcompactions(self.max_sub_compactions);
        opts.set_writable_file_max_buffer_size(self.writable_file_max_buffer_size.0 as i32);
        opts.set_use_direct_io_for_flush_and_compaction(
            self.use_direct_io_for_flush_and_compaction,
        );
        opts.enable_pipelined_write(self.enable_pipelined_write);
        opts.enable_unordered_write(self.enable_unordered_write);
        opts.allow_concurrent_memtable_write(self.allow_concurrent_memtable_write);
        opts.add_event_listener(RocksEventListener::new("raft", None));
        opts.set_bytes_per_sync(self.bytes_per_sync.0 as u64);
        opts.set_wal_bytes_per_sync(self.wal_bytes_per_sync.0 as u64);
        // TODO maybe create a new env for raft engine
        if self.titan.enabled {
            opts.set_titandb_options(&self.titan.build_opts());
        }

        opts
    }

    pub fn build_cf_opts(&self, cache: &Option<Cache>) -> Vec<CFOptions<'_>> {
        vec![CFOptions::new(CF_DEFAULT, self.defaultcf.build_opt(cache))]
    }

    fn validate(&mut self) -> Result<(), Box<dyn Error>> {
        self.defaultcf.validate()?;
        if self.enable_unordered_write {
            if self.titan.enabled {
                return Err("raftdb: unordered_write is not compatible with Titan".into());
            }
            if self.enable_pipelined_write {
                return Err(
                    "raftdb: pipelined_write is not compatible with unordered_write".into(),
                );
            }
        }
        Ok(())
    }
}

#[derive(Clone, Serialize, Deserialize, Debug, PartialEq)]
#[serde(default, rename_all = "kebab-case")]
pub struct RaftEngineConfig {
    pub enable: bool,
    #[serde(flatten)]
    config: RawRaftEngineConfig,
}

impl Default for RaftEngineConfig {
    fn default() -> Self {
        Self {
            enable: true,
            config: RawRaftEngineConfig::default(),
        }
    }
}

impl RaftEngineConfig {
    fn validate(&mut self) -> Result<(), Box<dyn Error>> {
        self.config.sanitize().map_err(Box::new)?;
        if self.config.memory_limit.is_none() {
            let total_mem = SysQuota::memory_limit_in_bytes() as f64;
            let memory_limit = total_mem * RAFT_ENGINE_MEMORY_LIMIT_RATE;
            self.config.memory_limit = Some(RaftEngineReadableSize(memory_limit as u64));
        }
        Ok(())
    }

    pub fn config(&self) -> RawRaftEngineConfig {
        self.config.clone()
    }

    pub fn mut_config(&mut self) -> &mut RawRaftEngineConfig {
        &mut self.config
    }
}

#[derive(Clone, Copy, Debug)]
pub enum DBType {
    Kv,
    Raft,
}

pub struct DBConfigManger {
    db: RocksEngine,
    db_type: DBType,
    shared_block_cache: bool,
}

impl DBConfigManger {
    pub fn new(db: RocksEngine, db_type: DBType, shared_block_cache: bool) -> Self {
        DBConfigManger {
            db,
            db_type,
            shared_block_cache,
        }
    }
}

impl DBConfigManger {
    fn set_db_config(&self, opts: &[(&str, &str)]) -> Result<(), Box<dyn Error>> {
        self.db.set_db_options(opts)?;
        Ok(())
    }

    fn set_cf_config(&self, cf: &str, opts: &[(&str, &str)]) -> Result<(), Box<dyn Error>> {
        self.validate_cf(cf)?;
        self.db.set_options_cf(cf, opts)?;
        // Write config to metric
        for (cfg_name, cfg_value) in opts {
            let cfg_value = match cfg_value {
                v if *v == "true" => Ok(1f64),
                v if *v == "false" => Ok(0f64),
                v => v.parse::<f64>(),
            };
            if let Ok(v) = cfg_value {
                CONFIG_ROCKSDB_GAUGE
                    .with_label_values(&[cf, cfg_name])
                    .set(v);
            }
        }
        Ok(())
    }

    fn set_block_cache_size(&self, cf: &str, size: ReadableSize) -> Result<(), Box<dyn Error>> {
        self.validate_cf(cf)?;
        if self.shared_block_cache {
            return Err("shared block cache is enabled, change cache size through \
                 block-cache.capacity in storage module instead"
                .into());
        }
        let opt = self.db.get_options_cf(cf)?;
        opt.set_block_cache_capacity(size.0)?;
        // Write config to metric
        CONFIG_ROCKSDB_GAUGE
            .with_label_values(&[cf, "block_cache_size"])
            .set(size.0 as f64);
        Ok(())
    }

    fn set_rate_bytes_per_sec(&self, rate_bytes_per_sec: i64) -> Result<(), Box<dyn Error>> {
        let mut opt = self.db.as_inner().get_db_options();
        opt.set_rate_bytes_per_sec(rate_bytes_per_sec)?;
        Ok(())
    }

    fn set_rate_limiter_auto_tuned(
        &self,
        rate_limiter_auto_tuned: bool,
    ) -> Result<(), Box<dyn Error>> {
        let mut opt = self.db.as_inner().get_db_options();
        opt.set_auto_tuned(rate_limiter_auto_tuned)?;
        // double check the new state
        let new_auto_tuned = opt.get_auto_tuned();
        if new_auto_tuned.is_none() || new_auto_tuned.unwrap() != rate_limiter_auto_tuned {
            return Err("fail to set rate_limiter_auto_tuned".into());
        }
        Ok(())
    }

    fn set_max_background_jobs(&self, max_background_jobs: i32) -> Result<(), Box<dyn Error>> {
        self.set_db_config(&[("max_background_jobs", &max_background_jobs.to_string())])?;
        Ok(())
    }

    fn set_max_background_flushes(
        &self,
        max_background_flushes: i32,
    ) -> Result<(), Box<dyn Error>> {
        self.set_db_config(&[(
            "max_background_flushes",
            &max_background_flushes.to_string(),
        )])?;
        Ok(())
    }

    fn validate_cf(&self, cf: &str) -> Result<(), Box<dyn Error>> {
        match (self.db_type, cf) {
            (DBType::Kv, CF_DEFAULT)
            | (DBType::Kv, CF_WRITE)
            | (DBType::Kv, CF_LOCK)
            | (DBType::Kv, CF_RAFT)
            | (DBType::Raft, CF_DEFAULT) => Ok(()),
            _ => Err(format!("invalid cf {:?} for db {:?}", cf, self.db_type).into()),
        }
    }
}

impl ConfigManager for DBConfigManger {
    fn dispatch(&mut self, change: ConfigChange) -> Result<(), Box<dyn Error>> {
        let change_str = format!("{:?}", change);
        let mut change: Vec<(String, ConfigValue)> = change.into_iter().collect();
        let cf_config = change.drain_filter(|(name, _)| name.ends_with("cf"));
        for (cf_name, cf_change) in cf_config {
            if let ConfigValue::Module(mut cf_change) = cf_change {
                // defaultcf -> default
                let cf_name = &cf_name[..(cf_name.len() - 2)];
                if let Some(v) = cf_change.remove("block_cache_size") {
                    // currently we can't modify block_cache_size via set_options_cf
                    self.set_block_cache_size(cf_name, v.into())?;
                }
                if let Some(ConfigValue::Module(titan_change)) = cf_change.remove("titan") {
                    for (name, value) in titan_change {
                        cf_change.insert(name, value);
                    }
                }
                if !cf_change.is_empty() {
                    let cf_change = config_value_to_string(cf_change.into_iter().collect());
                    let cf_change_slice = config_to_slice(&cf_change);
                    self.set_cf_config(cf_name, &cf_change_slice)?;
                }
            }
        }

        if let Some(rate_bytes_config) = change
            .drain_filter(|(name, _)| name == "rate_bytes_per_sec")
            .next()
        {
            let rate_bytes_per_sec: ReadableSize = rate_bytes_config.1.into();
            self.set_rate_bytes_per_sec(rate_bytes_per_sec.0 as i64)?;
        }

        if let Some(rate_bytes_config) = change
            .drain_filter(|(name, _)| name == "rate_limiter_auto_tuned")
            .next()
        {
            let rate_limiter_auto_tuned: bool = rate_bytes_config.1.into();
            self.set_rate_limiter_auto_tuned(rate_limiter_auto_tuned)?;
        }

        if let Some(background_jobs_config) = change
            .drain_filter(|(name, _)| name == "max_background_jobs")
            .next()
        {
            let max_background_jobs = background_jobs_config.1.into();
            self.set_max_background_jobs(max_background_jobs)?;
        }

        if let Some(background_flushes_config) = change
            .drain_filter(|(name, _)| name == "max_background_flushes")
            .next()
        {
            let max_background_flushes = background_flushes_config.1.into();
            self.set_max_background_flushes(max_background_flushes)?;
        }

        if !change.is_empty() {
            let change = config_value_to_string(change);
            let change_slice = config_to_slice(&change);
            self.set_db_config(&change_slice)?;
        }
        info!(
            "rocksdb config changed";
            "db" => ?self.db_type,
            "change" => change_str
        );
        Ok(())
    }
}

fn config_to_slice(config_change: &[(String, String)]) -> Vec<(&str, &str)> {
    config_change
        .iter()
        .map(|(name, value)| (name.as_str(), value.as_str()))
        .collect()
}

// Convert `ConfigValue` to formatted String that can pass to `DB::set_db_options`
fn config_value_to_string(config_change: Vec<(String, ConfigValue)>) -> Vec<(String, String)> {
    config_change
        .into_iter()
        .filter_map(|(name, value)| {
            let v = match value {
                d @ ConfigValue::Duration(_) => {
                    let d: ReadableDuration = d.into();
                    Some(d.as_secs().to_string())
                }
                s @ ConfigValue::Size(_) => {
                    let s: ReadableSize = s.into();
                    Some(s.0.to_string())
                }
                ConfigValue::Module(_) => unreachable!(),
                v => Some(format!("{}", v)),
            };
            v.map(|v| (name, v))
        })
        .collect()
}

#[derive(Clone, Serialize, Deserialize, PartialEq, Debug)]
#[serde(default)]
#[serde(rename_all = "kebab-case")]
pub struct MetricConfig {
    pub job: String,

    // Push is deprecated.
    #[doc(hidden)]
    #[serde(skip_serializing)]
    pub interval: ReadableDuration,

    #[doc(hidden)]
    #[serde(skip_serializing)]
    pub address: String,
}

impl Default for MetricConfig {
    fn default() -> MetricConfig {
        MetricConfig {
            interval: ReadableDuration::secs(15),
            address: "".to_owned(),
            job: "tikv".to_owned(),
        }
    }
}

pub mod log_level_serde {
    use serde::{
        de::{Error, Unexpected},
        Deserialize, Deserializer, Serialize, Serializer,
    };
    use slog::Level;
    use tikv_util::logger::{get_level_by_string, get_string_by_level};

    pub fn deserialize<'de, D>(deserializer: D) -> Result<Level, D::Error>
    where
        D: Deserializer<'de>,
    {
        let string = String::deserialize(deserializer)?;
        get_level_by_string(&string)
            .ok_or_else(|| D::Error::invalid_value(Unexpected::Str(&string), &"a valid log level"))
    }

    #[allow(clippy::trivially_copy_pass_by_ref)]
    pub fn serialize<S>(value: &Level, serializer: S) -> Result<S::Ok, S::Error>
    where
        S: Serializer,
    {
        get_string_by_level(*value).serialize(serializer)
    }
}

#[derive(Clone, Copy, Serialize, Deserialize, PartialEq, Debug, OnlineConfig)]
#[serde(default)]
#[serde(rename_all = "kebab-case")]
pub struct UnifiedReadPoolConfig {
    #[online_config(skip)]
    pub min_thread_count: usize,
    pub max_thread_count: usize,
    #[online_config(skip)]
    pub stack_size: ReadableSize,
    #[online_config(skip)]
    pub max_tasks_per_worker: usize,
    // FIXME: Add more configs when they are effective in yatp
}

impl UnifiedReadPoolConfig {
    fn validate(&self) -> Result<(), Box<dyn Error>> {
        if self.min_thread_count == 0 {
            return Err("readpool.unified.min-thread-count should be > 0"
                .to_string()
                .into());
        }
        if self.max_thread_count < self.min_thread_count {
            return Err(
                "readpool.unified.max-thread-count should be >= readpool.unified.min-thread-count"
                    .to_string()
                    .into(),
            );
        }
        let limit = cmp::max(
            UNIFIED_READPOOL_MIN_CONCURRENCY,
            SysQuota::cpu_cores_quota() as usize,
        );
        if self.max_thread_count > limit {
            return Err(format!(
                "readpool.unified.max-thread-count should be smaller than {}",
                limit
            )
            .into());
        }
        if self.stack_size.0 < ReadableSize::mb(2).0 {
            return Err("readpool.unified.stack-size should be >= 2mb"
                .to_string()
                .into());
        }
        if self.max_tasks_per_worker <= 1 {
            return Err("readpool.unified.max-tasks-per-worker should be > 1"
                .to_string()
                .into());
        }
        Ok(())
    }
}

pub const UNIFIED_READPOOL_MIN_CONCURRENCY: usize = 4;

// FIXME: Use macros to generate it if yatp is used elsewhere besides readpool.
impl Default for UnifiedReadPoolConfig {
    fn default() -> UnifiedReadPoolConfig {
        let cpu_num = SysQuota::cpu_cores_quota();
        let mut concurrency = (cpu_num * 0.8) as usize;
        concurrency = cmp::max(UNIFIED_READPOOL_MIN_CONCURRENCY, concurrency);
        Self {
            min_thread_count: 1,
            max_thread_count: concurrency,
            stack_size: ReadableSize::mb(DEFAULT_READPOOL_STACK_SIZE_MB),
            max_tasks_per_worker: DEFAULT_READPOOL_MAX_TASKS_PER_WORKER,
        }
    }
}

#[cfg(test)]
mod unified_read_pool_tests {
    use super::*;

    #[test]
    fn test_validate() {
        let cfg = UnifiedReadPoolConfig {
            min_thread_count: 1,
            max_thread_count: 2,
            stack_size: ReadableSize::mb(2),
            max_tasks_per_worker: 2000,
        };
        assert!(cfg.validate().is_ok());
        let cfg = UnifiedReadPoolConfig {
            min_thread_count: 1,
            max_thread_count: cmp::max(
                UNIFIED_READPOOL_MIN_CONCURRENCY,
                SysQuota::cpu_cores_quota() as usize,
            ),
            ..cfg
        };
        assert!(cfg.validate().is_ok());

        let invalid_cfg = UnifiedReadPoolConfig {
            min_thread_count: 0,
            ..cfg
        };
        assert!(invalid_cfg.validate().is_err());

        let invalid_cfg = UnifiedReadPoolConfig {
            min_thread_count: 2,
            max_thread_count: 1,
            ..cfg
        };
        assert!(invalid_cfg.validate().is_err());

        let invalid_cfg = UnifiedReadPoolConfig {
            stack_size: ReadableSize::mb(1),
            ..cfg
        };
        assert!(invalid_cfg.validate().is_err());

        let invalid_cfg = UnifiedReadPoolConfig {
            max_tasks_per_worker: 1,
            ..cfg
        };
        assert!(invalid_cfg.validate().is_err());
        let invalid_cfg = UnifiedReadPoolConfig {
            min_thread_count: 1,
            max_thread_count: cmp::max(
                UNIFIED_READPOOL_MIN_CONCURRENCY,
                SysQuota::cpu_cores_quota() as usize,
            ) + 1,
            ..cfg
        };
        assert!(invalid_cfg.validate().is_err());
    }
}

macro_rules! readpool_config {
    ($struct_name:ident, $test_mod_name:ident, $display_name:expr) => {
        #[derive(Clone, Copy, Serialize, Deserialize, PartialEq, Debug)]
        #[serde(default)]
        #[serde(rename_all = "kebab-case")]
        pub struct $struct_name {
            pub use_unified_pool: Option<bool>,
            pub high_concurrency: usize,
            pub normal_concurrency: usize,
            pub low_concurrency: usize,
            pub max_tasks_per_worker_high: usize,
            pub max_tasks_per_worker_normal: usize,
            pub max_tasks_per_worker_low: usize,
            pub stack_size: ReadableSize,
        }

        impl $struct_name {
            /// Builds configurations for low, normal and high priority pools.
            pub fn to_yatp_pool_configs(self) -> Vec<yatp_pool::Config> {
                vec![
                    yatp_pool::Config {
                        workers: self.low_concurrency,
                        max_tasks_per_worker: self.max_tasks_per_worker_low,
                        stack_size: self.stack_size.0 as usize,
                    },
                    yatp_pool::Config {
                        workers: self.normal_concurrency,
                        max_tasks_per_worker: self.max_tasks_per_worker_normal,
                        stack_size: self.stack_size.0 as usize,
                    },
                    yatp_pool::Config {
                        workers: self.high_concurrency,
                        max_tasks_per_worker: self.max_tasks_per_worker_high,
                        stack_size: self.stack_size.0 as usize,
                    },
                ]
            }

            pub fn default_for_test() -> Self {
                Self {
                    use_unified_pool: None,
                    high_concurrency: 2,
                    normal_concurrency: 2,
                    low_concurrency: 2,
                    max_tasks_per_worker_high: 2000,
                    max_tasks_per_worker_normal: 2000,
                    max_tasks_per_worker_low: 2000,
                    stack_size: ReadableSize::mb(1),
                }
            }

            pub fn use_unified_pool(&self) -> bool {
                // The unified pool is used by default unless the corresponding module has
                // customized configurations.
                self.use_unified_pool
                    .unwrap_or_else(|| *self == Default::default())
            }

            pub fn adjust_use_unified_pool(&mut self) {
                if self.use_unified_pool.is_none() {
                    // The unified pool is used by default unless the corresponding module has customized configurations.
                    if *self == Default::default() {
                        info!("readpool.{}.use-unified-pool is not set, set to true by default", $display_name);
                        self.use_unified_pool = Some(true);
                    } else {
                        info!("readpool.{}.use-unified-pool is not set, set to false because there are other customized configurations", $display_name);
                        self.use_unified_pool = Some(false);
                    }
                }
            }

            pub fn validate(&self) -> Result<(), Box<dyn Error>> {
                if self.use_unified_pool() {
                    return Ok(());
                }
                if self.high_concurrency == 0 {
                    return Err(format!(
                        "readpool.{}.high-concurrency should be > 0",
                        $display_name
                    )
                    .into());
                }
                if self.normal_concurrency == 0 {
                    return Err(format!(
                        "readpool.{}.normal-concurrency should be > 0",
                        $display_name
                    )
                    .into());
                }
                if self.low_concurrency == 0 {
                    return Err(format!(
                        "readpool.{}.low-concurrency should be > 0",
                        $display_name
                    )
                    .into());
                }
                if self.stack_size.0 < ReadableSize::mb(MIN_READPOOL_STACK_SIZE_MB).0 {
                    return Err(format!(
                        "readpool.{}.stack-size should be >= {}mb",
                        $display_name, MIN_READPOOL_STACK_SIZE_MB
                    )
                    .into());
                }
                if self.max_tasks_per_worker_high <= 1 {
                    return Err(format!(
                        "readpool.{}.max-tasks-per-worker-high should be > 1",
                        $display_name
                    )
                    .into());
                }
                if self.max_tasks_per_worker_normal <= 1 {
                    return Err(format!(
                        "readpool.{}.max-tasks-per-worker-normal should be > 1",
                        $display_name
                    )
                    .into());
                }
                if self.max_tasks_per_worker_low <= 1 {
                    return Err(format!(
                        "readpool.{}.max-tasks-per-worker-low should be > 1",
                        $display_name
                    )
                    .into());
                }

                Ok(())
            }
        }

        #[cfg(test)]
        mod $test_mod_name {
            use super::*;

            #[test]
            fn test_validate() {
                let cfg = $struct_name::default();
                assert!(cfg.validate().is_ok());

                let mut invalid_cfg = cfg.clone();
                invalid_cfg.high_concurrency = 0;
                assert!(invalid_cfg.validate().is_err());

                let mut invalid_cfg = cfg.clone();
                invalid_cfg.normal_concurrency = 0;
                assert!(invalid_cfg.validate().is_err());

                let mut invalid_cfg = cfg.clone();
                invalid_cfg.low_concurrency = 0;
                assert!(invalid_cfg.validate().is_err());

                let mut invalid_cfg = cfg.clone();
                invalid_cfg.stack_size = ReadableSize::mb(1);
                assert!(invalid_cfg.validate().is_err());

                let mut invalid_cfg = cfg.clone();
                invalid_cfg.max_tasks_per_worker_high = 0;
                assert!(invalid_cfg.validate().is_err());
                invalid_cfg.max_tasks_per_worker_high = 1;
                assert!(invalid_cfg.validate().is_err());
                invalid_cfg.max_tasks_per_worker_high = 100;
                assert!(cfg.validate().is_ok());

                let mut invalid_cfg = cfg.clone();
                invalid_cfg.max_tasks_per_worker_normal = 0;
                assert!(invalid_cfg.validate().is_err());
                invalid_cfg.max_tasks_per_worker_normal = 1;
                assert!(invalid_cfg.validate().is_err());
                invalid_cfg.max_tasks_per_worker_normal = 100;
                assert!(cfg.validate().is_ok());

                let mut invalid_cfg = cfg.clone();
                invalid_cfg.max_tasks_per_worker_low = 0;
                assert!(invalid_cfg.validate().is_err());
                invalid_cfg.max_tasks_per_worker_low = 1;
                assert!(invalid_cfg.validate().is_err());
                invalid_cfg.max_tasks_per_worker_low = 100;
                assert!(cfg.validate().is_ok());

                let mut invalid_but_unified = cfg.clone();
                invalid_but_unified.use_unified_pool = Some(true);
                invalid_but_unified.low_concurrency = 0;
                assert!(invalid_but_unified.validate().is_ok());
            }
        }
    };
}

const DEFAULT_STORAGE_READPOOL_MIN_CONCURRENCY: usize = 4;
const DEFAULT_STORAGE_READPOOL_MAX_CONCURRENCY: usize = 8;

// Assume a request can be finished in 1ms, a request at position x will wait about
// 0.001 * x secs to be actual started. A server-is-busy error will trigger 2 seconds
// backoff. So when it needs to wait for more than 2 seconds, return error won't causse
// larger latency.
const DEFAULT_READPOOL_MAX_TASKS_PER_WORKER: usize = 2 * 1000;

const MIN_READPOOL_STACK_SIZE_MB: u64 = 2;
const DEFAULT_READPOOL_STACK_SIZE_MB: u64 = 10;

readpool_config!(StorageReadPoolConfig, storage_read_pool_test, "storage");

impl Default for StorageReadPoolConfig {
    fn default() -> Self {
        let cpu_num = SysQuota::cpu_cores_quota();
        let mut concurrency = (cpu_num * 0.5) as usize;
        concurrency = cmp::max(DEFAULT_STORAGE_READPOOL_MIN_CONCURRENCY, concurrency);
        concurrency = cmp::min(DEFAULT_STORAGE_READPOOL_MAX_CONCURRENCY, concurrency);
        Self {
            use_unified_pool: None,
            high_concurrency: concurrency,
            normal_concurrency: concurrency,
            low_concurrency: concurrency,
            max_tasks_per_worker_high: DEFAULT_READPOOL_MAX_TASKS_PER_WORKER,
            max_tasks_per_worker_normal: DEFAULT_READPOOL_MAX_TASKS_PER_WORKER,
            max_tasks_per_worker_low: DEFAULT_READPOOL_MAX_TASKS_PER_WORKER,
            stack_size: ReadableSize::mb(DEFAULT_READPOOL_STACK_SIZE_MB),
        }
    }
}

const DEFAULT_COPROCESSOR_READPOOL_MIN_CONCURRENCY: usize = 2;

readpool_config!(
    CoprReadPoolConfig,
    coprocessor_read_pool_test,
    "coprocessor"
);

impl Default for CoprReadPoolConfig {
    fn default() -> Self {
        let cpu_num = SysQuota::cpu_cores_quota();
        let mut concurrency = (cpu_num * 0.8) as usize;
        concurrency = cmp::max(DEFAULT_COPROCESSOR_READPOOL_MIN_CONCURRENCY, concurrency);
        Self {
            use_unified_pool: None,
            high_concurrency: concurrency,
            normal_concurrency: concurrency,
            low_concurrency: concurrency,
            max_tasks_per_worker_high: DEFAULT_READPOOL_MAX_TASKS_PER_WORKER,
            max_tasks_per_worker_normal: DEFAULT_READPOOL_MAX_TASKS_PER_WORKER,
            max_tasks_per_worker_low: DEFAULT_READPOOL_MAX_TASKS_PER_WORKER,
            stack_size: ReadableSize::mb(DEFAULT_READPOOL_STACK_SIZE_MB),
        }
    }
}

#[derive(Clone, Serialize, Deserialize, Default, PartialEq, Debug, OnlineConfig)]
#[serde(default)]
#[serde(rename_all = "kebab-case")]
pub struct ReadPoolConfig {
    #[online_config(submodule)]
    pub unified: UnifiedReadPoolConfig,
    #[online_config(skip)]
    pub storage: StorageReadPoolConfig,
    #[online_config(skip)]
    pub coprocessor: CoprReadPoolConfig,
}

impl ReadPoolConfig {
    pub fn is_unified_pool_enabled(&self) -> bool {
        self.storage.use_unified_pool() || self.coprocessor.use_unified_pool()
    }

    pub fn adjust_use_unified_pool(&mut self) {
        self.storage.adjust_use_unified_pool();
        self.coprocessor.adjust_use_unified_pool();
    }

    pub fn validate(&self) -> Result<(), Box<dyn Error>> {
        if self.is_unified_pool_enabled() {
            self.unified.validate()?;
        }
        self.storage.validate()?;
        self.coprocessor.validate()?;
        Ok(())
    }
}

#[cfg(test)]
mod readpool_tests {
    use super::*;

    #[test]
    fn test_unified_disabled() {
        // Allow invalid yatp config when yatp is not used.
        let unified = UnifiedReadPoolConfig {
            min_thread_count: 0,
            max_thread_count: 0,
            stack_size: ReadableSize::mb(0),
            max_tasks_per_worker: 0,
        };
        assert!(unified.validate().is_err());
        let storage = StorageReadPoolConfig {
            use_unified_pool: Some(false),
            ..Default::default()
        };
        assert!(storage.validate().is_ok());
        let coprocessor = CoprReadPoolConfig {
            use_unified_pool: Some(false),
            ..Default::default()
        };
        assert!(coprocessor.validate().is_ok());
        let cfg = ReadPoolConfig {
            unified,
            storage,
            coprocessor,
        };
        assert!(!cfg.is_unified_pool_enabled());
        assert!(cfg.validate().is_ok());

        // Storage and coprocessor config must be valid when yatp is not used.
        let unified = UnifiedReadPoolConfig::default();
        assert!(unified.validate().is_ok());
        let storage = StorageReadPoolConfig {
            use_unified_pool: Some(false),
            high_concurrency: 0,
            ..Default::default()
        };
        assert!(storage.validate().is_err());
        let coprocessor = CoprReadPoolConfig {
            use_unified_pool: Some(false),
            ..Default::default()
        };
        let invalid_cfg = ReadPoolConfig {
            unified,
            storage,
            coprocessor,
        };
        assert!(!invalid_cfg.is_unified_pool_enabled());
        assert!(invalid_cfg.validate().is_err());
    }

    #[test]
    fn test_unified_enabled() {
        // Yatp config must be valid when yatp is used.
        let unified = UnifiedReadPoolConfig {
            min_thread_count: 0,
            max_thread_count: 0,
            ..Default::default()
        };
        assert!(unified.validate().is_err());
        let storage = StorageReadPoolConfig {
            use_unified_pool: Some(true),
            ..Default::default()
        };
        assert!(storage.validate().is_ok());
        let coprocessor = CoprReadPoolConfig::default();
        assert!(coprocessor.validate().is_ok());
        let mut cfg = ReadPoolConfig {
            unified,
            storage,
            coprocessor,
        };
        cfg.adjust_use_unified_pool();
        assert!(cfg.is_unified_pool_enabled());
        assert!(cfg.validate().is_err());
    }

    #[test]
    fn test_is_unified() {
        let storage = StorageReadPoolConfig {
            use_unified_pool: Some(false),
            ..Default::default()
        };
        assert!(!storage.use_unified_pool());
        let coprocessor = CoprReadPoolConfig::default();
        assert!(coprocessor.use_unified_pool());

        let mut cfg = ReadPoolConfig {
            storage,
            coprocessor,
            ..Default::default()
        };
        assert!(cfg.is_unified_pool_enabled());

        cfg.storage.use_unified_pool = Some(false);
        cfg.coprocessor.use_unified_pool = Some(false);
        assert!(!cfg.is_unified_pool_enabled());
    }

    #[test]
    fn test_partially_unified() {
        let storage = StorageReadPoolConfig {
            use_unified_pool: Some(false),
            low_concurrency: 0,
            ..Default::default()
        };
        assert!(!storage.use_unified_pool());
        let coprocessor = CoprReadPoolConfig {
            use_unified_pool: Some(true),
            ..Default::default()
        };
        assert!(coprocessor.use_unified_pool());
        let mut cfg = ReadPoolConfig {
            storage,
            coprocessor,
            ..Default::default()
        };
        assert!(cfg.is_unified_pool_enabled());
        assert!(cfg.validate().is_err());
        cfg.storage.low_concurrency = 1;
        assert!(cfg.validate().is_ok());

        let storage = StorageReadPoolConfig {
            use_unified_pool: Some(true),
            ..Default::default()
        };
        assert!(storage.use_unified_pool());
        let coprocessor = CoprReadPoolConfig {
            use_unified_pool: Some(false),
            low_concurrency: 0,
            ..Default::default()
        };
        assert!(!coprocessor.use_unified_pool());
        let mut cfg = ReadPoolConfig {
            storage,
            coprocessor,
            ..Default::default()
        };
        assert!(cfg.is_unified_pool_enabled());
        assert!(cfg.validate().is_err());
        cfg.coprocessor.low_concurrency = 1;
        assert!(cfg.validate().is_ok());
    }
}

#[derive(Clone, Default, Serialize, Deserialize, PartialEq, Debug, OnlineConfig)]
#[serde(default)]
#[serde(rename_all = "kebab-case")]
pub struct HadoopConfig {
    pub home: String,
    pub linux_user: String,
}

#[derive(Clone, Serialize, Deserialize, PartialEq, Debug, OnlineConfig)]
#[serde(default)]
#[serde(rename_all = "kebab-case")]
pub struct BackupConfig {
    pub num_threads: usize,
    pub batch_size: usize,
    pub sst_max_size: ReadableSize,
    pub enable_auto_tune: bool,
    pub auto_tune_remain_threads: usize,
    pub auto_tune_refresh_interval: ReadableDuration,
    pub io_thread_size: usize,
    // Do not expose this config to user.
    // It used to debug s3 503 error.
    pub s3_multi_part_size: ReadableSize,
    #[online_config(submodule)]
    pub hadoop: HadoopConfig,
}

impl BackupConfig {
    pub fn validate(&self) -> Result<(), Box<dyn Error>> {
        let limit = SysQuota::cpu_cores_quota() as usize;
        if self.num_threads == 0 || self.num_threads > limit {
            return Err(format!("backup.num_threads cannot be 0 or larger than {}", limit).into());
        }
        if self.batch_size == 0 {
            return Err("backup.batch_size cannot be 0".into());
        }
        if self.s3_multi_part_size.0 > ReadableSize::gb(5).0 {
            return Err("backup.s3_multi_part_size cannot larger than 5GB".into());
        }

        Ok(())
    }
}

impl Default for BackupConfig {
    fn default() -> Self {
        let default_coprocessor = CopConfig::default();
        let cpu_num = SysQuota::cpu_cores_quota();
        Self {
            // use at most 50% of vCPU by default
            num_threads: (cpu_num * 0.5).clamp(1.0, 8.0) as usize,
            batch_size: 8,
            sst_max_size: default_coprocessor.region_max_size,
            enable_auto_tune: true,
            auto_tune_remain_threads: (cpu_num * 0.2).round() as usize,
            auto_tune_refresh_interval: ReadableDuration::secs(60),
            io_thread_size: 2,
            // 5MB is the minimum part size that S3 allowed.
            s3_multi_part_size: ReadableSize::mb(5),
            hadoop: Default::default(),
        }
    }
}

#[derive(Clone, Serialize, Deserialize, PartialEq, Debug, OnlineConfig)]
#[serde(default)]
#[serde(rename_all = "kebab-case")]
pub struct BackupStreamConfig {
<<<<<<< HEAD
    #[online_config(skip)]
=======
    pub max_flush_interval: ReadableDuration,
>>>>>>> c5f1a4a8
    pub num_threads: usize,
    #[online_config(skip)]
    pub io_threads: usize,
    #[online_config(skip)]
    pub enable: bool,
    #[online_config(skip)]
    pub temp_path: String,
    #[online_config(skip)]
    pub temp_file_size_limit_per_task: ReadableSize,
    #[online_config(skip)]
    pub initial_scan_pending_memory_quota: ReadableSize,
}

impl BackupStreamConfig {
    pub fn validate(&self) -> Result<(), Box<dyn Error>> {
        if self.num_threads == 0 {
            return Err("backup.num_threads cannot be 0".into());
        }
        Ok(())
    }
}

impl Default for BackupStreamConfig {
    fn default() -> Self {
        let cpu_num = SysQuota::cpu_cores_quota();
        let total_mem = SysQuota::memory_limit_in_bytes();
        let quota_size = (total_mem as f64 * 0.1).min(ReadableSize::mb(512).0 as _);
        Self {
            max_flush_interval: ReadableDuration::minutes(5),
            // use at most 50% of vCPU by default
            num_threads: (cpu_num * 0.5).clamp(1.0, 8.0) as usize,
            io_threads: 2,
            enable: false,
            // TODO: may be use raft store directory
            temp_path: String::new(),
            temp_file_size_limit_per_task: ReadableSize::mb(128),
            initial_scan_pending_memory_quota: ReadableSize(quota_size as _),
        }
    }
}

#[derive(Clone, Serialize, Deserialize, PartialEq, Debug, OnlineConfig)]
#[serde(default)]
#[serde(rename_all = "kebab-case")]
pub struct CdcConfig {
    pub min_ts_interval: ReadableDuration,
    pub hibernate_regions_compatible: bool,
    // TODO(hi-rustin): Consider resizing the thread pool based on `incremental_scan_threads`.
    #[online_config(skip)]
    pub incremental_scan_threads: usize,
    pub incremental_scan_concurrency: usize,
    pub incremental_scan_speed_limit: ReadableSize,
    /// `TsFilter` can increase speed and decrease resource usage when incremental content is much
    /// less than total content. However in other cases, `TsFilter` can make performance worse
    /// because it needs to re-fetch old row values if they are required.
    ///
    /// `TsFilter` will be enabled if `incremental/total <= incremental_scan_ts_filter_ratio`.
    /// Set `incremental_scan_ts_filter_ratio` to 0 will disable it.
    pub incremental_scan_ts_filter_ratio: f64,
    pub sink_memory_quota: ReadableSize,
    pub old_value_cache_memory_quota: ReadableSize,
    // Deprecated! preserved for compatibility check.
    #[online_config(skip)]
    #[doc(hidden)]
    #[serde(skip_serializing)]
    pub old_value_cache_size: usize,
}

impl Default for CdcConfig {
    fn default() -> Self {
        Self {
            min_ts_interval: ReadableDuration::secs(1),
            hibernate_regions_compatible: true,
            // 4 threads for incremental scan.
            incremental_scan_threads: 4,
            // At most 6 concurrent running tasks.
            incremental_scan_concurrency: 6,
            // TiCDC requires a SSD, the typical write speed of SSD
            // is more than 500MB/s, so 128MB/s is enough.
            incremental_scan_speed_limit: ReadableSize::mb(128),
            incremental_scan_ts_filter_ratio: 0.2,
            // 512MB memory for CDC sink.
            sink_memory_quota: ReadableSize::mb(512),
            // 512MB memory for old value cache.
            old_value_cache_memory_quota: ReadableSize::mb(512),
            // Deprecated! preserved for compatibility check.
            old_value_cache_size: 0,
        }
    }
}

impl CdcConfig {
    pub fn validate(&mut self) -> Result<(), Box<dyn Error>> {
        if self.min_ts_interval.is_zero() {
            return Err("cdc.min-ts-interval can't be 0".into());
        }
        if self.incremental_scan_threads == 0 {
            return Err("cdc.incremental-scan-threads can't be 0".into());
        }
        if self.incremental_scan_concurrency < self.incremental_scan_threads {
            return Err(
                "cdc.incremental-scan-concurrency must be larger than cdc.incremental-scan-threads"
                    .into(),
            );
        }
        if self.incremental_scan_ts_filter_ratio < 0.0
            || self.incremental_scan_ts_filter_ratio > 1.0
        {
            return Err(
                "cdc.incremental-scan-ts-filter-ratio should be larger than 0 and less than 1"
                    .into(),
            );
        }
        Ok(())
    }
}

#[derive(Clone, Serialize, Deserialize, PartialEq, Debug, OnlineConfig)]
#[serde(default)]
#[serde(rename_all = "kebab-case")]
pub struct ResolvedTsConfig {
    #[online_config(skip)]
    pub enable: bool,
    pub advance_ts_interval: ReadableDuration,
    #[online_config(skip)]
    pub scan_lock_pool_size: usize,
}

impl ResolvedTsConfig {
    fn validate(&self) -> Result<(), Box<dyn Error>> {
        if self.advance_ts_interval.is_zero() {
            return Err("resolved-ts.advance-ts-interval can't be zero".into());
        }
        if self.scan_lock_pool_size == 0 {
            return Err("resolved-ts.scan-lock-pool-size can't be zero".into());
        }
        Ok(())
    }
}

impl Default for ResolvedTsConfig {
    fn default() -> Self {
        Self {
            enable: true,
            advance_ts_interval: ReadableDuration::secs(1),
            scan_lock_pool_size: 2,
        }
    }
}

#[derive(Clone, Serialize, Deserialize, PartialEq, Debug)]
#[serde(default)]
#[serde(rename_all = "kebab-case")]
pub struct File {
    pub filename: String,
    // The unit is MB
    pub max_size: u64,
    // The unit is Day
    pub max_days: u64,
    pub max_backups: usize,
}

impl Default for File {
    fn default() -> Self {
        Self {
            filename: "".to_owned(),
            max_size: 300,
            max_days: 0,
            max_backups: 0,
        }
    }
}

#[derive(Clone, Serialize, Deserialize, PartialEq, Debug)]
#[serde(default)]
#[serde(rename_all = "kebab-case")]
pub struct LogConfig {
    #[serde(with = "log_level_serde")]
    pub level: slog::Level,
    pub format: LogFormat,
    pub enable_timestamp: bool,
    pub file: File,
}

impl Default for LogConfig {
    fn default() -> Self {
        Self {
            level: slog::Level::Info,
            format: LogFormat::Text,
            enable_timestamp: true,
            file: File::default(),
        }
    }
}

impl LogConfig {
    fn validate(&self) -> Result<(), Box<dyn Error>> {
        if self.file.max_size > 4096 {
            return Err("Max log file size upper limit to 4096MB".to_string().into());
        }
        Ok(())
    }
}

#[derive(Clone, Serialize, Deserialize, PartialEq, Debug, OnlineConfig)]
#[serde(default)]
#[serde(rename_all = "kebab-case")]
pub struct QuotaConfig {
    pub foreground_cpu_time: usize,
    pub foreground_write_bandwidth: ReadableSize,
    pub foreground_read_bandwidth: ReadableSize,
    pub max_delay_duration: ReadableDuration,
}

impl Default for QuotaConfig {
    fn default() -> Self {
        Self {
            foreground_cpu_time: 0,
            foreground_write_bandwidth: ReadableSize(0),
            foreground_read_bandwidth: ReadableSize(0),
            max_delay_duration: ReadableDuration::millis(500),
        }
    }
}

impl QuotaConfig {
    pub fn validate(&self) -> Result<(), Box<dyn Error>> {
        const MAX_DELAY_DURATION: ReadableDuration = ReadableDuration::micros(u64::MAX / 1000);

        if self.max_delay_duration > MAX_DELAY_DURATION {
            return Err(format!("quota.max-delay-duration must <= {}", MAX_DELAY_DURATION).into());
        }

        Ok(())
    }
}

#[derive(Clone, Serialize, Deserialize, PartialEq, Debug, OnlineConfig)]
#[serde(default)]
#[serde(rename_all = "kebab-case")]
pub struct TiKvConfig {
    #[doc(hidden)]
    #[serde(skip_serializing)]
    #[online_config(hidden)]
    pub cfg_path: String,

    // Deprecated! These configuration has been moved to LogConfig.
    // They are preserved for compatibility check.
    #[doc(hidden)]
    #[online_config(skip)]
    #[serde(with = "log_level_serde")]
    pub log_level: slog::Level,
    #[doc(hidden)]
    #[online_config(skip)]
    pub log_file: String,
    #[doc(hidden)]
    #[online_config(skip)]
    pub log_format: LogFormat,
    #[online_config(skip)]
    pub log_rotation_timespan: ReadableDuration,
    #[doc(hidden)]
    #[online_config(skip)]
    pub log_rotation_size: ReadableSize,

    #[online_config(skip)]
    pub slow_log_file: String,

    #[online_config(skip)]
    pub slow_log_threshold: ReadableDuration,

    #[online_config(hidden)]
    pub panic_when_unexpected_key_or_data: bool,

    #[doc(hidden)]
    #[serde(skip_serializing)]
    #[online_config(skip)]
    pub enable_io_snoop: bool,

    #[online_config(skip)]
    pub abort_on_panic: bool,

    #[doc(hidden)]
    #[online_config(skip)]
    pub memory_usage_limit: Option<ReadableSize>,

    #[doc(hidden)]
    #[online_config(skip)]
    pub memory_usage_high_water: f64,

    #[online_config(skip)]
    pub log: LogConfig,

    #[online_config(submodule)]
    pub quota: QuotaConfig,

    #[online_config(submodule)]
    pub readpool: ReadPoolConfig,

    #[online_config(submodule)]
    pub server: ServerConfig,

    #[online_config(submodule)]
    pub storage: StorageConfig,

    #[online_config(skip)]
    pub pd: PdConfig,

    #[online_config(hidden)]
    pub metric: MetricConfig,

    #[online_config(submodule)]
    #[serde(rename = "raftstore")]
    pub raft_store: RaftstoreConfig,

    #[online_config(submodule)]
    pub coprocessor: CopConfig,

    #[online_config(skip)]
    pub coprocessor_v2: CoprocessorV2Config,

    #[online_config(submodule)]
    pub rocksdb: DbConfig,

    #[online_config(submodule)]
    pub raftdb: RaftDbConfig,

    #[online_config(skip)]
    pub raft_engine: RaftEngineConfig,

    #[online_config(skip)]
    pub security: SecurityConfig,

    #[online_config(skip)]
    pub import: ImportConfig,

    #[online_config(submodule)]
    pub backup: BackupConfig,

    #[online_config(submodule)]
    // The term "log backup" and "backup stream" are identity.
    // The "log backup" should be the only product name exposed to the user.
    #[serde(rename = "log-backup")]
    pub backup_stream: BackupStreamConfig,

    #[online_config(submodule)]
    pub pessimistic_txn: PessimisticTxnConfig,

    #[online_config(submodule)]
    pub gc: GcConfig,

    #[online_config(submodule)]
    pub split: SplitConfig,

    #[online_config(submodule)]
    pub cdc: CdcConfig,

    #[online_config(submodule)]
    pub resolved_ts: ResolvedTsConfig,

    #[online_config(submodule)]
    pub resource_metering: ResourceMeteringConfig,

    #[online_config(skip)]
    pub causal_ts: CausalTsConfig,
}

impl Default for TiKvConfig {
    fn default() -> TiKvConfig {
        TiKvConfig {
            cfg_path: "".to_owned(),
            log_level: slog::Level::Info,
            log_file: "".to_owned(),
            log_format: LogFormat::Text,
            log_rotation_timespan: ReadableDuration::hours(0),
            log_rotation_size: ReadableSize::mb(300),
            slow_log_file: "".to_owned(),
            slow_log_threshold: ReadableDuration::secs(1),
            panic_when_unexpected_key_or_data: false,
            enable_io_snoop: true,
            abort_on_panic: false,
            memory_usage_limit: None,
            memory_usage_high_water: 0.9,
            log: LogConfig::default(),
            quota: QuotaConfig::default(),
            readpool: ReadPoolConfig::default(),
            server: ServerConfig::default(),
            metric: MetricConfig::default(),
            raft_store: RaftstoreConfig::default(),
            coprocessor: CopConfig::default(),
            coprocessor_v2: CoprocessorV2Config::default(),
            pd: PdConfig::default(),
            rocksdb: DbConfig::default(),
            raftdb: RaftDbConfig::default(),
            raft_engine: RaftEngineConfig::default(),
            storage: StorageConfig::default(),
            security: SecurityConfig::default(),
            import: ImportConfig::default(),
            backup: BackupConfig::default(),
            pessimistic_txn: PessimisticTxnConfig::default(),
            gc: GcConfig::default(),
            split: SplitConfig::default(),
            cdc: CdcConfig::default(),
            resolved_ts: ResolvedTsConfig::default(),
            resource_metering: ResourceMeteringConfig::default(),
            backup_stream: BackupStreamConfig::default(),
            causal_ts: CausalTsConfig::default(),
        }
    }
}

impl TiKvConfig {
    pub fn infer_raft_db_path(&self, data_dir: Option<&str>) -> Result<String, Box<dyn Error>> {
        if self.raft_store.raftdb_path.is_empty() {
            let data_dir = data_dir.unwrap_or(&self.storage.data_dir);
            config::canonicalize_sub_path(data_dir, "raft")
        } else {
            config::canonicalize_path(&self.raft_store.raftdb_path)
        }
    }

    pub fn infer_raft_engine_path(&self, data_dir: Option<&str>) -> Result<String, Box<dyn Error>> {
        if self.raft_engine.config.dir.is_empty() {
            let data_dir = data_dir.unwrap_or(&self.storage.data_dir);
            config::canonicalize_sub_path(data_dir, "raft-engine")
        } else {
            config::canonicalize_path(&self.raft_engine.config.dir)
        }
    }

    pub fn infer_kv_engine_path(&self, data_dir: Option<&str>) -> Result<String, Box<dyn Error>> {
        let data_dir = data_dir.unwrap_or(&self.storage.data_dir);
        config::canonicalize_sub_path(data_dir, DEFAULT_ROCKSDB_SUB_DIR)
    }

    // TODO: change to validate(&self)
    pub fn validate(&mut self) -> Result<(), Box<dyn Error>> {
        self.log.validate()?;
        self.readpool.validate()?;
        self.storage.validate()?;

        if self.cfg_path.is_empty() {
            self.cfg_path = Path::new(&self.storage.data_dir)
                .join(LAST_CONFIG_FILE)
                .to_str()
                .unwrap()
                .to_owned();
        }

        self.raft_store.raftdb_path = self.infer_raft_db_path(None)?;
        self.raft_engine.config.dir = self.infer_raft_engine_path(None)?;

        if self.raft_engine.config.dir == self.raft_store.raftdb_path {
            return Err("raft_engine.config.dir can't be same as raft_store.raftdb_path".into());
        }

        let kv_db_path = self.infer_kv_engine_path(None)?;
        if kv_db_path == self.raft_store.raftdb_path {
            return Err("raft_store.raftdb_path can't be same as storage.data_dir/db".into());
        }

        let kv_db_wal_path = if self.rocksdb.wal_dir.is_empty() {
            config::canonicalize_path(&kv_db_path)?
        } else {
            config::canonicalize_path(&self.rocksdb.wal_dir)?
        };
        let raft_db_wal_path = if self.raftdb.wal_dir.is_empty() {
            config::canonicalize_path(&self.raft_store.raftdb_path)?
        } else {
            config::canonicalize_path(&self.raftdb.wal_dir)?
        };
        if kv_db_wal_path == raft_db_wal_path {
            return Err("raftdb.wal_dir can't be same as rocksdb.wal_dir".into());
        }

        RaftDataStateMachine::new(
            &self.storage.data_dir,
            &self.raft_store.raftdb_path,
            &self.raft_engine.config.dir,
        )
        .validate(RocksEngine::exists(&kv_db_path))?;

        // Check blob file dir is empty when titan is disabled
        if !self.rocksdb.titan.enabled {
            let titandb_path = if self.rocksdb.titan.dirname.is_empty() {
                Path::new(&kv_db_path).join("titandb")
            } else {
                Path::new(&self.rocksdb.titan.dirname).to_path_buf()
            };
            if let Err(e) =
                tikv_util::config::check_data_dir_empty(titandb_path.to_str().unwrap(), "blob")
            {
                return Err(format!(
                    "check: titandb-data-dir-empty; err: \"{}\"; \
                     hint: You have disabled titan when its data directory is not empty. \
                     To properly shutdown titan, please enter fallback blob-run-mode and \
                     wait till titandb files are all safely ingested.",
                    e
                )
                .into());
            }
        }

        let expect_keepalive = self.raft_store.raft_heartbeat_interval() * 2;
        if expect_keepalive > self.server.grpc_keepalive_time.0 {
            return Err(format!(
                "grpc_keepalive_time is too small, it should not less than the double of \
                 raft tick interval (>= {})",
                duration_to_sec(expect_keepalive)
            )
            .into());
        }

        if self.raft_store.hibernate_regions && !self.cdc.hibernate_regions_compatible {
            warn!(
                "raftstore.hibernate-regions was enabled but cdc.hibernate-regions-compatible \
                was disabled, hibernate regions may be broken up if you want to deploy a cdc cluster"
            );
        }

        if self.backup_stream.temp_path.is_empty() {
            self.backup_stream.temp_path =
                config::canonicalize_sub_path(&self.storage.data_dir, "log-backup-tmp")?;
        }

        self.rocksdb.validate()?;
        self.raftdb.validate()?;
        self.raft_engine.validate()?;
        self.server.validate()?;
        self.raft_store.validate()?;
        self.pd.validate()?;
        self.coprocessor.validate()?;
        self.security.validate()?;
        self.import.validate()?;
        self.backup.validate()?;
        self.backup_stream.validate()?;
        self.cdc.validate()?;
        self.pessimistic_txn.validate()?;
        self.gc.validate()?;
        self.resolved_ts.validate()?;
        self.resource_metering.validate()?;
        self.quota.validate()?;
        self.causal_ts.validate()?;

        if self.storage.flow_control.enable {
            // using raftdb write stall to control memtables as a safety net
            self.raftdb.defaultcf.level0_slowdown_writes_trigger = 10000;
            self.raftdb.defaultcf.level0_stop_writes_trigger = 10000;
            self.raftdb.defaultcf.soft_pending_compaction_bytes_limit = ReadableSize(0);
            self.raftdb.defaultcf.hard_pending_compaction_bytes_limit = ReadableSize(0);

            // disable kvdb write stall, and override related configs
            self.rocksdb.defaultcf.disable_write_stall = true;
            self.rocksdb.defaultcf.level0_slowdown_writes_trigger =
                self.storage.flow_control.l0_files_threshold as i32;
            self.rocksdb.defaultcf.soft_pending_compaction_bytes_limit = self
                .storage
                .flow_control
                .soft_pending_compaction_bytes_limit;
            self.rocksdb.defaultcf.hard_pending_compaction_bytes_limit = self
                .storage
                .flow_control
                .hard_pending_compaction_bytes_limit;
            self.rocksdb.writecf.disable_write_stall = true;
            self.rocksdb.writecf.level0_slowdown_writes_trigger =
                self.storage.flow_control.l0_files_threshold as i32;
            self.rocksdb.writecf.soft_pending_compaction_bytes_limit = self
                .storage
                .flow_control
                .soft_pending_compaction_bytes_limit;
            self.rocksdb.writecf.hard_pending_compaction_bytes_limit = self
                .storage
                .flow_control
                .hard_pending_compaction_bytes_limit;
            self.rocksdb.lockcf.disable_write_stall = true;
            self.rocksdb.lockcf.level0_slowdown_writes_trigger =
                self.storage.flow_control.l0_files_threshold as i32;
            self.rocksdb.lockcf.soft_pending_compaction_bytes_limit = self
                .storage
                .flow_control
                .soft_pending_compaction_bytes_limit;
            self.rocksdb.lockcf.hard_pending_compaction_bytes_limit = self
                .storage
                .flow_control
                .hard_pending_compaction_bytes_limit;
            self.rocksdb.raftcf.disable_write_stall = true;
            self.rocksdb.raftcf.level0_slowdown_writes_trigger =
                self.storage.flow_control.l0_files_threshold as i32;
            self.rocksdb.raftcf.soft_pending_compaction_bytes_limit = self
                .storage
                .flow_control
                .soft_pending_compaction_bytes_limit;
            self.rocksdb.raftcf.hard_pending_compaction_bytes_limit = self
                .storage
                .flow_control
                .hard_pending_compaction_bytes_limit;
        }

        if let Some(memory_usage_limit) = self.memory_usage_limit {
            let total = SysQuota::memory_limit_in_bytes();
            if memory_usage_limit.0 > total {
                // Explicitly exceeds system memory capacity is not allowed.
                return Err(format!(
                    "memory_usage_limit is greater than system memory capacity {}",
                    total
                )
                .into());
            }
        } else {
            // Adjust `memory_usage_limit` if necessary.
            if self.storage.block_cache.shared {
                if let Some(cap) = self.storage.block_cache.capacity {
                    let limit = (cap.0 as f64 / BLOCK_CACHE_RATE * MEMORY_USAGE_LIMIT_RATE) as u64;
                    self.memory_usage_limit = Some(ReadableSize(limit));
                } else {
                    self.memory_usage_limit = Some(Self::suggested_memory_usage_limit());
                }
            } else {
                let cap = self.rocksdb.defaultcf.block_cache_size.0
                    + self.rocksdb.writecf.block_cache_size.0
                    + self.rocksdb.lockcf.block_cache_size.0
                    + self.raftdb.defaultcf.block_cache_size.0;
                let limit = (cap as f64 / BLOCK_CACHE_RATE * MEMORY_USAGE_LIMIT_RATE) as u64;
                self.memory_usage_limit = Some(ReadableSize(limit));
            }
        }

        let mut limit = self.memory_usage_limit.unwrap();
        let total = ReadableSize(SysQuota::memory_limit_in_bytes());
        if limit.0 > total.0 {
            warn!(
                "memory_usage_limit:{:?} > total:{:?}, fallback to total",
                limit, total,
            );
            self.memory_usage_limit = Some(total);
            limit = total;
        }

        let default = Self::suggested_memory_usage_limit();
        if limit.0 > default.0 {
            warn!(
                "memory_usage_limit:{:?} > recommanded:{:?}, maybe page cache isn't enough",
                limit, default,
            );
        }

        Ok(())
    }

    // As the init of `logger` is very early, this adjust needs to be separated and called
    // immediately after parsing the command line.
    pub fn logger_compatible_adjust(&mut self) {
        let default_tikv_cfg = TiKvConfig::default();
        let default_log_cfg = LogConfig::default();
        if self.log_level != default_tikv_cfg.log_level {
            eprintln!("deprecated configuration, log-level has been moved to log.level");
            if self.log.level == default_log_cfg.level {
                eprintln!("override log.level with log-level, {:?}", self.log_level);
                self.log.level = self.log_level;
            }
            self.log_level = default_tikv_cfg.log_level;
        }
        if self.log_file != default_tikv_cfg.log_file {
            eprintln!("deprecated configuration, log-file has been moved to log.file.filename");
            if self.log.file.filename == default_log_cfg.file.filename {
                eprintln!(
                    "override log.file.filename with log-file, {:?}",
                    self.log_file
                );
                self.log.file.filename = self.log_file.clone();
            }
            self.log_file = default_tikv_cfg.log_file;
        }
        if self.log_format != default_tikv_cfg.log_format {
            eprintln!("deprecated configuration, log-format has been moved to log.format");
            if self.log.format == default_log_cfg.format {
                eprintln!("override log.format with log-format, {:?}", self.log_format);
                self.log.format = self.log_format;
            }
            self.log_format = default_tikv_cfg.log_format;
        }
        if self.log_rotation_timespan.as_secs() > 0 {
            eprintln!(
                "deprecated configuration, log-rotation-timespan is no longer used and ignored."
            );
        }
        if self.log_rotation_size != default_tikv_cfg.log_rotation_size {
            eprintln!(
                "deprecated configuration, \
                 log-ratation-size has been moved to log.file.max-size"
            );
            if self.log.file.max_size == default_log_cfg.file.max_size {
                eprintln!(
                    "override log.file.max_size with log-rotation-size, {:?}",
                    self.log_rotation_size
                );
                self.log.file.max_size = self.log_rotation_size.as_mb();
            }
            self.log_rotation_size = default_tikv_cfg.log_rotation_size;
        }
    }

    pub fn compatible_adjust(&mut self) {
        let default_raft_store = RaftstoreConfig::default();
        let default_coprocessor = CopConfig::default();
        if self.raft_store.region_max_size != default_raft_store.region_max_size {
            warn!(
                "deprecated configuration, \
                 raftstore.region-max-size has been moved to coprocessor"
            );
            if self.coprocessor.region_max_size == default_coprocessor.region_max_size {
                warn!(
                    "override coprocessor.region-max-size with raftstore.region-max-size, {:?}",
                    self.raft_store.region_max_size
                );
                self.coprocessor.region_max_size = self.raft_store.region_max_size;
            }
            self.raft_store.region_max_size = default_raft_store.region_max_size;
        }
        if self.raft_store.region_split_size != default_raft_store.region_split_size {
            warn!(
                "deprecated configuration, \
                 raftstore.region-split-size has been moved to coprocessor",
            );
            if self.coprocessor.region_split_size == default_coprocessor.region_split_size {
                warn!(
                    "override coprocessor.region-split-size with raftstore.region-split-size, {:?}",
                    self.raft_store.region_split_size
                );
                self.coprocessor.region_split_size = self.raft_store.region_split_size;
            }
            self.raft_store.region_split_size = default_raft_store.region_split_size;
        }
        if self.server.end_point_concurrency.is_some() {
            warn!(
                "deprecated configuration, {} has been moved to {}",
                "server.end-point-concurrency", "readpool.coprocessor.xxx-concurrency",
            );
            warn!(
                "override {} with {}, {:?}",
                "readpool.coprocessor.xxx-concurrency",
                "server.end-point-concurrency",
                self.server.end_point_concurrency
            );
            let concurrency = self.server.end_point_concurrency.take().unwrap();
            self.readpool.coprocessor.high_concurrency = concurrency;
            self.readpool.coprocessor.normal_concurrency = concurrency;
            self.readpool.coprocessor.low_concurrency = concurrency;
        }
        if self.server.end_point_stack_size.is_some() {
            warn!(
                "deprecated configuration, {} has been moved to {}",
                "server.end-point-stack-size", "readpool.coprocessor.stack-size",
            );
            warn!(
                "override {} with {}, {:?}",
                "readpool.coprocessor.stack-size",
                "server.end-point-stack-size",
                self.server.end_point_stack_size
            );
            self.readpool.coprocessor.stack_size = self.server.end_point_stack_size.take().unwrap();
        }
        if self.server.end_point_max_tasks.is_some() {
            warn!(
                "deprecated configuration, {} is no longer used and ignored, please use {}.",
                "server.end-point-max-tasks", "readpool.coprocessor.max-tasks-per-worker-xxx",
            );
            // Note:
            // Our `end_point_max_tasks` is mostly mistakenly configured, so we don't override
            // new configuration using old values.
            self.server.end_point_max_tasks = None;
        }
        if self.raft_store.clean_stale_peer_delay.as_secs() > 0 {
            warn!(
                "deprecated configuration, {} is no longer used and ignored.",
                "raft_store.clean_stale_peer_delay",
            );
        }
        if self.rocksdb.auto_tuned.is_some() {
            warn!(
                "deprecated configuration, {} is no longer used and ignored, please use {}.",
                "rocksdb.auto_tuned", "rocksdb.rate_limiter_auto_tuned",
            );
            self.rocksdb.auto_tuned = None;
        }
        // When shared block cache is enabled, if its capacity is set, it overrides individual
        // block cache sizes. Otherwise use the sum of block cache size of all column families
        // as the shared cache size.
        let cache_cfg = &mut self.storage.block_cache;
        if cache_cfg.shared && cache_cfg.capacity.is_none() {
            cache_cfg.capacity = Some(ReadableSize(
                self.rocksdb.defaultcf.block_cache_size.0
                    + self.rocksdb.writecf.block_cache_size.0
                    + self.rocksdb.lockcf.block_cache_size.0
                    + self.raftdb.defaultcf.block_cache_size.0,
            ));
        }
        if self.backup.sst_max_size.0 < default_coprocessor.region_max_size.0 / 10 {
            warn!(
                "override backup.sst-max-size with min sst-max-size, {:?}",
                default_coprocessor.region_max_size / 10
            );
            self.backup.sst_max_size = default_coprocessor.region_max_size / 10;
        } else if self.backup.sst_max_size.0 > default_coprocessor.region_max_size.0 * 2 {
            warn!(
                "override backup.sst-max-size with max sst-max-size, {:?}",
                default_coprocessor.region_max_size * 2
            );
            self.backup.sst_max_size = default_coprocessor.region_max_size * 2;
        }

        self.readpool.adjust_use_unified_pool();
    }

    pub fn check_critical_cfg_with(&self, last_cfg: &Self) -> Result<(), String> {
        if last_cfg.storage.data_dir != self.storage.data_dir {
            // In tikv 3.0 the default value of storage.data-dir changed
            // from "" to "./"
            let using_default_after_upgrade =
                last_cfg.storage.data_dir.is_empty() && self.storage.data_dir == DEFAULT_DATA_DIR;

            if !using_default_after_upgrade {
                return Err(format!(
                    "storage data dir have been changed, former data dir is {}, \
                     current data dir is {}, please check if it is expected.",
                    last_cfg.storage.data_dir, self.storage.data_dir
                ));
            }
        }
        if last_cfg.rocksdb.wal_dir != self.rocksdb.wal_dir {
            return Err(format!(
                "db wal dir have been changed, former is '{}', \
                 current db wal_dir is '{}', please guarantee all data wal logs \
                 have been moved to destination directory.",
                last_cfg.rocksdb.wal_dir, self.rocksdb.wal_dir
            ));
        }

        // It's possible that `last_cfg` is not fully validated.
        let last_raftdb_dir = last_cfg
            .infer_raft_db_path(None)
            .map_err(|e| e.to_string())?;
        let last_raft_engine_dir = last_cfg
            .infer_raft_engine_path(None)
            .map_err(|e| e.to_string())?;

        // FIXME: We cannot reliably determine the actual value of
        // `last_cfg.raft_engine.enable`, because some old versions don't have
        // this field (so it is automatically interpreted as the current
        // default value). To be safe, we will check both engines regardless
        // of whether raft engine is enabled.
        if last_raftdb_dir != self.raft_store.raftdb_path {
            return Err(format!(
                "raft db dir have been changed, former is '{}', \
                current is '{}', please check if it is expected.",
                last_raftdb_dir, self.raft_store.raftdb_path
            ));
        }
        if last_cfg.raftdb.wal_dir != self.raftdb.wal_dir {
            return Err(format!(
                "raft db wal dir have been changed, former is '{}', \
                current is '{}', please check if it is expected.",
                last_cfg.raftdb.wal_dir, self.raftdb.wal_dir
            ));
        }
        if last_raft_engine_dir != self.raft_engine.config.dir {
            return Err(format!(
                "raft engine dir have been changed, former is '{}', \
                 current is '{}', please check if it is expected.",
                last_raft_engine_dir, self.raft_engine.config.dir
            ));
        }

        if last_cfg.storage.enable_ttl && !self.storage.enable_ttl {
            return Err("can't disable ttl on a ttl instance".to_owned());
        } else if !last_cfg.storage.enable_ttl && self.storage.enable_ttl {
            return Err("can't enable ttl on a non-ttl instance".to_owned());
        }

        Ok(())
    }

    pub fn from_file(
        path: &Path,
        unrecognized_keys: Option<&mut Vec<String>>,
    ) -> Result<Self, Box<dyn Error>> {
        let s = fs::read_to_string(path)?;
        let mut deserializer = toml::Deserializer::new(&s);
        let mut cfg = if let Some(keys) = unrecognized_keys {
            serde_ignored::deserialize(&mut deserializer, |key| keys.push(key.to_string()))
        } else {
            <TiKvConfig as serde::Deserialize>::deserialize(&mut deserializer)
        }?;
        deserializer.end()?;
        cfg.cfg_path = path.display().to_string();
        Ok(cfg)
    }

    pub fn write_to_file<P: AsRef<Path>>(&self, path: P) -> Result<(), IoError> {
        let content = ::toml::to_string(&self).unwrap();
        let mut f = fs::File::create(&path)?;
        f.write_all(content.as_bytes())?;
        f.sync_all()?;

        Ok(())
    }

    pub fn write_into_metrics(&self) {
        self.raft_store.write_into_metrics();
        self.rocksdb.write_into_metrics();
    }

    pub fn with_tmp() -> Result<(TiKvConfig, tempfile::TempDir), IoError> {
        let tmp = tempfile::tempdir()?;
        let mut cfg = TiKvConfig::default();
        cfg.storage.data_dir = tmp.path().display().to_string();
        cfg.cfg_path = tmp.path().join(LAST_CONFIG_FILE).display().to_string();
        Ok((cfg, tmp))
    }

    fn suggested_memory_usage_limit() -> ReadableSize {
        let total = SysQuota::memory_limit_in_bytes();
        // Reserve some space for page cache. The
        ReadableSize((total as f64 * MEMORY_USAGE_LIMIT_RATE) as u64)
    }

    pub fn build_shared_rocks_env(
        &self,
        key_manager: Option<Arc<DataKeyManager>>,
        limiter: Option<Arc<IORateLimiter>>,
    ) -> Result<Arc<Env>, String> {
        let env = get_env(key_manager, limiter)?;
        if !self.raft_engine.enable {
            // RocksDB makes sure there are at least `max_background_flushes`
            // high-priority workers in env. That is not enough when multiple
            // RocksDB instances share the same env. We manually configure the
            // worker count in this case.
            env.set_high_priority_background_threads(
                self.raftdb.max_background_flushes + self.rocksdb.max_background_flushes,
            );
        }
        Ok(env)
    }
}

/// Prevents launching with an incompatible configuration
///
/// Loads the previously-loaded configuration from `last_tikv.toml`,
/// compares key configuration items and fails if they are not
/// identical.
pub fn check_critical_config(config: &TiKvConfig) -> Result<(), String> {
    // Check current critical configurations with last time, if there are some
    // changes, user must guarantee relevant works have been done.
    if let Some(mut cfg) = get_last_config(&config.storage.data_dir) {
        cfg.compatible_adjust();
        if let Err(e) = cfg.validate() {
            warn!("last_tikv.toml is invalid but ignored: {:?}", e);
        }
        config.check_critical_cfg_with(&cfg)?;
    }
    Ok(())
}

fn get_last_config(data_dir: &str) -> Option<TiKvConfig> {
    let store_path = Path::new(data_dir);
    let last_cfg_path = store_path.join(LAST_CONFIG_FILE);
    if last_cfg_path.exists() {
        return Some(
            TiKvConfig::from_file(&last_cfg_path, None).unwrap_or_else(|e| {
                panic!(
                    "invalid auto generated configuration file {}, err {}",
                    last_cfg_path.display(),
                    e
                );
            }),
        );
    }
    None
}

/// Persists config to `last_tikv.toml`
pub fn persist_config(config: &TiKvConfig) -> Result<(), String> {
    let store_path = Path::new(&config.storage.data_dir);
    let last_cfg_path = store_path.join(LAST_CONFIG_FILE);
    let tmp_cfg_path = store_path.join(TMP_CONFIG_FILE);

    let same_as_last_cfg = fs::read_to_string(&last_cfg_path).map_or(false, |last_cfg| {
        toml::to_string(&config).unwrap() == last_cfg
    });
    if same_as_last_cfg {
        return Ok(());
    }

    // Create parent directory if missing.
    if let Err(e) = fs::create_dir_all(&store_path) {
        return Err(format!(
            "create parent directory '{}' failed: {}",
            store_path.to_str().unwrap(),
            e
        ));
    }

    // Persist current configurations to temporary file.
    if let Err(e) = config.write_to_file(&tmp_cfg_path) {
        return Err(format!(
            "persist config to '{}' failed: {}",
            tmp_cfg_path.to_str().unwrap(),
            e
        ));
    }

    // Rename temporary file to last config file.
    if let Err(e) = fs::rename(&tmp_cfg_path, &last_cfg_path) {
        return Err(format!(
            "rename config file from '{}' to '{}' failed: {}",
            tmp_cfg_path.to_str().unwrap(),
            last_cfg_path.to_str().unwrap(),
            e
        ));
    }

    Ok(())
}

pub fn write_config<P: AsRef<Path>>(path: P, content: &[u8]) -> CfgResult<()> {
    let tmp_cfg_path = match path.as_ref().parent() {
        Some(p) => p.join(TMP_CONFIG_FILE),
        None => {
            return Err(Box::new(IoError::new(
                ErrorKind::Other,
                format!(
                    "failed to get parent path of config file: {}",
                    path.as_ref().display()
                ),
            )));
        }
    };
    {
        let mut f = fs::File::create(&tmp_cfg_path)?;
        f.write_all(content)?;
        f.sync_all()?;
    }
    fs::rename(&tmp_cfg_path, &path)?;
    Ok(())
}

lazy_static! {
    pub static ref TIKVCONFIG_TYPED: ConfigChange = TiKvConfig::default().typed();
}

fn serde_to_online_config(name: String) -> String {
    let res = name.replace("raftstore", "raft_store").replace('-', "_");
    match res.as_ref() {
        "raft_store.store_pool_size" | "raft_store.store_max_batch_size" => {
            res.replace("store_", "store_batch_system.")
        }
        "raft_store.apply_pool_size" | "raft_store.apply_max_batch_size" => {
            res.replace("apply_", "apply_batch_system.")
        }
        _ => res,
    }
}

fn to_config_change(change: HashMap<String, String>) -> CfgResult<ConfigChange> {
    fn helper(
        mut fields: Vec<String>,
        dst: &mut ConfigChange,
        typed: &ConfigChange,
        value: String,
    ) -> CfgResult<()> {
        if let Some(field) = fields.pop() {
            return match typed.get(&field) {
                None => Err(format!("unexpect fields: {}", field).into()),
                Some(ConfigValue::Skip) => {
                    Err(format!("config {} can not be changed", field).into())
                }
                Some(ConfigValue::Module(m)) => {
                    if let ConfigValue::Module(n_dst) = dst
                        .entry(field)
                        .or_insert_with(|| ConfigValue::Module(HashMap::new()))
                    {
                        return helper(fields, n_dst, m, value);
                    }
                    panic!("unexpect config value");
                }
                Some(v) => {
                    if fields.is_empty() {
                        return match to_change_value(&value, v) {
                            Err(_) => Err(format!("failed to parse: {}", value).into()),
                            Ok(v) => {
                                dst.insert(field, v);
                                Ok(())
                            }
                        };
                    }
                    let c: Vec<_> = fields.into_iter().rev().collect();
                    Err(format!("unexpect fields: {}", c[..].join(".")).into())
                }
            };
        }
        Ok(())
    }
    let mut res = HashMap::new();
    for (mut name, value) in change {
        name = serde_to_online_config(name);
        let fields: Vec<_> = name
            .as_str()
            .split('.')
            .map(|s| s.to_owned())
            .rev()
            .collect();
        helper(fields, &mut res, &TIKVCONFIG_TYPED, value)?;
    }
    Ok(res)
}

fn to_change_value(v: &str, typed: &ConfigValue) -> CfgResult<ConfigValue> {
    let v = v.trim_matches('\"');
    let res = match typed {
        ConfigValue::Duration(_) => ConfigValue::from(v.parse::<ReadableDuration>()?),
        ConfigValue::Size(_) => ConfigValue::from(v.parse::<ReadableSize>()?),
        ConfigValue::U64(_) => ConfigValue::from(v.parse::<u64>()?),
        ConfigValue::F64(_) => ConfigValue::from(v.parse::<f64>()?),
        ConfigValue::U32(_) => ConfigValue::from(v.parse::<u32>()?),
        ConfigValue::I32(_) => ConfigValue::from(v.parse::<i32>()?),
        ConfigValue::Usize(_) => ConfigValue::from(v.parse::<usize>()?),
        ConfigValue::Bool(_) => ConfigValue::from(v.parse::<bool>()?),
        ConfigValue::BlobRunMode(_) => ConfigValue::from(v.parse::<BlobRunMode>()?),
        ConfigValue::IOPriority(_) => ConfigValue::from(v.parse::<IOPriority>()?),
        ConfigValue::String(_) => ConfigValue::String(v.to_owned()),
        _ => unreachable!(),
    };
    Ok(res)
}

fn to_toml_encode(change: HashMap<String, String>) -> CfgResult<HashMap<String, String>> {
    fn helper(mut fields: Vec<String>, typed: &ConfigChange) -> CfgResult<bool> {
        if let Some(field) = fields.pop() {
            match typed.get(&field) {
                None | Some(ConfigValue::Skip) => Err(Box::new(IoError::new(
                    ErrorKind::Other,
                    format!("failed to get field: {}", field),
                ))),
                Some(ConfigValue::Module(m)) => helper(fields, m),
                Some(c) => {
                    if !fields.is_empty() {
                        return Err(Box::new(IoError::new(
                            ErrorKind::Other,
                            format!("unexpect fields: {:?}", fields),
                        )));
                    }
                    match c {
                        ConfigValue::Duration(_)
                        | ConfigValue::Size(_)
                        | ConfigValue::String(_)
                        | ConfigValue::BlobRunMode(_)
                        | ConfigValue::IOPriority(_) => Ok(true),
                        ConfigValue::None => Err(Box::new(IoError::new(
                            ErrorKind::Other,
                            format!("unexpect none field: {:?}", c),
                        ))),
                        _ => Ok(false),
                    }
                }
            }
        } else {
            Err(Box::new(IoError::new(
                ErrorKind::Other,
                "failed to get field",
            )))
        }
    }
    let mut dst = HashMap::new();
    for (name, value) in change {
        let online_config_name = serde_to_online_config(name.clone());
        let fields: Vec<_> = online_config_name
            .as_str()
            .split('.')
            .map(|s| s.to_owned())
            .rev()
            .collect();
        if helper(fields, &TIKVCONFIG_TYPED)? {
            dst.insert(name.replace('_', "-"), format!("\"{}\"", value));
        } else {
            dst.insert(name.replace('_', "-"), value);
        }
    }
    Ok(dst)
}

#[derive(PartialEq, Eq, Hash, Debug, Clone)]
pub enum Module {
    Readpool,
    Server,
    Metric,
    Raftstore,
    Coprocessor,
    Pd,
    Rocksdb,
    Raftdb,
    RaftEngine,
    Storage,
    Security,
    Encryption,
    Import,
    Backup,
    PessimisticTxn,
    Gc,
    Split,
    CDC,
    ResolvedTs,
    ResourceMetering,
    BackupStream,
    Quota,
    Unknown(String),
}

impl From<&str> for Module {
    fn from(m: &str) -> Module {
        match m {
            "readpool" => Module::Readpool,
            "server" => Module::Server,
            "metric" => Module::Metric,
            "raft_store" => Module::Raftstore,
            "coprocessor" => Module::Coprocessor,
            "pd" => Module::Pd,
            "split" => Module::Split,
            "rocksdb" => Module::Rocksdb,
            "raftdb" => Module::Raftdb,
            "raft_engine" => Module::RaftEngine,
            "storage" => Module::Storage,
            "security" => Module::Security,
            "import" => Module::Import,
            "backup" => Module::Backup,
            "backup_stream" => Module::BackupStream,
            "pessimistic_txn" => Module::PessimisticTxn,
            "gc" => Module::Gc,
            "cdc" => Module::CDC,
            "resolved_ts" => Module::ResolvedTs,
            "resource_metering" => Module::ResourceMetering,
            "quota" => Module::Quota,
            n => Module::Unknown(n.to_owned()),
        }
    }
}

/// ConfigController use to register each module's config manager,
/// and dispatch the change of config to corresponding managers or
/// return the change if the incoming change is invalid.
#[derive(Default, Clone)]
pub struct ConfigController {
    inner: Arc<RwLock<ConfigInner>>,
}

#[derive(Default)]
struct ConfigInner {
    current: TiKvConfig,
    config_mgrs: HashMap<Module, Box<dyn ConfigManager>>,
}

impl ConfigController {
    pub fn new(current: TiKvConfig) -> Self {
        ConfigController {
            inner: Arc::new(RwLock::new(ConfigInner {
                current,
                config_mgrs: HashMap::new(),
            })),
        }
    }

    pub fn update(&self, change: HashMap<String, String>) -> CfgResult<()> {
        let diff = to_config_change(change.clone())?;
        self.update_impl(diff, Some(change))
    }

    pub fn update_from_toml_file(&self) -> CfgResult<()> {
        let current = self.get_current();
        match TiKvConfig::from_file(Path::new(&current.cfg_path), None) {
            Ok(incoming) => {
                let diff = current.diff(&incoming);
                self.update_impl(diff, None)
            }
            Err(e) => Err(e),
        }
    }

    fn update_impl(
        &self,
        mut diff: HashMap<String, ConfigValue>,
        change: Option<HashMap<String, String>>,
    ) -> CfgResult<()> {
        diff = {
            let incoming = self.get_current();
            let mut updated = incoming.clone();
            updated.update(diff);
            // Config might be adjusted in `validate`.
            updated.validate()?;
            incoming.diff(&updated)
        };
        let mut inner = self.inner.write().unwrap();
        let mut to_update = HashMap::with_capacity(diff.len());
        for (name, change) in diff.into_iter() {
            match change {
                ConfigValue::Module(change) => {
                    // update a submodule's config only if changes had been successfully
                    // dispatched to corresponding config manager, to avoid dispatch change twice
                    if let Some(mgr) = inner.config_mgrs.get_mut(&Module::from(name.as_str())) {
                        if let Err(e) = mgr.dispatch(change.clone()) {
                            inner.current.update(to_update);
                            return Err(e);
                        }
                    }
                    to_update.insert(name, ConfigValue::Module(change));
                }
                _ => {
                    let _ = to_update.insert(name, change);
                }
            }
        }
        debug!("all config change had been dispatched"; "change" => ?to_update);
        inner.current.update(to_update);
        // Write change to the config file
        if let Some(change) = change {
            let content = {
                let change = to_toml_encode(change)?;
                let src = if Path::new(&inner.current.cfg_path).exists() {
                    fs::read_to_string(&inner.current.cfg_path)?
                } else {
                    String::new()
                };
                let mut t = TomlWriter::new();
                t.write_change(src, change);
                t.finish()
            };
            write_config(&inner.current.cfg_path, &content)?;
        }
        Ok(())
    }

    pub fn update_config(&self, name: &str, value: &str) -> CfgResult<()> {
        let mut m = HashMap::new();
        m.insert(name.to_owned(), value.to_owned());
        self.update(m)
    }

    pub fn register(&self, module: Module, cfg_mgr: Box<dyn ConfigManager>) {
        let mut inner = self.inner.write().unwrap();
        if inner.config_mgrs.insert(module.clone(), cfg_mgr).is_some() {
            warn!("config manager for module {:?} already registered", module)
        }
    }

    pub fn get_current(&self) -> TiKvConfig {
        self.inner.read().unwrap().current.clone()
    }
}

#[cfg(test)]
mod tests {
    use std::{sync::Arc, time::Duration};

    use api_version::{ApiV1, KvFormat};
    use case_macros::*;
    use engine_traits::{DBOptions as DBOptionsTrait, ALL_CFS};
    use futures::executor::block_on;
    use itertools::Itertools;
    use kvproto::kvrpcpb::CommandPri;
    use raftstore::coprocessor::region_info_accessor::MockRegionInfoProvider;
    use slog::Level;
    use tempfile::Builder;
    use tikv_kv::RocksEngine as RocksDBEngine;
    use tikv_util::{
        quota_limiter::{QuotaLimitConfigManager, QuotaLimiter},
        sys::SysQuota,
        worker::{dummy_scheduler, ReceiverWrapper},
    };

    use super::*;
    use crate::{
        server::ttl::TtlCheckerTask,
        storage::{
            config_manager::StorageConfigManger, lock_manager::DummyLockManager,
            txn::flow_controller::FlowController, Storage, TestStorageBuilder,
        },
    };

    #[test]
    fn test_case_macro() {
        let h = kebab_case!(HelloWorld);
        assert_eq!(h, "hello-world");

        let h = kebab_case!(WelcomeToMyHouse);
        assert_eq!(h, "welcome-to-my-house");

        let h = snake_case!(HelloWorld);
        assert_eq!(h, "hello_world");

        let h = snake_case!(WelcomeToMyHouse);
        assert_eq!(h, "welcome_to_my_house");
    }

    #[test]
    fn test_check_critical_cfg_with() {
        let mut tikv_cfg = TiKvConfig::default();
        let last_cfg = TiKvConfig::default();
        tikv_cfg.validate().unwrap();
        tikv_cfg.check_critical_cfg_with(&last_cfg).unwrap();

        let mut tikv_cfg = TiKvConfig::default();
        let mut last_cfg = TiKvConfig::default();
        tikv_cfg.rocksdb.wal_dir = "/data/wal_dir".to_owned();
        tikv_cfg.validate().unwrap();
        assert!(tikv_cfg.check_critical_cfg_with(&last_cfg).is_err());

        last_cfg.rocksdb.wal_dir = "/data/wal_dir".to_owned();
        tikv_cfg.validate().unwrap();
        tikv_cfg.check_critical_cfg_with(&last_cfg).unwrap();

        let mut tikv_cfg = TiKvConfig::default();
        let mut last_cfg = TiKvConfig::default();
        tikv_cfg.storage.data_dir = "/data1".to_owned();
        tikv_cfg.validate().unwrap();
        assert!(tikv_cfg.check_critical_cfg_with(&last_cfg).is_err());

        last_cfg.storage.data_dir = "/data1".to_owned();
        tikv_cfg.validate().unwrap();
        tikv_cfg.check_critical_cfg_with(&last_cfg).unwrap();

        // Enable Raft Engine.
        let mut tikv_cfg = TiKvConfig::default();
        let mut last_cfg = TiKvConfig::default();
        tikv_cfg.raft_engine.enable = true;
        last_cfg.raft_engine.enable = true;

        tikv_cfg.raft_engine.mut_config().dir = "/raft/wal_dir".to_owned();
        tikv_cfg.validate().unwrap();
        assert!(tikv_cfg.check_critical_cfg_with(&last_cfg).is_err());

        last_cfg.raft_engine.mut_config().dir = "/raft/wal_dir".to_owned();
        tikv_cfg.validate().unwrap();
        tikv_cfg.check_critical_cfg_with(&last_cfg).unwrap();

        // Disable Raft Engine and uses RocksDB.
        let mut tikv_cfg = TiKvConfig::default();
        let mut last_cfg = TiKvConfig::default();
        tikv_cfg.raft_engine.enable = false;
        last_cfg.raft_engine.enable = false;

        tikv_cfg.raftdb.wal_dir = "/raft/wal_dir".to_owned();
        tikv_cfg.validate().unwrap();
        assert!(tikv_cfg.check_critical_cfg_with(&last_cfg).is_err());

        last_cfg.raftdb.wal_dir = "/raft/wal_dir".to_owned();
        tikv_cfg.validate().unwrap();
        tikv_cfg.check_critical_cfg_with(&last_cfg).unwrap();

        tikv_cfg.raft_store.raftdb_path = "/raft_path".to_owned();
        tikv_cfg.validate().unwrap();
        assert!(tikv_cfg.check_critical_cfg_with(&last_cfg).is_err());

        last_cfg.raft_store.raftdb_path = "/raft_path".to_owned();
        tikv_cfg.validate().unwrap();
        tikv_cfg.check_critical_cfg_with(&last_cfg).unwrap();
    }

    #[test]
    fn test_last_cfg_modified() {
        let (mut cfg, _dir) = TiKvConfig::with_tmp().unwrap();
        let store_path = Path::new(&cfg.storage.data_dir);
        let last_cfg_path = store_path.join(LAST_CONFIG_FILE);

        cfg.write_to_file(&last_cfg_path).unwrap();

        let mut last_cfg_metadata = last_cfg_path.metadata().unwrap();
        let first_modified = last_cfg_metadata.modified().unwrap();

        // not write to file when config is the equivalent of last one.
        assert!(persist_config(&cfg).is_ok());
        last_cfg_metadata = last_cfg_path.metadata().unwrap();
        assert_eq!(last_cfg_metadata.modified().unwrap(), first_modified);

        // write to file when config is the inequivalent of last one.
        cfg.log_level = slog::Level::Warning;
        assert!(persist_config(&cfg).is_ok());
        last_cfg_metadata = last_cfg_path.metadata().unwrap();
        assert_ne!(last_cfg_metadata.modified().unwrap(), first_modified);
    }

    #[test]
    fn test_persist_cfg() {
        let dir = Builder::new().prefix("test_persist_cfg").tempdir().unwrap();
        let path_buf = dir.path().join(LAST_CONFIG_FILE);
        let file = path_buf.as_path();
        let (s1, s2) = ("/xxx/wal_dir".to_owned(), "/yyy/wal_dir".to_owned());

        let mut tikv_cfg = TiKvConfig::default();

        tikv_cfg.rocksdb.wal_dir = s1.clone();
        tikv_cfg.raftdb.wal_dir = s2.clone();
        tikv_cfg.write_to_file(file).unwrap();
        let cfg_from_file = TiKvConfig::from_file(file, None).unwrap_or_else(|e| {
            panic!(
                "invalid auto generated configuration file {}, err {}",
                file.display(),
                e
            );
        });
        assert_eq!(cfg_from_file.rocksdb.wal_dir, s1);
        assert_eq!(cfg_from_file.raftdb.wal_dir, s2);

        // write critical config when exist.
        tikv_cfg.rocksdb.wal_dir = s2.clone();
        tikv_cfg.raftdb.wal_dir = s1.clone();
        tikv_cfg.write_to_file(file).unwrap();
        let cfg_from_file = TiKvConfig::from_file(file, None).unwrap_or_else(|e| {
            panic!(
                "invalid auto generated configuration file {}, err {}",
                file.display(),
                e
            );
        });
        assert_eq!(cfg_from_file.rocksdb.wal_dir, s2);
        assert_eq!(cfg_from_file.raftdb.wal_dir, s1);
    }

    #[test]
    fn test_create_parent_dir_if_missing() {
        let root_path = Builder::new()
            .prefix("test_create_parent_dir_if_missing")
            .tempdir()
            .unwrap();
        let path = root_path.path().join("not_exist_dir");

        let mut tikv_cfg = TiKvConfig::default();
        tikv_cfg.storage.data_dir = path.as_path().to_str().unwrap().to_owned();
        assert!(persist_config(&tikv_cfg).is_ok());
    }

    #[test]
    fn test_keepalive_check() {
        let mut tikv_cfg = TiKvConfig::default();
        tikv_cfg.pd.endpoints = vec!["".to_owned()];
        let dur = tikv_cfg.raft_store.raft_heartbeat_interval();
        tikv_cfg.server.grpc_keepalive_time = ReadableDuration(dur);
        assert!(tikv_cfg.validate().is_err());
        tikv_cfg.server.grpc_keepalive_time = ReadableDuration(dur * 2);
        tikv_cfg.validate().unwrap();
    }

    #[test]
    fn test_block_size() {
        let mut tikv_cfg = TiKvConfig::default();
        tikv_cfg.pd.endpoints = vec!["".to_owned()];
        tikv_cfg.rocksdb.defaultcf.block_size = ReadableSize::gb(10);
        tikv_cfg.rocksdb.lockcf.block_size = ReadableSize::gb(10);
        tikv_cfg.rocksdb.writecf.block_size = ReadableSize::gb(10);
        tikv_cfg.rocksdb.raftcf.block_size = ReadableSize::gb(10);
        tikv_cfg.raftdb.defaultcf.block_size = ReadableSize::gb(10);
        assert!(tikv_cfg.validate().is_err());
        tikv_cfg.rocksdb.defaultcf.block_size = ReadableSize::kb(10);
        tikv_cfg.rocksdb.lockcf.block_size = ReadableSize::kb(10);
        tikv_cfg.rocksdb.writecf.block_size = ReadableSize::kb(10);
        tikv_cfg.rocksdb.raftcf.block_size = ReadableSize::kb(10);
        tikv_cfg.raftdb.defaultcf.block_size = ReadableSize::kb(10);
        tikv_cfg.validate().unwrap();
    }

    #[test]
    fn test_parse_log_level() {
        #[derive(Serialize, Deserialize, Debug)]
        struct LevelHolder {
            #[serde(with = "log_level_serde")]
            v: Level,
        }

        let legal_cases = vec![
            ("fatal", Level::Critical),
            ("error", Level::Error),
            ("warn", Level::Warning),
            ("debug", Level::Debug),
            ("trace", Level::Trace),
            ("info", Level::Info),
        ];
        for (serialized, deserialized) in legal_cases {
            let holder = LevelHolder { v: deserialized };
            let res_string = toml::to_string(&holder).unwrap();
            let exp_string = format!("v = \"{}\"\n", serialized);
            assert_eq!(res_string, exp_string);
            let res_value: LevelHolder = toml::from_str(&exp_string).unwrap();
            assert_eq!(res_value.v, deserialized);
        }

        let compatibility_cases = vec![("warning", Level::Warning), ("critical", Level::Critical)];
        for (serialized, deserialized) in compatibility_cases {
            let variant_string = format!("v = \"{}\"\n", serialized);
            let res_value: LevelHolder = toml::from_str(&variant_string).unwrap();
            assert_eq!(res_value.v, deserialized);
        }

        let illegal_cases = vec!["foobar", ""];
        for case in illegal_cases {
            let string = format!("v = \"{}\"\n", case);
            toml::from_str::<LevelHolder>(&string).unwrap_err();
        }
    }

    #[test]
    fn test_to_config_change() {
        assert_eq!(
            to_change_value("10h", &ConfigValue::Duration(0)).unwrap(),
            ConfigValue::from(ReadableDuration::hours(10))
        );
        assert_eq!(
            to_change_value("100MB", &ConfigValue::Size(0)).unwrap(),
            ConfigValue::from(ReadableSize::mb(100))
        );
        assert_eq!(
            to_change_value("10000", &ConfigValue::U64(0)).unwrap(),
            ConfigValue::from(10000u64)
        );

        let old = TiKvConfig::default();
        let mut incoming = TiKvConfig::default();
        incoming.coprocessor.region_split_keys = 10000;
        incoming.gc.max_write_bytes_per_sec = ReadableSize::mb(100);
        incoming.rocksdb.defaultcf.block_cache_size = ReadableSize::mb(500);
        incoming.storage.io_rate_limit.import_priority = file_system::IOPriority::High;
        let diff = old.diff(&incoming);
        let mut change = HashMap::new();
        change.insert(
            "coprocessor.region-split-keys".to_owned(),
            "10000".to_owned(),
        );
        change.insert("gc.max-write-bytes-per-sec".to_owned(), "100MB".to_owned());
        change.insert(
            "rocksdb.defaultcf.block-cache-size".to_owned(),
            "500MB".to_owned(),
        );
        change.insert(
            "storage.io-rate-limit.import-priority".to_owned(),
            "high".to_owned(),
        );
        let res = to_config_change(change).unwrap();
        assert_eq!(diff, res);

        // illegal cases
        let cases = vec![
            // wrong value type
            ("gc.max-write-bytes-per-sec".to_owned(), "10s".to_owned()),
            (
                "pessimistic-txn.wait-for-lock-timeout".to_owned(),
                "1MB".to_owned(),
            ),
            // missing or unknown config fields
            ("xxx.yyy".to_owned(), "12".to_owned()),
            (
                "rocksdb.defaultcf.block-cache-size.xxx".to_owned(),
                "50MB".to_owned(),
            ),
            ("rocksdb.xxx.block-cache-size".to_owned(), "50MB".to_owned()),
            ("rocksdb.block-cache-size".to_owned(), "50MB".to_owned()),
            // not support change config
            (
                "raftstore.raft-heartbeat-ticks".to_owned(),
                "100".to_owned(),
            ),
            ("raftstore.prevote".to_owned(), "false".to_owned()),
        ];
        for (name, value) in cases {
            let mut change = HashMap::new();
            change.insert(name, value);
            assert!(to_config_change(change).is_err());
        }
    }

    #[test]
    fn test_to_toml_encode() {
        let mut change = HashMap::new();
        change.insert(
            "raftstore.pd-heartbeat-tick-interval".to_owned(),
            "1h".to_owned(),
        );
        change.insert(
            "coprocessor.region-split-keys".to_owned(),
            "10000".to_owned(),
        );
        change.insert("gc.max-write-bytes-per-sec".to_owned(), "100MB".to_owned());
        change.insert(
            "rocksdb.defaultcf.titan.blob-run-mode".to_owned(),
            "read-only".to_owned(),
        );
        change.insert("raftstore.apply_pool_size".to_owned(), "7".to_owned());
        change.insert("raftstore.store-pool-size".to_owned(), "17".to_owned());
        let res = to_toml_encode(change).unwrap();
        assert_eq!(
            res.get("raftstore.pd-heartbeat-tick-interval"),
            Some(&"\"1h\"".to_owned())
        );
        assert_eq!(
            res.get("coprocessor.region-split-keys"),
            Some(&"10000".to_owned())
        );
        assert_eq!(
            res.get("gc.max-write-bytes-per-sec"),
            Some(&"\"100MB\"".to_owned())
        );
        assert_eq!(
            res.get("rocksdb.defaultcf.titan.blob-run-mode"),
            Some(&"\"read-only\"".to_owned())
        );
        assert_eq!(res.get("raftstore.apply-pool-size"), Some(&"7".to_owned()));
        assert_eq!(res.get("raftstore.store-pool-size"), Some(&"17".to_owned()));
    }

    fn new_engines<F: KvFormat>(
        cfg: TiKvConfig,
    ) -> (
        Storage<RocksDBEngine, DummyLockManager, F>,
        ConfigController,
        ReceiverWrapper<TtlCheckerTask>,
        Arc<FlowController>,
    ) {
        assert_eq!(F::TAG, cfg.storage.api_version());
        let engine = RocksDBEngine::new(
            &cfg.storage.data_dir,
            ALL_CFS,
            Some(cfg.rocksdb.build_cf_opts(
                &cfg.storage.block_cache.build_shared_cache(),
                None,
                cfg.storage.api_version(),
            )),
            true,
            None,
            Some(cfg.rocksdb.build_opt()),
        )
        .unwrap();
        let storage =
            TestStorageBuilder::<_, _, F>::from_engine_and_lock_mgr(engine, DummyLockManager)
                .config(cfg.storage.clone())
                .build()
                .unwrap();
        let engine = storage.get_engine().get_rocksdb();
        let (_tx, rx) = std::sync::mpsc::channel();
        let flow_controller = Arc::new(FlowController::new(
            &cfg.storage.flow_control,
            engine.clone(),
            rx,
        ));

        let (shared, cfg_controller) = (cfg.storage.block_cache.shared, ConfigController::new(cfg));
        cfg_controller.register(
            Module::Rocksdb,
            Box::new(DBConfigManger::new(engine.clone(), DBType::Kv, shared)),
        );
        let (scheduler, receiver) = dummy_scheduler();
        cfg_controller.register(
            Module::Storage,
            Box::new(StorageConfigManger::new(
                engine,
                shared,
                scheduler,
                flow_controller.clone(),
                storage.get_scheduler(),
            )),
        );
        (storage, cfg_controller, receiver, flow_controller)
    }

    #[test]
    fn test_flow_control() {
        let (mut cfg, _dir) = TiKvConfig::with_tmp().unwrap();
        cfg.storage.flow_control.l0_files_threshold = 50;
        cfg.validate().unwrap();
        let (storage, cfg_controller, _, flow_controller) = new_engines::<ApiV1>(cfg);
        let db = storage.get_engine().get_rocksdb();
        assert_eq!(
            db.get_options_cf(CF_DEFAULT)
                .unwrap()
                .get_level_zero_slowdown_writes_trigger(),
            50
        );
        assert_eq!(
            db.get_options_cf(CF_DEFAULT)
                .unwrap()
                .get_level_zero_stop_writes_trigger(),
            50
        );

        assert_eq!(
            db.get_options_cf(CF_DEFAULT)
                .unwrap()
                .get_disable_write_stall(),
            true
        );
        assert_eq!(flow_controller.enabled(), true);
        cfg_controller
            .update_config("storage.flow-control.enable", "false")
            .unwrap();
        assert_eq!(
            db.get_options_cf(CF_DEFAULT)
                .unwrap()
                .get_disable_write_stall(),
            false
        );
        assert_eq!(flow_controller.enabled(), false);
        cfg_controller
            .update_config("storage.flow-control.enable", "true")
            .unwrap();
        assert_eq!(
            db.get_options_cf(CF_DEFAULT)
                .unwrap()
                .get_disable_write_stall(),
            true
        );
        assert_eq!(flow_controller.enabled(), true);
    }

    #[test]
    fn test_change_resolved_ts_config() {
        use crossbeam::channel;

        pub struct TestConfigManager(channel::Sender<ConfigChange>);
        impl ConfigManager for TestConfigManager {
            fn dispatch(&mut self, change: ConfigChange) -> online_config::Result<()> {
                self.0.send(change).unwrap();
                Ok(())
            }
        }

        let (cfg, _dir) = TiKvConfig::with_tmp().unwrap();
        let cfg_controller = ConfigController::new(cfg);
        let (tx, rx) = channel::unbounded();
        cfg_controller.register(Module::ResolvedTs, Box::new(TestConfigManager(tx)));

        // Return error if try to update not support config or unknow config
        assert!(
            cfg_controller
                .update_config("resolved-ts.enable", "false")
                .is_err()
        );
        assert!(
            cfg_controller
                .update_config("resolved-ts.scan-lock-pool-size", "10")
                .is_err()
        );
        assert!(
            cfg_controller
                .update_config("resolved-ts.xxx", "false")
                .is_err()
        );

        let mut resolved_ts_cfg = cfg_controller.get_current().resolved_ts;
        // Default value
        assert_eq!(
            resolved_ts_cfg.advance_ts_interval,
            ReadableDuration::secs(1)
        );

        // Update `advance-ts-interval` to 100ms
        cfg_controller
            .update_config("resolved-ts.advance-ts-interval", "100ms")
            .unwrap();
        resolved_ts_cfg.update(rx.recv().unwrap());
        assert_eq!(
            resolved_ts_cfg.advance_ts_interval,
            ReadableDuration::millis(100)
        );

        // Return error if try to update `advance-ts-interval` to an invalid value
        assert!(
            cfg_controller
                .update_config("resolved-ts.advance-ts-interval", "0m")
                .is_err()
        );
        assert_eq!(
            resolved_ts_cfg.advance_ts_interval,
            ReadableDuration::millis(100)
        );

        // Update `advance-ts-interval` to 3s
        cfg_controller
            .update_config("resolved-ts.advance-ts-interval", "3s")
            .unwrap();
        resolved_ts_cfg.update(rx.recv().unwrap());
        assert_eq!(
            resolved_ts_cfg.advance_ts_interval,
            ReadableDuration::secs(3)
        );
    }

    #[test]
    fn test_change_rocksdb_config() {
        let (mut cfg, _dir) = TiKvConfig::with_tmp().unwrap();
        cfg.rocksdb.max_background_jobs = 4;
        cfg.rocksdb.max_background_flushes = 2;
        cfg.rocksdb.defaultcf.disable_auto_compactions = false;
        cfg.rocksdb.defaultcf.target_file_size_base = ReadableSize::mb(64);
        cfg.rocksdb.defaultcf.block_cache_size = ReadableSize::mb(8);
        cfg.rocksdb.rate_bytes_per_sec = ReadableSize::mb(64);
        cfg.rocksdb.rate_limiter_auto_tuned = false;
        cfg.storage.block_cache.shared = false;
        cfg.validate().unwrap();
        let (storage, cfg_controller, ..) = new_engines::<ApiV1>(cfg);
        let db = storage.get_engine().get_rocksdb();

        // update max_background_jobs
        assert_eq!(db.get_db_options().get_max_background_jobs(), 4);

        cfg_controller
            .update_config("rocksdb.max-background-jobs", "8")
            .unwrap();
        assert_eq!(db.get_db_options().get_max_background_jobs(), 8);

        // update max_background_flushes, set to a bigger value
        assert_eq!(db.get_db_options().get_max_background_flushes(), 2);

        cfg_controller
            .update_config("rocksdb.max-background-flushes", "5")
            .unwrap();
        assert_eq!(db.get_db_options().get_max_background_flushes(), 5);

        // update rate_bytes_per_sec
        assert_eq!(
            db.get_db_options().get_rate_bytes_per_sec().unwrap(),
            ReadableSize::mb(64).0 as i64
        );

        cfg_controller
            .update_config("rocksdb.rate-bytes-per-sec", "128MB")
            .unwrap();
        assert_eq!(
            db.get_db_options().get_rate_bytes_per_sec().unwrap(),
            ReadableSize::mb(128).0 as i64
        );

        // update some configs on default cf
        let cf_opts = db.get_options_cf(CF_DEFAULT).unwrap();
        assert_eq!(cf_opts.get_disable_auto_compactions(), false);
        assert_eq!(cf_opts.get_target_file_size_base(), ReadableSize::mb(64).0);
        assert_eq!(cf_opts.get_block_cache_capacity(), ReadableSize::mb(8).0);

        let mut change = HashMap::new();
        change.insert(
            "rocksdb.defaultcf.disable-auto-compactions".to_owned(),
            "true".to_owned(),
        );
        change.insert(
            "rocksdb.defaultcf.target-file-size-base".to_owned(),
            "32MB".to_owned(),
        );
        change.insert(
            "rocksdb.defaultcf.block-cache-size".to_owned(),
            "256MB".to_owned(),
        );
        cfg_controller.update(change).unwrap();

        let cf_opts = db.get_options_cf(CF_DEFAULT).unwrap();
        assert_eq!(cf_opts.get_disable_auto_compactions(), true);
        assert_eq!(cf_opts.get_target_file_size_base(), ReadableSize::mb(32).0);
        assert_eq!(cf_opts.get_block_cache_capacity(), ReadableSize::mb(256).0);

        // Can not update block cache through storage module
        // when shared block cache is disabled
        assert!(
            cfg_controller
                .update_config("storage.block-cache.capacity", "512MB")
                .is_err()
        );
    }

    #[test]
    fn test_change_rate_limiter_auto_tuned() {
        let (mut cfg, _dir) = TiKvConfig::with_tmp().unwrap();
        // vanilla limiter does not support dynamically changing auto-tuned mode.
        cfg.rocksdb.rate_limiter_auto_tuned = true;
        cfg.validate().unwrap();
        let (storage, cfg_controller, ..) = new_engines::<ApiV1>(cfg);
        let db = storage.get_engine().get_rocksdb();

        // update rate_limiter_auto_tuned
        assert_eq!(
            db.get_db_options().get_rate_limiter_auto_tuned().unwrap(),
            true
        );

        cfg_controller
            .update_config("rocksdb.rate_limiter_auto_tuned", "false")
            .unwrap();
        assert_eq!(
            db.get_db_options().get_rate_limiter_auto_tuned().unwrap(),
            false
        );
    }

    #[test]
    fn test_change_shared_block_cache() {
        let (mut cfg, _dir) = TiKvConfig::with_tmp().unwrap();
        cfg.storage.block_cache.shared = true;
        cfg.validate().unwrap();
        let (storage, cfg_controller, ..) = new_engines::<ApiV1>(cfg);
        let db = storage.get_engine().get_rocksdb();

        // Can not update shared block cache through rocksdb module
        assert!(
            cfg_controller
                .update_config("rocksdb.defaultcf.block-cache-size", "256MB")
                .is_err()
        );

        cfg_controller
            .update_config("storage.block-cache.capacity", "256MB")
            .unwrap();

        let defaultcf_opts = db.get_options_cf(CF_DEFAULT).unwrap();
        assert_eq!(
            defaultcf_opts.get_block_cache_capacity(),
            ReadableSize::mb(256).0
        );
    }

    #[test]
    fn test_dispatch_titan_blob_run_mode_config() {
        let mut cfg = TiKvConfig::default();
        let mut incoming = cfg.clone();
        cfg.rocksdb.defaultcf.titan.blob_run_mode = BlobRunMode::Normal;
        incoming.rocksdb.defaultcf.titan.blob_run_mode = BlobRunMode::Fallback;

        let diff = cfg
            .rocksdb
            .defaultcf
            .titan
            .diff(&incoming.rocksdb.defaultcf.titan);
        assert_eq!(diff.len(), 1);

        let diff = config_value_to_string(diff.into_iter().collect());
        assert_eq!(diff.len(), 1);
        assert_eq!(diff[0].0.as_str(), "blob_run_mode");
        assert_eq!(diff[0].1.as_str(), "kFallback");
    }

    #[test]
    fn test_change_ttl_check_poll_interval() {
        let (mut cfg, _dir) = TiKvConfig::with_tmp().unwrap();
        cfg.storage.block_cache.shared = true;
        cfg.validate().unwrap();
        let (_, cfg_controller, mut rx, _) = new_engines::<ApiV1>(cfg);

        // Can not update shared block cache through rocksdb module
        cfg_controller
            .update_config("storage.ttl_check_poll_interval", "10s")
            .unwrap();
        match rx.recv() {
            None => unreachable!(),
            Some(TtlCheckerTask::UpdatePollInterval(d)) => assert_eq!(d, Duration::from_secs(10)),
        }
    }

    #[test]
    fn test_change_store_scheduler_worker_pool_size() {
        let (mut cfg, _dir) = TiKvConfig::with_tmp().unwrap();
        cfg.storage.scheduler_worker_pool_size = 4;
        cfg.validate().unwrap();
        let (storage, cfg_controller, ..) = new_engines::<ApiV1>(cfg);
        let scheduler = storage.get_scheduler();

        let max_pool_size = std::cmp::max(4, SysQuota::cpu_cores_quota() as usize);

        let check_scale_pool_size = |size: usize, ok: bool| {
            let origin_pool_size = scheduler
                .get_sched_pool(CommandPri::Normal)
                .pool
                .get_pool_size();
            let origin_pool_size_high = scheduler
                .get_sched_pool(CommandPri::High)
                .pool
                .get_pool_size();
            let res = cfg_controller
                .update_config("storage.scheduler-worker-pool-size", &format!("{}", size));
            let (expected_size, expected_size_high) = if ok {
                res.unwrap();
                (size, std::cmp::max(size / 2, 1))
            } else {
                assert!(res.is_err());
                (origin_pool_size, origin_pool_size_high)
            };
            assert_eq!(
                scheduler
                    .get_sched_pool(CommandPri::Normal)
                    .pool
                    .get_pool_size(),
                expected_size
            );
            assert_eq!(
                scheduler
                    .get_sched_pool(CommandPri::High)
                    .pool
                    .get_pool_size(),
                expected_size_high
            );
        };

        check_scale_pool_size(0, false);
        check_scale_pool_size(max_pool_size + 1, false);
        check_scale_pool_size(1, true);
        check_scale_pool_size(max_pool_size, true);
    }

    #[test]
    fn test_change_quota_config() {
        let (mut cfg, _dir) = TiKvConfig::with_tmp().unwrap();
        cfg.quota.foreground_cpu_time = 1000;
        cfg.quota.foreground_write_bandwidth = ReadableSize::mb(128);
        cfg.quota.foreground_read_bandwidth = ReadableSize::mb(256);
        cfg.quota.max_delay_duration = ReadableDuration::secs(1);
        cfg.validate().unwrap();

        let quota_limiter = Arc::new(QuotaLimiter::new(
            cfg.quota.foreground_cpu_time,
            cfg.quota.foreground_write_bandwidth,
            cfg.quota.foreground_read_bandwidth,
            cfg.quota.max_delay_duration,
        ));

        let cfg_controller = ConfigController::new(cfg.clone());
        cfg_controller.register(
            Module::Quota,
            Box::new(QuotaLimitConfigManager::new(Arc::clone(&quota_limiter))),
        );
        assert_eq!(cfg_controller.get_current(), cfg);

        // u64::MAX ns casts to 213503d.
        assert!(
            cfg_controller
                .update_config("quota.max-delay-duration", "213504d")
                .is_err()
        );
        assert_eq!(cfg_controller.get_current(), cfg);

        cfg_controller
            .update_config("quota.foreground-cpu-time", "2000")
            .unwrap();
        cfg.quota.foreground_cpu_time = 2000;
        assert_eq!(cfg_controller.get_current(), cfg);

        cfg_controller
            .update_config("quota.foreground-write-bandwidth", "256MB")
            .unwrap();
        cfg.quota.foreground_write_bandwidth = ReadableSize::mb(256);
        assert_eq!(cfg_controller.get_current(), cfg);

        let mut sample = quota_limiter.new_sample();
        sample.add_read_bytes(ReadableSize::mb(32).0 as usize);
        let should_delay = block_on(quota_limiter.async_consume(sample));
        assert_eq!(should_delay, Duration::from_millis(125));

        cfg_controller
            .update_config("quota.foreground-read-bandwidth", "512MB")
            .unwrap();
        cfg.quota.foreground_read_bandwidth = ReadableSize::mb(512);
        assert_eq!(cfg_controller.get_current(), cfg);
        let mut sample = quota_limiter.new_sample();
        sample.add_write_bytes(ReadableSize::mb(128).0 as usize);
        let should_delay = block_on(quota_limiter.async_consume(sample));
        assert_eq!(should_delay, Duration::from_millis(250));

        cfg_controller
            .update_config("quota.max-delay-duration", "50ms")
            .unwrap();
        cfg.quota.max_delay_duration = ReadableDuration::millis(50);
        assert_eq!(cfg_controller.get_current(), cfg);
        let mut sample = quota_limiter.new_sample();
        sample.add_write_bytes(ReadableSize::mb(128).0 as usize);
        let should_delay = block_on(quota_limiter.async_consume(sample));
        assert_eq!(should_delay, Duration::from_millis(50));
    }

    #[test]
    fn test_compatible_adjust_validate_equal() {
        // After calling many time of `compatible_adjust` and `validate` should has
        // the same effect as calling `compatible_adjust` and `validate` one time
        let mut c = TiKvConfig::default();
        let mut cfg = c.clone();
        c.compatible_adjust();
        c.validate().unwrap();

        for _ in 0..10 {
            cfg.compatible_adjust();
            cfg.validate().unwrap();
            assert_eq!(c, cfg);
        }
    }

    #[test]
    fn test_readpool_compatible_adjust_config() {
        let content = r#"
        [readpool.storage]
        [readpool.coprocessor]
        "#;
        let mut cfg: TiKvConfig = toml::from_str(content).unwrap();
        cfg.compatible_adjust();
        assert_eq!(cfg.readpool.storage.use_unified_pool, Some(true));
        assert_eq!(cfg.readpool.coprocessor.use_unified_pool, Some(true));

        let content = r#"
        [readpool.storage]
        stack-size = "1MB"
        [readpool.coprocessor]
        normal-concurrency = 1
        "#;
        let mut cfg: TiKvConfig = toml::from_str(content).unwrap();
        cfg.compatible_adjust();
        assert_eq!(cfg.readpool.storage.use_unified_pool, Some(false));
        assert_eq!(cfg.readpool.coprocessor.use_unified_pool, Some(false));
    }

    #[test]
    fn test_unrecognized_config_keys() {
        let mut temp_config_file = tempfile::NamedTempFile::new().unwrap();
        let temp_config_writer = temp_config_file.as_file_mut();
        temp_config_writer
            .write_all(
                br#"
                    log-level = "debug"
                    log-fmt = "json"
                    [readpool.unified]
                    min-threads-count = 5
                    stack-size = "20MB"
                    [import]
                    num_threads = 4
                    [gcc]
                    batch-keys = 1024
                    [[security.encryption.master-keys]]
                    type = "file"
                "#,
            )
            .unwrap();
        temp_config_writer.sync_data().unwrap();

        let mut unrecognized_keys = Vec::new();
        let _ = TiKvConfig::from_file(temp_config_file.path(), Some(&mut unrecognized_keys));

        assert_eq!(
            unrecognized_keys,
            vec![
                "log-fmt".to_owned(),
                "readpool.unified.min-threads-count".to_owned(),
                "import.num_threads".to_owned(),
                "gcc".to_owned(),
                "security.encryption.master-keys".to_owned(),
            ],
        );
    }

    #[test]
    fn test_raft_engine_dir() {
        let content = r#"
            [raft-engine]
            enable = true
        "#;
        let mut cfg: TiKvConfig = toml::from_str(content).unwrap();
        cfg.validate().unwrap();
        assert_eq!(
            cfg.raft_engine.config.dir,
            config::canonicalize_sub_path(&cfg.storage.data_dir, "raft-engine").unwrap()
        );
    }

    #[test]
    fn test_compaction_guard() {
        // Test comopaction guard disabled.
        {
            let config = DefaultCfConfig {
                target_file_size_base: ReadableSize::mb(16),
                enable_compaction_guard: false,
                ..Default::default()
            };
            let provider = Some(MockRegionInfoProvider::new(vec![]));
            let cf_opts = build_cf_opt!(config, CF_DEFAULT, None /*cache*/, provider);
            assert_eq!(
                config.target_file_size_base.0,
                cf_opts.get_target_file_size_base()
            );
        }
        // Test compaction guard enabled but region info provider is missing.
        {
            let config = DefaultCfConfig {
                target_file_size_base: ReadableSize::mb(16),
                enable_compaction_guard: true,
                ..Default::default()
            };
            let provider: Option<MockRegionInfoProvider> = None;
            let cf_opts = build_cf_opt!(config, CF_DEFAULT, None /*cache*/, provider);
            assert_eq!(
                config.target_file_size_base.0,
                cf_opts.get_target_file_size_base()
            );
        }
        // Test compaction guard enabled.
        {
            let config = DefaultCfConfig {
                target_file_size_base: ReadableSize::mb(16),
                enable_compaction_guard: true,
                compaction_guard_min_output_file_size: ReadableSize::mb(4),
                compaction_guard_max_output_file_size: ReadableSize::mb(64),
                ..Default::default()
            };
            let provider = Some(MockRegionInfoProvider::new(vec![]));
            let cf_opts = build_cf_opt!(config, CF_DEFAULT, None /*cache*/, provider);
            assert_eq!(
                config.compaction_guard_max_output_file_size.0,
                cf_opts.get_target_file_size_base()
            );
        }
    }

    #[test]
    fn test_validate_tikv_config() {
        let mut cfg = TiKvConfig::default();
        let default_region_split_check_diff = cfg.raft_store.region_split_check_diff.0;
        cfg.raft_store.region_split_check_diff.0 += 1;
        assert!(cfg.validate().is_ok());
        assert_eq!(
            cfg.raft_store.region_split_check_diff.0,
            default_region_split_check_diff + 1
        );

        // Test validating memory_usage_limit when it's greater than max.
        cfg.memory_usage_limit = Some(ReadableSize(SysQuota::memory_limit_in_bytes() * 2));
        assert!(cfg.validate().is_err());

        // Test memory_usage_limit is based on block cache size if it's not configured.
        cfg.memory_usage_limit = None;
        cfg.storage.block_cache.capacity = Some(ReadableSize(3 * GIB));
        assert!(cfg.validate().is_ok());
        assert_eq!(cfg.memory_usage_limit.unwrap(), ReadableSize(5 * GIB));

        // Test memory_usage_limit will fallback to system memory capacity with huge block cache.
        cfg.memory_usage_limit = None;
        let system = SysQuota::memory_limit_in_bytes();
        cfg.storage.block_cache.capacity = Some(ReadableSize(system * 3 / 4));
        assert!(cfg.validate().is_ok());
        assert_eq!(cfg.memory_usage_limit.unwrap(), ReadableSize(system));
    }

    #[test]
    fn test_validate_tikv_wal_config() {
        let tmp_path = tempfile::Builder::new().tempdir().unwrap().into_path();
        macro_rules! tmp_path_string_generate {
            ($base:expr, $($sub:expr),+) => {{
                let mut path: ::std::path::PathBuf = $base.clone();
                $(
                    path.push($sub);
                )*
                String::from(path.to_str().unwrap())
            }}
        }

        {
            let mut cfg = TiKvConfig::default();
            assert!(cfg.validate().is_ok());
        }

        {
            let mut cfg = TiKvConfig::default();
            cfg.storage.data_dir = tmp_path_string_generate!(tmp_path, "data");
            cfg.raft_store.raftdb_path = tmp_path_string_generate!(tmp_path, "data", "db");
            assert!(cfg.validate().is_err());
        }

        {
            let mut cfg = TiKvConfig::default();
            cfg.storage.data_dir = tmp_path_string_generate!(tmp_path, "data", "kvdb");
            cfg.raft_store.raftdb_path =
                tmp_path_string_generate!(tmp_path, "data", "raftdb", "db");
            cfg.rocksdb.wal_dir = tmp_path_string_generate!(tmp_path, "data", "raftdb", "db");
            assert!(cfg.validate().is_err());
        }

        {
            let mut cfg = TiKvConfig::default();
            cfg.storage.data_dir = tmp_path_string_generate!(tmp_path, "data", "kvdb");
            cfg.raft_store.raftdb_path =
                tmp_path_string_generate!(tmp_path, "data", "raftdb", "db");
            cfg.raftdb.wal_dir = tmp_path_string_generate!(tmp_path, "data", "kvdb", "db");
            assert!(cfg.validate().is_err());
        }

        {
            let mut cfg = TiKvConfig::default();
            cfg.rocksdb.wal_dir = tmp_path_string_generate!(tmp_path, "data", "wal");
            cfg.raftdb.wal_dir = tmp_path_string_generate!(tmp_path, "data", "wal");
            assert!(cfg.validate().is_err());
        }

        {
            let mut cfg = TiKvConfig::default();
            cfg.storage.data_dir = tmp_path_string_generate!(tmp_path, "data", "kvdb");
            cfg.raft_store.raftdb_path =
                tmp_path_string_generate!(tmp_path, "data", "raftdb", "db");
            cfg.rocksdb.wal_dir = tmp_path_string_generate!(tmp_path, "data", "kvdb", "db");
            cfg.raftdb.wal_dir = tmp_path_string_generate!(tmp_path, "data", "raftdb", "db");
            assert!(cfg.validate().is_ok());
        }
    }

    #[test]
    fn test_background_job_limits() {
        // cpu num = 1
        assert_eq!(
            get_background_job_limits_impl(1 /*cpu_num*/, &KVDB_DEFAULT_BACKGROUND_JOB_LIMITS),
            BackgroundJobLimits {
                max_background_jobs: 2,
                max_background_flushes: 1,
                max_sub_compactions: 1,
                max_titan_background_gc: 1,
            }
        );
        assert_eq!(
            get_background_job_limits_impl(
                1, /*cpu_num*/
                &RAFTDB_DEFAULT_BACKGROUND_JOB_LIMITS
            ),
            BackgroundJobLimits {
                max_background_jobs: 2,
                max_background_flushes: 1,
                max_sub_compactions: 1,
                max_titan_background_gc: 1,
            }
        );
        // cpu num = 2
        assert_eq!(
            get_background_job_limits_impl(2 /*cpu_num*/, &KVDB_DEFAULT_BACKGROUND_JOB_LIMITS),
            BackgroundJobLimits {
                max_background_jobs: 2,
                max_background_flushes: 1,
                max_sub_compactions: 1,
                max_titan_background_gc: 2,
            }
        );
        assert_eq!(
            get_background_job_limits_impl(
                2, /*cpu_num*/
                &RAFTDB_DEFAULT_BACKGROUND_JOB_LIMITS
            ),
            BackgroundJobLimits {
                max_background_jobs: 2,
                max_background_flushes: 1,
                max_sub_compactions: 1,
                max_titan_background_gc: 2,
            }
        );
        // cpu num = 4
        assert_eq!(
            get_background_job_limits_impl(4 /*cpu_num*/, &KVDB_DEFAULT_BACKGROUND_JOB_LIMITS),
            BackgroundJobLimits {
                max_background_jobs: 3,
                max_background_flushes: 1,
                max_sub_compactions: 1,
                max_titan_background_gc: 4,
            }
        );
        assert_eq!(
            get_background_job_limits_impl(
                4, /*cpu_num*/
                &RAFTDB_DEFAULT_BACKGROUND_JOB_LIMITS
            ),
            BackgroundJobLimits {
                max_background_jobs: 3,
                max_background_flushes: 1,
                max_sub_compactions: 1,
                max_titan_background_gc: 4,
            }
        );
        // cpu num = 8
        assert_eq!(
            get_background_job_limits_impl(8 /*cpu_num*/, &KVDB_DEFAULT_BACKGROUND_JOB_LIMITS),
            BackgroundJobLimits {
                max_background_jobs: 7,
                max_background_flushes: 2,
                max_sub_compactions: 3,
                max_titan_background_gc: 4,
            }
        );
        assert_eq!(
            get_background_job_limits_impl(
                8, /*cpu_num*/
                &RAFTDB_DEFAULT_BACKGROUND_JOB_LIMITS
            ),
            RAFTDB_DEFAULT_BACKGROUND_JOB_LIMITS,
        );
        // cpu num = 16
        assert_eq!(
            get_background_job_limits_impl(
                16, /*cpu_num*/
                &KVDB_DEFAULT_BACKGROUND_JOB_LIMITS
            ),
            KVDB_DEFAULT_BACKGROUND_JOB_LIMITS,
        );
        assert_eq!(
            get_background_job_limits_impl(
                16, /*cpu_num*/
                &RAFTDB_DEFAULT_BACKGROUND_JOB_LIMITS
            ),
            RAFTDB_DEFAULT_BACKGROUND_JOB_LIMITS,
        );
    }

    #[test]
    fn test_config_template_is_valid() {
        let template_config = std::include_str!("../etc/config-template.toml")
            .lines()
            .map(|l| l.strip_prefix('#').unwrap_or(l))
            .join("\n");

        let mut cfg: TiKvConfig = toml::from_str(&template_config).unwrap();
        cfg.validate().unwrap();
    }

    #[test]
    fn test_config_template_no_superfluous_keys() {
        let template_config = std::include_str!("../etc/config-template.toml")
            .lines()
            .map(|l| l.strip_prefix('#').unwrap_or(l))
            .join("\n");

        let mut deserializer = toml::Deserializer::new(&template_config);
        let mut unrecognized_keys = Vec::new();
        let _: TiKvConfig = serde_ignored::deserialize(&mut deserializer, |key| {
            unrecognized_keys.push(key.to_string())
        })
        .unwrap();

        // Don't use `is_empty()` so we see which keys are superfluous on failure.
        assert_eq!(unrecognized_keys, Vec::<String>::new());
    }

    #[test]
    fn test_config_template_matches_default() {
        let template_config = std::include_str!("../etc/config-template.toml")
            .lines()
            .map(|l| l.strip_prefix('#').unwrap_or(l))
            .join("\n");

        let mut cfg: TiKvConfig = toml::from_str(&template_config).unwrap();
        let mut default_cfg = TiKvConfig::default();

        // Some default values are computed based on the environment.
        // Because we can't set config values for these in `config-template.toml`, we will handle
        // them manually.
        cfg.readpool.unified.max_thread_count = default_cfg.readpool.unified.max_thread_count;
        cfg.readpool.storage.high_concurrency = default_cfg.readpool.storage.high_concurrency;
        cfg.readpool.storage.normal_concurrency = default_cfg.readpool.storage.normal_concurrency;
        cfg.readpool.storage.low_concurrency = default_cfg.readpool.storage.low_concurrency;
        cfg.readpool.coprocessor.high_concurrency =
            default_cfg.readpool.coprocessor.high_concurrency;
        cfg.readpool.coprocessor.normal_concurrency =
            default_cfg.readpool.coprocessor.normal_concurrency;
        cfg.readpool.coprocessor.low_concurrency = default_cfg.readpool.coprocessor.low_concurrency;
        cfg.server.grpc_memory_pool_quota = default_cfg.server.grpc_memory_pool_quota;
        cfg.server.background_thread_count = default_cfg.server.background_thread_count;
        cfg.server.end_point_max_concurrency = default_cfg.server.end_point_max_concurrency;
        cfg.storage.scheduler_worker_pool_size = default_cfg.storage.scheduler_worker_pool_size;
        cfg.rocksdb.max_background_jobs = default_cfg.rocksdb.max_background_jobs;
        cfg.rocksdb.max_background_flushes = default_cfg.rocksdb.max_background_flushes;
        cfg.rocksdb.max_sub_compactions = default_cfg.rocksdb.max_sub_compactions;
        cfg.rocksdb.titan.max_background_gc = default_cfg.rocksdb.titan.max_background_gc;
        cfg.raftdb.max_background_jobs = default_cfg.raftdb.max_background_jobs;
        cfg.raftdb.max_background_flushes = default_cfg.raftdb.max_background_flushes;
        cfg.raftdb.max_sub_compactions = default_cfg.raftdb.max_sub_compactions;
        cfg.raftdb.titan.max_background_gc = default_cfg.raftdb.titan.max_background_gc;
        cfg.backup.num_threads = default_cfg.backup.num_threads;
        cfg.backup_stream.num_threads = default_cfg.backup_stream.num_threads;

        // There is another set of config values that we can't directly compare:
        // When the default values are `None`, but are then resolved to `Some(_)` later on.
        default_cfg.readpool.storage.adjust_use_unified_pool();
        default_cfg.readpool.coprocessor.adjust_use_unified_pool();
        default_cfg.security.redact_info_log = Some(false);

        // Other special cases.
        cfg.pd.retry_max_count = default_cfg.pd.retry_max_count; // Both -1 and isize::MAX are the same.
        cfg.storage.block_cache.capacity = None; // Either `None` and a value is computed or `Some(_)` fixed value.
        cfg.memory_usage_limit = None;
        cfg.raft_engine.mut_config().memory_limit = None;
        cfg.coprocessor_v2.coprocessor_plugin_directory = None; // Default is `None`, which is represented by not setting the key.

        assert_eq!(cfg, default_cfg);
    }

    #[test]
    fn test_compatibility_with_old_config_template() {
        let mut buf = Vec::new();
        let resp = reqwest::blocking::get(
            "https://raw.githubusercontent.com/tikv/tikv/master/etc/config-template.toml",
        );
        match resp {
            Ok(mut resp) => {
                std::io::copy(&mut resp, &mut buf).expect("failed to copy content");
                let template_config = std::str::from_utf8(&buf)
                    .unwrap()
                    .lines()
                    .map(|l| l.strip_prefix('#').unwrap_or(l))
                    .join("\n");
                let _: TiKvConfig = toml::from_str(&template_config).unwrap();
            }
            Err(e) => {
                if e.is_timeout() {
                    println!("warn: fail to download latest config template due to timeout");
                } else {
                    panic!("fail to download latest config template");
                }
            }
        }
    }

    #[test]
    fn test_cdc() {
        let content = r#"
            [cdc]
        "#;
        let mut cfg: TiKvConfig = toml::from_str(content).unwrap();
        cfg.validate().unwrap();

        // old-value-cache-size is deprecated, 0 must not report error.
        let content = r#"
            [cdc]
            old-value-cache-size = 0
        "#;
        let mut cfg: TiKvConfig = toml::from_str(content).unwrap();
        cfg.validate().unwrap();

        let content = r#"
            [cdc]
            min-ts-interval = "0s"
        "#;
        let mut cfg: TiKvConfig = toml::from_str(content).unwrap();
        cfg.validate().unwrap_err();

        let content = r#"
            [cdc]
            incremental-scan-threads = 0
        "#;
        let mut cfg: TiKvConfig = toml::from_str(content).unwrap();
        cfg.validate().unwrap_err();

        let content = r#"
            [cdc]
            incremental-scan-concurrency = 0
        "#;
        let mut cfg: TiKvConfig = toml::from_str(content).unwrap();
        cfg.validate().unwrap_err();

        let content = r#"
            [cdc]
            incremental-scan-concurrency = 1
            incremental-scan-threads = 2
        "#;
        let mut cfg: TiKvConfig = toml::from_str(content).unwrap();
        cfg.validate().unwrap_err();
    }

    #[test]
    fn test_module_from_str() {
        let cases = vec![
            ("readpool", Module::Readpool),
            ("server", Module::Server),
            ("metric", Module::Metric),
            ("raft_store", Module::Raftstore),
            ("coprocessor", Module::Coprocessor),
            ("pd", Module::Pd),
            ("split", Module::Split),
            ("rocksdb", Module::Rocksdb),
            ("raft_engine", Module::RaftEngine),
            ("storage", Module::Storage),
            ("security", Module::Security),
            ("import", Module::Import),
            ("backup", Module::Backup),
            ("backup_stream", Module::BackupStream),
            ("pessimistic_txn", Module::PessimisticTxn),
            ("gc", Module::Gc),
            ("cdc", Module::CDC),
            ("resolved_ts", Module::ResolvedTs),
            ("resource_metering", Module::ResourceMetering),
            ("unknown", Module::Unknown("unknown".to_string())),
        ];
        for (name, module) in cases {
            assert_eq!(Module::from(name), module);
        }
    }

    #[test]
    fn test_numeric_enum_serializing() {
        let normal_string_config = r#"
            compaction-style = 1
        "#;
        let config: DefaultCfConfig = toml::from_str(normal_string_config).unwrap();
        assert_eq!(config.compaction_style, DBCompactionStyle::Universal);

        // Test if we support string value
        let normal_string_config = r#"
            compaction-style = "universal"
        "#;
        let config: DefaultCfConfig = toml::from_str(normal_string_config).unwrap();
        assert_eq!(config.compaction_style, DBCompactionStyle::Universal);
        assert!(
            toml::to_string(&config)
                .unwrap()
                .contains("compaction-style = 1")
        );

        let bad_string_config = r#"
            compaction-style = "level1"
        "#;
        let r = panic_hook::recover_safe(|| {
            let _: DefaultCfConfig = toml::from_str(bad_string_config).unwrap();
        });
        assert!(r.is_err());

        let bad_string_config = r#"
            compaction-style = 4
        "#;
        let r = panic_hook::recover_safe(|| {
            let _: DefaultCfConfig = toml::from_str(bad_string_config).unwrap();
        });
        assert!(r.is_err());

        // rate-limiter-mode default values is 2
        let config_str = r#"
            rate-limiter-mode = 1
        "#;

        let config: DbConfig = toml::from_str(config_str).unwrap();
        assert_eq!(config.rate_limiter_mode, DBRateLimiterMode::ReadOnly);

        assert!(
            toml::to_string(&config)
                .unwrap()
                .contains("rate-limiter-mode = 1")
        );
    }

    #[test]
    fn test_serde_to_online_config() {
        let cases = vec![
            (
                "raftstore.store_pool_size",
                "raft_store.store_batch_system.pool_size",
            ),
            (
                "raftstore.store-pool-size",
                "raft_store.store_batch_system.pool_size",
            ),
            (
                "raftstore.store_max_batch_size",
                "raft_store.store_batch_system.max_batch_size",
            ),
            (
                "raftstore.store-max-batch-size",
                "raft_store.store_batch_system.max_batch_size",
            ),
            (
                "raftstore.apply_pool_size",
                "raft_store.apply_batch_system.pool_size",
            ),
            (
                "raftstore.apply-pool-size",
                "raft_store.apply_batch_system.pool_size",
            ),
            (
                "raftstore.apply_max_batch_size",
                "raft_store.apply_batch_system.max_batch_size",
            ),
            (
                "raftstore.apply-max-batch-size",
                "raft_store.apply_batch_system.max_batch_size",
            ),
            (
                "raftstore.store_io_pool_size",
                "raft_store.store_io_pool_size",
            ),
            (
                "raftstore.store-io-pool-size",
                "raft_store.store_io_pool_size",
            ),
            (
                "raftstore.apply_yield_duration",
                "raft_store.apply_yield_duration",
            ),
            (
                "raftstore.apply-yield-duration",
                "raft_store.apply_yield_duration",
            ),
            (
                "raftstore.raft_store_max_leader_lease",
                "raft_store.raft_store_max_leader_lease",
            ),
        ];

        for (name, res) in cases {
            assert_eq!(serde_to_online_config(name.into()).as_str(), res);
        }
    }
}<|MERGE_RESOLUTION|>--- conflicted
+++ resolved
@@ -2332,11 +2332,9 @@
 #[serde(default)]
 #[serde(rename_all = "kebab-case")]
 pub struct BackupStreamConfig {
-<<<<<<< HEAD
-    #[online_config(skip)]
-=======
+    #[online_config(skip)]
     pub max_flush_interval: ReadableDuration,
->>>>>>> c5f1a4a8
+    #[online_config(skip)]
     pub num_threads: usize,
     #[online_config(skip)]
     pub io_threads: usize,
