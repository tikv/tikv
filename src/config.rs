--- conflicted
+++ resolved
@@ -2252,12 +2252,6 @@
 
     #[config(skip)]
     pub abort_on_panic: bool,
-<<<<<<< HEAD
-
-    #[config(skip)]
-    pub readpool: ReadPoolConfig,
-=======
->>>>>>> 0447554b
 
     #[config(skip)]
     pub readpool: ReadPoolConfig,
