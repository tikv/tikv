--- conflicted
+++ resolved
@@ -7,12 +7,8 @@
 
 use std::{
     cmp,
-<<<<<<< HEAD
-    collections::HashMap,
+    collections::{HashMap, HashSet},
     convert::TryFrom,
-=======
-    collections::{HashMap, HashSet},
->>>>>>> 08f4674a
     error::Error,
     fs, i32,
     io::{Error as IoError, ErrorKind, Write},
@@ -58,14 +54,11 @@
 };
 use resource_metering::Config as ResourceMeteringConfig;
 use security::SecurityConfig;
-<<<<<<< HEAD
 use serde::{
     de::{Error as DError, Unexpected},
     Deserialize, Deserializer, Serialize, Serializer,
 };
-=======
 use serde_json::{to_value, Map, Value};
->>>>>>> 08f4674a
 use tikv_util::{
     config::{
         self, LogFormat, RaftDataStateMachine, ReadableDuration, ReadableSize, TomlWriter, GIB, MIB,
