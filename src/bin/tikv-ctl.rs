--- conflicted
+++ resolved
@@ -1531,7 +1531,7 @@
         println!("{}", &unescape(escaped).to_hex().to_uppercase());
         return;
     } else if let Some(encoded) = matches.value_of("decode") {
-        match Key::from_encoded(unescape(encoded)).take_raw() {
+        match Key::from_encoded(unescape(encoded)).raw() {
             Ok(k) => println!("{}", escape(&k)),
             Err(e) => eprintln!("decode meets error: {}", e),
         };
@@ -1805,16 +1805,12 @@
     const GB: u64 = 1024 * 1024 * 1024;
     const MB: u64 = 1024 * 1024;
     if bytes < MB {
-<<<<<<< HEAD
-        return format!("{} Byte ", bytes)
-=======
-        return format!("{} B", bytes);
->>>>>>> be7d6883
+        return bytes.to_string();
     }
     let mb = if bytes % GB == 0 {
         String::from("")
     } else {
-        format!("{:.3} MB", (bytes % GB) as f64 / MB as f64)
+        format!("{:.3} MB ", (bytes % GB) as f64 / MB as f64)
     };
     bytes /= GB;
     let gb = if bytes == 0 {
