// Copyright 2016 TiKV Project Authors. Licensed under Apache-2.0.

#[macro_use]
extern crate clap;
#[macro_use]
extern crate vlog;

use std::borrow::ToOwned;
use std::cmp::Ordering;
use std::error::Error;
use std::fs::{self, File};
use std::io::{BufRead, BufReader};
use std::iter::FromIterator;
use std::string::ToString;
use std::sync::Arc;
use std::thread;
use std::time::Duration;
use std::{process, str, u64};

use clap::{crate_authors, crate_version, App, AppSettings, Arg, ArgMatches, SubCommand};
use futures::{future, stream, Future, Stream};
use grpcio::{CallOption, ChannelBuilder, Environment};
use protobuf::Message;
use protobuf::RepeatedField;

use engine::rocks;
use engine::rocks::util::security::encrypted_env_from_cipher_file;
use engine::Engines;
use engine::{ALL_CFS, CF_DEFAULT, CF_LOCK, CF_WRITE};
use kvproto::debugpb::{DB as DBType, *};
use kvproto::debugpb_grpc::DebugClient;
use kvproto::kvrpcpb::{MvccInfo, SplitRegionRequest};
use kvproto::metapb::{Peer, Region};
use kvproto::raft_cmdpb::RaftCmdRequest;
use kvproto::raft_serverpb::{PeerState, SnapshotMeta};
use kvproto::tikvpb_grpc::TikvClient;
use raft::eraftpb::{ConfChange, Entry, EntryType};
use tikv::binutil as util;
use tikv::config::TiKvConfig;
use tikv::pd::{Config as PdConfig, PdClient, RpcClient};
<<<<<<< HEAD
use tikv::raftengine::{Config as RaftEngineCfg, RaftEngine};
use tikv::raftstore::store::{keys, Engines};
=======
use tikv::raftstore::store::{keys, INIT_EPOCH_CONF_VER};
>>>>>>> eff99489
use tikv::server::debug::{BottommostLevelCompaction, Debugger, RegionInfo};
use tikv::storage::Key;
use tikv_util::security::{SecurityConfig, SecurityManager};
use tikv_util::{escape, unescape};

const METRICS_PROMETHEUS: &str = "prometheus";
const METRICS_ROCKSDB_KV: &str = "rocksdb_kv";
const METRICS_ROCKSDB_RAFT: &str = "rocksdb_raft";
const METRICS_JEMALLOC: &str = "jemalloc";

fn perror_and_exit<E: Error>(prefix: &str, e: E) -> ! {
    ve1!("{}: {}", prefix, e);
    process::exit(-1);
}

fn new_debug_executor(
    db: Option<&str>,
    raft_db: Option<&str>,
    host: Option<&str>,
    cfg: &TiKvConfig,
    mgr: Arc<SecurityManager>,
) -> Box<dyn DebugExecutor> {
    match (host, db) {
        (None, Some(kv_path)) => {
            let cache = cfg.storage.block_cache.build_shared_cache();
            let mut kv_db_opts = cfg.rocksdb.build_opt();
            let kv_cfs_opts = cfg.rocksdb.build_cf_opts(&cache);

            if !mgr.cipher_file().is_empty() {
                let encrypted_env =
                    encrypted_env_from_cipher_file(mgr.cipher_file(), None).unwrap();
                kv_db_opts.set_env(encrypted_env);
            }
            let kv_db = rocks::util::new_engine_opt(kv_path, kv_db_opts, kv_cfs_opts).unwrap();

            let raft_path = raft_db
                .map(ToString::to_string)
                .unwrap_or_else(|| format!("{}/../raft", kv_path));
<<<<<<< HEAD
            let mut raft_cfg = RaftEngineCfg::new();
            raft_cfg.dir = raft_path;
            let raft_db = RaftEngine::new(raft_cfg);
=======
            let mut raft_db_opts = cfg.raftdb.build_opt();
            let raft_db_cf_opts = cfg.raftdb.build_cf_opts(&cache);

            if !mgr.cipher_file().is_empty() {
                let encrypted_env =
                    encrypted_env_from_cipher_file(mgr.cipher_file(), None).unwrap();
                raft_db_opts.set_env(encrypted_env);
            }
            let raft_db =
                rocks::util::new_engine_opt(&raft_path, raft_db_opts, raft_db_cf_opts).unwrap();
>>>>>>> eff99489

            Box::new(Debugger::new(Engines::new(
                Arc::new(kv_db),
                Arc::new(raft_db),
                cache.is_some(),
            ))) as Box<dyn DebugExecutor>
        }
        (Some(remote), None) => Box::new(new_debug_client(remote, mgr)) as Box<dyn DebugExecutor>,
        _ => unreachable!(),
    }
}

fn new_debug_client(host: &str, mgr: Arc<SecurityManager>) -> DebugClient {
    let env = Arc::new(Environment::new(1));
    let cb = ChannelBuilder::new(env)
        .max_receive_message_len(1 << 30) // 1G.
        .max_send_message_len(1 << 30);

    let channel = mgr.connect(cb, host);
    DebugClient::new(channel)
}

trait DebugExecutor {
    fn dump_value(&self, cf: &str, key: Vec<u8>) {
        let value = self.get_value_by_key(cf, key);
        v1!("value: {}", escape(&value));
    }

    fn dump_region_size(&self, region: u64, cfs: Vec<&str>) -> usize {
        let sizes = self.get_region_size(region, cfs);
        let mut total_size = 0;
        v1!("region id: {}", region);
        for (cf, size) in sizes {
            v1!("cf {} region size: {}", cf, convert_gbmb(size as u64));
            total_size += size;
        }
        total_size
    }

    fn dump_all_region_size(&self, cfs: Vec<&str>) {
        let regions = self.get_all_meta_regions();
        let regions_number = regions.len();
        let mut total_size = 0;
        for region in regions {
            total_size += self.dump_region_size(region, cfs.clone());
        }
        v1!("total region number: {}", regions_number);
        v1!("total region size: {}", convert_gbmb(total_size as u64));
    }

    fn dump_region_info(&self, region: u64, skip_tombstone: bool) {
        let r = self.get_region_info(region);
        if skip_tombstone {
            let region_state = r.region_local_state.as_ref();
            if region_state.map_or(false, |s| s.get_state() == PeerState::Tombstone) {
                return;
            }
        }
        let region_state_key = keys::region_state_key(region);
        let raft_state_key = keys::raft_state_key(region);
        let apply_state_key = keys::apply_state_key(region);
        v1!("region id: {}", region);
        v1!("region state key: {}", escape(&region_state_key));
        v1!("region state: {:?}", r.region_local_state);
        v1!("raft state key: {}", escape(&raft_state_key));
        v1!("raft state: {:?}", r.raft_local_state);
        v1!("apply state key: {}", escape(&apply_state_key));
        v1!("apply state: {:?}", r.raft_apply_state);
    }

    fn dump_all_region_info(&self, skip_tombstone: bool) {
        for region in self.get_all_meta_regions() {
            self.dump_region_info(region, skip_tombstone);
        }
    }

    fn dump_raft_log(&self, region: u64, index: u64) {
        v1!("region: {}", region);
        v1!("log index: {}", index);

        let mut entry = self.get_raft_log(region, index);
        let data = entry.take_data();
        v1!("entry {:?}", entry);
        v1!("msg len: {}", data.len());

        if data.is_empty() {
            return;
        }

        match entry.get_entry_type() {
            EntryType::EntryNormal => {
                let mut msg = RaftCmdRequest::new();
                msg.merge_from_bytes(&data).unwrap();
                v1!("Normal: {:#?}", msg);
            }
            EntryType::EntryConfChange => {
                let mut msg = ConfChange::new();
                msg.merge_from_bytes(&data).unwrap();
                let ctx = msg.take_context();
                v1!("ConfChange: {:?}", msg);
                let mut cmd = RaftCmdRequest::new();
                cmd.merge_from_bytes(&ctx).unwrap();
                v1!("ConfChange.RaftCmdRequest: {:#?}", cmd);
            }
        }
    }

    /// Dump mvcc infos for a given key range. The given `from` and `to` must
    /// be raw key with `z` prefix. Both `to` and `limit` are empty value means
    /// what we want is point query instead of range scan.
    fn dump_mvccs_infos(
        &self,
        from: Vec<u8>,
        to: Vec<u8>,
        mut limit: u64,
        cfs: Vec<&str>,
        start_ts: Option<u64>,
        commit_ts: Option<u64>,
    ) {
        if !from.starts_with(b"z") || (!to.is_empty() && !to.starts_with(b"z")) {
            ve1!("from and to should start with \"z\"");
            process::exit(-1);
        }
        if !to.is_empty() && to < from {
            ve1!("\"to\" must be greater than \"from\"");
            process::exit(-1);
        }

        let point_query = to.is_empty() && limit == 0;
        if point_query {
            limit = 1;
        }

        let scan_future =
            self.get_mvcc_infos(from.clone(), to, limit)
                .for_each(move |(key, mvcc)| {
                    if point_query && key != from {
                        v1!("no mvcc infos for {}", escape(&from));
                        return future::err::<(), String>("no mvcc infos".to_owned());
                    }

                    v1!("key: {}", escape(&key));
                    if cfs.contains(&CF_LOCK) && mvcc.has_lock() {
                        let lock_info = mvcc.get_lock();
                        if start_ts.map_or(true, |ts| lock_info.get_start_ts() == ts) {
                            v1!("\tlock cf value: {:?}", lock_info);
                        }
                    }
                    if cfs.contains(&CF_DEFAULT) {
                        for value_info in mvcc.get_values() {
                            if commit_ts.map_or(true, |ts| value_info.get_start_ts() == ts) {
                                v1!("\tdefault cf value: {:?}", value_info);
                            }
                        }
                    }
                    if cfs.contains(&CF_WRITE) {
                        for write_info in mvcc.get_writes() {
                            if start_ts.map_or(true, |ts| write_info.get_start_ts() == ts)
                                && commit_ts.map_or(true, |ts| write_info.get_commit_ts() == ts)
                            {
                                v1!("\t write cf value: {:?}", write_info);
                            }
                        }
                    }
                    v1!("");
                    future::ok::<(), String>(())
                });
        if let Err(e) = scan_future.wait() {
            ve1!("{}", e);
            process::exit(-1);
        }
    }

    fn raw_scan(&self, from_key: &[u8], to_key: &[u8], limit: usize, cf: &str) {
        if !ALL_CFS.contains(&cf) {
            eprintln!("CF \"{}\" doesn't exist.", cf);
            process::exit(-1);
        }
        if !to_key.is_empty() && from_key >= to_key {
            eprintln!(
                "to_key should be greater than from_key, but got from_key: \"{}\", to_key: \"{}\"",
                escape(from_key),
                escape(to_key)
            );
            process::exit(-1);
        }
        if limit == 0 {
            eprintln!("limit should be greater than 0");
            process::exit(-1);
        }

        self.raw_scan_impl(from_key, to_key, limit, cf);
    }

    fn diff_region(
        &self,
        region: u64,
        db: Option<&str>,
        raft_db: Option<&str>,
        host: Option<&str>,
        cfg: &TiKvConfig,
        mgr: Arc<SecurityManager>,
    ) {
        let rhs_debug_executor = new_debug_executor(db, raft_db, host, cfg, mgr);

        let r1 = self.get_region_info(region);
        let r2 = rhs_debug_executor.get_region_info(region);
        v1!("region id: {}", region);
        v1!("db1 region state: {:?}", r1.region_local_state);
        v1!("db2 region state: {:?}", r2.region_local_state);
        v1!("db1 apply state: {:?}", r1.raft_apply_state);
        v1!("db2 apply state: {:?}", r2.raft_apply_state);

        match (r1.region_local_state, r2.region_local_state) {
            (None, None) => return,
            (Some(_), None) | (None, Some(_)) => {
                v1!("db1 and db2 don't have same region local_state");
                return;
            }
            (Some(region_local_1), Some(region_local_2)) => {
                let region1 = region_local_1.get_region();
                let region2 = region_local_2.get_region();
                if region1 != region2 {
                    v1!("db1 and db2 have different region:");
                    v1!("db1 region: {:?}", region1);
                    v1!("db2 region: {:?}", region2);
                    return;
                }
                let start_key = keys::data_key(region1.get_start_key());
                let end_key = keys::data_key(region1.get_end_key());
                let mut mvcc_infos_1 = self.get_mvcc_infos(start_key.clone(), end_key.clone(), 0);
                let mut mvcc_infos_2 = rhs_debug_executor.get_mvcc_infos(start_key, end_key, 0);

                let mut has_diff = false;
                let mut key_counts = [0; 2];

                let mut take_item = |i: usize| -> Option<(Vec<u8>, MvccInfo)> {
                    let wait = match i {
                        1 => future::poll_fn(|| mvcc_infos_1.poll()).wait(),
                        _ => future::poll_fn(|| mvcc_infos_2.poll()).wait(),
                    };
                    match wait {
                        Ok(item1) => item1,
                        Err(e) => {
                            v1!("db{} scan data in region {} fail: {}", i, region, e);
                            process::exit(-1);
                        }
                    }
                };

                let show_only = |i: usize, k: &[u8]| {
                    v1!("only db{} has: {}", i, escape(k));
                };

                let (mut item1, mut item2) = (take_item(1), take_item(2));
                while item1.is_some() && item2.is_some() {
                    key_counts[0] += 1;
                    key_counts[1] += 1;
                    let t1 = item1.take().unwrap();
                    let t2 = item2.take().unwrap();
                    match t1.0.cmp(&t2.0) {
                        Ordering::Less => {
                            show_only(1, &t1.0);
                            has_diff = true;
                            item1 = take_item(1);
                            item2 = Some(t2);
                            key_counts[1] -= 1;
                        }
                        Ordering::Greater => {
                            show_only(2, &t2.0);
                            has_diff = true;
                            item1 = Some(t1);
                            item2 = take_item(2);
                            key_counts[0] -= 1;
                        }
                        _ => {
                            if t1.1 != t2.1 {
                                v1!("diff mvcc on key: {}", escape(&t1.0));
                                has_diff = true;
                            }
                            item1 = take_item(1);
                            item2 = take_item(2);
                        }
                    }
                }
                let mut item = item1.map(|t| (1, t)).or_else(|| item2.map(|t| (2, t)));
                while let Some((i, (key, _))) = item.take() {
                    key_counts[i - 1] += 1;
                    show_only(i, &key);
                    has_diff = true;
                    item = take_item(i).map(|t| (i, t));
                }
                if !has_diff {
                    v1!("db1 and db2 have same data in region: {}", region);
                }
                v1!(
                    "db1 has {} keys, db2 has {} keys",
                    key_counts[0],
                    key_counts[1]
                );
            }
        }
    }

    fn compact(
        &self,
        address: Option<&str>,
        db: DBType,
        cf: &str,
        from: Option<Vec<u8>>,
        to: Option<Vec<u8>>,
        threads: u32,
        bottommost: BottommostLevelCompaction,
    ) {
        let from = from.unwrap_or_default();
        let to = to.unwrap_or_default();
        self.do_compaction(db, cf, &from, &to, threads, bottommost);
        v1!(
            "store:{:?} compact db:{:?} cf:{} range:[{:?}, {:?}) success!",
            address.unwrap_or("local"),
            db,
            cf,
            from,
            to
        );
    }

    fn compact_region(
        &self,
        address: Option<&str>,
        db: DBType,
        cf: &str,
        region_id: u64,
        threads: u32,
        bottommost: BottommostLevelCompaction,
    ) {
        let region_local = self.get_region_info(region_id).region_local_state.unwrap();
        let r = region_local.get_region();
        let from = keys::data_key(r.get_start_key());
        let to = keys::data_end_key(r.get_end_key());
        self.do_compaction(db, cf, &from, &to, threads, bottommost);
        v1!(
            "store:{:?} compact_region db:{:?} cf:{} range:[{:?}, {:?}) success!",
            address.unwrap_or("local"),
            db,
            cf,
            from,
            to
        );
    }

    fn print_bad_regions(&self);

    fn set_region_tombstone_after_remove_peer(
        &self,
        mgr: Arc<SecurityManager>,
        cfg: &PdConfig,
        region_ids: Vec<u64>,
    ) {
        self.check_local_mode();
        let rpc_client =
            RpcClient::new(cfg, mgr).unwrap_or_else(|e| perror_and_exit("RpcClient::new", e));

        let regions = region_ids
            .into_iter()
            .map(|region_id| {
                if let Some(region) = rpc_client
                    .get_region_by_id(region_id)
                    .wait()
                    .unwrap_or_else(|e| perror_and_exit("Get region id from PD", e))
                {
                    return region;
                }
                ve1!("no such region in pd: {}", region_id);
                process::exit(-1);
            })
            .collect();
        self.set_region_tombstone(regions);
    }

    fn set_region_tombstone_force(&self, region_ids: Vec<u64>) {
        self.check_local_mode();
        self.set_region_tombstone_by_id(region_ids);
    }

    /// Recover the cluster when given `store_ids` are failed.
    fn remove_fail_stores(&self, store_ids: Vec<u64>, region_ids: Option<Vec<u64>>);

    /// Recreate the region with metadata from pd, but alloc new id for it.
    fn recreate_region(&self, sec_mgr: Arc<SecurityManager>, pd_cfg: &PdConfig, region_id: u64);

    fn check_region_consistency(&self, _: u64);

    fn check_local_mode(&self);

    fn recover_regions_mvcc(
        &self,
        mgr: Arc<SecurityManager>,
        cfg: &PdConfig,
        region_ids: Vec<u64>,
        read_only: bool,
    ) {
        self.check_local_mode();
        let rpc_client =
            RpcClient::new(cfg, mgr).unwrap_or_else(|e| perror_and_exit("RpcClient::new", e));

        let regions = region_ids
            .into_iter()
            .map(|region_id| {
                if let Some(region) = rpc_client
                    .get_region_by_id(region_id)
                    .wait()
                    .unwrap_or_else(|e| perror_and_exit("Get region id from PD", e))
                {
                    return region;
                }
                ve1!("no such region in pd: {}", region_id);
                process::exit(-1);
            })
            .collect();
        self.recover_regions(regions, read_only);
    }

    fn recover_mvcc_all(&self, threads: usize, read_only: bool) {
        self.check_local_mode();
        self.recover_all(threads, read_only);
    }

    fn get_all_meta_regions(&self) -> Vec<u64>;

    fn get_value_by_key(&self, cf: &str, key: Vec<u8>) -> Vec<u8>;

    fn get_region_size(&self, region: u64, cfs: Vec<&str>) -> Vec<(String, usize)>;

    fn get_region_info(&self, region: u64) -> RegionInfo;

    fn get_raft_log(&self, region: u64, index: u64) -> Entry;

    fn get_mvcc_infos(
        &self,
        from: Vec<u8>,
        to: Vec<u8>,
        limit: u64,
    ) -> Box<dyn Stream<Item = (Vec<u8>, MvccInfo), Error = String>>;

    fn raw_scan_impl(&self, from_key: &[u8], end_key: &[u8], limit: usize, cf: &str);

    fn do_compaction(
        &self,
        db: DBType,
        cf: &str,
        from: &[u8],
        to: &[u8],
        threads: u32,
        bottommost: BottommostLevelCompaction,
    );

    fn set_region_tombstone(&self, regions: Vec<Region>);

    fn set_region_tombstone_by_id(&self, regions: Vec<u64>);

    fn recover_regions(&self, regions: Vec<Region>, read_only: bool);

    fn recover_all(&self, threads: usize, read_only: bool);

    fn modify_tikv_config(&self, module: MODULE, config_name: &str, config_value: &str);

    fn dump_metrics(&self, tags: Vec<&str>);

    fn dump_region_properties(&self, region_id: u64);
}

impl DebugExecutor for DebugClient {
    fn check_local_mode(&self) {
        ve1!("This command is only for local mode");
        process::exit(-1);
    }

    fn get_all_meta_regions(&self) -> Vec<u64> {
        unimplemented!();
    }

    fn get_value_by_key(&self, cf: &str, key: Vec<u8>) -> Vec<u8> {
        let mut req = GetRequest::new();
        req.set_db(DBType::KV);
        req.set_cf(cf.to_owned());
        req.set_key(key);
        self.get(&req)
            .unwrap_or_else(|e| perror_and_exit("DebugClient::get", e))
            .take_value()
    }

    fn get_region_size(&self, region: u64, cfs: Vec<&str>) -> Vec<(String, usize)> {
        let cfs = cfs.into_iter().map(ToOwned::to_owned).collect();
        let mut req = RegionSizeRequest::new();
        req.set_cfs(RepeatedField::from_vec(cfs));
        req.set_region_id(region);
        self.region_size(&req)
            .unwrap_or_else(|e| perror_and_exit("DebugClient::region_size", e))
            .take_entries()
            .into_iter()
            .map(|mut entry| (entry.take_cf(), entry.get_size() as usize))
            .collect()
    }

    fn get_region_info(&self, region: u64) -> RegionInfo {
        let mut req = RegionInfoRequest::new();
        req.set_region_id(region);
        let mut resp = self
            .region_info(&req)
            .unwrap_or_else(|e| perror_and_exit("DebugClient::region_info", e));

        let mut region_info = RegionInfo::default();
        if resp.has_raft_local_state() {
            region_info.raft_local_state = Some(resp.take_raft_local_state());
        }
        if resp.has_raft_apply_state() {
            region_info.raft_apply_state = Some(resp.take_raft_apply_state());
        }
        if resp.has_region_local_state() {
            region_info.region_local_state = Some(resp.take_region_local_state());
        }
        region_info
    }

    fn get_raft_log(&self, region: u64, index: u64) -> Entry {
        let mut req = RaftLogRequest::new();
        req.set_region_id(region);
        req.set_log_index(index);
        self.raft_log(&req)
            .unwrap_or_else(|e| perror_and_exit("DebugClient::raft_log", e))
            .take_entry()
    }

    fn get_mvcc_infos(
        &self,
        from: Vec<u8>,
        to: Vec<u8>,
        limit: u64,
    ) -> Box<dyn Stream<Item = (Vec<u8>, MvccInfo), Error = String>> {
        let mut req = ScanMvccRequest::new();
        req.set_from_key(from);
        req.set_to_key(to);
        req.set_limit(limit);
        Box::new(
            self.scan_mvcc(&req)
                .unwrap()
                .map_err(|e| e.to_string())
                .map(|mut resp| (resp.take_key(), resp.take_info())),
        ) as Box<dyn Stream<Item = (Vec<u8>, MvccInfo), Error = String>>
    }

    fn raw_scan_impl(&self, _: &[u8], _: &[u8], _: usize, _: &str) {
        unimplemented!();
    }

    fn do_compaction(
        &self,
        db: DBType,
        cf: &str,
        from: &[u8],
        to: &[u8],
        threads: u32,
        bottommost: BottommostLevelCompaction,
    ) {
        let mut req = CompactRequest::new();
        req.set_db(db);
        req.set_cf(cf.to_owned());
        req.set_from_key(from.to_owned());
        req.set_to_key(to.to_owned());
        req.set_threads(threads);
        req.set_bottommost_level_compaction(bottommost.into());
        self.compact(&req)
            .unwrap_or_else(|e| perror_and_exit("DebugClient::compact", e));
    }

    fn dump_metrics(&self, tags: Vec<&str>) {
        let mut req = GetMetricsRequest::new();
        req.set_all(true);
        if tags.len() == 1 && tags[0] == METRICS_PROMETHEUS {
            req.set_all(false);
        }
        let mut resp = self
            .get_metrics(&req)
            .unwrap_or_else(|e| perror_and_exit("DebugClient::metrics", e));
        for tag in tags {
            v1!("tag:{}", tag);
            let metrics = match tag {
                METRICS_ROCKSDB_KV => resp.take_rocksdb_kv(),
                METRICS_ROCKSDB_RAFT => resp.take_rocksdb_raft(),
                METRICS_JEMALLOC => resp.take_jemalloc(),
                METRICS_PROMETHEUS => resp.take_prometheus(),
                _ => String::from(
                    "unsupported tag, should be one of prometheus/jemalloc/rocksdb_raft/rocksdb_kv",
                ),
            };
            v1!("{}", metrics);
        }
    }

    fn set_region_tombstone(&self, _: Vec<Region>) {
        unimplemented!("only available for local mode");
    }

    fn set_region_tombstone_by_id(&self, _: Vec<u64>) {
        unimplemented!("only avaliable for local mode");
    }

    fn recover_regions(&self, _: Vec<Region>, _: bool) {
        unimplemented!("only available for local mode");
    }

    fn recover_all(&self, _: usize, _: bool) {
        unimplemented!("only available for local mode");
    }

    fn print_bad_regions(&self) {
        unimplemented!("only available for local mode");
    }

    fn remove_fail_stores(&self, _: Vec<u64>, _: Option<Vec<u64>>) {
        self.check_local_mode();
    }

    fn recreate_region(&self, _: Arc<SecurityManager>, _: &PdConfig, _: u64) {
        self.check_local_mode();
    }

    fn check_region_consistency(&self, region_id: u64) {
        let mut req = RegionConsistencyCheckRequest::new();
        req.set_region_id(region_id);
        self.check_region_consistency(&req)
            .unwrap_or_else(|e| perror_and_exit("DebugClient::check_region_consistency", e));
        v1!("success!");
    }

    fn modify_tikv_config(&self, module: MODULE, config_name: &str, config_value: &str) {
        let mut req = ModifyTikvConfigRequest::new();
        req.set_module(module);
        req.set_config_name(config_name.to_owned());
        req.set_config_value(config_value.to_owned());
        self.modify_tikv_config(&req)
            .unwrap_or_else(|e| perror_and_exit("DebugClient::modify_tikv_config", e));
        v1!("success");
    }

    fn dump_region_properties(&self, region_id: u64) {
        let mut req = GetRegionPropertiesRequest::new();
        req.set_region_id(region_id);
        let resp = self
            .get_region_properties(&req)
            .unwrap_or_else(|e| perror_and_exit("DebugClient::get_region_properties", e));
        for prop in resp.get_props() {
            v1!("{}: {}", prop.get_name(), prop.get_value());
        }
    }
}

impl DebugExecutor for Debugger {
    fn check_local_mode(&self) {}

    fn get_all_meta_regions(&self) -> Vec<u64> {
        self.get_all_meta_regions()
            .unwrap_or_else(|e| perror_and_exit("Debugger::get_all_meta_regions", e))
    }

    fn get_value_by_key(&self, cf: &str, key: Vec<u8>) -> Vec<u8> {
        self.get(DBType::KV, cf, &key)
            .unwrap_or_else(|e| perror_and_exit("Debugger::get", e))
    }

    fn get_region_size(&self, region: u64, cfs: Vec<&str>) -> Vec<(String, usize)> {
        self.region_size(region, cfs)
            .unwrap_or_else(|e| perror_and_exit("Debugger::region_size", e))
            .into_iter()
            .map(|(cf, size)| (cf.to_owned(), size as usize))
            .collect()
    }

    fn get_region_info(&self, region: u64) -> RegionInfo {
        self.region_info(region)
            .unwrap_or_else(|e| perror_and_exit("Debugger::region_info", e))
    }

    fn get_raft_log(&self, region: u64, index: u64) -> Entry {
        self.raft_log(region, index)
            .unwrap_or_else(|e| perror_and_exit("Debugger::raft_log", e))
    }

    fn get_mvcc_infos(
        &self,
        from: Vec<u8>,
        to: Vec<u8>,
        limit: u64,
    ) -> Box<dyn Stream<Item = (Vec<u8>, MvccInfo), Error = String>> {
        let iter = self
            .scan_mvcc(&from, &to, limit)
            .unwrap_or_else(|e| perror_and_exit("Debugger::scan_mvcc", e));
        let stream = stream::iter_result(iter).map_err(|e| e.to_string());
        Box::new(stream) as Box<dyn Stream<Item = (Vec<u8>, MvccInfo), Error = String>>
    }

    fn raw_scan_impl(&self, from_key: &[u8], end_key: &[u8], limit: usize, cf: &str) {
        let res = self
            .raw_scan(from_key, end_key, limit, cf)
            .unwrap_or_else(|e| perror_and_exit("Debugger::raw_scan_impl", e));

        for (k, v) in &res {
            println!("key: \"{}\", value: \"{}\"", escape(k), escape(v));
        }
        println!();
        println!("Total scanned keys: {}", res.len());
    }

    fn do_compaction(
        &self,
        db: DBType,
        cf: &str,
        from: &[u8],
        to: &[u8],
        threads: u32,
        bottommost: BottommostLevelCompaction,
    ) {
        self.compact(db, cf, from, to, threads, bottommost)
            .unwrap_or_else(|e| perror_and_exit("Debugger::compact", e));
    }

    fn set_region_tombstone(&self, regions: Vec<Region>) {
        let ret = self
            .set_region_tombstone(regions)
            .unwrap_or_else(|e| perror_and_exit("Debugger::set_region_tombstone", e));
        if ret.is_empty() {
            v1!("success!");
            return;
        }
        for (region_id, error) in ret {
            ve1!("region: {}, error: {}", region_id, error);
        }
    }

    fn set_region_tombstone_by_id(&self, region_ids: Vec<u64>) {
        let ret = self
            .set_region_tombstone_by_id(region_ids)
            .unwrap_or_else(|e| perror_and_exit("Debugger::set_region_tombstone_by_id", e));
        if ret.is_empty() {
            v1!("success!");
            return;
        }
        for (region_id, error) in ret {
            ve1!("region: {}, error: {}", region_id, error);
        }
    }

    fn recover_regions(&self, regions: Vec<Region>, read_only: bool) {
        let ret = self
            .recover_regions(regions, read_only)
            .unwrap_or_else(|e| perror_and_exit("Debugger::recover regions", e));
        if ret.is_empty() {
            v1!("success!");
            return;
        }
        for (region_id, error) in ret {
            ve1!("region: {}, error: {}", region_id, error);
        }
    }

    fn recover_all(&self, threads: usize, read_only: bool) {
        Debugger::recover_all(self, threads, read_only)
            .unwrap_or_else(|e| perror_and_exit("Debugger::recover all", e));
    }

    fn print_bad_regions(&self) {
        let bad_regions = self
            .bad_regions()
            .unwrap_or_else(|e| perror_and_exit("Debugger::bad_regions", e));
        if !bad_regions.is_empty() {
            for (region_id, error) in bad_regions {
                v1!("{}: {}", region_id, error);
            }
            return;
        }
        v1!("all regions are healthy")
    }

    fn remove_fail_stores(&self, store_ids: Vec<u64>, region_ids: Option<Vec<u64>>) {
        v1!("removing stores {:?} from configrations...", store_ids);
        self.remove_failed_stores(store_ids, region_ids)
            .unwrap_or_else(|e| perror_and_exit("Debugger::remove_fail_stores", e));
        v1!("success");
    }

    fn recreate_region(&self, mgr: Arc<SecurityManager>, pd_cfg: &PdConfig, region_id: u64) {
        let rpc_client =
            RpcClient::new(pd_cfg, mgr).unwrap_or_else(|e| perror_and_exit("RpcClient::new", e));

        let mut region = match rpc_client.get_region_by_id(region_id).wait() {
            Ok(Some(region)) => region,
            Ok(None) => {
                ve1!("no such region {} on PD", region_id);
                process::exit(-1)
            }
            Err(e) => perror_and_exit("RpcClient::get_region_by_id", e),
        };

        let new_region_id = rpc_client
            .alloc_id()
            .unwrap_or_else(|e| perror_and_exit("RpcClient::alloc_id", e));
        let new_peer_id = rpc_client
            .alloc_id()
            .unwrap_or_else(|e| perror_and_exit("RpcClient::alloc_id", e));

        let store_id = self.get_store_id().expect("get store id");

        region.set_id(new_region_id);
        let old_version = region.get_region_epoch().get_version();
        region.mut_region_epoch().set_version(old_version + 1);
        region.mut_region_epoch().set_conf_ver(INIT_EPOCH_CONF_VER);

        region.peers.clear();
        let mut peer = Peer::new();
        peer.set_id(new_peer_id);
        peer.set_store_id(store_id);
        region.mut_peers().push(peer);

        v1!(
            "initing empty region {} with peer_id {}...",
            new_region_id,
            new_peer_id
        );
        self.recreate_region(region)
            .unwrap_or_else(|e| perror_and_exit("Debugger::recreate_region", e));
        v1!("success");
    }

    fn dump_metrics(&self, _tags: Vec<&str>) {
        unimplemented!("only available for online mode");
    }

    fn check_region_consistency(&self, _: u64) {
        ve1!("only support remote mode");
        process::exit(-1);
    }

    fn modify_tikv_config(&self, _: MODULE, _: &str, _: &str) {
        ve1!("only support remote mode");
        process::exit(-1);
    }

    fn dump_region_properties(&self, region_id: u64) {
        let props = self
            .get_region_properties(region_id)
            .unwrap_or_else(|e| perror_and_exit("Debugger::get_region_properties", e));
        for (name, value) in props {
            v1!("{}: {}", name, value);
        }
    }
}

fn main() {
    vlog::set_verbosity_level(1);

    let raw_key_hint: &'static str = "Raw key (generally starts with \"z\") in escaped form";
    let version_info = util::tikv_version_info();

    let mut app = App::new("TiKV Control (tikv-ctl)")
        .about("A tool for interacting with TiKV deployments.")
        .author(crate_authors!())
        .version(crate_version!())
        .long_version(version_info.as_ref())
        .setting(AppSettings::AllowExternalSubcommands)
        .arg(
            Arg::with_name("db")
                .long("db")
                .takes_value(true)
                .help("Set the rocksdb path"),
        )
        .arg(
            Arg::with_name("raftdb")
                .long("raftdb")
                .takes_value(true)
                .help("Set the raft rocksdb path"),
        )
        .arg(
            Arg::with_name("config")
                .long("config")
                .takes_value(true)
                .help("Set the config for rocksdb"),
        )
        .arg(
            Arg::with_name("host")
                .long("host")
                .takes_value(true)
                .help("Set the remote host"),
        )
        .arg(
            Arg::with_name("ca_path")
                .required(false)
                .long("ca-path")
                .takes_value(true)
                .help("Set the CA certificate path"),
        )
        .arg(
            Arg::with_name("cert_path")
                .required(false)
                .long("cert-path")
                .takes_value(true)
                .help("Set the certificate path"),
        )
        .arg(
            Arg::with_name("key_path")
                .required(false)
                .long("key-path")
                .takes_value(true)
                .help("Set the private key path"),
        )
        .arg(
            Arg::with_name("cipher_file")
            .required(false).long("cipher-file").takes_value(true).help("set cipher file path")
        )
        .arg(
            Arg::with_name("hex-to-escaped")
                .conflicts_with("escaped-to-hex")
                .long("to-escaped")
                .takes_value(true)
                .help("Convert a hex key to escaped key"),
        )
        .arg(
            Arg::with_name("escaped-to-hex")
                .conflicts_with("hex-to-escaped")
                .long("to-hex")
                .takes_value(true)
                .help("Convert an escaped key to hex key"),
        )
        .arg(
            Arg::with_name("decode")
                .conflicts_with_all(&["hex-to-escaped", "escaped-to-hex"])
                .long("decode")
                .takes_value(true)
                .help("Decode a key in escaped format"),
        )
        .arg(
            Arg::with_name("encode")
                .conflicts_with_all(&["hex-to-escaped", "escaped-to-hex"])
                .long("encode")
                .takes_value(true)
                .help("Encode a key in escaped format"),
            )
        .arg(
            Arg::with_name("pd")
                .long("pd")
                .takes_value(true)
                .help("Set the address of pd"),
        )
        .subcommand(
            SubCommand::with_name("raft")
                .about("Print a raft log entry")
                .subcommand(
                    SubCommand::with_name("log")
                        .about("Print the raft log entry info")
                        .arg(
                            Arg::with_name("region")
                                .required_unless("key")
                                .conflicts_with("key")
                                .short("r")
                                .takes_value(true)
                                .help("Set the region id"),
                        )
                        .arg(
                            Arg::with_name("index")
                                .required_unless("key")
                                .conflicts_with("key")
                                .short("i")
                                .takes_value(true)
                                .help("Set the raft log index"),
                        )
                        .arg(
                            Arg::with_name("key")
                                .required_unless_one(&["region", "index"])
                                .conflicts_with_all(&["region", "index"])
                                .short("k")
                                .takes_value(true)
                                .help(raw_key_hint)
                        ),
                )
                .subcommand(
                    SubCommand::with_name("region")
                        .about("print region info")
                        .arg(
                            Arg::with_name("region")
                                .short("r")
                                .takes_value(true)
                                .help("Set the region id, if not specified, print all regions"),
                        )
                        .arg(
                            Arg::with_name("skip-tombstone")
                                .long("skip-tombstone")
                                .takes_value(false)
                                .help("Skip tombstone regions"),
                        ),
                ),
        )
        .subcommand(
            SubCommand::with_name("size")
                .about("print region size")
                .arg(
                    Arg::with_name("region")
                        .short("r")
                        .takes_value(true)
                        .help("Set the region id, if not specified, print all regions"),
                )
                .arg(
                    Arg::with_name("cf")
                        .short("c")
                        .takes_value(true)
                        .multiple(true)
                        .use_delimiter(true)
                        .require_delimiter(true)
                        .value_delimiter(",")
                        .default_value("default,write,lock")
                        .help("Set the cf name, if not specified, print all cf"),
                ),
        )
        .subcommand(
            SubCommand::with_name("scan")
                .about("Print the range db range")
                .arg(
                    Arg::with_name("from")
                        .required(true)
                        .short("f")
                        .long("from")
                        .takes_value(true)
                        .help(raw_key_hint)
                )
                .arg(
                    Arg::with_name("to")
                        .short("t")
                        .long("to")
                        .takes_value(true)
                        .help(raw_key_hint)
                )
                .arg(
                    Arg::with_name("limit")
                        .long("limit")
                        .takes_value(true)
                        .help("Set the scan limit"),
                )
                .arg(
                    Arg::with_name("start_ts")
                        .long("start-ts")
                        .takes_value(true)
                        .help("Set the scan start_ts as filter"),
                )
                .arg(
                    Arg::with_name("commit_ts")
                        .long("commit-ts")
                        .takes_value(true)
                        .help("Set the scan commit_ts as filter"),
                )
                .arg(
                    Arg::with_name("show-cf")
                        .long("show-cf")
                        .takes_value(true)
                        .multiple(true)
                        .use_delimiter(true)
                        .require_delimiter(true)
                        .value_delimiter(",")
                        .default_value(CF_DEFAULT)
                        .help("Column family names, combined from default/lock/write"),
                ),
        )
        .subcommand(
            SubCommand::with_name("raw-scan")
                .about("Print all raw keys in the range")
                .arg(
                    Arg::with_name("from")
                        .short("f")
                        .long("from")
                        .takes_value(true)
                        .default_value("")
                        .help(raw_key_hint)
                )
                .arg(
                    Arg::with_name("to")
                        .short("t")
                        .long("to")
                        .takes_value(true)
                        .default_value("")
                        .help(raw_key_hint)
                )
                .arg(
                    Arg::with_name("limit")
                        .long("limit")
                        .takes_value(true)
                        .default_value("30")
                        .help("Limit the number of keys to scan")
                )
                .arg(
                    Arg::with_name("cf")
                        .long("cf")
                        .takes_value(true)
                        .default_value("default")
                        .possible_values(&[
                            "default", "lock", "write"
                        ])
                        .help("The column family name.")
                )
        )
        .subcommand(
            SubCommand::with_name("print")
                .about("print the raw value")
                .arg(
                    Arg::with_name("cf")
                        .short("c")
                        .takes_value(true)
                        .default_value(CF_DEFAULT)
                        .possible_values(&[
                            "default", "lock", "write"
                        ])
                        .help("The column family name.")
                )
                .arg(
                    Arg::with_name("key")
                        .required(true)
                        .short("k")
                        .takes_value(true)
                        .help(raw_key_hint)
                ),
        )
        .subcommand(
            SubCommand::with_name("mvcc")
                .about("Print the mvcc value")
                .arg(
                    Arg::with_name("key")
                        .required(true)
                        .short("k")
                        .takes_value(true)
                        .help(raw_key_hint)
                )
                .arg(
                    Arg::with_name("show-cf")
                        .long("show-cf")
                        .takes_value(true)
                        .multiple(true)
                        .use_delimiter(true)
                        .require_delimiter(true)
                        .value_delimiter(",")
                        .default_value(CF_DEFAULT)
                        .help("Column family names, combined from default/lock/write"),
                )
                .arg(
                    Arg::with_name("start_ts")
                        .long("start-ts")
                        .takes_value(true)
                        .help("Set start_ts as filter"),
                )
                .arg(
                    Arg::with_name("commit_ts")
                        .long("commit-ts")
                        .takes_value(true)
                        .help("Set commit_ts as filter"),
                ),
        )
        .subcommand(
            SubCommand::with_name("diff")
                .about("calculate difference of region keys from different dbs")
                .arg(
                    Arg::with_name("region")
                        .required(true)
                        .short("r")
                        .takes_value(true)
                        .help("Specify region id"),
                )
                .arg(
                    Arg::with_name("to_db")
                        .required_unless("to_host")
                        .conflicts_with("to_host")
                        .long("to-db")
                        .takes_value(true)
                        .help("To which db path"),
                )
                .arg(
                    Arg::with_name("to_host")
                        .required_unless("to_db")
                        .conflicts_with("to_db")
                        .long("to-host")
                        .takes_value(true)
                        .conflicts_with("to_db")
                        .help("To which remote host"),
                ),
        )
        .subcommand(
            SubCommand::with_name("compact")
                .about("Compact a column family in a specified range")
                .arg(
                    Arg::with_name("db")
                        .short("d")
                        .takes_value(true)
                        .default_value("kv")
                        .possible_values(&[
                            "kv", "raft",
                        ])
                        .help("Which db to compact"),
                )
                .arg(
                    Arg::with_name("cf")
                        .short("c")
                        .takes_value(true)
                        .default_value(CF_DEFAULT)
                        .possible_values(&[
                            "default", "lock", "write"
                        ])
                        .help("The column family name"),
                )
                .arg(
                    Arg::with_name("from")
                        .short("f")
                        .long("from")
                        .takes_value(true)
                        .help(raw_key_hint)
                )
                .arg(
                    Arg::with_name("to")
                        .short("t")
                        .long("to")
                        .takes_value(true)
                        .help(raw_key_hint)
                )
                .arg(
                    Arg::with_name("threads")
                        .short("n")
                        .long("threads")
                        .takes_value(true)
                        .default_value("8")
                        .help("Number of threads in one compaction")
                )
                .arg(
                    Arg::with_name("region")
                    .short("r")
                    .long("region")
                    .takes_value(true)
                    .help("Set the region id"),
                )
                .arg(
                    Arg::with_name("bottommost")
                        .short("b")
                        .long("bottommost")
                        .takes_value(true)
                        .default_value("default")
                        .possible_values(&["skip", "force", "default"])
                        .help("Set how to compact the bottommost level"),
                ),
        )
        .subcommand(
            SubCommand::with_name("tombstone")
                .about("Set some regions on the node to tombstone by manual")
                .arg(
                    Arg::with_name("regions")
                        .required(true)
                        .short("r")
                        .takes_value(true)
                        .multiple(true)
                        .use_delimiter(true)
                        .require_delimiter(true)
                        .value_delimiter(",")
                        .help("The target regions, separated with commas if multiple"),
                )
                .arg(
                    Arg::with_name("pd")
                        .short("p")
                        .takes_value(true)
                        .multiple(true)
                        .use_delimiter(true)
                        .require_delimiter(true)
                        .value_delimiter(",")
                        .help("PD endpoints"),
                )
                .arg(
                    Arg::with_name("force")
                        .long("force")
                        .takes_value(false)
                        .help("force execute without pd"),
                ),
        )
        .subcommand(
            SubCommand::with_name("recover-mvcc")
                .about("Recover mvcc data on one node by deleting corrupted keys")
                .arg(
                    Arg::with_name("all")
                        .short("a")
                        .long("all")
                        .takes_value(false)
                        .help("Recover the whole db"),
                )
                .arg(
                    Arg::with_name("regions")
                        .required_unless("all")
                        .conflicts_with("all")
                        .short("r")
                        .takes_value(true)
                        .multiple(true)
                        .use_delimiter(true)
                        .require_delimiter(true)
                        .value_delimiter(",")
                        .help("The target regions, separated with commas if multiple"),
                )
                .arg(
                    Arg::with_name("pd")
                        .required_unless("all")
                        .short("p")
                        .takes_value(true)
                        .multiple(true)
                        .use_delimiter(true)
                        .require_delimiter(true)
                        .value_delimiter(",")
                        .help("PD endpoints"),
                )
                .arg(
                    Arg::with_name("threads")
                        .long("threads")
                        .takes_value(true)
                        .default_value_if("all", None, "4")
                        .requires("all")
                        .help("The number of threads to do recover, only for --all mode"),
                )
                .arg(
                    Arg::with_name("read-only")
                        .short("R")
                        .long("read-only")
                        .help("Skip write RocksDB"),
                ),
        )
        .subcommand(
            SubCommand::with_name("unsafe-recover")
                .about("Unsafely recover the cluster when the majority replicas are failed")
                .subcommand(
                    SubCommand::with_name("remove-fail-stores")
                        .arg(
                            Arg::with_name("stores")
                                .required(true)
                                .short("s")
                                .takes_value(true)
                                .multiple(true)
                                .use_delimiter(true)
                                .require_delimiter(true)
                                .value_delimiter(",")
                                .help("Stores to be removed"),
                        )
                        .arg(
                            Arg::with_name("regions")
                                .required_unless("all-regions")
                                .conflicts_with("all-regions")
                                .takes_value(true)
                                .short("r")
                                .multiple(true)
                                .use_delimiter(true)
                                .require_delimiter(true)
                                .value_delimiter(",")
                                .help("Only for these regions"),
                        )
                        .arg(
                            Arg::with_name("all-regions")
                                .required_unless("regions")
                                .conflicts_with("regions")
                                .long("all-regions")
                                .takes_value(false)
                                .help("Do the command for all regions"),
                        )
                ),
        )
        .subcommand(
            SubCommand::with_name("recreate-region")
                .about("Recreate a region with given metadata, but alloc new id for it")
                .arg(
                    Arg::with_name("pd")
                        .required(true)
                        .short("p")
                        .takes_value(true)
                        .multiple(true)
                        .use_delimiter(true)
                        .require_delimiter(true)
                        .value_delimiter(",")
                        .help("PD endpoints"),
                )
                .arg(
                    Arg::with_name("region")
                        .required(true)
                        .short("r")
                        .takes_value(true)
                        .help("The origin region id"),
                        ),
        )
        .subcommand(
            SubCommand::with_name("metrics")
                .about("Print the metrics")
                .arg(
                    Arg::with_name("tag")
                        .short("t")
                        .long("tag")
                        .takes_value(true)
                        .multiple(true)
                        .use_delimiter(true)
                        .require_delimiter(true)
                        .value_delimiter(",")
                        .default_value(METRICS_PROMETHEUS)
                        .possible_values(&[
                            "prometheus", "jemalloc", "rocksdb_raft", "rocksdb_kv",
                        ])
                        .help(
                            "Set the metrics tag, one of prometheus/jemalloc/rocksdb_raft/rocksdb_kv, if not specified, print prometheus",
                        ),
                ),
        )
        .subcommand(
            SubCommand::with_name("consistency-check")
                .about("Force a consistency-check for a specified region")
                .arg(
                    Arg::with_name("region")
                        .required(true)
                        .short("r")
                        .takes_value(true)
                        .help("The target region"),
                ),
        )
        .subcommand(SubCommand::with_name("bad-regions").about("Get all regions with corrupt raft"))
        .subcommand(
            SubCommand::with_name("modify-tikv-config")
                .about("Modify tikv config, eg. ./tikv-ctl -h ip:port modify-tikv-config -m kvdb -n default.disable_auto_compactions -v true")
                .arg(
                    Arg::with_name("module")
                        .required(true)
                        .short("m")
                        .takes_value(true)
                        .help("Module of tikv, eg. kvdb or raftdb"),
                )
                .arg(
                    Arg::with_name("config_name")
                        .required(true)
                        .short("n")
                        .takes_value(true)
                        .help("Config name of the module, for kvdb or raftdb, you can choose \
                            max_background_jobs to modify db options or default.disable_auto_compactions to modify column family(cf) options, \
                            and so on, default stands for default cf, \
                            for kvdb, default|write|lock|raft can be chosen, for raftdb, default can be chosen"),
                )
                .arg(
                    Arg::with_name("config_value")
                        .required(true)
                        .short("v")
                        .takes_value(true)
                        .help("Config value of the module, eg. 8 for max_background_jobs or true for disable_auto_compactions"),
                ),
        )
        .subcommand(
            SubCommand::with_name("dump-snap-meta")
                .about("Dump snapshot meta file")
                .arg(
                    Arg::with_name("file")
                        .required(true)
                        .short("f")
                        .long("file")
                        .takes_value(true)
                        .help("Output meta file path"),
                ),
        )
        .subcommand(
            SubCommand::with_name("compact-cluster")
                .about("Compact the whole cluster in a specified range in one or more column families")
                .arg(
                    Arg::with_name("db")
                        .short("d")
                        .takes_value(true)
                        .default_value("kv")
                        .possible_values(&["kv", "raft"])
                        .help("The db to use"),
                )
                .arg(
                    Arg::with_name("cf")
                        .short("c")
                        .takes_value(true)
                        .multiple(true)
                        .use_delimiter(true)
                        .require_delimiter(true)
                        .value_delimiter(",")
                        .default_value(CF_DEFAULT)
                        .possible_values(&["default", "lock", "write"])
                        .help("Column family names, for kv db, combine from default/lock/write; for raft db, can only be default"),
                )
                .arg(
                    Arg::with_name("from")
                        .short("f")
                        .long("from")
                        .takes_value(true)
                        .help(raw_key_hint)
                )
                .arg(
                    Arg::with_name("to")
                        .short("t")
                        .long("to")
                        .takes_value(true)
                        .help(raw_key_hint)
                )
                .arg(
                    Arg::with_name("threads")
                        .short("n")
                        .long("threads")
                        .takes_value(true)
                        .default_value("8")
                        .help("Number of threads in one compaction")
                )
                .arg(
                    Arg::with_name("bottommost")
                        .short("b")
                        .long("bottommost")
                        .takes_value(true)
                        .default_value("default")
                        .possible_values(&["skip", "force", "default"])
                        .help("How to compact the bottommost level"),
                ),
        )
        .subcommand(
            SubCommand::with_name("region-properties")
                .about("Show region properties")
                .arg(
                    Arg::with_name("region")
                        .short("r")
                        .required(true)
                        .takes_value(true)
                        .help("The target region id"),
                ),
        )
        .subcommand(
            SubCommand::with_name("split-region")
                .about("Split the region")
                .arg(
                    Arg::with_name("region")
                        .short("r")
                        .required(true)
                        .takes_value(true)
                        .help("The target region id")
                )
                .arg(
                    Arg::with_name("key")
                        .short("k")
                        .required(true)
                        .takes_value(true)
                        .help("The key to split it, in unecoded escaped format")
                ),
        )
        .subcommand(
            SubCommand::with_name("fail")
                .about("Inject failures to TiKV and recovery")
                .subcommand(
                    SubCommand::with_name("inject")
                    .about("Inject failures")
                    .arg(
                        Arg::with_name("args")
                            .multiple(true)
                            .takes_value(true)
                            .help(
                                "Inject fail point and actions pairs.\
                                E.g. tikv-ctl fail inject a=off b=panic",
                            ),
                    )
                    .arg(
                        Arg::with_name("file")
                            .short("f")
                            .takes_value(true)
                            .help("Read a file of fail points and actions to inject"),
                    ),
                )
                .subcommand(
                    SubCommand::with_name("recover")
                        .about("Recover failures")
                        .arg(
                            Arg::with_name("args")
                                .multiple(true)
                                .takes_value(true)
                                .help("Recover fail points. Eg. tikv-ctl fail recover a b"),
                        )
                        .arg(
                            Arg::with_name("file")
                                .short("f")
                                .takes_value(true)
                                .help("Recover from a file of fail points"),
                        ),
                )
                .subcommand(SubCommand::with_name("list").about("List all fail points"))
        )
        .subcommand(
            SubCommand::with_name("random-hex")
                .about("Generate random bytes with specified length and print as hex")
                .arg(
                    Arg::with_name("len")
                        .short("l")
                        .long("len")
                        .takes_value(true)
                        .required(true)
                        .default_value("1024")
                        .help("the length"),
                ),
        );

    let matches = app.clone().get_matches();

    // Initialize configuration and security manager.
    let cfg_path = matches.value_of("config");
    let cfg = cfg_path.map_or_else(TiKvConfig::default, |path| {
        let s = fs::read_to_string(&path).unwrap();
        toml::from_str(&s).unwrap()
    });
    let mgr = new_security_mgr(&matches);

    // Bypass the ldb command to RocksDB.
    if let Some(cmd) = matches.subcommand_matches("ldb") {
        run_ldb_command(&cmd, &cfg);
        return;
    }

    // Deal with subcommand dump-snap-meta. This subcommand doesn't require other args, so process
    // it before checking args.
    if let Some(matches) = matches.subcommand_matches("dump-snap-meta") {
        let path = matches.value_of("file").unwrap();
        return dump_snap_meta_file(path);
    } else if let Some(matches) = matches.subcommand_matches("random-hex") {
        let len = value_t_or_exit!(matches.value_of("len"), usize);
        let random_bytes = gen_random_bytes(len);
        v1!("{}", hex::encode_upper(&random_bytes));
        return;
    }

    if matches.args.is_empty() {
        let _ = app.print_help();
        v1!("");
        return;
    }

    // Deal with arguments about key utils.
    if let Some(hex) = matches.value_of("hex-to-escaped") {
        v1!("{}", escape(&from_hex(hex).unwrap()));
        return;
    } else if let Some(escaped) = matches.value_of("escaped-to-hex") {
        v1!("{}", hex::encode_upper(unescape(escaped)));
        return;
    } else if let Some(encoded) = matches.value_of("decode") {
        match Key::from_encoded(unescape(encoded)).into_raw() {
            Ok(k) => v1!("{}", escape(&k)),
            Err(e) => ve1!("decode meets error: {}", e),
        };
        return;
    } else if let Some(decoded) = matches.value_of("encode") {
        v1!("{}", Key::from_raw(&unescape(decoded)));
        return;
    }

    // Deal with all subcommands needs PD.
    if let Some(pd) = matches.value_of("pd") {
        let pd_client = get_pd_rpc_client(pd, Arc::clone(&mgr));
        if let Some(matches) = matches.subcommand_matches("compact-cluster") {
            let db = matches.value_of("db").unwrap();
            let db_type = if db == "kv" { DBType::KV } else { DBType::RAFT };
            let cfs = Vec::from_iter(matches.values_of("cf").unwrap());
            let from_key = matches.value_of("from").map(|k| unescape(k));
            let to_key = matches.value_of("to").map(|k| unescape(k));
            let threads = value_t_or_exit!(matches.value_of("threads"), u32);
            let bottommost = BottommostLevelCompaction::from(matches.value_of("bottommost"));
            return compact_whole_cluster(
                &pd_client, &cfg, mgr, db_type, cfs, from_key, to_key, threads, bottommost,
            );
        }
        if let Some(matches) = matches.subcommand_matches("split-region") {
            let region_id = value_t_or_exit!(matches.value_of("region"), u64);
            let key = unescape(matches.value_of("key").unwrap());
            return split_region(&pd_client, mgr, region_id, key);
        }

        let _ = app.print_help();
        return;
    }

    // Deal with all subcommands about db or host.
    let db = matches.value_of("db");
    let raft_db = matches.value_of("raftdb");
    let host = matches.value_of("host");

    let debug_executor = new_debug_executor(db, raft_db, host, &cfg, Arc::clone(&mgr));

    if let Some(matches) = matches.subcommand_matches("print") {
        let cf = matches.value_of("cf").unwrap();
        let key = unescape(matches.value_of("key").unwrap());
        debug_executor.dump_value(cf, key);
    } else if let Some(matches) = matches.subcommand_matches("raft") {
        if let Some(matches) = matches.subcommand_matches("log") {
            let id = matches.value_of("region").unwrap().parse().unwrap();
            let index = matches.value_of("index").unwrap().parse().unwrap();
            debug_executor.dump_raft_log(id, index);
        } else if let Some(matches) = matches.subcommand_matches("region") {
            let skip_tombstone = matches.is_present("skip-tombstone");
            if let Some(id) = matches.value_of("region") {
                debug_executor.dump_region_info(id.parse().unwrap(), skip_tombstone);
            } else {
                debug_executor.dump_all_region_info(skip_tombstone);
            }
        } else {
            let _ = app.print_help();
        }
    } else if let Some(matches) = matches.subcommand_matches("size") {
        let cfs = Vec::from_iter(matches.values_of("cf").unwrap());
        if let Some(id) = matches.value_of("region") {
            debug_executor.dump_region_size(id.parse().unwrap(), cfs);
        } else {
            debug_executor.dump_all_region_size(cfs);
        }
    } else if let Some(matches) = matches.subcommand_matches("scan") {
        let from = unescape(matches.value_of("from").unwrap());
        let to = matches
            .value_of("to")
            .map_or_else(|| vec![], |to| unescape(to));
        let limit = matches
            .value_of("limit")
            .map_or(0, |s| s.parse().expect("parse u64"));
        if to.is_empty() && limit == 0 {
            ve1!(r#"please pass "to" or "limit""#);
            process::exit(-1);
        }
        let cfs = Vec::from_iter(matches.values_of("show-cf").unwrap());
        let start_ts = matches.value_of("start_ts").map(|s| s.parse().unwrap());
        let commit_ts = matches.value_of("commit_ts").map(|s| s.parse().unwrap());
        debug_executor.dump_mvccs_infos(from, to, limit, cfs, start_ts, commit_ts);
    } else if let Some(matches) = matches.subcommand_matches("raw-scan") {
        let from = unescape(matches.value_of("from").unwrap());
        let to = unescape(matches.value_of("to").unwrap());
        let limit: usize = matches.value_of("limit").unwrap().parse().unwrap();
        let cf = matches.value_of("cf").unwrap();
        debug_executor.raw_scan(&from, &to, limit, cf);
    } else if let Some(matches) = matches.subcommand_matches("mvcc") {
        let from = unescape(matches.value_of("key").unwrap());
        let cfs = Vec::from_iter(matches.values_of("show-cf").unwrap());
        let start_ts = matches.value_of("start_ts").map(|s| s.parse().unwrap());
        let commit_ts = matches.value_of("commit_ts").map(|s| s.parse().unwrap());
        debug_executor.dump_mvccs_infos(from, vec![], 0, cfs, start_ts, commit_ts);
    } else if let Some(matches) = matches.subcommand_matches("diff") {
        let region = matches.value_of("region").unwrap().parse().unwrap();
        let to_db = matches.value_of("to_db");
        let to_host = matches.value_of("to_host");
        debug_executor.diff_region(region, to_db, None, to_host, &cfg, mgr);
    } else if let Some(matches) = matches.subcommand_matches("compact") {
        let db = matches.value_of("db").unwrap();
        let db_type = if db == "kv" { DBType::KV } else { DBType::RAFT };
        let cf = matches.value_of("cf").unwrap();
        let from_key = matches.value_of("from").map(|k| unescape(k));
        let to_key = matches.value_of("to").map(|k| unescape(k));
        let threads = value_t_or_exit!(matches.value_of("threads"), u32);
        let bottommost = BottommostLevelCompaction::from(matches.value_of("bottommost"));
        if let Some(region) = matches.value_of("region") {
            debug_executor.compact_region(
                host,
                db_type,
                cf,
                region.parse().unwrap(),
                threads,
                bottommost,
            );
        } else {
            debug_executor.compact(host, db_type, cf, from_key, to_key, threads, bottommost);
        }
    } else if let Some(matches) = matches.subcommand_matches("tombstone") {
        let regions = matches
            .values_of("regions")
            .unwrap()
            .map(str::parse)
            .collect::<Result<Vec<_>, _>>()
            .expect("parse regions fail");
        if let Some(pd_urls) = matches.values_of("pd") {
            let pd_urls = Vec::from_iter(pd_urls.map(ToOwned::to_owned));
            let mut cfg = PdConfig::default();
            cfg.endpoints = pd_urls;
            if let Err(e) = cfg.validate() {
                panic!("invalid pd configuration: {:?}", e);
            }
            debug_executor.set_region_tombstone_after_remove_peer(mgr, &cfg, regions);
        } else {
            assert!(matches.is_present("force"));
            debug_executor.set_region_tombstone_force(regions);
        }
    } else if let Some(matches) = matches.subcommand_matches("recover-mvcc") {
        let read_only = matches.is_present("read-only");
        if matches.is_present("all") {
            let threads = matches
                .value_of("threads")
                .unwrap()
                .parse::<usize>()
                .unwrap();
            if threads == 0 {
                panic!("Number of threads can't be 0");
            }
            v1!(
                "Recover all, threads: {}, read_only: {}",
                threads,
                read_only
            );
            debug_executor.recover_mvcc_all(threads, read_only);
        } else {
            let regions = matches
                .values_of("regions")
                .unwrap()
                .map(str::parse)
                .collect::<Result<Vec<_>, _>>()
                .expect("parse regions fail");
            let pd_urls = Vec::from_iter(matches.values_of("pd").unwrap().map(ToOwned::to_owned));
            let mut cfg = PdConfig::default();
            v1!(
                "Recover regions: {:?}, pd: {:?}, read_only: {}",
                regions,
                pd_urls,
                read_only
            );
            cfg.endpoints = pd_urls;
            if let Err(e) = cfg.validate() {
                panic!("invalid pd configuration: {:?}", e);
            }
            debug_executor.recover_regions_mvcc(mgr, &cfg, regions, read_only);
        }
    } else if let Some(matches) = matches.subcommand_matches("unsafe-recover") {
        if let Some(matches) = matches.subcommand_matches("remove-fail-stores") {
            let store_ids = values_t!(matches, "stores", u64).expect("parse stores fail");
            let region_ids = matches.values_of("regions").map(|ids| {
                ids.map(str::parse)
                    .collect::<Result<Vec<_>, _>>()
                    .expect("parse regions fail")
            });
            debug_executor.remove_fail_stores(store_ids, region_ids);
        } else {
            ve1!("{}", matches.usage());
        }
    } else if let Some(matches) = matches.subcommand_matches("recreate-region") {
        let mut pd_cfg = PdConfig::default();
        pd_cfg.endpoints = Vec::from_iter(matches.values_of("pd").unwrap().map(ToOwned::to_owned));
        let region_id = matches.value_of("region").unwrap().parse().unwrap();
        debug_executor.recreate_region(mgr, &pd_cfg, region_id);
    } else if let Some(matches) = matches.subcommand_matches("consistency-check") {
        let region_id = matches.value_of("region").unwrap().parse().unwrap();
        debug_executor.check_region_consistency(region_id);
    } else if matches.subcommand_matches("bad-regions").is_some() {
        debug_executor.print_bad_regions();
    } else if let Some(matches) = matches.subcommand_matches("modify-tikv-config") {
        let module = matches.value_of("module").unwrap();
        let config_name = matches.value_of("config_name").unwrap();
        let config_value = matches.value_of("config_value").unwrap();
        debug_executor.modify_tikv_config(get_module_type(module), config_name, config_value);
    } else if let Some(matches) = matches.subcommand_matches("metrics") {
        let tags = Vec::from_iter(matches.values_of("tag").unwrap());
        debug_executor.dump_metrics(tags)
    } else if let Some(matches) = matches.subcommand_matches("region-properties") {
        let region_id = value_t_or_exit!(matches.value_of("region"), u64);
        debug_executor.dump_region_properties(region_id)
    } else if let Some(matches) = matches.subcommand_matches("fail") {
        if host.is_none() {
            ve1!("command fail requires host");
            process::exit(-1);
        }
        let client = new_debug_client(host.unwrap(), mgr);
        if let Some(matches) = matches.subcommand_matches("inject") {
            let mut list = matches
                .value_of("file")
                .map_or_else(Vec::new, read_fail_file);
            if let Some(ps) = matches.values_of("args") {
                for pair in ps {
                    let mut parts = pair.split('=');
                    list.push((
                        parts.next().unwrap().to_owned(),
                        parts.next().unwrap_or("").to_owned(),
                    ))
                }
            }
            for (name, actions) in list {
                if actions.is_empty() {
                    v1!("No action for fail point {}", name);
                    continue;
                }
                let mut inject_req = InjectFailPointRequest::new();
                inject_req.set_name(name);
                inject_req.set_actions(actions);

                let option = CallOption::default().timeout(Duration::from_secs(10));
                client.inject_fail_point_opt(&inject_req, option).unwrap();
            }
        } else if let Some(matches) = matches.subcommand_matches("recover") {
            let mut list = matches
                .value_of("file")
                .map_or_else(Vec::new, read_fail_file);
            if let Some(fps) = matches.values_of("args") {
                for fp in fps {
                    list.push((fp.to_owned(), "".to_owned()))
                }
            }
            for (name, _) in list {
                let mut recover_req = RecoverFailPointRequest::new();
                recover_req.set_name(name);
                let option = CallOption::default().timeout(Duration::from_secs(10));
                client.recover_fail_point_opt(&recover_req, option).unwrap();
            }
        } else if matches.is_present("list") {
            let list_req = ListFailPointsRequest::new();
            let option = CallOption::default().timeout(Duration::from_secs(10));
            let resp = client.list_fail_points_opt(&list_req, option).unwrap();
            v1!("{:?}", resp.get_entries());
        }
    } else {
        let _ = app.print_help();
    }
}

fn gen_random_bytes(len: usize) -> Vec<u8> {
    (0..len).map(|_| rand::random::<u8>()).collect()
}

fn get_module_type(module: &str) -> MODULE {
    match module {
        "kvdb" => MODULE::KVDB,
        "raftdb" => MODULE::RAFTDB,
        "readpool" => MODULE::READPOOL,
        "server" => MODULE::SERVER,
        "storage" => MODULE::STORAGE,
        "ps" => MODULE::PD,
        "metric" => MODULE::METRIC,
        "coprocessor" => MODULE::COPROCESSOR,
        "security" => MODULE::SECURITY,
        "import" => MODULE::IMPORT,
        _ => MODULE::UNUSED,
    }
}

fn from_hex(key: &str) -> Result<Vec<u8>, hex::FromHexError> {
    if key.starts_with("0x") || key.starts_with("0X") {
        return hex::decode(&key[2..]);
    }
    hex::decode(key)
}

fn convert_gbmb(mut bytes: u64) -> String {
    const GB: u64 = 1024 * 1024 * 1024;
    const MB: u64 = 1024 * 1024;
    if bytes < MB {
        return format!("{} B", bytes);
    }
    let mb = if bytes % GB == 0 {
        String::from("")
    } else {
        format!("{:.3} MB", (bytes % GB) as f64 / MB as f64)
    };
    bytes /= GB;
    let gb = if bytes == 0 {
        String::from("")
    } else {
        format!("{} GB ", bytes)
    };
    format!("{}{}", gb, mb)
}

fn new_security_mgr(matches: &ArgMatches<'_>) -> Arc<SecurityManager> {
    let ca_path = matches.value_of("ca_path");
    let cert_path = matches.value_of("cert_path");
    let key_path = matches.value_of("key_path");
    let cipher_file = matches.value_of("cipher_file");

    let mut cfg = SecurityConfig::default();
    if ca_path.is_none() && cert_path.is_none() && key_path.is_none() && cipher_file.is_none() {
        return Arc::new(SecurityManager::new(&cfg).unwrap());
    }

    if ca_path.is_some() || cert_path.is_some() || key_path.is_some() {
        if ca_path.is_none() || cert_path.is_none() || key_path.is_none() {
            panic!("CA certificate and private key should all be set.");
        }
        cfg.ca_path = ca_path.unwrap().to_owned();
        cfg.cert_path = cert_path.unwrap().to_owned();
        cfg.key_path = key_path.unwrap().to_owned();
    }

    if cipher_file.is_some() {
        cfg.cipher_file = cipher_file.unwrap().to_owned();
    }

    Arc::new(SecurityManager::new(&cfg).expect("failed to initialize security manager"))
}

fn dump_snap_meta_file(path: &str) {
    let content =
        fs::read(path).unwrap_or_else(|e| panic!("read meta file {} failed, error {:?}", path, e));

    let mut meta = SnapshotMeta::new();
    meta.merge_from_bytes(&content)
        .unwrap_or_else(|e| panic!("parse from bytes error {:?}", e));
    for cf_file in meta.get_cf_files() {
        v1!(
            "cf {}, size {}, checksum: {}",
            cf_file.cf,
            cf_file.size,
            cf_file.checksum
        );
    }
}

fn get_pd_rpc_client(pd: &str, mgr: Arc<SecurityManager>) -> RpcClient {
    let mut cfg = PdConfig::default();
    cfg.endpoints.push(pd.to_owned());
    cfg.validate().unwrap();
    RpcClient::new(&cfg, mgr).unwrap_or_else(|e| perror_and_exit("RpcClient::new", e))
}

fn split_region(pd_client: &RpcClient, mgr: Arc<SecurityManager>, region_id: u64, key: Vec<u8>) {
    let region = pd_client
        .get_region_by_id(region_id)
        .wait()
        .expect("get_region_by_id should success")
        .expect("must have the region");

    let leader = pd_client
        .get_region_info(region.get_start_key())
        .expect("get_region_info should success")
        .leader
        .expect("region must have leader");

    let store = pd_client
        .get_store(leader.get_store_id())
        .expect("get_store should success");

    let tikv_client = {
        let cb = ChannelBuilder::new(Arc::new(Environment::new(1)));
        let channel = mgr.connect(cb, store.get_address());
        TikvClient::new(channel)
    };

    let mut req = SplitRegionRequest::new();
    req.mut_context().set_region_id(region_id);
    req.mut_context()
        .set_region_epoch(region.get_region_epoch().clone());
    req.set_split_key(key.clone());

    let resp = tikv_client
        .split_region(&req)
        .expect("split_region should success");
    if resp.has_region_error() {
        ve1!("split_region internal error: {:?}", resp.get_region_error());
        return;
    }

    v1!(
        "split region {} success, left: {}, right: {}",
        region_id,
        resp.get_left().get_id(),
        resp.get_right().get_id(),
    );
}

fn compact_whole_cluster(
    pd_client: &RpcClient,
    cfg: &TiKvConfig,
    mgr: Arc<SecurityManager>,
    db_type: DBType,
    cfs: Vec<&str>,
    from: Option<Vec<u8>>,
    to: Option<Vec<u8>>,
    threads: u32,
    bottommost: BottommostLevelCompaction,
) {
    let stores = pd_client
        .get_all_stores(true) // Exclude tombstone stores.
        .unwrap_or_else(|e| perror_and_exit("Get all cluster stores from PD failed", e));

    let mut handles = Vec::new();
    for s in stores {
        let cfg = cfg.clone();
        let mgr = Arc::clone(&mgr);
        let addr = s.address.clone();
        let (from, to) = (from.clone(), to.clone());
        let cfs: Vec<String> = cfs.iter().map(|cf| cf.to_string().clone()).collect();
        let h = thread::spawn(move || {
            let debug_executor = new_debug_executor(None, None, Some(&addr), &cfg, mgr);
            for cf in cfs {
                debug_executor.compact(
                    Some(&addr),
                    db_type,
                    cf.as_str(),
                    from.clone(),
                    to.clone(),
                    threads,
                    bottommost,
                );
            }
        });
        handles.push(h);
    }

    for h in handles {
        h.join().unwrap();
    }
}

fn read_fail_file(path: &str) -> Vec<(String, String)> {
    let f = File::open(path).unwrap();
    let f = BufReader::new(f);

    let mut list = vec![];
    for line in f.lines() {
        let line = line.unwrap();
        let mut parts = line.split('=');
        list.push((
            parts.next().unwrap().to_owned(),
            parts.next().unwrap_or("").to_owned(),
        ))
    }
    list
}

fn run_ldb_command(cmd: &ArgMatches<'_>, cfg: &TiKvConfig) {
    let mut args: Vec<String> = match cmd.values_of("") {
        Some(v) => v.map(ToOwned::to_owned).collect(),
        None => Vec::new(),
    };
    args.insert(0, "ldb".to_owned());
    let mut opts = cfg.rocksdb.build_opt();
    if !cfg.security.cipher_file.is_empty() {
        let encrypted_env =
            encrypted_env_from_cipher_file(&cfg.security.cipher_file, None).unwrap();
        opts.set_env(encrypted_env);
    }
    engine::rocks::run_ldb_tool(&args, &opts);
}

#[cfg(test)]
mod tests {
    use super::*;

    #[test]
    fn test_from_hex() {
        let result = vec![0x74];
        assert_eq!(from_hex("74").unwrap(), result);
        assert_eq!(from_hex("0x74").unwrap(), result);
        assert_eq!(from_hex("0X74").unwrap(), result);
    }

    #[test]
    fn test_gen_random_bytes() {
        assert_eq!(gen_random_bytes(8).len(), 8);
        assert_eq!(gen_random_bytes(0).len(), 0);
    }
}<|MERGE_RESOLUTION|>--- conflicted
+++ resolved
@@ -35,15 +35,11 @@
 use kvproto::raft_serverpb::{PeerState, SnapshotMeta};
 use kvproto::tikvpb_grpc::TikvClient;
 use raft::eraftpb::{ConfChange, Entry, EntryType};
+use raftengine::{Config as RaftEngineCfg, RaftEngine};
 use tikv::binutil as util;
 use tikv::config::TiKvConfig;
 use tikv::pd::{Config as PdConfig, PdClient, RpcClient};
-<<<<<<< HEAD
-use tikv::raftengine::{Config as RaftEngineCfg, RaftEngine};
-use tikv::raftstore::store::{keys, Engines};
-=======
 use tikv::raftstore::store::{keys, INIT_EPOCH_CONF_VER};
->>>>>>> eff99489
 use tikv::server::debug::{BottommostLevelCompaction, Debugger, RegionInfo};
 use tikv::storage::Key;
 use tikv_util::security::{SecurityConfig, SecurityManager};
@@ -82,22 +78,9 @@
             let raft_path = raft_db
                 .map(ToString::to_string)
                 .unwrap_or_else(|| format!("{}/../raft", kv_path));
-<<<<<<< HEAD
             let mut raft_cfg = RaftEngineCfg::new();
             raft_cfg.dir = raft_path;
             let raft_db = RaftEngine::new(raft_cfg);
-=======
-            let mut raft_db_opts = cfg.raftdb.build_opt();
-            let raft_db_cf_opts = cfg.raftdb.build_cf_opts(&cache);
-
-            if !mgr.cipher_file().is_empty() {
-                let encrypted_env =
-                    encrypted_env_from_cipher_file(mgr.cipher_file(), None).unwrap();
-                raft_db_opts.set_env(encrypted_env);
-            }
-            let raft_db =
-                rocks::util::new_engine_opt(&raft_path, raft_db_opts, raft_db_cf_opts).unwrap();
->>>>>>> eff99489
 
             Box::new(Debugger::new(Engines::new(
                 Arc::new(kv_db),
