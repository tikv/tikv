--- conflicted
+++ resolved
@@ -27,18 +27,15 @@
 extern crate tikv;
 extern crate toml;
 
-<<<<<<< HEAD
-use std::thread;
-=======
 use rustc_serialize::hex::{FromHex, ToHex};
 use std::cmp::Ordering;
 use std::error::Error;
->>>>>>> aaf36920
 use std::fs::File;
 use std::io::Read;
 use std::iter::FromIterator;
 use std::sync::Arc;
 use std::{process, str, u64};
+use std::thread;
 
 use clap::{App, Arg, ArgMatches, SubCommand};
 use futures::{future, stream, Future, Stream};
