// Copyright 2016 PingCAP, Inc.
//
// Licensed under the Apache License, Version 2.0 (the "License");
// you may not use this file except in compliance with the License.
// You may obtain a copy of the License at
//
//     http://www.apache.org/licenses/LICENSE-2.0
//
// Unless required by applicable law or agreed to in writing, software
// distributed under the License is distributed on an "AS IS" BASIS,
// See the License for the specific language governing permissions and
// limitations under the License.

#![feature(plugin)]
#![cfg_attr(feature = "dev", plugin(clippy))]
#![cfg_attr(not(feature = "dev"), allow(unknown_lints))]
#![allow(needless_pass_by_value)]

extern crate clap;
extern crate futures;
extern crate grpcio;
extern crate kvproto;
extern crate protobuf;
extern crate rocksdb;
extern crate rustc_serialize;
extern crate tikv;
extern crate toml;

use std::fs::File;
use std::io::Read;
use std::{process, str, u64};
use std::iter::FromIterator;
use std::cmp::Ordering;
use std::error::Error;
use std::sync::Arc;
use rustc_serialize::hex::{FromHex, ToHex};

use clap::{App, Arg, ArgMatches, SubCommand};
use protobuf::Message;
use futures::{future, stream, Future, Stream};
use grpcio::{ChannelBuilder, Environment};
use protobuf::RepeatedField;

use kvproto::raft_cmdpb::RaftCmdRequest;
use kvproto::raft_serverpb::PeerState;
use kvproto::metapb::Region;
use kvproto::eraftpb::{ConfChange, Entry, EntryType};
use kvproto::kvrpcpb::MvccInfo;
use kvproto::debugpb::*;
use kvproto::debugpb::DB as DBType;
use kvproto::debugpb_grpc::DebugClient;
use tikv::util::{escape, unescape};
use tikv::util::security::{SecurityConfig, SecurityManager};
use tikv::util::rocksdb as rocksdb_util;
use tikv::raftstore::store::{keys, Engines};
use tikv::server::debug::{Debugger, RegionInfo, UnsafeConfChange};
use tikv::storage::{CF_DEFAULT, CF_LOCK, CF_WRITE};
use tikv::pd::{Config as PdConfig, PdClient, RpcClient};
use tikv::config::TiKvConfig;

fn perror_and_exit<E: Error>(prefix: &str, e: E) -> ! {
    eprintln!("{}: {}", prefix, e);
    process::exit(-1);
}

fn new_debug_executor(
    db: Option<&str>,
    raft_db: Option<&str>,
    host: Option<&str>,
    cfg_path: Option<&str>,
    mgr: Arc<SecurityManager>,
) -> Box<DebugExecutor> {
    match (host, db) {
        (None, Some(kv_path)) => {
            let cfg = cfg_path.map_or_else(TiKvConfig::default, |path| {
                File::open(&path)
                    .and_then(|mut f| {
                        let mut s = String::new();
                        f.read_to_string(&mut s).unwrap();
                        let c = toml::from_str(&s).unwrap();
                        Ok(c)
                    })
                    .unwrap()
            });
            let kv_db_opts = cfg.rocksdb.build_opt();
            let kv_cfs_opts = cfg.rocksdb.build_cf_opts();
            let kv_db = rocksdb_util::new_engine_opt(kv_path, kv_db_opts, kv_cfs_opts).unwrap();

            let raft_path = raft_db
                .map(|p| p.to_string())
                .unwrap_or_else(|| format!("{}/../raft", kv_path));
            let raft_db_opts = cfg.raftdb.build_opt();
            let raft_db_cf_opts = cfg.raftdb.build_cf_opts();
            let raft_db =
                rocksdb_util::new_engine_opt(&raft_path, raft_db_opts, raft_db_cf_opts).unwrap();

            Box::new(Debugger::new(Engines::new(
                Arc::new(kv_db),
                Arc::new(raft_db),
            ))) as Box<DebugExecutor>
        }
        (Some(remote), None) => {
            let env = Arc::new(Environment::new(1));
            let cb = ChannelBuilder::new(env);
            let channel = mgr.connect(cb, remote);
            let client = DebugClient::new(channel);
            Box::new(client) as Box<DebugExecutor>
        }
        _ => unreachable!(),
    }
}

trait DebugExecutor {
    fn dump_value(&self, cf: &str, key: Vec<u8>) {
        let value = self.get_value_by_key(cf, key);
        println!("value: {}", escape(&value));
    }

    fn dump_region_size(&self, region: u64, cfs: Vec<&str>) -> usize {
        let sizes = self.get_region_size(region, cfs);
        let mut total_size = 0;
        println!("region id: {}", region);
        for (cf, size) in sizes {
            println!("cf {} region size: {}", cf, convert_gbmb(size as u64));
            total_size += size;
        }
        total_size
    }

    fn dump_all_region_size(&self, cfs: Vec<&str>) {
        let regions = self.get_all_meta_regions();
        let regions_number = regions.len();
        let mut total_size = 0;
        for region in regions {
            total_size += self.dump_region_size(region, cfs.clone());
        }
        println!("total region number: {}", regions_number);
        println!("total region size: {}", convert_gbmb(total_size as u64));
    }

    fn dump_region_info(&self, region: u64, skip_tombstone: bool) {
        let r = self.get_region_info(region);
        if skip_tombstone {
            let region_state = r.region_local_state.as_ref();
            if region_state.map_or(false, |s| s.get_state() == PeerState::Tombstone) {
                return;
            }
        }
        let region_state_key = keys::region_state_key(region);
        let raft_state_key = keys::raft_state_key(region);
        let apply_state_key = keys::apply_state_key(region);
        println!("region id: {}", region);
        println!("region state key: {}", escape(&region_state_key));
        println!("region state: {:?}", r.region_local_state);
        println!("raft state key: {}", escape(&raft_state_key));
        println!("raft state: {:?}", r.raft_local_state);
        println!("apply state key: {}", escape(&apply_state_key));
        println!("apply state: {:?}", r.raft_apply_state);
    }

    fn dump_all_region_info(&self, skip_tombstone: bool) {
        for region in self.get_all_meta_regions() {
            self.dump_region_info(region, skip_tombstone);
        }
    }

    fn dump_raft_log(&self, region: u64, index: u64) {
        let idx_key = keys::raft_log_key(region, index);
        println!("idx_key: {}", escape(&idx_key));
        println!("region: {}", region);
        println!("log index: {}", index);

        let mut entry = self.get_raft_log(region, index);
        let data = entry.take_data();
        println!("entry {:?}", entry);
        println!("msg len: {}", data.len());

        if data.is_empty() {
            return;
        }

        match entry.get_entry_type() {
            EntryType::EntryNormal => {
                let mut msg = RaftCmdRequest::new();
                msg.merge_from_bytes(&data).unwrap();
                println!("Normal: {:#?}", msg);
            }
            EntryType::EntryConfChange => {
                let mut msg = ConfChange::new();
                msg.merge_from_bytes(&data).unwrap();
                let ctx = msg.take_context();
                println!("ConfChange: {:?}", msg);
                let mut cmd = RaftCmdRequest::new();
                cmd.merge_from_bytes(&ctx).unwrap();
                println!("ConfChange.RaftCmdRequest: {:#?}", cmd);
            }
        }
    }

    fn dump_mvccs_infos(
        &self,
        from: Vec<u8>,
        to: Option<Vec<u8>>,
        limit: Option<u64>,
        cfs: Vec<&str>,
        start_ts: Option<u64>,
        commit_ts: Option<u64>,
    ) {
        let to = to.unwrap_or_default();
        let limit = limit.unwrap_or_default();
        if to.is_empty() && limit == 0 {
            eprintln!(r#"please pass "to" or "limit""#);
            process::exit(-1);
        }
        if !to.is_empty() && to < from {
            eprintln!("The region's from pos must greater than the to pos.");
            process::exit(-1);
        }
        let scan_future = self.get_mvcc_infos(from, to, limit)
            .for_each(move |(key, mvcc)| {
                println!("key: {}", escape(&key));
                if cfs.contains(&CF_LOCK) && mvcc.has_lock() {
                    let lock_info = mvcc.get_lock();
                    if start_ts.map_or(true, |ts| lock_info.get_lock_version() == ts) {
                        // FIXME: "lock type" is lost in kvproto.
                        println!("\tlock cf value: {:?}", lock_info);
                    }
                }
                if cfs.contains(&CF_DEFAULT) {
                    for value_info in mvcc.get_values() {
                        if commit_ts.map_or(true, |ts| value_info.get_ts() == ts) {
                            println!("\tdefault cf value: {:?}", value_info);
                        }
                    }
                }
                if cfs.contains(&CF_WRITE) {
                    for write_info in mvcc.get_writes() {
                        if start_ts.map_or(true, |ts| write_info.get_start_ts() == ts)
                            && commit_ts.map_or(true, |ts| write_info.get_commit_ts() == ts)
                        {
                            // FIXME: short_value is lost in kvproto.
                            println!("\t write cf value: {:?}", write_info);
                        }
                    }
                }
                println!();
                future::ok::<(), String>(())
            });
        if let Err(e) = scan_future.wait() {
            eprintln!("{}", e);
            process::exit(-1);
        }
    }

    fn diff_region(
        &self,
        region: u64,
        db: Option<&str>,
        raft_db: Option<&str>,
        host: Option<&str>,
        cfg_path: Option<&str>,
        mgr: Arc<SecurityManager>,
    ) {
        let rhs_debug_executor = new_debug_executor(db, raft_db, host, cfg_path, mgr);

        let r1 = self.get_region_info(region);
        let r2 = rhs_debug_executor.get_region_info(region);
        println!("region id: {}", region);
        println!("db1 region state: {:?}", r1.region_local_state);
        println!("db2 region state: {:?}", r2.region_local_state);
        println!("db1 apply state: {:?}", r1.raft_apply_state);
        println!("db2 apply state: {:?}", r2.raft_apply_state);

        match (r1.region_local_state, r2.region_local_state) {
            (None, None) => return,
            (Some(_), None) | (None, Some(_)) => {
                println!("db1 and db2 don't have same region local_state");
                return;
            }
            (Some(region_local_1), Some(region_local_2)) => {
                let region1 = region_local_1.get_region();
                let region2 = region_local_2.get_region();
                if region1 != region2 {
                    println!("db1 and db2 have different region:");
                    println!("db1 region: {:?}", region1);
                    println!("db2 region: {:?}", region2);
                    return;
                }
                let start_key = keys::data_key(region1.get_start_key());
                let end_key = keys::data_key(region1.get_end_key());
                let mut mvcc_infos_1 = self.get_mvcc_infos(start_key.clone(), end_key.clone(), 0);
                let mut mvcc_infos_2 = rhs_debug_executor.get_mvcc_infos(start_key, end_key, 0);

                let mut has_diff = false;
                let mut key_counts = [0; 2];

                let mut take_item = |i: usize| -> Option<(Vec<u8>, MvccInfo)> {
                    let wait = match i {
                        1 => future::poll_fn(|| mvcc_infos_1.poll()).wait(),
                        _ => future::poll_fn(|| mvcc_infos_2.poll()).wait(),
                    };
                    match wait {
                        Ok(item1) => item1,
                        Err(e) => {
                            println!("db{} scan data in region {} fail: {}", i, region, e);
                            process::exit(-1);
                        }
                    }
                };

                let show_only = |i: usize, k: &[u8]| {
                    println!("only db{} has: {}", i, escape(k));
                };

                let (mut item1, mut item2) = (take_item(1), take_item(2));
                while item1.is_some() && item2.is_some() {
                    key_counts[0] += 1;
                    key_counts[1] += 1;
                    let t1 = item1.take().unwrap();
                    let t2 = item2.take().unwrap();
                    match t1.0.cmp(&t2.0) {
                        Ordering::Less => {
                            show_only(1, &t1.0);
                            has_diff = true;
                            item1 = take_item(1);
                            item2 = Some(t2);
                            key_counts[1] -= 1;
                        }
                        Ordering::Greater => {
                            show_only(2, &t2.0);
                            has_diff = true;
                            item1 = Some(t1);
                            item2 = take_item(2);
                            key_counts[0] -= 1;
                        }
                        _ => {
                            if t1.1 != t2.1 {
                                println!("diff mvcc on key: {}", escape(&t1.0));
                                has_diff = true;
                            }
                            item1 = take_item(1);
                            item2 = take_item(2);
                        }
                    }
                }
                let mut item = item1.map(|t| (1, t)).or_else(|| item2.map(|t| (2, t)));
                while let Some((i, (key, _))) = item.take() {
                    key_counts[i - 1] += 1;
                    show_only(i, &key);
                    has_diff = true;
                    item = take_item(i).map(|t| (i, t));
                }
                if !has_diff {
                    println!("db1 and db2 have same data in region: {}", region);
                }
                println!(
                    "db1 has {} keys, db2 has {} keys",
                    key_counts[0], key_counts[1]
                );
            }
        }
    }

    fn compact(&self, db: DBType, cf: &str, from: Option<Vec<u8>>, to: Option<Vec<u8>>) {
        let from = from.unwrap_or_default();
        let to = to.unwrap_or_default();
        self.do_compact(db, cf, from, to);
    }

    fn print_bad_regions(&self);

    fn set_region_tombstone_after_remove_peer(
        &self,
        mgr: Arc<SecurityManager>,
        cfg: &PdConfig,
        region_ids: Vec<u64>,
    ) {
        self.check_local_mode();
        let rpc_client =
            RpcClient::new(cfg, mgr).unwrap_or_else(|e| perror_and_exit("RpcClient::new", e));

        let regions = region_ids
            .into_iter()
            .map(|region_id| {
                if let Some(region) = rpc_client
                    .get_region_by_id(region_id)
                    .wait()
                    .unwrap_or_else(|e| perror_and_exit("Get region id from PD", e))
                {
                    return region;
                }
                eprintln!("no such region in pd: {}", region_id);
                process::exit(-1);
            })
            .collect();
        self.set_region_tombstone(regions);
    }

    fn unsafe_conf_change(&self, conf_change: UnsafeConfChange);

    fn check_local_mode(&self);

    fn get_all_meta_regions(&self) -> Vec<u64>;

    fn get_value_by_key(&self, cf: &str, key: Vec<u8>) -> Vec<u8>;

    fn get_region_size(&self, region: u64, cfs: Vec<&str>) -> Vec<(String, usize)>;

    fn get_region_info(&self, region: u64) -> RegionInfo;

    fn get_raft_log(&self, region: u64, index: u64) -> Entry;

    fn get_mvcc_infos(
        &self,
        from: Vec<u8>,
        to: Vec<u8>,
        limit: u64,
    ) -> Box<Stream<Item = (Vec<u8>, MvccInfo), Error = String>>;

    fn do_compact(&self, db: DBType, cf: &str, from: Vec<u8>, to: Vec<u8>);

    fn set_region_tombstone(&self, regions: Vec<Region>);
}

impl DebugExecutor for DebugClient {
    fn check_local_mode(&self) {
        eprintln!("This command is only for local mode");
        process::exit(-1);
    }

    fn get_all_meta_regions(&self) -> Vec<u64> {
        unimplemented!();
    }

    fn get_value_by_key(&self, cf: &str, key: Vec<u8>) -> Vec<u8> {
        let mut req = GetRequest::new();
        req.set_db(DBType::KV);
        req.set_cf(cf.to_owned());
        req.set_key(key);
        self.get(&req)
            .unwrap_or_else(|e| perror_and_exit("DebugClient::get", e))
            .take_value()
    }

    fn get_region_size(&self, region: u64, cfs: Vec<&str>) -> Vec<(String, usize)> {
        let cfs = cfs.into_iter().map(|s| s.to_owned()).collect();
        let mut req = RegionSizeRequest::new();
        req.set_cfs(RepeatedField::from_vec(cfs));
        req.set_region_id(region);
        self.region_size(&req)
            .unwrap_or_else(|e| perror_and_exit("DebugClient::region_size", e))
            .take_entries()
            .into_iter()
            .map(|mut entry| (entry.take_cf(), entry.get_size() as usize))
            .collect()
    }

    fn get_region_info(&self, region: u64) -> RegionInfo {
        let mut req = RegionInfoRequest::new();
        req.set_region_id(region);
        let mut resp = self.region_info(&req)
            .unwrap_or_else(|e| perror_and_exit("DebugClient::region_info", e));

        let mut region_info = RegionInfo::default();
        if resp.has_raft_local_state() {
            region_info.raft_local_state = Some(resp.take_raft_local_state());
        }
        if resp.has_raft_apply_state() {
            region_info.raft_apply_state = Some(resp.take_raft_apply_state());
        }
        if resp.has_region_local_state() {
            region_info.region_local_state = Some(resp.take_region_local_state());
        }
        region_info
    }

    fn get_raft_log(&self, region: u64, index: u64) -> Entry {
        let mut req = RaftLogRequest::new();
        req.set_region_id(region);
        req.set_log_index(index);
        self.raft_log(&req)
            .unwrap_or_else(|e| perror_and_exit("DebugClient::raft_log", e))
            .take_entry()
    }

    fn get_mvcc_infos(
        &self,
        from: Vec<u8>,
        to: Vec<u8>,
        limit: u64,
    ) -> Box<Stream<Item = (Vec<u8>, MvccInfo), Error = String>> {
        let mut req = ScanMvccRequest::new();
        req.set_from_key(from);
        req.set_to_key(to);
        req.set_limit(limit);
        Box::new(
            self.scan_mvcc(&req)
                .unwrap()
                .map_err(|e| e.to_string())
                .map(|mut resp| (resp.take_key(), resp.take_info())),
        ) as Box<Stream<Item = (Vec<u8>, MvccInfo), Error = String>>
    }

    fn do_compact(&self, db: DBType, cf: &str, from: Vec<u8>, to: Vec<u8>) {
        let mut req = CompactRequest::new();
        req.set_db(db);
        req.set_cf(cf.to_owned());
        req.set_from_key(from);
        req.set_to_key(to);
        self.compact(&req)
            .unwrap_or_else(|e| perror_and_exit("DebugClient::compact", e));
        println!("success!");
    }

    fn set_region_tombstone(&self, _: Vec<Region>) {
        unimplemented!("only avaliable for local mode");
    }

    fn print_bad_regions(&self) {
        unimplemented!("only avaliable for local mode");
    }

    fn unsafe_conf_change(&self, _: UnsafeConfChange) {
        self.check_local_mode();
    }
}

impl DebugExecutor for Debugger {
    fn check_local_mode(&self) {}

    fn get_all_meta_regions(&self) -> Vec<u64> {
        self.get_all_meta_regions()
            .unwrap_or_else(|e| perror_and_exit("Debugger::get_all_meta_regions", e))
    }

    fn get_value_by_key(&self, cf: &str, key: Vec<u8>) -> Vec<u8> {
        self.get(DBType::KV, cf, &key)
            .unwrap_or_else(|e| perror_and_exit("Debugger::get", e))
    }

    fn get_region_size(&self, region: u64, cfs: Vec<&str>) -> Vec<(String, usize)> {
        self.region_size(region, cfs)
            .unwrap_or_else(|e| perror_and_exit("Debugger::region_size", e))
            .into_iter()
            .map(|(cf, size)| (cf.to_owned(), size as usize))
            .collect()
    }

    fn get_region_info(&self, region: u64) -> RegionInfo {
        self.region_info(region)
            .unwrap_or_else(|e| perror_and_exit("Debugger::region_info", e))
    }

    fn get_raft_log(&self, region: u64, index: u64) -> Entry {
        self.raft_log(region, index)
            .unwrap_or_else(|e| perror_and_exit("Debugger::raft_log", e))
    }

    fn get_mvcc_infos(
        &self,
        from: Vec<u8>,
        to: Vec<u8>,
        limit: u64,
    ) -> Box<Stream<Item = (Vec<u8>, MvccInfo), Error = String>> {
        let iter = self.scan_mvcc(&from, &to, limit)
            .unwrap_or_else(|e| perror_and_exit("Debugger::scan_mvcc", e));
        #[allow(deprecated)]
        let stream = stream::iter(iter).map_err(|e| e.to_string());
        Box::new(stream) as Box<Stream<Item = (Vec<u8>, MvccInfo), Error = String>>
    }

    fn do_compact(&self, db: DBType, cf: &str, from: Vec<u8>, to: Vec<u8>) {
        self.compact(db, cf, &from, &to)
            .unwrap_or_else(|e| perror_and_exit("Debugger::compact", e));
        println!("success!");
    }

    fn set_region_tombstone(&self, regions: Vec<Region>) {
        let ret = self.set_region_tombstone(regions)
            .unwrap_or_else(|e| perror_and_exit("Debugger::set_region_tombstone", e));
        if ret.is_empty() {
            println!("success!");
            return;
        }
        for (region_id, error) in ret {
            eprintln!("region: {}, error: {}", region_id, error);
        }
    }

    fn print_bad_regions(&self) {
        let bad_regions = self.bad_regions()
            .unwrap_or_else(|e| perror_and_exit("Debugger::bad_regions", e));
        if !bad_regions.is_empty() {
            for (region_id, error) in bad_regions {
                println!("{}: {}", region_id, error);
            }
            return;
        }
        println!("all regions are healthy")
    }

    fn unsafe_conf_change(&self, conf_change: UnsafeConfChange) {
        let region_errors = self.unsafe_conf_change(conf_change)
            .unwrap_or_else(|e| perror_and_exit("Debugger::unsafe_conf_change", e));
        if !region_errors.is_empty() {
            for (region_id, error) in region_errors {
                println!("{}: {}", region_id, error);
            }
            return;
        }
        println!("success");
    }
}

fn main() {
    let mut app = App::new("TiKV Ctl")
        .author("PingCAP")
        .about("Distributed transactional key value database powered by Rust and Raft")
        .arg(
            Arg::with_name("db")
                .required(true)
                .conflicts_with_all(&["host", "hex-to-escaped", "escaped-to-hex"])
                .long("db")
                .takes_value(true)
                .help("set rocksdb path"),
        )
        .arg(
            Arg::with_name("raftdb")
                .conflicts_with_all(&["host", "hex-to-escaped", "escaped-to-hex"])
                .long("raftdb")
                .takes_value(true)
                .help("set raft rocksdb path"),
        )
        .arg(
            Arg::with_name("config")
                .conflicts_with_all(&["host", "hex-to-escaped", "escaped-to-hex"])
                .long("config")
                .takes_value(true)
                .help("set config for rocksdb"),
        )
        .arg(
            Arg::with_name("host")
                .required(true)
                .conflicts_with_all(&["db", "raftdb", "hex-to-escaped", "escaped-to-hex", "config"])
                .long("host")
                .takes_value(true)
                .help("set remote host"),
        )
        .arg(
            Arg::with_name("ca_path")
                .required(false)
                .long("ca-path")
                .takes_value(true)
                .help("set CA certificate path"),
        )
        .arg(
            Arg::with_name("cert_path")
                .required(false)
                .long("cert-path")
                .takes_value(true)
                .help("set certificate path"),
        )
        .arg(
            Arg::with_name("key_path")
                .required(false)
                .long("key-path")
                .takes_value(true)
                .help("set private key path"),
        )
        .arg(
            Arg::with_name("hex-to-escaped")
                .conflicts_with("escaped-to-hex")
                .long("to-escaped")
                .takes_value(true)
                .help("convert hex key to escaped key"),
        )
        .arg(
            Arg::with_name("escaped-to-hex")
                .conflicts_with("hex-to-escaped")
                .long("to-hex")
                .takes_value(true)
                .help("convert escaped key to hex key"),
        )
        .subcommand(
            SubCommand::with_name("raft")
                .about("print raft log entry")
                .subcommand(
                    SubCommand::with_name("log")
                        .about("print the raft log entry info")
                        .arg(
                            Arg::with_name("region")
                                .required_unless("key")
                                .conflicts_with("key")
                                .short("r")
                                .takes_value(true)
                                .help("set the region id"),
                        )
                        .arg(
                            Arg::with_name("index")
                                .required_unless("key")
                                .conflicts_with("key")
                                .short("i")
                                .takes_value(true)
                                .help("set the raft log index"),
                        )
                        .arg(
                            Arg::with_name("key")
                                .required_unless_one(&["region", "index"])
                                .conflicts_with_all(&["region", "index"])
                                .short("k")
                                .takes_value(true)
                                .help("set the raw key, in escaped form"),
                        ),
                )
                .subcommand(
                    SubCommand::with_name("region")
                        .about("print region info")
                        .arg(
                            Arg::with_name("region")
                                .short("r")
                                .takes_value(true)
                                .help("set the region id, if not specified, print all regions."),
                        )
                        .arg(
                            Arg::with_name("skip-tombstone")
                                .long("skip-tombstone")
                                .takes_value(false)
                                .help("skip tombstone region."),
                        ),
                ),
        )
        .subcommand(
            SubCommand::with_name("size")
                .about("print region size")
                .arg(
                    Arg::with_name("region")
                        .short("r")
                        .takes_value(true)
                        .help("set the region id, if not specified, print all regions."),
                )
                .arg(
                    Arg::with_name("cf")
                        .short("c")
                        .takes_value(true)
                        .multiple(true)
                        .use_delimiter(true)
                        .require_delimiter(true)
                        .value_delimiter(",")
                        .default_value("default,write,lock")
                        .help("set the cf name, if not specified, print all cf."),
                ),
        )
        .subcommand(
            SubCommand::with_name("scan")
                .about("print the range db range")
                .arg(
                    Arg::with_name("from")
                        .short("f")
                        .long("from")
                        .takes_value(true)
                        .help("set the scan from raw key, in escaped format"),
                )
                .arg(
                    Arg::with_name("to")
                        .short("t")
                        .long("to")
                        .takes_value(true)
                        .help("set the scan end raw key, in escaped format"),
                )
                .arg(
                    Arg::with_name("limit")
                        .long("limit")
                        .takes_value(true)
                        .help("set the scan limit"),
                )
                .arg(
                    Arg::with_name("start_ts")
                        .long("start-ts")
                        .takes_value(true)
                        .help("set the scan start_ts as filter"),
                )
                .arg(
                    Arg::with_name("commit_ts")
                        .long("commit-ts")
                        .takes_value(true)
                        .help("set the scan commit_ts as filter"),
                )
                .arg(
                    Arg::with_name("cf")
                        .long("cf")
                        .takes_value(true)
                        .multiple(true)
                        .use_delimiter(true)
                        .require_delimiter(true)
                        .value_delimiter(",")
                        .default_value(CF_DEFAULT)
                        .help("column family names, combined from default/lock/write"),
                ),
        )
        .subcommand(
            SubCommand::with_name("print")
                .about("print the raw value")
                .arg(
                    Arg::with_name("cf")
                        .short("c")
                        .takes_value(true)
                        .default_value(CF_DEFAULT)
                        .help("column family name"),
                )
                .arg(
                    Arg::with_name("key")
                        .required(true)
                        .short("k")
                        .takes_value(true)
                        .help("set the query raw key, in escaped form"),
                ),
        )
        .subcommand(
            SubCommand::with_name("mvcc")
                .about("print the mvcc value")
                .arg(
                    Arg::with_name("key")
                        .short("k")
                        .takes_value(true)
                        .help("set the query raw key, in escaped form"),
                )
                .arg(
                    Arg::with_name("cf")
                        .short("c")
                        .takes_value(true)
                        .multiple(true)
                        .use_delimiter(true)
                        .require_delimiter(true)
                        .value_delimiter(",")
                        .default_value(CF_DEFAULT)
                        .help("column family names, combined from default/lock/write"),
                )
                .arg(
                    Arg::with_name("start_ts")
                        .long("start-ts")
                        .takes_value(true)
                        .help("set start_ts as filter"),
                )
                .arg(
                    Arg::with_name("commit_ts")
                        .long("commit-ts")
                        .takes_value(true)
                        .help("set commit_ts as filter"),
                ),
        )
        .subcommand(
            SubCommand::with_name("diff")
                .about("diff two region keys")
                .arg(
                    Arg::with_name("region")
                        .short("r")
                        .takes_value(true)
                        .help("specify region id"),
                )
                .arg(
                    Arg::with_name("to_db")
                        .long("to-db")
                        .takes_value(true)
                        .help("to which db path"),
                )
                .arg(
                    Arg::with_name("to_host")
                        .long("to-host")
                        .takes_value(true)
                        .conflicts_with("to_db")
                        .help("to which remote host"),
                ),
        )
        .subcommand(
            SubCommand::with_name("compact")
                .about("compact a column family in a specified range")
                .arg(
                    Arg::with_name("db")
                        .short("d")
                        .takes_value(true)
                        .default_value("kv")
                        .help("kv or raft"),
                )
                .arg(
                    Arg::with_name("cf")
                        .short("c")
                        .takes_value(true)
                        .default_value(CF_DEFAULT)
                        .help("column family name, only can be default/lock/write"),
                )
                .arg(
                    Arg::with_name("from")
                        .short("f")
                        .long("from")
                        .takes_value(true)
                        .help("set the start raw key, in escaped form"),
                )
                .arg(
                    Arg::with_name("to")
                        .short("t")
                        .long("to")
                        .takes_value(true)
                        .help("set the end raw key, in escaped form"),
                ),
        )
        .subcommand(
            SubCommand::with_name("tombstone")
                .about("set a region on the node to tombstone by manual")
                .arg(
                    Arg::with_name("regions")
                        .required(true)
                        .short("r")
                        .takes_value(true)
                        .multiple(true)
                        .use_delimiter(true)
                        .require_delimiter(true)
                        .value_delimiter(",")
                        .help("the target region"),
                )
                .arg(
                    Arg::with_name("pd")
                        .required(true)
                        .short("p")
                        .takes_value(true)
                        .multiple(true)
                        .use_delimiter(true)
                        .require_delimiter(true)
                        .value_delimiter(",")
                        .help("PD endpoints"),
                ),
        )
        .subcommand(
            SubCommand::with_name("unsafe-conf-change")
                .about("force conf-change on a store, for majority of peers failed")
                .subcommand(
                    SubCommand::with_name("remove-stores")
                        .about("remove failed stores from all regions")
                        .arg(
                            Arg::with_name("stores")
                                .required(true)
                                .takes_value(true)
                                .multiple(true)
                                .use_delimiter(true)
                                .require_delimiter(true)
                                .value_delimiter(",")
                                .help("failed store id list"),
                        ),
                ),
        )
        .subcommand(
            SubCommand::with_name("bad-regions").about("get all regions with corrupt raft"),
        );
    let matches = app.clone().get_matches();

    let hex_key = matches.value_of("hex-to-escaped");
    let escaped_key = matches.value_of("escaped-to-hex");
    match (hex_key, escaped_key) {
        (Some(hex), None) => {
            println!("{}", escape(&from_hex(hex)));
            return;
        }
        (None, Some(escaped)) => {
            println!("{}", &unescape(escaped).to_hex().to_uppercase());
            return;
        }
        (None, None) => {}
        _ => unreachable!(),
    };

    let db = matches.value_of("db");
    let raft_db = matches.value_of("raftdb");
    let host = matches.value_of("host");
    let cfg_path = matches.value_of("config");

    let mgr = new_security_mgr(&matches);
    let debug_executor = new_debug_executor(db, raft_db, host, cfg_path, Arc::clone(&mgr));

    if let Some(matches) = matches.subcommand_matches("print") {
        let cf = matches.value_of("cf").unwrap();
        let key = unescape(matches.value_of("key").unwrap());
        debug_executor.dump_value(cf, key);
    } else if let Some(matches) = matches.subcommand_matches("raft") {
        if let Some(matches) = matches.subcommand_matches("log") {
            let (id, index) = if let Some(key) = matches.value_of("key") {
                keys::decode_raft_log_key(&unescape(key)).unwrap()
            } else {
                let id = matches.value_of("region").unwrap().parse().unwrap();
                let index = matches.value_of("index").unwrap().parse().unwrap();
                (id, index)
            };
            debug_executor.dump_raft_log(id, index);
        } else if let Some(matches) = matches.subcommand_matches("region") {
            let skip_tombstone = matches.is_present("skip-tombstone");
            if let Some(id) = matches.value_of("region") {
                debug_executor.dump_region_info(id.parse().unwrap(), skip_tombstone);
            } else {
                debug_executor.dump_all_region_info(skip_tombstone);
            }
        } else {
            let _ = app.print_help();
        }
    } else if let Some(matches) = matches.subcommand_matches("size") {
        let cfs = Vec::from_iter(matches.values_of("cf").unwrap());
        if let Some(id) = matches.value_of("region") {
            debug_executor.dump_region_size(id.parse().unwrap(), cfs);
        } else {
            debug_executor.dump_all_region_size(cfs);
        }
    } else if let Some(matches) = matches.subcommand_matches("scan") {
        let from = unescape(matches.value_of("from").unwrap());
        let to = matches.value_of("to").map(|to| unescape(to));
        let limit = matches.value_of("limit").map(|s| s.parse().unwrap());
        let cfs = Vec::from_iter(matches.values_of("cf").unwrap());
        let start_ts = matches.value_of("start_ts").map(|s| s.parse().unwrap());
        let commit_ts = matches.value_of("commit_ts").map(|s| s.parse().unwrap());
        debug_executor.dump_mvccs_infos(from, to, limit, cfs, start_ts, commit_ts);
    } else if let Some(matches) = matches.subcommand_matches("mvcc") {
        let from = unescape(matches.value_of("key").unwrap());
        let cfs = Vec::from_iter(matches.values_of("cf").unwrap());
        let start_ts = matches.value_of("start_ts").map(|s| s.parse().unwrap());
        let commit_ts = matches.value_of("commit_ts").map(|s| s.parse().unwrap());
        debug_executor.dump_mvccs_infos(from, None, Some(1), cfs, start_ts, commit_ts);
    } else if let Some(matches) = matches.subcommand_matches("diff") {
        let region = matches.value_of("region").unwrap().parse().unwrap();
        let to_db = matches.value_of("to_db");
        let to_host = matches.value_of("to_host");
        debug_executor.diff_region(region, to_db, None, to_host, cfg_path, mgr);
    } else if let Some(matches) = matches.subcommand_matches("compact") {
        let db = matches.value_of("db").unwrap();
        let db_type = if db == "kv" { DBType::KV } else { DBType::RAFT };
        let cf = matches.value_of("cf").unwrap();
        let from_key = matches.value_of("from").map(|k| unescape(k));
        let to_key = matches.value_of("to").map(|k| unescape(k));
        debug_executor.compact(db_type, cf, from_key, to_key);
    } else if let Some(matches) = matches.subcommand_matches("tombstone") {
        let regions = matches
            .values_of("regions")
            .unwrap()
            .map(|r| r.parse())
            .collect::<Result<Vec<_>, _>>()
            .expect("parse regions fail");
        let pd_urls = Vec::from_iter(matches.values_of("pd").unwrap().map(|u| u.to_owned()));
        let mut cfg = PdConfig::default();
        cfg.endpoints = pd_urls;
        if let Err(e) = cfg.validate() {
            panic!("invalid pd configuration: {:?}", e);
        }
<<<<<<< HEAD
        debug_executor.set_region_tombstone_after_remove_peer(mgr, &cfg, region);
    } else if let Some(matches) = matches.subcommand_matches("unsafe-conf-change") {
        if let Some(matches) = matches.subcommand_matches("remove-stores") {
            let stores = matches.values_of("stores").unwrap();
            match stores.map(|s| s.parse()).collect::<Result<Vec<u64>, _>>() {
                Ok(store_ids) => {
                    let conf_change = UnsafeConfChange::RemoveStores(store_ids);
                    debug_executor.unsafe_conf_change(conf_change);
                }
                Err(e) => perror_and_exit("parse store id list", e),
            }
        }
=======
        debug_executor.set_region_tombstone_after_remove_peer(mgr, &cfg, regions);
>>>>>>> e4df31ee
    } else if matches.subcommand_matches("bad-regions").is_some() {
        debug_executor.print_bad_regions();
    } else {
        let _ = app.print_help();
    }
}

fn from_hex(key: &str) -> Vec<u8> {
    const HEX_PREFIX: &str = "0x";
    let mut s = String::from(key);
    if s.starts_with(HEX_PREFIX) {
        let len = s.len();
        let new_len = len.saturating_sub(HEX_PREFIX.len());
        s.truncate(new_len);
    }
    s.as_str().from_hex().unwrap()
}

fn convert_gbmb(mut bytes: u64) -> String {
    const GB: u64 = 1024 * 1024 * 1024;
    const MB: u64 = 1024 * 1024;
    if bytes < MB {
        return bytes.to_string();
    }
    let mb = if bytes % GB == 0 {
        String::from("")
    } else {
        format!("{:.3} MB ", (bytes % GB) as f64 / MB as f64)
    };
    bytes /= GB;
    let gb = if bytes == 0 {
        String::from("")
    } else {
        format!("{} GB ", bytes)
    };
    format!("{}{}", gb, mb)
}

fn new_security_mgr(matches: &ArgMatches) -> Arc<SecurityManager> {
    let ca_path = matches.value_of("ca_path");
    let cert_path = matches.value_of("cert_path");
    let key_path = matches.value_of("key_path");

    let mut cfg = SecurityConfig::default();
    if ca_path.is_none() && cert_path.is_none() && key_path.is_none() {
        return Arc::new(SecurityManager::new(&cfg).unwrap());
    }

    if ca_path.is_none() || cert_path.is_none() || key_path.is_none() {
        panic!("CA certificate and private key should all be set.");
    }
    cfg.ca_path = ca_path.unwrap().to_owned();
    cfg.cert_path = cert_path.unwrap().to_owned();
    cfg.key_path = key_path.unwrap().to_owned();
    Arc::new(SecurityManager::new(&cfg).expect("failed to initialize security manager"))
}<|MERGE_RESOLUTION|>--- conflicted
+++ resolved
@@ -1045,8 +1045,7 @@
         if let Err(e) = cfg.validate() {
             panic!("invalid pd configuration: {:?}", e);
         }
-<<<<<<< HEAD
-        debug_executor.set_region_tombstone_after_remove_peer(mgr, &cfg, region);
+        debug_executor.set_region_tombstone_after_remove_peer(mgr, &cfg, regions);
     } else if let Some(matches) = matches.subcommand_matches("unsafe-conf-change") {
         if let Some(matches) = matches.subcommand_matches("remove-stores") {
             let stores = matches.values_of("stores").unwrap();
@@ -1058,9 +1057,6 @@
                 Err(e) => perror_and_exit("parse store id list", e),
             }
         }
-=======
-        debug_executor.set_region_tombstone_after_remove_peer(mgr, &cfg, regions);
->>>>>>> e4df31ee
     } else if matches.subcommand_matches("bad-regions").is_some() {
         debug_executor.print_bad_regions();
     } else {
