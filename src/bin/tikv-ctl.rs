--- conflicted
+++ resolved
@@ -35,112 +35,28 @@
 use tikv::util::{self, escape, unescape};
 use tikv::util::codec::bytes::encode_bytes;
 use tikv::raftstore::store::keys;
-<<<<<<< HEAD
-use tikv::raftstore::store::engine::{Peekable, Iterable, IterOption};
-use tikv::storage::{ALL_CFS, CF_LOCK, CF_WRITE, CF_DEFAULT, CfName};
-=======
 use tikv::raftstore::store::engine::{IterOption, Iterable, Peekable};
-use tikv::storage::{CfName, ALL_CFS, CF_DEFAULT, CF_LOCK, CF_RAFT, CF_WRITE};
->>>>>>> 4ccb9a86
+use tikv::storage::{CfName, ALL_CFS, CF_DEFAULT, CF_LOCK, CF_WRITE};
 use tikv::storage::mvcc::{Lock, Write};
 use tikv::storage::types::Key;
 
 fn main() {
     let mut app = App::new("TiKV Ctl")
         .author("PingCAP")
-<<<<<<< HEAD
-        .about("Distributed transactional key value database powered by Rust and Raft")
-        .arg(Arg::with_name("db")
-            .short("d")
-            .takes_value(true)
-            .help("set rocksdb path"))
-        .arg(Arg::with_name("raftdb")
-            .short("raftdb")
-            .takes_value(true)
-            .help("set raft rocksdb path"))
-        .arg(Arg::with_name("hex-to-escaped")
-            .short("h")
-            .takes_value(true)
-            .help("convert hex key to escaped key"))
-        .arg(Arg::with_name("escaped-to-hex")
-            .short("e")
-            .takes_value(true)
-            .help("convert escaped key to hex key"))
-        .subcommand(SubCommand::with_name("raft")
-            .about("print raft log entry")
-            .subcommand(SubCommand::with_name("log")
-                .about("print the raft log entry info")
-                .arg(Arg::with_name("region")
-                    .short("r")
-                    .takes_value(true)
-                    .help("set the region id"))
-                .arg(Arg::with_name("index")
-                    .short("i")
-                    .takes_value(true)
-                    .help("set the raft log index"))
-                .arg(Arg::with_name("key")
-                    .short("k")
-                    .takes_value(true)
-                    .help("set the raw key")))
-            .subcommand(SubCommand::with_name("region")
-                .about("print region info")
-                .arg(Arg::with_name("region")
-                    .short("r")
-                    .takes_value(true)
-                    .help("set the region id, if not specified, print all regions."))
-                .arg(Arg::with_name("skip-tombstone")
-                    .short("s")
-                    .takes_value(false)
-                    .help("skip tombstone region."))))
-        .subcommand(SubCommand::with_name("size")
-            .about("print region size")
-            .arg(Arg::with_name("region")
-                .short("r")
-                .takes_value(true)
-                .help("set the region id, if not specified, print all regions."))
-            .arg(Arg::with_name("cf")
-                .short("c")
-                .takes_value(true)
-                .help("set the cf name, if not specified, print all cf.")))
-        .subcommand(SubCommand::with_name("scan")
-            .about("print the range db range")
-            .arg(Arg::with_name("from")
-                .short("f")
-                .takes_value(true)
-                .help("set the scan from raw key, in escaped format"))
-            .arg(Arg::with_name("to")
-                .short("t")
-                .takes_value(true)
-                .help("set the scan end raw key, in escaped format"))
-            .arg(Arg::with_name("limit")
-                .short("l")
-                .takes_value(true)
-                .help("set the scan limit"))
-            .arg(Arg::with_name("start_ts")
-                .short("s")
-                .takes_value(true)
-                .help("set the scan start_ts as filter"))
-            .arg(Arg::with_name("commit_ts")
-                .takes_value(true)
-                .help("set the scan commit_ts as filter"))
-            .arg(Arg::with_name("cf")
-                .short("c")
-                .takes_value(true)
-                .help("column family name")))
-        .subcommand(SubCommand::with_name("print")
-            .about("print the raw value")
-            .arg(Arg::with_name("cf")
-                .short("c")
-=======
         .about(
             "Distributed transactional key value database powered by Rust and Raft",
         )
         .arg(
             Arg::with_name("db")
                 .short("d")
->>>>>>> 4ccb9a86
                 .takes_value(true)
                 .help("set rocksdb path"),
+        )
+        .arg(
+            Arg::with_name("raftdb")
+                .short("raftdb")
+                .takes_value(true)
+                .help("set raft rocksdb path"),
         )
         .arg(
             Arg::with_name("hex-to-escaped")
@@ -152,17 +68,6 @@
             Arg::with_name("escaped-to-hex")
                 .short("e")
                 .takes_value(true)
-<<<<<<< HEAD
-                .help("to which db"))
-            .arg(Arg::with_name("raftdb")
-                .short("raftdb")
-                .takes_value(true)
-                .help("to which raft_db"))
-            .arg(Arg::with_name("region")
-                .short("r")
-                .takes_value(true)
-                .help("specify region id")));
-=======
                 .help("convert escaped key to hex key"),
         )
         .subcommand(
@@ -321,13 +226,18 @@
                         .help("to which db"),
                 )
                 .arg(
+                    Arg::with_name("raftdb")
+                        .short("raftdb")
+                        .takes_value(true)
+                        .help("to which raft_db"),
+                )
+                .arg(
                     Arg::with_name("region")
                         .short("r")
                         .takes_value(true)
                         .help("specify region id"),
                 ),
         );
->>>>>>> 4ccb9a86
     let matches = app.clone().get_matches();
 
     let hex_key = matches.value_of("hex-to-escaped");
