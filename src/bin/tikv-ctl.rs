--- conflicted
+++ resolved
@@ -631,14 +631,13 @@
         println!("all regions are healthy")
     }
 
-<<<<<<< HEAD
     fn dump_metrics(&self, _tags: Vec<&str>) {
         unimplemented!("only avaliable for online mode");
-=======
+    }
+
     fn check_region_consistency(&self, _: u64) {
         eprintln!("only support remote mode");
         process::exit(-1);
->>>>>>> c806611e
     }
 }
 
@@ -961,7 +960,6 @@
         )
         .subcommand(SubCommand::with_name("bad-regions").about("get all regions with corrupt raft"))
         .subcommand(
-<<<<<<< HEAD
             SubCommand::with_name("metrics")
                 .about("print the metrics")
                 .arg(
@@ -977,8 +975,8 @@
                     .help(
                         "set the metrics tag, one of prometheus/jemalloc/rocksdb_raft/rocksdb_kv, if not specified, print all",
                     ),
-            ),
-=======
+            ),)
+            .subcommand(
             SubCommand::with_name("consistency-check")
                 .about("force consistency-check for a specified region")
                 .arg(
@@ -991,7 +989,6 @@
         )
         .subcommand(
             SubCommand::with_name("bad-regions").about("get all regions with corrupt raft"),
->>>>>>> c806611e
         );
     let matches = app.clone().get_matches();
 
