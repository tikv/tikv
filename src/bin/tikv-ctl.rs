// Copyright 2016 PingCAP, Inc.
//
// Licensed under the Apache License, Version 2.0 (the "License");
// you may not use this file except in compliance with the License.
// You may obtain a copy of the License at
//
//     http://www.apache.org/licenses/LICENSE-2.0
//
// Unless required by applicable law or agreed to in writing, software
// distributed under the License is distributed on an "AS IS" BASIS,
// See the License for the specific language governing permissions and
// limitations under the License.

#[macro_use]
extern crate clap;
extern crate chrono;
extern crate futures;
extern crate grpcio;
extern crate kvproto;
extern crate libc;
#[macro_use]
extern crate log;
extern crate protobuf;
extern crate raft;
extern crate rocksdb;
#[macro_use]
extern crate tikv;
extern crate toml;
#[macro_use(slog_o, slog_kv)]
extern crate slog;
extern crate hex;
#[cfg(unix)]
extern crate nix;
#[cfg(unix)]
extern crate signal;
extern crate slog_async;
extern crate slog_scope;
extern crate slog_stdlog;
extern crate slog_term;

mod util;

use std::cmp::Ordering;
use std::env;
use std::error::Error;
use std::fs::File;
use std::io::{BufRead, BufReader, Read};
use std::iter::FromIterator;
use std::sync::Arc;
use std::thread;
use std::time::Duration;
use std::{process, str, u64};

use clap::{App, Arg, ArgMatches, SubCommand};
use futures::{future, stream, Future, Stream};
use grpcio::{CallOption, ChannelBuilder, Environment};
use protobuf::Message;
use protobuf::RepeatedField;

use kvproto::debugpb::{DB as DBType, *};
use kvproto::debugpb_grpc::DebugClient;
use kvproto::kvrpcpb::{MvccInfo, SplitRegionRequest};
use kvproto::metapb::{Peer, Region};
use kvproto::raft_cmdpb::RaftCmdRequest;
use kvproto::raft_serverpb::{PeerState, SnapshotMeta};
use kvproto::tikvpb_grpc::TikvClient;
use raft::eraftpb::{ConfChange, Entry, EntryType};

use tikv::config::TiKvConfig;
use tikv::pd::{Config as PdConfig, PdClient, RpcClient};
use tikv::raftstore::store::{keys, Engines};
use tikv::server::debug::{BottommostLevelCompaction, Debugger, RegionInfo};
use tikv::storage::{Key, CF_DEFAULT, CF_LOCK, CF_WRITE};
use tikv::util::rocksdb as rocksdb_util;
use tikv::util::security::{SecurityConfig, SecurityManager};
use tikv::util::{escape, unescape};

const METRICS_PROMETHEUS: &str = "prometheus";
const METRICS_ROCKSDB_KV: &str = "rocksdb_kv";
const METRICS_ROCKSDB_RAFT: &str = "rocksdb_raft";
const METRICS_JEMALLOC: &str = "jemalloc";
const RUN_LDB_CMD_KEY_WORD: &str = "ldb";

fn perror_and_exit<E: Error>(prefix: &str, e: E) -> ! {
    eprintln!("{}: {}", prefix, e);
    process::exit(-1);
}

fn new_debug_executor(
    db: Option<&str>,
    raft_db: Option<&str>,
    host: Option<&str>,
    cfg_path: Option<&str>,
    mgr: Arc<SecurityManager>,
) -> Box<DebugExecutor> {
    match (host, db) {
        (None, Some(kv_path)) => {
            let cfg = cfg_path.map_or_else(TiKvConfig::default, |path| {
                File::open(&path)
                    .and_then(|mut f| {
                        let mut s = String::new();
                        f.read_to_string(&mut s).unwrap();
                        let c = toml::from_str(&s).unwrap();
                        Ok(c)
                    })
                    .unwrap()
            });
            let kv_db_opts = cfg.rocksdb.build_opt();
            let kv_cfs_opts = cfg.rocksdb.build_cf_opts();
            let kv_db = rocksdb_util::new_engine_opt(kv_path, kv_db_opts, kv_cfs_opts).unwrap();

            let raft_path = raft_db
                .map(|p| p.to_string())
                .unwrap_or_else(|| format!("{}/../raft", kv_path));
            let raft_db_opts = cfg.raftdb.build_opt();
            let raft_db_cf_opts = cfg.raftdb.build_cf_opts();
            let raft_db =
                rocksdb_util::new_engine_opt(&raft_path, raft_db_opts, raft_db_cf_opts).unwrap();

            Box::new(Debugger::new(Engines::new(
                Arc::new(kv_db),
                Arc::new(raft_db),
            ))) as Box<DebugExecutor>
        }
        (Some(remote), None) => Box::new(new_debug_client(remote, mgr)) as Box<DebugExecutor>,
        _ => unreachable!(),
    }
}

fn new_debug_client(host: &str, mgr: Arc<SecurityManager>) -> DebugClient {
    let env = Arc::new(Environment::new(1));
    let cb = ChannelBuilder::new(env)
            .max_receive_message_len(1 << 30) // 1G.
            .max_send_message_len(1 << 30);

    let channel = mgr.connect(cb, host);
    DebugClient::new(channel)
}

trait DebugExecutor {
    fn dump_value(&self, cf: &str, key: Vec<u8>) {
        let value = self.get_value_by_key(cf, key);
        println!("value: {}", escape(&value));
    }

    fn dump_region_size(&self, region: u64, cfs: Vec<&str>) -> usize {
        let sizes = self.get_region_size(region, cfs);
        let mut total_size = 0;
        println!("region id: {}", region);
        for (cf, size) in sizes {
            println!("cf {} region size: {}", cf, convert_gbmb(size as u64));
            total_size += size;
        }
        total_size
    }

    fn dump_all_region_size(&self, cfs: Vec<&str>) {
        let regions = self.get_all_meta_regions();
        let regions_number = regions.len();
        let mut total_size = 0;
        for region in regions {
            total_size += self.dump_region_size(region, cfs.clone());
        }
        println!("total region number: {}", regions_number);
        println!("total region size: {}", convert_gbmb(total_size as u64));
    }

    fn dump_region_info(&self, region: u64, skip_tombstone: bool) {
        let r = self.get_region_info(region);
        if skip_tombstone {
            let region_state = r.region_local_state.as_ref();
            if region_state.map_or(false, |s| s.get_state() == PeerState::Tombstone) {
                return;
            }
        }
        let region_state_key = keys::region_state_key(region);
        let raft_state_key = keys::raft_state_key(region);
        let apply_state_key = keys::apply_state_key(region);
        println!("region id: {}", region);
        println!("region state key: {}", escape(&region_state_key));
        println!("region state: {:?}", r.region_local_state);
        println!("raft state key: {}", escape(&raft_state_key));
        println!("raft state: {:?}", r.raft_local_state);
        println!("apply state key: {}", escape(&apply_state_key));
        println!("apply state: {:?}", r.raft_apply_state);
    }

    fn dump_all_region_info(&self, skip_tombstone: bool) {
        for region in self.get_all_meta_regions() {
            self.dump_region_info(region, skip_tombstone);
        }
    }

    fn dump_raft_log(&self, region: u64, index: u64) {
        let idx_key = keys::raft_log_key(region, index);
        println!("idx_key: {}", escape(&idx_key));
        println!("region: {}", region);
        println!("log index: {}", index);

        let mut entry = self.get_raft_log(region, index);
        let data = entry.take_data();
        println!("entry {:?}", entry);
        println!("msg len: {}", data.len());

        if data.is_empty() {
            return;
        }

        match entry.get_entry_type() {
            EntryType::EntryNormal => {
                let mut msg = RaftCmdRequest::new();
                msg.merge_from_bytes(&data).unwrap();
                println!("Normal: {:#?}", msg);
            }
            EntryType::EntryConfChange => {
                let mut msg = ConfChange::new();
                msg.merge_from_bytes(&data).unwrap();
                let ctx = msg.take_context();
                println!("ConfChange: {:?}", msg);
                let mut cmd = RaftCmdRequest::new();
                cmd.merge_from_bytes(&ctx).unwrap();
                println!("ConfChange.RaftCmdRequest: {:#?}", cmd);
            }
        }
    }

    /// Dump mvcc infos for a given key range. The given `from` and `to` must
    /// be raw key with `z` prefix. Both `to` and `limit` are empty value means
    /// what we want is point query instead of range scan.
    fn dump_mvccs_infos(
        &self,
        from: Vec<u8>,
        to: Vec<u8>,
        mut limit: u64,
        cfs: Vec<&str>,
        start_ts: Option<u64>,
        commit_ts: Option<u64>,
    ) {
        if !from.starts_with(b"z") || (!to.is_empty() && !to.starts_with(b"z")) {
            eprintln!("from and to should start with \"z\"");
            process::exit(-1);
        }
        if !to.is_empty() && to < from {
            eprintln!("\"to\" must be greater than \"from\"");
            process::exit(-1);
        }

        let point_query = to.is_empty() && limit == 0;
        if point_query {
            limit = 1;
        }

        let scan_future = self.get_mvcc_infos(from.clone(), to, limit).for_each(
            move |(key, mvcc)| {
                if point_query && key != from {
                    println!("no mvcc infos for {}", escape(&from));
                }

                println!("key: {}", escape(&key));
                if cfs.contains(&CF_LOCK) && mvcc.has_lock() {
                    let lock_info = mvcc.get_lock();
                    if start_ts.map_or(true, |ts| lock_info.get_start_ts() == ts) {
                        println!("\tlock cf value: {:?}", lock_info);
                    }
                }
                if cfs.contains(&CF_DEFAULT) {
                    for value_info in mvcc.get_values() {
                        if commit_ts.map_or(true, |ts| value_info.get_start_ts() == ts) {
                            println!("\tdefault cf value: {:?}", value_info);
                        }
                    }
                }
                if cfs.contains(&CF_WRITE) {
                    for write_info in mvcc.get_writes() {
                        if start_ts.map_or(true, |ts| write_info.get_start_ts() == ts)
                            && commit_ts.map_or(true, |ts| write_info.get_commit_ts() == ts)
                        {
                            println!("\t write cf value: {:?}", write_info);
                        }
                    }
                }
                println!();
                future::ok::<(), String>(())
            },
        );
        if let Err(e) = scan_future.wait() {
            eprintln!("{}", e);
            process::exit(-1);
        }
    }

    fn diff_region(
        &self,
        region: u64,
        db: Option<&str>,
        raft_db: Option<&str>,
        host: Option<&str>,
        cfg_path: Option<&str>,
        mgr: Arc<SecurityManager>,
    ) {
        let rhs_debug_executor = new_debug_executor(db, raft_db, host, cfg_path, mgr);

        let r1 = self.get_region_info(region);
        let r2 = rhs_debug_executor.get_region_info(region);
        println!("region id: {}", region);
        println!("db1 region state: {:?}", r1.region_local_state);
        println!("db2 region state: {:?}", r2.region_local_state);
        println!("db1 apply state: {:?}", r1.raft_apply_state);
        println!("db2 apply state: {:?}", r2.raft_apply_state);

        match (r1.region_local_state, r2.region_local_state) {
            (None, None) => return,
            (Some(_), None) | (None, Some(_)) => {
                println!("db1 and db2 don't have same region local_state");
                return;
            }
            (Some(region_local_1), Some(region_local_2)) => {
                let region1 = region_local_1.get_region();
                let region2 = region_local_2.get_region();
                if region1 != region2 {
                    println!("db1 and db2 have different region:");
                    println!("db1 region: {:?}", region1);
                    println!("db2 region: {:?}", region2);
                    return;
                }
                let start_key = keys::data_key(region1.get_start_key());
                let end_key = keys::data_key(region1.get_end_key());
                let mut mvcc_infos_1 = self.get_mvcc_infos(start_key.clone(), end_key.clone(), 0);
                let mut mvcc_infos_2 = rhs_debug_executor.get_mvcc_infos(start_key, end_key, 0);

                let mut has_diff = false;
                let mut key_counts = [0; 2];

                let mut take_item = |i: usize| -> Option<(Vec<u8>, MvccInfo)> {
                    let wait = match i {
                        1 => future::poll_fn(|| mvcc_infos_1.poll()).wait(),
                        _ => future::poll_fn(|| mvcc_infos_2.poll()).wait(),
                    };
                    match wait {
                        Ok(item1) => item1,
                        Err(e) => {
                            println!("db{} scan data in region {} fail: {}", i, region, e);
                            process::exit(-1);
                        }
                    }
                };

                let show_only = |i: usize, k: &[u8]| {
                    println!("only db{} has: {}", i, escape(k));
                };

                let (mut item1, mut item2) = (take_item(1), take_item(2));
                while item1.is_some() && item2.is_some() {
                    key_counts[0] += 1;
                    key_counts[1] += 1;
                    let t1 = item1.take().unwrap();
                    let t2 = item2.take().unwrap();
                    match t1.0.cmp(&t2.0) {
                        Ordering::Less => {
                            show_only(1, &t1.0);
                            has_diff = true;
                            item1 = take_item(1);
                            item2 = Some(t2);
                            key_counts[1] -= 1;
                        }
                        Ordering::Greater => {
                            show_only(2, &t2.0);
                            has_diff = true;
                            item1 = Some(t1);
                            item2 = take_item(2);
                            key_counts[0] -= 1;
                        }
                        _ => {
                            if t1.1 != t2.1 {
                                println!("diff mvcc on key: {}", escape(&t1.0));
                                has_diff = true;
                            }
                            item1 = take_item(1);
                            item2 = take_item(2);
                        }
                    }
                }
                let mut item = item1.map(|t| (1, t)).or_else(|| item2.map(|t| (2, t)));
                while let Some((i, (key, _))) = item.take() {
                    key_counts[i - 1] += 1;
                    show_only(i, &key);
                    has_diff = true;
                    item = take_item(i).map(|t| (i, t));
                }
                if !has_diff {
                    println!("db1 and db2 have same data in region: {}", region);
                }
                println!(
                    "db1 has {} keys, db2 has {} keys",
                    key_counts[0], key_counts[1]
                );
            }
        }
    }

    fn compact(
        &self,
        address: Option<&str>,
        db: DBType,
        cf: &str,
        from: Option<Vec<u8>>,
        to: Option<Vec<u8>>,
        threads: u32,
        bottommost: BottommostLevelCompaction,
    ) {
        let from = from.unwrap_or_default();
        let to = to.unwrap_or_default();
        self.do_compaction(db, cf, &from, &to, threads, bottommost);
        println!(
            "store:{:?} compact db:{:?} cf:{} range:[{:?}, {:?}) success!",
            address.unwrap_or("local"),
            db,
            cf,
            from,
            to
        );
    }

    fn compact_region(
        &self,
        address: Option<&str>,
        db: DBType,
        cf: &str,
        region_id: u64,
        threads: u32,
        bottommost: BottommostLevelCompaction,
    ) {
        let region_local = self.get_region_info(region_id).region_local_state.unwrap();
        let r = region_local.get_region();
        let from = keys::data_key(r.get_start_key());
        let to = keys::data_end_key(r.get_end_key());
        self.do_compaction(db, cf, &from, &to, threads, bottommost);
        println!(
            "store:{:?} compact_region db:{:?} cf:{} range:[{:?}, {:?}) success!",
            address.unwrap_or("local"),
            db,
            cf,
            from,
            to
        );
    }

    fn print_bad_regions(&self);

    fn set_region_tombstone_after_remove_peer(
        &self,
        mgr: Arc<SecurityManager>,
        cfg: &PdConfig,
        region_ids: Vec<u64>,
    ) {
        self.check_local_mode();
        let rpc_client =
            RpcClient::new(cfg, mgr).unwrap_or_else(|e| perror_and_exit("RpcClient::new", e));

        let regions = region_ids
            .into_iter()
            .map(|region_id| {
                if let Some(region) = rpc_client
                    .get_region_by_id(region_id)
                    .wait()
                    .unwrap_or_else(|e| perror_and_exit("Get region id from PD", e))
                {
                    return region;
                }
                eprintln!("no such region in pd: {}", region_id);
                process::exit(-1);
            })
            .collect();
        self.set_region_tombstone(regions);
    }

    /// Recover the cluster when given `store_ids` are failed.
    fn remove_fail_stores(&self, store_ids: Vec<u64>, region_ids: Option<Vec<u64>>);

    /// Recreate the region with metadata from pd, but alloc new id for it.
    fn recreate_region(&self, sec_mgr: Arc<SecurityManager>, pd_cfg: &PdConfig, region_id: u64);

    fn check_region_consistency(&self, _: u64);

    fn check_local_mode(&self);

    fn recover_regions_mvcc(
        &self,
        mgr: Arc<SecurityManager>,
        cfg: &PdConfig,
        region_ids: Vec<u64>,
        read_only: bool,
    ) {
        self.check_local_mode();
        let rpc_client =
            RpcClient::new(cfg, mgr).unwrap_or_else(|e| perror_and_exit("RpcClient::new", e));

        let regions = region_ids
            .into_iter()
            .map(|region_id| {
                if let Some(region) = rpc_client
                    .get_region_by_id(region_id)
                    .wait()
                    .unwrap_or_else(|e| perror_and_exit("Get region id from PD", e))
                {
                    return region;
                }
                eprintln!("no such region in pd: {}", region_id);
                process::exit(-1);
            })
            .collect();
        self.recover_regions(regions, read_only);
    }

    fn recover_mvcc_all(&self, threads: usize, read_only: bool) {
        self.check_local_mode();
        self.recover_all(threads, read_only);
    }

    fn get_all_meta_regions(&self) -> Vec<u64>;

    fn get_value_by_key(&self, cf: &str, key: Vec<u8>) -> Vec<u8>;

    fn get_region_size(&self, region: u64, cfs: Vec<&str>) -> Vec<(String, usize)>;

    fn get_region_info(&self, region: u64) -> RegionInfo;

    fn get_raft_log(&self, region: u64, index: u64) -> Entry;

    fn get_mvcc_infos(
        &self,
        from: Vec<u8>,
        to: Vec<u8>,
        limit: u64,
    ) -> Box<Stream<Item = (Vec<u8>, MvccInfo), Error = String>>;

    fn do_compaction(
        &self,
        db: DBType,
        cf: &str,
        from: &[u8],
        to: &[u8],
        threads: u32,
        bottommost: BottommostLevelCompaction,
    );

    fn set_region_tombstone(&self, regions: Vec<Region>);

    fn recover_regions(&self, regions: Vec<Region>, read_only: bool);

    fn recover_all(&self, threads: usize, read_only: bool);

    fn modify_tikv_config(&self, module: MODULE, config_name: &str, config_value: &str);

    fn dump_metrics(&self, tags: Vec<&str>);

    fn dump_region_properties(&self, region_id: u64);
}

impl DebugExecutor for DebugClient {
    fn check_local_mode(&self) {
        eprintln!("This command is only for local mode");
        process::exit(-1);
    }

    fn get_all_meta_regions(&self) -> Vec<u64> {
        unimplemented!();
    }

    fn get_value_by_key(&self, cf: &str, key: Vec<u8>) -> Vec<u8> {
        let mut req = GetRequest::new();
        req.set_db(DBType::KV);
        req.set_cf(cf.to_owned());
        req.set_key(key);
        self.get(&req)
            .unwrap_or_else(|e| perror_and_exit("DebugClient::get", e))
            .take_value()
    }

    fn get_region_size(&self, region: u64, cfs: Vec<&str>) -> Vec<(String, usize)> {
        let cfs = cfs.into_iter().map(|s| s.to_owned()).collect();
        let mut req = RegionSizeRequest::new();
        req.set_cfs(RepeatedField::from_vec(cfs));
        req.set_region_id(region);
        self.region_size(&req)
            .unwrap_or_else(|e| perror_and_exit("DebugClient::region_size", e))
            .take_entries()
            .into_iter()
            .map(|mut entry| (entry.take_cf(), entry.get_size() as usize))
            .collect()
    }

    fn get_region_info(&self, region: u64) -> RegionInfo {
        let mut req = RegionInfoRequest::new();
        req.set_region_id(region);
        let mut resp = self
            .region_info(&req)
            .unwrap_or_else(|e| perror_and_exit("DebugClient::region_info", e));

        let mut region_info = RegionInfo::default();
        if resp.has_raft_local_state() {
            region_info.raft_local_state = Some(resp.take_raft_local_state());
        }
        if resp.has_raft_apply_state() {
            region_info.raft_apply_state = Some(resp.take_raft_apply_state());
        }
        if resp.has_region_local_state() {
            region_info.region_local_state = Some(resp.take_region_local_state());
        }
        region_info
    }

    fn get_raft_log(&self, region: u64, index: u64) -> Entry {
        let mut req = RaftLogRequest::new();
        req.set_region_id(region);
        req.set_log_index(index);
        self.raft_log(&req)
            .unwrap_or_else(|e| perror_and_exit("DebugClient::raft_log", e))
            .take_entry()
    }

    fn get_mvcc_infos(
        &self,
        from: Vec<u8>,
        to: Vec<u8>,
        limit: u64,
    ) -> Box<Stream<Item = (Vec<u8>, MvccInfo), Error = String>> {
        let mut req = ScanMvccRequest::new();
        req.set_from_key(from);
        req.set_to_key(to);
        req.set_limit(limit);
        Box::new(
            self.scan_mvcc(&req)
                .unwrap()
                .map_err(|e| e.to_string())
                .map(|mut resp| (resp.take_key(), resp.take_info())),
        ) as Box<Stream<Item = (Vec<u8>, MvccInfo), Error = String>>
    }

    fn do_compaction(
        &self,
        db: DBType,
        cf: &str,
        from: &[u8],
        to: &[u8],
        threads: u32,
        bottommost: BottommostLevelCompaction,
    ) {
        let mut req = CompactRequest::new();
        req.set_db(db);
        req.set_cf(cf.to_owned());
        req.set_from_key(from.to_owned());
        req.set_to_key(to.to_owned());
        req.set_threads(threads);
        req.set_bottommost_level_compaction(bottommost.into());
        self.compact(&req)
            .unwrap_or_else(|e| perror_and_exit("DebugClient::compact", e));
    }

    fn dump_metrics(&self, tags: Vec<&str>) {
        let mut req = GetMetricsRequest::new();
        req.set_all(true);
        if tags.len() == 1 && tags[0] == METRICS_PROMETHEUS {
            req.set_all(false);
        }
        let mut resp = self
            .get_metrics(&req)
            .unwrap_or_else(|e| perror_and_exit("DebugClient::metrics", e));
        for tag in tags {
            println!("tag:{}", tag);
            let metrics = match tag {
                METRICS_ROCKSDB_KV => resp.take_rocksdb_kv(),
                METRICS_ROCKSDB_RAFT => resp.take_rocksdb_raft(),
                METRICS_JEMALLOC => resp.take_jemalloc(),
                METRICS_PROMETHEUS => resp.take_prometheus(),
                _ => String::from(
                    "unsupported tag, should be one of prometheus/jemalloc/rocksdb_raft/rocksdb_kv",
                ),
            };
            println!("{}", metrics);
        }
    }

    fn set_region_tombstone(&self, _: Vec<Region>) {
        unimplemented!("only avaliable for local mode");
    }

    fn recover_regions(&self, _: Vec<Region>, _: bool) {
        unimplemented!("only avaliable for local mode");
    }

    fn recover_all(&self, _: usize, _: bool) {
        unimplemented!("only avaliable for local mode");
    }

    fn print_bad_regions(&self) {
        unimplemented!("only avaliable for local mode");
    }

    fn remove_fail_stores(&self, _: Vec<u64>, _: Option<Vec<u64>>) {
        self.check_local_mode();
    }

    fn recreate_region(&self, _: Arc<SecurityManager>, _: &PdConfig, _: u64) {
        self.check_local_mode();
    }

    fn check_region_consistency(&self, region_id: u64) {
        let mut req = RegionConsistencyCheckRequest::new();
        req.set_region_id(region_id);
        self.check_region_consistency(&req)
            .unwrap_or_else(|e| perror_and_exit("DebugClient::check_region_consistency", e));
        println!("success!");
    }

    fn modify_tikv_config(&self, module: MODULE, config_name: &str, config_value: &str) {
        let mut req = ModifyTikvConfigRequest::new();
        req.set_module(module);
        req.set_config_name(config_name.to_owned());
        req.set_config_value(config_value.to_owned());
        self.modify_tikv_config(&req)
            .unwrap_or_else(|e| perror_and_exit("DebugClient::modify_tikv_config", e));
        println!("success");
    }

    fn dump_region_properties(&self, region_id: u64) {
        let mut req = GetRegionPropertiesRequest::new();
        req.set_region_id(region_id);
        let resp = self
            .get_region_properties(&req)
            .unwrap_or_else(|e| perror_and_exit("DebugClient::get_region_properties", e));
        for prop in resp.get_props() {
            println!("{}: {}", prop.get_name(), prop.get_value());
        }
    }
}

impl DebugExecutor for Debugger {
    fn check_local_mode(&self) {}

    fn get_all_meta_regions(&self) -> Vec<u64> {
        self.get_all_meta_regions()
            .unwrap_or_else(|e| perror_and_exit("Debugger::get_all_meta_regions", e))
    }

    fn get_value_by_key(&self, cf: &str, key: Vec<u8>) -> Vec<u8> {
        self.get(DBType::KV, cf, &key)
            .unwrap_or_else(|e| perror_and_exit("Debugger::get", e))
    }

    fn get_region_size(&self, region: u64, cfs: Vec<&str>) -> Vec<(String, usize)> {
        self.region_size(region, cfs)
            .unwrap_or_else(|e| perror_and_exit("Debugger::region_size", e))
            .into_iter()
            .map(|(cf, size)| (cf.to_owned(), size as usize))
            .collect()
    }

    fn get_region_info(&self, region: u64) -> RegionInfo {
        self.region_info(region)
            .unwrap_or_else(|e| perror_and_exit("Debugger::region_info", e))
    }

    fn get_raft_log(&self, region: u64, index: u64) -> Entry {
        self.raft_log(region, index)
            .unwrap_or_else(|e| perror_and_exit("Debugger::raft_log", e))
    }

    fn get_mvcc_infos(
        &self,
        from: Vec<u8>,
        to: Vec<u8>,
        limit: u64,
    ) -> Box<Stream<Item = (Vec<u8>, MvccInfo), Error = String>> {
        let iter = self
            .scan_mvcc(&from, &to, limit)
            .unwrap_or_else(|e| perror_and_exit("Debugger::scan_mvcc", e));
        let stream = stream::iter_result(iter).map_err(|e| e.to_string());
        Box::new(stream) as Box<Stream<Item = (Vec<u8>, MvccInfo), Error = String>>
    }

    fn do_compaction(
        &self,
        db: DBType,
        cf: &str,
        from: &[u8],
        to: &[u8],
        threads: u32,
        bottommost: BottommostLevelCompaction,
    ) {
        self.compact(db, cf, from, to, threads, bottommost)
            .unwrap_or_else(|e| perror_and_exit("Debugger::compact", e));
    }

    fn set_region_tombstone(&self, regions: Vec<Region>) {
        let ret = self
            .set_region_tombstone(regions)
            .unwrap_or_else(|e| perror_and_exit("Debugger::set_region_tombstone", e));
        if ret.is_empty() {
            println!("success!");
            return;
        }
        for (region_id, error) in ret {
            eprintln!("region: {}, error: {}", region_id, error);
        }
    }

    fn recover_regions(&self, regions: Vec<Region>, read_only: bool) {
        let ret = self
            .recover_regions(regions, read_only)
            .unwrap_or_else(|e| perror_and_exit("Debugger::recover regions", e));
        if ret.is_empty() {
            println!("success!");
            return;
        }
        for (region_id, error) in ret {
            eprintln!("region: {}, error: {}", region_id, error);
        }
    }

    fn recover_all(&self, threads: usize, read_only: bool) {
        Debugger::recover_all(self, threads, read_only)
            .unwrap_or_else(|e| perror_and_exit("Debugger::recover all", e));
    }

    fn print_bad_regions(&self) {
        let bad_regions = self
            .bad_regions()
            .unwrap_or_else(|e| perror_and_exit("Debugger::bad_regions", e));
        if !bad_regions.is_empty() {
            for (region_id, error) in bad_regions {
                println!("{}: {}", region_id, error);
            }
            return;
        }
        println!("all regions are healthy")
    }

    fn remove_fail_stores(&self, store_ids: Vec<u64>, region_ids: Option<Vec<u64>>) {
        println!("removing stores {:?} from configrations...", store_ids);
        self.remove_failed_stores(store_ids, region_ids)
            .unwrap_or_else(|e| perror_and_exit("Debugger::remove_fail_stores", e));
        println!("success");
    }

    fn recreate_region(&self, mgr: Arc<SecurityManager>, pd_cfg: &PdConfig, region_id: u64) {
        let rpc_client =
            RpcClient::new(pd_cfg, mgr).unwrap_or_else(|e| perror_and_exit("RpcClient::new", e));

        let mut region = match rpc_client.get_region_by_id(region_id).wait() {
            Ok(Some(region)) => region,
            Ok(None) => {
                eprintln!("no such region {} on PD", region_id);
                process::exit(-1)
            }
            Err(e) => perror_and_exit("RpcClient::get_region_by_id", e),
        };

        let new_region_id = rpc_client
            .alloc_id()
            .unwrap_or_else(|e| perror_and_exit("RpcClient::alloc_id", e));
        let new_peer_id = rpc_client
            .alloc_id()
            .unwrap_or_else(|e| perror_and_exit("RpcClient::alloc_id", e));

        let store_id = self.get_store_id().expect("get store id");

        region.set_id(new_region_id);
        let old_version = region.get_region_epoch().get_version();
        region.mut_region_epoch().set_version(old_version + 1);
        region.mut_region_epoch().set_conf_ver(1);

        region.peers.clear();
        let mut peer = Peer::new();
        peer.set_id(new_peer_id);
        peer.set_store_id(store_id);
        region.mut_peers().push(peer);

        println!(
            "initing empty region {} with peer_id {}...",
            new_region_id, new_peer_id
        );
        self.recreate_region(region)
            .unwrap_or_else(|e| perror_and_exit("Debugger::recreate_region", e));
        println!("success");
    }

    fn dump_metrics(&self, _tags: Vec<&str>) {
        unimplemented!("only avaliable for online mode");
    }

    fn check_region_consistency(&self, _: u64) {
        eprintln!("only support remote mode");
        process::exit(-1);
    }

    fn modify_tikv_config(&self, _: MODULE, _: &str, _: &str) {
        eprintln!("only support remote mode");
        process::exit(-1);
    }

    fn dump_region_properties(&self, region_id: u64) {
        let props = self
            .get_region_properties(region_id)
            .unwrap_or_else(|e| perror_and_exit("Debugger::get_region_properties", e));
        for (name, value) in props {
            println!("{}: {}", name, value);
        }
    }
}

fn main() {
    let raw_key_hint: &'static str = "raw key (generally starts with \"z\") in escaped form";
    let version_info = util::tikv_version_info();

    let mut app = App::new("TiKV Ctl")
        .long_version(version_info.as_ref())
        .author("TiKV Org.")
        .about("Distributed transactional key value database powered by Rust and Raft")
        .arg(
            Arg::with_name("db")
                .long("db")
                .takes_value(true)
                .help("set rocksdb path"),
        )
        .arg(
            Arg::with_name("raftdb")
                .long("raftdb")
                .takes_value(true)
                .help("set raft rocksdb path"),
        )
        .arg(
            Arg::with_name("config")
                .long("config")
                .takes_value(true)
                .help("set config for rocksdb"),
        )
        .arg(
            Arg::with_name("host")
                .long("host")
                .takes_value(true)
                .help("set remote host"),
        )
        .arg(
            Arg::with_name("ca_path")
                .required(false)
                .long("ca-path")
                .takes_value(true)
                .help("set CA certificate path"),
        )
        .arg(
            Arg::with_name("cert_path")
                .required(false)
                .long("cert-path")
                .takes_value(true)
                .help("set certificate path"),
        )
        .arg(
            Arg::with_name("key_path")
                .required(false)
                .long("key-path")
                .takes_value(true)
                .help("set private key path"),
        )
        .arg(
            Arg::with_name("hex-to-escaped")
                .conflicts_with("escaped-to-hex")
                .long("to-escaped")
                .takes_value(true)
                .help("convert hex key to escaped key"),
        )
        .arg(
            Arg::with_name("escaped-to-hex")
                .conflicts_with("hex-to-escaped")
                .long("to-hex")
                .takes_value(true)
                .help("convert escaped key to hex key"),
        )
        .arg(
            Arg::with_name("decode")
                .conflicts_with_all(&["hex-to-escaped", "escaped-to-hex"])
                .long("decode")
                .takes_value(true)
                .help("decode a key in escaped format"),
        )
        .arg(
            Arg::with_name("encode")
                .conflicts_with_all(&["hex-to-escaped", "escaped-to-hex"])
                .long("encode")
                .takes_value(true)
                .help("encode a key in escaped format"),
            )
        .arg(
            Arg::with_name("pd")
                .long("pd")
                .takes_value(true)
                .help("pd address"),
        )
        .subcommand(
            SubCommand::with_name(RUN_LDB_CMD_KEY_WORD)
                .about("run ldb cmd of RocksDB")
        )
        .subcommand(
            SubCommand::with_name("raft")
                .about("print raft log entry")
                .subcommand(
                    SubCommand::with_name("log")
                        .about("print the raft log entry info")
                        .arg(
                            Arg::with_name("region")
                                .required_unless("key")
                                .conflicts_with("key")
                                .short("r")
                                .takes_value(true)
                                .help("set the region id"),
                        )
                        .arg(
                            Arg::with_name("index")
                                .required_unless("key")
                                .conflicts_with("key")
                                .short("i")
                                .takes_value(true)
                                .help("set the raft log index"),
                        )
                        .arg(
                            Arg::with_name("key")
                                .required_unless_one(&["region", "index"])
                                .conflicts_with_all(&["region", "index"])
                                .short("k")
                                .takes_value(true)
                                .help(raw_key_hint)
                        ),
                )
                .subcommand(
                    SubCommand::with_name("region")
                        .about("print region info")
                        .arg(
                            Arg::with_name("region")
                                .short("r")
                                .takes_value(true)
                                .help("set the region id, if not specified, print all regions."),
                        )
                        .arg(
                            Arg::with_name("skip-tombstone")
                                .long("skip-tombstone")
                                .takes_value(false)
                                .help("skip tombstone region."),
                        ),
                ),
        )
        .subcommand(
            SubCommand::with_name("size")
                .about("print region size")
                .arg(
                    Arg::with_name("region")
                        .short("r")
                        .takes_value(true)
                        .help("set the region id, if not specified, print all regions."),
                )
                .arg(
                    Arg::with_name("cf")
                        .short("c")
                        .takes_value(true)
                        .multiple(true)
                        .use_delimiter(true)
                        .require_delimiter(true)
                        .value_delimiter(",")
                        .default_value("default,write,lock")
                        .help("set the cf name, if not specified, print all cf."),
                ),
        )
        .subcommand(
            SubCommand::with_name("scan")
                .about("print the range db range")
                .arg(
                    Arg::with_name("from")
                        .required(true)
                        .short("f")
                        .long("from")
                        .takes_value(true)
                        .help(raw_key_hint)
                )
                .arg(
                    Arg::with_name("to")
                        .short("t")
                        .long("to")
                        .takes_value(true)
                        .help(raw_key_hint)
                )
                .arg(
                    Arg::with_name("limit")
                        .long("limit")
                        .takes_value(true)
                        .help("set the scan limit"),
                )
                .arg(
                    Arg::with_name("start_ts")
                        .long("start-ts")
                        .takes_value(true)
                        .help("set the scan start_ts as filter"),
                )
                .arg(
                    Arg::with_name("commit_ts")
                        .long("commit-ts")
                        .takes_value(true)
                        .help("set the scan commit_ts as filter"),
                )
                .arg(
                    Arg::with_name("show-cf")
                        .long("show-cf")
                        .takes_value(true)
                        .multiple(true)
                        .use_delimiter(true)
                        .require_delimiter(true)
                        .value_delimiter(",")
                        .default_value(CF_DEFAULT)
                        .help("column family names, combined from default/lock/write"),
                ),
        )
        .subcommand(
            SubCommand::with_name("print")
                .about("print the raw value")
                .arg(
                    Arg::with_name("cf")
                        .short("c")
                        .takes_value(true)
                        .default_value(CF_DEFAULT)
                        .help("column family name"),
                )
                .arg(
                    Arg::with_name("key")
                        .required(true)
                        .short("k")
                        .takes_value(true)
                        .help(raw_key_hint)
                ),
        )
        .subcommand(
            SubCommand::with_name("mvcc")
                .about("print the mvcc value")
                .arg(
                    Arg::with_name("key")
                        .required(true)
                        .short("k")
                        .takes_value(true)
                        .help(raw_key_hint)
                )
                .arg(
                    Arg::with_name("show-cf")
                        .long("show-cf")
                        .takes_value(true)
                        .multiple(true)
                        .use_delimiter(true)
                        .require_delimiter(true)
                        .value_delimiter(",")
                        .default_value(CF_DEFAULT)
                        .help("column family names, combined from default/lock/write"),
                )
                .arg(
                    Arg::with_name("start_ts")
                        .long("start-ts")
                        .takes_value(true)
                        .help("set start_ts as filter"),
                )
                .arg(
                    Arg::with_name("commit_ts")
                        .long("commit-ts")
                        .takes_value(true)
                        .help("set commit_ts as filter"),
                ),
        )
        .subcommand(
            SubCommand::with_name("diff")
                .about("calculate difference of region keys from different dbs")
                .arg(
                    Arg::with_name("region")
                        .required(true)
                        .short("r")
                        .takes_value(true)
                        .help("specify region id"),
                )
                .arg(
                    Arg::with_name("to_db")
                        .required_unless("to_host")
                        .conflicts_with("to_host")
                        .long("to-db")
                        .takes_value(true)
                        .help("to which db path"),
                )
                .arg(
                    Arg::with_name("to_host")
                        .required_unless("to_db")
                        .conflicts_with("to_db")
                        .long("to-host")
                        .takes_value(true)
                        .conflicts_with("to_db")
                        .help("to which remote host"),
                ),
        )
        .subcommand(
            SubCommand::with_name("compact")
                .about("compact a column family in a specified range")
                .arg(
                    Arg::with_name("db")
                        .short("d")
                        .takes_value(true)
                        .default_value("kv")
                        .help("kv or raft"),
                )
                .arg(
                    Arg::with_name("cf")
                        .short("c")
                        .takes_value(true)
                        .default_value(CF_DEFAULT)
                        .help("column family name, only can be default/lock/write"),
                )
                .arg(
                    Arg::with_name("from")
                        .short("f")
                        .long("from")
                        .takes_value(true)
                        .help(raw_key_hint)
                )
                .arg(
                    Arg::with_name("to")
                        .short("t")
                        .long("to")
                        .takes_value(true)
                        .help(raw_key_hint)
                )
                .arg(
                    Arg::with_name("threads")
                        .short("n")
                        .long("threads")
                        .takes_value(true)
                        .default_value("8")
                        .help("number of threads in one compaction")
                )
                .arg(
                    Arg::with_name("region")
                    .short("r")
                    .long("region")
                    .takes_value(true)
                    .help("set the region id"),
                )
                .arg(
                    Arg::with_name("bottommost")
                        .short("b")
                        .long("bottommost")
                        .takes_value(true)
                        .default_value("default")
                        .possible_values(&["skip", "force", "default"])
                        .help("how to compact the bottommost level"),
                ),
        )
        .subcommand(
            SubCommand::with_name("tombstone")
                .about("set some regions on the node to tombstone by manual")
                .arg(
                    Arg::with_name("regions")
                        .required(true)
                        .short("r")
                        .takes_value(true)
                        .multiple(true)
                        .use_delimiter(true)
                        .require_delimiter(true)
                        .value_delimiter(",")
                        .help("the target regions, separated with commas if multiple"),
                )
                .arg(
                    Arg::with_name("pd")
                        .required(true)
                        .short("p")
                        .takes_value(true)
                        .multiple(true)
                        .use_delimiter(true)
                        .require_delimiter(true)
                        .value_delimiter(",")
                        .help("PD endpoints"),
                ),
        )
        .subcommand(
            SubCommand::with_name("recover-mvcc")
<<<<<<< HEAD
                .about("recover mvcc data on one node")
                .arg(
                    Arg::with_name("all")
                        .short("a")
                        .long("all")
                        .takes_value(false)
                        .help("recover the whole db"),
                )
=======
                .about("recover mvcc data of regions on one node by deleting corrupted keys")
>>>>>>> 11e323a0
                .arg(
                    Arg::with_name("regions")
                        .required_unless("all")
                        .conflicts_with("all")
                        .short("r")
                        .takes_value(true)
                        .multiple(true)
                        .use_delimiter(true)
                        .require_delimiter(true)
                        .value_delimiter(",")
                        .help("the target regions, separated with commas if multiple"),
                )
                .arg(
                    Arg::with_name("pd")
                        .required_unless("all")
                        .short("p")
                        .takes_value(true)
                        .multiple(true)
                        .use_delimiter(true)
                        .require_delimiter(true)
                        .value_delimiter(",")
                        .help("PD endpoints"),
                )
                .arg(
                    Arg::with_name("threads")
                        .long("threads")
                        .takes_value(true)
                        .default_value_if("all", None, "4")
                        .requires("all")
                        .help("the number of threads to do recover, only for --all mode"),
                )
                .arg(
                    Arg::with_name("read-only")
                        .short("R")
                        .long("read-only")
                        .help("skip write RocksDB"),
                ),
        )
        .subcommand(
            SubCommand::with_name("unsafe-recover")
                .about("unsafe recover the cluster when majority replicas are failed")
                .subcommand(
                    SubCommand::with_name("remove-fail-stores")
                        .arg(
                            Arg::with_name("stores")
                                .required(true)
                                .short("s")
                                .takes_value(true)
                                .multiple(true)
                                .use_delimiter(true)
                                .require_delimiter(true)
                                .value_delimiter(",")
                                .help("stores to be removed"),
                        )
                        .arg(
                            Arg::with_name("regions")
                                .required_unless("all-regions")
                                .conflicts_with("all-regions")
                                .takes_value(true)
                                .short("r")
                                .multiple(true)
                                .use_delimiter(true)
                                .require_delimiter(true)
                                .value_delimiter(",")
                                .help("only for these regions"),
                        )
                        .arg(
                            Arg::with_name("all-regions")
                                .required_unless("regions")
                                .conflicts_with("regions")
                                .long("all-regions")
                                .takes_value(false)
                                .help("do the command for all regions"),
                        )
                ),
        )
        .subcommand(
            SubCommand::with_name("recreate-region")
                .about("recreate a region with given metadata, but alloc new id for it")
                .arg(
                    Arg::with_name("pd")
                        .required(true)
                        .short("p")
                        .takes_value(true)
                        .multiple(true)
                        .use_delimiter(true)
                        .require_delimiter(true)
                        .value_delimiter(",")
                        .help("PD endpoints"),
                )
                .arg(
                    Arg::with_name("region")
                        .required(true)
                        .short("r")
                        .takes_value(true)
                        .help("the origin region id"),
                        ),
        )
        .subcommand(
            SubCommand::with_name("metrics")
                .about("print the metrics")
                .arg(
                    Arg::with_name("tag")
                        .short("t")
                        .long("tag")
                        .takes_value(true)
                        .multiple(true)
                        .use_delimiter(true)
                        .require_delimiter(true)
                        .value_delimiter(",")
                        .default_value(METRICS_PROMETHEUS)
                        .help(
                            "set the metrics tag, one of prometheus/jemalloc/rocksdb_raft/rocksdb_kv, if not specified, print prometheus",
                        ),
                ),
        )
        .subcommand(
            SubCommand::with_name("consistency-check")
                .about("force consistency-check for a specified region")
                .arg(
                    Arg::with_name("region")
                        .required(true)
                        .short("r")
                        .takes_value(true)
                        .help("the target region"),
                ),
        )
        .subcommand(SubCommand::with_name("bad-regions").about("get all regions with corrupt raft"))
        .subcommand(
            SubCommand::with_name("modify-tikv-config")
                .about("modify tikv config, eg. ./tikv-ctl -h ip:port modify-tikv-config -m kvdb -n default.disable_auto_compactions -v true")
                .arg(
                    Arg::with_name("module")
                        .required(true)
                        .short("m")
                        .takes_value(true)
                        .help("module of the tikv, eg. kvdb or raftdb"),
                )
                .arg(
                    Arg::with_name("config_name")
                        .required(true)
                        .short("n")
                        .takes_value(true)
                        .help("config name of the module, for kvdb or raftdb, you can choose \
                            max_background_jobs to modify db options or default.disable_auto_compactions to modify column family(cf) options, \
                            and so on, default stands for default cf, \
                            for kvdb, default|write|lock|raft can be chosen, for raftdb, default can be chosen"),
                )
                .arg(
                    Arg::with_name("config_value")
                        .required(true)
                        .short("v")
                        .takes_value(true)
                        .help("config value of the module, eg. 8 for max_background_jobs or true for disable_auto_compactions"),
                ),
        )
        .subcommand(
            SubCommand::with_name("dump-snap-meta")
                .about("dump snapshot meta file")
                .arg(
                    Arg::with_name("file")
                        .required(true)
                        .short("f")
                        .long("file")
                        .takes_value(true)
                        .help("meta file path"),
                ),
        )
        .subcommand(
            SubCommand::with_name("compact-cluster")
                .about("compact the whole cluster in a specified range in one or more column families")
                .arg(
                    Arg::with_name("db")
                        .short("d")
                        .takes_value(true)
                        .default_value("kv")
                        .possible_values(&["kv", "raft"])
                        .help("kv or raft"),
                )
                .arg(
                    Arg::with_name("cf")
                        .short("c")
                        .takes_value(true)
                        .multiple(true)
                        .use_delimiter(true)
                        .require_delimiter(true)
                        .value_delimiter(",")
                        .default_value(CF_DEFAULT)
                        .possible_values(&["default", "lock", "write"])
                        .help("column family names, for kv db, combine from default/lock/write; for raft db, can only be default"),
                )
                .arg(
                    Arg::with_name("from")
                        .short("f")
                        .long("from")
                        .takes_value(true)
                        .help(raw_key_hint)
                )
                .arg(
                    Arg::with_name("to")
                        .short("t")
                        .long("to")
                        .takes_value(true)
                        .help(raw_key_hint)
                )
                .arg(
                    Arg::with_name("threads")
                        .short("n")
                        .long("threads")
                        .takes_value(true)
                        .default_value("8")
                        .help("number of threads in one compaction")
                )
                .arg(
                    Arg::with_name("bottommost")
                        .short("b")
                        .long("bottommost")
                        .takes_value(true)
                        .default_value("default")
                        .possible_values(&["skip", "force", "default"])
                        .help("how to compact the bottommost level"),
                ),
        )
        .subcommand(
            SubCommand::with_name("region-properties")
                .about("show region properties")
                .arg(
                    Arg::with_name("region")
                        .short("r")
                        .required(true)
                        .takes_value(true)
                        .help("the target region id"),
                ),
        )
        .subcommand(
            SubCommand::with_name("split-region")
                .about("split the region")
                .arg(
                    Arg::with_name("region")
                        .short("r")
                        .required(true)
                        .takes_value(true)
                        .help("the target region id")
                )
                .arg(
                    Arg::with_name("key")
                        .short("k")
                        .required(true)
                        .takes_value(true)
                        .help("the key to split it, in unecoded escaped format")
                ),
        )
        .subcommand(
            SubCommand::with_name("fail")
                .about("injecting failures to TiKV and recovery")
                .subcommand(
                    SubCommand::with_name("inject")
                    .about("Inject failures")
                    .arg(
                        Arg::with_name("args")
                            .multiple(true)
                            .takes_value(true)
                            .help(
                                "Inject fail point and actions pairs.\
                                E.g. tikv-ctl fail inject a=off b=panic",
                            ),
                    )
                    .arg(
                        Arg::with_name("file")
                            .short("f")
                            .takes_value(true)
                            .help("Read a file of fail points and actions to inject"),
                    ),
                )
                .subcommand(
                    SubCommand::with_name("recover")
                        .about("Recover failures")
                        .arg(
                            Arg::with_name("args")
                                .multiple(true)
                                .takes_value(true)
                                .help("Recover fail points. Eg. tikv-ctl fail recover a b"),
                        )
                        .arg(
                            Arg::with_name("file")
                                .short("f")
                                .takes_value(true)
                                .help("Recover from a file of fail points"),
                        ),
                )
                .subcommand(SubCommand::with_name("list").about("List all fail points"))
        );

    // tikv-ctl just encapsulates the related module in rust-rocksdb. So, we don't need to parse
    // the cmd here. Run cmd `./path-to-tikv-ctl ldb` and the help information will be printed.
    if let Some(ldb_args) = check_run_ldb_cmd() {
        rocksdb::run_ldb_tool(&ldb_args);
        return;
    }

    let matches = app.clone().get_matches();

    // Deal with subcommand dump-snap-meta. This subcommand doesn't require other args, so process
    // it before checking args.
    if let Some(matches) = matches.subcommand_matches("dump-snap-meta") {
        let path = matches.value_of("file").unwrap();
        return dump_snap_meta_file(path);
    }

    if matches.args.is_empty() {
        let _ = app.print_help();
        println!();
        return;
    }

    // Deal with arguments about key utils.
    if let Some(hex) = matches.value_of("hex-to-escaped") {
        println!("{}", escape(&from_hex(hex).unwrap()));
        return;
    } else if let Some(escaped) = matches.value_of("escaped-to-hex") {
        println!("{}", hex::encode_upper(unescape(escaped)));
        return;
    } else if let Some(encoded) = matches.value_of("decode") {
        match Key::from_encoded(unescape(encoded)).into_raw() {
            Ok(k) => println!("{}", escape(&k)),
            Err(e) => eprintln!("decode meets error: {}", e),
        };
        return;
    } else if let Some(decoded) = matches.value_of("encode") {
        println!("{}", Key::from_raw(&unescape(decoded)));
        return;
    }

    let mgr = new_security_mgr(&matches);

    // Deal with all subcommands needs PD.
    if let Some(pd) = matches.value_of("pd") {
        if let Some(matches) = matches.subcommand_matches("compact-cluster") {
            let db = matches.value_of("db").unwrap();
            let db_type = if db == "kv" { DBType::KV } else { DBType::RAFT };
            let cfs = Vec::from_iter(matches.values_of("cf").unwrap());
            let from_key = matches.value_of("from").map(|k| unescape(k));
            let to_key = matches.value_of("to").map(|k| unescape(k));
            let threads = value_t_or_exit!(matches.value_of("threads"), u32);
            let bottommost = BottommostLevelCompaction::from(matches.value_of("bottommost"));
            return compact_whole_cluster(
                pd, mgr, db_type, cfs, from_key, to_key, threads, bottommost,
            );
        }
        if let Some(matches) = matches.subcommand_matches("split-region") {
            let region_id = value_t_or_exit!(matches.value_of("region"), u64);
            let key = unescape(matches.value_of("key").unwrap());
            return split_region(pd, region_id, key, mgr);
        }

        let _ = app.print_help();
        return;
    }

    // Deal with all subcommands about db or host.
    let db = matches.value_of("db");
    let raft_db = matches.value_of("raftdb");
    let host = matches.value_of("host");
    let cfg_path = matches.value_of("config");

    let debug_executor = new_debug_executor(db, raft_db, host, cfg_path, Arc::clone(&mgr));

    if let Some(matches) = matches.subcommand_matches("print") {
        let cf = matches.value_of("cf").unwrap();
        let key = unescape(matches.value_of("key").unwrap());
        debug_executor.dump_value(cf, key);
    } else if let Some(matches) = matches.subcommand_matches("raft") {
        if let Some(matches) = matches.subcommand_matches("log") {
            let (id, index) = if let Some(key) = matches.value_of("key") {
                keys::decode_raft_log_key(&unescape(key)).unwrap()
            } else {
                let id = matches.value_of("region").unwrap().parse().unwrap();
                let index = matches.value_of("index").unwrap().parse().unwrap();
                (id, index)
            };
            debug_executor.dump_raft_log(id, index);
        } else if let Some(matches) = matches.subcommand_matches("region") {
            let skip_tombstone = matches.is_present("skip-tombstone");
            if let Some(id) = matches.value_of("region") {
                debug_executor.dump_region_info(id.parse().unwrap(), skip_tombstone);
            } else {
                debug_executor.dump_all_region_info(skip_tombstone);
            }
        } else {
            let _ = app.print_help();
        }
    } else if let Some(matches) = matches.subcommand_matches("size") {
        let cfs = Vec::from_iter(matches.values_of("cf").unwrap());
        if let Some(id) = matches.value_of("region") {
            debug_executor.dump_region_size(id.parse().unwrap(), cfs);
        } else {
            debug_executor.dump_all_region_size(cfs);
        }
    } else if let Some(matches) = matches.subcommand_matches("scan") {
        let from = unescape(matches.value_of("from").unwrap());
        let to = matches
            .value_of("to")
            .map_or_else(|| vec![], |to| unescape(to));
        let limit = matches
            .value_of("limit")
            .map_or(0, |s| s.parse().expect("parse u64"));
        if to.is_empty() && limit == 0 {
            eprintln!(r#"please pass "to" or "limit""#);
            process::exit(-1);
        }
        let cfs = Vec::from_iter(matches.values_of("show-cf").unwrap());
        let start_ts = matches.value_of("start_ts").map(|s| s.parse().unwrap());
        let commit_ts = matches.value_of("commit_ts").map(|s| s.parse().unwrap());
        debug_executor.dump_mvccs_infos(from, to, limit, cfs, start_ts, commit_ts);
    } else if let Some(matches) = matches.subcommand_matches("mvcc") {
        let from = unescape(matches.value_of("key").unwrap());
        let cfs = Vec::from_iter(matches.values_of("show-cf").unwrap());
        let start_ts = matches.value_of("start_ts").map(|s| s.parse().unwrap());
        let commit_ts = matches.value_of("commit_ts").map(|s| s.parse().unwrap());
        debug_executor.dump_mvccs_infos(from, vec![], 0, cfs, start_ts, commit_ts);
    } else if let Some(matches) = matches.subcommand_matches("diff") {
        let region = matches.value_of("region").unwrap().parse().unwrap();
        let to_db = matches.value_of("to_db");
        let to_host = matches.value_of("to_host");
        debug_executor.diff_region(region, to_db, None, to_host, cfg_path, mgr);
    } else if let Some(matches) = matches.subcommand_matches("compact") {
        let db = matches.value_of("db").unwrap();
        let db_type = if db == "kv" { DBType::KV } else { DBType::RAFT };
        let cf = matches.value_of("cf").unwrap();
        let from_key = matches.value_of("from").map(|k| unescape(k));
        let to_key = matches.value_of("to").map(|k| unescape(k));
        let threads = value_t_or_exit!(matches.value_of("threads"), u32);
        let bottommost = BottommostLevelCompaction::from(matches.value_of("bottommost"));
        if let Some(region) = matches.value_of("region") {
            debug_executor.compact_region(
                host,
                db_type,
                cf,
                region.parse().unwrap(),
                threads,
                bottommost,
            );
        } else {
            debug_executor.compact(host, db_type, cf, from_key, to_key, threads, bottommost);
        }
    } else if let Some(matches) = matches.subcommand_matches("tombstone") {
        let regions = matches
            .values_of("regions")
            .unwrap()
            .map(|r| r.parse())
            .collect::<Result<Vec<_>, _>>()
            .expect("parse regions fail");
        let pd_urls = Vec::from_iter(matches.values_of("pd").unwrap().map(|u| u.to_owned()));
        let mut cfg = PdConfig::default();
        cfg.endpoints = pd_urls;
        if let Err(e) = cfg.validate() {
            panic!("invalid pd configuration: {:?}", e);
        }
        debug_executor.set_region_tombstone_after_remove_peer(mgr, &cfg, regions);
    } else if let Some(matches) = matches.subcommand_matches("recover-mvcc") {
        let read_only = matches.is_present("read-only");
        if matches.is_present("all") {
            let threads = matches
                .value_of("threads")
                .unwrap()
                .parse::<usize>()
                .unwrap();
            println!(
                "Recover all, threads: {}, read_only: {}",
                threads, read_only
            );
            debug_executor.recover_mvcc_all(threads, read_only);
        } else {
            let regions = matches
                .values_of("regions")
                .unwrap()
                .map(|r| r.parse())
                .collect::<Result<Vec<_>, _>>()
                .expect("parse regions fail");
            let pd_urls = Vec::from_iter(matches.values_of("pd").unwrap().map(|u| u.to_owned()));
            let mut cfg = PdConfig::default();
            println!(
                "Recover regions: {:?}, pd: {:?}, read_only: {}",
                regions, pd_urls, read_only
            );
            cfg.endpoints = pd_urls;
            if let Err(e) = cfg.validate() {
                panic!("invalid pd configuration: {:?}", e);
            }
            debug_executor.recover_regions_mvcc(mgr, &cfg, regions, read_only);
        }
    } else if let Some(matches) = matches.subcommand_matches("unsafe-recover") {
        if let Some(matches) = matches.subcommand_matches("remove-fail-stores") {
            let store_ids = values_t!(matches, "stores", u64).expect("parse stores fail");
            let region_ids = matches.values_of("regions").map(|ids| {
                ids.map(|r| r.parse())
                    .collect::<Result<Vec<_>, _>>()
                    .expect("parse regions fail")
            });
            debug_executor.remove_fail_stores(store_ids, region_ids);
        } else {
            eprintln!("{}", matches.usage());
        }
    } else if let Some(matches) = matches.subcommand_matches("recreate-region") {
        let mut pd_cfg = PdConfig::default();
        pd_cfg.endpoints = Vec::from_iter(matches.values_of("pd").unwrap().map(|u| u.to_owned()));
        let region_id = matches.value_of("region").unwrap().parse().unwrap();
        debug_executor.recreate_region(mgr, &pd_cfg, region_id);
    } else if let Some(matches) = matches.subcommand_matches("consistency-check") {
        let region_id = matches.value_of("region").unwrap().parse().unwrap();
        debug_executor.check_region_consistency(region_id);
    } else if matches.subcommand_matches("bad-regions").is_some() {
        debug_executor.print_bad_regions();
    } else if let Some(matches) = matches.subcommand_matches("modify-tikv-config") {
        let module = matches.value_of("module").unwrap();
        let config_name = matches.value_of("config_name").unwrap();
        let config_value = matches.value_of("config_value").unwrap();
        debug_executor.modify_tikv_config(get_module_type(module), config_name, config_value);
    } else if let Some(matches) = matches.subcommand_matches("metrics") {
        let tags = Vec::from_iter(matches.values_of("tag").unwrap());
        debug_executor.dump_metrics(tags)
    } else if let Some(matches) = matches.subcommand_matches("region-properties") {
        let region_id = value_t_or_exit!(matches.value_of("region"), u64);
        debug_executor.dump_region_properties(region_id)
    } else if let Some(matches) = matches.subcommand_matches("fail") {
        if host.is_none() {
            eprintln!("command fail requires host");
            process::exit(-1);
        }
        let client = new_debug_client(host.unwrap(), mgr);
        if let Some(matches) = matches.subcommand_matches("inject") {
            let mut list = matches
                .value_of("file")
                .map_or_else(Vec::new, read_fail_file);
            if let Some(ps) = matches.values_of("args") {
                for pair in ps {
                    let mut parts = pair.split('=');
                    list.push((
                        parts.next().unwrap().to_owned(),
                        parts.next().unwrap_or("").to_owned(),
                    ))
                }
            }
            for (name, actions) in list {
                if actions.is_empty() {
                    println!("No action for fail point {}", name);
                    continue;
                }
                let mut inject_req = InjectFailPointRequest::new();
                inject_req.set_name(name);
                inject_req.set_actions(actions);

                let option = CallOption::default().timeout(Duration::from_secs(10));
                client.inject_fail_point_opt(&inject_req, option).unwrap();
            }
        } else if let Some(matches) = matches.subcommand_matches("recover") {
            let mut list = matches
                .value_of("file")
                .map_or_else(Vec::new, read_fail_file);
            if let Some(fps) = matches.values_of("args") {
                for fp in fps {
                    list.push((fp.to_owned(), "".to_owned()))
                }
            }
            for (name, _) in list {
                let mut recover_req = RecoverFailPointRequest::new();
                recover_req.set_name(name);
                let option = CallOption::default().timeout(Duration::from_secs(10));
                client.recover_fail_point_opt(&recover_req, option).unwrap();
            }
        } else if matches.is_present("list") {
            let list_req = ListFailPointsRequest::new();
            let option = CallOption::default().timeout(Duration::from_secs(10));
            let resp = client.list_fail_points_opt(&list_req, option).unwrap();
            println!("{:?}", resp.get_entries());
        }
    } else {
        let _ = app.print_help();
    }
}

fn get_module_type(module: &str) -> MODULE {
    match module {
        "kvdb" => MODULE::KVDB,
        "raftdb" => MODULE::RAFTDB,
        "readpool" => MODULE::READPOOL,
        "server" => MODULE::SERVER,
        "storage" => MODULE::STORAGE,
        "ps" => MODULE::PD,
        "metric" => MODULE::METRIC,
        "coprocessor" => MODULE::COPROCESSOR,
        "security" => MODULE::SECURITY,
        "import" => MODULE::IMPORT,
        _ => MODULE::UNUSED,
    }
}

fn from_hex(key: &str) -> Result<Vec<u8>, hex::FromHexError> {
    if key.starts_with("0x") || key.starts_with("0X") {
        return hex::decode(&key[2..]);
    }
    hex::decode(key)
}

fn convert_gbmb(mut bytes: u64) -> String {
    const GB: u64 = 1024 * 1024 * 1024;
    const MB: u64 = 1024 * 1024;
    if bytes < MB {
        return format!("{} B", bytes);
    }
    let mb = if bytes % GB == 0 {
        String::from("")
    } else {
        format!("{:.3} MB", (bytes % GB) as f64 / MB as f64)
    };
    bytes /= GB;
    let gb = if bytes == 0 {
        String::from("")
    } else {
        format!("{} GB ", bytes)
    };
    format!("{}{}", gb, mb)
}

fn new_security_mgr(matches: &ArgMatches) -> Arc<SecurityManager> {
    let ca_path = matches.value_of("ca_path");
    let cert_path = matches.value_of("cert_path");
    let key_path = matches.value_of("key_path");

    let mut cfg = SecurityConfig::default();
    if ca_path.is_none() && cert_path.is_none() && key_path.is_none() {
        return Arc::new(SecurityManager::new(&cfg).unwrap());
    }

    if ca_path.is_none() || cert_path.is_none() || key_path.is_none() {
        panic!("CA certificate and private key should all be set.");
    }
    cfg.ca_path = ca_path.unwrap().to_owned();
    cfg.cert_path = cert_path.unwrap().to_owned();
    cfg.key_path = key_path.unwrap().to_owned();
    Arc::new(SecurityManager::new(&cfg).expect("failed to initialize security manager"))
}

fn dump_snap_meta_file(path: &str) {
    let mut f =
        File::open(path).unwrap_or_else(|e| panic!("open file {} failed, error {:?}", path, e));
    let mut content = Vec::new();
    f.read_to_end(&mut content)
        .unwrap_or_else(|e| panic!("read meta file error {:?}", e));

    let mut meta = SnapshotMeta::new();
    meta.merge_from_bytes(&content)
        .unwrap_or_else(|e| panic!("parse from bytes error {:?}", e));
    for cf_file in meta.get_cf_files() {
        println!(
            "cf {}, size {}, checksum: {}",
            cf_file.cf, cf_file.size, cf_file.checksum
        );
    }
}

fn get_pd_rpc_client(pd: &str, mgr: Arc<SecurityManager>) -> RpcClient {
    let mut cfg = PdConfig::default();
    cfg.endpoints.push(pd.to_owned());
    cfg.validate().unwrap();
    RpcClient::new(&cfg, mgr).unwrap_or_else(|e| perror_and_exit("RpcClient::new", e))
}

fn split_region(pd: &str, region_id: u64, key: Vec<u8>, mgr: Arc<SecurityManager>) {
    let pd_client = get_pd_rpc_client(pd, Arc::clone(&mgr));

    let region = pd_client
        .get_region_by_id(region_id)
        .wait()
        .expect("get_region_by_id should success")
        .expect("must have the region");

    let leader = pd_client
        .get_region_info(region.get_start_key())
        .expect("get_region_info should success")
        .leader
        .expect("region must have leader");

    let store = pd_client
        .get_store(leader.get_store_id())
        .expect("get_store should success");

    let tikv_client = {
        let cb = ChannelBuilder::new(Arc::new(Environment::new(1)));
        let channel = mgr.connect(cb, store.get_address());
        TikvClient::new(channel)
    };

    let mut req = SplitRegionRequest::new();
    req.mut_context().set_region_id(region_id);
    req.mut_context()
        .set_region_epoch(region.get_region_epoch().clone());
    req.set_split_key(key.clone());

    let resp = tikv_client
        .split_region(&req)
        .expect("split_region should success");
    if resp.has_region_error() {
        eprintln!("split_region internal error: {:?}", resp.get_region_error());
        return;
    }

    println!(
        "split region {} success, left: {}, right: {}",
        region_id,
        resp.get_left().get_id(),
        resp.get_right().get_id(),
    );
}

fn compact_whole_cluster(
    pd: &str,
    mgr: Arc<SecurityManager>,
    db_type: DBType,
    cfs: Vec<&str>,
    from: Option<Vec<u8>>,
    to: Option<Vec<u8>>,
    threads: u32,
    bottommost: BottommostLevelCompaction,
) {
    let mut cfg = PdConfig::default();
    cfg.endpoints.push(pd.to_owned());
    if let Err(e) = cfg.validate() {
        panic!("invalid pd configuration: {:?}", e);
    }

    let pd_client = RpcClient::new(&cfg, Arc::clone(&mgr))
        .unwrap_or_else(|e| perror_and_exit("RpcClient::new", e));

    let stores = pd_client
        .get_all_stores()
        .unwrap_or_else(|e| perror_and_exit("Get all cluster stores from PD failed", e));

    let mut handles = Vec::new();
    for s in stores {
        let mgr = Arc::clone(&mgr);
        let addr = s.address.clone();
        let (from, to) = (from.clone(), to.clone());
        let cfs: Vec<String> = cfs.iter().map(|cf| cf.to_string().clone()).collect();
        let h = thread::spawn(move || {
            let debug_executor = new_debug_executor(None, None, Some(&addr), None, mgr);
            for cf in cfs {
                debug_executor.compact(
                    Some(&addr),
                    db_type,
                    cf.as_str(),
                    from.clone(),
                    to.clone(),
                    threads,
                    bottommost,
                );
            }
        });
        handles.push(h);
    }

    for h in handles {
        h.join().unwrap();
    }
}

fn read_fail_file(path: &str) -> Vec<(String, String)> {
    let f = File::open(path).unwrap();
    let f = BufReader::new(f);

    let mut list = vec![];
    for line in f.lines() {
        let line = line.unwrap();
        let mut parts = line.split('=');
        list.push((
            parts.next().unwrap().to_owned(),
            parts.next().unwrap_or("").to_owned(),
        ))
    }
    list
}

// check if the key word "ldb" exists as the first argv and format the cmd line
// to meet the requirements of ldb_tool.
fn check_run_ldb_cmd() -> Option<Vec<String>> {
    let mut res = Vec::new();
    for x in env::args_os() {
        if let Some(s) = x.to_os_string().to_str() {
            res.push(s.to_string());
        } else {
            return None;
        }
    }
    if res.len() > 1 && res[1] == RUN_LDB_CMD_KEY_WORD {
        res.remove(1);
        return Some(res);
    }
    None
}

#[cfg(test)]
mod tests {
    use super::from_hex;

    #[test]
    fn test_from_hex() {
        let result = vec![0x74];
        assert_eq!(from_hex("74").unwrap(), result);
        assert_eq!(from_hex("0x74").unwrap(), result);
        assert_eq!(from_hex("0X74").unwrap(), result);
    }
}<|MERGE_RESOLUTION|>--- conflicted
+++ resolved
@@ -1281,8 +1281,7 @@
         )
         .subcommand(
             SubCommand::with_name("recover-mvcc")
-<<<<<<< HEAD
-                .about("recover mvcc data on one node")
+                .about("recover mvcc data on one node by deleting corrupted keys")
                 .arg(
                     Arg::with_name("all")
                         .short("a")
@@ -1290,9 +1289,6 @@
                         .takes_value(false)
                         .help("recover the whole db"),
                 )
-=======
-                .about("recover mvcc data of regions on one node by deleting corrupted keys")
->>>>>>> 11e323a0
                 .arg(
                     Arg::with_name("regions")
                         .required_unless("all")
