// Copyright 2016 PingCAP, Inc.
//
// Licensed under the Apache License, Version 2.0 (the "License");
// you may not use this file except in compliance with the License.
// You may obtain a copy of the License at
//
//     http://www.apache.org/licenses/LICENSE-2.0
//
// Unless required by applicable law or agreed to in writing, software
// distributed under the License is distributed on an "AS IS" BASIS,
// See the License for the specific language governing permissions and
// limitations under the License.

#![feature(plugin)]
#![feature(slice_patterns)]
#![cfg_attr(feature = "dev", plugin(clippy))]
#![cfg_attr(not(feature = "dev"), allow(unknown_lints))]

#![allow(needless_pass_by_value)]
#![allow(unreadable_literal)]
// TODO: remove this once rust-lang/rust#43268 is resolved.
#![allow(logic_bug)]

#[macro_use]
extern crate clap;
#[cfg(feature = "mem-profiling")]
extern crate jemallocator;
extern crate tikv;
#[macro_use]
extern crate log;
extern crate rocksdb;
extern crate mio;
extern crate toml;
extern crate libc;
extern crate fs2;
#[cfg(unix)]
extern crate signal;
#[cfg(unix)]
extern crate nix;
extern crate prometheus;
extern crate sys_info;
extern crate futures;
extern crate serde_json;
extern crate tokio_core;
#[cfg(test)]
extern crate tempdir;
extern crate grpcio as grpc;

mod signal_handler;
#[cfg(unix)]
mod profiling;

use std::error::Error;
use std::process;
use std::fs::File;
use std::usize;
use std::path::Path;
use std::sync::{Arc, mpsc};
use std::io::Read;
use std::env;

use clap::{Arg, App, ArgMatches};
use fs2::FileExt;

use tikv::config::{MetricConfig, TiKvConfig};
use tikv::util::{self, panic_hook, rocksdb as rocksdb_util};
use tikv::util::collections::HashMap;
use tikv::util::logger::{self, StderrLogger};
use tikv::util::file_log::RotatingFileLogger;
use tikv::util::transport::SendCh;
use tikv::server::{DEFAULT_CLUSTER_ID, Server, Node, create_raft_storage};
use tikv::server::transport::ServerRaftStoreRouter;
use tikv::server::resolve;
use tikv::raftstore::store::{self, SnapManager};
use tikv::pd::{RpcClient, PdClient};
<<<<<<< HEAD
use tikv::util::time_monitor::TimeMonitor;
=======
use tikv::raftstore::store::keys::region_raft_prefix_len;
use tikv::util::time::Monitor;
>>>>>>> 145808d2

fn exit_with_err<E: Error>(e: E) -> ! {
    exit_with_msg(format!("{:?}", e))
}

fn exit_with_msg(msg: String) -> ! {
    error!("{}", msg);
    process::exit(1)
}

fn init_log(config: &TiKvConfig) {
    if config.log_file.is_empty() {
        logger::init_log(StderrLogger, config.log_level).unwrap_or_else(|e| exit_with_err(e));
    } else {
        let w = RotatingFileLogger::new(&config.log_file).unwrap_or_else(|e| exit_with_err(e));
        logger::init_log(w, config.log_level).unwrap_or_else(|e| exit_with_err(e));
    }
}

fn initial_metric(cfg: &MetricConfig, node_id: Option<u64>) {
    if cfg.interval.as_secs() == 0 || cfg.address.is_empty() {
        return;
    }

    let mut push_job = cfg.job.clone();
    if let Some(id) = node_id {
        push_job.push_str(&format!("_{}", id));
    }

    info!("start prometheus client");

    util::monitor_threads("tikv").unwrap_or_else(|e| exit_with_err(e));

    util::run_prometheus(cfg.interval.0, &cfg.address, &push_job);
}

fn check_system_config(config: &TiKvConfig) {
    if let Err(e) = util::config::check_max_open_fds(config.rocksdb.max_open_files as u64) {
        exit_with_msg(format!("{:?}", e));
    }

    for e in util::config::check_kernel() {
        warn!("{:?}", e);
    }

    if cfg!(unix) && env::var("TZ").is_err() {
        env::set_var("TZ", ":/etc/localtime");
        warn!("environment variable `TZ` is missing, use `/etc/localtime`");
    }
}

fn run_raft_server(pd_client: RpcClient, cfg: &TiKvConfig) {
    let store_path = Path::new(&cfg.storage.data_dir);
    let lock_path = store_path.join(Path::new("LOCK"));
    let db_path = store_path.join(Path::new("db"));
    let snap_path = store_path.join(Path::new("snap"));

    let f = File::create(lock_path).unwrap_or_else(|e| exit_with_err(e));
    if f.try_lock_exclusive().is_err() {
        exit_with_msg(format!("lock {:?} failed, maybe another instance is using this directory.",
                              store_path));
    }

    // Initialize raftstore channels.
    let mut event_loop = store::create_event_loop(&cfg.raft_store)
        .unwrap_or_else(|e| exit_with_err(e));
    let store_sendch = SendCh::new(event_loop.channel(), "raftstore");
    let raft_router = ServerRaftStoreRouter::new(store_sendch.clone());
    let (snap_status_sender, snap_status_receiver) = mpsc::channel();

    // Create engine, storage.
    let opts = cfg.rocksdb.build_opt();
    let cfs_opts = cfg.rocksdb.build_cf_opts();
    let engine = Arc::new(rocksdb_util::new_engine_opt(db_path.to_str()
                                                           .unwrap(),
                                                       opts,
                                                       cfs_opts)
        .unwrap_or_else(|s| exit_with_msg(s)));
    let mut storage = create_raft_storage(raft_router.clone(), engine.clone(), &cfg.storage)
        .unwrap_or_else(|e| exit_with_err(e));

    // Create pd client, snapshot manager, server.
    let pd_client = Arc::new(pd_client);
    let (mut worker, resolver) = resolve::new_resolver(pd_client.clone())
        .unwrap_or_else(|e| exit_with_err(e));
    let snap_mgr = SnapManager::new(snap_path.as_path().to_str().unwrap().to_owned(),
                                    Some(store_sendch),
                                    cfg.raft_store.use_sst_file_snapshot);
    let mut server = Server::new(&cfg.server,
                                 cfg.raft_store.region_split_size.0 as usize,
                                 storage.clone(),
                                 raft_router,
                                 snap_status_sender,
                                 resolver,
                                 snap_mgr.clone())
        .unwrap_or_else(|e| exit_with_err(e));
    let trans = server.transport();

    // Create node.
    let mut node = Node::new(&mut event_loop, &cfg.server, &cfg.raft_store, pd_client);
    node.start(event_loop,
               engine.clone(),
               trans,
               snap_mgr,
               snap_status_receiver)
        .unwrap_or_else(|e| exit_with_err(e));
    initial_metric(&cfg.metric, Some(node.id()));

    // Start storage.
    info!("start storage");
    if let Err(e) = storage.start(&cfg.storage) {
        panic!("failed to start storage, error = {:?}", e);
    }

    // Run server.
    server.start(&cfg.server).unwrap_or_else(|e| exit_with_err(e));
    signal_handler::handle_signal(engine, &cfg.rocksdb.backup_dir);

    // Stop.
    server.stop().unwrap_or_else(|e| exit_with_err(e));
    node.stop().unwrap_or_else(|e| exit_with_err(e));
    if let Some(Err(e)) = worker.stop().map(|j| j.join()) {
        info!("ignore failure when stopping resolver: {:?}", e);
    }
}

fn overwrite_config_with_cmd_args(config: &mut TiKvConfig, matches: &ArgMatches) {
    if let Some(level) = matches.value_of("log-level") {
        config.log_level = logger::get_level_by_string(level);
    }

    if let Some(file) = matches.value_of("log-file") {
        config.log_file = file.to_owned();
    }

    if let Some(addr) = matches.value_of("addr") {
        config.server.addr = addr.to_owned();
    }

    if let Some(advertise_addr) = matches.value_of("advertise-addr") {
        config.server.advertise_addr = advertise_addr.to_owned();
    }

    if let Some(data_dir) = matches.value_of("data-dir") {
        config.storage.data_dir = data_dir.to_owned();
    }

    if let Some(endpoints) = matches.values_of("pd-endpoints") {
        config.pd.endpoints = endpoints.map(|e| e.to_owned()).collect();
    }

    if let Some(labels_vec) = matches.values_of("labels") {
        let mut labels = HashMap::new();
        labels_vec.map(|s| {
                let mut parts = s.split('=');
                let key = parts.next().unwrap().to_owned();
                let value = match parts.next() {
                    None => exit_with_msg(format!("invalid label: {:?}", s)),
                    Some(v) => v.to_owned(),
                };
                if parts.next().is_some() {
                    exit_with_msg(format!("invalid label: {:?}", s));
                }
                labels.insert(key, value);
            })
            .count();
        config.server.labels = labels;
    }

    if let Some(capacity_str) = matches.value_of("capacity") {
        let capacity = capacity_str.parse().unwrap_or_else(|e| exit_with_err(e));
        config.raft_store.capacity.0 = capacity;
    }
}

fn main() {
    let long_version: String = {
        let (hash, time, rust_ver) = util::build_info();
        format!("{}\nGit Commit Hash: {}\nUTC Build Time:  {}\nRust Version:    {}",
                crate_version!(),
                hash,
                time,
                rust_ver)
    };
    let matches = App::new("TiKV")
        .long_version(long_version.as_ref())
        .author("PingCAP Inc. <info@pingcap.com>")
        .about("A Distributed transactional key-value database powered by Rust and Raft")
        .arg(Arg::with_name("config")
            .short("C")
            .long("config")
            .value_name("FILE")
            .help("Sets config file")
            .takes_value(true))
        .arg(Arg::with_name("addr")
            .short("A")
            .long("addr")
            .takes_value(true)
            .value_name("IP:PORT")
            .help("Sets listening address"))
        .arg(Arg::with_name("advertise-addr")
            .long("advertise-addr")
            .takes_value(true)
            .value_name("IP:PORT")
            .help("Sets advertise listening address for client communication"))
        .arg(Arg::with_name("log-level")
            .short("L")
            .long("log-level")
            .alias("log")
            .takes_value(true)
            .value_name("LEVEL")
            .possible_values(&["trace", "debug", "info", "warn", "error", "off"])
            .help("Sets log level"))
        .arg(Arg::with_name("log-file")
            .short("f")
            .long("log-file")
            .takes_value(true)
            .value_name("FILE")
            .help("Sets log file")
            .long_help("Sets log file. If not set, output log to stderr"))
        .arg(Arg::with_name("data-dir")
            .long("data-dir")
            .short("s")
            .alias("store")
            .takes_value(true)
            .value_name("PATH")
            .help("Sets the path to store directory"))
        .arg(Arg::with_name("capacity")
            .long("capacity")
            .takes_value(true)
            .value_name("CAPACITY")
            .help("Sets the store capacity")
            .long_help("Sets the store capacity. If not set, use entire partition"))
        .arg(Arg::with_name("pd-endpoints")
            .long("pd-endpoints")
            .aliases(&["pd", "pd-endpoint"])
            .takes_value(true)
            .value_name("PD_URL")
            .multiple(true)
            .use_delimiter(true)
            .require_delimiter(true)
            .value_delimiter(",")
            .help("Sets PD endpoints")
            .long_help("Sets PD endpoints. Uses `,` to separate multiple PDs"))
        .arg(Arg::with_name("labels")
            .long("labels")
            .alias("label")
            .takes_value(true)
            .value_name("KEY=VALUE")
            .multiple(true)
            .use_delimiter(true)
            .require_delimiter(true)
            .value_delimiter(",")
            .help("Sets server labels")
            .long_help("Sets server labels. Uses `,` to separate kv pairs, like \
                        `zone=cn,disk=ssd`"))
        .arg(Arg::with_name("print-sample-config")
            .long("print-sample-config")
            .help("Print a sample config to stdout"))
        .get_matches();

    if matches.is_present("print-sample-config") {
        let config = TiKvConfig::default();
        println!("{}", toml::to_string_pretty(&config).unwrap());
        process::exit(0);
    }

    let mut config = matches.value_of("config").map_or_else(TiKvConfig::default, |path| {
        File::open(&path)
            .map_err::<Box<Error>, _>(|e| Box::new(e))
            .and_then(|mut f| {
                let mut s = String::new();
                try!(f.read_to_string(&mut s));
                let c = try!(toml::from_str(&s));
                Ok(c)
            })
            .unwrap_or_else(|e| {
                eprintln!("{:?}", e);
                process::exit(-1);
            })
    });

    overwrite_config_with_cmd_args(&mut config, &matches);

    if let Err(e) = config.validate() {
        eprintln!("{:?}", e);
        process::exit(-1);
    }

    init_log(&config);

    // Print version information.
    util::print_tikv_info();

    panic_hook::set_exit_hook();

    info!("using config: {}",
          serde_json::to_string_pretty(&config).unwrap());

    // Before any startup, check system configuration.
    check_system_config(&config);

    let pd_client = RpcClient::new(&config.pd.endpoints).unwrap_or_else(|e| exit_with_err(e));
    let cluster_id = pd_client.get_cluster_id()
        .unwrap_or_else(|e| exit_with_err(e));
    if cluster_id == DEFAULT_CLUSTER_ID {
        exit_with_msg(format!("cluster id can't be {}", DEFAULT_CLUSTER_ID));
    }
<<<<<<< HEAD
    config.server.cluster_id = cluster_id;
    info!("connect to PD cluster {}", cluster_id);
=======
    let _m = Monitor::default();
    run_raft_server(pd_client, cfg, &backup_path, &config, total_mem);
}

#[cfg(test)]
mod tests {
    use toml::Value;

    #[test]
    fn test_lookup() {
        let value = r#"
            foo = 'bar'
            [rocksdb]
            compaction-readahead-size = 0
            [rocksdb.defaultcf]
            compression-per-level = "no"
            "#
            .parse()
            .unwrap();
>>>>>>> 145808d2

    let _m = TimeMonitor::default();
    run_raft_server(pd_client, &config);
}<|MERGE_RESOLUTION|>--- conflicted
+++ resolved
@@ -73,12 +73,7 @@
 use tikv::server::resolve;
 use tikv::raftstore::store::{self, SnapManager};
 use tikv::pd::{RpcClient, PdClient};
-<<<<<<< HEAD
-use tikv::util::time_monitor::TimeMonitor;
-=======
-use tikv::raftstore::store::keys::region_raft_prefix_len;
 use tikv::util::time::Monitor;
->>>>>>> 145808d2
 
 fn exit_with_err<E: Error>(e: E) -> ! {
     exit_with_msg(format!("{:?}", e))
@@ -387,31 +382,9 @@
     if cluster_id == DEFAULT_CLUSTER_ID {
         exit_with_msg(format!("cluster id can't be {}", DEFAULT_CLUSTER_ID));
     }
-<<<<<<< HEAD
     config.server.cluster_id = cluster_id;
     info!("connect to PD cluster {}", cluster_id);
-=======
+
     let _m = Monitor::default();
-    run_raft_server(pd_client, cfg, &backup_path, &config, total_mem);
-}
-
-#[cfg(test)]
-mod tests {
-    use toml::Value;
-
-    #[test]
-    fn test_lookup() {
-        let value = r#"
-            foo = 'bar'
-            [rocksdb]
-            compaction-readahead-size = 0
-            [rocksdb.defaultcf]
-            compression-per-level = "no"
-            "#
-            .parse()
-            .unwrap();
->>>>>>> 145808d2
-
-    let _m = TimeMonitor::default();
     run_raft_server(pd_client, &config);
 }