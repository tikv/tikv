--- conflicted
+++ resolved
@@ -14,15 +14,6 @@
 #![feature(slice_patterns)]
 #![feature(proc_macro_hygiene)]
 
-<<<<<<< HEAD
-#[cfg(unix)]
-extern crate nix;
-extern crate rocksdb;
-extern crate serde_json;
-#[cfg(unix)]
-extern crate signal;
-=======
->>>>>>> 0a708ae0
 #[macro_use(
     kv,
     slog_kv,
