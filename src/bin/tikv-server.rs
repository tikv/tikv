--- conflicted
+++ resolved
@@ -160,15 +160,9 @@
     let (mut worker, resolver) = resolve::new_resolver(pd_client.clone())
         .unwrap_or_else(|e| exit_with_err(e));
     let snap_mgr = SnapManager::new(snap_path.as_path().to_str().unwrap().to_owned(),
-<<<<<<< HEAD
                                     Some(store_sendch));
-    let mut server = Server::new(&cfg,
-=======
-                                    Some(store_sendch),
-                                    cfg.raft_store.use_sst_file_snapshot);
     let mut server = Server::new(&cfg.server,
                                  cfg.raft_store.region_split_size.0 as usize,
->>>>>>> 4e28f4a4
                                  storage.clone(),
                                  raft_router,
                                  snap_status_sender,
