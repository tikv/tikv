--- conflicted
+++ resolved
@@ -408,16 +408,7 @@
     cfg.storage.sched_msg_per_tick =
         get_toml_int(config, "storage.scheduler-messages-per-tick", Some(1024)) as usize;
     cfg.storage.sched_concurrency =
-<<<<<<< HEAD
-        get_toml_int(config, "storage.scheduler-concurrency", Some(10240)) as usize;
-=======
-        get_integer_value("",
-                          "storage.scheduler-concurrency",
-                          matches,
-                          config,
-                          Some(102400),
-                          |v| v.as_integer()) as usize;
->>>>>>> ec274361
+        get_toml_int(config, "storage.scheduler-concurrency", Some(102400)) as usize;
     cfg.storage.sched_worker_pool_size =
         get_toml_int(config, "storage.scheduler-worker-pool-size", Some(4)) as usize;
 
