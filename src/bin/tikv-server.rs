// Copyright 2016 PingCAP, Inc.
//
// Licensed under the Apache License, Version 2.0 (the "License");
// you may not use this file except in compliance with the License.
// You may obtain a copy of the License at
//
//     http://www.apache.org/licenses/LICENSE-2.0
//
// Unless required by applicable law or agreed to in writing, software
// distributed under the License is distributed on an "AS IS" BASIS,
// See the License for the specific language governing permissions and
// limitations under the License.

#![feature(plugin)]
#![feature(slice_patterns)]
#![cfg_attr(feature = "dev", plugin(clippy))]
#![cfg_attr(not(feature = "dev"), allow(unknown_lints))]
#![allow(needless_pass_by_value)]
#![allow(unreadable_literal)]
// TODO: remove this once rust-lang/rust#43268 is resolved.
#![allow(logic_bug)]

#[macro_use]
extern crate clap;
#[cfg(feature = "mem-profiling")]
extern crate jemallocator;
extern crate tikv;
#[macro_use]
extern crate log;
extern crate rocksdb;
extern crate mio;
extern crate toml;
extern crate libc;
extern crate fs2;
#[cfg(unix)]
extern crate signal;
#[cfg(unix)]
extern crate nix;
extern crate prometheus;
extern crate sys_info;
extern crate futures;
extern crate serde_json;
extern crate tokio_core;
#[cfg(test)]
extern crate tempdir;
extern crate grpcio as grpc;

mod signal_handler;
#[cfg(unix)]
mod profiling;

use std::error::Error;
use std::process;
use std::fs::File;
use std::usize;
use std::path::Path;
use std::sync::{mpsc, Arc};
use std::io::Read;
use std::env;
use std::time::Duration;

use clap::{App, Arg, ArgMatches};
use fs2::FileExt;

use tikv::config::{MetricConfig, TiKvConfig};
use tikv::util::{self, panic_hook, rocksdb as rocksdb_util};
use tikv::util::collections::HashMap;
use tikv::util::logger::{self, StderrLogger};
use tikv::util::file_log::RotatingFileLogger;
use tikv::util::transport::SendCh;
use tikv::server::{create_raft_storage, Node, Server, DEFAULT_CLUSTER_ID};
use tikv::server::transport::ServerRaftStoreRouter;
use tikv::server::resolve;
use tikv::raftstore::store::{self, SnapManager};
use tikv::pd::{PdClient, RpcClient};
use tikv::util::time::Monitor;
use tikv::util::rocksdb::metrics_flusher::{MetricsFlusher, DEFAULT_FLUSER_INTERVAL};

fn exit_with_err<E: Error>(e: E) -> ! {
    exit_with_msg(format!("{:?}", e))
}

fn exit_with_msg(msg: String) -> ! {
    error!("{}", msg);
    process::exit(1)
}

fn init_log(config: &TiKvConfig) {
    if config.log_file.is_empty() {
        logger::init_log(StderrLogger, config.log_level).unwrap_or_else(|e| exit_with_err(e));
    } else {
        let w = RotatingFileLogger::new(&config.log_file).unwrap_or_else(|e| exit_with_err(e));
        logger::init_log(w, config.log_level).unwrap_or_else(|e| exit_with_err(e));
    }
}

fn initial_metric(cfg: &MetricConfig, node_id: Option<u64>) {
    if cfg.interval.as_secs() == 0 || cfg.address.is_empty() {
        return;
    }

    let mut push_job = cfg.job.clone();
    if let Some(id) = node_id {
        push_job.push_str(&format!("_{}", id));
    }

    info!("start prometheus client");

    util::monitor_threads("tikv").unwrap_or_else(|e| exit_with_err(e));

    util::run_prometheus(cfg.interval.0, &cfg.address, &push_job);
}

fn check_system_config(config: &TiKvConfig) {
    if let Err(e) = util::config::check_max_open_fds(config.rocksdb.max_open_files as u64) {
        exit_with_msg(format!("{:?}", e));
    }

    for e in util::config::check_kernel() {
        warn!("{:?}", e);
    }

    if cfg!(unix) && env::var("TZ").is_err() {
        env::set_var("TZ", ":/etc/localtime");
        warn!("environment variable `TZ` is missing, use `/etc/localtime`");
    }
}

fn run_raft_server(pd_client: RpcClient, cfg: &TiKvConfig) {
    let store_path = Path::new(&cfg.storage.data_dir);
    let lock_path = store_path.join(Path::new("LOCK"));
    let db_path = store_path.join(Path::new("db"));
    let snap_path = store_path.join(Path::new("snap"));

    let f = File::create(lock_path).unwrap_or_else(|e| exit_with_err(e));
    if f.try_lock_exclusive().is_err() {
        exit_with_msg(format!(
            "lock {:?} failed, maybe another instance is using this directory.",
            store_path
        ));
    }

    // Initialize raftstore channels.
    let mut event_loop =
        store::create_event_loop(&cfg.raft_store).unwrap_or_else(|e| exit_with_err(e));
    let store_sendch = SendCh::new(event_loop.channel(), "raftstore");
    let raft_router = ServerRaftStoreRouter::new(store_sendch.clone());
    let (snap_status_sender, snap_status_receiver) = mpsc::channel();

    // Create engine, storage.
    let opts = cfg.rocksdb.build_opt();
    let cfs_opts = cfg.rocksdb.build_cf_opts();
    let engine = Arc::new(
        rocksdb_util::new_engine_opt(db_path.to_str().unwrap(), opts, cfs_opts)
            .unwrap_or_else(|s| exit_with_msg(s)),
    );
    let mut storage = create_raft_storage(raft_router.clone(), engine.clone(), &cfg.storage)
        .unwrap_or_else(|e| exit_with_err(e));

    // Create pd client, snapshot manager, server.
    let pd_client = Arc::new(pd_client);
    let (mut worker, resolver) =
        resolve::new_resolver(pd_client.clone()).unwrap_or_else(|e| exit_with_err(e));
    let snap_mgr = SnapManager::new(
        snap_path.as_path().to_str().unwrap().to_owned(),
        Some(store_sendch),
        cfg.raft_store.use_sst_file_snapshot,
    );
    let mut server = Server::new(
        &cfg.server,
        cfg.raft_store.region_split_size.0 as usize,
        storage.clone(),
        raft_router,
        snap_status_sender,
        resolver,
        snap_mgr.clone(),
    ).unwrap_or_else(|e| exit_with_err(e));
    let trans = server.transport();

    // Create node.
    let mut node = Node::new(&mut event_loop, &cfg.server, &cfg.raft_store, pd_client);
    node.start(
        event_loop,
        engine.clone(),
        trans,
        snap_mgr,
        snap_status_receiver,
    ).unwrap_or_else(|e| exit_with_err(e));
    initial_metric(&cfg.metric, Some(node.id()));

    // Start storage.
    info!("start storage");
    if let Err(e) = storage.start(&cfg.storage) {
        panic!("failed to start storage, error = {:?}", e);
    }

    let mut metrics_flusher = MetricsFlusher::new(
        engine.clone(),
        Duration::from_millis(DEFAULT_FLUSER_INTERVAL),
    );

    // Start metrics flusher
    if let Err(e) = metrics_flusher.start() {
        error!("failed to start metrics flusher, error = {:?}", e);
    }

    // Run server.
    server
        .start(&cfg.server)
        .unwrap_or_else(|e| exit_with_err(e));
    signal_handler::handle_signal(engine, &cfg.rocksdb.backup_dir);

    // Stop.
    server.stop().unwrap_or_else(|e| exit_with_err(e));

    metrics_flusher.stop();

    node.stop().unwrap_or_else(|e| exit_with_err(e));
    if let Some(Err(e)) = worker.stop().map(|j| j.join()) {
        info!("ignore failure when stopping resolver: {:?}", e);
    }
}

fn overwrite_config_with_cmd_args(config: &mut TiKvConfig, matches: &ArgMatches) {
    if let Some(level) = matches.value_of("log-level") {
        config.log_level = logger::get_level_by_string(level);
    }

    if let Some(file) = matches.value_of("log-file") {
        config.log_file = file.to_owned();
    }

    if let Some(addr) = matches.value_of("addr") {
        config.server.addr = addr.to_owned();
    }

    if let Some(advertise_addr) = matches.value_of("advertise-addr") {
        config.server.advertise_addr = advertise_addr.to_owned();
    }

    if let Some(data_dir) = matches.value_of("data-dir") {
        config.storage.data_dir = data_dir.to_owned();
    }

    if let Some(endpoints) = matches.values_of("pd-endpoints") {
        config.pd.endpoints = endpoints.map(|e| e.to_owned()).collect();
    }

    if let Some(labels_vec) = matches.values_of("labels") {
        let mut labels = HashMap::new();
        labels_vec
            .map(|s| {
                let mut parts = s.split('=');
                let key = parts.next().unwrap().to_owned();
                let value = match parts.next() {
                    None => exit_with_msg(format!("invalid label: {:?}", s)),
                    Some(v) => v.to_owned(),
                };
                if parts.next().is_some() {
                    exit_with_msg(format!("invalid label: {:?}", s));
                }
                labels.insert(key, value);
            })
            .count();
        config.server.labels = labels;
    }

    if let Some(capacity_str) = matches.value_of("capacity") {
        let capacity = capacity_str.parse().unwrap_or_else(|e| exit_with_err(e));
        config.raft_store.capacity.0 = capacity;
    }
}

fn main() {
    let long_version: String = {
<<<<<<< HEAD
        let (hash, branch, time, rust_ver) = util::build_info();
        format!("{}\nGit Commit Hash:   {}\nGit Commit Branch: {}\nUTC Build Time:    {}\nRust \
                 Version:      {}",
                crate_version!(),
                hash,
                branch,
                time,
                rust_ver)
=======
        let (hash, time, rust_ver) = util::build_info();
        format!(
            "{}\nGit Commit Hash: {}\nUTC Build Time:  {}\nRust Version:    {}",
            crate_version!(),
            hash,
            time,
            rust_ver
        )
>>>>>>> 164a00fe
    };
    let matches = App::new("TiKV")
        .long_version(long_version.as_ref())
        .author("PingCAP Inc. <info@pingcap.com>")
        .about(
            "A Distributed transactional key-value database powered by Rust and Raft",
        )
        .arg(
            Arg::with_name("config")
                .short("C")
                .long("config")
                .value_name("FILE")
                .help("Sets config file")
                .takes_value(true),
        )
        .arg(
            Arg::with_name("addr")
                .short("A")
                .long("addr")
                .takes_value(true)
                .value_name("IP:PORT")
                .help("Sets listening address"),
        )
        .arg(
            Arg::with_name("advertise-addr")
                .long("advertise-addr")
                .takes_value(true)
                .value_name("IP:PORT")
                .help("Sets advertise listening address for client communication"),
        )
        .arg(
            Arg::with_name("log-level")
                .short("L")
                .long("log-level")
                .alias("log")
                .takes_value(true)
                .value_name("LEVEL")
                .possible_values(&["trace", "debug", "info", "warn", "error", "off"])
                .help("Sets log level"),
        )
        .arg(
            Arg::with_name("log-file")
                .short("f")
                .long("log-file")
                .takes_value(true)
                .value_name("FILE")
                .help("Sets log file")
                .long_help("Sets log file. If not set, output log to stderr"),
        )
        .arg(
            Arg::with_name("data-dir")
                .long("data-dir")
                .short("s")
                .alias("store")
                .takes_value(true)
                .value_name("PATH")
                .help("Sets the path to store directory"),
        )
        .arg(
            Arg::with_name("capacity")
                .long("capacity")
                .takes_value(true)
                .value_name("CAPACITY")
                .help("Sets the store capacity")
                .long_help("Sets the store capacity. If not set, use entire partition"),
        )
        .arg(
            Arg::with_name("pd-endpoints")
                .long("pd-endpoints")
                .aliases(&["pd", "pd-endpoint"])
                .takes_value(true)
                .value_name("PD_URL")
                .multiple(true)
                .use_delimiter(true)
                .require_delimiter(true)
                .value_delimiter(",")
                .help("Sets PD endpoints")
                .long_help("Sets PD endpoints. Uses `,` to separate multiple PDs"),
        )
        .arg(
            Arg::with_name("labels")
                .long("labels")
                .alias("label")
                .takes_value(true)
                .value_name("KEY=VALUE")
                .multiple(true)
                .use_delimiter(true)
                .require_delimiter(true)
                .value_delimiter(",")
                .help("Sets server labels")
                .long_help(
                    "Sets server labels. Uses `,` to separate kv pairs, like \
                     `zone=cn,disk=ssd`",
                ),
        )
        .arg(
            Arg::with_name("print-sample-config")
                .long("print-sample-config")
                .help("Print a sample config to stdout"),
        )
        .get_matches();

    if matches.is_present("print-sample-config") {
        let config = TiKvConfig::default();
        println!("{}", toml::to_string_pretty(&config).unwrap());
        process::exit(0);
    }

    let mut config = matches.value_of("config").map_or_else(
        TiKvConfig::default,
        |path| {
            File::open(&path)
                .map_err::<Box<Error>, _>(|e| Box::new(e))
                .and_then(|mut f| {
                    let mut s = String::new();
                    try!(f.read_to_string(&mut s));
                    let c = try!(toml::from_str(&s));
                    Ok(c)
                })
                .unwrap_or_else(|e| {
                    eprintln!("{:?}", e);
                    process::exit(-1);
                })
        },
    );

    overwrite_config_with_cmd_args(&mut config, &matches);

    if let Err(e) = config.validate() {
        eprintln!("{:?}", e);
        process::exit(-1);
    }

    init_log(&config);

    // Print version information.
    util::print_tikv_info();

    panic_hook::set_exit_hook();

    info!(
        "using config: {}",
        serde_json::to_string_pretty(&config).unwrap()
    );

    // Before any startup, check system configuration.
    check_system_config(&config);

    let pd_client = RpcClient::new(&config.pd.endpoints).unwrap_or_else(|e| exit_with_err(e));
    let cluster_id = pd_client
        .get_cluster_id()
        .unwrap_or_else(|e| exit_with_err(e));
    if cluster_id == DEFAULT_CLUSTER_ID {
        exit_with_msg(format!("cluster id can't be {}", DEFAULT_CLUSTER_ID));
    }
    config.server.cluster_id = cluster_id;
    info!("connect to PD cluster {}", cluster_id);

    let _m = Monitor::default();
    run_raft_server(pd_client, &config);
}<|MERGE_RESOLUTION|>--- conflicted
+++ resolved
@@ -273,25 +273,16 @@
 
 fn main() {
     let long_version: String = {
-<<<<<<< HEAD
         let (hash, branch, time, rust_ver) = util::build_info();
-        format!("{}\nGit Commit Hash:   {}\nGit Commit Branch: {}\nUTC Build Time:    {}\nRust \
-                 Version:      {}",
-                crate_version!(),
-                hash,
-                branch,
-                time,
-                rust_ver)
-=======
-        let (hash, time, rust_ver) = util::build_info();
         format!(
-            "{}\nGit Commit Hash: {}\nUTC Build Time:  {}\nRust Version:    {}",
+            "{}\nGit Commit Hash:   {}\nGit Commit Branch: {}\nUTC Build Time:    {}\nRust \
+             Version:      {}",
             crate_version!(),
             hash,
+            branch,
             time,
             rust_ver
         )
->>>>>>> 164a00fe
     };
     let matches = App::new("TiKV")
         .long_version(long_version.as_ref())
