// Copyright 2016 PingCAP, Inc.
//
// Licensed under the Apache License, Version 2.0 (the "License");
// you may not use this file except in compliance with the License.
// You may obtain a copy of the License at
//
//     http://www.apache.org/licenses/LICENSE-2.0
//
// Unless required by applicable law or agreed to in writing, software
// distributed under the License is distributed on an "AS IS" BASIS,
// See the License for the specific language governing permissions and
// limitations under the License.

#![feature(plugin)]
#![cfg_attr(feature = "dev", plugin(clippy))]

extern crate tikv;
extern crate getopts;
#[macro_use]
extern crate log;
extern crate rocksdb;
extern crate mio;
extern crate toml;
extern crate libc;
extern crate fs2;
#[cfg(unix)]
extern crate signal;
#[cfg(unix)]
extern crate nix;
extern crate prometheus;
extern crate sys_info;

mod signal_handler;

use std::process;
use std::{env, thread};
use std::fs::{self, File};
use std::usize;
use std::path::Path;
use std::sync::Arc;
use std::io::Read;
use std::time::Duration;

use getopts::{Options, Matches};
use rocksdb::{DB, Options as RocksdbOptions, BlockBasedOptions};
use mio::EventLoop;
use fs2::FileExt;
use sys_info::{cpu_num, mem_info};

use tikv::storage::{Storage, TEMP_DIR, ALL_CFS};
use tikv::util::{self, panic_hook, rocksdb as rocksdb_util, HashMap};
use tikv::util::logger::{self, StderrLogger};
use tikv::util::file_log::RotatingFileLogger;
use tikv::util::transport::SendCh;
use tikv::server::{DEFAULT_LISTENING_ADDR, DEFAULT_CLUSTER_ID, ServerChannel, Server, Node,
                   Config, bind, create_event_loop, create_raft_storage, Msg};
use tikv::server::{ServerTransport, ServerRaftStoreRouter};
use tikv::server::transport::RaftStoreRouter;
use tikv::server::{PdStoreAddrResolver, StoreAddrResolver};
use tikv::raftstore::store::{self, SnapManager};
use tikv::raftstore::store::keys::region_raft_prefix_len;
use tikv::pd::RpcClient;
use tikv::util::time_monitor::TimeMonitor;

const RAFTCF_MIN_MEM: u64 = 256 * 1024 * 1024;
const RAFTCF_MAX_MEM: u64 = 2 * 1024 * 1024 * 1024;
const KB: u64 = 1024;
const DEFAULT_BLOCK_CACHE_RATIO: &'static [f64] = &[0.4, 0.15, 0.01];

fn sanitize_memory_usage() -> bool {
    let mut ratio = 0.0;
    for v in DEFAULT_BLOCK_CACHE_RATIO {
        ratio = ratio + v;
    }
    if ratio > 1.0 {
        return false;
    }
    true
}

fn align_to_mb(n: u64) -> u64 {
    n & 0xFFFFFFFFFFF00000
}

fn print_usage(program: &str, opts: &Options) {
    let brief = format!("Usage: {} [options]", program);
    print!("{}", opts.usage(&brief));
}

fn exit_with_err(msg: String) -> ! {
    error!("{}", msg);
    process::exit(1)
}

fn get_flag_string(matches: &Matches, name: &str) -> Option<String> {
    let s = matches.opt_str(name);
    info!("flag {}: {:?}", name, s);

    s
}

fn get_flag_int(matches: &Matches, name: &str) -> Option<i64> {
    let i = matches.opt_str(name).map(|x| {
        x.parse::<i64>()
            .or_else(|_| util::config::parse_readable_int(&x))
            .unwrap_or_else(|e| exit_with_err(format!("parse {} failed: {:?}", name, e)))
    });
    info!("flag {}: {:?}", name, i);

    i
}

fn get_toml_boolean(config: &toml::Value, name: &str, default: Option<bool>) -> bool {
    let b = match config.lookup(name) {
        Some(&toml::Value::Boolean(b)) => b,
        None => {
            info!("{} use default {:?}", name, default);
            default.unwrap_or_else(|| exit_with_err(format!("please specify {}", name)))
        }
        _ => exit_with_err(format!("{} boolean is excepted", name)),
    };
    info!("toml value {}: {:?}", name, b);

    b
}

fn get_toml_string(config: &toml::Value, name: &str, default: Option<String>) -> String {
    let s = match config.lookup(name) {
        Some(&toml::Value::String(ref s)) => s.clone(),
        None => {
            info!("{} use default {:?}", name, default);
            default.unwrap_or_else(|| exit_with_err(format!("please specify {}", name)))
        }
        _ => exit_with_err(format!("{} string is excepted", name)),
    };
    info!("toml value {}: {:?}", name, s);

    s
}

fn get_toml_int_opt(config: &toml::Value, name: &str) -> Option<i64> {
    let res = match config.lookup(name) {
        Some(&toml::Value::Integer(i)) => Some(i),
        Some(&toml::Value::String(ref s)) => {
            Some(util::config::parse_readable_int(s)
                .unwrap_or_else(|e| exit_with_err(format!("{} parse failed {:?}", name, e))))
        }
        None => None,
        _ => exit_with_err(format!("{} int or readable int is excepted", name)),
    };
    if let Some(i) = res {
        info!("toml value {} : {:?}", name, i);
    }
    res
}

fn get_toml_int(config: &toml::Value, name: &str, default: Option<i64>) -> i64 {
    get_toml_int_opt(config, name).unwrap_or_else(|| {
        let i = default.unwrap_or_else(|| exit_with_err(format!("please specify {}", name)));
        info!("{} use default {:?}", name, default);
        i
    })
}

fn cfg_usize(target: &mut usize, config: &toml::Value, name: &str) -> bool {
    match get_toml_int_opt(config, name) {
        Some(i) => {
            assert!(i >= 0 && i as u64 <= usize::MAX as u64,
                    "{}: {} is invalid.",
                    name,
                    i);
            *target = i as usize;
            true
        }
        None => {
            info!("{} keep default {}", name, *target);
            false
        }
    }
}

fn cfg_u64(target: &mut u64, config: &toml::Value, name: &str) {
    match get_toml_int_opt(config, name) {
        Some(i) => {
            assert!(i >= 0, "{}: {} is invalid", name, i);
            *target = i as u64;
        }
        None => info!("{} keep default {}", name, *target),
    }
}

fn cfg_duration(target: &mut Duration, config: &toml::Value, name: &str) {
    match get_toml_int_opt(config, name) {
        Some(i) => {
            assert!(i >= 0);
            *target = Duration::from_millis(i as u64);
        }
        None => info!("{} keep default {:?}", name, *target),
    }
}

fn initial_log(matches: &Matches, config: &toml::Value) {
    let level = get_flag_string(matches, "L")
        .unwrap_or_else(|| get_toml_string(config, "server.log-level", Some("info".to_owned())));

    let log_file_path = get_flag_string(matches, "f")
        .unwrap_or_else(|| get_toml_string(config, "server.log-file", Some("".to_owned())));

    let level_filter = logger::get_level_by_string(&level);
    if log_file_path.is_empty() {
        let w = StderrLogger;
        logger::init_log(w, level_filter).unwrap();
    } else {
        let w = RotatingFileLogger::new(&log_file_path).unwrap();
        logger::init_log(w, level_filter).unwrap();
    }
}

fn initial_metric(config: &toml::Value, node_id: Option<u64>) {
    let push_interval = get_toml_int(config, "metric.interval", Some(0));
    if push_interval == 0 {
        return;
    }

    let push_address = get_toml_string(config, "metric.address", Some("".to_owned()));
    if push_address.is_empty() {
        return;
    }

    let mut push_job = get_toml_string(config, "metric.job", Some("tikv".to_owned()));
    if let Some(id) = node_id {
        push_job.push_str(&format!("_{}", id));
    }

    info!("start prometheus client");

    util::monitor_threads("tikv").unwrap();

    util::run_prometheus(Duration::from_millis(push_interval as u64),
                         &push_address,
                         &push_job);
}

fn check_system_config(config: &toml::Value) {
    let max_open_files = get_toml_int(config, "rocksdb.max-open-files", Some(40960));
    if let Err(e) = util::config::check_max_open_fds(max_open_files as u64) {
        exit_with_err(format!("{:?}", e));
    }

    for e in util::config::check_kernel() {
        warn!("{:?}", e);
    }
}

fn check_advertise_address(addr: &str) {
    if let Err(e) = util::config::check_addr(addr) {
        exit_with_err(format!("{:?}", e));
    }

    // FIXME: Forbidden addresses ending in 0 or 255? Those are not always invalid.
    // See more: https://en.wikipedia.org/wiki/IPv4#Addresses_ending_in_0_or_255
    let invalid_patterns = [("0.", 0)]; // Current network is not allowed.

    for &(pat, pos) in &invalid_patterns {
        if let Some(idx) = addr.find(pat) {
            if pos == idx {
                exit_with_err(format!("invalid advertise-addr: {:?}", addr));
            }
        }
    }
}

fn get_rocksdb_db_option(config: &toml::Value) -> RocksdbOptions {
    let mut opts = RocksdbOptions::new();
    let rmode = get_toml_int(config, "rocksdb.wal-recovery-mode", Some(2));
    let wal_recovery_mode = util::config::parse_rocksdb_wal_recovery_mode(rmode).unwrap();
    opts.set_wal_recovery_mode(wal_recovery_mode);

    let max_total_wal_size = get_toml_int(config,
                                          "rocksdb.max-total-wal-size",
                                          Some(4 * 1024 * 1024 * 1024));
    opts.set_max_total_wal_size(max_total_wal_size as u64);

    let max_background_compactions =
        get_toml_int(config, "rocksdb.max-background-compactions", Some(6));
    opts.set_max_background_compactions(max_background_compactions as i32);

    let max_background_flushes = get_toml_int(config, "rocksdb.max-background-flushes", Some(2));
    opts.set_max_background_flushes(max_background_flushes as i32);

    let max_manifest_file_size = get_toml_int(config,
                                              "rocksdb.max-manifest-file-size",
                                              Some(20 * 1024 * 1024));
    opts.set_max_manifest_file_size(max_manifest_file_size as u64);

    let create_if_missing = get_toml_boolean(config, "rocksdb.create-if-missing", Some(true));
    opts.create_if_missing(create_if_missing);

    let disable_data_sync = get_toml_boolean(config, "rocksdb.disable-data-sync", Some(false));
    opts.set_disable_data_sync(disable_data_sync);

    let max_open_files = get_toml_int(config, "rocksdb.max-open-files", Some(40960));
    opts.set_max_open_files(max_open_files as i32);

    let enable_statistics = get_toml_boolean(config, "rocksdb.enable-statistics", Some(true));
    if enable_statistics {
        opts.enable_statistics();
        let stats_dump_period_sec =
            get_toml_int(config, "rocksdb.stats-dump-period-sec", Some(600));
        opts.set_stats_dump_period_sec(stats_dump_period_sec as usize);
    }

    let compaction_readahead_size =
        get_toml_int(config, "rocksdb.compaction_readahead_size", Some(0));
    opts.set_compaction_readahead_size(compaction_readahead_size as u64);

    opts
}

fn get_rocksdb_cf_option(config: &toml::Value,
                         cf: &str,
                         block_cache_default: u64,
                         use_bloom_filter: bool,
                         whole_key_filtering: bool)
                         -> RocksdbOptions {
    let prefix = String::from("rocksdb.") + cf + ".";
    let mut opts = RocksdbOptions::new();
    let mut block_base_opts = BlockBasedOptions::new();
    let block_size = get_toml_int(config,
                                  (prefix.clone() + "block-size").as_str(),
                                  Some(64 * 1024));
    block_base_opts.set_block_size(block_size as usize);
    let block_cache_size = get_toml_int(config,
                                        (prefix.clone() + "block-cache-size").as_str(),
                                        Some(block_cache_default as i64));
    block_base_opts.set_lru_cache(block_cache_size as usize);

    let cache_index_and_filter =
        get_toml_boolean(config,
                         (prefix.clone() + "cache-index-and-filter-blocks").as_str(),
                         Some(true));
    block_base_opts.set_cache_index_and_filter_blocks(cache_index_and_filter);

    if use_bloom_filter {
        let bloom_bits_per_key = get_toml_int(config,
                                              (prefix.clone() + "bloom-filter-bits-per-key")
                                                  .as_str(),
                                              Some(10));
        let block_based_filter = get_toml_boolean(config,
                                                  (prefix.clone() + "block-based-bloom-filter")
                                                      .as_str(),
                                                  Some(false));
        block_base_opts.set_bloom_filter(bloom_bits_per_key as i32, block_based_filter);

        block_base_opts.set_whole_key_filtering(whole_key_filtering);
    }
    opts.set_block_based_table_factory(&block_base_opts);

    let cpl = get_toml_string(config,
                              (prefix.clone() + "compression-per-level").as_str(),
                              Some("lz4:lz4:lz4:lz4:lz4:lz4:lz4".to_owned()));
    let per_level_compression = util::config::parse_rocksdb_per_level_compression(&cpl).unwrap();
    opts.compression_per_level(&per_level_compression);

    let write_buffer_size = get_toml_int(config,
                                         (prefix.clone() + "write-buffer-size").as_str(),
                                         Some(128 * 1024 * 1024));
    opts.set_write_buffer_size(write_buffer_size as u64);

    let max_write_buffer_number = get_toml_int(config,
                                               (prefix.clone() + "max-write-buffer-number")
                                                   .as_str(),
                                               Some(5));
    opts.set_max_write_buffer_number(max_write_buffer_number as i32);

    let min_write_buffer_number_to_merge =
        get_toml_int(config,
                     (prefix.clone() + "min-write-buffer-number-to-merge").as_str(),
                     Some(1));
    opts.set_min_write_buffer_number_to_merge(min_write_buffer_number_to_merge as i32);

    let max_bytes_for_level_base = get_toml_int(config,
                                                (prefix.clone() + "max-bytes-for-level-base")
                                                    .as_str(),
                                                Some(128 * 1024 * 1024));
    opts.set_max_bytes_for_level_base(max_bytes_for_level_base as u64);

    let target_file_size_base = get_toml_int(config,
                                             (prefix.clone() + "target-file-size-base").as_str(),
                                             Some(32 * 1024 * 1024));
    opts.set_target_file_size_base(target_file_size_base as u64);

    let level_zero_slowdown_writes_trigger =
        get_toml_int(config,
                     (prefix.clone() + "level0-slowdown-writes-trigger").as_str(),
                     Some(12));
    opts.set_level_zero_slowdown_writes_trigger(level_zero_slowdown_writes_trigger as i32);

    let level_zero_stop_writes_trigger =
        get_toml_int(config,
                     (prefix.clone() + "level0-stop-writes-trigger").as_str(),
                     Some(16));
    opts.set_level_zero_stop_writes_trigger(level_zero_stop_writes_trigger as i32);

    opts
}

fn get_rocksdb_default_cf_option(config: &toml::Value, total_mem: u64) -> RocksdbOptions {
    // Default column family uses bloom filter.
    let default_block_cache_size =
        align_to_mb((total_mem as f64 * DEFAULT_BLOCK_CACHE_RATIO[0]) as u64);
    get_rocksdb_cf_option(config,
                          "defaultcf",
                          default_block_cache_size,
                          true, // bloom filter
                          true /* whole key filtering */)
}

fn get_rocksdb_write_cf_option(config: &toml::Value, total_mem: u64) -> RocksdbOptions {
    let default_block_cache_size =
        align_to_mb((total_mem as f64 * DEFAULT_BLOCK_CACHE_RATIO[1]) as u64);
    let mut opt = get_rocksdb_cf_option(config, "writecf", default_block_cache_size, true, false);
    // prefix extractor(trim the timestamp at tail) for write cf.
    opt.set_prefix_extractor("FixedSuffixSliceTransform",
                              Box::new(rocksdb_util::FixedSuffixSliceTransform::new(8)))
        .unwrap();
    // create prefix bloom for memtable.
    opt.set_memtable_prefix_bloom_size_ratio(0.1 as f64);
    opt
}

fn get_rocksdb_raftlog_cf_option(config: &toml::Value, total_mem: u64) -> RocksdbOptions {
    let mut default_block_cache_size =
        align_to_mb((total_mem as f64 * DEFAULT_BLOCK_CACHE_RATIO[2]) as u64);
    if default_block_cache_size < RAFTCF_MIN_MEM {
        default_block_cache_size = RAFTCF_MIN_MEM;
    }
    if default_block_cache_size > RAFTCF_MAX_MEM {
        default_block_cache_size = RAFTCF_MAX_MEM;
    }
    let mut opt = get_rocksdb_cf_option(config, "raftcf", default_block_cache_size, false, false);
    opt.set_memtable_insert_hint_prefix_extractor("RaftPrefixSliceTransform",
            Box::new(rocksdb_util::FixedPrefixSliceTransform::new(region_raft_prefix_len())))
        .unwrap();
    opt
}

fn get_rocksdb_lock_cf_option() -> RocksdbOptions {
    let mut opts = RocksdbOptions::new();
    let mut block_base_opts = BlockBasedOptions::new();
    block_base_opts.set_block_size(16 * 1024);
    block_base_opts.set_lru_cache(64 * 1024 * 1024);
    block_base_opts.set_bloom_filter(10, false);
    opts.set_block_based_table_factory(&block_base_opts);

    let cpl = "no:no:no:no:no:no:no".to_owned();
    let per_level_compression = util::config::parse_rocksdb_per_level_compression(&cpl).unwrap();
    opts.compression_per_level(&per_level_compression);
    opts.set_write_buffer_size(64 * 1024 * 1024);
    opts.set_max_write_buffer_number(5);
    opts.set_max_bytes_for_level_base(64 * 1024 * 1024);
    opts.set_target_file_size_base(32 * 1024 * 1024);

    // set level0_file_num_compaction_trigger = 1 is very important,
    // this will result in fewer sst files in lock cf.
    opts.set_level_zero_file_num_compaction_trigger(1);

    opts
}

fn adjust_end_points_by_cpu_num(total_cpu_num: usize) -> usize {
    if total_cpu_num >= 8 {
        (total_cpu_num as f32 * 0.8) as usize
    } else {
        4
    }
}

fn adjust_sched_workers_by_cpu_num(total_cpu_num: usize) -> usize {
    if total_cpu_num >= 16 { 8 } else { 4 }
}

// TODO: merge this function with Config::new
// Currently, to add a new option, we will define three default value
// in config.rs, this file and config-template.toml respectively. It may be more
// maintainable to keep things in one place.
fn build_cfg(matches: &Matches,
             config: &toml::Value,
             cluster_id: u64,
             addr: String,
             total_cpu_num: usize)
             -> Config {
    let mut cfg = Config::new();
    cfg.cluster_id = cluster_id;
    cfg.addr = addr.to_owned();
    cfg_usize(&mut cfg.notify_capacity, config, "server.notify-capacity");
    if !cfg_usize(&mut cfg.end_point_concurrency,
                  config,
                  "server.end-point-concurrency") {
        cfg.end_point_concurrency = adjust_end_points_by_cpu_num(total_cpu_num);
    }
    cfg_usize(&mut cfg.messages_per_tick,
              config,
              "server.messages-per-tick");
    let capacity = get_flag_int(matches, "capacity")
        .or_else(|| get_toml_int_opt(config, "server.capacity"));
    if let Some(cap) = capacity {
        assert!(cap >= 0);
        cfg.raft_store.capacity = cap as u64;
    }

    // Set advertise address for outer node and client use.
    // If no advertise listening address set, use the associated listening address.
    cfg.advertise_addr = get_flag_string(matches, "advertise-addr")
        .unwrap_or_else(|| get_toml_string(config, "server.advertise-addr", Some(addr.to_owned())));
    check_advertise_address(&cfg.advertise_addr);

    cfg_usize(&mut cfg.send_buffer_size, config, "server.send-buffer-size");
    cfg_usize(&mut cfg.recv_buffer_size, config, "server.recv-buffer-size");

    cfg_usize(&mut cfg.raft_store.notify_capacity,
              config,
              "raftstore.notify-capacity");
    cfg_usize(&mut cfg.raft_store.messages_per_tick,
              config,
              "raftstore.messages-per-tick");
    cfg_u64(&mut cfg.raft_store.raft_base_tick_interval,
            config,
            "raftstore.raft-base-tick-interval");
    cfg_usize(&mut cfg.raft_store.raft_heartbeat_ticks,
              config,
              "raftstore.raft-heartbeat-ticks");
    if cfg_usize(&mut cfg.raft_store.raft_election_timeout_ticks,
                 config,
                 "raftstore.raft-election-timeout-ticks") {
        warn!("Election timeout ticks needs to be same across all the cluster, otherwise it may \
               lead to inconsistency.");
    }
    cfg_u64(&mut cfg.raft_store.split_region_check_tick_interval,
            config,
            "raftstore.split-region-check-tick-interval");
    cfg_u64(&mut cfg.raft_store.region_split_size,
            config,
            "raftstore.region-split-size");
    cfg_u64(&mut cfg.raft_store.region_max_size,
            config,
            "raftstore.region-max-size");
    cfg_u64(&mut cfg.raft_store.region_check_size_diff,
            config,
            "raftstore.region-split-check-diff");
    cfg_u64(&mut cfg.raft_store.raft_log_gc_tick_interval,
            config,
            "raftstore.raft-log-gc-tick-interval");
    cfg_u64(&mut cfg.raft_store.raft_log_gc_threshold,
            config,
            "raftstore.raft-log-gc-threshold");
    cfg_u64(&mut cfg.raft_store.raft_log_gc_count_limit,
            config,
            "raftstore.raft-log-gc-count-limit");
    cfg_u64(&mut cfg.raft_store.raft_log_gc_size_limit,
            config,
            "raftstore.raft-log-gc-size-limit");
    cfg_u64(&mut cfg.raft_store.region_compact_check_interval,
            config,
            "raftstore.region-compact-check-interval");
    cfg_u64(&mut cfg.raft_store.region_compact_delete_keys_count,
            config,
            "raftstore.region-compact-delete-keys-count");
    cfg_u64(&mut cfg.raft_store.lock_cf_compact_interval,
            config,
            "raftstore.lock-cf-compact-interval");
    cfg_u64(&mut cfg.raft_store.raft_entry_max_size,
            config,
            "raftstore.raft-entry-max-size");
    cfg_duration(&mut cfg.raft_store.max_peer_down_duration,
                 config,
                 "raftstore.max-peer-down-duration");
    cfg_u64(&mut cfg.raft_store.pd_heartbeat_tick_interval,
            config,
            "raftstore.pd-heartbeat-tick-interval");
    cfg_u64(&mut cfg.raft_store.pd_store_heartbeat_tick_interval,
            config,
            "raftstore.pd-store-heartbeat-tick-interval");
    cfg_u64(&mut cfg.raft_store.consistency_check_tick_interval,
            config,
            "raftstore.consistency-check-interval");
    cfg_usize(&mut cfg.storage.sched_notify_capacity,
              config,
              "storage.scheduler-notify-capacity");
    cfg_usize(&mut cfg.storage.sched_msg_per_tick,
              config,
              "storage.scheduler-messages-per-tick");
    cfg_usize(&mut cfg.storage.sched_concurrency,
              config,
              "storage.scheduler-concurrency");
<<<<<<< HEAD
    cfg_usize(&mut cfg.storage.sched_worker_pool_size,
              config,
              "storage.scheduler-worker-pool-size");
=======
    if !cfg_usize(&mut cfg.storage.sched_worker_pool_size,
                  config,
                  "storage.scheduler-worker-pool-size") {
        cfg.storage.sched_worker_pool_size = adjust_sched_workers_by_cpu_num(total_cpu_num);
    }

>>>>>>> d455e72f
    cfg
}

fn build_raftkv(config: &toml::Value,
                ch: SendCh<Msg>,
                pd_client: Arc<RpcClient>,
                cfg: &Config,
                total_mem: u64)
                -> (Node<RpcClient>, Storage, ServerRaftStoreRouter, SnapManager, Arc<DB>) {
    let trans = ServerTransport::new(ch);
    let path = Path::new(&cfg.storage.path).to_path_buf();
    let opts = get_rocksdb_db_option(config);
    let cfs_opts = vec![get_rocksdb_default_cf_option(config, total_mem),
                        get_rocksdb_lock_cf_option(),
                        get_rocksdb_write_cf_option(config, total_mem),
                        get_rocksdb_raftlog_cf_option(config, total_mem)];
    let mut db_path = path.clone();
    db_path.push("db");
    let engine =
        Arc::new(rocksdb_util::new_engine_opt(opts, db_path.to_str().unwrap(), ALL_CFS, cfs_opts)
            .unwrap());

    let mut event_loop = store::create_event_loop(&cfg.raft_store).unwrap();
    let mut node = Node::new(&mut event_loop, cfg, pd_client);

    let mut snap_path = path.clone();
    snap_path.push("snap");
    let snap_path = snap_path.to_str().unwrap().to_owned();
    let snap_mgr = store::new_snap_mgr(snap_path, Some(node.get_sendch()));

    node.start(event_loop, engine.clone(), trans, snap_mgr.clone()).unwrap();
    let router = ServerRaftStoreRouter::new(node.get_sendch(), node.id());

    (node,
     create_raft_storage(router.clone(), engine.clone(), cfg).unwrap(),
     router,
     snap_mgr,
     engine)
}

fn canonicalize_path(path: &str) -> String {
    let p = Path::new(path);
    if p.exists() && p.is_file() {
        exit_with_err(format!("{} is not a directory!", path));
    }
    if !p.exists() {
        fs::create_dir_all(p).unwrap();
    }
    format!("{}", p.canonicalize().unwrap().display())
}

fn get_store_and_backup_path(matches: &Matches, config: &toml::Value) -> (String, String) {
    // Store path
    let store_path = get_flag_string(matches, "s")
        .unwrap_or_else(|| get_toml_string(config, "server.store", Some(TEMP_DIR.to_owned())));
    let store_abs_path = if store_path == TEMP_DIR {
        TEMP_DIR.to_owned()
    } else {
        canonicalize_path(&store_path)
    };

    // Backup path
    let mut backup_path = get_toml_string(config, "server.backup", Some(String::new()));
    if backup_path.is_empty() && store_abs_path != TEMP_DIR {
        backup_path = format!("{}", Path::new(&store_abs_path).join("backup").display())
    }

    if backup_path.is_empty() {
        info!("empty backup path, backup is disabled");
        (store_abs_path, backup_path)
    } else {
        let backup_abs_path = canonicalize_path(&backup_path);
        info!("backup path: {}", backup_abs_path);
        (store_abs_path, backup_abs_path)
    }
}

fn get_store_labels(matches: &Matches, config: &toml::Value) -> HashMap<String, String> {
    let labels = get_flag_string(matches, "labels")
        .unwrap_or_else(|| get_toml_string(config, "server.labels", Some("".to_owned())));
    util::config::parse_store_labels(&labels).unwrap()
}

fn start_server<T, S>(mut server: Server<T, S>,
                      mut el: EventLoop<Server<T, S>>,
                      engine: Arc<DB>,
                      backup_path: &str)
    where T: RaftStoreRouter,
          S: StoreAddrResolver + Send + 'static
{
    let ch = server.get_sendch();
    let h = thread::Builder::new()
        .name("tikv-eventloop".to_owned())
        .spawn(move || {
            server.run(&mut el).unwrap();
        })
        .unwrap();
    signal_handler::handle_signal(ch, engine, backup_path);
    h.join().unwrap();
}

fn run_raft_server(pd_client: RpcClient,
                   cfg: Config,
                   backup_path: &str,
                   config: &toml::Value,
                   total_mem: u64) {
    let mut event_loop = create_event_loop(&cfg).unwrap();
    let ch = SendCh::new(event_loop.channel(), "raft-server");
    let pd_client = Arc::new(pd_client);
    let resolver = PdStoreAddrResolver::new(pd_client.clone()).unwrap();

    let store_path = &cfg.storage.path;
    let mut lock_path = Path::new(store_path).to_path_buf();
    lock_path.push("LOCK");
    let f = File::create(lock_path).unwrap();
    if f.try_lock_exclusive().is_err() {
        panic!("lock {} failed, maybe another instance is using this directory.",
               store_path);
    }

    let (mut node, mut store, raft_router, snap_mgr, engine) =
        build_raftkv(config, ch.clone(), pd_client, &cfg, total_mem);
    info!("tikv server config: {:?}", cfg);

    initial_metric(config, Some(node.id()));

    info!("start storage");
    if let Err(e) = store.start(&cfg.storage) {
        panic!("failed to start storage, error = {:?}", e);
    }

    info!("Start listening on {}...", cfg.addr);
    let listener = bind(&cfg.addr).unwrap();

    let server_chan = ServerChannel {
        raft_router: raft_router,
        snapshot_status_sender: node.get_snapshot_status_sender(),
    };
    let svr = Server::new(&mut event_loop,
                          &cfg,
                          listener,
                          store,
                          server_chan,
                          resolver,
                          snap_mgr)
        .unwrap();
    start_server(svr, event_loop, engine, backup_path);
    node.stop().unwrap();
}

fn main() {
    let args: Vec<String> = env::args().collect();
    let program = args[0].clone();
    let mut opts = Options::new();
    opts.optopt("A",
                "addr",
                "set listening address",
                "default is 127.0.0.1:20160");
    opts.optopt("",
                "advertise-addr",
                "set advertise listening address for client communication",
                "if not set, use ${addr} instead.");
    opts.optopt("L",
                "log",
                "set log level",
                "log level: trace, debug, info, warn, error, off");
    opts.optopt("f",
                "log-file",
                "set log file",
                "if not set, output log to stdout");
    opts.optflag("V", "version", "print version information");
    opts.optflag("h", "help", "print this help menu");
    opts.optopt("C", "config", "set configuration file", "file path");
    opts.optopt("s",
                "store",
                "set the path to store directory",
                "/tmp/tikv/store");
    opts.optopt("",
                "capacity",
                "set the store capacity",
                "default: 0 (disk capacity)");
    opts.optopt("", "pd", "pd endpoints", "127.0.0.1:2379,127.0.0.1:3379");
    opts.optopt("",
                "labels",
                "attributes about this server",
                "zone=example-zone,disk=example-disk");

    let matches = opts.parse(&args[1..]).unwrap_or_else(|e| {
        println!("opts parse failed, {:?}", e);
        print_usage(&program, &opts);
        process::exit(1);
    });
    if matches.opt_present("h") {
        print_usage(&program, &opts);
        return;
    }
    if matches.opt_present("V") {
        let (hash, date, rustc) = util::build_info();
        println!("Git Commit Hash: {}", hash);
        println!("UTC Build Time:  {}", date);
        println!("Rustc Version:   {}", rustc);
        return;
    }
    let config = match matches.opt_str("C") {
        Some(path) => {
            let mut config_file = fs::File::open(&path).expect("config open failed");
            let mut s = String::new();
            config_file.read_to_string(&mut s).expect("config read failed");
            toml::Value::Table(toml::Parser::new(&s).parse().expect("malformed config file"))
        }
        // Empty value, lookup() always return `None`.
        None => toml::Value::Integer(0),
    };

    initial_log(&matches, &config);

    // Print version information.
    util::print_tikv_info();

    panic_hook::set_exit_hook();

    // Before any startup, check system configuration.
    check_system_config(&config);

    let addr = get_flag_string(&matches, "A").unwrap_or_else(|| {
        let addr = get_toml_string(&config,
                                   "server.addr",
                                   Some(DEFAULT_LISTENING_ADDR.to_owned()));
        if let Err(e) = util::config::check_addr(&addr) {
            exit_with_err(format!("{:?}", e));
        }
        addr
    });

    let pd_endpoints = get_flag_string(&matches, "pd")
        .unwrap_or_else(|| get_toml_string(&config, "pd.endpoints", None));
    for addr in pd_endpoints.split(',')
        .map(|s| s.trim())
        .filter_map(|s| if s.is_empty() {
            None
        } else if s.starts_with("http://") {
            Some(&s[7..])
        } else {
            Some(s)
        }) {
        if let Err(e) = util::config::check_addr(addr) {
            panic!("{:?}", e);
        }
    }

    let pd_client = RpcClient::new(&pd_endpoints).unwrap();
    let cluster_id = pd_client.cluster_id;

    let total_cpu_num = cpu_num().unwrap();
    // return  memory in KB.
    let mem = mem_info().unwrap();
    let total_mem = mem.total * KB;
    if !sanitize_memory_usage() {
        panic!("default block cache size over total memory.");
    }

    let mut cfg = build_cfg(&matches, &config, cluster_id, addr, total_cpu_num as usize);
    cfg.labels = get_store_labels(&matches, &config);
    let (store_path, backup_path) = get_store_and_backup_path(&matches, &config);
    cfg.storage.path = store_path;

    if cluster_id == DEFAULT_CLUSTER_ID {
        panic!("in raftkv, cluster_id must greater than 0");
    }
    let _m = TimeMonitor::default();
    run_raft_server(pd_client, cfg, &backup_path, &config, total_mem);
}<|MERGE_RESOLUTION|>--- conflicted
+++ resolved
@@ -593,18 +593,12 @@
     cfg_usize(&mut cfg.storage.sched_concurrency,
               config,
               "storage.scheduler-concurrency");
-<<<<<<< HEAD
-    cfg_usize(&mut cfg.storage.sched_worker_pool_size,
-              config,
-              "storage.scheduler-worker-pool-size");
-=======
     if !cfg_usize(&mut cfg.storage.sched_worker_pool_size,
                   config,
                   "storage.scheduler-worker-pool-size") {
         cfg.storage.sched_worker_pool_size = adjust_sched_workers_by_cpu_num(total_cpu_num);
     }
 
->>>>>>> d455e72f
     cfg
 }
 
