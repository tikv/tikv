// Copyright 2018 PingCAP, Inc.
//
// Licensed under the Apache License, Version 2.0 (the "License");
// you may not use this file except in compliance with the License.
// You may obtain a copy of the License at
//
//     http://www.apache.org/licenses/LICENSE-2.0
//
// Unless required by applicable law or agreed to in writing, software
// distributed under the License is distributed on an "AS IS" BASIS,
// See the License for the specific language governing permissions and
// limitations under the License.

#![feature(slice_patterns)]
#![feature(proc_macro_non_items)]

extern crate chrono;
extern crate clap;
extern crate fs2;
#[cfg(feature = "mem-profiling")]
extern crate jemallocator;
extern crate libc;
extern crate log;
#[cfg(unix)]
extern crate nix;
extern crate prometheus;
extern crate rocksdb;
extern crate serde_json;
#[cfg(unix)]
extern crate signal;
#[macro_use(
    slog_kv,
    slog_error,
    slog_warn,
    slog_info,
    slog_log,
    slog_record,
    slog_b,
    slog_record_static,
)]
extern crate slog;
extern crate slog_async;
#[macro_use]
extern crate slog_global;
extern crate slog_stdlog;
extern crate slog_term;
extern crate tikv;
extern crate toml;

#[cfg(unix)]
#[macro_use]
mod util;
use util::setup::*;
use util::signal_handler;

use std::process;
use std::sync::atomic::Ordering;

use clap::{App, Arg, ArgMatches};

use tikv::config::TiKvConfig;
use tikv::import::ImportKVServer;
use tikv::util as tikv_util;

fn main() {
    let matches = App::new("TiKV Importer")
        .long_version(util::tikv_version_info().as_ref())
        .author("TiKV Org.")
        .about("An import server for TiKV")
        .arg(
            Arg::with_name("addr")
                .short("A")
                .long("addr")
                .takes_value(true)
                .value_name("IP:PORT")
                .help("Sets listening address"),
        )
        .arg(
            Arg::with_name("config")
                .short("C")
                .long("config")
                .value_name("FILE")
                .help("Sets configuration file")
                .takes_value(true),
        )
        .arg(
            Arg::with_name("log-file")
                .long("log-file")
                .takes_value(true)
                .value_name("FILE")
                .help("Sets log file"),
        )
        .arg(
            Arg::with_name("log-level")
                .long("log-level")
                .takes_value(true)
                .value_name("LEVEL")
                .possible_values(&["trace", "debug", "info", "warn", "error", "off"])
                .help("Sets log level"),
        )
        .arg(
            Arg::with_name("import-dir")
                .long("import-dir")
                .takes_value(true)
                .value_name("PATH")
                .help("Sets the directory to store importing kv data"),
        )
        .get_matches();

    let config = setup_config(&matches);
<<<<<<< HEAD
    initial_logger(&config);
    tikv_util::set_exit_hook(false, &config.storage.data_dir);
=======
    initial_logger(&config).cancel_reset();
    tikv_util::set_panic_hook(false, &config.storage.data_dir);
>>>>>>> 1f43235e

    initial_metric(&config.metric, None);
    util::print_tikv_info();
    check_environment_variables();

    if tikv_util::panic_mark_file_exists(&config.storage.data_dir) {
        fatal!(
            "panic_mark_file {:?} exists, there must be something wrong with the db.",
            tikv_util::panic_mark_file_path(&config.storage.data_dir)
        );
    }

    run_import_server(&config);
}

fn setup_config(matches: &ArgMatches) -> TiKvConfig {
    let mut config = matches
        .value_of("config")
        .map_or_else(TiKvConfig::default, |path| TiKvConfig::from_file(&path));

    overwrite_config_with_cmd_args(&mut config, matches);

    if let Err(e) = config.import.validate() {
        fatal!("invalid configuration: {:?}", e);
    }
    info!(
        "using config: {}",
        serde_json::to_string_pretty(&config).unwrap()
    );

    config
}

fn run_import_server(config: &TiKvConfig) {
    let mut server = ImportKVServer::new(config);
    server.start();
    info!("import server started");
    signal_handler::handle_signal(None);
    server.shutdown();
    info!("import server shutdown");
}<|MERGE_RESOLUTION|>--- conflicted
+++ resolved
@@ -108,13 +108,8 @@
         .get_matches();
 
     let config = setup_config(&matches);
-<<<<<<< HEAD
     initial_logger(&config);
-    tikv_util::set_exit_hook(false, &config.storage.data_dir);
-=======
-    initial_logger(&config).cancel_reset();
     tikv_util::set_panic_hook(false, &config.storage.data_dir);
->>>>>>> 1f43235e
 
     initial_metric(&config.metric, None);
     util::print_tikv_info();
