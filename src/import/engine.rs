// Copyright 2018 PingCAP, Inc.
//
// Licensed under the Apache License, Version 2.0 (the "License");
// you may not use this file except in compliance with the License.
// You may obtain a copy of the License at
//
//     http://www.apache.org/licenses/LICENSE-2.0
//
// Unless required by applicable law or agreed to in writing, software
// distributed under the License is distributed on an "AS IS" BASIS,
// See the License for the specific language governing permissions and
// limitations under the License.

use std::cmp;
use std::fmt;
use std::i32;
use std::io::Read;
use std::ops::Deref;
use std::path::Path;
use std::sync::Arc;

use uuid::Uuid;

use kvproto::import_kvpb::*;
use kvproto::import_sstpb::*;
use rocksdb::{
    BlockBasedOptions, ColumnFamilyOptions, DBIterator, DBOptions, Env, EnvOptions,
    ExternalSstFileInfo, ReadOptions, SstFileWriter, Writable, WriteBatch as RawBatch, DB,
};

use crate::config::DbConfig;
use crate::raftstore::store::keys;
use crate::storage::mvcc::{Write, WriteType};
use crate::storage::types::Key;
use crate::storage::{is_short_value, CF_DEFAULT, CF_WRITE};
use crate::util::config::MB;
use crate::util::rocksdb_util::{
    new_engine_opt,
    properties::{SizeProperties, SizePropertiesCollectorFactory},
    CFOptions,
};

use super::common::*;
use super::Result;

/// Engine wraps rocksdb::DB with customized options to support efficient bulk
/// write.
pub struct Engine {
    db: Arc<DB>,
    uuid: Uuid,
    opts: DbConfig,
}

impl Engine {
    pub fn new<P: AsRef<Path>>(path: P, uuid: Uuid, opts: DbConfig) -> Result<Engine> {
        let db = {
            let (db_opts, cf_opts) = tune_dboptions_for_bulk_load(&opts);
            new_engine_opt(path.as_ref().to_str().unwrap(), db_opts, vec![cf_opts])?
        };
        Ok(Engine {
            db: Arc::new(db),
            uuid,
            opts,
        })
    }

    pub fn uuid(&self) -> Uuid {
        self.uuid
    }

    pub fn write(&self, mut batch: WriteBatch) -> Result<usize> {
        // Just a guess.
        let wb_cap = cmp::min(batch.get_mutations().len() * 128, MB as usize);
        let wb = RawBatch::with_capacity(wb_cap);
        let commit_ts = batch.get_commit_ts();
        for m in batch.take_mutations().iter_mut() {
            match m.get_op() {
                Mutation_OP::Put => {
                    let k = Key::from_raw(m.get_key()).append_ts(commit_ts);
                    wb.put(k.as_encoded(), m.get_value()).unwrap();
                }
            }
        }

        let size = wb.data_size();
        self.write_without_wal(wb)?;

        Ok(size)
    }

    pub fn new_iter(&self, verify_checksum: bool) -> DBIterator<Arc<DB>> {
        let mut ropts = ReadOptions::new();
        ropts.fill_cache(false);
        ropts.set_verify_checksums(verify_checksum);
        DBIterator::new(Arc::clone(&self.db), ropts)
    }

    pub fn new_sst_writer(&self) -> Result<SSTWriter> {
        SSTWriter::new(&self.opts)
    }

    pub fn get_size_properties(&self) -> Result<SizeProperties> {
        let mut res = SizeProperties::default();
        let collection = self.get_properties_of_all_tables()?;
        for (_, v) in &*collection {
            let props = SizeProperties::decode(v.user_collected_properties())?;
            res.total_size += props.total_size;
            res.index_handles.extend(props.index_handles.clone());
        }
        Ok(res)
    }
}

impl Deref for Engine {
    type Target = DB;

    fn deref(&self) -> &Self::Target {
        &self.db
    }
}

impl fmt::Debug for Engine {
    fn fmt(&self, f: &mut fmt::Formatter) -> fmt::Result {
        f.debug_struct("Engine")
            .field("uuid", &self.uuid())
            .field("path", &self.path().to_owned())
            .finish()
    }
}

pub struct SSTInfo {
    pub data: Vec<u8>,
    pub range: Range,
    pub cf_name: String,
}

impl SSTInfo {
    pub fn new(env: Arc<Env>, info: ExternalSstFileInfo, cf_name: &str) -> Result<SSTInfo> {
        let mut data = Vec::new();
        let path = info.file_path();
        let mut f = env.new_sequential_file(path.to_str().unwrap(), EnvOptions::new())?;
        f.read_to_end(&mut data)?;
        assert_eq!(data.len(), info.file_size() as usize);

        // This range doesn't contain the data prefix, like the region range.
        let mut range = Range::new();
        range.set_start(keys::origin_key(info.smallest_key()).to_owned());
        range.set_end(keys::origin_key(info.largest_key()).to_owned());

        Ok(SSTInfo {
            data,
            range,
            cf_name: cf_name.to_owned(),
        })
    }
}

pub struct SSTWriter {
    env: Arc<Env>,
    default: SstFileWriter,
    default_entries: u64,
    write: SstFileWriter,
    write_entries: u64,
}

impl SSTWriter {
    pub fn new(cfg: &DbConfig) -> Result<SSTWriter> {
<<<<<<< HEAD
        let env = if cfg.security.cipher_file.is_empty() {
            Arc::new(Env::new_mem())
        } else {
            let cipher_hex = match file::read_all(&cfg.security.cipher_file) {
                Err(e) => ,
                Ok(content) => content,
            };
            let cipher_text = match hex::decode(cipher_hex) {
                Err(e) => fatal!("cipher file should be hex type, error: {:?}", e),
                Ok(text) => text,
            };
            match Env::new_ctr_encrypted_env(Arc::new(Env::new_mem()), &cipher_text) {
                Err(e) => fatal!("failed to create encrypted env: {:?}", e),
                Ok(env) => Arc::new(env),
            }
        };
=======
        // Using a memory environment to generate SST in memory
        let env = Arc::new(Env::new_mem());
>>>>>>> e1984bcc

        // Creates a writer for default CF
        // Here is where we set table_properties_collector_factory, so that we can collect
        // some properties about SST
        let mut default_opts = cfg.defaultcf.build_opt();
        default_opts.set_env(Arc::clone(&env));

        let mut default = SstFileWriter::new(EnvOptions::new(), default_opts);
        default.open(CF_DEFAULT)?;

        // Creates a writer for write CF
        let mut write_opts = cfg.writecf.build_opt();
        write_opts.set_env(Arc::clone(&env));
        let mut write = SstFileWriter::new(EnvOptions::new(), write_opts);
        write.open(CF_WRITE)?;

        Ok(SSTWriter {
            env,
            default,
            default_entries: 0,
            write,
            write_entries: 0,
        })
    }

    pub fn put(&mut self, key: &[u8], value: &[u8]) -> Result<()> {
        let k = keys::data_key(key);
        let (_, commit_ts) = Key::split_on_ts_for(key)?;
        if is_short_value(value) {
            let w = Write::new(WriteType::Put, commit_ts, Some(value.to_vec()));
            self.write.put(&k, &w.to_bytes())?;
            self.write_entries += 1;
        } else {
            let w = Write::new(WriteType::Put, commit_ts, None);
            self.write.put(&k, &w.to_bytes())?;
            self.write_entries += 1;
            self.default.put(&k, value)?;
            self.default_entries += 1;
        }
        Ok(())
    }

    pub fn finish(&mut self) -> Result<Vec<SSTInfo>> {
        let mut infos = Vec::new();
        if self.default_entries > 0 {
            let info = self.default.finish()?;
            infos.push(SSTInfo::new(Arc::clone(&self.env), info, CF_DEFAULT)?);
        }
        if self.write_entries > 0 {
            let info = self.write.finish()?;
            infos.push(SSTInfo::new(Arc::clone(&self.env), info, CF_WRITE)?);
        }
        Ok(infos)
    }
}

/// Gets a set of approximately equal size ranges from `props`.
/// The maximum number of ranges cannot exceed `max_ranges`,
/// and the minimum number of ranges cannot be smaller than `min_range_size`
pub fn get_approximate_ranges(
    props: &SizeProperties,
    max_ranges: usize,
    min_range_size: usize,
) -> Vec<RangeInfo> {
    let range_size = (props.total_size as usize + max_ranges - 1) / max_ranges;
    let range_size = cmp::max(range_size, min_range_size);

    let mut size = 0;
    let mut start = RANGE_MIN;
    let mut ranges = Vec::new();
    for (i, (k, v)) in props.index_handles.iter().enumerate() {
        size += v.size as usize;
        let end = if i == (props.index_handles.len() - 1) {
            // Index range end is inclusive, so we need to use RANGE_MAX as
            // the last range end.
            RANGE_MAX
        } else {
            k
        };
        if size >= range_size || i == (props.index_handles.len() - 1) {
            let range = RangeInfo::new(start, end, size);
            ranges.push(range);
            size = 0;
            start = end;
        }
    }

    ranges
}

fn tune_dboptions_for_bulk_load(opts: &DbConfig) -> (DBOptions, CFOptions) {
    const DISABLED: i32 = i32::MAX;

    let mut db_opts = DBOptions::new();
    db_opts.create_if_missing(true);
    db_opts.enable_statistics(false);
    // Vector memtable doesn't support concurrent write.
    db_opts.allow_concurrent_memtable_write(false);
    // RocksDB preserves `max_background_jobs/4` for flush.
    db_opts.set_max_background_jobs(opts.max_background_jobs);

    let mut block_base_opts = BlockBasedOptions::new();
    // Use a large block size for sequential access.
    block_base_opts.set_block_size(MB as usize);
    let mut cf_opts = ColumnFamilyOptions::new();
    cf_opts.set_block_based_table_factory(&block_base_opts);
    cf_opts.compression_per_level(&opts.defaultcf.compression_per_level);
    // Consider using a large write buffer but be careful about OOM.
    cf_opts.set_write_buffer_size(opts.defaultcf.write_buffer_size.0);
    cf_opts.set_target_file_size_base(opts.defaultcf.write_buffer_size.0);
    cf_opts.set_vector_memtable_factory(opts.defaultcf.write_buffer_size.0);
    cf_opts.set_max_write_buffer_number(opts.defaultcf.max_write_buffer_number);
    // Disable compaction and rate limit.
    cf_opts.set_disable_auto_compactions(true);
    cf_opts.set_soft_pending_compaction_bytes_limit(0);
    cf_opts.set_hard_pending_compaction_bytes_limit(0);
    cf_opts.set_level_zero_stop_writes_trigger(DISABLED);
    cf_opts.set_level_zero_slowdown_writes_trigger(DISABLED);
    // Add size properties to get approximate ranges wihout scan.
    let f = Box::new(SizePropertiesCollectorFactory::default());
    cf_opts.add_table_properties_collector_factory("tikv.size-properties-collector", f);
    (db_opts, CFOptions::new(CF_DEFAULT, cf_opts))
}

#[cfg(test)]
mod tests {
    use super::*;

    use kvproto::kvrpcpb::IsolationLevel;
    use kvproto::metapb::{Peer, Region};
    use rocksdb::IngestExternalFileOptions;
    use std::fs::File;
    use std::io::Write;
    use tempdir::TempDir;

    use crate::raftstore::store::RegionSnapshot;
    use crate::storage::mvcc::MvccReader;
    use crate::util::rocksdb_util::new_engine_opt;

    fn new_engine() -> (TempDir, Engine) {
        let dir = TempDir::new("test_import_engine").unwrap();
        let uuid = Uuid::new_v4();
        let opts = DbConfig::default();
        let engine = Engine::new(dir.path(), uuid, opts).unwrap();
        (dir, engine)
    }

    fn new_write_batch(n: u8, ts: u64) -> WriteBatch {
        let mut wb = WriteBatch::new();
        for i in 0..n {
            let mut m = Mutation::new();
            m.set_op(Mutation_OP::Put);
            m.set_key(vec![i]);
            m.set_value(vec![i]);
            wb.mut_mutations().push(m);
        }
        wb.set_commit_ts(ts);
        wb
    }

    fn new_encoded_key(i: u8, ts: u64) -> Vec<u8> {
        Key::from_raw(&[i]).append_ts(ts).into_encoded()
    }

    #[test]
    fn test_write() {
        let (_dir, engine) = new_engine();

        let n = 10;
        let commit_ts = 10;
        let wb = new_write_batch(n, commit_ts);
        engine.write(wb).unwrap();

        for i in 0..n {
            let key = new_encoded_key(i, commit_ts);
            assert_eq!(engine.get(&key).unwrap().unwrap(), &[i]);
        }
    }

    #[test]
    fn test_sst_writer() {
        test_sst_writer_with(1, &[CF_WRITE]);
        test_sst_writer_with(1024, &[CF_DEFAULT, CF_WRITE]);
    }

    fn test_sst_writer_with(value_size: usize, cf_names: &[&str]) {
        let temp_dir = TempDir::new("_test_sst_writer").unwrap();

        let cfg = DbConfig::default();
        let db_opts = cfg.build_opt();
        let cfs_opts = cfg.build_cf_opts();
        let db = new_engine_opt(temp_dir.path().to_str().unwrap(), db_opts, cfs_opts).unwrap();
        let db = Arc::new(db);

        let n = 10;
        let commit_ts = 10;
        let mut w = SSTWriter::new(&cfg).unwrap();

        // Write some keys.
        let value = vec![1u8; value_size];
        for i in 0..n {
            let key = new_encoded_key(i, commit_ts);
            w.put(&key, &value).unwrap();
        }

        let infos = w.finish().unwrap();
        assert_eq!(infos.len(), cf_names.len());

        for (info, cf_name) in infos.iter().zip(cf_names.iter()) {
            // Check SSTInfo
            let start = new_encoded_key(0, commit_ts);
            let end = new_encoded_key(n - 1, commit_ts);
            assert_eq!(info.range.get_start(), start.as_slice());
            assert_eq!(info.range.get_end(), end.as_slice());
            assert_eq!(info.cf_name, cf_name.to_owned());

            // Write the data to a file and ingest it to the engine.
            let path = Path::new(db.path()).join("test.sst");
            File::create(&path).unwrap().write_all(&info.data).unwrap();
            let mut opts = IngestExternalFileOptions::new();
            opts.move_files(true);
            let handle = db.cf_handle(cf_name).unwrap();
            db.ingest_external_file_cf(handle, &opts, &[path.to_str().unwrap()])
                .unwrap();
        }

        // Make a fake region snapshot.
        let mut region = Region::new();
        region.set_id(1);
        region.mut_peers().push(Peer::new());
        let snap = RegionSnapshot::from_raw(Arc::clone(&db), region);

        let mut reader = MvccReader::new(snap, None, false, None, None, IsolationLevel::SI);
        // Make sure that all kvs are right.
        for i in 0..n {
            let k = Key::from_raw(&[i]);
            let v = reader.get(&k, commit_ts).unwrap().unwrap();
            assert_eq!(&v, &value);
        }
        // Make sure that no extra keys are added.
        let (keys, _) = reader.scan_keys(None, (n + 1) as usize).unwrap();
        assert_eq!(keys.len(), n as usize);
        for (i, expected) in keys.iter().enumerate() {
            let k = Key::from_raw(&[i as u8]);
            assert_eq!(k.as_encoded(), expected.as_encoded());
        }
    }

    const SIZE_INDEX_DISTANCE: usize = 4 * 1024 * 1024;

    #[test]
    fn test_approximate_ranges() {
        let (_dir, engine) = new_engine();

        let num_files = 3;
        let num_entries = 3;
        for i in 0..num_files {
            for j in 0..num_entries {
                // (0, 3, 6), (1, 4, 7), (2, 5, 8)
                let k = [i + j * num_files];
                let v = vec![0u8; SIZE_INDEX_DISTANCE - k.len()];
                engine.put(&k, &v).unwrap();
                engine.flush(true).unwrap();
            }
        }

        let props = engine.get_size_properties().unwrap();

        let ranges = get_approximate_ranges(&props, 1, 0);
        assert_eq!(ranges.len(), 1);
        assert_eq!(ranges[0].start, RANGE_MIN.to_owned());
        assert_eq!(ranges[0].end, RANGE_MAX.to_owned());

        let ranges = get_approximate_ranges(&props, 3, 0);
        assert_eq!(ranges.len(), 3);
        assert_eq!(ranges[0].start, RANGE_MIN.to_owned());
        assert_eq!(ranges[0].end, vec![2]);
        assert_eq!(ranges[1].start, vec![2]);
        assert_eq!(ranges[1].end, vec![5]);
        assert_eq!(ranges[2].start, vec![5]);
        assert_eq!(ranges[2].end, RANGE_MAX.to_owned());

        let ranges = get_approximate_ranges(&props, 4, SIZE_INDEX_DISTANCE * 4);
        assert_eq!(ranges.len(), 3);
        assert_eq!(ranges[0].start, RANGE_MIN.to_owned());
        assert_eq!(ranges[0].end, vec![3]);
        assert_eq!(ranges[1].start, vec![3]);
        assert_eq!(ranges[1].end, vec![7]);
        assert_eq!(ranges[2].start, vec![7]);
        assert_eq!(ranges[2].end, RANGE_MAX.to_owned());
    }
}<|MERGE_RESOLUTION|>--- conflicted
+++ resolved
@@ -165,7 +165,7 @@
 
 impl SSTWriter {
     pub fn new(cfg: &DbConfig) -> Result<SSTWriter> {
-<<<<<<< HEAD
+        // Using a memory environment to generate SST in memory
         let env = if cfg.security.cipher_file.is_empty() {
             Arc::new(Env::new_mem())
         } else {
@@ -182,10 +182,6 @@
                 Ok(env) => Arc::new(env),
             }
         };
-=======
-        // Using a memory environment to generate SST in memory
-        let env = Arc::new(Env::new_mem());
->>>>>>> e1984bcc
 
         // Creates a writer for default CF
         // Here is where we set table_properties_collector_factory, so that we can collect
