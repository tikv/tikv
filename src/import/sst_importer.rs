--- conflicted
+++ resolved
@@ -576,7 +576,8 @@
     use super::*;
     use crate::import::test_helpers::*;
 
-<<<<<<< HEAD
+    use crate::storage::mvcc::WriteType;
+    use crate::storage::Value;
     use engine::rocks::util::{new_engine, CFOptions};
     use engine::rocks::{
         ColumnFamilyOptions, DBEntryType, SstWriterBuilder, TablePropertiesCollector,
@@ -584,14 +585,6 @@
     };
     use engine::util::get_range_properties_cf;
     use engine::{name_to_cf, CF_DEFAULT, CF_WRITE, DATA_CFS};
-=======
-    use crate::storage::mvcc::WriteType;
-    use crate::storage::Value;
-    use engine::rocks::util::new_engine;
-    use engine::rocks::SstWriterBuilder;
-    use engine::util::get_range_properties_cf;
-    use engine::CF_DEFAULT;
->>>>>>> 1225a648
     use tempdir::TempDir;
     use tikv_util::file::calc_crc32_bytes;
 
@@ -1117,7 +1110,6 @@
 
     #[test]
     fn test_download_sst_then_ingest() {
-<<<<<<< HEAD
         for cf in &[CF_DEFAULT, CF_WRITE] {
             // creates a sample SST file.
             let (_ext_sst_dir, backend, mut meta) = create_sample_external_sst_file().unwrap();
@@ -1133,63 +1125,12 @@
                     &meta,
                     &backend,
                     "sample.sst",
-                    &new_rewrite_rule(b"t123", b"t9102"),
+                    &new_rewrite_rule(b"t123", b"t9102", 0),
                     None,
                     sst_writer,
                 )
                 .unwrap()
                 .unwrap();
-=======
-        // creates a sample SST file.
-        let (_ext_sst_dir, backend, mut meta) = create_sample_external_sst_file().unwrap();
-
-        // performs the download.
-        let importer_dir = TempDir::new("importer_dir").unwrap();
-        let importer = SSTImporter::new(importer_dir.path()).unwrap();
-        let sst_writer = create_sst_writer_with_db(&importer, &meta).unwrap();
-
-        let range = importer
-            .download(
-                &meta,
-                &backend,
-                "sample.sst",
-                &new_rewrite_rule(b"t123", b"t9102", 0),
-                None,
-                sst_writer,
-            )
-            .unwrap()
-            .unwrap();
-
-        assert_eq!(range.get_start(), b"t9102_r01");
-        assert_eq!(range.get_end(), b"t9102_r13");
-
-        // performs the ingest
-        let ingest_dir = TempDir::new("ingest_dir").unwrap();
-        let db = new_engine(
-            ingest_dir.path().to_str().unwrap(),
-            None,
-            &[CF_DEFAULT],
-            None,
-        )
-        .unwrap();
-
-        meta.set_length(0); // disable validation.
-        meta.set_crc32(0);
-        importer.ingest(&meta, &db).unwrap();
-
-        // verifies the DB content is correct.
-        let mut iter = db.iter();
-        iter.seek(SeekKey::Start).unwrap();
-        assert_eq!(
-            iter.collect::<Vec<_>>(),
-            vec![
-                (b"zt9102_r01".to_vec(), b"abc".to_vec()),
-                (b"zt9102_r04".to_vec(), b"xyz".to_vec()),
-                (b"zt9102_r07".to_vec(), b"pqrst".to_vec()),
-                (b"zt9102_r13".to_vec(), b"www".to_vec()),
-            ]
-        );
->>>>>>> 1225a648
 
             assert_eq!(range.get_start(), b"t9102_r01");
             assert_eq!(range.get_end(), b"t9102_r13");
