--- conflicted
+++ resolved
@@ -4,10 +4,7 @@
 use std::fmt;
 use std::fs::{self, File, OpenOptions};
 use std::io::{self, Write as _};
-<<<<<<< HEAD
-=======
 use std::marker::Unpin;
->>>>>>> e927870d
 use std::ops::Bound;
 use std::path::{Path, PathBuf};
 use std::time::{Duration, Instant};
@@ -186,29 +183,6 @@
         let url = url_of_backend(backend);
 
         {
-<<<<<<< HEAD
-            let mut file_writer = AllowStdIo::new(File::create(&path.temp)?);
-            let file_length =
-                block_on_external_io(copy(ext_reader, &mut file_writer)).map_err(|e| {
-                    Error::CannotReadExternalStorage(url.to_string(), name.to_owned(), e)
-                })?;
-            if meta.length != 0 && meta.length != file_length {
-                let reason = format!(
-                    "downloaded size {}, expected {}, local path {}",
-                    file_length,
-                    meta.length,
-                    path.temp.display()
-                );
-                let reason = io::Error::new(io::ErrorKind::InvalidData, reason);
-                return Err(Error::CannotReadExternalStorage(
-                    url.to_string(),
-                    name.to_owned(),
-                    reason,
-                ));
-            }
-            IMPORTER_DOWNLOAD_BYTES.observe(file_length as _);
-            file_writer.into_inner().sync_data()?;
-=======
             // prepare to download the file from the external_storage
             let ext_storage = create_storage(backend)?;
             let mut ext_reader = ext_storage.read(name);
@@ -238,7 +212,6 @@
             })?;
 
             file_writer.sync_data()?;
->>>>>>> e927870d
         }
 
         // now validate the SST file.
