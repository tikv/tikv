// Copyright 2018 TiKV Project Authors. Licensed under Apache-2.0.

<<<<<<< HEAD
use std::collections::HashMap;
use std::future::Future;
use std::path::PathBuf;
use std::sync::{Arc, Mutex};
=======
use std::{
    future::Future,
    path::PathBuf,
    sync::{Arc, Mutex},
};
>>>>>>> aaf47d0c

use collections::HashSet;
use engine_traits::{KvEngine, CF_WRITE};
use file_system::{set_io_type, IOType};
<<<<<<< HEAD
use futures::executor::{ThreadPool, ThreadPoolBuilder};
use futures::future::join_all;
use futures::sink::SinkExt;
use futures::stream::TryStreamExt;
use futures::TryFutureExt;
use grpcio::{
    ClientStreamingSink, RequestStream, RpcContext, ServerStreamingSink, UnarySink, WriteFlags,
};
use kvproto::encryptionpb::EncryptionMethod;
use kvproto::{errorpb, kvrpcpb::Context};

use kvproto::import_sstpb::RawWriteRequest_oneof_chunk as RawChunk;
use kvproto::import_sstpb::WriteRequest_oneof_chunk as Chunk;
use kvproto::import_sstpb::*;

use kvproto::raft_cmdpb::*;
use protobuf::Message;

use crate::server::CONFIG_ROCKSDB_GAUGE;
use raftstore::router::RaftStoreRouter;
use raftstore::store::{Callback, RaftCmdExtraOpts, RegionSnapshot};
use tikv_util::config::ReadableSize;
use tikv_util::future::create_stream_with_buffer;
use tikv_util::future::paired_future_callback;
use tikv_util::time::{Instant, Limiter};
use txn_types::Key;
=======
use futures::{
    executor::{ThreadPool, ThreadPoolBuilder},
    sink::SinkExt,
    stream::TryStreamExt,
    TryFutureExt,
};
use grpcio::{
    ClientStreamingSink, RequestStream, RpcContext, ServerStreamingSink, UnarySink, WriteFlags,
};
use kvproto::{
    encryptionpb::EncryptionMethod,
    errorpb,
    import_sstpb::{RawWriteRequest_oneof_chunk as RawChunk, WriteRequest_oneof_chunk as Chunk, *},
    kvrpcpb::Context,
    raft_cmdpb::*,
};
use raftstore::{
    router::RaftStoreRouter,
    store::{Callback, RaftCmdExtraOpts, RegionSnapshot},
};
use sst_importer::{error_inc, metrics::*, sst_meta_to_path, Config, Error, Result, SstImporter};
use tikv_util::{
    future::{create_stream_with_buffer, paired_future_callback},
    time::{Instant, Limiter},
};
>>>>>>> aaf47d0c

use super::make_rpc_error;
use crate::{import::duplicate_detect::DuplicateDetector, server::CONFIG_ROCKSDB_GAUGE};

/// ImportSstService provides tikv-server with the ability to ingest SST files.
///
/// It saves the SST sent from client to a file and then sends a command to
/// raftstore to trigger the ingest process.
#[derive(Clone)]
pub struct ImportSstService<E, Router>
where
    E: KvEngine,
{
    cfg: Config,
    engine: E,
    router: Router,
    threads: ThreadPool,
    importer: Arc<SstImporter>,
    limiter: Limiter,
    task_slots: Arc<Mutex<HashSet<PathBuf>>>,
    raft_entry_max_size: ReadableSize,
}

pub struct SnapshotResult<E: KvEngine> {
    snapshot: RegionSnapshot<E::Snapshot>,
    term: u64,
}

impl<E, Router> ImportSstService<E, Router>
where
    E: KvEngine,
    Router: 'static + RaftStoreRouter<E>,
{
    pub fn new(
        cfg: Config,
        raft_entry_max_size: ReadableSize,
        router: Router,
        engine: E,
        importer: Arc<SstImporter>,
    ) -> ImportSstService<E, Router> {
        let props = tikv_util::thread_group::current_properties();
        let threads = ThreadPoolBuilder::new()
            .pool_size(cfg.num_threads)
            .name_prefix("sst-importer")
            .after_start(move |_| {
                tikv_util::thread_group::set_properties(props.clone());
                tikv_alloc::add_thread_memory_accessor();
                set_io_type(IOType::Import);
            })
            .before_stop(move |_| tikv_alloc::remove_thread_memory_accessor())
            .create()
            .unwrap();
        importer.start_switch_mode_check(&threads, engine.clone());
        ImportSstService {
            cfg,
            engine,
            threads,
            router,
            importer,
            limiter: Limiter::new(f64::INFINITY),
            task_slots: Arc::new(Mutex::new(HashSet::default())),
            raft_entry_max_size,
        }
    }

    fn acquire_lock(task_slots: &Arc<Mutex<HashSet<PathBuf>>>, meta: &SstMeta) -> Result<bool> {
        let mut slots = task_slots.lock().unwrap();
        let p = sst_meta_to_path(meta)?;
        Ok(slots.insert(p))
    }

    fn release_lock(task_slots: &Arc<Mutex<HashSet<PathBuf>>>, meta: &SstMeta) -> Result<bool> {
        let mut slots = task_slots.lock().unwrap();
        let p = sst_meta_to_path(meta)?;
        Ok(slots.remove(&p))
    }

    async fn async_snapshot(
        router: Router,
        header: RaftRequestHeader,
    ) -> std::result::Result<SnapshotResult<E>, errorpb::Error> {
        let mut req = Request::default();
        req.set_cmd_type(CmdType::Snap);
        let mut cmd = RaftCmdRequest::default();
        cmd.set_header(header);
        cmd.set_requests(vec![req].into());
        let (cb, future) = paired_future_callback();
        if let Err(e) = router.send_command(cmd, Callback::Read(cb), RaftCmdExtraOpts::default()) {
            return Err(e.into());
        }
        let mut res = future.await.map_err(|_| {
            let mut err = errorpb::Error::default();
            let err_str = "too many sst files are ingesting";
            let mut server_is_busy_err = errorpb::ServerIsBusy::default();
            server_is_busy_err.set_reason(err_str.to_string());
            err.set_message(err_str.to_string());
            err.set_server_is_busy(server_is_busy_err);
            err
        })?;
        let mut header = res.response.take_header();
        if header.has_error() {
            return Err(header.take_error());
        }
        Ok(SnapshotResult {
            snapshot: res.snapshot.unwrap(),
            term: header.get_current_term(),
        })
    }

    fn check_write_stall(&self) -> Option<errorpb::Error> {
        if self.importer.get_mode() == SwitchMode::Normal
            && self
                .engine
                .ingest_maybe_slowdown_writes(CF_WRITE)
                .expect("cf")
        {
            let mut errorpb = errorpb::Error::default();
            let err = "too many sst files are ingesting";
            let mut server_is_busy_err = errorpb::ServerIsBusy::default();
            server_is_busy_err.set_reason(err.to_string());
            errorpb.set_message(err.to_string());
            errorpb.set_server_is_busy(server_is_busy_err);
            return Some(errorpb);
        }
        None
    }

    // we need to remove duplicate keys in here, since
    // in https://github.com/tikv/tikv/blob/a401f78bc86f7e6ea6a55ad9f453ae31be835b55/components/resolved_ts/src/cmd.rs#L204
    // will panic if found duplicated entry during Vec<PutRequest>.
    fn build_apply_request<'a, 'b>(
        raft_size: u64,
        reqs: &'a mut HashMap<Vec<u8>, (Request, u64)>,
        cmd_reqs: &'a mut Vec<RaftCmdRequest>,
        is_delete: bool,
        cf: &'b str,
        context: Context,
    ) -> Box<dyn FnMut(Vec<u8>, Vec<u8>) + 'b>
    where
        'a: 'b,
    {
        let mut req_size = 0_u64;

        // use callback to collect kv data.
        if is_delete {
            Box::new(move |k: Vec<u8>, _v: Vec<u8>| {
                let mut req = Request::default();
                let mut del = DeleteRequest::default();

                let (encoded_key, ts) = Key::split_on_ts_for(&k).expect("key without ts");
                del.set_key(k.clone());
                del.set_cf(cf.to_string());
                req.set_cmd_type(CmdType::Delete);
                req.set_delete(del);
                req_size += req.compute_size() as u64;
                if reqs
                    .get(encoded_key)
                    .map(|(_, old_ts)| *old_ts < ts.into_inner())
                    .unwrap_or(true)
                {
                    reqs.insert(encoded_key.to_owned(), (req, ts.into_inner()));
                };
                // When the request size get grow to half of the max request size,
                // build the request and add it to a batch.
                if req_size > raft_size / 2 {
                    req_size = 0;
                    let cmd = make_request(reqs, context.clone());
                    cmd_reqs.push(cmd);
                }
            })
        } else {
            Box::new(move |k: Vec<u8>, v: Vec<u8>| {
                let mut req = Request::default();
                let mut put = PutRequest::default();

                let (encoded_key, ts) = Key::split_on_ts_for(&k).expect("key without ts");
                put.set_key(k.clone());
                put.set_value(v);
                put.set_cf(cf.to_string());
                req.set_cmd_type(CmdType::Put);
                req.set_put(put);
                req_size += req.compute_size() as u64;
                if reqs
                    .get(encoded_key)
                    .map(|(_, old_ts)| *old_ts < ts.into_inner())
                    .unwrap_or(true)
                {
                    reqs.insert(encoded_key.to_owned(), (req, ts.into_inner()));
                };
                if req_size > raft_size / 2 {
                    req_size = 0;
                    let cmd = make_request(reqs, context.clone());
                    cmd_reqs.push(cmd);
                }
            })
        }
    }

    fn ingest_files(
        &self,
        context: Context,
        label: &'static str,
        ssts: Vec<SstMeta>,
    ) -> impl Future<Output = Result<IngestResponse>> {
        let header = make_request_header(context);
        let snapshot_res = Self::async_snapshot(self.router.clone(), header.clone());
        let router = self.router.clone();
        let importer = self.importer.clone();
        async move {
            // check api version
            if !importer.as_ref().check_api_version(&ssts)? {
                return Err(Error::IncompatibleApiVersion);
            }

            let mut resp = IngestResponse::default();
            let res = match snapshot_res.await {
                Ok(snap) => snap,
                Err(e) => {
                    pb_error_inc(label, &e);
                    resp.set_error(e);
                    return Ok(resp);
                }
            };

            fail_point!("import::sst_service::ingest");
            // Make ingest command.
            let mut cmd = RaftCmdRequest::default();
            cmd.set_header(header);
            cmd.mut_header().set_term(res.term);
            for sst in ssts.iter() {
                let mut ingest = Request::default();
                ingest.set_cmd_type(CmdType::IngestSst);
                ingest.mut_ingest_sst().set_sst(sst.clone());
                cmd.mut_requests().push(ingest);
            }

            // Here we shall check whether the file has been ingested before. This operation
            // must execute after geting a snapshot from raftstore to make sure that the
            // current leader has applied to current term.
            for sst in ssts.iter() {
                if !importer.exist(sst) {
                    warn!(
                        "sst [{:?}] not exist. we may retry an operation that has already succeeded",
                        sst
                    );
                    let mut errorpb = errorpb::Error::default();
                    let err = "The file which would be ingested doest not exist.";
                    let stale_err = errorpb::StaleCommand::default();
                    errorpb.set_message(err.to_string());
                    errorpb.set_stale_command(stale_err);
                    resp.set_error(errorpb);
                    return Ok(resp);
                }
            }

            let (cb, future) = paired_future_callback();
            if let Err(e) =
                router.send_command(cmd, Callback::write(cb), RaftCmdExtraOpts::default())
            {
                resp.set_error(e.into());
                return Ok(resp);
            }

            let mut res = future.await.map_err(Error::from)?;
            let mut header = res.response.take_header();
            if header.has_error() {
                pb_error_inc(label, header.get_error());
                resp.set_error(header.take_error());
            }
            Ok(resp)
        }
    }
}

#[macro_export]
macro_rules! impl_write {
    ($fn:ident, $req_ty:ident, $resp_ty:ident, $chunk_ty:ident, $writer_fn:ident) => {
        fn $fn(
            &mut self,
            _ctx: RpcContext<'_>,
            stream: RequestStream<$req_ty>,
            sink: ClientStreamingSink<$resp_ty>,
        ) {
            let import = self.importer.clone();
            let engine = self.engine.clone();
            let (rx, buf_driver) =
                create_stream_with_buffer(stream, self.cfg.stream_channel_window);
            let mut rx = rx.map_err(Error::from);

            let timer = Instant::now_coarse();
            let label = stringify!($fn);
            let handle_task = async move {
                let res = async move {
                    let first_req = rx.try_next().await?;
                    let meta = match first_req {
                        Some(r) => match r.chunk {
                            Some($chunk_ty::Meta(m)) => m,
                            _ => return Err(Error::InvalidChunk),
                        },
                        _ => return Err(Error::InvalidChunk),
                    };

                    let writer = match import.$writer_fn(&engine, meta) {
                        Ok(w) => w,
                        Err(e) => {
                            error!("build writer failed {:?}", e);
                            return Err(Error::InvalidChunk);
                        }
                    };
                    let writer = rx
                        .try_fold(writer, |mut writer, req| async move {
                            let batch = match req.chunk {
                                Some($chunk_ty::Batch(b)) => b,
                                _ => return Err(Error::InvalidChunk),
                            };
                            writer.write(batch)?;
                            Ok(writer)
                        })
                        .await?;

                    let metas = writer.finish()?;
                    import.verify_checksum(&metas)?;
                    let mut resp = $resp_ty::default();
                    resp.set_metas(metas.into());
                    Ok(resp)
                }
                .await;
                crate::send_rpc_response!(res, sink, label, timer);
            };

            self.threads.spawn_ok(buf_driver);
            self.threads.spawn_ok(handle_task);
        }
    };
}

impl<E, Router> ImportSst for ImportSstService<E, Router>
where
    E: KvEngine,
    Router: 'static + RaftStoreRouter<E>,
{
    fn switch_mode(
        &mut self,
        ctx: RpcContext<'_>,
        req: SwitchModeRequest,
        sink: UnarySink<SwitchModeResponse>,
    ) {
        let label = "switch_mode";
        let timer = Instant::now_coarse();

        let res = {
            fn mf(cf: &str, name: &str, v: f64) {
                CONFIG_ROCKSDB_GAUGE.with_label_values(&[cf, name]).set(v);
            }

            match req.get_mode() {
                SwitchMode::Normal => self.importer.enter_normal_mode(self.engine.clone(), mf),
                SwitchMode::Import => self.importer.enter_import_mode(self.engine.clone(), mf),
            }
        };
        match res {
            Ok(_) => info!("switch mode"; "mode" => ?req.get_mode()),
            Err(ref e) => error!(%*e; "switch mode failed"; "mode" => ?req.get_mode(),),
        }

        let task = async move {
            let res = Ok(SwitchModeResponse::default());
            crate::send_rpc_response!(res, sink, label, timer);
        };
        ctx.spawn(task);
    }

    /// Receive SST from client and save the file for later ingesting.
    fn upload(
        &mut self,
        _ctx: RpcContext<'_>,
        stream: RequestStream<UploadRequest>,
        sink: ClientStreamingSink<UploadResponse>,
    ) {
        let label = "upload";
        let timer = Instant::now_coarse();
        let import = self.importer.clone();
        let (rx, buf_driver) = create_stream_with_buffer(stream, self.cfg.stream_channel_window);
        let mut map_rx = rx.map_err(Error::from);

        let handle_task = async move {
            // So stream will not be dropped until response is sent.
            let rx = &mut map_rx;
            let res = async move {
                let first_chunk = rx.try_next().await?;
                let meta = match first_chunk {
                    Some(ref chunk) if chunk.has_meta() => chunk.get_meta(),
                    _ => return Err(Error::InvalidChunk),
                };
                let file = import.create(meta)?;
                let mut file = rx
                    .try_fold(file, |mut file, chunk| async move {
                        let start = Instant::now_coarse();
                        let data = chunk.get_data();
                        if data.is_empty() {
                            return Err(Error::InvalidChunk);
                        }
                        file.append(data)?;
                        IMPORT_UPLOAD_CHUNK_BYTES.observe(data.len() as f64);
                        IMPORT_UPLOAD_CHUNK_DURATION.observe(start.saturating_elapsed_secs());
                        Ok(file)
                    })
                    .await?;
                file.finish().map(|_| UploadResponse::default())
            }
            .await;
            crate::send_rpc_response!(res, sink, label, timer);
        };

        self.threads.spawn_ok(buf_driver);
        self.threads.spawn_ok(handle_task);
    }

    // clear_files the KV files after apply finished.
    // it will remove the direcotry in import path.
    fn clear_files(
        &mut self,
        _ctx: RpcContext<'_>,
        req: ClearRequest,
        sink: UnarySink<ClearResponse>,
    ) {
        let label = "clear_files";
        let timer = Instant::now_coarse();
        let importer = Arc::clone(&self.importer);
        let start = Instant::now();
        let mut resp = ClearResponse::default();

        let handle_task = async move {
            // Records how long the apply task waits to be scheduled.
            sst_importer::metrics::IMPORTER_APPLY_DURATION
                .with_label_values(&["queue"])
                .observe(start.saturating_elapsed().as_secs_f64());

            if let Err(e) = importer.remove_dir(req.get_prefix()) {
                let mut import_err = kvproto::import_sstpb::Error::default();
                import_err.set_message(format!("failed to remove directory: {}", e));
                resp.set_error(import_err);
            }
            sst_importer::metrics::IMPORTER_APPLY_DURATION
                .with_label_values(&[label])
                .observe(start.saturating_elapsed().as_secs_f64());

            let resp = Ok(resp);
            crate::send_rpc_response!(resp, sink, label, timer);
        };
        self.threads.spawn_ok(handle_task);
    }

    // Downloads KV file and performs key-rewrite then apply kv into this tikv store.
    fn apply(
        &mut self,
        _ctx: RpcContext<'_>,
        mut req: ApplyRequest,
        sink: UnarySink<ApplyResponse>,
    ) {
        let label = "apply";
        let timer = Instant::now_coarse();
        let importer = Arc::clone(&self.importer);
        let router = self.router.clone();
        let limiter = self.limiter.clone();
        let start = Instant::now();
        let raft_size = self.raft_entry_max_size;

        let handle_task = async move {
            // Records how long the apply task waits to be scheduled.
            sst_importer::metrics::IMPORTER_APPLY_DURATION
                .with_label_values(&["queue"])
                .observe(start.saturating_elapsed().as_secs_f64());

            let mut futs = vec![];
            let mut apply_resp = ApplyResponse::default();
            let context = req.take_context();
            let meta = req.get_meta();

            let result = (|| -> Result<()> {
                let temp_file =
                    importer.do_download_kv_file(meta, req.get_storage_backend(), &limiter)?;
                let mut reqs = HashMap::<Vec<u8>, (Request, u64)>::default();
                let mut cmd_reqs = vec![];
                let mut build_req_fn = Self::build_apply_request(
                    raft_size.0,
                    &mut reqs,
                    cmd_reqs.as_mut(),
                    meta.get_is_delete(),
                    meta.get_cf(),
                    context.clone(),
                );
                let range = importer.do_apply_kv_file(
                    meta.get_start_key(),
                    meta.get_end_key(),
                    meta.get_restore_ts(),
                    temp_file,
                    req.get_rewrite_rule(),
                    &mut build_req_fn,
                )?;
                drop(build_req_fn);
                if !reqs.is_empty() {
                    let cmd = make_request(&mut reqs, context);
                    cmd_reqs.push(cmd);
                }
                for cmd in cmd_reqs {
                    let (cb, future) = paired_future_callback();
                    match router.send_command(cmd, Callback::write(cb), RaftCmdExtraOpts::default())
                    {
                        Ok(_) => futs.push(future),
                        Err(e) => {
                            let mut import_err = kvproto::import_sstpb::Error::default();
                            import_err.set_message(format!("failed to send raft command: {}", e));
                            apply_resp.set_error(import_err);
                        }
                    }
                }
                if let Some(r) = range {
                    apply_resp.set_range(r);
                }
                Ok(())
            })();
            if let Err(e) = result {
                apply_resp.set_error(e.into());
            }

            let resp = Ok(join_all(futs).await.iter().fold(apply_resp, |mut resp, x| {
                match x {
                    Err(e) => {
                        let mut import_err = kvproto::import_sstpb::Error::default();
                        import_err.set_message(format!("failed to complete raft command: {}", e));
                        resp.set_error(import_err);
                    }
                    Ok(r) => {
                        if r.response.get_header().has_error() {
                            let mut import_err = kvproto::import_sstpb::Error::default();
                            let err = r.response.get_header().get_error();
                            import_err
                                .set_message("failed to complete raft command".to_string());
                            // FIXME: if there are many errors, we may lose some of them here.
                            import_err
                                .set_store_error(err.clone());
                            warn!("failed to apply the file to the store"; "error" => ?err, "file" => %meta.get_name());
                            resp.set_error(import_err);
                        }
                    }
                }
                resp
            }));
            // Records how long the apply task waits to be scheduled.
            sst_importer::metrics::IMPORTER_APPLY_DURATION
                .with_label_values(&["finish"])
                .observe(start.saturating_elapsed().as_secs_f64());
            debug!("finished apply kv file with {:?}", resp);
            crate::send_rpc_response!(resp, sink, label, timer);
        };
        self.threads.spawn_ok(handle_task);
    }

    /// Downloads the file and performs key-rewrite for later ingesting.
    fn download(
        &mut self,
        _ctx: RpcContext<'_>,
        req: DownloadRequest,
        sink: UnarySink<DownloadResponse>,
    ) {
        let label = "download";
        let timer = Instant::now_coarse();
        let importer = Arc::clone(&self.importer);
        let limiter = self.limiter.clone();
        let engine = self.engine.clone();
        let start = Instant::now();

        let handle_task = async move {
            // Records how long the download task waits to be scheduled.
            sst_importer::metrics::IMPORTER_DOWNLOAD_DURATION
                .with_label_values(&["queue"])
                .observe(start.saturating_elapsed().as_secs_f64());

            // FIXME: download() should be an async fn, to allow BR to cancel
            // a download task.
            // Unfortunately, this currently can't happen because the S3Storage
            // is not Send + Sync. See the documentation of S3Storage for reason.
            let cipher = req
                .cipher_info
                .to_owned()
                .into_option()
                .filter(|c| c.cipher_type != EncryptionMethod::Plaintext);

            let res = importer.download::<E>(
                req.get_sst(),
                req.get_storage_backend(),
                req.get_name(),
                req.get_rewrite_rule(),
                cipher,
                limiter,
                engine,
            );
            let mut resp = DownloadResponse::default();
            match res {
                Ok(range) => match range {
                    Some(r) => resp.set_range(r),
                    None => resp.set_is_empty(true),
                },
                Err(e) => resp.set_error(e.into()),
            }
            let resp = Ok(resp);
            crate::send_rpc_response!(resp, sink, label, timer);
        };

        self.threads.spawn_ok(handle_task);
    }

    /// Ingest the file by sending a raft command to raftstore.
    ///
    /// If the ingestion fails because the region is not found or the epoch does
    /// not match, the remaining files will eventually be cleaned up by
    /// CleanupSSTWorker.
    fn ingest(
        &mut self,
        ctx: RpcContext<'_>,
        mut req: IngestRequest,
        sink: UnarySink<IngestResponse>,
    ) {
        let label = "ingest";
        let timer = Instant::now_coarse();

        let mut resp = IngestResponse::default();
        if let Some(errorpb) = self.check_write_stall() {
            resp.set_error(errorpb);
            ctx.spawn(
                sink.success(resp)
                    .unwrap_or_else(|e| warn!("send rpc failed"; "err" => %e)),
            );
            return;
        }

        let mut errorpb = errorpb::Error::default();
        if !Self::acquire_lock(&self.task_slots, req.get_sst()).unwrap_or(false) {
            errorpb.set_message(Error::FileConflict.to_string());
            resp.set_error(errorpb);
            ctx.spawn(
                sink.success(resp)
                    .unwrap_or_else(|e| warn!("send rpc failed"; "err" => %e)),
            );
            return;
        }

        let task_slots = self.task_slots.clone();
        let meta = req.take_sst();
        let f = self.ingest_files(req.take_context(), label, vec![meta.clone()]);
        let handle_task = async move {
            let res = f.await;
            Self::release_lock(&task_slots, &meta).unwrap();
            crate::send_rpc_response!(res, sink, label, timer);
        };
        self.threads.spawn_ok(handle_task);
    }

    /// Ingest multiple files by sending a raft command to raftstore.
    ///
    fn multi_ingest(
        &mut self,
        ctx: RpcContext<'_>,
        mut req: MultiIngestRequest,
        sink: UnarySink<IngestResponse>,
    ) {
        let label = "multi-ingest";
        let timer = Instant::now_coarse();

        let mut resp = IngestResponse::default();
        if let Some(errorpb) = self.check_write_stall() {
            resp.set_error(errorpb);
            ctx.spawn(
                sink.success(resp)
                    .unwrap_or_else(|e| warn!("send rpc failed"; "err" => %e)),
            );
            return;
        }

        let mut errorpb = errorpb::Error::default();
        let mut metas = vec![];
        for sst in req.get_ssts() {
            if Self::acquire_lock(&self.task_slots, sst).unwrap_or(false) {
                metas.push(sst.clone());
            }
        }
        if metas.len() < req.get_ssts().len() {
            for m in metas {
                Self::release_lock(&self.task_slots, &m).unwrap();
            }
            errorpb.set_message(Error::FileConflict.to_string());
            resp.set_error(errorpb);
            ctx.spawn(
                sink.success(resp)
                    .unwrap_or_else(|e| warn!("send rpc failed"; "err" => %e)),
            );
            return;
        }
        let task_slots = self.task_slots.clone();
        let f = self.ingest_files(req.take_context(), label, req.take_ssts().into());
        let handle_task = async move {
            let res = f.await;
            for m in metas {
                Self::release_lock(&task_slots, &m).unwrap();
            }
            crate::send_rpc_response!(res, sink, label, timer);
        };
        self.threads.spawn_ok(handle_task);
    }

    fn compact(
        &mut self,
        _ctx: RpcContext<'_>,
        req: CompactRequest,
        sink: UnarySink<CompactResponse>,
    ) {
        let label = "compact";
        let timer = Instant::now_coarse();
        let engine = self.engine.clone();

        let handle_task = async move {
            let (start, end) = if !req.has_range() {
                (None, None)
            } else {
                (
                    Some(req.get_range().get_start()),
                    Some(req.get_range().get_end()),
                )
            };
            let output_level = if req.get_output_level() == -1 {
                None
            } else {
                Some(req.get_output_level())
            };

            let res = engine.compact_files_in_range(start, end, output_level);
            match res {
                Ok(_) => info!(
                    "compact files in range";
                    "start" => start.map(log_wrappers::Value::key),
                    "end" => end.map(log_wrappers::Value::key),
                    "output_level" => ?output_level, "takes" => ?timer.saturating_elapsed()
                ),
                Err(ref e) => error!(%*e;
                    "compact files in range failed";
                    "start" => start.map(log_wrappers::Value::key),
                    "end" => end.map(log_wrappers::Value::key),
                    "output_level" => ?output_level,
                ),
            }
            let res = res
                .map_err(|e| Error::Engine(box_err!(e)))
                .map(|_| CompactResponse::default());
            crate::send_rpc_response!(res, sink, label, timer);
        };

        self.threads.spawn_ok(handle_task);
    }

    fn set_download_speed_limit(
        &mut self,
        ctx: RpcContext<'_>,
        req: SetDownloadSpeedLimitRequest,
        sink: UnarySink<SetDownloadSpeedLimitResponse>,
    ) {
        let label = "set_download_speed_limit";
        let timer = Instant::now_coarse();

        let speed_limit = req.get_speed_limit();
        self.limiter.set_speed_limit(if speed_limit > 0 {
            speed_limit as f64
        } else {
            f64::INFINITY
        });

        let ctx_task = async move {
            let res = Ok(SetDownloadSpeedLimitResponse::default());
            crate::send_rpc_response!(res, sink, label, timer);
        };

        ctx.spawn(ctx_task);
    }

    fn duplicate_detect(
        &mut self,
        _ctx: RpcContext<'_>,
        mut request: DuplicateDetectRequest,
        mut sink: ServerStreamingSink<DuplicateDetectResponse>,
    ) {
        let label = "duplicate_detect";
        let timer = Instant::now_coarse();
        let context = request.take_context();
        let router = self.router.clone();
        let start_key = request.take_start_key();
        let min_commit_ts = request.get_min_commit_ts();
        let end_key = if request.get_end_key().is_empty() {
            None
        } else {
            Some(request.take_end_key())
        };
        let key_only = request.get_key_only();
        let snap_res = Self::async_snapshot(router, make_request_header(context));
        let handle_task = async move {
            let res = snap_res.await;
            let snapshot = match res {
                Ok(snap) => snap.snapshot,
                Err(e) => {
                    let mut resp = DuplicateDetectResponse::default();
                    pb_error_inc(label, &e);
                    resp.set_region_error(e);
                    match sink
                        .send((resp, WriteFlags::default().buffer_hint(true)))
                        .await
                    {
                        Ok(_) => {
                            IMPORT_RPC_DURATION
                                .with_label_values(&[label, "ok"])
                                .observe(timer.saturating_elapsed_secs());
                        }
                        Err(e) => {
                            warn!(
                                "connection send message fail";
                                "err" => %e
                            );
                        }
                    }
                    let _ = sink.close().await;
                    return;
                }
            };
            let detector =
                DuplicateDetector::new(snapshot, start_key, end_key, min_commit_ts, key_only)
                    .unwrap();
            for resp in detector {
                if let Err(e) = sink
                    .send((resp, WriteFlags::default().buffer_hint(true)))
                    .await
                {
                    warn!(
                        "connection send message fail";
                        "err" => %e
                    );
                    break;
                }
            }
            let _ = sink.close().await;
        };
        self.threads.spawn_ok(handle_task);
    }

    impl_write!(write, WriteRequest, WriteResponse, Chunk, new_txn_writer);

    impl_write!(
        raw_write,
        RawWriteRequest,
        RawWriteResponse,
        RawChunk,
        new_raw_writer
    );
}

// add error statistics from pb error response
fn pb_error_inc(type_: &str, e: &errorpb::Error) {
    let label = if e.has_not_leader() {
        "not_leader"
    } else if e.has_store_not_match() {
        "store_not_match"
    } else if e.has_region_not_found() {
        "region_not_found"
    } else if e.has_key_not_in_region() {
        "key_not_in_range"
    } else if e.has_epoch_not_match() {
        "epoch_not_match"
    } else if e.has_server_is_busy() {
        "server_is_busy"
    } else if e.has_stale_command() {
        "stale_command"
    } else if e.has_raft_entry_too_large() {
        "raft_entry_too_large"
    } else {
        "unknown"
    };

    IMPORTER_ERROR_VEC.with_label_values(&[type_, label]).inc();
}

fn make_request_header(mut context: Context) -> RaftRequestHeader {
    let region_id = context.get_region_id();
    let mut header = RaftRequestHeader::default();
    header.set_peer(context.take_peer());
    header.set_region_id(region_id);
    header.set_region_epoch(context.take_region_epoch());
    header
}

fn make_request(reqs: &mut HashMap<Vec<u8>, (Request, u64)>, context: Context) -> RaftCmdRequest {
    let mut cmd = RaftCmdRequest::default();
    let mut header = make_request_header(context);
    // Set the UUID of header to prevent raftstore batching our requests.
    // The current `resolved_ts` observer assumes that each batch of request doesn't has
    // two writes to the same key. (Even with 2 different TS). That was true for normal cases
    // because the latches reject concurrency write to keys. However we have bypassed the latch layer :(
    header.set_uuid(uuid::Uuid::new_v4().as_bytes().to_vec());
    cmd.set_header(header);
    cmd.set_requests(
        std::mem::take(reqs)
            .into_values()
            .map(|(req, _)| req)
            .collect::<Vec<Request>>()
            .into(),
    );
    cmd
}<|MERGE_RESOLUTION|>--- conflicted
+++ resolved
@@ -1,51 +1,18 @@
 // Copyright 2018 TiKV Project Authors. Licensed under Apache-2.0.
 
-<<<<<<< HEAD
-use std::collections::HashMap;
-use std::future::Future;
-use std::path::PathBuf;
-use std::sync::{Arc, Mutex};
-=======
 use std::{
+    collections::HashMap,
     future::Future,
     path::PathBuf,
     sync::{Arc, Mutex},
 };
->>>>>>> aaf47d0c
 
 use collections::HashSet;
 use engine_traits::{KvEngine, CF_WRITE};
 use file_system::{set_io_type, IOType};
-<<<<<<< HEAD
-use futures::executor::{ThreadPool, ThreadPoolBuilder};
-use futures::future::join_all;
-use futures::sink::SinkExt;
-use futures::stream::TryStreamExt;
-use futures::TryFutureExt;
-use grpcio::{
-    ClientStreamingSink, RequestStream, RpcContext, ServerStreamingSink, UnarySink, WriteFlags,
-};
-use kvproto::encryptionpb::EncryptionMethod;
-use kvproto::{errorpb, kvrpcpb::Context};
-
-use kvproto::import_sstpb::RawWriteRequest_oneof_chunk as RawChunk;
-use kvproto::import_sstpb::WriteRequest_oneof_chunk as Chunk;
-use kvproto::import_sstpb::*;
-
-use kvproto::raft_cmdpb::*;
-use protobuf::Message;
-
-use crate::server::CONFIG_ROCKSDB_GAUGE;
-use raftstore::router::RaftStoreRouter;
-use raftstore::store::{Callback, RaftCmdExtraOpts, RegionSnapshot};
-use tikv_util::config::ReadableSize;
-use tikv_util::future::create_stream_with_buffer;
-use tikv_util::future::paired_future_callback;
-use tikv_util::time::{Instant, Limiter};
-use txn_types::Key;
-=======
 use futures::{
     executor::{ThreadPool, ThreadPoolBuilder},
+    future::join_all,
     sink::SinkExt,
     stream::TryStreamExt,
     TryFutureExt,
@@ -60,16 +27,18 @@
     kvrpcpb::Context,
     raft_cmdpb::*,
 };
+use protobuf::Message;
 use raftstore::{
     router::RaftStoreRouter,
     store::{Callback, RaftCmdExtraOpts, RegionSnapshot},
 };
 use sst_importer::{error_inc, metrics::*, sst_meta_to_path, Config, Error, Result, SstImporter};
 use tikv_util::{
+    config::ReadableSize,
     future::{create_stream_with_buffer, paired_future_callback},
     time::{Instant, Limiter},
 };
->>>>>>> aaf47d0c
+use txn_types::Key;
 
 use super::make_rpc_error;
 use crate::{import::duplicate_detect::DuplicateDetector, server::CONFIG_ROCKSDB_GAUGE};
