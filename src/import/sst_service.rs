// Copyright 2018 TiKV Project Authors. Licensed under Apache-2.0.

use std::path::PathBuf;
use std::sync::{Arc, Mutex};

use engine::rocks::util::compact_files_in_range;
use engine::rocks::DB;
use engine_rocks::util::ingest_maybe_slowdown_writes;
use engine_traits::CF_DEFAULT;
use futures::Future;
use futures03::compat::{Compat, Future01CompatExt, Stream01CompatExt};
use futures03::executor::{ThreadPool, ThreadPoolBuilder};
use futures03::future::FutureExt;
use futures03::TryStreamExt;
use std::collections::HashSet;

use grpcio::{ClientStreamingSink, RequestStream, RpcContext, UnarySink};
use kvproto::errorpb;

#[cfg(feature = "prost-codec")]
use kvproto::import_sstpb::write_request::*;
#[cfg(feature = "protobuf-codec")]
use kvproto::import_sstpb::WriteRequest_oneof_chunk as Chunk;
use kvproto::import_sstpb::*;

use kvproto::raft_cmdpb::*;

use crate::server::CONFIG_ROCKSDB_GAUGE;
use engine_rocks::RocksEngine;
use raftstore::router::RaftStoreRouter;
use raftstore::store::Callback;
use security::{check_common_name, SecurityManager};

use sst_importer::send_rpc_response;
use tikv_util::future::create_stream_with_buffer;
use tikv_util::future::paired_std_future_callback;
use tikv_util::time::{Instant, Limiter};

use sst_importer::metrics::*;
use sst_importer::service::*;
use sst_importer::{error_inc, sst_meta_to_path, Config, Error, Result, SSTImporter};

/// ImportSSTService provides tikv-server with the ability to ingest SST files.
///
/// It saves the SST sent from client to a file and then sends a command to
/// raftstore to trigger the ingest process.
#[derive(Clone)]
pub struct ImportSSTService<Router> {
    cfg: Config,
    router: Router,
    engine: Arc<DB>,
    threads: ThreadPool,
    importer: Arc<SSTImporter>,
    limiter: Limiter,
    security_mgr: Arc<SecurityManager>,
    task_slots: Arc<Mutex<HashSet<PathBuf>>>,
}

impl<Router> ImportSSTService<Router>
where
    Router: 'static + RaftStoreRouter,
{
    pub fn new(
        cfg: Config,
        router: Router,
        engine: Arc<DB>,
        importer: Arc<SSTImporter>,
        security_mgr: Arc<SecurityManager>,
    ) -> ImportSSTService<Router> {
        let props = tikv_util::thread_group::current_properties();
        let threads = ThreadPoolBuilder::new()
            .pool_size(cfg.num_threads)
            .name_prefix("sst-importer")
            .after_start(move |_| {
                tikv_util::thread_group::set_properties(props.clone());
            })
            .create()
            .unwrap();
        ImportSSTService {
            cfg,
            engine,
            threads,
            router,
            importer,
            security_mgr,
            limiter: Limiter::new(std::f64::INFINITY),
            task_slots: Arc::new(Mutex::new(HashSet::default())),
        }
    }

    fn acquire_lock(task_slots: &Arc<Mutex<HashSet<PathBuf>>>, meta: &SstMeta) -> Result<bool> {
        let mut slots = task_slots.lock().unwrap();
        let p = sst_meta_to_path(meta)?;
        Ok(slots.insert(p))
    }
    fn release_lock(task_slots: &Arc<Mutex<HashSet<PathBuf>>>, meta: &SstMeta) -> Result<bool> {
        let mut slots = task_slots.lock().unwrap();
        let p = sst_meta_to_path(meta)?;
        Ok(slots.remove(&p))
    }
}

impl<Router> ImportSst for ImportSSTService<Router>
where
    Router: 'static + RaftStoreRouter,
{
    fn switch_mode(
        &mut self,
        ctx: RpcContext<'_>,
        req: SwitchModeRequest,
        sink: UnarySink<SwitchModeResponse>,
    ) {
        if !check_common_name(self.security_mgr.cert_allowed_cn(), &ctx) {
            return;
        }
        let label = "switch_mode";
        let timer = Instant::now_coarse();

        let res = {
            fn mf(cf: &str, name: &str, v: f64) {
                CONFIG_ROCKSDB_GAUGE.with_label_values(&[cf, name]).set(v);
            }

            match req.get_mode() {
                SwitchMode::Normal => self
                    .importer
                    .enter_normal_mode(RocksEngine::from_ref(&self.engine), mf),
                SwitchMode::Import => self
                    .importer
                    .enter_import_mode(RocksEngine::from_ref(&self.engine), mf),
            }
        };
        match res {
            Ok(_) => info!("switch mode"; "mode" => ?req.get_mode()),
            Err(ref e) => error!(%e; "switch mode failed"; "mode" => ?req.get_mode(),),
        }

        let task = async move {
            let res = Ok(SwitchModeResponse::default());
            send_rpc_response!(res, sink, label, timer);
        };
        ctx.spawn(Compat::new(task.unit_error().boxed()));
    }

    /// Receive SST from client and save the file for later ingesting.
    fn upload(
        &mut self,
        ctx: RpcContext<'_>,
        stream: RequestStream<UploadRequest>,
        sink: ClientStreamingSink<UploadResponse>,
    ) {
        if !check_common_name(self.security_mgr.cert_allowed_cn(), &ctx) {
            return;
        }
        let label = "upload";
        let timer = Instant::now_coarse();
        let import = self.importer.clone();
        let (rx, buf_driver) =
            create_stream_with_buffer(stream.compat(), self.cfg.stream_channel_window);
        let mut rx = rx.map_err(Error::from);

        let handle_task = async move {
            let res = async move {
                let first_chunk = rx.try_next().await?;
                let meta = match first_chunk {
                    Some(ref chunk) if chunk.has_meta() => chunk.get_meta(),
                    _ => return Err(Error::InvalidChunk),
                };
                let file = import.create(meta)?;
                let mut file = rx
                    .try_fold(file, |mut file, chunk| async move {
                        let start = Instant::now_coarse();
                        let data = chunk.get_data();
                        if data.is_empty() {
                            return Err(Error::InvalidChunk);
                        }
                        file.append(data)?;
                        IMPORT_UPLOAD_CHUNK_BYTES.observe(data.len() as f64);
                        IMPORT_UPLOAD_CHUNK_DURATION.observe(start.saturating_elapsed_secs());
                        Ok(file)
                    })
                    .await?;
                file.finish().map(|_| UploadResponse::default())
            }
            .await;
            send_rpc_response!(res, sink, label, timer);
        };

        self.threads.spawn_ok(buf_driver);
        self.threads.spawn_ok(handle_task);
    }

    /// Downloads the file and performs key-rewrite for later ingesting.
    fn download(
        &mut self,
        ctx: RpcContext<'_>,
        req: DownloadRequest,
        sink: UnarySink<DownloadResponse>,
    ) {
        if !check_common_name(self.security_mgr.cert_allowed_cn(), &ctx) {
            return;
        }
        let label = "download";
        let timer = Instant::now_coarse();
        let importer = Arc::clone(&self.importer);
        let limiter = self.limiter.clone();
        let engine = Arc::clone(&self.engine);
        let start = Instant::now();

        let handle_task = async move {
            // Records how long the download task waits to be scheduled.
            sst_importer::metrics::IMPORTER_DOWNLOAD_DURATION
                .with_label_values(&["queue"])
                .observe(start.saturating_elapsed().as_secs_f64());
<<<<<<< HEAD
            // SST writer must not be opened in gRPC threads, because it may be
            // blocked for a long time due to IO, especially, when encryption at rest
            // is enabled, and it leads to gRPC keepalive timeout.
            let cf_name = req.get_sst().get_cf_name();
            let sst_writer = <RocksEngine as SstExt>::SstWriterBuilder::new()
                .set_db(RocksEngine::from_ref(&engine))
                .set_cf(name_to_cf(cf_name).unwrap())
                .set_compression_type(importer.get_compression_type(cf_name))
                .build(importer.get_path(req.get_sst()).to_str().unwrap())
                .unwrap();
=======
>>>>>>> 8a842a6a

            // FIXME: download() should be an async fn, to allow BR to cancel
            // a download task.
            // Unfortunately, this currently can't happen because the S3Storage
            // is not Send + Sync. See the documentation of S3Storage for reason.
            let res = importer.download::<RocksEngine>(
                req.get_sst(),
                req.get_storage_backend(),
                req.get_name(),
                req.get_rewrite_rule(),
                limiter,
                RocksEngine::from_db(engine),
            );
            let mut resp = DownloadResponse::default();
            match res {
                Ok(range) => match range {
                    Some(r) => resp.set_range(r),
                    None => resp.set_is_empty(true),
                },
                Err(e) => resp.set_error(e.into()),
            }
            let resp = Ok(resp);
            send_rpc_response!(resp, sink, label, timer);
        };

        self.threads.spawn_ok(handle_task);
    }

    /// Ingest the file by sending a raft command to raftstore.
    ///
    /// If the ingestion fails because the region is not found or the epoch does
    /// not match, the remaining files will eventually be cleaned up by
    /// CleanupSSTWorker.
    fn ingest(
        &mut self,
        ctx: RpcContext<'_>,
        mut req: IngestRequest,
        sink: UnarySink<IngestResponse>,
    ) {
        if !check_common_name(self.security_mgr.cert_allowed_cn(), &ctx) {
            return;
        }
        let label = "ingest";
        let timer = Instant::now_coarse();
        let mut resp = IngestResponse::default();
        let mut errorpb = errorpb::Error::default();
        if self.importer.get_mode() == SwitchMode::Normal
            && ingest_maybe_slowdown_writes(&self.engine, CF_DEFAULT)
        {
            let err = "too many sst files are ingesting";
            let mut server_is_busy_err = errorpb::ServerIsBusy::default();
            server_is_busy_err.set_reason(err.to_string());
            errorpb.set_message(err.to_string());
            errorpb.set_server_is_busy(server_is_busy_err);
            resp.set_error(errorpb);
            ctx.spawn(sink.success(resp).map_err(|e| {
                warn!("send rpc failed"; "err" => %e);
            }));
            return;
        }

        if !Self::acquire_lock(&self.task_slots, req.get_sst()).unwrap_or(false) {
            errorpb.set_message(Error::FileConflict.to_string());
            resp.set_error(errorpb);
            ctx.spawn(
                sink.success(resp)
                    .map_err(|e| warn!("send rpc failed"; "err" => %e)),
            );
            return;
        }

        let meta = req.take_sst();
        let mut header = RaftRequestHeader::default();
        let mut context = req.take_context();
        let region_id = context.get_region_id();
        header.set_peer(context.take_peer());
        header.set_region_id(region_id);
        header.set_region_epoch(context.take_region_epoch());
        let mut req = Request::default();
        req.set_cmd_type(CmdType::Snap);
        let mut cmd = RaftCmdRequest::default();
        cmd.set_header(header.clone());
        cmd.set_requests(vec![req].into());
        let (cb, future) = paired_std_future_callback();

        let router = self.router.clone();
        let task_slots = self.task_slots.clone();
        let importer = self.importer.clone();

        let handle_task = async move {
            let m = meta.clone();
            let res = async move {
                let mut resp = IngestResponse::default();
                if let Err(e) = router.send_command(cmd, Callback::Read(cb)) {
                    resp.set_error(e.into());
                    return Ok(resp);
                }

                // Make ingest command.
                let mut ingest = Request::default();
                ingest.set_cmd_type(CmdType::IngestSst);
                ingest.mut_ingest_sst().set_sst(m.clone());

                let mut cmd = RaftCmdRequest::default();
                cmd.set_header(header);
                cmd.mut_requests().push(ingest);

                let mut res = future.await.map_err(Error::from)?;
                fail_point!("import::sst_service::ingest");
                let mut header = res.response.take_header();
                if header.has_error() {
                    pb_error_inc(label, header.get_error());
                    resp.set_error(header.take_error());
                    return Ok(resp);
                }
                cmd.mut_header().set_term(header.get_current_term());
                // Here we shall check whether the file has been ingested before. This operation
                // must execute after geting a snapshot from raftstore to make sure that the
                // current leader has applied to current term.
                if !importer.exist(&m) {
                    return Ok(resp);
                }

                let (cb, future) = paired_std_future_callback();
                if let Err(e) = router.send_command(cmd, Callback::write(cb)) {
                    resp.set_error(e.into());
                    return Ok(resp);
                }

                let mut res = future.await.map_err(Error::from)?;
                let mut header = res.response.take_header();
                if header.has_error() {
                    pb_error_inc(label, header.get_error());
                    resp.set_error(header.take_error());
                }
                Ok(resp)
            };
            let res = res.await;
            Self::release_lock(&task_slots, &meta).unwrap();
            send_rpc_response!(res, sink, label, timer);
        };
        self.threads.spawn_ok(handle_task);
    }

    fn compact(
        &mut self,
        ctx: RpcContext<'_>,
        req: CompactRequest,
        sink: UnarySink<CompactResponse>,
    ) {
        if !check_common_name(self.security_mgr.cert_allowed_cn(), &ctx) {
            return;
        }
        let label = "compact";
        let timer = Instant::now_coarse();
        let engine = Arc::clone(&self.engine);

        let handle_task = async move {
            let (start, end) = if !req.has_range() {
                (None, None)
            } else {
                (
                    Some(req.get_range().get_start()),
                    Some(req.get_range().get_end()),
                )
            };
            let output_level = if req.get_output_level() == -1 {
                None
            } else {
                Some(req.get_output_level())
            };

            let res = compact_files_in_range(&engine, start, end, output_level);
            match res {
                Ok(_) => info!(
                    "compact files in range";
                    "start" => start.map(log_wrappers::Value::key),
                    "end" => end.map(log_wrappers::Value::key),
                    "output_level" => ?output_level, "takes" => ?timer.saturating_elapsed()
                ),
                Err(ref e) => error!(
                    "compact files in range failed";
                    "start" => start.map(log_wrappers::Value::key),
                    "end" => end.map(log_wrappers::Value::key),
                    "output_level" => ?output_level, "err" => %e
                ),
            }
            let res = res
                .map_err(|e| Error::Engine(box_err!(e)))
                .map(|_| CompactResponse::default());
            send_rpc_response!(res, sink, label, timer);
        };

        self.threads.spawn_ok(handle_task);
    }

    fn set_download_speed_limit(
        &mut self,
        ctx: RpcContext<'_>,
        req: SetDownloadSpeedLimitRequest,
        sink: UnarySink<SetDownloadSpeedLimitResponse>,
    ) {
        if !check_common_name(self.security_mgr.cert_allowed_cn(), &ctx) {
            return;
        }
        let label = "set_download_speed_limit";
        let timer = Instant::now_coarse();

        let speed_limit = req.get_speed_limit();
        self.limiter.set_speed_limit(if speed_limit > 0 {
            speed_limit as f64
        } else {
            std::f64::INFINITY
        });

        let ctx_task = async move {
            let res = Ok(SetDownloadSpeedLimitResponse::default());
            send_rpc_response!(res, sink, label, timer);
        };

        ctx.spawn(Compat::new(ctx_task.unit_error().boxed()));
    }

    fn write(
        &mut self,
        ctx: RpcContext<'_>,
        stream: RequestStream<WriteRequest>,
        sink: ClientStreamingSink<WriteResponse>,
    ) {
        if !check_common_name(self.security_mgr.cert_allowed_cn(), &ctx) {
            return;
        }
        let label = "write";
        let timer = Instant::now_coarse();
        let import = self.importer.clone();
        let engine = self.engine.clone();
        let (rx, buf_driver) =
            create_stream_with_buffer(stream.compat(), self.cfg.stream_channel_window);
        let mut rx = rx.map_err(Error::from);

        let handle_task = async move {
            let res = async move {
                let first_req = rx.try_next().await?;
                let meta = match first_req {
                    Some(r) => match r.chunk {
                        Some(Chunk::Meta(m)) => m,
                        _ => return Err(Error::InvalidChunk),
                    },
                    _ => return Err(Error::InvalidChunk),
                };

                let writer = match import.new_writer(RocksEngine::from_ref(&engine), meta) {
                    Ok(w) => w,
                    Err(e) => {
                        error!("build writer failed {:?}", e);
                        return Err(Error::InvalidChunk);
                    }
                };
                let writer = rx
                    .try_fold(writer, |mut writer, req| async move {
                        let start = Instant::now_coarse();
                        let batch = match req.chunk {
                            Some(Chunk::Batch(b)) => b,
                            _ => return Err(Error::InvalidChunk),
                        };
                        writer.write(batch)?;
                        IMPORT_WRITE_CHUNK_DURATION.observe(start.saturating_elapsed_secs());
                        Ok(writer)
                    })
                    .await?;

                writer.finish().map(|metas| {
                    let mut resp = WriteResponse::default();
                    resp.set_metas(metas.into());
                    resp
                })
            }
            .await;
            send_rpc_response!(res, sink, label, timer);
        };

        self.threads.spawn_ok(buf_driver);
        self.threads.spawn_ok(handle_task);
    }
}

// add error statistics from pb error response
fn pb_error_inc(type_: &str, e: &errorpb::Error) {
    let label = if e.has_not_leader() {
        "not_leader"
    } else if e.has_store_not_match() {
        "store_not_match"
    } else if e.has_region_not_found() {
        "region_not_found"
    } else if e.has_key_not_in_region() {
        "key_not_in_range"
    } else if e.has_epoch_not_match() {
        "epoch_not_match"
    } else if e.has_server_is_busy() {
        "server_is_busy"
    } else if e.has_stale_command() {
        "stale_command"
    } else if e.has_raft_entry_too_large() {
        "raft_entry_too_large"
    } else {
        "unknown"
    };

    IMPORTER_ERROR_VEC.with_label_values(&[type_, label]).inc();
}<|MERGE_RESOLUTION|>--- conflicted
+++ resolved
@@ -212,19 +212,6 @@
             sst_importer::metrics::IMPORTER_DOWNLOAD_DURATION
                 .with_label_values(&["queue"])
                 .observe(start.saturating_elapsed().as_secs_f64());
-<<<<<<< HEAD
-            // SST writer must not be opened in gRPC threads, because it may be
-            // blocked for a long time due to IO, especially, when encryption at rest
-            // is enabled, and it leads to gRPC keepalive timeout.
-            let cf_name = req.get_sst().get_cf_name();
-            let sst_writer = <RocksEngine as SstExt>::SstWriterBuilder::new()
-                .set_db(RocksEngine::from_ref(&engine))
-                .set_cf(name_to_cf(cf_name).unwrap())
-                .set_compression_type(importer.get_compression_type(cf_name))
-                .build(importer.get_path(req.get_sst()).to_str().unwrap())
-                .unwrap();
-=======
->>>>>>> 8a842a6a
 
             // FIXME: download() should be an async fn, to allow BR to cancel
             // a download task.
