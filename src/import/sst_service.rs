// Copyright 2018 TiKV Project Authors. Licensed under Apache-2.0.

use std::f64::INFINITY;
use std::path::PathBuf;
use std::sync::{Arc, Mutex};

use engine::rocks::util::compact_files_in_range;
use engine::rocks::DB;
use engine_rocks::util::ingest_maybe_slowdown_writes;
use engine_traits::{name_to_cf, CF_DEFAULT};
use futures::Future;
use futures03::compat::{Compat, Future01CompatExt, Stream01CompatExt};
use futures03::executor::{ThreadPool, ThreadPoolBuilder};
use futures03::future::FutureExt;
use futures03::TryStreamExt;
use std::collections::HashSet;

use grpcio::{ClientStreamingSink, RequestStream, RpcContext, UnarySink};
use kvproto::errorpb;

#[cfg(feature = "prost-codec")]
use kvproto::import_sstpb::write_request::*;
#[cfg(feature = "protobuf-codec")]
use kvproto::import_sstpb::WriteRequest_oneof_chunk as Chunk;
use kvproto::import_sstpb::*;

use kvproto::raft_cmdpb::*;

use crate::server::CONFIG_ROCKSDB_GAUGE;
use engine_rocks::RocksEngine;
use engine_traits::{SstExt, SstWriterBuilder};
use raftstore::router::handle_send_error;
use raftstore::store::{Callback, ProposalRouter, RaftCommand};
use security::{check_common_name, SecurityManager};

use sst_importer::send_rpc_response;
use tikv_util::future::create_stream_with_buffer;
use tikv_util::future::paired_std_future_callback;
use tikv_util::time::{Instant, Limiter};

use sst_importer::import_mode::*;
use sst_importer::metrics::*;
use sst_importer::service::*;
use sst_importer::{error_inc, sst_meta_to_path, Config, Error, Result, SSTImporter};

/// ImportSSTService provides tikv-server with the ability to ingest SST files.
///
/// It saves the SST sent from client to a file and then sends a command to
/// raftstore to trigger the ingest process.
#[derive(Clone)]
pub struct ImportSSTService<Router> {
    cfg: Config,
    router: Router,
    engine: Arc<DB>,
    threads: ThreadPool,
    importer: Arc<SSTImporter>,
    switcher: Arc<Mutex<ImportModeSwitcher>>,
    limiter: Limiter,
    security_mgr: Arc<SecurityManager>,
    task_slots: Arc<Mutex<HashSet<PathBuf>>>,
}

impl<Router> ImportSSTService<Router>
where
    Router: ProposalRouter<RocksEngine> + Clone,
{
    pub fn new(
        cfg: Config,
        router: Router,
        engine: Arc<DB>,
        importer: Arc<SSTImporter>,
        security_mgr: Arc<SecurityManager>,
    ) -> ImportSSTService<Router> {
        let threads = ThreadPoolBuilder::new()
            .pool_size(cfg.num_threads)
            .name_prefix("sst-importer")
            .create()
            .unwrap();
        ImportSSTService {
            cfg,
            engine,
            threads,
            router,
            importer,
            switcher: Arc::new(Mutex::new(ImportModeSwitcher::new())),
            limiter: Limiter::new(INFINITY),
            security_mgr,
            task_slots: Arc::new(Mutex::new(HashSet::default())),
        }
    }

    fn acquire_lock(task_slots: &Arc<Mutex<HashSet<PathBuf>>>, meta: &SstMeta) -> Result<bool> {
        let mut slots = task_slots.lock().unwrap();
        let p = sst_meta_to_path(meta)?;
        Ok(slots.insert(p))
    }
    fn release_lock(task_slots: &Arc<Mutex<HashSet<PathBuf>>>, meta: &SstMeta) -> Result<bool> {
        let mut slots = task_slots.lock().unwrap();
        let p = sst_meta_to_path(meta)?;
        Ok(slots.remove(&p))
    }
}

impl<Router> ImportSst for ImportSSTService<Router>
where
    Router: 'static + ProposalRouter<RocksEngine> + Clone + Send,
{
    fn switch_mode(
        &mut self,
        ctx: RpcContext<'_>,
        req: SwitchModeRequest,
        sink: UnarySink<SwitchModeResponse>,
    ) {
        if !check_common_name(self.security_mgr.cert_allowed_cn(), &ctx) {
            return;
        }
        let label = "switch_mode";
        let timer = Instant::now_coarse();

        let res = {
            let mut switcher = self.switcher.lock().unwrap();
            fn mf(cf: &str, name: &str, v: f64) {
                CONFIG_ROCKSDB_GAUGE.with_label_values(&[cf, name]).set(v);
            }

            match req.get_mode() {
                SwitchMode::Normal => {
                    switcher.enter_normal_mode(RocksEngine::from_ref(&self.engine), mf)
                }
                SwitchMode::Import => {
                    switcher.enter_import_mode(RocksEngine::from_ref(&self.engine), mf)
                }
            }
        };
        match res {
            Ok(_) => info!("switch mode"; "mode" => ?req.get_mode()),
            Err(ref e) => error!(%e; "switch mode failed"; "mode" => ?req.get_mode(),),
        }

        let task = async move {
            let res = Ok(SwitchModeResponse::default());
            send_rpc_response!(res, sink, label, timer);
        };
        ctx.spawn(Compat::new(task.unit_error().boxed()));
    }

    /// Receive SST from client and save the file for later ingesting.
    fn upload(
        &mut self,
        ctx: RpcContext<'_>,
        stream: RequestStream<UploadRequest>,
        sink: ClientStreamingSink<UploadResponse>,
    ) {
        if !check_common_name(self.security_mgr.cert_allowed_cn(), &ctx) {
            return;
        }
        let label = "upload";
        let timer = Instant::now_coarse();
        let import = self.importer.clone();
        let (rx, buf_driver) =
            create_stream_with_buffer(stream.compat(), self.cfg.stream_channel_window);
        let mut rx = rx.map_err(Error::from);

        let handle_task = async move {
            let res = async move {
                let first_chunk = rx.try_next().await?;
                let meta = match first_chunk {
                    Some(ref chunk) if chunk.has_meta() => chunk.get_meta(),
                    _ => return Err(Error::InvalidChunk),
                };
                let file = import.create(meta)?;
                let mut file = rx
                    .try_fold(file, |mut file, chunk| async move {
                        let start = Instant::now_coarse();
                        let data = chunk.get_data();
                        if data.is_empty() {
                            return Err(Error::InvalidChunk);
                        }
                        file.append(data)?;
                        IMPORT_UPLOAD_CHUNK_BYTES.observe(data.len() as f64);
                        IMPORT_UPLOAD_CHUNK_DURATION.observe(start.elapsed_secs());
                        Ok(file)
                    })
                    .await?;
                file.finish().map(|_| UploadResponse::default())
            }
            .await;
            send_rpc_response!(res, sink, label, timer);
        };

        self.threads.spawn_ok(buf_driver);
        self.threads.spawn_ok(handle_task);
    }

    /// Downloads the file and performs key-rewrite for later ingesting.
    fn download(
        &mut self,
        ctx: RpcContext<'_>,
        req: DownloadRequest,
        sink: UnarySink<DownloadResponse>,
    ) {
        if !check_common_name(self.security_mgr.cert_allowed_cn(), &ctx) {
            return;
        }
        let label = "download";
        let timer = Instant::now_coarse();
        let importer = Arc::clone(&self.importer);
        let limiter = self.limiter.clone();
        let engine = Arc::clone(&self.engine);
        let start = Instant::now();

<<<<<<< HEAD
        let handle_task = async move {
=======
        ctx.spawn(self.threads.spawn_fn(move || {
            // Records how long the download task waits to be scheduled.
            sst_importer::metrics::IMPORTER_DOWNLOAD_DURATION
                .with_label_values(&["queue"])
                .observe(start.elapsed().as_secs_f64());

>>>>>>> a1d2c453
            // SST writer must not be opened in gRPC threads, because it may be
            // blocked for a long time due to IO, especially, when encryption at rest
            // is enabled, and it leads to gRPC keepalive timeout.
            let sst_writer = <RocksEngine as SstExt>::SstWriterBuilder::new()
                .set_db(RocksEngine::from_ref(&engine))
                .set_cf(name_to_cf(req.get_sst().get_cf_name()).unwrap())
                .build(importer.get_path(req.get_sst()).to_str().unwrap())
                .unwrap();

            // FIXME: download() should be an async fn, to allow BR to cancel
            // a download task.
            // Unfortunately, this currently can't happen because the S3Storage
            // is not Send + Sync. See the documentation of S3Storage for reason.
            let res = importer.download::<RocksEngine>(
                req.get_sst(),
                req.get_storage_backend(),
                req.get_name(),
                req.get_rewrite_rule(),
                limiter,
                sst_writer,
            );
            let mut resp = DownloadResponse::default();
            match res {
                Ok(range) => match range {
                    Some(r) => resp.set_range(r),
                    None => resp.set_is_empty(true),
                },
                Err(e) => resp.set_error(e.into()),
            }
            let resp = Ok(resp);
            send_rpc_response!(resp, sink, label, timer);
        };

        self.threads.spawn_ok(handle_task);
    }

    /// Ingest the file by sending a raft command to raftstore.
    ///
    /// If the ingestion fails because the region is not found or the epoch does
    /// not match, the remaining files will eventually be cleaned up by
    /// CleanupSSTWorker.
    fn ingest(
        &mut self,
        ctx: RpcContext<'_>,
        mut req: IngestRequest,
        sink: UnarySink<IngestResponse>,
    ) {
        if !check_common_name(self.security_mgr.cert_allowed_cn(), &ctx) {
            return;
        }
        let label = "ingest";
        let timer = Instant::now_coarse();
        let mut resp = IngestResponse::default();
        let mut errorpb = errorpb::Error::default();
        if self.switcher.lock().unwrap().get_mode() == SwitchMode::Normal
            && ingest_maybe_slowdown_writes(&self.engine, CF_DEFAULT)
        {
            let err = "too many sst files are ingesting";
            let mut server_is_busy_err = errorpb::ServerIsBusy::default();
            server_is_busy_err.set_reason(err.to_string());
            errorpb.set_message(err.to_string());
            errorpb.set_server_is_busy(server_is_busy_err);
            resp.set_error(errorpb);
            ctx.spawn(sink.success(resp).map_err(|e| {
                warn!("send rpc failed"; "err" => %e);
            }));
            return;
        }

        if !Self::acquire_lock(&self.task_slots, req.get_sst()).unwrap_or(false) {
            errorpb.set_message(Error::FileConflict.to_string());
            resp.set_error(errorpb);
            ctx.spawn(
                sink.success(resp)
                    .map_err(|e| warn!("send rpc failed"; "err" => %e)),
            );
            return;
        }

        let meta = req.take_sst();
        let mut header = RaftRequestHeader::default();
        let mut context = req.take_context();
        let region_id = context.get_region_id();
        header.set_peer(context.take_peer());
        header.set_region_id(region_id);
        header.set_region_epoch(context.take_region_epoch());
        let mut req = Request::default();
        req.set_cmd_type(CmdType::Snap);
        let mut cmd = RaftCmdRequest::default();
        cmd.set_header(header.clone());
        cmd.set_requests(vec![req].into());
        let (cb, future) = paired_std_future_callback();

        let router = self.router.clone();
        let task_slots = self.task_slots.clone();
        let importer = self.importer.clone();

        let handle_task = async move {
            let m = meta.clone();
            let res = async move {
                let mut resp = IngestResponse::default();
                if let Err(e) = router.send(RaftCommand::new(cmd, Callback::Read(cb))) {
                    let e = handle_send_error(region_id, e);
                    resp.set_error(e.into());
                    return Ok(resp);
                }

                // Make ingest command.
                let mut ingest = Request::default();
                ingest.set_cmd_type(CmdType::IngestSst);
                ingest.mut_ingest_sst().set_sst(m.clone());

                let mut cmd = RaftCmdRequest::default();
                cmd.set_header(header);
                cmd.mut_requests().push(ingest);

                let mut res = future.await.map_err(Error::from)?;
                fail_point!("import::sst_service::ingest");
                let mut header = res.response.take_header();
                if header.has_error() {
                    pb_error_inc(label, header.get_error());
                    resp.set_error(header.take_error());
                    return Ok(resp);
                }
                cmd.mut_header().set_term(header.get_current_term());
                // Here we shall check whether the file has been ingested before. This operation
                // must execute after geting a snapshot from raftstore to make sure that the
                // current leader has applied to current term.
                if !importer.exist(&m) {
                    return Ok(resp);
                }

                let (cb, future) = paired_std_future_callback();
                if let Err(e) = router.send(RaftCommand::new(cmd, Callback::write(cb))) {
                    let e = handle_send_error(region_id, e);
                    resp.set_error(e.into());
                    return Ok(resp);
                }

                let mut res = future.await.map_err(Error::from)?;
                let mut header = res.response.take_header();
                if header.has_error() {
                    pb_error_inc(label, header.get_error());
                    resp.set_error(header.take_error());
                }
                Ok(resp)
            };
            let res = res.await;
            Self::release_lock(&task_slots, &meta).unwrap();
            send_rpc_response!(res, sink, label, timer);
        };
        self.threads.spawn_ok(handle_task);
    }

    fn compact(
        &mut self,
        ctx: RpcContext<'_>,
        req: CompactRequest,
        sink: UnarySink<CompactResponse>,
    ) {
        if !check_common_name(self.security_mgr.cert_allowed_cn(), &ctx) {
            return;
        }
        let label = "compact";
        let timer = Instant::now_coarse();
        let engine = Arc::clone(&self.engine);

        let handle_task = async move {
            let (start, end) = if !req.has_range() {
                (None, None)
            } else {
                (
                    Some(req.get_range().get_start()),
                    Some(req.get_range().get_end()),
                )
            };
            let output_level = if req.get_output_level() == -1 {
                None
            } else {
                Some(req.get_output_level())
            };

            let res = compact_files_in_range(&engine, start, end, output_level);
            match res {
                Ok(_) => info!(
                    "compact files in range";
                    "start" => start.map(log_wrappers::Value::key),
                    "end" => end.map(log_wrappers::Value::key),
                    "output_level" => ?output_level, "takes" => ?timer.elapsed()
                ),
                Err(ref e) => error!(
                    "compact files in range failed";
                    "start" => start.map(log_wrappers::Value::key),
                    "end" => end.map(log_wrappers::Value::key),
                    "output_level" => ?output_level, "err" => %e
                ),
            }
            let res = res
                .map_err(|e| Error::Engine(box_err!(e)))
                .map(|_| CompactResponse::default());
            send_rpc_response!(res, sink, label, timer);
        };

        self.threads.spawn_ok(handle_task);
    }

    fn set_download_speed_limit(
        &mut self,
        ctx: RpcContext<'_>,
        req: SetDownloadSpeedLimitRequest,
        sink: UnarySink<SetDownloadSpeedLimitResponse>,
    ) {
        if !check_common_name(self.security_mgr.cert_allowed_cn(), &ctx) {
            return;
        }
        let label = "set_download_speed_limit";
        let timer = Instant::now_coarse();

        let speed_limit = req.get_speed_limit();
        self.limiter.set_speed_limit(if speed_limit > 0 {
            speed_limit as f64
        } else {
            INFINITY
        });

        let ctx_task = async move {
            let res = Ok(SetDownloadSpeedLimitResponse::default());
            send_rpc_response!(res, sink, label, timer);
        };

        ctx.spawn(Compat::new(ctx_task.unit_error().boxed()));
    }

    fn write(
        &mut self,
        ctx: RpcContext<'_>,
        stream: RequestStream<WriteRequest>,
        sink: ClientStreamingSink<WriteResponse>,
    ) {
        if !check_common_name(self.security_mgr.cert_allowed_cn(), &ctx) {
            return;
        }
        let label = "write";
        let timer = Instant::now_coarse();
        let import = self.importer.clone();
        let engine = self.engine.clone();
        let (rx, buf_driver) =
            create_stream_with_buffer(stream.compat(), self.cfg.stream_channel_window);
        let mut rx = rx.map_err(Error::from);

        let handle_task = async move {
            let res = async move {
                let first_req = rx.try_next().await?;
                let meta = match first_req {
                    Some(r) => match r.chunk {
                        Some(Chunk::Meta(m)) => m,
                        _ => return Err(Error::InvalidChunk),
                    },
                    _ => return Err(Error::InvalidChunk),
                };

                let writer = match import.new_writer(RocksEngine::from_ref(&engine), meta) {
                    Ok(w) => w,
                    Err(e) => {
                        error!("build writer failed {:?}", e);
                        return Err(Error::InvalidChunk);
                    }
                };
                let writer = rx
                    .try_fold(writer, |mut writer, req| async move {
                        let start = Instant::now_coarse();
                        let batch = match req.chunk {
                            Some(Chunk::Batch(b)) => b,
                            _ => return Err(Error::InvalidChunk),
                        };
                        writer.write(batch)?;
                        IMPORT_WRITE_CHUNK_DURATION.observe(start.elapsed_secs());
                        Ok(writer)
                    })
                    .await?;

                writer.finish().map(|metas| {
                    let mut resp = WriteResponse::default();
                    resp.set_metas(metas.into());
                    resp
                })
            }
            .await;
            send_rpc_response!(res, sink, label, timer);
        };

        self.threads.spawn_ok(buf_driver);
        self.threads.spawn_ok(handle_task);
    }
}

// add error statistics from pb error response
fn pb_error_inc(type_: &str, e: &errorpb::Error) {
    let label = if e.has_not_leader() {
        "not_leader"
    } else if e.has_store_not_match() {
        "store_not_match"
    } else if e.has_region_not_found() {
        "region_not_found"
    } else if e.has_key_not_in_region() {
        "key_not_in_range"
    } else if e.has_epoch_not_match() {
        "epoch_not_match"
    } else if e.has_server_is_busy() {
        "server_is_busy"
    } else if e.has_stale_command() {
        "stale_command"
    } else if e.has_raft_entry_too_large() {
        "raft_entry_too_large"
    } else {
        "unknown"
    };

    IMPORTER_ERROR_VEC.with_label_values(&[type_, label]).inc();
}<|MERGE_RESOLUTION|>--- conflicted
+++ resolved
@@ -209,16 +209,11 @@
         let engine = Arc::clone(&self.engine);
         let start = Instant::now();
 
-<<<<<<< HEAD
         let handle_task = async move {
-=======
-        ctx.spawn(self.threads.spawn_fn(move || {
             // Records how long the download task waits to be scheduled.
             sst_importer::metrics::IMPORTER_DOWNLOAD_DURATION
                 .with_label_values(&["queue"])
                 .observe(start.elapsed().as_secs_f64());
-
->>>>>>> a1d2c453
             // SST writer must not be opened in gRPC threads, because it may be
             // blocked for a long time due to IO, especially, when encryption at rest
             // is enabled, and it leads to gRPC keepalive timeout.
