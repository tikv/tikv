--- conflicted
+++ resolved
@@ -189,14 +189,6 @@
         )
     }
 
-<<<<<<< HEAD
-    fn switch(&self, _: RpcContext, _: SwitchRequest, _: UnarySink<SwitchResponse>) {
-        unimplemented!();
-    }
-
-    fn compact(&self, _: RpcContext, _: CompactRequest, _: UnarySink<CompactResponse>) {
-        unimplemented!();
-=======
     fn compact(&self, ctx: RpcContext, req: CompactRequest, sink: UnarySink<CompactResponse>) {
         let label = "compact";
         let timer = Instant::now_coarse();
@@ -237,6 +229,5 @@
                 .map(|_| CompactResponse::new())
                 .then(move |res| send_rpc_response!(res, sink, label, timer))
         }))
->>>>>>> ada60e5d
     }
 }