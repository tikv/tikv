// Copyright 2018 TiKV Project Authors. Licensed under Apache-2.0.

use std::{
    collections::{HashMap, VecDeque},
    convert::identity,
    future::Future,
    path::PathBuf,
    sync::{
        atomic::{AtomicU64, Ordering},
        Arc, Mutex,
    },
    time::Duration,
};

use collections::HashSet;
use engine_traits::{CompactExt, MiscExt, CF_DEFAULT, CF_WRITE};
use file_system::{set_io_type, IoType};
use futures::{sink::SinkExt, stream::TryStreamExt, FutureExt, TryFutureExt};
use grpcio::{
    ClientStreamingSink, RequestStream, RpcContext, ServerStreamingSink, UnarySink, WriteFlags,
};
use kvproto::{
    disk_usage::DiskUsage,
    encryptionpb::EncryptionMethod,
    errorpb,
    import_sstpb::{
        Error as ImportPbError, ImportSst, Range, RawWriteRequest_oneof_chunk as RawChunk, SstMeta,
        SuspendImportRpcRequest, SuspendImportRpcResponse, SwitchMode,
        WriteRequest_oneof_chunk as Chunk, *,
    },
    kvrpcpb::Context,
    metapb::RegionEpoch,
};
use raftstore::{
    coprocessor::{RegionInfo, RegionInfoProvider},
    store::util::is_epoch_stale,
    RegionInfoAccessor,
};
use sst_importer::{
    error_inc, metrics::*, sst_importer::DownloadExt, sst_meta_to_path, Config, ConfigManager,
    Error, Result, SstImporter,
};
use tikv_kv::{
    Engine, LocalTablets, Modify, SnapContext, Snapshot, SnapshotExt, WriteData, WriteEvent,
};
use tikv_util::{
    config::ReadableSize,
<<<<<<< HEAD
    future::create_stream_with_buffer,
    sys::{disk::get_disk_status, thread::ThreadBuildWrapper},
=======
    future::{create_stream_with_buffer, paired_future_callback},
    sys::thread::ThreadBuildWrapper,
>>>>>>> ba7b0cdf
    time::{Instant, Limiter},
    HandyRwLock,
};
use tokio::{runtime::Runtime, time::sleep};
use txn_types::{Key, TimeStamp, WriteRef, WriteType};

use super::{
    make_rpc_error,
    raft_writer::{self, wait_write},
};
use crate::{
    import::duplicate_detect::DuplicateDetector,
    send_rpc_response,
    server::CONFIG_ROCKSDB_GAUGE,
    storage::{self, errors::extract_region_error_from_error},
};

/// The concurrency of sending raft request for every `apply` requests.
/// This value `16` would mainly influence the speed of applying a huge file:
/// when we downloading the files into disk, loading all of them into memory may
/// lead to OOM. This would be able to back-pressure them.
/// (only log files greater than 16 * 7M = 112M would be throttled by this.)
/// NOTE: Perhaps add a memory quota for download to disk mode and get rid of
/// this value?
const REQUEST_WRITE_CONCURRENCY: usize = 16;
/// The extra bytes required by the wire encoding.
/// Generally, a field (and a embedded message) would introduce some extra
/// bytes. In detail, they are:
/// - 2 bytes for the request type (Tag+Value).
/// - 2 bytes for every string or bytes field (Tag+Length), they are:
/// .  + the key field
/// .  + the value field
/// .  + the CF field (None for CF_DEFAULT)
/// - 2 bytes for the embedded message field `PutRequest` (Tag+Length).
/// - 2 bytes for the request itself (which would be embedded into a
///   [`RaftCmdRequest`].)
/// In fact, the length field is encoded by varint, which may grow when the
/// content length is greater than 128, however when the length is greater than
/// 128, the extra 1~4 bytes can be ignored.
const WIRE_EXTRA_BYTES: usize = 12;
/// The interval of running the GC for
/// [`raft_writer::ThrottledTlsEngineWriter`]. There aren't too many items held
/// in the writer. So we can run the GC less frequently.
const WRITER_GC_INTERVAL: Duration = Duration::from_secs(300);
/// The max time of suspending requests.
/// This may save us from some client sending insane value to the server.
const SUSPEND_REQUEST_MAX_SECS: u64 = // 6h
    6 * 60 * 60;

fn transfer_error(err: storage::Error) -> ImportPbError {
    let mut e = ImportPbError::default();
    if let Some(region_error) = extract_region_error_from_error(&err) {
        e.set_store_error(region_error);
    }
    e.set_message(format!("failed to complete raft command: {:?}", err));
    e
}

fn convert_join_error(err: tokio::task::JoinError) -> ImportPbError {
    let mut e = ImportPbError::default();
    if err.is_cancelled() {
        e.set_message("task canceled, probably runtime is shutting down.".to_owned());
    }
    if err.is_panic() {
        e.set_message(format!("panicked! {}", err))
    }
    e
}

/// ImportSstService provides tikv-server with the ability to ingest SST files.
///
/// It saves the SST sent from client to a file and then sends a command to
/// raftstore to trigger the ingest process.
#[derive(Clone)]
pub struct ImportSstService<E: Engine> {
    cfg: ConfigManager,
    tablets: LocalTablets<E::Local>,
    engine: E,
    threads: Arc<Runtime>,
    importer: Arc<SstImporter>,
    limiter: Limiter,
    task_slots: Arc<Mutex<HashSet<PathBuf>>>,
    raft_entry_max_size: ReadableSize,
    region_info_accessor: Arc<RegionInfoAccessor>,
    writer: raft_writer::ThrottledTlsEngineWriter,

    // When less than now, don't accept any requests.
    suspend_req_until: Arc<AtomicU64>,
}

struct RequestCollector {
    max_raft_req_size: usize,

    /// Retain the last ts of each key in each request.
    /// This is used for write CF because resolved ts observer hates duplicated
    /// key in the same request.
    write_reqs: HashMap<Vec<u8>, (Modify, u64)>,
    /// Collector favor that simple collect all items, and it do not contains
    /// duplicated key-value. This is used for default CF.
    default_reqs: HashMap<Vec<u8>, Modify>,
    /// Size of all `Request`s.
    unpacked_size: usize,

    pending_writes: Vec<WriteData>,
}

impl RequestCollector {
    fn record_size_of_message(&mut self, size: usize) {
        // We make a raft command entry when we unpacked size grows to 7/8 of the max
        // raft entry size.
        //
        // Which means, if we don't add the extra bytes, when the amplification by the
        // extra bytes is greater than 8/7 (i.e. the average size of entry is
        // less than 70B), we may encounter the "raft entry is too large" error.
        self.unpacked_size += size + WIRE_EXTRA_BYTES;
    }

    fn release_message_of_size(&mut self, size: usize) {
        self.unpacked_size -= size + WIRE_EXTRA_BYTES;
    }

    fn new(max_raft_req_size: usize) -> Self {
        Self {
            max_raft_req_size,
            write_reqs: HashMap::default(),
            default_reqs: HashMap::default(),
            unpacked_size: 0,
            pending_writes: Vec::new(),
        }
    }

    fn accept_kv(&mut self, cf: &str, is_delete: bool, k: Vec<u8>, v: Vec<u8>) {
        debug!("Accepting KV."; "cf" => %cf, 
            "key" => %log_wrappers::Value::key(&k), 
            "value" => %log_wrappers::Value::key(&v));
        // Need to skip the empty key/value that could break the transaction or cause
        // data corruption. see details at https://github.com/pingcap/tiflow/issues/5468.
        if k.is_empty() || (!is_delete && v.is_empty()) {
            return;
        }
        // Filter out not supported CF.
        let cf = match cf {
            CF_WRITE => CF_WRITE,
            CF_DEFAULT => CF_DEFAULT,
            _ => return,
        };
        let m = if is_delete {
            Modify::Delete(cf, Key::from_encoded(k))
        } else {
            if cf == CF_WRITE && !write_needs_restore(&v) {
                return;
            }

            Modify::Put(cf, Key::from_encoded(k), v)
        };
        self.accept(cf, m);
    }

    /// check whether the unpacked size would exceed the max_raft_req_size after
    /// accepting the modify.
    fn should_send_batch_before_adding(&self, m: &Modify) -> bool {
        let message_size = m.size() + WIRE_EXTRA_BYTES;
        // If there isn't any records in the collector, and there is a huge modify, we
        // should give it a change to enter the collector. Or we may generate empty
        // batch.
        self.unpacked_size != 0 /* batched */
        && message_size + self.unpacked_size > self.max_raft_req_size /* exceed the max_raft_req_size */
    }

    // we need to remove duplicate keys in here, since
    // in https://github.com/tikv/tikv/blob/a401f78bc86f7e6ea6a55ad9f453ae31be835b55/components/resolved_ts/src/cmd.rs#L204
    // will panic if found duplicated entry during Vec<PutRequest>.
    fn accept(&mut self, cf: &str, m: Modify) {
        if self.should_send_batch_before_adding(&m) {
            self.pack_all();
        }

        let k = m.key();
        match cf {
            CF_WRITE => {
                let (encoded_key, ts) = match Key::split_on_ts_for(k.as_encoded()) {
                    Ok(k) => k,
                    Err(err) => {
                        warn!(
                            "key without ts, skipping";
                            "key" => %k,
                            "err" => %err
                        );
                        return;
                    }
                };
                if self
                    .write_reqs
                    .get(encoded_key)
                    .map(|(_, old_ts)| *old_ts < ts.into_inner())
                    .unwrap_or(true)
                {
                    self.record_size_of_message(m.size());
                    if let Some((v, _)) = self
                        .write_reqs
                        .insert(encoded_key.to_owned(), (m, ts.into_inner()))
                    {
                        self.release_message_of_size(v.size())
                    }
                }
            }
            CF_DEFAULT => {
                self.record_size_of_message(m.size());
                if let Some(v) = self.default_reqs.insert(k.as_encoded().clone(), m) {
                    self.release_message_of_size(v.size());
                }
            }
            _ => unreachable!(),
        }
    }

    #[cfg(test)]
    fn drain_unpacked_reqs(&mut self, cf: &str) -> Vec<Modify> {
        let res: Vec<Modify> = if cf == CF_DEFAULT {
            self.default_reqs.drain().map(|(_, m)| m).collect()
        } else {
            self.write_reqs.drain().map(|(_, (m, _))| m).collect()
        };
        for r in &res {
            self.release_message_of_size(r.size());
        }
        res
    }

    #[inline]
    fn drain_pending_writes(&mut self, take_unpacked: bool) -> std::vec::Drain<'_, WriteData> {
        if take_unpacked {
            self.pack_all();
        }
        self.pending_writes.drain(..)
    }

    fn pack_all(&mut self) {
        if self.unpacked_size == 0 {
            return;
        }
        // Set the UUID of header to prevent raftstore batching our requests.
        // The current `resolved_ts` observer assumes that each batch of request doesn't
        // has two writes to the same key. (Even with 2 different TS). That was true
        // for normal cases because the latches reject concurrency write to keys.
        // However we have bypassed the latch layer :(
        let mut reqs: Vec<_> = self.write_reqs.drain().map(|(_, (req, _))| req).collect();
        reqs.append(&mut self.default_reqs.drain().map(|(_, req)| req).collect());
        if reqs.is_empty() {
            debug_assert!(false, "attempt to pack an empty request");
            return;
        }
        let mut data = WriteData::from_modifies(reqs);
        data.set_avoid_batch(true);
        self.pending_writes.push(data);
        self.unpacked_size = 0;
    }

    #[inline]
    fn is_empty(&self) -> bool {
        self.pending_writes.is_empty() && self.unpacked_size == 0
    }
}

impl<E: Engine> ImportSstService<E> {
    pub fn new(
        cfg: Config,
        raft_entry_max_size: ReadableSize,
        engine: E,
        tablets: LocalTablets<E::Local>,
        importer: Arc<SstImporter>,
        region_info_accessor: Arc<RegionInfoAccessor>,
    ) -> Self {
        let props = tikv_util::thread_group::current_properties();
        let eng = Mutex::new(engine.clone());
        let threads = tokio::runtime::Builder::new_multi_thread()
            .worker_threads(cfg.num_threads)
            .enable_all()
            .thread_name("sst-importer")
            .after_start_wrapper(move || {
                tikv_util::thread_group::set_properties(props.clone());
                tikv_alloc::add_thread_memory_accessor();
                set_io_type(IoType::Import);
                tikv_kv::set_tls_engine(eng.lock().unwrap().clone());
            })
            .before_stop_wrapper(move || {
                tikv_alloc::remove_thread_memory_accessor();
                // SAFETY: we have set the engine at some lines above with type `E`.
                unsafe { tikv_kv::destroy_tls_engine::<E>() };
            })
            .build()
            .unwrap();
        if let LocalTablets::Singleton(tablet) = &tablets {
            importer.start_switch_mode_check(threads.handle(), tablet.clone());
        }

        let writer = raft_writer::ThrottledTlsEngineWriter::default();
        let gc_handle = writer.clone();
        threads.spawn(async move {
            while gc_handle.try_gc() {
                tokio::time::sleep(WRITER_GC_INTERVAL).await;
            }
        });

        let cfg_mgr = ConfigManager::new(cfg);
        threads.spawn(Self::tick(importer.clone(), cfg_mgr.clone()));

        ImportSstService {
            cfg: cfg_mgr,
            tablets,
            threads: Arc::new(threads),
            engine,
            importer,
            limiter: Limiter::new(f64::INFINITY),
            task_slots: Arc::new(Mutex::new(HashSet::default())),
            raft_entry_max_size,
            region_info_accessor,
            writer,
            suspend_req_until: Arc::new(AtomicU64::new(0)),
        }
    }

    pub fn get_config_manager(&self) -> ConfigManager {
        self.cfg.clone()
    }

    async fn tick(importer: Arc<SstImporter>, cfg: ConfigManager) {
        loop {
            sleep(Duration::from_secs(10)).await;

            importer.update_config_memory_use_ratio(&cfg);
            importer.shrink_by_tick();
        }
    }

    fn acquire_lock(task_slots: &Arc<Mutex<HashSet<PathBuf>>>, meta: &SstMeta) -> Result<bool> {
        let mut slots = task_slots.lock().unwrap();
        let p = sst_meta_to_path(meta)?;
        Ok(slots.insert(p))
    }

    fn release_lock(task_slots: &Arc<Mutex<HashSet<PathBuf>>>, meta: &SstMeta) -> Result<bool> {
        let mut slots = task_slots.lock().unwrap();
        let p = sst_meta_to_path(meta)?;
        Ok(slots.remove(&p))
    }

    fn async_snapshot(
        engine: &mut E,
        context: &Context,
    ) -> impl Future<Output = std::result::Result<E::Snap, errorpb::Error>> {
        let res = engine.async_snapshot(SnapContext {
            pb_ctx: context,
            ..Default::default()
        });
        async move {
            res.await.map_err(|e| {
                let err: storage::Error = e.into();
                if let Some(e) = extract_region_error_from_error(&err) {
                    e
                } else {
                    let mut e = errorpb::Error::default();
                    e.set_message(format!("{}", err));
                    e
                }
            })
        }
    }

    fn check_write_stall(&self, region_id: u64) -> Option<errorpb::Error> {
        let tablet = match self.tablets.get(region_id) {
            Some(tablet) => tablet,
            None => {
                let mut errorpb = errorpb::Error::default();
                errorpb.set_message(format!("region {} not found", region_id));
                errorpb.mut_region_not_found().set_region_id(region_id);
                return Some(errorpb);
            }
        };
        if self.importer.get_mode() == SwitchMode::Normal
            && tablet.ingest_maybe_slowdown_writes(CF_WRITE).expect("cf")
        {
            match tablet.get_sst_key_ranges(CF_WRITE, 0) {
                Ok(l0_sst_ranges) => {
                    warn!(
                        "sst ingest is too slow";
                        "sst_ranges" => ?l0_sst_ranges,
                    );
                }
                Err(e) => {
                    error!("get sst key ranges failed"; "err" => ?e);
                }
            }
            let mut errorpb = errorpb::Error::default();
            let err = "too many sst files are ingesting";
            let mut server_is_busy_err = errorpb::ServerIsBusy::default();
            server_is_busy_err.set_reason(err.to_string());
            errorpb.set_message(err.to_string());
            errorpb.set_server_is_busy(server_is_busy_err);
            return Some(errorpb);
        }
        None
    }

    fn ingest_files(
        &mut self,
        mut context: Context,
        label: &'static str,
        ssts: Vec<SstMeta>,
    ) -> impl Future<Output = Result<IngestResponse>> {
        let snapshot_res = Self::async_snapshot(&mut self.engine, &context);
        let engine = self.engine.clone();
        let importer = self.importer.clone();
        async move {
            // check api version
            if !importer.as_ref().check_api_version(&ssts)? {
                return Err(Error::IncompatibleApiVersion);
            }

            let mut resp = IngestResponse::default();
            let res = match snapshot_res.await {
                Ok(snap) => snap,
                Err(e) => {
                    pb_error_inc(label, &e);
                    resp.set_error(e);
                    return Ok(resp);
                }
            };

            fail_point!("import::sst_service::ingest");
            // Here we shall check whether the file has been ingested before. This operation
            // must execute after geting a snapshot from raftstore to make sure that the
            // current leader has applied to current term.
            for sst in ssts.iter() {
                if !importer.exist(sst) {
                    warn!(
                        "sst [{:?}] not exist. we may retry an operation that has already succeeded",
                        sst
                    );
                    let mut errorpb = errorpb::Error::default();
                    let err = "The file which would be ingested doest not exist.";
                    let stale_err = errorpb::StaleCommand::default();
                    errorpb.set_message(err.to_string());
                    errorpb.set_stale_command(stale_err);
                    resp.set_error(errorpb);
                    return Ok(resp);
                }
            }
            let modifies = ssts
                .iter()
                .map(|s| Modify::Ingest(Box::new(s.clone())))
                .collect();
            context.set_term(res.ext().get_term().unwrap().into());
            let region_id = context.get_region_id();
            let res = engine.async_write(
                &context,
                WriteData::from_modifies(modifies),
                WriteEvent::BASIC_EVENT,
                None,
            );

            let mut resp = IngestResponse::default();
            if let Err(e) = wait_write(res).await {
                if let Some(e) = extract_region_error_from_error(&e) {
                    pb_error_inc(label, &e);
                    resp.set_error(e);
                } else {
                    IMPORTER_ERROR_VEC
                        .with_label_values(&[label, "unknown"])
                        .inc();
                    resp.mut_error()
                        .set_message(format!("[region {}] ingest failed: {:?}", region_id, e));
                }
            }
            Ok(resp)
        }
    }

    async fn apply_imp(
        mut req: ApplyRequest,
        importer: Arc<SstImporter>,
        writer: raft_writer::ThrottledTlsEngineWriter,
        limiter: Limiter,
        max_raft_size: usize,
    ) -> std::result::Result<Option<Range>, ImportPbError> {
        let mut range: Option<Range> = None;

        let mut collector = RequestCollector::new(max_raft_size / 2);
        let context = req.take_context();
        let mut metas = req.take_metas();
        let mut rules = req.take_rewrite_rules();
        // For compatibility with old requests.
        if req.has_meta() {
            metas.push(req.take_meta());
            rules.push(req.take_rewrite_rule());
        }
        let ext_storage = importer.wrap_kms(
            importer
                .external_storage_or_cache(req.get_storage_backend(), req.get_storage_cache_id())?,
            false,
        );

        let mut inflight_futures = VecDeque::new();

        let mut tasks = metas.iter().zip(rules.iter()).peekable();
        while let Some((meta, rule)) = tasks.next() {
            let buff = importer
                .read_from_kv_file(
                    meta,
                    ext_storage.clone(),
                    req.get_storage_backend(),
                    &limiter,
                )
                .await?;
            if let Some(mut r) = importer.do_apply_kv_file(
                meta.get_start_key(),
                meta.get_end_key(),
                meta.get_start_ts(),
                meta.get_restore_ts(),
                buff,
                rule,
                |k, v| collector.accept_kv(meta.get_cf(), meta.get_is_delete(), k, v),
            )? {
                if let Some(range) = range.as_mut() {
                    range.start = range.take_start().min(r.take_start());
                    range.end = range.take_end().max(r.take_end());
                } else {
                    range = Some(r);
                }
            }

            let is_last_task = tasks.peek().is_none();
            for w in collector.drain_pending_writes(is_last_task) {
                // Record the start of a task would greatly help us to inspect pending
                // tasks.
                APPLIER_EVENT.with_label_values(&["begin_req"]).inc();
                // SAFETY: we have registered the thread local storage engine into the thread
                // when creating them.
                let task = unsafe {
                    writer
                        .write::<E>(w, context.clone())
                        .map_err(transfer_error)
                };
                inflight_futures.push_back(
                    tokio::spawn(task)
                        .map_err(convert_join_error)
                        .map(|x| x.and_then(identity)),
                );
                if inflight_futures.len() >= REQUEST_WRITE_CONCURRENCY {
                    inflight_futures.pop_front().unwrap().await?;
                }
            }
        }
        assert!(collector.is_empty());
        futures::future::try_join_all(inflight_futures).await?;

        Ok(range)
    }

    /// Check whether we should suspend the current request.
    fn check_suspend(&self) -> Result<()> {
        let now = TimeStamp::physical_now();
        let suspend_until = self.suspend_req_until.load(Ordering::SeqCst);
        if now < suspend_until {
            Err(Error::Suspended {
                time_to_lease_expire: Duration::from_millis(suspend_until - now),
            })
        } else {
            Ok(())
        }
    }

    /// suspend requests for a period.
    ///
    /// # returns
    ///
    /// whether for now, the requests has already been suspended.
    pub fn suspend_requests(&self, for_time: Duration) -> bool {
        let now = TimeStamp::physical_now();
        let last_suspend_until = self.suspend_req_until.load(Ordering::SeqCst);
        let suspended = now < last_suspend_until;
        let suspend_until = TimeStamp::physical_now() + for_time.as_millis() as u64;
        self.suspend_req_until
            .store(suspend_until, Ordering::SeqCst);
        suspended
    }

    /// allow all requests to enter.
    ///
    /// # returns
    ///
    /// whether requests has already been previously suspended.
    pub fn allow_requests(&self) -> bool {
        let now = TimeStamp::physical_now();
        let last_suspend_until = self.suspend_req_until.load(Ordering::SeqCst);
        let suspended = now < last_suspend_until;
        self.suspend_req_until.store(0, Ordering::SeqCst);
        suspended
    }
}

fn check_local_region_stale(
    region_id: u64,
    epoch: &RegionEpoch,
    local_region_info: Option<RegionInfo>,
) -> Result<()> {
    match local_region_info {
        Some(local_region_info) => {
            let local_region_epoch = local_region_info.region.region_epoch.unwrap();

            // when local region epoch is stale, client can retry write later
            if is_epoch_stale(&local_region_epoch, epoch) {
                return Err(Error::RequestTooNew(format!(
                    "request region {} is ahead of local region, local epoch {:?}, request epoch {:?}, please retry write later",
                    region_id, local_region_epoch, epoch
                )));
            }
            // when local region epoch is ahead, client need to rescan region from PD to get
            // latest region later
            if is_epoch_stale(epoch, &local_region_epoch) {
                return Err(Error::RequestTooOld(format!(
                    "request region {} is staler than local region, local epoch {:?}, request epoch {:?}",
                    region_id, local_region_epoch, epoch
                )));
            }

            // not match means to rescan
            Ok(())
        }
        None => {
            // when region not found, we can't tell whether it's stale or ahead, so we just
            // return the safest case
            Err(Error::RequestTooOld(format!(
                "region {} is not found",
                region_id
            )))
        }
    }
}

#[macro_export]
macro_rules! impl_write {
    ($fn:ident, $req_ty:ident, $resp_ty:ident, $chunk_ty:ident, $writer_fn:ident) => {
        fn $fn(
            &mut self,
            _ctx: RpcContext<'_>,
            stream: RequestStream<$req_ty>,
            sink: ClientStreamingSink<$resp_ty>,
        ) {
            let import = self.importer.clone();
            let tablets = self.tablets.clone();
            let region_info_accessor = self.region_info_accessor.clone();
            let (rx, buf_driver) =
                create_stream_with_buffer(stream, self.cfg.rl().stream_channel_window);
            let mut rx = rx.map_err(Error::from);

            let timer = Instant::now_coarse();
            let label = stringify!($fn);
            let handle_task = async move {
                let (res, rx) = async move {
                    let first_req = match rx.try_next().await {
                        Ok(r) => r,
                        Err(e) => return (Err(e), Some(rx)),
                    };
                    let meta = match first_req {
                        Some(r) => match r.chunk {
                            Some($chunk_ty::Meta(m)) => m,
                            _ => return (Err(Error::InvalidChunk), Some(rx)),
                        },
                        _ => return (Err(Error::InvalidChunk), Some(rx)),
                    };
                    // wait the region epoch on this TiKV to catch up with the epoch
                    // in request, which comes from PD and represents the majority
                    // peers' status.
                    let region_id = meta.get_region_id();
                    let (cb, f) = paired_future_callback();
                    if let Err(e) = region_info_accessor
                        .find_region_by_id(region_id, cb)
                        .map_err(|e| {
                            // when region not found, we can't tell whether it's stale or ahead, so
                            // we just return the safest case
                            Error::RequestTooOld(format!(
                                "failed to find region {} err {:?}",
                                region_id, e
                            ))
                        })
                    {
                        return (Err(e), Some(rx));
                    };
                    let res = match f.await {
                        Ok(r) => r,
                        Err(e) => return (Err(From::from(e)), Some(rx)),
                    };
                    if let Err(e) =
                        check_local_region_stale(region_id, meta.get_region_epoch(), res)
                    {
                        return (Err(e), Some(rx));
                    };
                    let region_id = meta.get_region_id();
                    let tablet = match tablets.get(region_id) {
                        Some(t) => t,
                        None => {
                            return (
                                Err(Error::Engine(
                                    format!("region {} not found", region_id).into(),
                                )),
                                Some(rx),
                            );
                        }
                    };

                    let writer = match import.$writer_fn(&*tablet, meta) {
                        Ok(w) => w,
                        Err(e) => {
                            error!("build writer failed {:?}", e);
                            return (Err(Error::InvalidChunk), Some(rx));
                        }
                    };
                    let result = rx
                        .try_fold(writer, |mut writer, req| async move {
                            let batch = match req.chunk {
                                Some($chunk_ty::Batch(b)) => b,
                                _ => return Err(Error::InvalidChunk),
                            };
                            writer.write(batch)?;
                            Ok(writer)
                        })
                        .await;
                    let writer = match result {
                        Ok(r) => r,
                        Err(e) => return (Err(e), None),
                    };
                    let metas = writer.finish();
                    let metas = match metas {
                        Ok(r) => r,
                        Err(e) => return (Err(e), None),
                    };
                    if let Err(e) = import.verify_checksum(&metas) {
                        return (Err(e), None);
                    };
                    let mut resp = $resp_ty::default();
                    resp.set_metas(metas.into());
                    (Ok(resp), None)
                }
                .await;
                $crate::send_rpc_response!(res, sink, label, timer);
                // don't drop rx before send response
                _ = rx;
            };

            self.threads.spawn(buf_driver);
            self.threads.spawn(handle_task);
        }
    };
}

impl<E: Engine> ImportSst for ImportSstService<E> {
    fn switch_mode(
        &mut self,
        ctx: RpcContext<'_>,
        req: SwitchModeRequest,
        sink: UnarySink<SwitchModeResponse>,
    ) {
        let label = "switch_mode";
        let timer = Instant::now_coarse();

        let res = {
            fn mf(cf: &str, name: &str, v: f64) {
                CONFIG_ROCKSDB_GAUGE.with_label_values(&[cf, name]).set(v);
            }

            if let LocalTablets::Singleton(tablet) = &self.tablets {
                match req.get_mode() {
                    SwitchMode::Normal => self.importer.enter_normal_mode(tablet.clone(), mf),
                    SwitchMode::Import => self.importer.enter_import_mode(tablet.clone(), mf),
                }
            } else if req.get_mode() != SwitchMode::Normal {
                Err(sst_importer::Error::Engine(
                    "partitioned-raft-kv doesn't support import mode".into(),
                ))
            } else {
                Ok(false)
            }
        };
        match res {
            Ok(_) => info!("switch mode"; "mode" => ?req.get_mode()),
            Err(ref e) => error!(%*e; "switch mode failed"; "mode" => ?req.get_mode(),),
        }

        let task = async move {
            crate::send_rpc_response!(Ok(SwitchModeResponse::default()), sink, label, timer);
        };
        ctx.spawn(task);
    }

    /// Receive SST from client and save the file for later ingesting.
    fn upload(
        &mut self,
        _ctx: RpcContext<'_>,
        stream: RequestStream<UploadRequest>,
        sink: ClientStreamingSink<UploadResponse>,
    ) {
        let label = "upload";
        let timer = Instant::now_coarse();
        let import = self.importer.clone();
        let (rx, buf_driver) =
            create_stream_with_buffer(stream, self.cfg.rl().stream_channel_window);
        let mut map_rx = rx.map_err(Error::from);

        let handle_task = async move {
            // So stream will not be dropped until response is sent.
            let rx = &mut map_rx;
            let res = async move {
                let first_chunk = rx.try_next().await?;
                let meta = match first_chunk {
                    Some(ref chunk) if chunk.has_meta() => chunk.get_meta(),
                    _ => return Err(Error::InvalidChunk),
                };
                let file = import.create(meta)?;
                let mut file = rx
                    .try_fold(file, |mut file, chunk| async move {
                        let start = Instant::now_coarse();
                        let data = chunk.get_data();
                        if data.is_empty() {
                            return Err(Error::InvalidChunk);
                        }
                        file.append(data)?;
                        IMPORT_UPLOAD_CHUNK_BYTES.observe(data.len() as f64);
                        IMPORT_UPLOAD_CHUNK_DURATION.observe(start.saturating_elapsed_secs());
                        Ok(file)
                    })
                    .await?;
                file.finish().map(|_| UploadResponse::default())
            }
            .await;
            crate::send_rpc_response!(res, sink, label, timer);
        };

        self.threads.spawn(buf_driver);
        self.threads.spawn(handle_task);
    }

    // clear_files the KV files after apply finished.
    // it will remove the direcotry in import path.
    fn clear_files(
        &mut self,
        _ctx: RpcContext<'_>,
        req: ClearRequest,
        sink: UnarySink<ClearResponse>,
    ) {
        let label = "clear_files";
        let timer = Instant::now_coarse();
        let importer = Arc::clone(&self.importer);
        let start = Instant::now();
        let mut resp = ClearResponse::default();

        let handle_task = async move {
            // Records how long the apply task waits to be scheduled.
            sst_importer::metrics::IMPORTER_APPLY_DURATION
                .with_label_values(&["queue"])
                .observe(start.saturating_elapsed().as_secs_f64());

            if let Err(e) = importer.remove_dir(req.get_prefix()) {
                let mut import_err = ImportPbError::default();
                import_err.set_message(format!("failed to remove directory: {}", e));
                resp.set_error(import_err);
            }
            sst_importer::metrics::IMPORTER_APPLY_DURATION
                .with_label_values(&[label])
                .observe(start.saturating_elapsed().as_secs_f64());
            crate::send_rpc_response!(Ok(resp), sink, label, timer);
        };
        self.threads.spawn(handle_task);
    }

    // Downloads KV file and performs key-rewrite then apply kv into this tikv
    // store.
    fn apply(&mut self, _ctx: RpcContext<'_>, req: ApplyRequest, sink: UnarySink<ApplyResponse>) {
        let label = "apply";
        let start = Instant::now();
        let importer = self.importer.clone();
        let limiter = self.limiter.clone();
        let max_raft_size = self.raft_entry_max_size.0 as usize;
        let applier = self.writer.clone();

        let handle_task = async move {
            // Records how long the apply task waits to be scheduled.
            sst_importer::metrics::IMPORTER_APPLY_DURATION
                .with_label_values(&["queue"])
                .observe(start.saturating_elapsed().as_secs_f64());

            let mut resp = ApplyResponse::default();
            if get_disk_status(0) != DiskUsage::Normal {
                resp.set_error(
                    Error::Io(std::io::Error::new(
                        std::io::ErrorKind::Other,
                        "TiKV disk space is not enough.",
                    ))
                    .into(),
                );
                return crate::send_rpc_response!(Ok(resp), sink, label, start);
            }

            match Self::apply_imp(req, importer, applier, limiter, max_raft_size).await {
                Ok(Some(r)) => resp.set_range(r),
                Err(e) => resp.set_error(e),
                _ => {}
            }

            debug!("finished apply kv file with {:?}", resp);
            crate::send_rpc_response!(Ok(resp), sink, label, start);
        };
        self.threads.spawn(handle_task);
    }

    /// Downloads the file and performs key-rewrite for later ingesting.
    fn download(
        &mut self,
        _ctx: RpcContext<'_>,
        req: DownloadRequest,
        sink: UnarySink<DownloadResponse>,
    ) {
        let label = "download";
        let timer = Instant::now_coarse();
        let importer = Arc::clone(&self.importer);
        let limiter = self.limiter.clone();
        let region_id = req.get_sst().get_region_id();
        let tablets = self.tablets.clone();
        let start = Instant::now();

        let handle_task = async move {
            // Records how long the download task waits to be scheduled.
            sst_importer::metrics::IMPORTER_DOWNLOAD_DURATION
                .with_label_values(&["queue"])
                .observe(start.saturating_elapsed().as_secs_f64());
            if get_disk_status(0) != DiskUsage::Normal {
                let mut resp = DownloadResponse::default();
                resp.set_error(
                    Error::Io(std::io::Error::new(
                        std::io::ErrorKind::Other,
                        "TiKV disk space is not enough.",
                    ))
                    .into(),
                );
                return crate::send_rpc_response!(Ok(resp), sink, label, timer);
            }

            // FIXME: download() should be an async fn, to allow BR to cancel
            // a download task.
            // Unfortunately, this currently can't happen because the S3Storage
            // is not Send + Sync. See the documentation of S3Storage for reason.
            let cipher = req
                .cipher_info
                .to_owned()
                .into_option()
                .filter(|c| c.cipher_type != EncryptionMethod::Plaintext);

            let tablet = match tablets.get(region_id) {
                Some(tablet) => tablet,
                None => {
                    let error = sst_importer::Error::Engine(box_err!(
                        "region {} not found, maybe it's not a replica of this store",
                        region_id
                    ));
                    let mut resp = DownloadResponse::default();
                    resp.set_error(error.into());
                    return crate::send_rpc_response!(Ok(resp), sink, label, timer);
                }
            };

            let res = importer.download_ext::<E::Local>(
                req.get_sst(),
                req.get_storage_backend(),
                req.get_name(),
                req.get_rewrite_rule(),
                cipher,
                limiter,
                tablet.into_owned(),
                DownloadExt::default()
                    .cache_key(req.get_storage_cache_id())
                    .req_type(req.get_request_type()),
            );
            let mut resp = DownloadResponse::default();
            match res.await {
                Ok(range) => match range {
                    Some(r) => resp.set_range(r),
                    None => resp.set_is_empty(true),
                },
                Err(e) => resp.set_error(e.into()),
            }
            crate::send_rpc_response!(Ok(resp), sink, label, timer);
        };

        self.threads.spawn(handle_task);
    }

    /// Ingest the file by sending a raft command to raftstore.
    ///
    /// If the ingestion fails because the region is not found or the epoch does
    /// not match, the remaining files will eventually be cleaned up by
    /// CleanupSstWorker.
    fn ingest(
        &mut self,
        ctx: RpcContext<'_>,
        mut req: IngestRequest,
        sink: UnarySink<IngestResponse>,
    ) {
        let label = "ingest";
        let timer = Instant::now_coarse();
        if let Err(err) = self.check_suspend() {
            ctx.spawn(async move { crate::send_rpc_response!(Err(err), sink, label, timer) });
            return;
        }

        let mut resp = IngestResponse::default();
        let region_id = req.get_context().get_region_id();
        if let Some(errorpb) = self.check_write_stall(region_id) {
            resp.set_error(errorpb);
            ctx.spawn(
                sink.success(resp)
                    .unwrap_or_else(|e| warn!("send rpc failed"; "err" => %e)),
            );
            return;
        }

        let mut errorpb = errorpb::Error::default();
        if !Self::acquire_lock(&self.task_slots, req.get_sst()).unwrap_or(false) {
            errorpb.set_message(Error::FileConflict.to_string());
            resp.set_error(errorpb);
            ctx.spawn(
                sink.success(resp)
                    .unwrap_or_else(|e| warn!("send rpc failed"; "err" => %e)),
            );
            return;
        }

        let task_slots = self.task_slots.clone();
        let meta = req.take_sst();
        let f = self.ingest_files(req.take_context(), label, vec![meta.clone()]);
        let handle_task = async move {
            let res = f.await;
            Self::release_lock(&task_slots, &meta).unwrap();
            crate::send_rpc_response!(res, sink, label, timer);
        };
        self.threads.spawn(handle_task);
    }

    /// Ingest multiple files by sending a raft command to raftstore.
    fn multi_ingest(
        &mut self,
        ctx: RpcContext<'_>,
        mut req: MultiIngestRequest,
        sink: UnarySink<IngestResponse>,
    ) {
        let label = "multi-ingest";
        let timer = Instant::now_coarse();
        if let Err(err) = self.check_suspend() {
            ctx.spawn(async move { crate::send_rpc_response!(Err(err), sink, label, timer) });
            return;
        }

        let mut resp = IngestResponse::default();
        if let Some(errorpb) = self.check_write_stall(req.get_context().get_region_id()) {
            resp.set_error(errorpb);
            ctx.spawn(
                sink.success(resp)
                    .unwrap_or_else(|e| warn!("send rpc failed"; "err" => %e)),
            );
            return;
        }

        let mut errorpb = errorpb::Error::default();
        let mut metas = vec![];
        for sst in req.get_ssts() {
            if Self::acquire_lock(&self.task_slots, sst).unwrap_or(false) {
                metas.push(sst.clone());
            }
        }
        if metas.len() < req.get_ssts().len() {
            for m in metas {
                Self::release_lock(&self.task_slots, &m).unwrap();
            }
            errorpb.set_message(Error::FileConflict.to_string());
            resp.set_error(errorpb);
            ctx.spawn(
                sink.success(resp)
                    .unwrap_or_else(|e| warn!("send rpc failed"; "err" => %e)),
            );
            return;
        }
        let task_slots = self.task_slots.clone();
        let f = self.ingest_files(req.take_context(), label, req.take_ssts().into());
        let handle_task = async move {
            let res = f.await;
            for m in metas {
                Self::release_lock(&task_slots, &m).unwrap();
            }
            crate::send_rpc_response!(res, sink, label, timer);
        };
        self.threads.spawn(handle_task);
    }

    fn compact(
        &mut self,
        _ctx: RpcContext<'_>,
        req: CompactRequest,
        sink: UnarySink<CompactResponse>,
    ) {
        let label = "compact";
        let timer = Instant::now_coarse();
        let tablets = self.tablets.clone();

        let handle_task = async move {
            let (start, end) = if !req.has_range() {
                (None, None)
            } else {
                (
                    Some(req.get_range().get_start()),
                    Some(req.get_range().get_end()),
                )
            };
            let output_level = if req.get_output_level() == -1 {
                None
            } else {
                Some(req.get_output_level())
            };

            let region_id = req.get_context().get_region_id();
            let tablet = match tablets.get(region_id) {
                Some(tablet) => tablet,
                None => {
                    let e = Error::Engine(format!("region {} not found", region_id).into());
                    crate::send_rpc_response!(Err(e), sink, label, timer);
                    return;
                }
            };

            let res = tablet.compact_files_in_range(start, end, output_level);
            match res {
                Ok(_) => info!(
                    "compact files in range";
                    "start" => start.map(log_wrappers::Value::key),
                    "end" => end.map(log_wrappers::Value::key),
                    "output_level" => ?output_level, "takes" => ?timer.saturating_elapsed()
                ),
                Err(ref e) => error!(%*e;
                    "compact files in range failed";
                    "start" => start.map(log_wrappers::Value::key),
                    "end" => end.map(log_wrappers::Value::key),
                    "output_level" => ?output_level,
                ),
            }
            let res = res
                .map_err(|e| Error::Engine(box_err!(e)))
                .map(|_| CompactResponse::default());
            crate::send_rpc_response!(res, sink, label, timer);
        };

        self.threads.spawn(handle_task);
    }

    fn set_download_speed_limit(
        &mut self,
        ctx: RpcContext<'_>,
        req: SetDownloadSpeedLimitRequest,
        sink: UnarySink<SetDownloadSpeedLimitResponse>,
    ) {
        let label = "set_download_speed_limit";
        let timer = Instant::now_coarse();

        let speed_limit = req.get_speed_limit();
        self.limiter.set_speed_limit(if speed_limit > 0 {
            speed_limit as f64
        } else {
            f64::INFINITY
        });

        let ctx_task = async move {
            crate::send_rpc_response!(
                Ok(SetDownloadSpeedLimitResponse::default()),
                sink,
                label,
                timer
            );
        };

        ctx.spawn(ctx_task);
    }

    fn duplicate_detect(
        &mut self,
        _ctx: RpcContext<'_>,
        mut request: DuplicateDetectRequest,
        mut sink: ServerStreamingSink<DuplicateDetectResponse>,
    ) {
        let label = "duplicate_detect";
        let timer = Instant::now_coarse();
        let context = request.take_context();
        let start_key = request.take_start_key();
        let min_commit_ts = request.get_min_commit_ts();
        let end_key = if request.get_end_key().is_empty() {
            None
        } else {
            Some(request.take_end_key())
        };
        let key_only = request.get_key_only();
        let snap_res = Self::async_snapshot(&mut self.engine, &context);
        let handle_task = async move {
            let res = snap_res.await;
            let snapshot = match res {
                Ok(snap) => snap,
                Err(e) => {
                    let mut resp = DuplicateDetectResponse::default();
                    pb_error_inc(label, &e);
                    resp.set_region_error(e);
                    match sink
                        .send((resp, WriteFlags::default().buffer_hint(true)))
                        .await
                    {
                        Ok(_) => {
                            IMPORT_RPC_DURATION
                                .with_label_values(&[label, "ok"])
                                .observe(timer.saturating_elapsed_secs());
                        }
                        Err(e) => {
                            warn!(
                                "connection send message fail";
                                "err" => %e
                            );
                        }
                    }
                    let _ = sink.close().await;
                    return;
                }
            };
            let detector =
                DuplicateDetector::new(snapshot, start_key, end_key, min_commit_ts, key_only)
                    .unwrap();
            for resp in detector {
                if let Err(e) = sink
                    .send((resp, WriteFlags::default().buffer_hint(true)))
                    .await
                {
                    warn!(
                        "connection send message fail";
                        "err" => %e
                    );
                    break;
                }
            }
            let _ = sink.close().await;
        };
        self.threads.spawn(handle_task);
    }

    impl_write!(write, WriteRequest, WriteResponse, Chunk, new_txn_writer);

    impl_write!(
        raw_write,
        RawWriteRequest,
        RawWriteResponse,
        RawChunk,
        new_raw_writer
    );

    fn suspend_import_rpc(
        &mut self,
        ctx: RpcContext<'_>,
        req: SuspendImportRpcRequest,
        sink: UnarySink<SuspendImportRpcResponse>,
    ) {
        let label = "suspend_import_rpc";
        let timer = Instant::now_coarse();

        if req.should_suspend_imports && req.get_duration_in_secs() > SUSPEND_REQUEST_MAX_SECS {
            ctx.spawn(async move {
                send_rpc_response!(Err(Error::Io(
                    std::io::Error::new(std::io::ErrorKind::InvalidInput,
                        format!("you are going to suspend the import RPCs too long. (for {} seconds, max acceptable duration is {} seconds)", 
                        req.get_duration_in_secs(), SUSPEND_REQUEST_MAX_SECS)))), sink, label, timer);
            });
            return;
        }

        let suspended = if req.should_suspend_imports {
            info!("suspend incoming import RPCs."; "for_second" => req.get_duration_in_secs(), "caller" => req.get_caller());
            self.suspend_requests(Duration::from_secs(req.get_duration_in_secs()))
        } else {
            info!("allow incoming import RPCs."; "caller" => req.get_caller());
            self.allow_requests()
        };
        let mut resp = SuspendImportRpcResponse::default();
        resp.set_already_suspended(suspended);
        ctx.spawn(async move { send_rpc_response!(Ok(resp), sink, label, timer) });
    }
}

// add error statistics from pb error response
fn pb_error_inc(type_: &str, e: &errorpb::Error) {
    let label = if e.has_not_leader() {
        "not_leader"
    } else if e.has_store_not_match() {
        "store_not_match"
    } else if e.has_region_not_found() {
        "region_not_found"
    } else if e.has_key_not_in_region() {
        "key_not_in_range"
    } else if e.has_epoch_not_match() {
        "epoch_not_match"
    } else if e.has_server_is_busy() {
        "server_is_busy"
    } else if e.has_stale_command() {
        "stale_command"
    } else if e.has_raft_entry_too_large() {
        "raft_entry_too_large"
    } else {
        "unknown"
    };

    IMPORTER_ERROR_VEC.with_label_values(&[type_, label]).inc();
}

fn write_needs_restore(write: &[u8]) -> bool {
    let w = WriteRef::parse(write);
    match w {
        Ok(w)
            if matches!(
                w.write_type,
                // We only keep the last put / delete write CF,
                // other write type may shadow the real data and cause data loss.
                WriteType::Put | WriteType::Delete
            ) =>
        {
            true
        }
        Ok(w) => {
            debug!("skip unnecessary write."; "type" => ?w.write_type);
            false
        }
        Err(err) => {
            warn!("write cannot be parsed, skipping"; "err" => %err, 
                        "write" => %log_wrappers::Value::key(write));
            false
        }
    }
}

#[cfg(test)]
mod test {
    use std::collections::HashMap;

    use engine_traits::{CF_DEFAULT, CF_WRITE};
    use kvproto::{
        kvrpcpb::Context,
        metapb::{Region, RegionEpoch},
        raft_cmdpb::{RaftCmdRequest, Request},
    };
    use protobuf::{Message, SingularPtrField};
    use raft::StateRole::Follower;
    use raftstore::RegionInfo;
    use tikv_kv::{Modify, WriteData};
    use txn_types::{Key, TimeStamp, Write, WriteBatchFlags, WriteType};

    use crate::{
        import::sst_service::{check_local_region_stale, RequestCollector},
        server::raftkv,
    };

    fn write(key: &[u8], ty: WriteType, commit_ts: u64, start_ts: u64) -> (Vec<u8>, Vec<u8>) {
        let k = Key::from_raw(key).append_ts(TimeStamp::new(commit_ts));
        let v = Write::new(ty, TimeStamp::new(start_ts), None);
        (k.into_encoded(), v.as_ref().to_bytes())
    }

    fn default(key: &[u8], val: &[u8], start_ts: u64) -> (Vec<u8>, Vec<u8>) {
        let k = Key::from_raw(key).append_ts(TimeStamp::new(start_ts));
        (k.into_encoded(), val.to_owned())
    }

    fn default_req(key: &[u8], val: &[u8], start_ts: u64) -> Modify {
        let (k, v) = default(key, val, start_ts);
        Modify::Put(CF_DEFAULT, Key::from_encoded(k), v)
    }

    fn write_req(key: &[u8], ty: WriteType, commit_ts: u64, start_ts: u64) -> Modify {
        let (k, v) = write(key, ty, commit_ts, start_ts);
        if ty == WriteType::Delete {
            Modify::Delete(CF_WRITE, Key::from_encoded(k))
        } else {
            Modify::Put(CF_WRITE, Key::from_encoded(k), v)
        }
    }

    #[test]
    fn test_build_request() {
        #[derive(Debug)]
        struct Case {
            cf: &'static str,
            is_delete: bool,
            mutations: Vec<(Vec<u8>, Vec<u8>)>,
            expected_reqs: Vec<Modify>,
        }

        fn run_case(c: &Case) {
            let mut collector = RequestCollector::new(1024);

            for (k, v) in c.mutations.clone() {
                collector.accept_kv(c.cf, c.is_delete, k, v);
            }
            let reqs = collector.drain_pending_writes(true);

            let mut req1: HashMap<_, _> = reqs
                .into_iter()
                .flat_map(|x| {
                    assert!(x.avoid_batch);
                    x.modifies.into_iter()
                })
                .map(|req| {
                    let key = req.key().to_owned();
                    (key, req)
                })
                .collect();
            for req in c.expected_reqs.iter() {
                let r = req1.remove(req.key());
                assert_eq!(r.as_ref(), Some(req), "{:?}", c);
            }
            assert!(req1.is_empty(), "{:?}\ncase = {:?}", req1, c);
        }

        use WriteType::*;
        let cases = vec![
            Case {
                cf: CF_WRITE,
                is_delete: false,
                mutations: vec![
                    write(b"foo", Lock, 42, 41),
                    write(b"foo", Put, 40, 39),
                    write(b"bar", Put, 38, 37),
                    write(b"baz", Put, 34, 31),
                    write(b"bar", Put, 28, 17),
                    (Vec::default(), Vec::default()),
                ],
                expected_reqs: vec![
                    write_req(b"foo", Put, 40, 39),
                    write_req(b"bar", Put, 38, 37),
                    write_req(b"baz", Put, 34, 31),
                ],
            },
            Case {
                cf: CF_WRITE,
                is_delete: true,
                mutations: vec![
                    write(b"foo", Delete, 40, 39),
                    write(b"bar", Delete, 38, 37),
                    write(b"baz", Delete, 34, 31),
                    write(b"bar", Delete, 28, 17),
                ],
                expected_reqs: vec![
                    write_req(b"foo", Delete, 40, 39),
                    write_req(b"bar", Delete, 38, 37),
                    write_req(b"baz", Delete, 34, 31),
                ],
            },
            Case {
                cf: CF_DEFAULT,
                is_delete: false,
                mutations: vec![
                    default(b"aria", b"The planet where flowers bloom.", 123),
                    default(
                        b"aria",
                        b"Even a small breeze can still bring small happiness.",
                        178,
                    ),
                    default(b"beyond", b"Calling your name.", 278),
                    default(b"beyond", b"Calling your name.", 278),
                    default(b"PingCap", b"", 300),
                ],
                expected_reqs: vec![
                    default_req(b"aria", b"The planet where flowers bloom.", 123),
                    default_req(
                        b"aria",
                        b"Even a small breeze can still bring small happiness.",
                        178,
                    ),
                    default_req(b"beyond", b"Calling your name.", 278),
                ],
            },
        ];

        for case in cases {
            run_case(&case);
        }
    }

    #[test]
    fn test_request_collector_with_write_cf() {
        let mut request_collector = RequestCollector::new(102400);
        let reqs = vec![
            write_req(b"foo", WriteType::Put, 40, 39),
            write_req(b"aar", WriteType::Put, 38, 37),
            write_req(b"foo", WriteType::Put, 34, 31),
            write_req(b"zzz", WriteType::Put, 41, 40),
        ];
        let reqs_result = vec![
            write_req(b"aar", WriteType::Put, 38, 37),
            write_req(b"foo", WriteType::Put, 40, 39),
            write_req(b"zzz", WriteType::Put, 41, 40),
        ];

        for req in reqs {
            request_collector.accept(CF_WRITE, req);
        }
        let mut reqs: Vec<_> = request_collector.drain_unpacked_reqs(CF_WRITE);
        reqs.sort_by(|r1, r2| r1.key().cmp(r2.key()));
        assert_eq!(reqs, reqs_result);
        assert!(request_collector.is_empty());
    }

    #[test]
    fn test_request_collector_with_default_cf() {
        let mut request_collector = RequestCollector::new(102400);
        let reqs = vec![
            default_req(b"foo", b"", 39),
            default_req(b"zzz", b"", 40),
            default_req(b"foo", b"", 37),
            default_req(b"foo", b"", 39),
        ];
        let reqs_result = vec![
            default_req(b"foo", b"", 37),
            default_req(b"foo", b"", 39),
            default_req(b"zzz", b"", 40),
        ];

        for req in reqs {
            request_collector.accept(CF_DEFAULT, req);
        }
        let mut reqs: Vec<_> = request_collector.drain_unpacked_reqs(CF_DEFAULT);
        reqs.sort_by(|r1, r2| {
            let (k1, ts1) = Key::split_on_ts_for(r1.key().as_encoded()).unwrap();
            let (k2, ts2) = Key::split_on_ts_for(r2.key().as_encoded()).unwrap();

            k1.cmp(k2).then(ts1.cmp(&ts2))
        });
        assert_eq!(reqs, reqs_result);
        assert!(request_collector.is_empty());
    }

    fn convert_write_batch_to_request_raftkv1(ctx: &Context, batch: WriteData) -> RaftCmdRequest {
        let reqs: Vec<Request> = batch.modifies.into_iter().map(Into::into).collect();
        let txn_extra = batch.extra;
        let mut header = raftkv::new_request_header(ctx);
        if batch.avoid_batch {
            header.set_uuid(uuid::Uuid::new_v4().as_bytes().to_vec());
        }
        let mut flags = 0;
        if txn_extra.one_pc {
            flags |= WriteBatchFlags::ONE_PC.bits();
        }
        if txn_extra.allowed_in_flashback {
            flags |= WriteBatchFlags::FLASHBACK.bits();
        }
        header.set_flags(flags);

        let mut cmd = RaftCmdRequest::default();
        cmd.set_header(header);
        cmd.set_requests(reqs.into());
        cmd
    }

    fn fake_ctx() -> Context {
        let mut fake_ctx = Context::new();
        fake_ctx.set_region_id(42);
        fake_ctx.set_region_epoch({
            let mut e = RegionEpoch::new();
            e.set_version(1024);
            e.set_conf_ver(56);
            e
        });
        fake_ctx
    }

    #[test]
    fn test_collector_size() {
        let mut request_collector = RequestCollector::new(1024);

        for i in 0..100u8 {
            request_collector.accept(CF_DEFAULT, default_req(&i.to_ne_bytes(), b"egg", i as _));
        }

        let pws = request_collector.drain_pending_writes(true);
        for w in pws {
            let req_size = convert_write_batch_to_request_raftkv1(&fake_ctx(), w).compute_size();
            assert!(req_size < 1024, "{}", req_size);
        }
    }

    #[test]
    fn test_collector_huge_write_liveness() {
        let mut request_collector = RequestCollector::new(1024);
        for i in 0..100u8 {
            if i % 10 == 2 {
                // Inject some huge requests.
                request_collector.accept(
                    CF_DEFAULT,
                    default_req(&i.to_ne_bytes(), &[42u8; 1025], i as _),
                );
            } else {
                request_collector.accept(CF_DEFAULT, default_req(&i.to_ne_bytes(), b"egg", i as _));
            }
        }
        let pws = request_collector.drain_pending_writes(true);
        let mut total = 0;
        for w in pws {
            let req = convert_write_batch_to_request_raftkv1(&fake_ctx(), w);
            let req_size = req.compute_size();
            total += req.get_requests().len();
            assert!(req_size < 2048, "{}", req_size);
        }
        assert_eq!(total, 100);
    }

    #[test]
    fn test_collector_mid_size_write_no_exceed_max() {
        let mut request_collector = RequestCollector::new(1024);
        for i in 0..100u8 {
            if i % 10 == 2 {
                let huge_req = default_req(&i.to_ne_bytes(), &[42u8; 960], i as _);
                // Inject some huge requests.
                request_collector.accept(CF_DEFAULT, huge_req);
            } else {
                request_collector.accept(
                    CF_DEFAULT,
                    default_req(
                        &i.to_ne_bytes(),
                        b"noodles with beef, egg, bacon and spinach; in chicken soup",
                        i as _,
                    ),
                );
            }
        }
        let pws = request_collector.drain_pending_writes(true);
        let mut total = 0;
        for w in pws {
            let req = convert_write_batch_to_request_raftkv1(&fake_ctx(), w);
            let req_size = req.compute_size();
            total += req.get_requests().len();
            assert!(req_size < 1024, "{}", req_size);
        }
        assert_eq!(total, 100);
    }

    #[test]
    fn test_write_rpc_check_region_epoch() {
        let mut req_epoch = RegionEpoch {
            conf_ver: 10,
            version: 10,
            ..Default::default()
        };
        // test for region not found
        let result = check_local_region_stale(1, &req_epoch, None);
        assert!(result.is_err());
        // check error message contains "rescan region later", client will match this
        // string pattern
        assert!(
            result
                .unwrap_err()
                .to_string()
                .contains("rescan region later")
        );

        let mut local_region_info = RegionInfo {
            region: Region {
                id: 1,
                region_epoch: SingularPtrField::some(req_epoch.clone()),
                ..Default::default()
            },
            role: Follower,
            buckets: 1,
        };
        // test the local region epoch is same as request
        let result = check_local_region_stale(1, &req_epoch, Some(local_region_info.clone()));
        result.unwrap();

        // test the local region epoch is ahead of request
        local_region_info
            .region
            .region_epoch
            .as_mut()
            .unwrap()
            .conf_ver = 11;
        let result = check_local_region_stale(1, &req_epoch, Some(local_region_info.clone()));
        assert!(result.is_err());
        // check error message contains "rescan region later", client will match this
        // string pattern
        assert!(
            result
                .unwrap_err()
                .to_string()
                .contains("rescan region later")
        );

        req_epoch.conf_ver = 11;
        let result = check_local_region_stale(1, &req_epoch, Some(local_region_info.clone()));
        result.unwrap();

        // test the local region epoch is staler than request
        req_epoch.version = 12;
        let result = check_local_region_stale(1, &req_epoch, Some(local_region_info));
        assert!(result.is_err());
        // check error message contains "retry write later", client will match this
        // string pattern
        assert!(
            result
                .unwrap_err()
                .to_string()
                .contains("retry write later")
        );
    }
}<|MERGE_RESOLUTION|>--- conflicted
+++ resolved
@@ -45,13 +45,8 @@
 };
 use tikv_util::{
     config::ReadableSize,
-<<<<<<< HEAD
-    future::create_stream_with_buffer,
+    future::{create_stream_with_buffer, paired_future_callback},
     sys::{disk::get_disk_status, thread::ThreadBuildWrapper},
-=======
-    future::{create_stream_with_buffer, paired_future_callback},
-    sys::thread::ThreadBuildWrapper,
->>>>>>> ba7b0cdf
     time::{Instant, Limiter},
     HandyRwLock,
 };
