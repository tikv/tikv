--- conflicted
+++ resolved
@@ -74,15 +74,11 @@
 /// In fact, the length field is encoded by varint, which may grow when the
 /// content length is greater than 128, however when the length is greater than
 /// 128, the extra 1~4 bytes can be ignored.
-<<<<<<< HEAD
 const WIRE_EXTRA_BYTES: usize = 12;
-=======
-const WIRE_EXTRA_BYTES: usize = 10;
 /// The interval of running the GC for
 /// [`raft_writer::ThrottledTlsEngineWriter`]. There aren't too many items held
 /// in the writer. So we can run the GC less frequently.
 const WRITER_GC_INTERVAL: Duration = Duration::from_secs(300);
->>>>>>> 7e6dac46
 
 fn transfer_error(err: storage::Error) -> ImportPbError {
     let mut e = ImportPbError::default();
