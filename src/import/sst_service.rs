--- conflicted
+++ resolved
@@ -94,24 +94,16 @@
 const SUSPEND_REQUEST_MAX_SECS: u64 = // 6h
     6 * 60 * 60;
 
-<<<<<<< HEAD
 // the default TTL seconds of force partition range.
 // the TTL is to ensure all force partition ranges can be
 // cleaned up eventually.
 const DEFAULT_FORCE_PARTITION_RANGE_TTL_SECONDS: u64 = 3600;
-<<<<<<< HEAD
 /// Check if the system has enough resources for import tasks
-=======
-=======
->>>>>>> fddd4b4a
 const REJECT_SERVE_MEMORY_USAGE: u64 = 1024 * 1024 * 1024; //1G
 // consider block cache and raft store. the memory usage will be
 const HIGH_IMPORT_MEMORY_WATER_RATIO: f64 = 0.95;
 
 /// Check if the system has enough resources for import tasks
-<<<<<<< HEAD
-async fn check_import_resources() -> Result<()> {
-=======
 async fn check_import_resources(mem_limit: u64) -> Result<()> {
     #[cfg(feature = "failpoints")]
     let mem_limit = (|| {
@@ -123,7 +115,6 @@
     #[cfg(not(feature = "failpoints"))]
     let mem_limit = mem_limit;
 
->>>>>>> fddd4b4a
     // these error(memory or disk) cannot be recover at a short time,
     // in case client retry immediately, sleep for a while
     async fn sleep_with_jitter() {
@@ -137,16 +128,7 @@
     }
 
     let usage = get_global_memory_usage();
-<<<<<<< HEAD
-    let mem_limit = (|| {
-        fail_point!("mock_memory_limit", |t| {
-            t.unwrap().parse::<u64>().unwrap()
-        });
-        SysQuota::memory_limit_in_bytes()
-    })();
-
-=======
->>>>>>> fddd4b4a
+
     if mem_limit == 0 || mem_limit < usage {
         // make it through when cannot get correct memory
         warn!(
@@ -174,10 +156,6 @@
     }
     Ok(())
 }
-<<<<<<< HEAD
-=======
->>>>>>> af2d2c68b3 (sst_importer: Get Memory limit at the sst service initialization (#18321))
->>>>>>> fddd4b4a
 
 fn transfer_error(err: storage::Error) -> ImportPbError {
     let mut e = ImportPbError::default();
@@ -228,11 +206,8 @@
     // When less than now, don't accept any requests.
     suspend: Arc<SuspendDeadline>,
 
-<<<<<<< HEAD
     force_partition_range_mgr: ForcePartitionRangeManager,
-=======
     mem_limit: u64,
->>>>>>> af2d2c68b3 (sst_importer: Get Memory limit at the sst service initialization (#18321))
 }
 
 struct RequestCollector {
@@ -487,11 +462,8 @@
             store_meta,
             resource_manager,
             suspend: Arc::default(),
-<<<<<<< HEAD
             force_partition_range_mgr,
-=======
             mem_limit,
->>>>>>> af2d2c68b3 (sst_importer: Get Memory limit at the sst service initialization (#18321))
         }
     }
 
@@ -729,18 +701,6 @@
                         .try_fold(
                             (writer, resource_limiter),
                             |(mut writer, limiter), req| async move {
-<<<<<<< HEAD
-                                check_import_resources().await?;
-=======
-<<<<<<< HEAD
-                                if get_disk_status(0) != DiskUsage::Normal {
-                                    warn!("Upload failed due to not enough disk space");
-                                    return Err(Error::DiskSpaceNotEnough);
-                                }
-
-=======
->>>>>>> af2d2c68b3 (sst_importer: Get Memory limit at the sst service initialization (#18321))
->>>>>>> fddd4b4a
                                 let batch = match req.chunk {
                                     Some($chunk_ty::Batch(b)) => b,
                                     _ => return Err(Error::InvalidChunk),
@@ -899,23 +859,6 @@
                 }
                 let mut file = rx
                     .try_fold(file, |mut file, chunk| async move {
-<<<<<<< HEAD
-                        match check_import_resources().await {
-                            Ok(()) => (),
-                            Err(e) => {
-                                warn!("Upload failed due to not enough resource {:?}", e);
-                                return Err(e);
-                            }
-=======
-<<<<<<< HEAD
-                        if get_disk_status(0) != DiskUsage::Normal {
-                            warn!("Upload failed due to not enough disk space");
-                            return Err(Error::DiskSpaceNotEnough);
->>>>>>> fddd4b4a
-                        }
-
-=======
->>>>>>> af2d2c68b3 (sst_importer: Get Memory limit at the sst service initialization (#18321))
                         let start = Instant::now_coarse();
                         let data = chunk.get_data();
                         if data.is_empty() {
@@ -990,19 +933,6 @@
                 .observe(start.saturating_elapsed().as_secs_f64());
 
             let mut resp = ApplyResponse::default();
-<<<<<<< HEAD
-            match check_import_resources().await {
-                Ok(()) => (),
-                Err(e) => {
-                    resp.set_error(e.into());
-                    return crate::send_rpc_response!(Ok(resp), sink, label, start);
-                }
-=======
-<<<<<<< HEAD
-            if get_disk_status(0) != DiskUsage::Normal {
-                resp.set_error(Error::DiskSpaceNotEnough.into());
-                return send_rpc_response!(Ok(resp), sink, label, start);
-=======
             match check_import_resources(mem_limit).await {
                 Ok(()) => (),
                 Err(e) => {
@@ -1010,8 +940,6 @@
                     crate::send_rpc_response!(Ok(resp), sink, label, start);
                     return;
                 }
->>>>>>> af2d2c68b3 (sst_importer: Get Memory limit at the sst service initialization (#18321))
->>>>>>> fddd4b4a
             }
 
             match Self::do_apply(req, importer, applier, limiter, max_raft_size).await {
@@ -1053,11 +981,7 @@
         }
         let importer = Arc::clone(&self.importer);
         let limiter = self.limiter.clone();
-<<<<<<< HEAD
-=======
         let mem_limit = self.mem_limit;
-        let region_id = req.get_sst().get_region_id();
->>>>>>> af2d2c68b3 (sst_importer: Get Memory limit at the sst service initialization (#18321))
         let tablets = self.tablets.clone();
         let start = Instant::now();
         let resource_limiter = self.resource_manager.as_ref().and_then(|r| {
@@ -1075,22 +999,6 @@
             sst_importer::metrics::IMPORTER_DOWNLOAD_DURATION
                 .with_label_values(&["queue"])
                 .observe(start.saturating_elapsed().as_secs_f64());
-<<<<<<< HEAD
-
-            let mut resp = DownloadResponse::default();
-            match check_import_resources().await {
-                Ok(()) => (),
-                Err(e) => {
-                    resp.set_error(e.into());
-                    return crate::send_rpc_response!(Ok(resp), sink, label, timer);
-                }
-=======
-<<<<<<< HEAD
-            if get_disk_status(0) != DiskUsage::Normal {
-                let mut resp = DownloadResponse::default();
-                resp.set_error(Error::DiskSpaceNotEnough.into());
-                return crate::send_rpc_response!(Ok(resp), sink, label, timer);
-=======
 
             let mut resp = DownloadResponse::default();
             match check_import_resources(mem_limit).await {
@@ -1100,8 +1008,6 @@
                     crate::send_rpc_response!(Ok(resp), sink, label, timer);
                     return;
                 }
->>>>>>> af2d2c68b3 (sst_importer: Get Memory limit at the sst service initialization (#18321))
->>>>>>> fddd4b4a
             }
 
             // FIXME: download() should be an async fn, to allow BR to cancel
