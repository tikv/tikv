// Copyright 2018 TiKV Project Authors. Licensed under Apache-2.0.

use std::{
    collections::{HashMap, HashSet, VecDeque},
    convert::identity,
    future::Future,
    path::PathBuf,
    sync::{Arc, Mutex},
    time::Duration,
};

use engine_traits::{CompactExt, MiscExt, CF_DEFAULT, CF_WRITE};
use file_system::{set_io_type, IoType};
use futures::{sink::SinkExt, stream::TryStreamExt, FutureExt, TryFutureExt};
use grpcio::{
    ClientStreamingSink, RequestStream, RpcContext, ServerStreamingSink, UnarySink, WriteFlags,
};
use kvproto::{
    encryptionpb::EncryptionMethod,
    errorpb,
    import_sstpb::{
        Error as ImportPbError, ImportSst, Range, RawWriteRequest_oneof_chunk as RawChunk, SstMeta,
        SwitchMode, WriteRequest_oneof_chunk as Chunk, *,
    },
    kvrpcpb::Context,
    metapb::RegionEpoch,
};
<<<<<<< HEAD
use raftstore::{coprocessor::RegionInfoProvider, store::util::is_epoch_stale, RegionInfoAccessor};
=======
use raftstore_v2::StoreMeta;
use resource_control::{with_resource_limiter, ResourceGroupManager};
>>>>>>> 1abc220d
use sst_importer::{
    error_inc, metrics::*, sst_importer::DownloadExt, sst_meta_to_path, Config, ConfigManager,
    Error, Result, SstImporter,
};
use tikv_kv::{
    Engine, LocalTablets, Modify, SnapContext, Snapshot, SnapshotExt, WriteData, WriteEvent,
};
use tikv_util::{
    config::ReadableSize,
    future::create_stream_with_buffer,
    sys::thread::ThreadBuildWrapper,
    time::{Instant, Limiter},
    HandyRwLock,
};
use tokio::{runtime::Runtime, time::sleep};
use txn_types::{Key, WriteRef, WriteType};

use super::{
    make_rpc_error,
    raft_writer::{self, wait_write},
};
use crate::{
    import::duplicate_detect::DuplicateDetector,
    server::CONFIG_ROCKSDB_GAUGE,
    storage::{self, errors::extract_region_error_from_error},
};

/// The concurrency of sending raft request for every `apply` requests.
/// This value `16` would mainly influence the speed of applying a huge file:
/// when we downloading the files into disk, loading all of them into memory may
/// lead to OOM. This would be able to back-pressure them.
/// (only log files greater than 16 * 7M = 112M would be throttled by this.)
/// NOTE: Perhaps add a memory quota for download to disk mode and get rid of
/// this value?
const REQUEST_WRITE_CONCURRENCY: usize = 16;
/// The extra bytes required by the wire encoding.
/// Generally, a field (and a embedded message) would introduce some extra
/// bytes. In detail, they are:
/// - 2 bytes for the request type (Tag+Value).
/// - 2 bytes for every string or bytes field (Tag+Length), they are:
/// .  + the key field
/// .  + the value field
/// .  + the CF field (None for CF_DEFAULT)
/// - 2 bytes for the embedded message field `PutRequest` (Tag+Length).
/// - 2 bytes for the request itself (which would be embedded into a
///   [`RaftCmdRequest`].)
/// In fact, the length field is encoded by varint, which may grow when the
/// content length is greater than 128, however when the length is greater than
/// 128, the extra 1~4 bytes can be ignored.
const WIRE_EXTRA_BYTES: usize = 12;
/// The interval of running the GC for
/// [`raft_writer::ThrottledTlsEngineWriter`]. There aren't too many items held
/// in the writer. So we can run the GC less frequently.
const WRITER_GC_INTERVAL: Duration = Duration::from_secs(300);

fn transfer_error(err: storage::Error) -> ImportPbError {
    let mut e = ImportPbError::default();
    if let Some(region_error) = extract_region_error_from_error(&err) {
        e.set_store_error(region_error);
    }
    e.set_message(format!("failed to complete raft command: {:?}", err));
    e
}

fn convert_join_error(err: tokio::task::JoinError) -> ImportPbError {
    let mut e = ImportPbError::default();
    if err.is_cancelled() {
        e.set_message("task canceled, probably runtime is shutting down.".to_owned());
    }
    if err.is_panic() {
        e.set_message(format!("panicked! {}", err))
    }
    e
}

/// ImportSstService provides tikv-server with the ability to ingest SST files.
///
/// It saves the SST sent from client to a file and then sends a command to
/// raftstore to trigger the ingest process.
#[derive(Clone)]
pub struct ImportSstService<E: Engine> {
    cfg: ConfigManager,
    tablets: LocalTablets<E::Local>,
    engine: E,
    threads: Arc<Runtime>,
    importer: Arc<SstImporter>,
    limiter: Limiter,
    task_slots: Arc<Mutex<HashSet<PathBuf>>>,
    raft_entry_max_size: ReadableSize,
    region_info_accessor: Arc<RegionInfoAccessor>,

    writer: raft_writer::ThrottledTlsEngineWriter,

    // it's some iff multi-rocksdb is enabled
    store_meta: Option<Arc<Mutex<StoreMeta<E::Local>>>>,
    resource_manager: Option<Arc<ResourceGroupManager>>,
}

struct RequestCollector {
    max_raft_req_size: usize,

    /// Retain the last ts of each key in each request.
    /// This is used for write CF because resolved ts observer hates duplicated
    /// key in the same request.
    write_reqs: HashMap<Vec<u8>, (Modify, u64)>,
    /// Collector favor that simple collect all items, and it do not contains
    /// duplicated key-value. This is used for default CF.
    default_reqs: HashMap<Vec<u8>, Modify>,
    /// Size of all `Request`s.
    unpacked_size: usize,

    pending_writes: Vec<WriteData>,
}

impl RequestCollector {
    fn record_size_of_message(&mut self, size: usize) {
        // We make a raft command entry when we unpacked size grows to 7/8 of the max
        // raft entry size.
        //
        // Which means, if we don't add the extra bytes, when the amplification by the
        // extra bytes is greater than 8/7 (i.e. the average size of entry is
        // less than 70B), we may encounter the "raft entry is too large" error.
        self.unpacked_size += size + WIRE_EXTRA_BYTES;
    }

    fn release_message_of_size(&mut self, size: usize) {
        self.unpacked_size -= size + WIRE_EXTRA_BYTES;
    }

    fn new(max_raft_req_size: usize) -> Self {
        Self {
            max_raft_req_size,
            write_reqs: HashMap::default(),
            default_reqs: HashMap::default(),
            unpacked_size: 0,
            pending_writes: Vec::new(),
        }
    }

    fn accept_kv(&mut self, cf: &str, is_delete: bool, k: Vec<u8>, v: Vec<u8>) {
        // Need to skip the empty key/value that could break the transaction or cause
        // data corruption. see details at https://github.com/pingcap/tiflow/issues/5468.
        if k.is_empty() || (!is_delete && v.is_empty()) {
            return;
        }
        // Filter out not supported CF.
        let cf = match cf {
            CF_WRITE => CF_WRITE,
            CF_DEFAULT => CF_DEFAULT,
            _ => return,
        };
        let m = if is_delete {
            Modify::Delete(cf, Key::from_encoded(k))
        } else {
            if cf == CF_WRITE && !write_needs_restore(&v) {
                return;
            }

            Modify::Put(cf, Key::from_encoded(k), v)
        };
        self.accept(cf, m);
    }

    /// check whether the unpacked size would exceed the max_raft_req_size after
    /// accepting the modify.
    fn should_send_batch_before_adding(&self, m: &Modify) -> bool {
        let message_size = m.size() + WIRE_EXTRA_BYTES;
        // If there isn't any records in the collector, and there is a huge modify, we
        // should give it a change to enter the collector. Or we may generate empty
        // batch.
        self.unpacked_size != 0 /* batched */
        && message_size + self.unpacked_size > self.max_raft_req_size /* exceed the max_raft_req_size */
    }

    // we need to remove duplicate keys in here, since
    // in https://github.com/tikv/tikv/blob/a401f78bc86f7e6ea6a55ad9f453ae31be835b55/components/resolved_ts/src/cmd.rs#L204
    // will panic if found duplicated entry during Vec<PutRequest>.
    fn accept(&mut self, cf: &str, m: Modify) {
        if self.should_send_batch_before_adding(&m) {
            self.pack_all();
        }

        let k = m.key();
        match cf {
            CF_WRITE => {
                let (encoded_key, ts) = match Key::split_on_ts_for(k.as_encoded()) {
                    Ok(k) => k,
                    Err(err) => {
                        warn!(
                            "key without ts, skipping";
                            "key" => %k,
                            "err" => %err
                        );
                        return;
                    }
                };
                if self
                    .write_reqs
                    .get(encoded_key)
                    .map(|(_, old_ts)| *old_ts < ts.into_inner())
                    .unwrap_or(true)
                {
                    self.record_size_of_message(m.size());
                    if let Some((v, _)) = self
                        .write_reqs
                        .insert(encoded_key.to_owned(), (m, ts.into_inner()))
                    {
                        self.release_message_of_size(v.size())
                    }
                }
            }
            CF_DEFAULT => {
                self.record_size_of_message(m.size());
                if let Some(v) = self.default_reqs.insert(k.as_encoded().clone(), m) {
                    self.release_message_of_size(v.size());
                }
            }
            _ => unreachable!(),
        }
    }

    #[cfg(test)]
    fn drain_unpacked_reqs(&mut self, cf: &str) -> Vec<Modify> {
        let res: Vec<Modify> = if cf == CF_DEFAULT {
            self.default_reqs.drain().map(|(_, m)| m).collect()
        } else {
            self.write_reqs.drain().map(|(_, (m, _))| m).collect()
        };
        for r in &res {
            self.release_message_of_size(r.size());
        }
        res
    }

    #[inline]
    fn drain_pending_writes(&mut self, take_unpacked: bool) -> std::vec::Drain<'_, WriteData> {
        if take_unpacked {
            self.pack_all();
        }
        self.pending_writes.drain(..)
    }

    fn pack_all(&mut self) {
        if self.unpacked_size == 0 {
            return;
        }
        // Set the UUID of header to prevent raftstore batching our requests.
        // The current `resolved_ts` observer assumes that each batch of request doesn't
        // has two writes to the same key. (Even with 2 different TS). That was true
        // for normal cases because the latches reject concurrency write to keys.
        // However we have bypassed the latch layer :(
        let mut reqs: Vec<_> = self.write_reqs.drain().map(|(_, (req, _))| req).collect();
        reqs.append(&mut self.default_reqs.drain().map(|(_, req)| req).collect());
        if reqs.is_empty() {
            debug_assert!(false, "attempt to pack an empty request");
            return;
        }
        let mut data = WriteData::from_modifies(reqs);
        data.set_avoid_batch(true);
        self.pending_writes.push(data);
        self.unpacked_size = 0;
    }

    #[inline]
    fn is_empty(&self) -> bool {
        self.pending_writes.is_empty() && self.unpacked_size == 0
    }
}

impl<E: Engine> ImportSstService<E> {
    pub fn new(
        cfg: Config,
        raft_entry_max_size: ReadableSize,
        engine: E,
        tablets: LocalTablets<E::Local>,
        importer: Arc<SstImporter>,
<<<<<<< HEAD
        region_info_accessor: Arc<RegionInfoAccessor>,
=======
        store_meta: Option<Arc<Mutex<StoreMeta<E::Local>>>>,
        resource_manager: Option<Arc<ResourceGroupManager>>,
>>>>>>> 1abc220d
    ) -> Self {
        let props = tikv_util::thread_group::current_properties();
        let eng = Mutex::new(engine.clone());
        let threads = tokio::runtime::Builder::new_multi_thread()
            .worker_threads(cfg.num_threads)
            .enable_all()
            .thread_name("sst-importer")
            .with_sys_and_custom_hooks(
                move || {
                    tikv_util::thread_group::set_properties(props.clone());

                    set_io_type(IoType::Import);
                    tikv_kv::set_tls_engine(eng.lock().unwrap().clone());
                },
                move || {
                    // SAFETY: we have set the engine at some lines above with type `E`.
                    unsafe { tikv_kv::destroy_tls_engine::<E>() };
                },
            )
            .build()
            .unwrap();
        if let LocalTablets::Singleton(tablet) = &tablets {
            importer.start_switch_mode_check(threads.handle(), Some(tablet.clone()));
        } else {
            importer.start_switch_mode_check::<E::Local>(threads.handle(), None);
        }

        let writer = raft_writer::ThrottledTlsEngineWriter::default();
        let gc_handle = writer.clone();
        threads.spawn(async move {
            while gc_handle.try_gc() {
                tokio::time::sleep(WRITER_GC_INTERVAL).await;
            }
        });

        let cfg_mgr = ConfigManager::new(cfg);
        threads.spawn(Self::tick(importer.clone(), cfg_mgr.clone()));

        ImportSstService {
            cfg: cfg_mgr,
            tablets,
            threads: Arc::new(threads),
            engine,
            importer,
            limiter: Limiter::new(f64::INFINITY),
            task_slots: Arc::new(Mutex::new(HashSet::default())),
            raft_entry_max_size,
            region_info_accessor,
            writer,
            store_meta,
            resource_manager,
        }
    }

    pub fn get_config_manager(&self) -> ConfigManager {
        self.cfg.clone()
    }

    async fn tick(importer: Arc<SstImporter>, cfg: ConfigManager) {
        loop {
            sleep(Duration::from_secs(10)).await;

            importer.update_config_memory_use_ratio(&cfg);
            importer.shrink_by_tick();
        }
    }

    fn acquire_lock(task_slots: &Arc<Mutex<HashSet<PathBuf>>>, meta: &SstMeta) -> Result<bool> {
        let mut slots = task_slots.lock().unwrap();
        let p = sst_meta_to_path(meta)?;
        Ok(slots.insert(p))
    }

    fn release_lock(task_slots: &Arc<Mutex<HashSet<PathBuf>>>, meta: &SstMeta) -> Result<bool> {
        let mut slots = task_slots.lock().unwrap();
        let p = sst_meta_to_path(meta)?;
        Ok(slots.remove(&p))
    }

    fn async_snapshot(
        engine: &mut E,
        context: &Context,
    ) -> impl Future<Output = std::result::Result<E::Snap, errorpb::Error>> {
        let res = engine.async_snapshot(SnapContext {
            pb_ctx: context,
            ..Default::default()
        });
        async move {
            res.await.map_err(|e| {
                let err: storage::Error = e.into();
                if let Some(e) = extract_region_error_from_error(&err) {
                    e
                } else {
                    let mut e = errorpb::Error::default();
                    e.set_message(format!("{}", err));
                    e
                }
            })
        }
    }

    fn check_write_stall(&self, region_id: u64) -> Option<errorpb::Error> {
        let tablet = match self.tablets.get(region_id) {
            Some(tablet) => tablet,
            None => {
                let mut errorpb = errorpb::Error::default();
                errorpb.set_message(format!("region {} not found", region_id));
                errorpb.mut_region_not_found().set_region_id(region_id);
                return Some(errorpb);
            }
        };

        let reject_error = |region_id: Option<u64>| -> Option<errorpb::Error> {
            let mut errorpb = errorpb::Error::default();
            let err = if let Some(id) = region_id {
                format!("too many sst files are ingesting for region {}", id)
            } else {
                "too many sst files are ingesting".to_string()
            };
            let mut server_is_busy_err = errorpb::ServerIsBusy::default();
            server_is_busy_err.set_reason(err.clone());
            errorpb.set_message(err);
            errorpb.set_server_is_busy(server_is_busy_err);
            Some(errorpb)
        };

        // store_meta being Some means it is v2
        if let Some(ref store_meta) = self.store_meta {
            if let Some((region, _)) = store_meta.lock().unwrap().regions.get(&region_id) {
                if !self.importer.region_in_import_mode(region)
                    && tablet.ingest_maybe_slowdown_writes(CF_WRITE).expect("cf")
                {
                    return reject_error(Some(region_id));
                }
            } else {
                let mut errorpb = errorpb::Error::default();
                errorpb.set_message(format!("region {} not found", region_id));
                errorpb.mut_region_not_found().set_region_id(region_id);
                return Some(errorpb);
            }
        } else if self.importer.get_mode() == SwitchMode::Normal
            && tablet.ingest_maybe_slowdown_writes(CF_WRITE).expect("cf")
        {
            match tablet.get_sst_key_ranges(CF_WRITE, 0) {
                Ok(l0_sst_ranges) => {
                    warn!(
                        "sst ingest is too slow";
                        "sst_ranges" => ?l0_sst_ranges,
                    );
                }
                Err(e) => {
                    error!("get sst key ranges failed"; "err" => ?e);
                }
            }
            return reject_error(None);
        }

        None
    }

    fn ingest_files(
        &mut self,
        mut context: Context,
        label: &'static str,
        ssts: Vec<SstMeta>,
    ) -> impl Future<Output = Result<IngestResponse>> {
        let snapshot_res = Self::async_snapshot(&mut self.engine, &context);
        let engine = self.engine.clone();
        let importer = self.importer.clone();
        async move {
            // check api version
            if !importer.as_ref().check_api_version(&ssts)? {
                return Err(Error::IncompatibleApiVersion);
            }

            let mut resp = IngestResponse::default();
            let res = match snapshot_res.await {
                Ok(snap) => snap,
                Err(e) => {
                    pb_error_inc(label, &e);
                    resp.set_error(e);
                    return Ok(resp);
                }
            };

            fail_point!("import::sst_service::ingest");
            // Here we shall check whether the file has been ingested before. This operation
            // must execute after geting a snapshot from raftstore to make sure that the
            // current leader has applied to current term.
            for sst in ssts.iter() {
                if !importer.exist(sst) {
                    warn!(
                        "sst [{:?}] not exist. we may retry an operation that has already succeeded",
                        sst
                    );
                    let mut errorpb = errorpb::Error::default();
                    let err = "The file which would be ingested doest not exist.";
                    let stale_err = errorpb::StaleCommand::default();
                    errorpb.set_message(err.to_string());
                    errorpb.set_stale_command(stale_err);
                    resp.set_error(errorpb);
                    return Ok(resp);
                }
            }
            let modifies = ssts
                .iter()
                .map(|s| Modify::Ingest(Box::new(s.clone())))
                .collect();
            context.set_term(res.ext().get_term().unwrap().into());
            let region_id = context.get_region_id();
            let res = engine.async_write(
                &context,
                WriteData::from_modifies(modifies),
                WriteEvent::BASIC_EVENT,
                None,
            );

            let mut resp = IngestResponse::default();
            if let Err(e) = wait_write(res).await {
                if let Some(e) = extract_region_error_from_error(&e) {
                    pb_error_inc(label, &e);
                    resp.set_error(e);
                } else {
                    IMPORTER_ERROR_VEC
                        .with_label_values(&[label, "unknown"])
                        .inc();
                    resp.mut_error()
                        .set_message(format!("[region {}] ingest failed: {:?}", region_id, e));
                }
            }
            Ok(resp)
        }
    }

    async fn apply_imp(
        mut req: ApplyRequest,
        importer: Arc<SstImporter>,
        writer: raft_writer::ThrottledTlsEngineWriter,
        limiter: Limiter,
        max_raft_size: usize,
    ) -> std::result::Result<Option<Range>, ImportPbError> {
        let mut range: Option<Range> = None;

        let mut collector = RequestCollector::new(max_raft_size / 2);
        let context = req.take_context();
        let mut metas = req.take_metas();
        let mut rules = req.take_rewrite_rules();
        // For compatibility with old requests.
        if req.has_meta() {
            metas.push(req.take_meta());
            rules.push(req.take_rewrite_rule());
        }
        let ext_storage = importer.wrap_kms(
            importer
                .external_storage_or_cache(req.get_storage_backend(), req.get_storage_cache_id())?,
            false,
        );

        let mut inflight_futures = VecDeque::new();

        let mut tasks = metas.iter().zip(rules.iter()).peekable();
        while let Some((meta, rule)) = tasks.next() {
            let buff = importer
                .read_from_kv_file(
                    meta,
                    rule,
                    ext_storage.clone(),
                    req.get_storage_backend(),
                    &limiter,
                )
                .await?;
            if let Some(mut r) = importer.do_apply_kv_file(
                meta.get_start_key(),
                meta.get_end_key(),
                meta.get_start_ts(),
                meta.get_restore_ts(),
                buff,
                |k, v| collector.accept_kv(meta.get_cf(), meta.get_is_delete(), k, v),
            )? {
                if let Some(range) = range.as_mut() {
                    range.start = range.take_start().min(r.take_start());
                    range.end = range.take_end().max(r.take_end());
                } else {
                    range = Some(r);
                }
            }

            let is_last_task = tasks.peek().is_none();
            for w in collector.drain_pending_writes(is_last_task) {
                // Record the start of a task would greatly help us to inspect pending
                // tasks.
                APPLIER_EVENT.with_label_values(&["begin_req"]).inc();
                // SAFETY: we have registered the thread local storage engine into the thread
                // when creating them.
                let task = unsafe {
                    writer
                        .write::<E>(w, context.clone())
                        .map_err(transfer_error)
                };
                inflight_futures.push_back(
                    tokio::spawn(task)
                        .map_err(convert_join_error)
                        .map(|x| x.and_then(identity)),
                );
                if inflight_futures.len() >= REQUEST_WRITE_CONCURRENCY {
                    inflight_futures.pop_front().unwrap().await?;
                }
            }
        }
        assert!(collector.is_empty());
        futures::future::try_join_all(inflight_futures).await?;

        Ok(range)
    }
}

fn check_local_region_stale(
    region_id: u64,
    epoch: &RegionEpoch,
    region_info_accessor: Arc<dyn RegionInfoProvider>,
) -> Result<()> {
    let (tx2, rx2) = crossbeam::channel::bounded(1);
    region_info_accessor
        .find_region_by_id(
            region_id,
            Box::new(move |item| {
                tx2.send(item)
                    .unwrap();
            }),
        )
        .map_err(|e| {
            Error::Engine(format!("failed to find region {} err {:?}", region_id, e).into())
        })?;

    let result = rx2.recv().map_err(|e| {
        Error::Engine(
            format!(
                "failed to receive from newly created channel {:?} for region {}",
                e, region_id
            )
            .into(),
        )
    })?;
    match result {
        Some(local_region_info) => {
            let local_region_epoch = local_region_info.region.region_epoch.unwrap();

            // TODO(lance6717): we should only need to check conf_ver because we require all
            // peers have SST on the disk, and does not care about which one is
            // leader. But since check_sst_for_ingestion also checks epoch version,
            // we just keep it here for now.

            // when local region epoch is stale, client can retry write later
            if is_epoch_stale(&local_region_epoch, epoch) {
                return Err(Error::Engine(
                    format!("request region {} is ahead of local region, local epoch {:?}, request epoch {:?}, please retry write later",
                            region_id, local_region_epoch, epoch).into(),
                ));
            }
            // when local region epoch is ahead, client need to rescan region from PD to get
            // latest region later
            if is_epoch_stale(epoch, &local_region_epoch) {
                return Err(Error::Engine(
                    format!("request region {} is staler than local region, local epoch {:?}, request epoch {:?}, please rescan region later",
                            region_id, local_region_epoch, epoch).into(),
                ));
            }

            // not match means to rescan
            Ok(())
        }
        None => {
            // when region not found, we can't tell whether it's stale or ahead, so we just
            // return the safest case
            Err(Error::Engine(
                format!(
                    "region {} is not found, please rescan region later",
                    region_id
                )
                .into(),
            ))
        }
    }
}

#[macro_export]
macro_rules! impl_write {
    ($fn:ident, $req_ty:ident, $resp_ty:ident, $chunk_ty:ident, $writer_fn:ident) => {
        fn $fn(
            &mut self,
            _ctx: RpcContext<'_>,
            stream: RequestStream<$req_ty>,
            sink: ClientStreamingSink<$resp_ty>,
        ) {
            let import = self.importer.clone();
            let tablets = self.tablets.clone();
            let region_info_accessor = self.region_info_accessor.clone();
            let (rx, buf_driver) =
                create_stream_with_buffer(stream, self.cfg.rl().stream_channel_window);
            let mut rx = rx.map_err(Error::from);

            let timer = Instant::now_coarse();
            let label = stringify!($fn);
            let resource_manager = self.resource_manager.clone();
            let handle_task = async move {
                let res = async move {
                    let first_req = rx.try_next().await?;
                    let (meta, resource_limiter) = match first_req {
                        Some(r) => {
                            let limiter = resource_manager.as_ref().and_then(|m| {
                                m.get_resource_limiter(
                                    r.get_context()
                                        .get_resource_control_context()
                                        .get_resource_group_name(),
                                    r.get_context().get_request_source(),
                                )
                            });
                            match r.chunk {
                                Some($chunk_ty::Meta(m)) => (m, limiter),
                                _ => return Err(Error::InvalidChunk),
                            }
                        }
                        _ => return Err(Error::InvalidChunk),
                    };
                    // wait the region epoch on this TiKV to catch up with the epoch
                    // in request, which comes from PD and represents the majority
                    // peers' status.
                    let region_id = meta.get_region_id();
                    check_local_region_stale(
                        region_id,
                        meta.get_region_epoch(),
                        region_info_accessor,
                    )?;
                    let tablet = match tablets.get(region_id) {
                        Some(t) => t,
                        None => {
                            return Err(Error::Engine(
                                format!("region {} not found", region_id).into(),
                            ));
                        }
                    };

                    let writer = match import.$writer_fn(&*tablet, meta) {
                        Ok(w) => w,
                        Err(e) => {
                            error!("build writer failed {:?}", e);
                            return Err(Error::InvalidChunk);
                        }
                    };
                    let (writer, resource_limiter) = rx
                        .try_fold(
                            (writer, resource_limiter),
                            |(mut writer, limiter), req| async move {
                                let batch = match req.chunk {
                                    Some($chunk_ty::Batch(b)) => b,
                                    _ => return Err(Error::InvalidChunk),
                                };
                                let f = async {
                                    writer.write(batch)?;
                                    Ok(writer)
                                };
                                with_resource_limiter(f, limiter.clone())
                                    .await
                                    .map(|w| (w, limiter))
                            },
                        )
                        .await?;

                    let finish_fn = async {
                        let metas = writer.finish()?;
                        import.verify_checksum(&metas)?;
                        Ok(metas)
                    };

                    let metas: Result<_> = with_resource_limiter(finish_fn, resource_limiter).await;
                    let metas = metas?;
                    let mut resp = $resp_ty::default();
                    resp.set_metas(metas.into());
                    Ok(resp)
                }
                .await;
                $crate::send_rpc_response!(res, sink, label, timer);
            };

            self.threads.spawn(buf_driver);
            self.threads.spawn(handle_task);
        }
    };
}

impl<E: Engine> ImportSst for ImportSstService<E> {
    // Switch mode for v1 and v2 is quite different.
    //
    // For v1, once it enters import mode, all regions are in import mode as there's
    // only one kv rocksdb.
    //
    // V2 is different. The switch mode with import mode request carries a range
    // where only regions overlapped with the range can enter import mode.
    // And unlike v1, where some rocksdb configs will be changed when entering
    // import mode, the config of the rocksdb will not change when entering import
    // mode due to implementation complexity (a region's rocksdb can change
    // overtime due to snapshot, split, and merge, which brings some
    // implemention complexities). If it really needs, we will implement it in the
    // future.
    fn switch_mode(
        &mut self,
        ctx: RpcContext<'_>,
        mut req: SwitchModeRequest,
        sink: UnarySink<SwitchModeResponse>,
    ) {
        let label = "switch_mode";
        let timer = Instant::now_coarse();

        let res = {
            fn mf(cf: &str, name: &str, v: f64) {
                CONFIG_ROCKSDB_GAUGE.with_label_values(&[cf, name]).set(v);
            }

            match &self.tablets {
                LocalTablets::Singleton(tablet) => match req.get_mode() {
                    SwitchMode::Normal => self.importer.enter_normal_mode(tablet.clone(), mf),
                    SwitchMode::Import => self.importer.enter_import_mode(tablet.clone(), mf),
                },
                LocalTablets::Registry(_) => {
                    if req.get_mode() == SwitchMode::Import {
                        if !req.get_ranges().is_empty() {
                            let ranges = req.take_ranges().to_vec();
                            self.importer.ranges_enter_import_mode(ranges);
                            Ok(true)
                        } else {
                            Err(sst_importer::Error::Engine(
                                "partitioned-raft-kv only support switch mode with range set"
                                    .into(),
                            ))
                        }
                    } else {
                        // case SwitchMode::Normal
                        if !req.get_ranges().is_empty() {
                            let ranges = req.take_ranges().to_vec();
                            self.importer.clear_import_mode_regions(ranges);
                            Ok(true)
                        } else {
                            Err(sst_importer::Error::Engine(
                                "partitioned-raft-kv only support switch mode with range set"
                                    .into(),
                            ))
                        }
                    }
                }
            }
        };
        match res {
            Ok(_) => info!("switch mode"; "mode" => ?req.get_mode()),
            Err(ref e) => error!(%*e; "switch mode failed"; "mode" => ?req.get_mode(),),
        }

        let task = async move {
            crate::send_rpc_response!(Ok(SwitchModeResponse::default()), sink, label, timer);
        };
        ctx.spawn(task);
    }

    /// Receive SST from client and save the file for later ingesting.
    fn upload(
        &mut self,
        _ctx: RpcContext<'_>,
        stream: RequestStream<UploadRequest>,
        sink: ClientStreamingSink<UploadResponse>,
    ) {
        let label = "upload";
        let timer = Instant::now_coarse();
        let import = self.importer.clone();
        let (rx, buf_driver) =
            create_stream_with_buffer(stream, self.cfg.rl().stream_channel_window);
        let mut map_rx = rx.map_err(Error::from);

        let handle_task = async move {
            // So stream will not be dropped until response is sent.
            let rx = &mut map_rx;
            let res = async move {
                let first_chunk = rx.try_next().await?;
                let meta = match first_chunk {
                    Some(ref chunk) if chunk.has_meta() => chunk.get_meta(),
                    _ => return Err(Error::InvalidChunk),
                };
                let file = import.create(meta)?;
                let mut file = rx
                    .try_fold(file, |mut file, chunk| async move {
                        let start = Instant::now_coarse();
                        let data = chunk.get_data();
                        if data.is_empty() {
                            return Err(Error::InvalidChunk);
                        }
                        file.append(data)?;
                        IMPORT_UPLOAD_CHUNK_BYTES.observe(data.len() as f64);
                        IMPORT_UPLOAD_CHUNK_DURATION.observe(start.saturating_elapsed_secs());
                        Ok(file)
                    })
                    .await?;
                file.finish().map(|_| UploadResponse::default())
            }
            .await;
            crate::send_rpc_response!(res, sink, label, timer);
        };

        self.threads.spawn(buf_driver);
        self.threads.spawn(handle_task);
    }

    // clear_files the KV files after apply finished.
    // it will remove the direcotry in import path.
    fn clear_files(
        &mut self,
        _ctx: RpcContext<'_>,
        req: ClearRequest,
        sink: UnarySink<ClearResponse>,
    ) {
        let label = "clear_files";
        let timer = Instant::now_coarse();
        let importer = Arc::clone(&self.importer);
        let start = Instant::now();
        let mut resp = ClearResponse::default();

        let handle_task = async move {
            // Records how long the apply task waits to be scheduled.
            sst_importer::metrics::IMPORTER_APPLY_DURATION
                .with_label_values(&["queue"])
                .observe(start.saturating_elapsed().as_secs_f64());

            if let Err(e) = importer.remove_dir(req.get_prefix()) {
                let mut import_err = ImportPbError::default();
                import_err.set_message(format!("failed to remove directory: {}", e));
                resp.set_error(import_err);
            }
            sst_importer::metrics::IMPORTER_APPLY_DURATION
                .with_label_values(&[label])
                .observe(start.saturating_elapsed().as_secs_f64());
            crate::send_rpc_response!(Ok(resp), sink, label, timer);
        };
        self.threads.spawn(handle_task);
    }

    // Downloads KV file and performs key-rewrite then apply kv into this tikv
    // store.
    fn apply(&mut self, _ctx: RpcContext<'_>, req: ApplyRequest, sink: UnarySink<ApplyResponse>) {
        let label = "apply";
        let start = Instant::now();
        let importer = self.importer.clone();
        let limiter = self.limiter.clone();
        let max_raft_size = self.raft_entry_max_size.0 as usize;
        let applier = self.writer.clone();

        let handle_task = async move {
            // Records how long the apply task waits to be scheduled.
            sst_importer::metrics::IMPORTER_APPLY_DURATION
                .with_label_values(&["queue"])
                .observe(start.saturating_elapsed().as_secs_f64());

            let mut resp = ApplyResponse::default();

            match Self::apply_imp(req, importer, applier, limiter, max_raft_size).await {
                Ok(Some(r)) => resp.set_range(r),
                Err(e) => resp.set_error(e),
                _ => {}
            }

            debug!("finished apply kv file with {:?}", resp);
            crate::send_rpc_response!(Ok(resp), sink, label, start);
        };
        self.threads.spawn(handle_task);
    }

    /// Downloads the file and performs key-rewrite for later ingesting.
    fn download(
        &mut self,
        _ctx: RpcContext<'_>,
        req: DownloadRequest,
        sink: UnarySink<DownloadResponse>,
    ) {
        let label = "download";
        let timer = Instant::now_coarse();
        let importer = Arc::clone(&self.importer);
        let limiter = self.limiter.clone();
        let region_id = req.get_sst().get_region_id();
        let tablets = self.tablets.clone();
        let start = Instant::now();
        let resource_limiter = self.resource_manager.as_ref().and_then(|r| {
            r.get_resource_limiter(
                req.get_context()
                    .get_resource_control_context()
                    .get_resource_group_name(),
                req.get_context().get_request_source(),
            )
        });

        let handle_task = async move {
            // Records how long the download task waits to be scheduled.
            sst_importer::metrics::IMPORTER_DOWNLOAD_DURATION
                .with_label_values(&["queue"])
                .observe(start.saturating_elapsed().as_secs_f64());

            // FIXME: download() should be an async fn, to allow BR to cancel
            // a download task.
            // Unfortunately, this currently can't happen because the S3Storage
            // is not Send + Sync. See the documentation of S3Storage for reason.
            let cipher = req
                .cipher_info
                .to_owned()
                .into_option()
                .filter(|c| c.cipher_type != EncryptionMethod::Plaintext);

            let tablet = match tablets.get(region_id) {
                Some(tablet) => tablet,
                None => {
                    let error = sst_importer::Error::Engine(box_err!(
                        "region {} not found, maybe it's not a replica of this store",
                        region_id
                    ));
                    let mut resp = DownloadResponse::default();
                    resp.set_error(error.into());
                    return crate::send_rpc_response!(Ok(resp), sink, label, timer);
                }
            };

            let res = with_resource_limiter(
                importer.download_ext::<E::Local>(
                    req.get_sst(),
                    req.get_storage_backend(),
                    req.get_name(),
                    req.get_rewrite_rule(),
                    cipher,
                    limiter,
                    tablet.into_owned(),
                    DownloadExt::default()
                        .cache_key(req.get_storage_cache_id())
                        .req_type(req.get_request_type()),
                ),
                resource_limiter,
            );
            let mut resp = DownloadResponse::default();
            match res.await {
                Ok(range) => match range {
                    Some(r) => resp.set_range(r),
                    None => resp.set_is_empty(true),
                },
                Err(e) => resp.set_error(e.into()),
            }
            crate::send_rpc_response!(Ok(resp), sink, label, timer);
        };

        self.threads.spawn(handle_task);
    }

    /// Ingest the file by sending a raft command to raftstore.
    ///
    /// If the ingestion fails because the region is not found or the epoch does
    /// not match, the remaining files will eventually be cleaned up by
    /// CleanupSstWorker.
    fn ingest(
        &mut self,
        ctx: RpcContext<'_>,
        mut req: IngestRequest,
        sink: UnarySink<IngestResponse>,
    ) {
        let label = "ingest";
        let timer = Instant::now_coarse();

        let mut resp = IngestResponse::default();
        let region_id = req.get_context().get_region_id();
        if let Some(errorpb) = self.check_write_stall(region_id) {
            resp.set_error(errorpb);
            ctx.spawn(
                sink.success(resp)
                    .unwrap_or_else(|e| warn!("send rpc failed"; "err" => %e)),
            );
            return;
        }

        let mut errorpb = errorpb::Error::default();
        if !Self::acquire_lock(&self.task_slots, req.get_sst()).unwrap_or(false) {
            errorpb.set_message(Error::FileConflict.to_string());
            resp.set_error(errorpb);
            ctx.spawn(
                sink.success(resp)
                    .unwrap_or_else(|e| warn!("send rpc failed"; "err" => %e)),
            );
            return;
        }

        let task_slots = self.task_slots.clone();
        let meta = req.take_sst();
        let f = self.ingest_files(req.take_context(), label, vec![meta.clone()]);
        let handle_task = async move {
            let res = f.await;
            Self::release_lock(&task_slots, &meta).unwrap();
            crate::send_rpc_response!(res, sink, label, timer);
        };
        self.threads.spawn(handle_task);
    }

    /// Ingest multiple files by sending a raft command to raftstore.
    fn multi_ingest(
        &mut self,
        ctx: RpcContext<'_>,
        mut req: MultiIngestRequest,
        sink: UnarySink<IngestResponse>,
    ) {
        let label = "multi-ingest";
        let timer = Instant::now_coarse();

        let mut resp = IngestResponse::default();
        if let Some(errorpb) = self.check_write_stall(req.get_context().get_region_id()) {
            resp.set_error(errorpb);
            ctx.spawn(
                sink.success(resp)
                    .unwrap_or_else(|e| warn!("send rpc failed"; "err" => %e)),
            );
            return;
        }

        let mut errorpb = errorpb::Error::default();
        let mut metas = vec![];
        for sst in req.get_ssts() {
            if Self::acquire_lock(&self.task_slots, sst).unwrap_or(false) {
                metas.push(sst.clone());
            }
        }
        if metas.len() < req.get_ssts().len() {
            for m in metas {
                Self::release_lock(&self.task_slots, &m).unwrap();
            }
            errorpb.set_message(Error::FileConflict.to_string());
            resp.set_error(errorpb);
            ctx.spawn(
                sink.success(resp)
                    .unwrap_or_else(|e| warn!("send rpc failed"; "err" => %e)),
            );
            return;
        }
        let task_slots = self.task_slots.clone();
        let f = self.ingest_files(req.take_context(), label, req.take_ssts().into());
        let handle_task = async move {
            let res = f.await;
            for m in metas {
                Self::release_lock(&task_slots, &m).unwrap();
            }
            crate::send_rpc_response!(res, sink, label, timer);
        };
        self.threads.spawn(handle_task);
    }

    fn compact(
        &mut self,
        _ctx: RpcContext<'_>,
        req: CompactRequest,
        sink: UnarySink<CompactResponse>,
    ) {
        let label = "compact";
        let timer = Instant::now_coarse();
        let tablets = self.tablets.clone();

        let handle_task = async move {
            let (start, end) = if !req.has_range() {
                (None, None)
            } else {
                (
                    Some(req.get_range().get_start()),
                    Some(req.get_range().get_end()),
                )
            };
            let output_level = if req.get_output_level() == -1 {
                None
            } else {
                Some(req.get_output_level())
            };

            let region_id = req.get_context().get_region_id();
            let tablet = match tablets.get(region_id) {
                Some(tablet) => tablet,
                None => {
                    let e = Error::Engine(format!("region {} not found", region_id).into());
                    crate::send_rpc_response!(Err(e), sink, label, timer);
                    return;
                }
            };

            let res = tablet.compact_files_in_range(start, end, output_level);
            match res {
                Ok(_) => info!(
                    "compact files in range";
                    "start" => start.map(log_wrappers::Value::key),
                    "end" => end.map(log_wrappers::Value::key),
                    "output_level" => ?output_level, "takes" => ?timer.saturating_elapsed()
                ),
                Err(ref e) => error!(%*e;
                    "compact files in range failed";
                    "start" => start.map(log_wrappers::Value::key),
                    "end" => end.map(log_wrappers::Value::key),
                    "output_level" => ?output_level,
                ),
            }
            let res = res
                .map_err(|e| Error::Engine(box_err!(e)))
                .map(|_| CompactResponse::default());
            crate::send_rpc_response!(res, sink, label, timer);
        };

        self.threads.spawn(handle_task);
    }

    fn set_download_speed_limit(
        &mut self,
        ctx: RpcContext<'_>,
        req: SetDownloadSpeedLimitRequest,
        sink: UnarySink<SetDownloadSpeedLimitResponse>,
    ) {
        let label = "set_download_speed_limit";
        let timer = Instant::now_coarse();

        let speed_limit = req.get_speed_limit();
        self.limiter.set_speed_limit(if speed_limit > 0 {
            speed_limit as f64
        } else {
            f64::INFINITY
        });

        let ctx_task = async move {
            crate::send_rpc_response!(
                Ok(SetDownloadSpeedLimitResponse::default()),
                sink,
                label,
                timer
            );
        };

        ctx.spawn(ctx_task);
    }

    fn duplicate_detect(
        &mut self,
        _ctx: RpcContext<'_>,
        mut request: DuplicateDetectRequest,
        mut sink: ServerStreamingSink<DuplicateDetectResponse>,
    ) {
        let label = "duplicate_detect";
        let timer = Instant::now_coarse();
        let context = request.take_context();
        let start_key = request.take_start_key();
        let min_commit_ts = request.get_min_commit_ts();
        let end_key = if request.get_end_key().is_empty() {
            None
        } else {
            Some(request.take_end_key())
        };
        let key_only = request.get_key_only();
        let snap_res = Self::async_snapshot(&mut self.engine, &context);
        let handle_task = async move {
            let res = snap_res.await;
            let snapshot = match res {
                Ok(snap) => snap,
                Err(e) => {
                    let mut resp = DuplicateDetectResponse::default();
                    pb_error_inc(label, &e);
                    resp.set_region_error(e);
                    match sink
                        .send((resp, WriteFlags::default().buffer_hint(true)))
                        .await
                    {
                        Ok(_) => {
                            IMPORT_RPC_DURATION
                                .with_label_values(&[label, "ok"])
                                .observe(timer.saturating_elapsed_secs());
                        }
                        Err(e) => {
                            warn!(
                                "connection send message fail";
                                "err" => %e
                            );
                        }
                    }
                    let _ = sink.close().await;
                    return;
                }
            };
            let detector =
                DuplicateDetector::new(snapshot, start_key, end_key, min_commit_ts, key_only)
                    .unwrap();
            for resp in detector {
                if let Err(e) = sink
                    .send((resp, WriteFlags::default().buffer_hint(true)))
                    .await
                {
                    warn!(
                        "connection send message fail";
                        "err" => %e
                    );
                    break;
                }
            }
            let _ = sink.close().await;
        };
        self.threads.spawn(handle_task);
    }

    impl_write!(write, WriteRequest, WriteResponse, Chunk, new_txn_writer);

    impl_write!(
        raw_write,
        RawWriteRequest,
        RawWriteResponse,
        RawChunk,
        new_raw_writer
    );
}

// add error statistics from pb error response
fn pb_error_inc(type_: &str, e: &errorpb::Error) {
    let label = if e.has_not_leader() {
        "not_leader"
    } else if e.has_store_not_match() {
        "store_not_match"
    } else if e.has_region_not_found() {
        "region_not_found"
    } else if e.has_key_not_in_region() {
        "key_not_in_range"
    } else if e.has_epoch_not_match() {
        "epoch_not_match"
    } else if e.has_server_is_busy() {
        "server_is_busy"
    } else if e.has_stale_command() {
        "stale_command"
    } else if e.has_raft_entry_too_large() {
        "raft_entry_too_large"
    } else {
        "unknown"
    };

    IMPORTER_ERROR_VEC.with_label_values(&[type_, label]).inc();
}

fn write_needs_restore(write: &[u8]) -> bool {
    let w = WriteRef::parse(write);
    match w {
        Ok(w)
            if matches!(
                w.write_type,
                // We only keep the last put / delete write CF,
                // other write type may shadow the real data and cause data loss.
                WriteType::Put | WriteType::Delete
            ) =>
        {
            true
        }
        Ok(w) => {
            debug!("skip unnecessary write."; "type" => ?w.write_type);
            false
        }
        Err(err) => {
            warn!("write cannot be parsed, skipping"; "err" => %err,
                        "write" => %log_wrappers::Value::key(write));
            false
        }
    }
}

#[cfg(test)]
mod test {
    use std::{
        collections::HashMap,
        sync::{Arc, Mutex},
    };

    use engine_traits::{CF_DEFAULT, CF_WRITE};
    use kvproto::{
        kvrpcpb::Context,
        metapb::{Region, RegionEpoch},
        raft_cmdpb::{RaftCmdRequest, Request},
    };
    use protobuf::{Message, SingularPtrField};
    use raft::StateRole::Follower;
    use raftstore::{
        coprocessor::{region_info_accessor::Callback, RegionInfoProvider},
        RegionInfo,
    };
    use tikv_kv::{Modify, WriteData};
    use txn_types::{Key, TimeStamp, Write, WriteBatchFlags, WriteType};

    use crate::{
        import::sst_service::{check_local_region_stale, RequestCollector},
        server::raftkv,
    };

    fn write(key: &[u8], ty: WriteType, commit_ts: u64, start_ts: u64) -> (Vec<u8>, Vec<u8>) {
        let k = Key::from_raw(key).append_ts(TimeStamp::new(commit_ts));
        let v = Write::new(ty, TimeStamp::new(start_ts), None);
        (k.into_encoded(), v.as_ref().to_bytes())
    }

    fn default(key: &[u8], val: &[u8], start_ts: u64) -> (Vec<u8>, Vec<u8>) {
        let k = Key::from_raw(key).append_ts(TimeStamp::new(start_ts));
        (k.into_encoded(), val.to_owned())
    }

    fn default_req(key: &[u8], val: &[u8], start_ts: u64) -> Modify {
        let (k, v) = default(key, val, start_ts);
        Modify::Put(CF_DEFAULT, Key::from_encoded(k), v)
    }

    fn write_req(key: &[u8], ty: WriteType, commit_ts: u64, start_ts: u64) -> Modify {
        let (k, v) = write(key, ty, commit_ts, start_ts);
        if ty == WriteType::Delete {
            Modify::Delete(CF_WRITE, Key::from_encoded(k))
        } else {
            Modify::Put(CF_WRITE, Key::from_encoded(k), v)
        }
    }

    #[test]
    fn test_build_request() {
        #[derive(Debug)]
        struct Case {
            cf: &'static str,
            is_delete: bool,
            mutations: Vec<(Vec<u8>, Vec<u8>)>,
            expected_reqs: Vec<Modify>,
        }

        fn run_case(c: &Case) {
            let mut collector = RequestCollector::new(1024);

            for (k, v) in c.mutations.clone() {
                collector.accept_kv(c.cf, c.is_delete, k, v);
            }
            let reqs = collector.drain_pending_writes(true);

            let mut req1: HashMap<_, _> = reqs
                .into_iter()
                .flat_map(|x| {
                    assert!(x.avoid_batch);
                    x.modifies.into_iter()
                })
                .map(|req| {
                    let key = req.key().to_owned();
                    (key, req)
                })
                .collect();
            for req in c.expected_reqs.iter() {
                let r = req1.remove(req.key());
                assert_eq!(r.as_ref(), Some(req), "{:?}", c);
            }
            assert!(req1.is_empty(), "{:?}\ncase = {:?}", req1, c);
        }

        use WriteType::*;
        let cases = vec![
            Case {
                cf: CF_WRITE,
                is_delete: false,
                mutations: vec![
                    write(b"foo", Lock, 42, 41),
                    write(b"foo", Put, 40, 39),
                    write(b"bar", Put, 38, 37),
                    write(b"baz", Put, 34, 31),
                    write(b"bar", Put, 28, 17),
                    (Vec::default(), Vec::default()),
                ],
                expected_reqs: vec![
                    write_req(b"foo", Put, 40, 39),
                    write_req(b"bar", Put, 38, 37),
                    write_req(b"baz", Put, 34, 31),
                ],
            },
            Case {
                cf: CF_WRITE,
                is_delete: true,
                mutations: vec![
                    write(b"foo", Delete, 40, 39),
                    write(b"bar", Delete, 38, 37),
                    write(b"baz", Delete, 34, 31),
                    write(b"bar", Delete, 28, 17),
                ],
                expected_reqs: vec![
                    write_req(b"foo", Delete, 40, 39),
                    write_req(b"bar", Delete, 38, 37),
                    write_req(b"baz", Delete, 34, 31),
                ],
            },
            Case {
                cf: CF_DEFAULT,
                is_delete: false,
                mutations: vec![
                    default(b"aria", b"The planet where flowers bloom.", 123),
                    default(
                        b"aria",
                        b"Even a small breeze can still bring small happiness.",
                        178,
                    ),
                    default(b"beyond", b"Calling your name.", 278),
                    default(b"beyond", b"Calling your name.", 278),
                    default(b"PingCap", b"", 300),
                ],
                expected_reqs: vec![
                    default_req(b"aria", b"The planet where flowers bloom.", 123),
                    default_req(
                        b"aria",
                        b"Even a small breeze can still bring small happiness.",
                        178,
                    ),
                    default_req(b"beyond", b"Calling your name.", 278),
                ],
            },
        ];

        for case in cases {
            run_case(&case);
        }
    }

    #[test]
    fn test_request_collector_with_write_cf() {
        let mut request_collector = RequestCollector::new(102400);
        let reqs = vec![
            write_req(b"foo", WriteType::Put, 40, 39),
            write_req(b"aar", WriteType::Put, 38, 37),
            write_req(b"foo", WriteType::Put, 34, 31),
            write_req(b"zzz", WriteType::Put, 41, 40),
        ];
        let reqs_result = vec![
            write_req(b"aar", WriteType::Put, 38, 37),
            write_req(b"foo", WriteType::Put, 40, 39),
            write_req(b"zzz", WriteType::Put, 41, 40),
        ];

        for req in reqs {
            request_collector.accept(CF_WRITE, req);
        }
        let mut reqs: Vec<_> = request_collector.drain_unpacked_reqs(CF_WRITE);
        reqs.sort_by(|r1, r2| r1.key().cmp(r2.key()));
        assert_eq!(reqs, reqs_result);
        assert!(request_collector.is_empty());
    }

    #[test]
    fn test_request_collector_with_default_cf() {
        let mut request_collector = RequestCollector::new(102400);
        let reqs = vec![
            default_req(b"foo", b"", 39),
            default_req(b"zzz", b"", 40),
            default_req(b"foo", b"", 37),
            default_req(b"foo", b"", 39),
        ];
        let reqs_result = vec![
            default_req(b"foo", b"", 37),
            default_req(b"foo", b"", 39),
            default_req(b"zzz", b"", 40),
        ];

        for req in reqs {
            request_collector.accept(CF_DEFAULT, req);
        }
        let mut reqs: Vec<_> = request_collector.drain_unpacked_reqs(CF_DEFAULT);
        reqs.sort_by(|r1, r2| {
            let (k1, ts1) = Key::split_on_ts_for(r1.key().as_encoded()).unwrap();
            let (k2, ts2) = Key::split_on_ts_for(r2.key().as_encoded()).unwrap();

            k1.cmp(k2).then(ts1.cmp(&ts2))
        });
        assert_eq!(reqs, reqs_result);
        assert!(request_collector.is_empty());
    }

    fn convert_write_batch_to_request_raftkv1(ctx: &Context, batch: WriteData) -> RaftCmdRequest {
        let reqs: Vec<Request> = batch.modifies.into_iter().map(Into::into).collect();
        let txn_extra = batch.extra;
        let mut header = raftkv::new_request_header(ctx);
        if batch.avoid_batch {
            header.set_uuid(uuid::Uuid::new_v4().as_bytes().to_vec());
        }
        let mut flags = 0;
        if txn_extra.one_pc {
            flags |= WriteBatchFlags::ONE_PC.bits();
        }
        if txn_extra.allowed_in_flashback {
            flags |= WriteBatchFlags::FLASHBACK.bits();
        }
        header.set_flags(flags);

        let mut cmd = RaftCmdRequest::default();
        cmd.set_header(header);
        cmd.set_requests(reqs.into());
        cmd
    }

    fn fake_ctx() -> Context {
        let mut fake_ctx = Context::new();
        fake_ctx.set_region_id(42);
        fake_ctx.set_region_epoch({
            let mut e = RegionEpoch::new();
            e.set_version(1024);
            e.set_conf_ver(56);
            e
        });
        fake_ctx
    }

    #[test]
    fn test_collector_size() {
        let mut request_collector = RequestCollector::new(1024);

        for i in 0..100u8 {
            request_collector.accept(CF_DEFAULT, default_req(&i.to_ne_bytes(), b"egg", i as _));
        }

        let pws = request_collector.drain_pending_writes(true);
        for w in pws {
            let req_size = convert_write_batch_to_request_raftkv1(&fake_ctx(), w).compute_size();
            assert!(req_size < 1024, "{}", req_size);
        }
    }

    #[test]
    fn test_collector_huge_write_liveness() {
        let mut request_collector = RequestCollector::new(1024);
        for i in 0..100u8 {
            if i % 10 == 2 {
                // Inject some huge requests.
                request_collector.accept(
                    CF_DEFAULT,
                    default_req(&i.to_ne_bytes(), &[42u8; 1025], i as _),
                );
            } else {
                request_collector.accept(CF_DEFAULT, default_req(&i.to_ne_bytes(), b"egg", i as _));
            }
        }
        let pws = request_collector.drain_pending_writes(true);
        let mut total = 0;
        for w in pws {
            let req = convert_write_batch_to_request_raftkv1(&fake_ctx(), w);
            let req_size = req.compute_size();
            total += req.get_requests().len();
            assert!(req_size < 2048, "{}", req_size);
        }
        assert_eq!(total, 100);
    }

    #[test]
    fn test_collector_mid_size_write_no_exceed_max() {
        let mut request_collector = RequestCollector::new(1024);
        for i in 0..100u8 {
            if i % 10 == 2 {
                let huge_req = default_req(&i.to_ne_bytes(), &[42u8; 960], i as _);
                // Inject some huge requests.
                request_collector.accept(CF_DEFAULT, huge_req);
            } else {
                request_collector.accept(
                    CF_DEFAULT,
                    default_req(
                        &i.to_ne_bytes(),
                        b"noodles with beef, egg, bacon and spinach; in chicken soup",
                        i as _,
                    ),
                );
            }
        }
        let pws = request_collector.drain_pending_writes(true);
        let mut total = 0;
        for w in pws {
            let req = convert_write_batch_to_request_raftkv1(&fake_ctx(), w);
            let req_size = req.compute_size();
            total += req.get_requests().len();
            assert!(req_size < 1024, "{}", req_size);
        }
        assert_eq!(total, 100);
    }

    #[test]
    fn test_write_rpc_check_region_epoch() {
        struct MockRegionInfoProvider {
            map: Mutex<HashMap<u64, RegionInfo>>,
        }
        impl RegionInfoProvider for MockRegionInfoProvider {
            fn find_region_by_id(
                &self,
                region_id: u64,
                callback: Callback<Option<RegionInfo>>,
            ) -> Result<(), raftstore::coprocessor::Error> {
                callback(self.map.lock().unwrap().get(&region_id).cloned());
                Ok(())
            }
        }

        let mock_provider = Arc::new(MockRegionInfoProvider {
            map: Mutex::new(HashMap::new()),
        });

        let mut req_epoch = RegionEpoch {
            conf_ver: 10,
            version: 10,
            ..Default::default()
        };
        // test for region not found
        let result = check_local_region_stale(1, &req_epoch, mock_provider.clone());
        assert!(result.is_err());
        // check error message contains "rescan region later", client will match this
        // string pattern
        assert!(
            result
                .unwrap_err()
                .to_string()
                .contains("rescan region later")
        );

        let mut local_region_info = RegionInfo {
            region: Region {
                id: 1,
                region_epoch: SingularPtrField::some(req_epoch.clone()),
                ..Default::default()
            },
            role: Follower,
            buckets: 1,
        };
        mock_provider
            .map
            .lock()
            .unwrap()
            .insert(1, local_region_info.clone());
        // test the local region epoch is same as request
        let result = check_local_region_stale(1, &req_epoch, mock_provider.clone());
        result.unwrap();

        // test the local region epoch is ahead of request
        local_region_info
            .region
            .region_epoch
            .as_mut()
            .unwrap()
            .conf_ver = 11;
        mock_provider
            .map
            .lock()
            .unwrap()
            .insert(1, local_region_info.clone());
        let result = check_local_region_stale(1, &req_epoch, mock_provider.clone());
        assert!(result.is_err());
        // check error message contains "rescan region later", client will match this
        // string pattern
        assert!(
            result
                .unwrap_err()
                .to_string()
                .contains("rescan region later")
        );

        req_epoch.conf_ver = 11;
        let result = check_local_region_stale(1, &req_epoch, mock_provider.clone());
        result.unwrap();

        // test the local region epoch is staler than request
        req_epoch.version = 12;
        let result = check_local_region_stale(1, &req_epoch, mock_provider);
        assert!(result.is_err());
        // check error message contains "retry write later", client will match this
        // string pattern
        assert!(
            result
                .unwrap_err()
                .to_string()
                .contains("retry write later")
        );
    }
}<|MERGE_RESOLUTION|>--- conflicted
+++ resolved
@@ -25,12 +25,9 @@
     kvrpcpb::Context,
     metapb::RegionEpoch,
 };
-<<<<<<< HEAD
 use raftstore::{coprocessor::RegionInfoProvider, store::util::is_epoch_stale, RegionInfoAccessor};
-=======
 use raftstore_v2::StoreMeta;
 use resource_control::{with_resource_limiter, ResourceGroupManager};
->>>>>>> 1abc220d
 use sst_importer::{
     error_inc, metrics::*, sst_importer::DownloadExt, sst_meta_to_path, Config, ConfigManager,
     Error, Result, SstImporter,
@@ -307,12 +304,9 @@
         engine: E,
         tablets: LocalTablets<E::Local>,
         importer: Arc<SstImporter>,
-<<<<<<< HEAD
-        region_info_accessor: Arc<RegionInfoAccessor>,
-=======
         store_meta: Option<Arc<Mutex<StoreMeta<E::Local>>>>,
         resource_manager: Option<Arc<ResourceGroupManager>>,
->>>>>>> 1abc220d
+        region_info_accessor: Arc<RegionInfoAccessor>,
     ) -> Self {
         let props = tikv_util::thread_group::current_properties();
         let eng = Mutex::new(engine.clone());
