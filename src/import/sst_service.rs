--- conflicted
+++ resolved
@@ -48,12 +48,8 @@
     HandyRwLock,
 };
 use tokio::{runtime::Runtime, time::sleep};
-<<<<<<< HEAD
 use tikv_util::future::paired_future_callback;
-use txn_types::{Key, WriteRef, WriteType};
-=======
 use txn_types::{Key, TimeStamp, WriteRef, WriteType};
->>>>>>> e29d3a98
 
 use super::{
     make_rpc_error,
