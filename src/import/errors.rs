--- conflicted
+++ resolved
@@ -135,11 +135,7 @@
         }
         CannotReadExternalStorage(url: String, name: String, local_path: PathBuf, err: IoError) {
             cause(err)
-<<<<<<< HEAD
-            display("Cannot read {}/{}: {}", url, name, err)
-=======
             display("Cannot read {}/{} into {}: {}", url, name, local_path.display(), err)
->>>>>>> e927870d
         }
         WrongKeyPrefix(what: &'static str, key: Vec<u8>, prefix: Vec<u8>) {
             display("\
