// Copyright 2016 PingCAP, Inc.
//
// Licensed under the Apache License, Version 2.0 (the "License");
// you may not use this file except in compliance with the License.
// You may obtain a copy of the License at
//
//     http://www.apache.org/licenses/LICENSE-2.0
//
// Unless required by applicable law or agreed to in writing, software
// distributed under the License is distributed on an "AS IS" BASIS,
// See the License for the specific language governing permissions and
// limitations under the License.

use uuid::Uuid;
use kvproto::{metapb, pdpb};
use super::{Error, Result, RpcClient};

impl super::PdClient for RpcClient {
    fn bootstrap_cluster(&mut self, store: metapb::Store, region: metapb::Region) -> Result<()> {
        let mut bootstrap = pdpb::BootstrapRequest::new();
        bootstrap.set_store(store);
        bootstrap.set_region(region);

        let mut req = self.new_request(pdpb::CommandType::Bootstrap);
        req.set_bootstrap(bootstrap);

        let resp = try!(self.send(&req));
        try!(check_resp(&resp));
        Ok(())
    }

    fn is_cluster_bootstrapped(&self) -> Result<bool> {
        let mut req = self.new_request(pdpb::CommandType::IsBootstrapped);
        req.set_is_bootstrapped(pdpb::IsBootstrappedRequest::new());

        let resp = try!(self.send(&req));
        try!(check_resp(&resp));
        Ok(resp.get_is_bootstrapped().get_bootstrapped())
    }

    fn alloc_id(&mut self) -> Result<u64> {
        let mut req = self.new_request(pdpb::CommandType::AllocId);
        req.set_alloc_id(pdpb::AllocIdRequest::new());

        let resp = try!(self.send(&req));
        try!(check_resp(&resp));
        Ok(resp.get_alloc_id().get_id())
    }

    fn put_store(&mut self, store: metapb::Store) -> Result<()> {
        let mut put_store = pdpb::PutStoreRequest::new();
        put_store.set_store(store);

        let mut req = self.new_request(pdpb::CommandType::PutStore);
        req.set_put_store(put_store);

        let resp = try!(self.send(&req));
        try!(check_resp(&resp));
        Ok(())
    }

    fn get_store(&self, store_id: u64) -> Result<metapb::Store> {
        let mut get_store = pdpb::GetStoreRequest::new();
        get_store.set_store_id(store_id);

        let mut req = self.new_request(pdpb::CommandType::GetStore);
        req.set_get_store(get_store);

        let resp = try!(self.send(&req));
        try!(check_resp(&resp));
        Ok(resp.get_get_store().get_store().clone())
    }

    fn get_cluster_config(&self) -> Result<metapb::Cluster> {
        let mut req = self.new_request(pdpb::CommandType::GetClusterConfig);
        req.set_get_cluster_config(pdpb::GetClusterConfigRequest::new());

        let resp = try!(self.send(&req));
        try!(check_resp(&resp));
        Ok(resp.get_get_cluster_config().get_cluster().clone())
    }

    fn get_region(&self, key: &[u8]) -> Result<metapb::Region> {
        let mut get_region = pdpb::GetRegionRequest::new();
        get_region.set_region_key(key.to_vec());

        let mut req = self.new_request(pdpb::CommandType::GetRegion);
        req.set_get_region(get_region);

        let resp = try!(self.send(&req));
        try!(check_resp(&resp));
        Ok(resp.get_get_region().get_region().clone())
    }

<<<<<<< HEAD
    fn ask_change_peer(&self,
                       cluster_id: u64,
                       region: metapb::Region,
                       leader: metapb::Peer)
                       -> Result<()> {
=======
    fn ask_change_peer(&self, region: metapb::Region, leader: metapb::Peer) -> Result<()> {
>>>>>>> 1d1faf25
        let mut ask_change_peer = pdpb::AskChangePeerRequest::new();
        ask_change_peer.set_region(region);
        ask_change_peer.set_leader(leader);

        let mut req = self.new_request(pdpb::CommandType::AskChangePeer);
        req.set_ask_change_peer(ask_change_peer);

        let resp = try!(self.send(&req));
        try!(check_resp(&resp));
        Ok(())
    }

    fn ask_split(&self,
                 region: metapb::Region,
                 split_key: &[u8],
                 leader: metapb::Peer)
                 -> Result<()> {
        let mut ask_split = pdpb::AskSplitRequest::new();
        ask_split.set_region(region);
        ask_split.set_split_key(split_key.to_vec());
        ask_split.set_leader(leader);

        let mut req = self.new_request(pdpb::CommandType::AskSplit);
        req.set_ask_split(ask_split);

        let resp = try!(self.send(&req));
        try!(check_resp(&resp));
        Ok(())
    }
}

impl RpcClient {
    fn new_request(&self, cmd_type: pdpb::CommandType) -> pdpb::Request {
        let mut header = pdpb::RequestHeader::new();
        header.set_cluster_id(self.cluster_id);
        header.set_uuid(Uuid::new_v4().as_bytes().to_vec());
        let mut req = pdpb::Request::new();
        req.set_header(header);
        req.set_cmd_type(cmd_type);
        req
    }
}


fn check_resp(resp: &pdpb::Response) -> Result<()> {
    if !resp.has_header() {
        return Err(box_err!("pd response missing header"));
    }
    let header = resp.get_header();
    if !header.has_error() {
        return Ok(());
    }
    let error = header.get_error();
    // TODO: translate more error types
    if error.has_bootstrapped() {
        Err(Error::ClusterBootstrapped(header.get_cluster_id()))
    } else {
        Err(box_err!(error.get_message()))
    }
}<|MERGE_RESOLUTION|>--- conflicted
+++ resolved
@@ -92,15 +92,7 @@
         Ok(resp.get_get_region().get_region().clone())
     }
 
-<<<<<<< HEAD
-    fn ask_change_peer(&self,
-                       cluster_id: u64,
-                       region: metapb::Region,
-                       leader: metapb::Peer)
-                       -> Result<()> {
-=======
     fn ask_change_peer(&self, region: metapb::Region, leader: metapb::Peer) -> Result<()> {
->>>>>>> 1d1faf25
         let mut ask_change_peer = pdpb::AskChangePeerRequest::new();
         ask_change_peer.set_region(region);
         ask_change_peer.set_leader(leader);
