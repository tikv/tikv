--- conflicted
+++ resolved
@@ -48,8 +48,4 @@
             "Size of storage.",
             &["type"]
         ).unwrap();
-<<<<<<< HEAD
- }
-=======
-}
->>>>>>> 34c4993d
+}