// Copyright 2019 TiKV Project Authors. Licensed under Apache-2.0.

use std::sync::{Arc, Mutex};

use file_system::{set_io_type, IOType};
use tikv_util::yatp_pool::{Config, DefaultTicker, FuturePool, PoolTicker, YatpPoolBuilder};

use super::metrics::*;
<<<<<<< HEAD
use crate::tikv_util::metrics::ThreadBuildWrapper;
=======
use crate::{
    config::CoprReadPoolConfig,
    storage::{
        kv::{destroy_tls_engine, set_tls_engine},
        Engine, FlowStatsReporter,
    },
};
>>>>>>> aaf47d0c

#[derive(Clone)]
struct FuturePoolTicker<R: FlowStatsReporter> {
    pub reporter: R,
}

impl<R: FlowStatsReporter> PoolTicker for FuturePoolTicker<R> {
    fn on_tick(&mut self) {
        tls_flush(&self.reporter);
    }
}

pub fn build_read_pool<E: Engine, R: FlowStatsReporter>(
    config: &CoprReadPoolConfig,
    reporter: R,
    engine: E,
) -> Vec<FuturePool> {
    let names = vec!["cop-low", "cop-normal", "cop-high"];
    let configs: Vec<Config> = config.to_yatp_pool_configs();
    assert_eq!(configs.len(), 3);

    configs
        .into_iter()
        .zip(names)
        .map(|(config, name)| {
            let reporter = reporter.clone();
            let engine = Arc::new(Mutex::new(engine.clone()));
            YatpPoolBuilder::new(FuturePoolTicker { reporter })
                .config(config)
                .name_prefix(name)
                .after_start_wrapper(move || {
                    set_tls_engine(engine.lock().unwrap().clone());
                    set_io_type(IOType::ForegroundRead);
                })
                .before_stop_wrapper(move || unsafe {
                    // Safety: we call `set_` and `destroy_` with the same engine type.
                    destroy_tls_engine::<E>();
                })
                .build_future_pool()
        })
        .collect()
}

pub fn build_read_pool_for_test<E: Engine>(
    config: &CoprReadPoolConfig,
    engine: E,
) -> Vec<FuturePool> {
    let configs: Vec<Config> = config.to_yatp_pool_configs();
    assert_eq!(configs.len(), 3);

    configs
        .into_iter()
        .map(|config| {
            let engine = Arc::new(Mutex::new(engine.clone()));
            YatpPoolBuilder::new(DefaultTicker::default())
                .config(config)
                .after_start_wrapper(move || {
                    set_tls_engine(engine.lock().unwrap().clone());
                    set_io_type(IOType::ForegroundRead);
                })
                // Safety: we call `set_` and `destroy_` with the same engine type.
                .before_stop_wrapper(|| unsafe { destroy_tls_engine::<E>() })
                .build_future_pool()
        })
        .collect()
}<|MERGE_RESOLUTION|>--- conflicted
+++ resolved
@@ -6,17 +6,14 @@
 use tikv_util::yatp_pool::{Config, DefaultTicker, FuturePool, PoolTicker, YatpPoolBuilder};
 
 use super::metrics::*;
-<<<<<<< HEAD
-use crate::tikv_util::metrics::ThreadBuildWrapper;
-=======
 use crate::{
     config::CoprReadPoolConfig,
     storage::{
         kv::{destroy_tls_engine, set_tls_engine},
         Engine, FlowStatsReporter,
     },
+    tikv_util::metrics::ThreadBuildWrapper,
 };
->>>>>>> aaf47d0c
 
 #[derive(Clone)]
 struct FuturePoolTicker<R: FlowStatsReporter> {
