--- conflicted
+++ resolved
@@ -15,11 +15,8 @@
 mod metrics;
 mod dag;
 mod statistics;
-<<<<<<< HEAD
+mod checksum;
 mod readpool_context;
-=======
-mod checksum;
->>>>>>> 9d06b0a1
 pub mod local_metrics;
 pub mod codec;
 
