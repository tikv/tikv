--- conflicted
+++ resolved
@@ -85,10 +85,5 @@
     }
 }
 
-<<<<<<< HEAD
-pub use self::endpoint::{CopRequestStatistics, CopSender, Host as EndPointHost, RequestTask,
-                         Task as EndPointTask, DEFAULT_REQUEST_MAX_HANDLE_SECS, REQ_TYPE_DAG,
-=======
-pub use self::endpoint::{Host as EndPointHost, RequestTask, Task as EndPointTask, REQ_TYPE_DAG,
->>>>>>> e4df31ee
-                         SINGLE_GROUP};+pub use self::endpoint::{Host as EndPointHost, RequestTask, Task as EndPointTask, DEFAULT_REQUEST_MAX_HANDLE_SECS,
+                         REQ_TYPE_DAG, SINGLE_GROUP};