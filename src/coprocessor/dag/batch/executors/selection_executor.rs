// Copyright 2019 TiKV Project Authors. Licensed under Apache-2.0.

use std::sync::Arc;

use tipb::executor::Selection;
use tipb::expression::Expr;
use tipb::expression::FieldType;

use super::super::interface::*;
use crate::coprocessor::dag::exec_summary::ExecSummaryCollectorDisabled;
use crate::coprocessor::dag::expr::{EvalConfig, EvalContext};
use crate::coprocessor::dag::rpn_expr::{RpnExpression, RpnExpressionBuilder};
use crate::coprocessor::{Error, Result};

pub struct BatchSelectionExecutor<C: ExecSummaryCollector, Src: BatchExecutor> {
    summary_collector: C,
    context: EvalContext,
    src: Src,

    conditions: Vec<RpnExpression>,
}

impl BatchSelectionExecutor<ExecSummaryCollectorDisabled, Box<dyn BatchExecutor>> {
    /// Checks whether this executor can be used.
    #[inline]
    pub fn check_supported(descriptor: &Selection) -> Result<()> {
        let conditions = descriptor.get_conditions();
        for c in conditions {
            RpnExpressionBuilder::check_expr_tree_supported(c).map_err(|e| {
                Error::Other(box_err!("Unable to use BatchSelectionExecutor: {}", e))
            })?;
        }
        Ok(())
    }
}

impl<Src: BatchExecutor> BatchSelectionExecutor<ExecSummaryCollectorDisabled, Src> {
    #[cfg(test)]
    pub fn new_for_test(src: Src, conditions: Vec<RpnExpression>) -> Self {
        Self {
            summary_collector: ExecSummaryCollectorDisabled,
            context: EvalContext::default(),
            src,
            conditions,
        }
    }
}

impl<C: ExecSummaryCollector, Src: BatchExecutor> BatchSelectionExecutor<C, Src> {
    pub fn new(
        summary_collector: C,
        config: Arc<EvalConfig>,
        src: Src,
        conditions_def: Vec<Expr>,
    ) -> Result<Self> {
        let mut conditions = Vec::with_capacity(conditions_def.len());
        for def in conditions_def {
            conditions.push(RpnExpressionBuilder::build_from_expr_tree(
                def,
                &config.tz,
                src.schema().len(),
            )?);
        }

        Ok(Self {
            summary_collector,
            context: EvalContext::new(config),
            src,
            conditions,
        })
    }

    #[inline]
    fn handle_next_batch(&mut self, scan_rows: usize) -> BatchExecuteResult {
        let mut src_result = self.src.next_batch(scan_rows);

        // When there are errors during the `next_batch()` in the src executor, it means that the
        // first several rows do not have error, which should be filtered according to predicate
        // in this executor. So we actually don't care whether or not there are errors from src
        // executor.

        let rows_len = src_result.data.rows_len();
        if rows_len > 0 {
            let mut base_retain_map = vec![true; rows_len];
            let mut head_retain_map = vec![false; rows_len];

            for condition in &self.conditions {
                let r = condition.eval_as_mysql_bools(
                    &mut self.context,
                    rows_len,
                    self.src.schema(),
                    &mut src_result.data,
                    head_retain_map.as_mut_slice(),
                );
                if let Err(e) = r {
                    // TODO: Rows before we meeting an evaluation error are innocent.
                    src_result.is_drained = src_result.is_drained.and(Err(e));
                    src_result.data.truncate(0);
                    return src_result;
                }
                for i in 0..rows_len {
                    base_retain_map[i] &= head_retain_map[i];
                }
            }

            // TODO: When there are many conditions, it would be better to filter column each time.

            src_result
                .data
                .retain_rows_by_index(|idx| base_retain_map[idx]);
        }

        // Only append warnings when there is no error during filtering because we clear the data
        // when there are errors.
        src_result.warnings.merge(&mut self.context.warnings);
        src_result
    }
}

impl<C: ExecSummaryCollector, Src: BatchExecutor> BatchExecutor for BatchSelectionExecutor<C, Src> {
    #[inline]
    fn schema(&self) -> &[FieldType] {
        // The selection executor's schema comes from its child.
        self.src.schema()
    }

    #[inline]
    fn next_batch(&mut self, scan_rows: usize) -> BatchExecuteResult {
        let timer = self.summary_collector.on_start_iterate();
        let result = self.handle_next_batch(scan_rows);
        self.summary_collector
            .on_finish_iterate(timer, result.data.rows_len());
        result
    }

    #[inline]
    fn collect_statistics(&mut self, destination: &mut BatchExecuteStatistics) {
        self.src.collect_statistics(destination);
        self.summary_collector
            .collect_into(&mut destination.summary_per_executor);
    }
}

#[cfg(test)]
mod tests {
    use super::*;

    use cop_codegen::RpnFunction;
    use cop_datatype::FieldTypeTp;

    use crate::coprocessor::codec::batch::LazyBatchColumnVec;
    use crate::coprocessor::codec::data_type::VectorValue;
    use crate::coprocessor::dag::batch::executors::util::mock_executor::MockExecutor;
    use crate::coprocessor::dag::expr::EvalWarnings;
    use crate::coprocessor::dag::rpn_expr::types::RpnFnCallPayload;

    #[test]
    fn test_empty_rows() {
        #[derive(Debug, Clone, Copy, RpnFunction)]
<<<<<<< HEAD
=======
        #[rpn_function(args = 0)]
>>>>>>> 73c54957
        struct FnFoo;

        impl FnFoo {
            fn call(_ctx: &mut EvalContext, _payload: RpnFnCallPayload<'_>) -> Result<Option<i64>> {
                // This function should never be called because we filter no rows
                unreachable!()
            }
        }

        let src_exec = MockExecutor::new(
            vec![],
            vec![
                BatchExecuteResult {
                    data: LazyBatchColumnVec::empty(),
                    warnings: EvalWarnings::default(),
                    is_drained: Ok(false),
                },
                BatchExecuteResult {
                    data: LazyBatchColumnVec::empty(),
                    warnings: EvalWarnings::default(),
                    is_drained: Ok(true),
                },
            ],
        );

        let mut exec = BatchSelectionExecutor::new_for_test(
            src_exec,
            vec![RpnExpressionBuilder::new()
                .push_fn_call(FnFoo, FieldTypeTp::LongLong)
                .build()],
        );

        // When source executor returns empty rows, selection executor should process correctly.
        // No errors should be generated and the predicate function should not be called.

        let r = exec.next_batch(1);
        // The scan rows parameter has no effect for mock executor. We don't care.
        assert_eq!(r.data.rows_len(), 0);
        assert!(!r.is_drained.unwrap());

        let r = exec.next_batch(1);
        assert_eq!(r.data.rows_len(), 0);
        assert!(r.is_drained.unwrap());
    }

    /// Builds an executor that will return these data:
    ///
    /// == Schema ==
    /// Col0 (Int)      Col1(Real)
    /// == Call #1 ==
    /// 1               NULL
    /// NULL            7.0
    /// == Call #2 ==
    /// == Call #3 ==
    /// NULL            NULL
    /// (drained)
    fn make_src_executor_using_fixture_1() -> MockExecutor {
        MockExecutor::new(
            vec![FieldTypeTp::LongLong.into(), FieldTypeTp::Double.into()],
            vec![
                BatchExecuteResult {
                    data: LazyBatchColumnVec::from(vec![
                        VectorValue::Int(vec![Some(1), None]),
                        VectorValue::Real(vec![None, Some(7.0)]),
                    ]),
                    warnings: EvalWarnings::default(),
                    is_drained: Ok(false),
                },
                BatchExecuteResult {
                    data: LazyBatchColumnVec::empty(),
                    warnings: EvalWarnings::default(),
                    is_drained: Ok(false),
                },
                BatchExecuteResult {
                    data: LazyBatchColumnVec::from(vec![
                        VectorValue::Int(vec![None]),
                        VectorValue::Real(vec![None]),
                    ]),
                    warnings: EvalWarnings::default(),
                    is_drained: Ok(true),
                },
            ],
        )
    }

    /// Tests the scenario that there is no predicate or there is a predicate but always returns
    /// true (no data is filtered).
    #[test]
    fn test_no_predicate_or_predicate_always_true() {
        // Build a selection executor without predicate.
        let exec_no_predicate =
            |src_exec: MockExecutor| BatchSelectionExecutor::new_for_test(src_exec, vec![]);

        // Build a selection executor with a predicate that always returns true.
        let exec_predicate_true = |src_exec: MockExecutor| {
            let predicate = RpnExpressionBuilder::new().push_constant(1i64).build();
            BatchSelectionExecutor::new_for_test(src_exec, vec![predicate])
        };

        let executor_builders: Vec<Box<dyn std::boxed::FnBox(MockExecutor) -> _>> =
            vec![Box::new(exec_no_predicate), Box::new(exec_predicate_true)];

        for exec_builder in executor_builders {
            let src_exec = make_src_executor_using_fixture_1();

            let mut exec = exec_builder(src_exec);

            // The selection executor should return data as it is.

            let r = exec.next_batch(1);
            assert_eq!(r.data.rows_len(), 2);
            assert_eq!(r.data.columns_len(), 2);
            assert_eq!(r.data[0].decoded().as_int_slice(), &[Some(1), None]);
            assert_eq!(r.data[1].decoded().as_real_slice(), &[None, Some(7.0)]);
            assert!(!r.is_drained.unwrap());

            let r = exec.next_batch(1);
            assert_eq!(r.data.rows_len(), 0);
            assert!(!r.is_drained.unwrap());

            let r = exec.next_batch(1);
            assert_eq!(r.data.rows_len(), 1);
            assert_eq!(r.data.columns_len(), 2);
            assert_eq!(r.data[0].decoded().as_int_slice(), &[None]);
            assert_eq!(r.data[1].decoded().as_real_slice(), &[None]);
            assert!(r.is_drained.unwrap());
        }
    }

    /// Tests the scenario that the predicate always returns false.
    #[test]
    fn test_predicate_always_false() {
        let src_exec = make_src_executor_using_fixture_1();

        let predicate = RpnExpressionBuilder::new().push_constant(0i64).build();
        let mut exec = BatchSelectionExecutor::new_for_test(src_exec, vec![predicate]);

        // The selection executor should always return empty rows.

        let r = exec.next_batch(1);
        assert_eq!(r.data.rows_len(), 0);
        assert!(!r.is_drained.unwrap());

        let r = exec.next_batch(1);
        assert_eq!(r.data.rows_len(), 0);
        assert!(!r.is_drained.unwrap());

        let r = exec.next_batch(1);
        assert_eq!(r.data.rows_len(), 0);
        assert!(r.is_drained.unwrap());
    }

    /// This function returns 1 when the value is even, 0 otherwise.
    #[derive(Debug, Clone, Copy, RpnFunction)]
    #[rpn_function(args = 1)]
    struct FnIsEven;

    impl FnIsEven {
        fn call(
            _ctx: &mut EvalContext,
            _payload: RpnFnCallPayload<'_>,
            v: &Option<i64>,
        ) -> Result<Option<i64>> {
            let r = match v {
                None => Some(0),
                Some(v) => {
                    if v % 2 == 0 {
                        Some(1)
                    } else {
                        Some(0)
                    }
                }
            };
            Ok(r)
        }
    }

    /// Builds an executor that will return these data:
    ///
    /// == Schema ==
    /// Col0 (Int)      Col1(Int)       Col2(Int)
    /// == Call #1 ==
    /// 4               NULL            1
    /// NULL            NULL            2
    /// 2               4               3
    /// NULL            2               4
    /// == Call #2 ==
    /// == Call #3 ==
    /// NULL            NULL            2
    /// (drained)
    fn make_src_executor_using_fixture_2() -> MockExecutor {
        MockExecutor::new(
            vec![
                FieldTypeTp::LongLong.into(),
                FieldTypeTp::LongLong.into(),
                FieldTypeTp::LongLong.into(),
            ],
            vec![
                BatchExecuteResult {
                    data: LazyBatchColumnVec::from(vec![
                        VectorValue::Int(vec![Some(4), None, Some(2), None]),
                        VectorValue::Int(vec![None, None, Some(4), Some(2)]),
                        VectorValue::Int(vec![Some(1), Some(2), Some(3), Some(4)]),
                    ]),
                    warnings: EvalWarnings::default(),
                    is_drained: Ok(false),
                },
                BatchExecuteResult {
                    data: LazyBatchColumnVec::empty(),
                    warnings: EvalWarnings::default(),
                    is_drained: Ok(false),
                },
                BatchExecuteResult {
                    data: LazyBatchColumnVec::from(vec![
                        VectorValue::Int(vec![None]),
                        VectorValue::Int(vec![None]),
                        VectorValue::Int(vec![Some(2)]),
                    ]),
                    warnings: EvalWarnings::default(),
                    is_drained: Ok(true),
                },
            ],
        )
    }

    /// Tests the scenario that the predicate returns both true and false. Rows that predicate
    /// returns false should be removed from the result.
    #[test]
    fn test_predicate_1() {
        let src_exec = make_src_executor_using_fixture_2();

        // Use FnIsEven(column[0]) as the predicate.

        let predicate = RpnExpressionBuilder::new()
            .push_column_ref(0)
            .push_fn_call(FnIsEven, FieldTypeTp::LongLong)
            .build();
        let mut exec = BatchSelectionExecutor::new_for_test(src_exec, vec![predicate]);

        let r = exec.next_batch(1);
        assert_eq!(r.data.rows_len(), 2);
        assert_eq!(r.data.columns_len(), 3);
        assert_eq!(r.data[0].decoded().as_int_slice(), &[Some(4), Some(2)]);
        assert_eq!(r.data[1].decoded().as_int_slice(), &[None, Some(4)]);
        assert_eq!(r.data[2].decoded().as_int_slice(), &[Some(1), Some(3)]);
        assert!(!r.is_drained.unwrap());

        let r = exec.next_batch(1);
        assert_eq!(r.data.rows_len(), 0);
        assert!(!r.is_drained.unwrap());

        let r = exec.next_batch(1);
        assert_eq!(r.data.rows_len(), 0);
        assert!(r.is_drained.unwrap());
    }

    #[test]
    fn test_predicate_2() {
        let src_exec = make_src_executor_using_fixture_2();

        // Use FnIsEven(column[1]) as the predicate.

        let predicate = RpnExpressionBuilder::new()
            .push_column_ref(1)
            .push_fn_call(FnIsEven, FieldTypeTp::LongLong)
            .build();
        let mut exec = BatchSelectionExecutor::new_for_test(src_exec, vec![predicate]);

        let r = exec.next_batch(1);
        assert_eq!(r.data.rows_len(), 2);
        assert_eq!(r.data.columns_len(), 3);
        assert_eq!(r.data[0].decoded().as_int_slice(), &[Some(2), None]);
        assert_eq!(r.data[1].decoded().as_int_slice(), &[Some(4), Some(2)]);
        assert_eq!(r.data[2].decoded().as_int_slice(), &[Some(3), Some(4)]);
        assert!(!r.is_drained.unwrap());

        let r = exec.next_batch(1);
        assert_eq!(r.data.rows_len(), 0);
        assert!(!r.is_drained.unwrap());

        let r = exec.next_batch(1);
        assert_eq!(r.data.rows_len(), 0);
        assert!(r.is_drained.unwrap());
    }

    /// Tests the scenario that there are multiple predicates. Only the row that all predicates
    /// return true should be remained.
    #[test]
    fn test_multiple_predicate_1() {
        // Use [FnIsEven(column[0]), FnIsEven(column[1])] as the predicate.

        let predicate: Vec<_> = (0..=1)
            .map(|offset| {
                RpnExpressionBuilder::new()
                    .push_column_ref(offset)
                    .push_fn_call(FnIsEven, FieldTypeTp::LongLong)
                    .build()
            })
            .collect();

        for predicates in vec![
            // Swap predicates should produce same results.
            vec![predicate[0].clone(), predicate[1].clone()],
            vec![predicate[1].clone(), predicate[0].clone()],
        ] {
            let src_exec = make_src_executor_using_fixture_2();
            let mut exec = BatchSelectionExecutor::new_for_test(src_exec, predicates);

            let r = exec.next_batch(1);
            assert_eq!(r.data.rows_len(), 1);
            assert_eq!(r.data.columns_len(), 3);
            assert_eq!(r.data[0].decoded().as_int_slice(), &[Some(2)]);
            assert_eq!(r.data[1].decoded().as_int_slice(), &[Some(4)]);
            assert_eq!(r.data[2].decoded().as_int_slice(), &[Some(3)]);
            assert!(!r.is_drained.unwrap());

            let r = exec.next_batch(1);
            assert_eq!(r.data.rows_len(), 0);
            assert!(!r.is_drained.unwrap());

            let r = exec.next_batch(1);
            assert_eq!(r.data.rows_len(), 0);
            assert!(r.is_drained.unwrap());
        }
    }

    #[test]
    fn test_multiple_predicate_2() {
        let predicate: Vec<_> = (0..=2)
            .map(|offset| {
                RpnExpressionBuilder::new()
                    .push_column_ref(offset)
                    .push_fn_call(FnIsEven, FieldTypeTp::LongLong)
                    .build()
            })
            .collect();

        for predicates in vec![
            // Swap predicates should produce same results.
            vec![
                predicate[0].clone(),
                predicate[1].clone(),
                predicate[2].clone(),
            ],
            vec![
                predicate[1].clone(),
                predicate[2].clone(),
                predicate[0].clone(),
            ],
        ] {
            let src_exec = make_src_executor_using_fixture_2();
            let mut exec = BatchSelectionExecutor::new_for_test(src_exec, predicates);

            let r = exec.next_batch(1);
            assert_eq!(r.data.rows_len(), 0);
            assert!(!r.is_drained.unwrap());

            let r = exec.next_batch(1);
            assert_eq!(r.data.rows_len(), 0);
            assert!(!r.is_drained.unwrap());

            let r = exec.next_batch(1);
            assert_eq!(r.data.rows_len(), 0);
            assert!(r.is_drained.unwrap());
        }
    }

    #[test]
    fn test_predicate_error() {
        /// This function returns error when value is None.
        #[derive(Debug, Clone, Copy, RpnFunction)]
        #[rpn_function(args = 1)]
        struct FnFoo;

        impl FnFoo {
            fn call(
                _ctx: &mut EvalContext,
                _payload: RpnFnCallPayload<'_>,
                v: &Option<i64>,
            ) -> Result<Option<i64>> {
                match v {
                    None => Err(Error::Other(box_err!("foo"))),
                    Some(v) => Ok(Some(*v)),
                }
            }
        }

        // The built data is as follows:
        //
        // == Schema ==
        // Col0 (Int)       Col1(Int)
        // == Call #1 ==
        // 4                4
        // 1                2
        // 2                NULL
        // 1                NULL
        // == Call #2 ==
        // (drained)
        let src_exec = MockExecutor::new(
            vec![FieldTypeTp::LongLong.into(), FieldTypeTp::LongLong.into()],
            vec![
                BatchExecuteResult {
                    data: LazyBatchColumnVec::from(vec![
                        VectorValue::Int(vec![Some(4), Some(1), Some(2), Some(1)]),
                        VectorValue::Int(vec![Some(4), Some(2), None, None]),
                    ]),
                    warnings: EvalWarnings::default(),
                    is_drained: Ok(false),
                },
                BatchExecuteResult {
                    data: LazyBatchColumnVec::empty(),
                    warnings: EvalWarnings::default(),
                    is_drained: Ok(true),
                },
            ],
        );

        // When evaluating predicates[0], there will be no error. However we will meet errors for
        // predicates[1].

        let predicates = (0..=1)
            .map(|offset| {
                RpnExpressionBuilder::new()
                    .push_column_ref(offset)
                    .push_fn_call(FnFoo, FieldTypeTp::LongLong)
                    .build()
            })
            .collect();
        let mut exec = BatchSelectionExecutor::new_for_test(src_exec, predicates);

        // TODO: A more precise result is that the first two rows are returned and error starts from
        // the third row.

        let r = exec.next_batch(1);
        assert_eq!(r.data.rows_len(), 0);
        assert!(r.is_drained.is_err());
    }
}<|MERGE_RESOLUTION|>--- conflicted
+++ resolved
@@ -157,10 +157,7 @@
     #[test]
     fn test_empty_rows() {
         #[derive(Debug, Clone, Copy, RpnFunction)]
-<<<<<<< HEAD
-=======
         #[rpn_function(args = 0)]
->>>>>>> 73c54957
         struct FnFoo;
 
         impl FnFoo {
