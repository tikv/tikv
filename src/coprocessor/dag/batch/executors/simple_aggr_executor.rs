// Copyright 2019 TiKV Project Authors. Licensed under Apache-2.0.

//! Simple aggregation is an aggregation that do not have `GROUP BY`s. It is more even more simpler
//! than stream aggregation.

use std::sync::Arc;

use tipb::executor::Aggregation;
use tipb::expression::{Expr, FieldType};

use crate::coprocessor::codec::batch::{LazyBatchColumn, LazyBatchColumnVec};
use crate::coprocessor::codec::data_type::*;
use crate::coprocessor::dag::aggr_fn::*;
use crate::coprocessor::dag::batch::executors::util::aggr_executor::*;
use crate::coprocessor::dag::batch::interface::*;
use crate::coprocessor::dag::expr::EvalConfig;
use crate::coprocessor::dag::rpn_expr::types::RpnStackNode;
use crate::coprocessor::Result;

pub struct BatchSimpleAggregationExecutor<Src: BatchExecutor>(
    AggregationExecutor<Src, SimpleAggregationImpl>,
);

impl<Src: BatchExecutor> BatchExecutor for BatchSimpleAggregationExecutor<Src> {
    #[inline]
    fn schema(&self) -> &[FieldType] {
        self.0.schema()
    }

    #[inline]
    fn next_batch(&mut self, scan_rows: usize) -> BatchExecuteResult {
        self.0.next_batch(scan_rows)
    }

    #[inline]
    fn collect_statistics(&mut self, destination: &mut BatchExecuteStatistics) {
        self.0.collect_statistics(destination)
    }
}

impl<Src: BatchExecutor> BatchSimpleAggregationExecutor<Src> {
    #[cfg(test)]
    pub fn new_for_test(
        src: Src,
        aggr_defs: Vec<Expr>,
        aggr_def_parser: impl AggrDefinitionParser,
    ) -> Self {
        Self::new_impl(
            Arc::new(EvalConfig::default()),
            src,
            aggr_defs,
            aggr_def_parser,
        )
        .unwrap()
    }
}

impl BatchSimpleAggregationExecutor<Box<dyn BatchExecutor>> {
    /// Checks whether this executor can be used.
    #[inline]
    pub fn check_supported(descriptor: &Aggregation) -> Result<()> {
        assert_eq!(descriptor.get_group_by().len(), 0);
        let aggr_definitions = descriptor.get_agg_func();
        if aggr_definitions.is_empty() {
            return Err(box_err!("Aggregation expression is empty"));
        }

        for def in aggr_definitions {
            AllAggrDefinitionParser.check_supported(def)?;
        }
        Ok(())
    }
}

impl<Src: BatchExecutor> BatchSimpleAggregationExecutor<Src> {
    pub fn new(config: Arc<EvalConfig>, src: Src, aggr_defs: Vec<Expr>) -> Result<Self> {
        Self::new_impl(config, src, aggr_defs, AllAggrDefinitionParser)
    }

    #[inline]
    fn new_impl(
        config: Arc<EvalConfig>,
        src: Src,
        aggr_defs: Vec<Expr>,
        aggr_def_parser: impl AggrDefinitionParser,
    ) -> Result<Self> {
        // Empty states is fine because it will be re-initialized later according to the content
        // in entities.
        let aggr_impl = SimpleAggregationImpl { states: Vec::new() };

        Ok(Self(AggregationExecutor::new(
            aggr_impl,
            src,
            config,
            aggr_defs,
            aggr_def_parser,
        )?))
    }
}

pub struct SimpleAggregationImpl {
    states: Vec<Box<dyn AggrFunctionState>>,
}

impl<Src: BatchExecutor> AggregationExecutorImpl<Src> for SimpleAggregationImpl {
    fn prepare_entities(&mut self, entities: &mut Entities<Src>) {
        let states = entities
            .each_aggr_fn
            .iter()
            .map(|f| f.create_state())
            .collect();
        self.states = states;
    }

    #[inline]
    fn process_batch_input(
        &mut self,
        entities: &mut Entities<Src>,
        mut input: LazyBatchColumnVec,
    ) -> Result<()> {
        let rows_len = input.rows_len();

        assert_eq!(self.states.len(), entities.each_aggr_exprs.len());

        for idx in 0..self.states.len() {
            let aggr_state = &mut self.states[idx];
            let aggr_expr = &entities.each_aggr_exprs[idx];
            let aggr_fn_input = aggr_expr.prepare_and_eval(
                &mut entities.context,
                rows_len,
                entities.src.schema(),
                &mut input,
            )?;

            match aggr_fn_input {
                RpnStackNode::Scalar { value, .. } => {
                    match_template_evaluable! {
                        TT, match value {
                            ScalarValue::TT(scalar_value) => {
                                aggr_state.update_repeat(&mut entities.context, scalar_value, rows_len)?;
                            },
                        }
                    }
                }
                RpnStackNode::Vector { value, .. } => {
                    match_template_evaluable! {
                        TT, match &*value {
                            VectorValue::TT(vector_value) => {
                                aggr_state.update_vector(&mut entities.context, vector_value)?;
                            },
                        }
                    }
                }
            }
        }

        Ok(())
    }

    #[inline]
    fn groups_len(&self) -> usize {
        1
    }

    #[inline]
    fn iterate_available_groups(
        &mut self,
        entities: &mut Entities<Src>,
        src_is_drained: bool,
        mut iteratee: impl FnMut(&mut Entities<Src>, &[Box<dyn AggrFunctionState>]) -> Result<()>,
    ) -> Result<Vec<LazyBatchColumn>> {
        assert!(src_is_drained);
        iteratee(entities, &self.states)?;
        Ok(Vec::new())
    }

    /// Simple aggregation can output aggregate results only if the source is drained.
    #[inline]
    fn is_partial_results_ready(&self) -> bool {
        false
    }
}

#[cfg(test)]
mod tests {
    use super::*;

    use cop_codegen::AggrFunction;
    use cop_datatype::FieldTypeTp;

    use crate::coprocessor::codec::mysql::Tz;
    use crate::coprocessor::dag::batch::executors::util::aggr_executor::tests::*;
    use crate::coprocessor::dag::batch::executors::util::mock_executor::MockExecutor;
    use crate::coprocessor::dag::expr::{EvalContext, EvalWarnings};
    use crate::coprocessor::dag::rpn_expr::{RpnExpression, RpnExpressionBuilder};

    #[test]
    fn test_it_works_unit() {
        /// Aggregate function `Foo` accepts a Bytes column, returns a Int datum.
        ///
        /// The returned data is the sum of the length of all accepted bytes datums.
        #[derive(Debug, AggrFunction)]
        #[aggr_function(state = AggrFnFooState::new())]
        struct AggrFnFoo;

        #[derive(Debug)]
        struct AggrFnFooState {
            len: usize,
        }

        impl AggrFnFooState {
            pub fn new() -> Self {
                Self { len: 0 }
            }
        }

        impl ConcreteAggrFunctionState for AggrFnFooState {
            type ParameterType = Bytes;

            fn update_concrete(
                &mut self,
                _ctx: &mut EvalContext,
                value: &Option<Self::ParameterType>,
            ) -> Result<()> {
                if let Some(value) = value {
                    self.len += value.len();
                }
                Ok(())
            }

            fn push_result(
                &self,
                _ctx: &mut EvalContext,
                target: &mut [VectorValue],
            ) -> Result<()> {
                target[0].push_int(Some(self.len as i64));
                Ok(())
            }
        }

        /// `Foo` returns a Int datum.
        fn push_foo_output_schema(output: &mut Vec<FieldType>) {
            output.push(FieldTypeTp::LongLong.into());
        }

        /// Aggregate function `Bar` accepts a Real column, returns `(a: Int, b: Int, c: Real)`,
        /// where `a` is the number of rows including nulls, `b` is the number of rows excluding
        /// nulls, `c` is the sum of all values.
        #[derive(Debug, AggrFunction)]
        #[aggr_function(state = AggrFnBarState::new())]
        struct AggrFnBar;

        #[derive(Debug)]
        struct AggrFnBarState {
            rows_with_null: usize,
            rows_without_null: usize,
            sum: Real,
        }

        impl AggrFnBarState {
            pub fn new() -> Self {
                Self {
                    rows_with_null: 0,
                    rows_without_null: 0,
                    sum: Real::from(0.0),
                }
            }
        }

        impl ConcreteAggrFunctionState for AggrFnBarState {
            type ParameterType = Real;

            fn update_concrete(
                &mut self,
                _ctx: &mut EvalContext,
                value: &Option<Self::ParameterType>,
            ) -> Result<()> {
                self.rows_with_null += 1;
                if let Some(value) = value {
                    self.rows_without_null += 1;
                    self.sum += *value;
                }
                Ok(())
            }

            fn push_result(
                &self,
                _ctx: &mut EvalContext,
                target: &mut [VectorValue],
            ) -> Result<()> {
                target[0].push_int(Some(self.rows_with_null as i64));
                target[1].push_int(Some(self.rows_without_null as i64));
                target[2].push_real(Some(self.sum));
                Ok(())
            }
        }

        /// `Bar` returns `(a: Int, b: Int, c: Real)`.
        fn push_bar_output_schema(output: &mut Vec<FieldType>) {
            output.push(FieldTypeTp::LongLong.into());
            output.push(FieldTypeTp::Long.into());
            output.push(FieldTypeTp::Double.into());
        }

        // This test creates a simple aggregation executor with the following aggregate functions:
        // - Foo("abc")
        // - Foo(NULL)
        // - Bar(42.5)
        // - Bar(NULL)
        // - Foo(col_2)
        // - Bar(col_1)
        // As a result, there should be 12 output columns.

        let src_exec = make_src_executor_1();

        // As a unit test, let's use the most simple way to build the executor. No complex parsers
        // involved.

        let aggr_definitions: Vec<_> = (0..6)
            .map(|index| {
                let mut exp = Expr::new();
                exp.mut_val().push(index as u8);
                exp
            })
            .collect();

        struct MyParser;

        impl AggrDefinitionParser for MyParser {
            fn check_supported(&self, _aggr_def: &Expr) -> Result<()> {
                unreachable!()
            }

            fn parse(
                &self,
                aggr_def: Expr,
                _time_zone: &Tz,
<<<<<<< HEAD
                _schema: &[FieldType],
=======
                _src_schema: &[FieldType],
>>>>>>> 3a53fede
                out_schema: &mut Vec<FieldType>,
                out_exp: &mut Vec<RpnExpression>,
            ) -> Result<Box<dyn AggrFunction>> {
                match aggr_def.get_val()[0] {
                    0 => {
                        // Foo("abc") -> Int
                        push_foo_output_schema(out_schema);
                        out_exp.push(
                            RpnExpressionBuilder::new()
                                .push_constant(b"abc".to_vec())
                                .build(),
                        );
                        Ok(Box::new(AggrFnFoo))
                    }
                    1 => {
                        // Foo(NULL) -> Int
                        push_foo_output_schema(out_schema);
                        out_exp.push(
                            RpnExpressionBuilder::new()
                                .push_constant(ScalarValue::Bytes(None))
                                .build(),
                        );
                        Ok(Box::new(AggrFnFoo))
                    }
                    2 => {
                        // Bar(42.5) -> (Int, Int, Real)
                        push_bar_output_schema(out_schema);
                        out_exp.push(RpnExpressionBuilder::new().push_constant(42.5f64).build());
                        Ok(Box::new(AggrFnBar))
                    }
                    3 => {
                        // Bar(NULL) -> (Int, Int, Real)
                        push_bar_output_schema(out_schema);
                        out_exp.push(
                            RpnExpressionBuilder::new()
                                .push_constant(ScalarValue::Real(None))
                                .build(),
                        );
                        Ok(Box::new(AggrFnBar))
                    }
                    4 => {
                        // Foo(col_2) -> Int
                        push_foo_output_schema(out_schema);
                        out_exp.push(RpnExpressionBuilder::new().push_column_ref(2).build());
                        Ok(Box::new(AggrFnFoo))
                    }
                    5 => {
                        // Bar(col_1) -> (Int, Int, Real)
                        push_bar_output_schema(out_schema);
                        out_exp.push(RpnExpressionBuilder::new().push_column_ref(1).build());
                        Ok(Box::new(AggrFnBar))
                    }
                    _ => unreachable!(),
                }
            }
        }

        let mut exec =
            BatchSimpleAggregationExecutor::new_for_test(src_exec, aggr_definitions, MyParser);

        // The scan rows parameter has no effect for mock executor. We don't care.
        let r = exec.next_batch(1);
        assert_eq!(r.data.rows_len(), 0);
        assert!(!r.is_drained.unwrap());

        let r = exec.next_batch(1);
        assert_eq!(r.data.rows_len(), 0);
        assert!(!r.is_drained.unwrap());

        let r = exec.next_batch(1);
        assert_eq!(r.data.rows_len(), 1);
        assert_eq!(r.data.columns_len(), 12);
        // Foo("abc") for 5 rows, so it is 5*3.
        assert_eq!(r.data[0].decoded().as_int_slice(), &[Some(15)]);
        // Foo(NULL) for 5 rows, so it is 0.
        assert_eq!(r.data[1].decoded().as_int_slice(), &[Some(0)]);
        // Bar(42.5) for 5 rows, so it is (5, 5, 42.5*5).
        assert_eq!(r.data[2].decoded().as_int_slice(), &[Some(5)]);
        assert_eq!(r.data[3].decoded().as_int_slice(), &[Some(5)]);
        assert_eq!(
            r.data[4].decoded().as_real_slice(),
            &[Real::new(212.5).ok()]
        );
        // Bar(NULL) for 5 rows, so it is (5, 0, 0).
        assert_eq!(r.data[5].decoded().as_int_slice(), &[Some(5)]);
        assert_eq!(r.data[6].decoded().as_int_slice(), &[Some(0)]);
        assert_eq!(r.data[7].decoded().as_real_slice(), &[Real::new(0.0).ok()]);
        // Foo([abc, NULL, "", HelloWorld, aaaaa]) => 3+0+0+10+5
        assert_eq!(r.data[8].decoded().as_int_slice(), &[Some(18)]);
        // Bar([1.0, 2.0, NULL, 4.5, 4.5]) => (5, 4, 12.0)
        assert_eq!(r.data[9].decoded().as_int_slice(), &[Some(5)]);
        assert_eq!(r.data[10].decoded().as_int_slice(), &[Some(4)]);
        assert_eq!(
            r.data[11].decoded().as_real_slice(),
            &[Real::new(12.0).ok()]
        );
        assert!(r.is_drained.unwrap());
    }

    #[test]
    fn test_it_works_integration() {
        use tipb::expression::ExprType;
        use tipb_helper::ExprDefBuilder;

        // This test creates a simple aggregation executor with the following aggregate functions:
        // - COUNT(1)
        // - COUNT(4.5)
        // - COUNT(NULL)
        // - COUNT(col_1)
        // - AVG(42.5)
        // - AVG(NULL)
        // - AVG(col_0)
        // As a result, there should be 10 output columns.

        let src_exec = make_src_executor_1();
        let aggr_definitions = vec![
            ExprDefBuilder::aggr_func(ExprType::Count, FieldTypeTp::LongLong)
                .push_child(ExprDefBuilder::constant_int(1))
                .build(),
            ExprDefBuilder::aggr_func(ExprType::Count, FieldTypeTp::LongLong)
                .push_child(ExprDefBuilder::constant_real(4.5))
                .build(),
            ExprDefBuilder::aggr_func(ExprType::Count, FieldTypeTp::LongLong)
                .push_child(ExprDefBuilder::constant_null(FieldTypeTp::NewDecimal))
                .build(),
            ExprDefBuilder::aggr_func(ExprType::Count, FieldTypeTp::LongLong)
                .push_child(ExprDefBuilder::column_ref(1, FieldTypeTp::Double))
                .build(),
            ExprDefBuilder::aggr_func(ExprType::Avg, FieldTypeTp::Double)
                .push_child(ExprDefBuilder::constant_real(42.5))
                .build(),
            ExprDefBuilder::aggr_func(ExprType::Avg, FieldTypeTp::NewDecimal)
                .push_child(ExprDefBuilder::constant_null(FieldTypeTp::NewDecimal))
                .build(),
            ExprDefBuilder::aggr_func(ExprType::Avg, FieldTypeTp::Double)
                .push_child(ExprDefBuilder::column_ref(0, FieldTypeTp::Double))
                .build(),
        ];
        let mut exec = BatchSimpleAggregationExecutor::new_for_test(
            src_exec,
            aggr_definitions,
            AllAggrDefinitionParser,
        );

        let r = exec.next_batch(1);
        assert_eq!(r.data.rows_len(), 0);
        assert!(!r.is_drained.unwrap());

        let r = exec.next_batch(1);
        assert_eq!(r.data.rows_len(), 0);
        assert!(!r.is_drained.unwrap());

        let r = exec.next_batch(1);
        assert_eq!(r.data.rows_len(), 1);
        assert_eq!(r.data.columns_len(), 10);
        // COUNT(1) for 5 rows, so it is 5.
        assert_eq!(r.data[0].decoded().as_int_slice(), &[Some(5)]);
        // COUNT(4.5) for 5 rows, so it is 5.
        assert_eq!(r.data[1].decoded().as_int_slice(), &[Some(5)]);
        // COUNT(NULL) for 5 rows, so it is 0.
        assert_eq!(r.data[2].decoded().as_int_slice(), &[Some(0)]);
        // COUNT([1.0, 2.0, NULL, 4.5, 4.5]) => 4
        assert_eq!(r.data[3].decoded().as_int_slice(), &[Some(4)]);
        // AVG(42.5) for 5 rows, so it is (5, 212.5). Notice that AVG returns sum.
        assert_eq!(r.data[4].decoded().as_int_slice(), &[Some(5)]);
        assert_eq!(
            r.data[5].decoded().as_real_slice(),
            &[Real::new(212.5).ok()]
        );
        // AVG(NULL) for 5 rows, so it is (0, NULL).
        assert_eq!(r.data[6].decoded().as_int_slice(), &[Some(0)]);
        assert_eq!(r.data[7].decoded().as_decimal_slice(), &[None]);
        // Foo([NULL, 7.0, NULL, NULL, 1.5]) => (2, 8.5)
        assert_eq!(r.data[8].decoded().as_int_slice(), &[Some(2)]);
        assert_eq!(r.data[9].decoded().as_real_slice(), &[Real::new(8.5).ok()]);
        assert!(r.is_drained.unwrap());
    }

    #[test]
    fn test_no_row() {
        #[derive(Debug, AggrFunction)]
        #[aggr_function(state = AggrFnFooState)]
        struct AggrFnFoo;

        #[derive(Debug)]
        struct AggrFnFooState;

        impl ConcreteAggrFunctionState for AggrFnFooState {
            type ParameterType = Real;

            fn update_concrete(
                &mut self,
                _ctx: &mut EvalContext,
                _value: &Option<Self::ParameterType>,
            ) -> Result<()> {
                // Update should never be called since we are testing aggregate for no row.
                unreachable!()
            }

            fn push_result(
                &self,
                _ctx: &mut EvalContext,
                target: &mut [VectorValue],
            ) -> Result<()> {
                target[0].push_int(Some(42));
                Ok(())
            }
        }

        let src_exec = MockExecutor::new(
            vec![],
            vec![
                BatchExecuteResult {
                    data: LazyBatchColumnVec::empty(),
                    warnings: EvalWarnings::default(),
                    is_drained: Ok(false),
                },
                BatchExecuteResult {
                    data: LazyBatchColumnVec::empty(),
                    warnings: EvalWarnings::default(),
                    is_drained: Ok(true),
                },
            ],
        );

        struct MyParser;

        impl AggrDefinitionParser for MyParser {
            fn check_supported(&self, _aggr_def: &Expr) -> Result<()> {
                unreachable!()
            }

            fn parse(
                &self,
                _aggr_def: Expr,
                _time_zone: &Tz,
<<<<<<< HEAD
                _schema: &[FieldType],
=======
                _src_schema: &[FieldType],
>>>>>>> 3a53fede
                out_schema: &mut Vec<FieldType>,
                out_exp: &mut Vec<RpnExpression>,
            ) -> Result<Box<dyn AggrFunction>> {
                out_schema.push(FieldTypeTp::LongLong.into());
                out_exp.push(RpnExpressionBuilder::new().push_constant(5f64).build());
                Ok(Box::new(AggrFnFoo))
            }
        }

        let mut exec =
            BatchSimpleAggregationExecutor::new_for_test(src_exec, vec![Expr::new()], MyParser);

        let r = exec.next_batch(1);
        assert_eq!(r.data.rows_len(), 0);
        assert!(!r.is_drained.unwrap());

        let r = exec.next_batch(1);
        assert_eq!(r.data.rows_len(), 1);
        assert_eq!(r.data.columns_len(), 1);
        assert!(r.data[0].is_decoded());
        assert_eq!(r.data[0].decoded().as_int_slice(), &[Some(42)]);
        assert!(r.is_drained.unwrap());
    }
}<|MERGE_RESOLUTION|>--- conflicted
+++ resolved
@@ -125,7 +125,7 @@
         for idx in 0..self.states.len() {
             let aggr_state = &mut self.states[idx];
             let aggr_expr = &entities.each_aggr_exprs[idx];
-            let aggr_fn_input = aggr_expr.prepare_and_eval(
+            let aggr_fn_input = aggr_expr.eval(
                 &mut entities.context,
                 rows_len,
                 entities.src.schema(),
@@ -335,11 +335,7 @@
                 &self,
                 aggr_def: Expr,
                 _time_zone: &Tz,
-<<<<<<< HEAD
-                _schema: &[FieldType],
-=======
                 _src_schema: &[FieldType],
->>>>>>> 3a53fede
                 out_schema: &mut Vec<FieldType>,
                 out_exp: &mut Vec<RpnExpression>,
             ) -> Result<Box<dyn AggrFunction>> {
@@ -576,11 +572,7 @@
                 &self,
                 _aggr_def: Expr,
                 _time_zone: &Tz,
-<<<<<<< HEAD
-                _schema: &[FieldType],
-=======
                 _src_schema: &[FieldType],
->>>>>>> 3a53fede
                 out_schema: &mut Vec<FieldType>,
                 out_exp: &mut Vec<RpnExpression>,
             ) -> Result<Box<dyn AggrFunction>> {
