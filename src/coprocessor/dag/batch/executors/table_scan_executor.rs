// Copyright 2019 TiKV Project Authors. Licensed under Apache-2.0.

use std::sync::Arc;

use cop_datatype::{EvalType, FieldTypeAccessor};
use kvproto::coprocessor::KeyRange;
use tipb::executor::TableScan;
use tipb::expression::FieldType;
use tipb::schema::ColumnInfo;

use crate::storage::{FixtureStore, Store};
use tikv_util::collections::HashMap;

use crate::coprocessor::codec::batch::{LazyBatchColumn, LazyBatchColumnVec};
use crate::coprocessor::dag::batch::interface::*;
use crate::coprocessor::dag::expr::{EvalConfig, EvalContext};
use crate::coprocessor::dag::Scanner;
use crate::coprocessor::Result;

pub struct BatchTableScanExecutor<C: ExecSummaryCollector, S: Store>(
    super::util::scan_executor::ScanExecutor<
        C,
        S,
        TableScanExecutorImpl,
        super::util::ranges_iter::PointRangeEnable,
    >,
);

impl
    BatchTableScanExecutor<
        crate::coprocessor::dag::exec_summary::ExecSummaryCollectorDisabled,
        FixtureStore,
    >
{
    /// Checks whether this executor can be used.
    #[inline]
    pub fn check_supported(descriptor: &TableScan) -> Result<()> {
        super::util::scan_executor::check_columns_info_supported(descriptor.get_columns())
    }
}

impl<C: ExecSummaryCollector, S: Store> BatchTableScanExecutor<C, S> {
    pub fn new(
        summary_collector: C,
        store: S,
        config: Arc<EvalConfig>,
        columns_info: Vec<ColumnInfo>,
        key_ranges: Vec<KeyRange>,
        desc: bool,
    ) -> Result<Self> {
        let is_column_filled = vec![false; columns_info.len()];
        let mut key_only = true;
        let mut handle_index = None;
        let mut schema = Vec::with_capacity(columns_info.len());
        let mut columns_default_value = Vec::with_capacity(columns_info.len());
        let mut column_id_index = HashMap::default();

        for (index, mut ci) in columns_info.into_iter().enumerate() {
            // For each column info, we need to extract the following info:
            // - Corresponding field type (push into `schema`).
            schema.push(super::util::scan_executor::field_type_from_column_info(&ci));

            // - Prepare column default value (will be used to fill missing column later).
            columns_default_value.push(ci.take_default_val());

            // - Store the index of the PK handle.
            // - Check whether or not we don't need KV values (iff PK handle is given).
            if ci.get_pk_handle() {
                handle_index = Some(index);
            } else {
                key_only = false;
                column_id_index.insert(ci.get_column_id(), index);
            }

            // Note: if two PK handles are given, we will only preserve the *last* one. Also if two
            // columns with the same column id are given, we will only preserve the *last* one.
        }

        let imp = TableScanExecutorImpl {
            context: EvalContext::new(config),
            schema,
            columns_default_value,
            column_id_index,
            key_only,
            handle_index,
            is_column_filled,
        };
        let wrapper = super::util::scan_executor::ScanExecutor::new(
            summary_collector,
            imp,
            store,
            desc,
            key_ranges,
            super::util::ranges_iter::PointRangeEnable,
        )?;
        Ok(Self(wrapper))
    }
}

impl<C: ExecSummaryCollector, S: Store> BatchExecutor for BatchTableScanExecutor<C, S> {
    #[inline]
    fn schema(&self) -> &[FieldType] {
        self.0.schema()
    }

    #[inline]
    fn next_batch(&mut self, scan_rows: usize) -> BatchExecuteResult {
        self.0.next_batch(scan_rows)
    }

    #[inline]
    fn collect_statistics(&mut self, destination: &mut BatchExecuteStatistics) {
        self.0.collect_statistics(destination);
    }
}

struct TableScanExecutorImpl {
    /// Note: Although called `EvalContext`, it is some kind of execution context instead.
    // TODO: Rename EvalContext to ExecContext.
    context: EvalContext,

    /// The schema of the output. All of the output come from specific columns in the underlying
    /// storage.
    schema: Vec<FieldType>,

    /// The default value of corresponding columns in the schema. When column data is missing,
    /// the default value will be used to fill the output.
    columns_default_value: Vec<Vec<u8>>,

    /// The output position in the schema giving the column id.
    column_id_index: HashMap<i64, usize>,

    /// Whether or not KV value can be omitted.
    ///
    /// It will be set to `true` if only PK handle column exists in `schema`.
    key_only: bool,

    /// The index in output row to put the handle.
    handle_index: Option<usize>,

    /// A vector of flags indicating whether corresponding column is filled in `next_batch`.
    /// It is a struct level field in order to prevent repeated memory allocations since its length
    /// is fixed for each `next_batch` call.
    is_column_filled: Vec<bool>,
}

impl super::util::scan_executor::ScanExecutorImpl for TableScanExecutorImpl {
    #[inline]
    fn schema(&self) -> &[FieldType] {
        &self.schema
    }

    #[inline]
    fn mut_context(&mut self) -> &mut EvalContext {
        &mut self.context
    }

    #[inline]
    fn build_scanner<S: Store>(
        &self,
        store: &S,
        desc: bool,
        range: KeyRange,
    ) -> Result<Scanner<S>> {
        Scanner::new(
            store,
            crate::coprocessor::dag::ScanOn::Table,
            desc,
            self.key_only,
            range,
        )
    }

    /// Constructs empty columns, with PK in decoded format and the rest in raw format.
    fn build_column_vec(&self, scan_rows: usize) -> LazyBatchColumnVec {
        let columns_len = self.schema.len();
        let mut columns = Vec::with_capacity(columns_len);

        if let Some(handle_index) = self.handle_index {
            // PK is specified in schema. PK column should be decoded and the rest is in raw format
            // like this:
            // non-pk non-pk non-pk pk non-pk non-pk non-pk
            //                      ^handle_index = 3
            //                                             ^columns_len = 7

            // Columns before `handle_index` (if any) should be raw.
            for _ in 0..handle_index {
                columns.push(LazyBatchColumn::raw_with_capacity(scan_rows));
            }
            // For PK handle, we construct a decoded `VectorValue` because it is directly
            // stored as i64, without a datum flag, at the end of key.
            columns.push(LazyBatchColumn::decoded_with_capacity_and_tp(
                scan_rows,
                EvalType::Int,
            ));
            // Columns after `handle_index` (if any) should also be raw.
            for _ in handle_index + 1..columns_len {
                columns.push(LazyBatchColumn::raw_with_capacity(scan_rows));
            }
        } else {
            // PK is unspecified in schema. All column should be in raw format.
            for _ in 0..columns_len {
                columns.push(LazyBatchColumn::raw_with_capacity(scan_rows));
            }
        }

        assert_eq!(columns.len(), columns_len);
        LazyBatchColumnVec::from(columns)
    }

    fn process_kv_pair(
        &mut self,
        key: &[u8],
        value: &[u8],
        columns: &mut LazyBatchColumnVec,
    ) -> Result<()> {
        use crate::coprocessor::codec::{datum, table};
        use tikv_util::codec::number;

        let columns_len = self.schema.len();
        let mut decoded_columns = 0;

        if let Some(handle_index) = self.handle_index {
            let handle_id = table::decode_handle(key)?;
            // TODO: We should avoid calling `push_int` repeatedly. Instead we should specialize
            // a `&mut Vec` first. However it is hard to program due to lifetime restriction.
            columns[handle_index]
                .mut_decoded()
                .push_int(Some(handle_id));
            decoded_columns += 1;
            self.is_column_filled[handle_index] = true;
        }

        if value.is_empty() || (value.len() == 1 && value[0] == datum::NIL_FLAG) {
            // Do nothing
        } else {
            // The layout of value is: [col_id_1, value_1, col_id_2, value_2, ...]
            // where each element is datum encoded.
            // The column id datum must be in var i64 type.
            let mut remaining = value;
            while !remaining.is_empty() && decoded_columns < columns_len {
                if remaining[0] != datum::VAR_INT_FLAG {
                    return Err(box_err!("Unable to decode row: column id must be VAR_INT"));
                }
                remaining = &remaining[1..];
                let column_id = box_try!(number::decode_var_i64(&mut remaining));
                let (val, new_remaining) = datum::split_datum(remaining, false)?;
                // Note: The produced columns may be not in the same length if there is error due
                // to corrupted data. It will be handled in `ScanExecutor`.
                let some_index = self.column_id_index.get(&column_id);
                if let Some(index) = some_index {
                    let index = *index;
                    if !self.is_column_filled[index] {
                        columns[index].push_raw(val);
                        decoded_columns += 1;
                        self.is_column_filled[index] = true;
                    } else {
                        // This indicates that there are duplicated elements in the row, which is
                        // unexpected. We won't abort the request or overwrite the previous element,
                        // but will output a log anyway.
                        warn!(
                            "Ignored duplicated row datum in table scan";
                            "key" => log_wrappers::Key(&key),
                            "value" => log_wrappers::Key(&value),
                            "dup_column_id" => column_id,
                        );
                    }
                }
                remaining = new_remaining;
            }
        }

        // Some fields may be missing in the row, we push corresponding default value to make all
        // columns in same length.
        for i in 0..columns_len {
            if !self.is_column_filled[i] {
                // Missing fields must not be a primary key, so it must be
                // `LazyBatchColumn::raw`.

                let default_value = if !self.columns_default_value[i].is_empty() {
                    // default value is provided, use the default value
                    self.columns_default_value[i].as_slice()
                } else if !self.schema[i]
                    .flag()
                    .contains(cop_datatype::FieldTypeFlag::NOT_NULL)
                {
                    // NULL is allowed, use NULL
                    datum::DATUM_DATA_NULL
                } else {
                    return Err(box_err!(
                        "Data is corrupted, missing data for NOT NULL column (offset = {})",
                        i
                    ));
                };

                columns[i].push_raw(default_value);
            } else {
                // Reset to not-filled, prepare for next function call.
                self.is_column_filled[i] = false;
            }
        }

        Ok(())
    }
}

#[cfg(test)]
mod tests {
    use super::*;

    use std::sync::Arc;

    use cop_datatype::{EvalType, FieldTypeAccessor, FieldTypeTp};
    use kvproto::coprocessor::KeyRange;
    use tipb::expression::FieldType;
    use tipb::schema::ColumnInfo;

    use crate::coprocessor::codec::batch::LazyBatchColumnVec;
    use crate::coprocessor::codec::data_type::{Real, VectorValue};
    use crate::coprocessor::codec::mysql::Tz;
    use crate::coprocessor::codec::{datum, table, Datum};
    use crate::coprocessor::dag::batch::interface::BatchExecutor;
    use crate::coprocessor::dag::exec_summary::*;
    use crate::coprocessor::dag::expr::EvalConfig;
    use crate::coprocessor::util::convert_to_prefix_next;
    use crate::storage::{FixtureStore, Key};

    /// Test Helper for normal test with fixed schema and data.
<<<<<<< HEAD
    /// Table Schema: ID (INT, PK), Foo (INT), Bar (FLOAT, Default 4.5)
    /// Column id:    1,             2,             4
    /// Column offset: 0,            1,             2
    /// Table Data:  (1,             10,            5.2),
    ///              (3,             -5,            NULL),
    ///              (4,             NULL,          4.5 (DEFAULT)),
    ///              (5,             NULL,          0.1),
    ///              (6,             NULL,          4.5 (DEFAULT)),
=======
    /// Table Schema:  ID (INT, PK),   Foo (INT),     Bar (FLOAT, Default 4.5)
    /// Column id:     1,              2,             4
    /// Column offset: 0,              1,             2
    /// Table Data:    1,              10,            5.2
    ///                3,              -5,            NULL
    ///                4,              NULL,          4.5 (DEFAULT)
    ///                5,              NULL,          0.1
    ///                6,              NULL,          4.5 (DEFAULT)
>>>>>>> 617da41c
    struct TableScanTestHelper {
        // ID(INT,PK), Foo(INT), Bar(Float,Default 4.5)
        pub data: Vec<(i64, Option<i64>, Option<Real>)>,
        pub table_id: i64,
        pub columns_info: Vec<ColumnInfo>,
        pub field_types: Vec<FieldType>,
        pub store: FixtureStore,
    }

    impl TableScanTestHelper {
        /// create the TableScanTestHelper with fixed schema and data.
        fn new() -> TableScanTestHelper {
            const TABLE_ID: i64 = 7;
            // [(row_id, columns)] where each column: (column id, datum)
            let data = vec![
                (
                    1,
                    vec![
                        // A full row.
                        (2, Datum::I64(10)),
                        (4, Datum::F64(5.2)),
                    ],
                ),
                (
                    3,
                    vec![
                        (4, Datum::Null),
                        // Bar column is null, even if default value is provided the final result
                        // should be null.
                        (2, Datum::I64(-5)),
                        // Orders should not matter.
                    ],
                ),
                (
                    4,
                    vec![
                        (2, Datum::Null),
                        // Bar column is missing, default value should be used.
                    ],
                ),
                (
                    5,
                    vec![
                        // Foo column is missing, NULL should be used.
                        (4, Datum::F64(0.1)),
                    ],
                ),
                (
                    6,
                    vec![
                        // Empty row
                    ],
                ),
            ];

            let expect_rows = vec![
                (1, Some(10), Real::new(5.2).ok()),
                (3, Some(-5), None),
                (4, None, Real::new(4.5).ok()),
                (5, None, Real::new(0.1).ok()),
                (6, None, Real::new(4.5).ok()),
            ];

            // The column info for each column in `data`.
            let columns_info = vec![
                {
                    let mut ci = ColumnInfo::new();
                    ci.as_mut_accessor().set_tp(FieldTypeTp::LongLong);
                    ci.set_pk_handle(true);
                    ci.set_column_id(1);
                    ci
                },
                {
                    let mut ci = ColumnInfo::new();
                    ci.as_mut_accessor().set_tp(FieldTypeTp::LongLong);
                    ci.set_column_id(2);
                    ci
                },
                {
                    let mut ci = ColumnInfo::new();
                    ci.as_mut_accessor().set_tp(FieldTypeTp::Double);
                    ci.set_column_id(4);
                    ci.set_default_val(datum::encode_value(&[Datum::F64(4.5)]).unwrap());
                    ci
                },
            ];

            let field_types = vec![
                FieldTypeTp::LongLong.into(),
                FieldTypeTp::LongLong.into(),
                FieldTypeTp::Double.into(),
            ];

            let store = {
                let kv = data
                    .iter()
                    .map(|(row_id, columns)| {
                        let key = Key::from_raw(&table::encode_row_key(TABLE_ID, *row_id));
                        let value = {
                            let row = columns.iter().map(|(_, datum)| datum.clone()).collect();
                            let col_ids: Vec<_> = columns.iter().map(|(id, _)| *id).collect();
                            table::encode_row(row, &col_ids).unwrap()
                        };
                        (key, Ok(value))
                    })
                    .collect();
                FixtureStore::new(kv)
            };

            TableScanTestHelper {
                data: expect_rows,
                table_id: TABLE_ID,
                columns_info,
                field_types,
                store,
            }
        }

        /// The point range representation for each row in `data`.
        fn point_ranges(&self) -> Vec<KeyRange> {
            self.data
                .iter()
                .map(|(row_id, _, _)| {
                    let mut r = KeyRange::new();
                    r.set_start(table::encode_row_key(self.table_id, *row_id));
                    r.set_end(r.get_start().to_vec());
                    convert_to_prefix_next(r.mut_end());
                    r
                })
                .collect()
        }

        /// Returns whole table's ranges which include point range and non-point range.
        fn mixed_ranges_for_whole_table(&self) -> Vec<KeyRange> {
            vec![
                self.table_range(std::i64::MIN, 3),
                {
                    let mut r = KeyRange::new();
                    r.set_start(table::encode_row_key(self.table_id, 3));
                    r.set_end(r.get_start().to_vec());
                    convert_to_prefix_next(r.mut_end());
                    r
                },
                self.table_range(4, std::i64::MAX),
            ]
        }

        fn store(&self) -> FixtureStore {
            self.store.clone()
        }

        /// index of pk in self.columns_info.
        fn idx_pk(&self) -> usize {
            0
        }

        fn columns_info_by_idx(&self, col_index: &[usize]) -> Vec<ColumnInfo> {
            col_index
                .iter()
                .map(|id| self.columns_info[*id].clone())
                .collect()
        }

        /// Get column's field type by the index in self.columns_info.
        fn get_field_type(&self, col_idx: usize) -> &FieldType {
            &self.field_types[col_idx]
        }

        /// Returns the range for handle in [start_id,end_id)
        fn table_range(&self, start_id: i64, end_id: i64) -> KeyRange {
            let mut range = KeyRange::new();
            range.set_start(table::encode_row_key(self.table_id, start_id));
            range.set_end(table::encode_row_key(self.table_id, end_id));
            range
        }

        /// Returns the range for the whole table.
        fn whole_table_range(&self) -> KeyRange {
            self.table_range(std::i64::MIN, std::i64::MAX)
        }

        /// Returns the values start from `start_row` limit `rows`.
        fn get_expect_values_by_range(&self, start_row: usize, rows: usize) -> Vec<VectorValue> {
            let mut pks = VectorValue::with_capacity(self.data.len(), EvalType::Int);
            let mut foos = VectorValue::with_capacity(self.data.len(), EvalType::Int);
            let mut bars = VectorValue::with_capacity(self.data.len(), EvalType::Real);
            assert!(start_row + rows <= self.data.len());
            for id in start_row..start_row + rows {
                let (handle, foo, bar) = self.data[id];
                pks.push_int(Some(handle));
                foos.push_int(foo);
                bars.push_real(bar);
            }
            vec![pks, foos, bars]
        }

        /// check whether the data of columns in `col_idxs` are as expected.
        /// col_idxs: the idx of column which the `columns` included.
        fn expect_table_values(
            &self,
            col_idxs: &[usize],
            start_row: usize,
            expect_rows: usize,
            mut columns: LazyBatchColumnVec,
        ) {
            let values = self.get_expect_values_by_range(start_row, expect_rows);
            assert_eq!(columns.columns_len(), col_idxs.len());
            assert_eq!(columns.rows_len(), expect_rows);
            for id in 0..col_idxs.len() {
                let col_idx = col_idxs[id];
                if col_idx == self.idx_pk() {
                    assert!(columns[id].is_decoded());
                } else {
                    assert!(columns[id].is_raw());
                    columns[id]
                        .decode(&Tz::utc(), self.get_field_type(col_idx))
                        .unwrap();
                }
                assert_eq!(columns[id].decoded(), &values[col_idx]);
            }
        }
    }

    /// test basic `tablescan` with ranges,
    /// `col_idxs`: idxs of columns used in scan.
    /// `batch_expect_rows`: `expect_rows` used in `next_batch`.
    fn test_basic_scan(
        helper: &TableScanTestHelper,
        ranges: Vec<KeyRange>,
        col_idxs: &[usize],
        batch_expect_rows: &[usize],
    ) {
        let columns_info = helper.columns_info_by_idx(col_idxs);
        let mut executor = BatchTableScanExecutor::new(
            ExecSummaryCollectorDisabled,
            helper.store(),
            Arc::new(EvalConfig::default()),
            columns_info.clone(),
            ranges,
            false,
        )
        .unwrap();

        let total_rows = helper.data.len();
        let mut start_row = 0;
        for expect_rows in batch_expect_rows {
            let expect_rows = *expect_rows;
            let expect_drained = start_row + expect_rows > total_rows;
            let result = executor.next_batch(expect_rows);
            assert_eq!(*result.is_drained.as_ref().unwrap(), expect_drained);
            if expect_drained {
                // all remaining rows are fetched
                helper.expect_table_values(
                    col_idxs,
                    start_row,
                    total_rows - start_row,
                    result.data,
                );
                return;
            }
            // we should get expect_rows in this case.
            helper.expect_table_values(col_idxs, start_row, expect_rows, result.data);
            start_row += expect_rows;
        }
    }

    #[test]
    fn test_basic() {
        let helper = TableScanTestHelper::new();
        // ranges to scan in each test case
        let test_ranges = vec![
            helper.point_ranges(),                 // point scan
            vec![helper.whole_table_range()],      // range scan
            helper.mixed_ranges_for_whole_table(), // mixed range scan and point scan
        ];
        // cols to scan in each test case.
        let test_cols = vec![
            // scan single column
            vec![0],
            vec![1],
            vec![2],
            // scan multiple columns
            vec![0, 1],
            vec![0, 2],
            vec![1, 2],
            //PK is the last column in schema
            vec![2, 1, 0],
            //PK is the first column in schema
            vec![0, 1, 2],
            // PK is in the middle of the schema
            vec![1, 0, 2],
        ];
        // expect_rows used in next_batch for each test case.
        let test_batch_rows = vec![
            // Fetched multiple times but totally it fetched exactly the same number of rows
            // (so that it will be drained next time and at that time no row will be get).
            vec![1, 1, 1, 1, 1, 1],
            vec![1, 2, 2, 2],
            // Fetch a lot of rows once.
            vec![10, 10],
        ];

        for ranges in test_ranges {
            for cols in &test_cols {
                for batch_expect_rows in &test_batch_rows {
                    test_basic_scan(&helper, ranges.clone(), cols, batch_expect_rows);
                }
            }
        }
    }

    #[test]
    fn test_execution_summary() {
        let helper = TableScanTestHelper::new();

        let mut executor = BatchTableScanExecutor::new(
            ExecSummaryCollectorEnabled::new(1),
            helper.store(),
            Arc::new(EvalConfig::default()),
            helper.columns_info_by_idx(&[0]),
            vec![helper.whole_table_range()],
            false,
        )
        .unwrap();

        executor.next_batch(1);
        executor.next_batch(2);

        let mut s = BatchExecuteStatistics::new(2, 1);
        executor.collect_statistics(&mut s);

        assert_eq!(s.scanned_rows_per_range[0], 3);
        // 0 remains Default because our output index is 1
        assert_eq!(s.summary_per_executor[0], ExecSummary::default());
        let exec_summary = s.summary_per_executor[1];
        assert_eq!(3, exec_summary.num_produced_rows);
        assert_eq!(2, exec_summary.num_iterations);

        executor.collect_statistics(&mut s);

        // Collected statistics remain unchanged because of no newly generated delta statistics.
        assert_eq!(s.scanned_rows_per_range[0], 3);
        assert_eq!(s.summary_per_executor[0], ExecSummary::default());
        let exec_summary = s.summary_per_executor[1];
        assert_eq!(3, exec_summary.num_produced_rows);
        assert_eq!(2, exec_summary.num_iterations);

        // Reset collected statistics so that now we will only collect statistics in this round.
        s.clear();
        executor.next_batch(10);
        executor.collect_statistics(&mut s);

        assert_eq!(s.scanned_rows_per_range[0], 2);
        assert_eq!(s.summary_per_executor[0], ExecSummary::default());
        let exec_summary = s.summary_per_executor[1];
        assert_eq!(2, exec_summary.num_produced_rows);
        assert_eq!(1, exec_summary.num_iterations);
    }

    #[test]
    fn test_corrupted_data() {
        const TABLE_ID: i64 = 5;

        let columns_info = vec![
            {
                let mut ci = ColumnInfo::new();
                ci.as_mut_accessor().set_tp(FieldTypeTp::LongLong);
                ci.set_pk_handle(true);
                ci.set_column_id(1);
                ci
            },
            {
                let mut ci = ColumnInfo::new();
                ci.as_mut_accessor().set_tp(FieldTypeTp::LongLong);
                ci.set_column_id(2);
                ci
            },
            {
                let mut ci = ColumnInfo::new();
                ci.as_mut_accessor().set_tp(FieldTypeTp::LongLong);
                ci.set_column_id(3);
                ci
            },
        ];
        let schema = vec![
            FieldTypeTp::LongLong.into(),
            FieldTypeTp::LongLong.into(),
            FieldTypeTp::LongLong.into(),
        ];

        let mut kv = vec![];
        {
            // row 0, which is not corrupted
            let key = Key::from_raw(&table::encode_row_key(TABLE_ID, 0));
            let value = table::encode_row(vec![Datum::I64(5), Datum::I64(7)], &[2, 3]).unwrap();
            kv.push((key, Ok(value)));
        }
        {
            // row 1, which is not corrupted
            let key = Key::from_raw(&table::encode_row_key(TABLE_ID, 1));
            let value = vec![];
            kv.push((key, Ok(value)));
        }
        {
            // row 2, which is partially corrupted
            let key = Key::from_raw(&table::encode_row_key(TABLE_ID, 2));
            let mut value = table::encode_row(vec![Datum::I64(5), Datum::I64(7)], &[2, 3]).unwrap();
            // resize the value to make it partially corrupted
            value.truncate(value.len() - 3);
            kv.push((key, Ok(value)));
        }
        {
            // row 3, which is totally corrupted due to invalid datum flag for column id
            let key = Key::from_raw(&table::encode_row_key(TABLE_ID, 3));
            // this datum flag does not exist
            let value = vec![255];
            kv.push((key, Ok(value)));
        }
        {
            // row 4, which is totally corrupted due to missing datum for column value
            let key = Key::from_raw(&table::encode_row_key(TABLE_ID, 4));
            let value = datum::encode_value(&[Datum::I64(2)]).unwrap(); // col_id = 2
            kv.push((key, Ok(value)));
        }

        let key_range_point: Vec<_> = kv
            .iter()
            .enumerate()
            .map(|(index, _)| {
                let mut r = KeyRange::new();
                r.set_start(table::encode_row_key(TABLE_ID, index as i64));
                r.set_end(r.get_start().to_vec());
                convert_to_prefix_next(r.mut_end());
                r
            })
            .collect();

        let store = FixtureStore::new(kv.into_iter().collect());

        // For row 0 + row 1 + (row 2 ~ row 4), we should only get row 0, row 1 and an error.
        for corrupted_row_index in 2..=4 {
            let mut executor = BatchTableScanExecutor::new(
                ExecSummaryCollectorDisabled,
                store.clone(),
                Arc::new(EvalConfig::default()),
                columns_info.clone(),
                vec![
                    key_range_point[0].clone(),
                    key_range_point[1].clone(),
                    key_range_point[corrupted_row_index].clone(),
                ],
                false,
            )
            .unwrap();

            let mut result = executor.next_batch(10);
            assert!(result.is_drained.is_err());
            assert_eq!(result.data.columns_len(), 3);
            assert_eq!(result.data.rows_len(), 2);
            assert!(result.data[0].is_decoded());
            assert_eq!(result.data[0].decoded().as_int_slice(), &[Some(0), Some(1)]);
            assert!(result.data[1].is_raw());
            result.data[1].decode(&Tz::utc(), &schema[1]).unwrap();
            assert_eq!(result.data[1].decoded().as_int_slice(), &[Some(5), None]);
            assert!(result.data[2].is_raw());
            result.data[2].decode(&Tz::utc(), &schema[2]).unwrap();
            assert_eq!(result.data[2].decoded().as_int_slice(), &[Some(7), None]);
        }
    }

    #[test]
    fn test_locked_data() {
        const TABLE_ID: i64 = 42;

        let columns_info = vec![
            {
                let mut ci = ColumnInfo::new();
                ci.as_mut_accessor().set_tp(FieldTypeTp::LongLong);
                ci.set_pk_handle(true);
                ci.set_column_id(1);
                ci
            },
            {
                let mut ci = ColumnInfo::new();
                ci.as_mut_accessor().set_tp(FieldTypeTp::LongLong);
                ci.set_column_id(2);
                ci
            },
        ];
        let schema = vec![FieldTypeTp::LongLong.into(), FieldTypeTp::LongLong.into()];

        let mut kv = vec![];
        {
            // row 0: not locked
            let key = Key::from_raw(&table::encode_row_key(TABLE_ID, 0));
            let value = table::encode_row(vec![Datum::I64(7)], &[2]).unwrap();
            kv.push((key, Ok(value)));
        }
        {
            // row 1: locked
            let key = Key::from_raw(&table::encode_row_key(TABLE_ID, 1));
            let value =
                crate::storage::txn::Error::Mvcc(crate::storage::mvcc::Error::KeyIsLocked {
                    // We won't check error detail in tests, so we can just fill fields casually.
                    key: vec![],
                    primary: vec![],
                    ts: 1,
                    ttl: 2,
                });
            kv.push((key, Err(value)));
        }
        {
            // row 2: not locked
            let key = Key::from_raw(&table::encode_row_key(TABLE_ID, 2));
            let value = table::encode_row(vec![Datum::I64(5)], &[2]).unwrap();
            kv.push((key, Ok(value)));
        }

        let key_range_point: Vec<_> = kv
            .iter()
            .enumerate()
            .map(|(index, _)| {
                let mut r = KeyRange::new();
                r.set_start(table::encode_row_key(TABLE_ID, index as i64));
                r.set_end(r.get_start().to_vec());
                convert_to_prefix_next(r.mut_end());
                r
            })
            .collect();

        let store = FixtureStore::new(kv.into_iter().collect());

        // Case 1: row 0 + row 1 + row 2
        // We should get row 0 and error because no further rows should be scanned when there is
        // an error.
        {
            let mut executor = BatchTableScanExecutor::new(
                ExecSummaryCollectorDisabled,
                store.clone(),
                Arc::new(EvalConfig::default()),
                columns_info.clone(),
                vec![
                    key_range_point[0].clone(),
                    key_range_point[1].clone(),
                    key_range_point[2].clone(),
                ],
                false,
            )
            .unwrap();

            let mut result = executor.next_batch(10);
            assert!(result.is_drained.is_err());
            assert_eq!(result.data.columns_len(), 2);
            assert_eq!(result.data.rows_len(), 1);
            assert!(result.data[0].is_decoded());
            assert_eq!(result.data[0].decoded().as_int_slice(), &[Some(0)]);
            assert!(result.data[1].is_raw());
            result.data[1].decode(&Tz::utc(), &schema[1]).unwrap();
            assert_eq!(result.data[1].decoded().as_int_slice(), &[Some(7)]);
        }

        // Let's also repeat case 1 for smaller batch size
        {
            let mut executor = BatchTableScanExecutor::new(
                ExecSummaryCollectorDisabled,
                store.clone(),
                Arc::new(EvalConfig::default()),
                columns_info.clone(),
                vec![
                    key_range_point[0].clone(),
                    key_range_point[1].clone(),
                    key_range_point[2].clone(),
                ],
                false,
            )
            .unwrap();

            let mut result = executor.next_batch(1);
            assert!(!result.is_drained.is_err());
            assert_eq!(result.data.columns_len(), 2);
            assert_eq!(result.data.rows_len(), 1);
            assert!(result.data[0].is_decoded());
            assert_eq!(result.data[0].decoded().as_int_slice(), &[Some(0)]);
            assert!(result.data[1].is_raw());
            result.data[1].decode(&Tz::utc(), &schema[1]).unwrap();
            assert_eq!(result.data[1].decoded().as_int_slice(), &[Some(7)]);

            let result = executor.next_batch(1);
            assert!(result.is_drained.is_err());
            assert_eq!(result.data.columns_len(), 2);
            assert_eq!(result.data.rows_len(), 0);
        }

        // Case 2: row 1 + row 2
        // We should get error and no row, for the same reason as above.
        {
            let mut executor = BatchTableScanExecutor::new(
                ExecSummaryCollectorDisabled,
                store.clone(),
                Arc::new(EvalConfig::default()),
                columns_info.clone(),
                vec![key_range_point[1].clone(), key_range_point[2].clone()],
                false,
            )
            .unwrap();

            let result = executor.next_batch(10);
            assert!(result.is_drained.is_err());
            assert_eq!(result.data.columns_len(), 2);
            assert_eq!(result.data.rows_len(), 0);
        }

        // Case 3: row 2 + row 0
        // We should get row 2 and row 0. There is no error.
        {
            let mut executor = BatchTableScanExecutor::new(
                ExecSummaryCollectorDisabled,
                store.clone(),
                Arc::new(EvalConfig::default()),
                columns_info.clone(),
                vec![key_range_point[2].clone(), key_range_point[0].clone()],
                false,
            )
            .unwrap();

            let mut result = executor.next_batch(10);
            assert!(!result.is_drained.is_err());
            assert_eq!(result.data.columns_len(), 2);
            assert_eq!(result.data.rows_len(), 2);
            assert!(result.data[0].is_decoded());
            assert_eq!(result.data[0].decoded().as_int_slice(), &[Some(2), Some(0)]);
            assert!(result.data[1].is_raw());
            result.data[1].decode(&Tz::utc(), &schema[1]).unwrap();
            assert_eq!(result.data[1].decoded().as_int_slice(), &[Some(5), Some(7)]);
        }

        // Case 4: row 1
        // We should get error.
        {
            let mut executor = BatchTableScanExecutor::new(
                ExecSummaryCollectorDisabled,
                store.clone(),
                Arc::new(EvalConfig::default()),
                columns_info.clone(),
                vec![key_range_point[1].clone()],
                false,
            )
            .unwrap();

            let result = executor.next_batch(10);
            assert!(result.is_drained.is_err());
            assert_eq!(result.data.columns_len(), 2);
            assert_eq!(result.data.rows_len(), 0);
        }
    }
}<|MERGE_RESOLUTION|>--- conflicted
+++ resolved
@@ -326,16 +326,6 @@
     use crate::storage::{FixtureStore, Key};
 
     /// Test Helper for normal test with fixed schema and data.
-<<<<<<< HEAD
-    /// Table Schema: ID (INT, PK), Foo (INT), Bar (FLOAT, Default 4.5)
-    /// Column id:    1,             2,             4
-    /// Column offset: 0,            1,             2
-    /// Table Data:  (1,             10,            5.2),
-    ///              (3,             -5,            NULL),
-    ///              (4,             NULL,          4.5 (DEFAULT)),
-    ///              (5,             NULL,          0.1),
-    ///              (6,             NULL,          4.5 (DEFAULT)),
-=======
     /// Table Schema:  ID (INT, PK),   Foo (INT),     Bar (FLOAT, Default 4.5)
     /// Column id:     1,              2,             4
     /// Column offset: 0,              1,             2
@@ -344,7 +334,6 @@
     ///                4,              NULL,          4.5 (DEFAULT)
     ///                5,              NULL,          0.1
     ///                6,              NULL,          4.5 (DEFAULT)
->>>>>>> 617da41c
     struct TableScanTestHelper {
         // ID(INT,PK), Foo(INT), Bar(Float,Default 4.5)
         pub data: Vec<(i64, Option<i64>, Option<Real>)>,
