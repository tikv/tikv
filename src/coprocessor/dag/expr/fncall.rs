// Copyright 2017 PingCAP, Inc.
//
// Licensed under the Apache License, Version 2.0 (the "License");
// you may not use this file except in compliance with the License.
// You may obtain a copy of the License at
//
//     http://www.apache.org/licenses/LICENSE-2.0
//
// Unless required by applicable law or agreed to in writing, software
// distributed under the License is distributed on an "AS IS" BASIS,
// See the License for the specific language governing permissions and
// limitations under the License.

use std::borrow::Cow;
use std::usize;

use tipb::expression::ScalarFuncSig;

use coprocessor::codec::Datum;
use coprocessor::codec::mysql::{self, Decimal, Duration, Json, Time};
use super::{Error, FnCall, Result, StatementContext};
use super::compare::CmpOp;

impl FnCall {
    pub fn check_args(sig: ScalarFuncSig, args: usize) -> Result<()> {
        let (min_args, max_args) = match sig {
            ScalarFuncSig::LTInt |
            ScalarFuncSig::LEInt |
            ScalarFuncSig::GTInt |
            ScalarFuncSig::GEInt |
            ScalarFuncSig::EQInt |
            ScalarFuncSig::NEInt |
            ScalarFuncSig::NullEQInt |
            ScalarFuncSig::LTReal |
            ScalarFuncSig::LEReal |
            ScalarFuncSig::GTReal |
            ScalarFuncSig::GEReal |
            ScalarFuncSig::EQReal |
            ScalarFuncSig::NEReal |
            ScalarFuncSig::NullEQReal |
            ScalarFuncSig::LTDecimal |
            ScalarFuncSig::LEDecimal |
            ScalarFuncSig::GTDecimal |
            ScalarFuncSig::GEDecimal |
            ScalarFuncSig::EQDecimal |
            ScalarFuncSig::NEDecimal |
            ScalarFuncSig::NullEQDecimal |
            ScalarFuncSig::LTString |
            ScalarFuncSig::LEString |
            ScalarFuncSig::GTString |
            ScalarFuncSig::GEString |
            ScalarFuncSig::EQString |
            ScalarFuncSig::NEString |
            ScalarFuncSig::NullEQString |
            ScalarFuncSig::LTTime |
            ScalarFuncSig::LETime |
            ScalarFuncSig::GTTime |
            ScalarFuncSig::GETime |
            ScalarFuncSig::EQTime |
            ScalarFuncSig::NETime |
            ScalarFuncSig::NullEQTime |
            ScalarFuncSig::LTDuration |
            ScalarFuncSig::LEDuration |
            ScalarFuncSig::GTDuration |
            ScalarFuncSig::GEDuration |
            ScalarFuncSig::EQDuration |
            ScalarFuncSig::NEDuration |
            ScalarFuncSig::NullEQDuration |
            ScalarFuncSig::LTJson |
            ScalarFuncSig::LEJson |
            ScalarFuncSig::GTJson |
            ScalarFuncSig::GEJson |
            ScalarFuncSig::EQJson |
            ScalarFuncSig::NEJson |
            ScalarFuncSig::NullEQJson |
            ScalarFuncSig::PlusReal |
            ScalarFuncSig::PlusDecimal |
            ScalarFuncSig::PlusInt |
            ScalarFuncSig::MinusReal |
            ScalarFuncSig::MinusDecimal |
            ScalarFuncSig::MinusInt |
            ScalarFuncSig::MultiplyReal |
            ScalarFuncSig::MultiplyDecimal |
            ScalarFuncSig::MultiplyInt |
            ScalarFuncSig::IfNullInt |
            ScalarFuncSig::IfNullReal |
            ScalarFuncSig::IfNullString |
            ScalarFuncSig::IfNullDecimal |
            ScalarFuncSig::IfNullTime |
            ScalarFuncSig::IfNullDuration |
            ScalarFuncSig::LogicalAnd |
            ScalarFuncSig::LogicalOr |
            ScalarFuncSig::LogicalXor |
            ScalarFuncSig::DivideDecimal |
            ScalarFuncSig::DivideReal |
            ScalarFuncSig::BitAndSig |
            ScalarFuncSig::BitOrSig |
            ScalarFuncSig::BitXorSig => (2, 2),

            ScalarFuncSig::CastIntAsInt |
            ScalarFuncSig::CastIntAsReal |
            ScalarFuncSig::CastIntAsString |
            ScalarFuncSig::CastIntAsDecimal |
            ScalarFuncSig::CastIntAsTime |
            ScalarFuncSig::CastIntAsDuration |
            ScalarFuncSig::CastIntAsJson |
            ScalarFuncSig::CastRealAsInt |
            ScalarFuncSig::CastRealAsReal |
            ScalarFuncSig::CastRealAsString |
            ScalarFuncSig::CastRealAsDecimal |
            ScalarFuncSig::CastRealAsTime |
            ScalarFuncSig::CastRealAsDuration |
            ScalarFuncSig::CastRealAsJson |
            ScalarFuncSig::CastDecimalAsInt |
            ScalarFuncSig::CastDecimalAsReal |
            ScalarFuncSig::CastDecimalAsString |
            ScalarFuncSig::CastDecimalAsDecimal |
            ScalarFuncSig::CastDecimalAsTime |
            ScalarFuncSig::CastDecimalAsDuration |
            ScalarFuncSig::CastDecimalAsJson |
            ScalarFuncSig::CastStringAsInt |
            ScalarFuncSig::CastStringAsReal |
            ScalarFuncSig::CastStringAsString |
            ScalarFuncSig::CastStringAsDecimal |
            ScalarFuncSig::CastStringAsTime |
            ScalarFuncSig::CastStringAsDuration |
            ScalarFuncSig::CastStringAsJson |
            ScalarFuncSig::CastTimeAsInt |
            ScalarFuncSig::CastTimeAsReal |
            ScalarFuncSig::CastTimeAsString |
            ScalarFuncSig::CastTimeAsDecimal |
            ScalarFuncSig::CastTimeAsTime |
            ScalarFuncSig::CastTimeAsDuration |
            ScalarFuncSig::CastTimeAsJson |
            ScalarFuncSig::CastDurationAsInt |
            ScalarFuncSig::CastDurationAsReal |
            ScalarFuncSig::CastDurationAsString |
            ScalarFuncSig::CastDurationAsDecimal |
            ScalarFuncSig::CastDurationAsTime |
            ScalarFuncSig::CastDurationAsDuration |
            ScalarFuncSig::CastDurationAsJson |
            ScalarFuncSig::CastJsonAsInt |
            ScalarFuncSig::CastJsonAsReal |
            ScalarFuncSig::CastJsonAsString |
            ScalarFuncSig::CastJsonAsDecimal |
            ScalarFuncSig::CastJsonAsTime |
            ScalarFuncSig::CastJsonAsDuration |
            ScalarFuncSig::CastJsonAsJson |
            ScalarFuncSig::UnaryNot |
            ScalarFuncSig::UnaryMinusInt |
            ScalarFuncSig::UnaryMinusReal |
            ScalarFuncSig::UnaryMinusDecimal |
            ScalarFuncSig::IntIsTrue |
            ScalarFuncSig::IntIsFalse |
            ScalarFuncSig::IntIsNull |
            ScalarFuncSig::RealIsTrue |
            ScalarFuncSig::RealIsFalse |
            ScalarFuncSig::RealIsNull |
            ScalarFuncSig::DecimalIsTrue |
            ScalarFuncSig::DecimalIsFalse |
            ScalarFuncSig::DecimalIsNull |
            ScalarFuncSig::StringIsNull |
            ScalarFuncSig::TimeIsNull |
            ScalarFuncSig::DurationIsNull |
            ScalarFuncSig::AbsInt |
            ScalarFuncSig::AbsUInt |
            ScalarFuncSig::AbsReal |
            ScalarFuncSig::AbsDecimal |
            ScalarFuncSig::CeilReal |
            ScalarFuncSig::CeilIntToInt |
            ScalarFuncSig::CeilIntToDec |
            ScalarFuncSig::CeilDecToDec |
            ScalarFuncSig::CeilDecToInt |
            ScalarFuncSig::FloorReal |
            ScalarFuncSig::FloorIntToInt |
            ScalarFuncSig::FloorIntToDec |
            ScalarFuncSig::FloorDecToDec |
            ScalarFuncSig::FloorDecToInt |
            ScalarFuncSig::JsonTypeSig |
            ScalarFuncSig::JsonUnquoteSig |
            ScalarFuncSig::BitNegSig => (1, 1),

            ScalarFuncSig::IfInt |
            ScalarFuncSig::IfReal |
            ScalarFuncSig::IfString |
            ScalarFuncSig::IfDecimal |
            ScalarFuncSig::IfTime |
            ScalarFuncSig::IfDuration => (3, 3),

            ScalarFuncSig::JsonArraySig | ScalarFuncSig::JsonObjectSig => (0, usize::MAX),

            ScalarFuncSig::CoalesceDecimal |
            ScalarFuncSig::CoalesceDuration |
            ScalarFuncSig::CoalesceInt |
            ScalarFuncSig::CoalesceJson |
            ScalarFuncSig::CoalesceReal |
            ScalarFuncSig::CoalesceString |
            ScalarFuncSig::CoalesceTime |
            ScalarFuncSig::CaseWhenDecimal |
            ScalarFuncSig::CaseWhenDuration |
            ScalarFuncSig::CaseWhenInt |
            ScalarFuncSig::CaseWhenJson |
            ScalarFuncSig::CaseWhenReal |
            ScalarFuncSig::CaseWhenString |
            ScalarFuncSig::CaseWhenTime => (1, usize::MAX),

            ScalarFuncSig::JsonExtractSig |
            ScalarFuncSig::JsonRemoveSig |
<<<<<<< HEAD
            ScalarFuncSig::JsonMergeSig |
            ScalarFuncSig::LikeSig => (2, usize::MAX),

=======
            ScalarFuncSig::JsonMergeSig => (2, usize::MAX),
>>>>>>> caea4f10
            ScalarFuncSig::JsonSetSig |
            ScalarFuncSig::JsonInsertSig |
            ScalarFuncSig::JsonReplaceSig => (3, usize::MAX),

            _ => return Err(Error::UnknownSignature(sig)),
        };
        if args < min_args || args > max_args {
            return Err(box_err!("unexpected arguments"));
        }
        let other_checks = match sig {
            ScalarFuncSig::JsonObjectSig => args & 1 == 0,
            ScalarFuncSig::JsonSetSig |
            ScalarFuncSig::JsonInsertSig |
            ScalarFuncSig::JsonReplaceSig => args & 1 == 1,
            _ => true,
        };
        if !other_checks {
            return Err(box_err!("unexpected arguments"));
        }
        Ok(())
    }
}

macro_rules! dispatch_call {
    (
        INT_CALLS {$($i_sig:ident => $i_func:ident $($i_arg:expr)*,)*}
        REAL_CALLS {$($r_sig:ident => $r_func:ident $($r_arg:expr)*,)*}
        DEC_CALLS {$($d_sig:ident => $d_func:ident $($d_arg:expr)*,)*}
        BYTES_CALLS {$($b_sig:ident => $b_func:ident $($b_arg:expr)*,)*}
        TIME_CALLS {$($t_sig:ident => $t_func:ident $($t_arg:expr)*,)*}
        DUR_CALLS {$($u_sig:ident => $u_func:ident $($u_arg:expr)*,)*}
        JSON_CALLS {$($j_sig:ident => $j_func:ident $($j_arg:expr)*,)*}
    ) => {
        impl FnCall {
            pub fn eval_int(&self, ctx: &StatementContext, row: &[Datum]) -> Result<Option<i64>> {
                match self.sig {
                    $(ScalarFuncSig::$i_sig => self.$i_func(ctx, row, $($i_arg),*)),*,
                    _ => Err(Error::UnknownSignature(self.sig))
                }
            }

            pub fn eval_real(&self, ctx: &StatementContext, row: &[Datum]) -> Result<Option<f64>> {
                match self.sig {
                    $(ScalarFuncSig::$r_sig => self.$r_func(ctx, row, $($r_arg),*),)*
                    _ => Err(Error::UnknownSignature(self.sig))
                }
            }

            pub fn eval_decimal<'a, 'b: 'a>(
                &'b self, ctx: &StatementContext,
                row: &'a [Datum]
            ) -> Result<Option<Cow<'a, Decimal>>> {
                match self.sig {
                    $(ScalarFuncSig::$d_sig => self.$d_func(ctx, row, $($d_arg),*),)*
                    _ => Err(Error::UnknownSignature(self.sig))
                }
            }

            pub fn eval_bytes<'a, 'b: 'a>(
                &'b self,
                ctx: &StatementContext,
                row: &'a [Datum]
            ) -> Result<Option<Cow<'a, [u8]>>> {
                match self.sig {
                    $(ScalarFuncSig::$b_sig => self.$b_func(ctx, row, $($b_arg),*),)*
                    _ => Err(Error::UnknownSignature(self.sig))
                }
            }

            pub fn eval_time<'a, 'b: 'a>(
                &'b self,
                ctx: &StatementContext,
                row: &'a [Datum]
            ) -> Result<Option<Cow<'a, Time>>> {
                match self.sig {
                    $(ScalarFuncSig::$t_sig => self.$t_func(ctx, row, $($t_arg),*),)*
                    _ => Err(Error::UnknownSignature(self.sig))
                }
            }

            pub fn eval_duration<'a, 'b: 'a>(
                &'b self,
                ctx: &StatementContext,
                row: &'a [Datum]
            ) -> Result<Option<Cow<'a, Duration>>> {
                match self.sig {
                    $(ScalarFuncSig::$u_sig => self.$u_func(ctx, row, $($u_arg),*),)*
                    _ => Err(Error::UnknownSignature(self.sig))
                }
            }

            pub fn eval_json<'a, 'b: 'a>(
                &'b self,
                ctx: &StatementContext,
                row: &'a [Datum]
            ) -> Result<Option<Cow<'a, Json>>> {
                match self.sig {
                    $(ScalarFuncSig::$j_sig => self.$j_func(ctx, row, $($j_arg),*),)*
                    _ => Err(Error::UnknownSignature(self.sig))
                }
            }

            pub fn eval(&self, ctx: &StatementContext, row: &[Datum]) -> Result<Datum> {
                match self.sig {
                    $(ScalarFuncSig::$i_sig => {
                        match self.$i_func(ctx, row, $($i_arg)*) {
                            Ok(Some(i)) => {
                                if mysql::has_unsigned_flag(self.tp.get_flag() as u64) {
                                    Ok(Datum::U64(i as u64))
                                } else {
                                    Ok(Datum::I64(i))
                                }
                            }
                            Ok(None) => Ok(Datum::Null),
                            Err(e) => Err(e),
                        }
                    },)*
                    $(ScalarFuncSig::$r_sig => {
                        self.$r_func(ctx, row, $($r_arg)*).map(Datum::from)
                    })*
                    $(ScalarFuncSig::$d_sig => {
                        self.$d_func(ctx, row, $($d_arg)*).map(Datum::from)
                    })*
                    $(ScalarFuncSig::$b_sig => {
                        self.$b_func(ctx, row, $($b_arg)*).map(Datum::from)
                    })*
                    $(ScalarFuncSig::$t_sig => {
                        self.$t_func(ctx, row, $($t_arg)*).map(Datum::from)
                    })*
                    $(ScalarFuncSig::$u_sig => {
                        self.$u_func(ctx, row, $($u_arg)*).map(Datum::from)
                    })*
                    $(ScalarFuncSig::$j_sig => {
                        self.$j_func(ctx, row, $($j_arg)*).map(Datum::from)
                    })*
                    _=>Err(Error::UnknownSignature(self.sig)),
                }
            }
        }
    };
}

dispatch_call! {
    INT_CALLS {
        LTInt => compare_int CmpOp::LT,
        LEInt => compare_int CmpOp::LE,
        GTInt => compare_int CmpOp::GT,
        GEInt => compare_int CmpOp::GE,
        EQInt => compare_int CmpOp::EQ,
        NEInt => compare_int CmpOp::NE,
        NullEQInt => compare_int CmpOp::NullEQ,

        LTReal => compare_real CmpOp::LT,
        LEReal => compare_real CmpOp::LE,
        GTReal => compare_real CmpOp::GT,
        GEReal => compare_real CmpOp::GE,
        EQReal => compare_real CmpOp::EQ,
        NEReal => compare_real CmpOp::NE,
        NullEQReal => compare_real CmpOp::NullEQ,

        LTDecimal => compare_decimal CmpOp::LT,
        LEDecimal => compare_decimal CmpOp::LE,
        GTDecimal => compare_decimal CmpOp::GT,
        GEDecimal => compare_decimal CmpOp::GE,
        EQDecimal => compare_decimal CmpOp::EQ,
        NEDecimal => compare_decimal CmpOp::NE,
        NullEQDecimal => compare_decimal CmpOp::NullEQ,

        LTString => compare_string CmpOp::LT,
        LEString => compare_string CmpOp::LE,
        GTString => compare_string CmpOp::GT,
        GEString => compare_string CmpOp::GE,
        EQString => compare_string CmpOp::EQ,
        NEString => compare_string CmpOp::NE,
        NullEQString => compare_string CmpOp::NullEQ,

        LTTime => compare_time CmpOp::LT,
        LETime => compare_time CmpOp::LE,
        GTTime => compare_time CmpOp::GT,
        GETime => compare_time CmpOp::GE,
        EQTime => compare_time CmpOp::EQ,
        NETime => compare_time CmpOp::NE,
        NullEQTime => compare_time CmpOp::NullEQ,

        LTDuration => compare_duration CmpOp::LT,
        LEDuration => compare_duration CmpOp::LE,
        GTDuration => compare_duration CmpOp::GT,
        GEDuration => compare_duration CmpOp::GE,
        EQDuration => compare_duration CmpOp::EQ,
        NEDuration => compare_duration CmpOp::NE,
        NullEQDuration => compare_duration CmpOp::NullEQ,

        LTJson => compare_json CmpOp::LT,
        LEJson => compare_json CmpOp::LE,
        GTJson => compare_json CmpOp::GT,
        GEJson => compare_json CmpOp::GE,
        EQJson => compare_json CmpOp::EQ,
        NEJson => compare_json CmpOp::NE,
        NullEQJson => compare_json CmpOp::NullEQ,

        CastIntAsInt => cast_int_as_int,
        CastRealAsInt => cast_real_as_int,
        CastDecimalAsInt => cast_decimal_as_int,
        CastStringAsInt => cast_str_as_int,
        CastTimeAsInt => cast_time_as_int,
        CastDurationAsInt => cast_duration_as_int,
        CastJsonAsInt => cast_json_as_int,

        PlusInt => plus_int,
        MinusInt => minus_int,
        MultiplyInt => multiply_int,

        LogicalAnd => logical_and,
        LogicalOr => logical_or,
        LogicalXor => logical_xor,

        UnaryNot => unary_not,
        UnaryMinusInt => unary_minus_int,
        IntIsNull => int_is_null,
        IntIsFalse => int_is_false,
        IntIsTrue => int_is_true,
        RealIsTrue => real_is_true,
        RealIsFalse => real_is_false,
        RealIsNull => real_is_null,
        DecimalIsNull => decimal_is_null,
        DecimalIsTrue => decimal_is_true,
        DecimalIsFalse => decimal_is_false,
        StringIsNull => string_is_null,
        TimeIsNull => time_is_null,
        DurationIsNull => duration_is_null,

        AbsInt => abs_int,
        AbsUInt => abs_uint,
        CeilIntToInt => ceil_int_to_int,
        CeilDecToInt => ceil_dec_to_int,
        FloorIntToInt => floor_int_to_int,
        FloorDecToInt => floor_dec_to_int,

        IfNullInt => if_null_int,
        IfInt => if_int,

        CoalesceInt => coalesce_int,
        CaseWhenInt => case_when_int,

        LikeSig => like,

        BitAndSig => bit_and,
        BitNegSig => bit_neg,
        BitOrSig => bit_or,
        BitXorSig => bit_xor,
    }
    REAL_CALLS {
        CastIntAsReal => cast_int_as_real,
        CastRealAsReal => cast_real_as_real,
        CastDecimalAsReal => cast_decimal_as_real,
        CastStringAsReal => cast_str_as_real,
        CastTimeAsReal => cast_time_as_real,
        CastDurationAsReal => cast_duration_as_real,
        CastJsonAsReal => cast_json_as_real,
        UnaryMinusReal => unary_minus_real,

        PlusReal => plus_real,
        MinusReal => minus_real,
        MultiplyReal => multiply_real,

        AbsReal => abs_real,
        CeilReal => ceil_real,
        FloorReal => floor_real,

        IfNullReal => if_null_real,
        IfReal => if_real,

        CoalesceReal => coalesce_real,
        CaseWhenReal => case_when_real,
        DivideReal => divide_real,
    }
    DEC_CALLS {
        CastIntAsDecimal => cast_int_as_decimal,
        CastRealAsDecimal => cast_real_as_decimal,
        CastDecimalAsDecimal => cast_decimal_as_decimal,
        CastStringAsDecimal => cast_str_as_decimal,
        CastTimeAsDecimal => cast_time_as_decimal,
        CastDurationAsDecimal => cast_duration_as_decimal,
        CastJsonAsDecimal => cast_json_as_decimal,
        UnaryMinusDecimal => unary_minus_decimal,

        PlusDecimal => plus_decimal,
        MinusDecimal => minus_decimal,
        MultiplyDecimal => multiply_decimal,

        AbsDecimal => abs_decimal,
        CeilDecToDec => ceil_dec_to_dec,
        CeilIntToDec => cast_int_as_decimal,
        FloorDecToDec => floor_dec_to_dec,
        FloorIntToDec => cast_int_as_decimal,

        IfNullDecimal => if_null_decimal,
        IfDecimal => if_decimal,

        CoalesceDecimal => coalesce_decimal,
        CaseWhenDecimal => case_when_decimal,
        DivideDecimal => divide_decimal,
    }
    BYTES_CALLS {
        CastIntAsString => cast_int_as_str,
        CastRealAsString => cast_real_as_str,
        CastDecimalAsString => cast_decimal_as_str,
        CastStringAsString => cast_str_as_str,
        CastTimeAsString => cast_time_as_str,
        CastDurationAsString => cast_duration_as_str,
        CastJsonAsString => cast_json_as_str,

        IfNullString => if_null_string,
        IfString => if_string,

        CoalesceString => coalesce_string,
        CaseWhenString => case_when_string,
        JsonTypeSig => json_type,
        JsonUnquoteSig => json_unquote,
    }
    TIME_CALLS {
        CastIntAsTime => cast_int_as_time,
        CastRealAsTime => cast_real_as_time,
        CastDecimalAsTime => cast_decimal_as_time,
        CastStringAsTime => cast_str_as_time,
        CastTimeAsTime => cast_time_as_time,
        CastDurationAsTime => cast_duration_as_time,
        CastJsonAsTime => cast_json_as_time,

        IfNullTime => if_null_time,
        IfTime => if_time,

        CoalesceTime => coalesce_time,
        CaseWhenTime => case_when_time,
    }
    DUR_CALLS {
        CastIntAsDuration => cast_int_as_duration,
        CastRealAsDuration => cast_real_as_duration,
        CastDecimalAsDuration => cast_decimal_as_duration,
        CastStringAsDuration => cast_str_as_duration,
        CastTimeAsDuration => cast_time_as_duration,
        CastDurationAsDuration => cast_duration_as_duration,
        CastJsonAsDuration => cast_json_as_duration,

        IfNullDuration => if_null_duration,
        IfDuration => if_duration,

        CoalesceDuration => coalesce_duration,
        CaseWhenDuration => case_when_duration,
    }
    JSON_CALLS {
        CastIntAsJson => cast_int_as_json,
        CastRealAsJson => cast_real_as_json,
        CastDecimalAsJson => cast_decimal_as_json,
        CastStringAsJson => cast_str_as_json,
        CastTimeAsJson => cast_time_as_json,
        CastDurationAsJson => cast_duration_as_json,
        CastJsonAsJson => cast_json_as_json,

        CoalesceJson => coalesce_json,
        CaseWhenJson => case_when_json,

        JsonExtractSig => json_extract,
        JsonSetSig => json_set,
        JsonInsertSig => json_insert,
        JsonReplaceSig => json_replace,
        JsonRemoveSig => json_remove,
        JsonMergeSig => json_merge,
        JsonArraySig => json_array,
        JsonObjectSig => json_object,
    }
}<|MERGE_RESOLUTION|>--- conflicted
+++ resolved
@@ -206,13 +206,9 @@
 
             ScalarFuncSig::JsonExtractSig |
             ScalarFuncSig::JsonRemoveSig |
-<<<<<<< HEAD
             ScalarFuncSig::JsonMergeSig |
             ScalarFuncSig::LikeSig => (2, usize::MAX),
 
-=======
-            ScalarFuncSig::JsonMergeSig => (2, usize::MAX),
->>>>>>> caea4f10
             ScalarFuncSig::JsonSetSig |
             ScalarFuncSig::JsonInsertSig |
             ScalarFuncSig::JsonReplaceSig => (3, usize::MAX),
