// Copyright 2017 PingCAP, Inc.
//
// Licensed under the Apache License, Version 2.0 (the "License");
// you may not use this file except in compliance with the License.
// You may obtain a copy of the License at
//
//     http://www.apache.org/licenses/LICENSE-2.0
//
// Unless required by applicable law or agreed to in writing, software
// distributed under the License is distributed on an "AS IS" BASIS,
// See the License for the specific language governing permissions and
// limitations under the License.

use std::borrow::Cow;
use std::usize;

use tipb::expression::ScalarFuncSig;

use coprocessor::codec::Datum;
use coprocessor::codec::mysql::{self, Decimal, Duration, Json, Time};
use super::{Error, FnCall, Result, StatementContext};
use super::compare::CmpOp;

impl FnCall {
    pub fn check_args(sig: ScalarFuncSig, args: usize) -> Result<()> {
        let (min_args, max_args) = match sig {
            ScalarFuncSig::LTInt |
            ScalarFuncSig::LEInt |
            ScalarFuncSig::GTInt |
            ScalarFuncSig::GEInt |
            ScalarFuncSig::EQInt |
            ScalarFuncSig::NEInt |
            ScalarFuncSig::NullEQInt |
            ScalarFuncSig::LTReal |
            ScalarFuncSig::LEReal |
            ScalarFuncSig::GTReal |
            ScalarFuncSig::GEReal |
            ScalarFuncSig::EQReal |
            ScalarFuncSig::NEReal |
            ScalarFuncSig::NullEQReal |
            ScalarFuncSig::LTDecimal |
            ScalarFuncSig::LEDecimal |
            ScalarFuncSig::GTDecimal |
            ScalarFuncSig::GEDecimal |
            ScalarFuncSig::EQDecimal |
            ScalarFuncSig::NEDecimal |
            ScalarFuncSig::NullEQDecimal |
            ScalarFuncSig::LTString |
            ScalarFuncSig::LEString |
            ScalarFuncSig::GTString |
            ScalarFuncSig::GEString |
            ScalarFuncSig::EQString |
            ScalarFuncSig::NEString |
            ScalarFuncSig::NullEQString |
            ScalarFuncSig::LTTime |
            ScalarFuncSig::LETime |
            ScalarFuncSig::GTTime |
            ScalarFuncSig::GETime |
            ScalarFuncSig::EQTime |
            ScalarFuncSig::NETime |
            ScalarFuncSig::NullEQTime |
            ScalarFuncSig::LTDuration |
            ScalarFuncSig::LEDuration |
            ScalarFuncSig::GTDuration |
            ScalarFuncSig::GEDuration |
            ScalarFuncSig::EQDuration |
            ScalarFuncSig::NEDuration |
            ScalarFuncSig::NullEQDuration |
            ScalarFuncSig::LTJson |
            ScalarFuncSig::LEJson |
            ScalarFuncSig::GTJson |
            ScalarFuncSig::GEJson |
            ScalarFuncSig::EQJson |
            ScalarFuncSig::NEJson |
            ScalarFuncSig::NullEQJson |
            ScalarFuncSig::PlusReal |
            ScalarFuncSig::PlusDecimal |
            ScalarFuncSig::PlusInt |
            ScalarFuncSig::MinusReal |
            ScalarFuncSig::MinusDecimal |
            ScalarFuncSig::MinusInt |
            ScalarFuncSig::MultiplyReal |
            ScalarFuncSig::MultiplyDecimal |
            ScalarFuncSig::MultiplyInt |
            ScalarFuncSig::IfNullInt |
            ScalarFuncSig::IfNullReal |
            ScalarFuncSig::IfNullString |
            ScalarFuncSig::IfNullDecimal |
            ScalarFuncSig::IfNullTime |
            ScalarFuncSig::IfNullDuration |
            ScalarFuncSig::LogicalAnd |
            ScalarFuncSig::LogicalOr |
            ScalarFuncSig::LogicalXor |
            ScalarFuncSig::DivideDecimal |
            ScalarFuncSig::DivideReal |
            ScalarFuncSig::BitAndSig |
            ScalarFuncSig::BitOrSig |
            ScalarFuncSig::BitXorSig => (2, 2),

            ScalarFuncSig::CastIntAsInt |
            ScalarFuncSig::CastIntAsReal |
            ScalarFuncSig::CastIntAsString |
            ScalarFuncSig::CastIntAsDecimal |
            ScalarFuncSig::CastIntAsTime |
            ScalarFuncSig::CastIntAsDuration |
            ScalarFuncSig::CastIntAsJson |
            ScalarFuncSig::CastRealAsInt |
            ScalarFuncSig::CastRealAsReal |
            ScalarFuncSig::CastRealAsString |
            ScalarFuncSig::CastRealAsDecimal |
            ScalarFuncSig::CastRealAsTime |
            ScalarFuncSig::CastRealAsDuration |
            ScalarFuncSig::CastRealAsJson |
            ScalarFuncSig::CastDecimalAsInt |
            ScalarFuncSig::CastDecimalAsReal |
            ScalarFuncSig::CastDecimalAsString |
            ScalarFuncSig::CastDecimalAsDecimal |
            ScalarFuncSig::CastDecimalAsTime |
            ScalarFuncSig::CastDecimalAsDuration |
            ScalarFuncSig::CastDecimalAsJson |
            ScalarFuncSig::CastStringAsInt |
            ScalarFuncSig::CastStringAsReal |
            ScalarFuncSig::CastStringAsString |
            ScalarFuncSig::CastStringAsDecimal |
            ScalarFuncSig::CastStringAsTime |
            ScalarFuncSig::CastStringAsDuration |
            ScalarFuncSig::CastStringAsJson |
            ScalarFuncSig::CastTimeAsInt |
            ScalarFuncSig::CastTimeAsReal |
            ScalarFuncSig::CastTimeAsString |
            ScalarFuncSig::CastTimeAsDecimal |
            ScalarFuncSig::CastTimeAsTime |
            ScalarFuncSig::CastTimeAsDuration |
            ScalarFuncSig::CastTimeAsJson |
            ScalarFuncSig::CastDurationAsInt |
            ScalarFuncSig::CastDurationAsReal |
            ScalarFuncSig::CastDurationAsString |
            ScalarFuncSig::CastDurationAsDecimal |
            ScalarFuncSig::CastDurationAsTime |
            ScalarFuncSig::CastDurationAsDuration |
            ScalarFuncSig::CastDurationAsJson |
            ScalarFuncSig::CastJsonAsInt |
            ScalarFuncSig::CastJsonAsReal |
            ScalarFuncSig::CastJsonAsString |
            ScalarFuncSig::CastJsonAsDecimal |
            ScalarFuncSig::CastJsonAsTime |
            ScalarFuncSig::CastJsonAsDuration |
            ScalarFuncSig::CastJsonAsJson |
            ScalarFuncSig::UnaryNot |
            ScalarFuncSig::UnaryMinusInt |
            ScalarFuncSig::UnaryMinusReal |
            ScalarFuncSig::UnaryMinusDecimal |
            ScalarFuncSig::IntIsFalse |
            ScalarFuncSig::IntIsNull |
            ScalarFuncSig::RealIsTrue |
            ScalarFuncSig::RealIsNull |
            ScalarFuncSig::DecimalIsTrue |
            ScalarFuncSig::DecimalIsNull |
            ScalarFuncSig::StringIsNull |
            ScalarFuncSig::TimeIsNull |
            ScalarFuncSig::DurationIsNull |
            ScalarFuncSig::AbsInt |
            ScalarFuncSig::AbsUInt |
            ScalarFuncSig::AbsReal |
            ScalarFuncSig::AbsDecimal |
            ScalarFuncSig::CeilReal |
            ScalarFuncSig::CeilIntToInt |
            ScalarFuncSig::CeilIntToDec |
            ScalarFuncSig::CeilDecToDec |
            ScalarFuncSig::CeilDecToInt |
            ScalarFuncSig::FloorReal |
            ScalarFuncSig::FloorIntToInt |
            ScalarFuncSig::FloorIntToDec |
            ScalarFuncSig::FloorDecToDec |
            ScalarFuncSig::FloorDecToInt |
<<<<<<< HEAD
            ScalarFuncSig::JsonTypeSig |
            ScalarFuncSig::JsonUnquoteSig => (1, 1),
=======
            ScalarFuncSig::BitNegSig => (1, 1),
>>>>>>> b62899e6

            ScalarFuncSig::IfInt |
            ScalarFuncSig::IfReal |
            ScalarFuncSig::IfString |
            ScalarFuncSig::IfDecimal |
            ScalarFuncSig::IfTime |
            ScalarFuncSig::IfDuration => (3, 3),

            ScalarFuncSig::JsonArraySig | ScalarFuncSig::JsonObjectSig => (0, usize::MAX),

            ScalarFuncSig::CoalesceDecimal |
            ScalarFuncSig::CoalesceDuration |
            ScalarFuncSig::CoalesceInt |
            ScalarFuncSig::CoalesceJson |
            ScalarFuncSig::CoalesceReal |
            ScalarFuncSig::CoalesceString |
            ScalarFuncSig::CoalesceTime |
            ScalarFuncSig::CaseWhenDecimal |
            ScalarFuncSig::CaseWhenDuration |
            ScalarFuncSig::CaseWhenInt |
            ScalarFuncSig::CaseWhenJson |
            ScalarFuncSig::CaseWhenReal |
            ScalarFuncSig::CaseWhenString |
            ScalarFuncSig::CaseWhenTime => (1, usize::MAX),

            ScalarFuncSig::JsonExtractSig |
            ScalarFuncSig::JsonRemoveSig |
            ScalarFuncSig::JsonMergeSig => (2, usize::MAX),
            ScalarFuncSig::JsonSetSig |
            ScalarFuncSig::JsonInsertSig |
            ScalarFuncSig::JsonReplaceSig => (3, usize::MAX),

            _ => return Err(Error::UnknownSignature(sig)),
        };
        if args < min_args || args > max_args {
            return Err(box_err!("unexpected arguments"));
        }
        Ok(())
    }
}

macro_rules! dispatch_call {
    (
        INT_CALLS {$($i_sig:ident => $i_func:ident $($i_arg:expr)*,)*}
        REAL_CALLS {$($r_sig:ident => $r_func:ident $($r_arg:expr)*,)*}
        DEC_CALLS {$($d_sig:ident => $d_func:ident $($d_arg:expr)*,)*}
        BYTES_CALLS {$($b_sig:ident => $b_func:ident $($b_arg:expr)*,)*}
        TIME_CALLS {$($t_sig:ident => $t_func:ident $($t_arg:expr)*,)*}
        DUR_CALLS {$($u_sig:ident => $u_func:ident $($u_arg:expr)*,)*}
        JSON_CALLS {$($j_sig:ident => $j_func:ident $($j_arg:expr)*,)*}
    ) => {
        impl FnCall {
            pub fn eval_int(&self, ctx: &StatementContext, row: &[Datum]) -> Result<Option<i64>> {
                match self.sig {
                    $(ScalarFuncSig::$i_sig => self.$i_func(ctx, row, $($i_arg),*)),*,
                    _ => Err(Error::UnknownSignature(self.sig))
                }
            }

            pub fn eval_real(&self, ctx: &StatementContext, row: &[Datum]) -> Result<Option<f64>> {
                match self.sig {
                    $(ScalarFuncSig::$r_sig => self.$r_func(ctx, row, $($r_arg),*),)*
                    _ => Err(Error::UnknownSignature(self.sig))
                }
            }

            pub fn eval_decimal<'a, 'b: 'a>(
                &'b self, ctx: &StatementContext,
                row: &'a [Datum]
            ) -> Result<Option<Cow<'a, Decimal>>> {
                match self.sig {
                    $(ScalarFuncSig::$d_sig => self.$d_func(ctx, row, $($d_arg),*),)*
                    _ => Err(Error::UnknownSignature(self.sig))
                }
            }

            pub fn eval_bytes<'a, 'b: 'a>(
                &'b self,
                ctx: &StatementContext,
                row: &'a [Datum]
            ) -> Result<Option<Cow<'a, [u8]>>> {
                match self.sig {
                    $(ScalarFuncSig::$b_sig => self.$b_func(ctx, row, $($b_arg),*),)*
                    _ => Err(Error::UnknownSignature(self.sig))
                }
            }

            pub fn eval_time<'a, 'b: 'a>(
                &'b self,
                ctx: &StatementContext,
                row: &'a [Datum]
            ) -> Result<Option<Cow<'a, Time>>> {
                match self.sig {
                    $(ScalarFuncSig::$t_sig => self.$t_func(ctx, row, $($t_arg),*),)*
                    _ => Err(Error::UnknownSignature(self.sig))
                }
            }

            pub fn eval_duration<'a, 'b: 'a>(
                &'b self,
                ctx: &StatementContext,
                row: &'a [Datum]
            ) -> Result<Option<Cow<'a, Duration>>> {
                match self.sig {
                    $(ScalarFuncSig::$u_sig => self.$u_func(ctx, row, $($u_arg),*),)*
                    _ => Err(Error::UnknownSignature(self.sig))
                }
            }

            pub fn eval_json<'a, 'b: 'a>(
                &'b self,
                ctx: &StatementContext,
                row: &'a [Datum]
            ) -> Result<Option<Cow<'a, Json>>> {
                match self.sig {
                    $(ScalarFuncSig::$j_sig => self.$j_func(ctx, row, $($j_arg),*),)*
                    _ => Err(Error::UnknownSignature(self.sig))
                }
            }

            pub fn eval(&self, ctx: &StatementContext, row: &[Datum]) -> Result<Datum> {
                match self.sig {
                    $(ScalarFuncSig::$i_sig => {
                        match self.$i_func(ctx, row, $($i_arg)*) {
                            Ok(Some(i)) => {
                                if mysql::has_unsigned_flag(self.tp.get_flag() as u64) {
                                    Ok(Datum::U64(i as u64))
                                } else {
                                    Ok(Datum::I64(i))
                                }
                            }
                            Ok(None) => Ok(Datum::Null),
                            Err(e) => Err(e),
                        }
                    },)*
                    $(ScalarFuncSig::$r_sig => {
                        self.$r_func(ctx, row, $($r_arg)*).map(Datum::from)
                    })*
                    $(ScalarFuncSig::$d_sig => {
                        self.$d_func(ctx, row, $($d_arg)*).map(Datum::from)
                    })*
                    $(ScalarFuncSig::$b_sig => {
                        self.$b_func(ctx, row, $($b_arg)*).map(Datum::from)
                    })*
                    $(ScalarFuncSig::$t_sig => {
                        self.$t_func(ctx, row, $($t_arg)*).map(Datum::from)
                    })*
                    $(ScalarFuncSig::$u_sig => {
                        self.$u_func(ctx, row, $($u_arg)*).map(Datum::from)
                    })*
                    $(ScalarFuncSig::$j_sig => {
                        self.$j_func(ctx, row, $($j_arg)*).map(Datum::from)
                    })*
                    _=>Err(Error::UnknownSignature(self.sig)),
                }
            }
        }
    };
}

dispatch_call! {
    INT_CALLS {
        LTInt => compare_int CmpOp::LT,
        LEInt => compare_int CmpOp::LE,
        GTInt => compare_int CmpOp::GT,
        GEInt => compare_int CmpOp::GE,
        EQInt => compare_int CmpOp::EQ,
        NEInt => compare_int CmpOp::NE,
        NullEQInt => compare_int CmpOp::NullEQ,

        LTReal => compare_real CmpOp::LT,
        LEReal => compare_real CmpOp::LE,
        GTReal => compare_real CmpOp::GT,
        GEReal => compare_real CmpOp::GE,
        EQReal => compare_real CmpOp::EQ,
        NEReal => compare_real CmpOp::NE,
        NullEQReal => compare_real CmpOp::NullEQ,

        LTDecimal => compare_decimal CmpOp::LT,
        LEDecimal => compare_decimal CmpOp::LE,
        GTDecimal => compare_decimal CmpOp::GT,
        GEDecimal => compare_decimal CmpOp::GE,
        EQDecimal => compare_decimal CmpOp::EQ,
        NEDecimal => compare_decimal CmpOp::NE,
        NullEQDecimal => compare_decimal CmpOp::NullEQ,

        LTString => compare_string CmpOp::LT,
        LEString => compare_string CmpOp::LE,
        GTString => compare_string CmpOp::GT,
        GEString => compare_string CmpOp::GE,
        EQString => compare_string CmpOp::EQ,
        NEString => compare_string CmpOp::NE,
        NullEQString => compare_string CmpOp::NullEQ,

        LTTime => compare_time CmpOp::LT,
        LETime => compare_time CmpOp::LE,
        GTTime => compare_time CmpOp::GT,
        GETime => compare_time CmpOp::GE,
        EQTime => compare_time CmpOp::EQ,
        NETime => compare_time CmpOp::NE,
        NullEQTime => compare_time CmpOp::NullEQ,

        LTDuration => compare_duration CmpOp::LT,
        LEDuration => compare_duration CmpOp::LE,
        GTDuration => compare_duration CmpOp::GT,
        GEDuration => compare_duration CmpOp::GE,
        EQDuration => compare_duration CmpOp::EQ,
        NEDuration => compare_duration CmpOp::NE,
        NullEQDuration => compare_duration CmpOp::NullEQ,

        LTJson => compare_json CmpOp::LT,
        LEJson => compare_json CmpOp::LE,
        GTJson => compare_json CmpOp::GT,
        GEJson => compare_json CmpOp::GE,
        EQJson => compare_json CmpOp::EQ,
        NEJson => compare_json CmpOp::NE,
        NullEQJson => compare_json CmpOp::NullEQ,

        CastIntAsInt => cast_int_as_int,
        CastRealAsInt => cast_real_as_int,
        CastDecimalAsInt => cast_decimal_as_int,
        CastStringAsInt => cast_str_as_int,
        CastTimeAsInt => cast_time_as_int,
        CastDurationAsInt => cast_duration_as_int,
        CastJsonAsInt => cast_json_as_int,

        PlusInt => plus_int,
        MinusInt => minus_int,
        MultiplyInt => multiply_int,

        LogicalAnd => logical_and,
        LogicalOr => logical_or,
        LogicalXor => logical_xor,

        UnaryNot => unary_not,
        UnaryMinusInt => unary_minus_int,
        IntIsNull => int_is_null,
        IntIsFalse => int_is_false,
        RealIsTrue => real_is_true,
        RealIsNull => real_is_null,
        DecimalIsNull => decimal_is_null,
        DecimalIsTrue => decimal_is_true,
        StringIsNull => string_is_null,
        TimeIsNull => time_is_null,
        DurationIsNull => duration_is_null,

        AbsInt => abs_int,
        AbsUInt => abs_uint,
        CeilIntToInt => ceil_int_to_int,
        CeilDecToInt => ceil_dec_to_int,
        FloorIntToInt => floor_int_to_int,
        FloorDecToInt => floor_dec_to_int,

        IfNullInt => if_null_int,
        IfInt => if_int,

        CoalesceInt => coalesce_int,
        CaseWhenInt => case_when_int,

        BitAndSig => bit_and,
        BitNegSig => bit_neg,
        BitOrSig => bit_or,
        BitXorSig => bit_xor,
    }
    REAL_CALLS {
        CastIntAsReal => cast_int_as_real,
        CastRealAsReal => cast_real_as_real,
        CastDecimalAsReal => cast_decimal_as_real,
        CastStringAsReal => cast_str_as_real,
        CastTimeAsReal => cast_time_as_real,
        CastDurationAsReal => cast_duration_as_real,
        CastJsonAsReal => cast_json_as_real,
        UnaryMinusReal => unary_minus_real,

        PlusReal => plus_real,
        MinusReal => minus_real,
        MultiplyReal => multiply_real,

        AbsReal => abs_real,
        CeilReal => ceil_real,
        FloorReal => floor_real,

        IfNullReal => if_null_real,
        IfReal => if_real,

        CoalesceReal => coalesce_real,
        CaseWhenReal => case_when_real,
        DivideReal => divide_real,
    }
    DEC_CALLS {
        CastIntAsDecimal => cast_int_as_decimal,
        CastRealAsDecimal => cast_real_as_decimal,
        CastDecimalAsDecimal => cast_decimal_as_decimal,
        CastStringAsDecimal => cast_str_as_decimal,
        CastTimeAsDecimal => cast_time_as_decimal,
        CastDurationAsDecimal => cast_duration_as_decimal,
        CastJsonAsDecimal => cast_json_as_decimal,
        UnaryMinusDecimal => unary_minus_decimal,

        PlusDecimal => plus_decimal,
        MinusDecimal => minus_decimal,
        MultiplyDecimal => multiply_decimal,

        AbsDecimal => abs_decimal,
        CeilDecToDec => ceil_dec_to_dec,
        CeilIntToDec => cast_int_as_decimal,
        FloorDecToDec => floor_dec_to_dec,
        FloorIntToDec => cast_int_as_decimal,

        IfNullDecimal => if_null_decimal,
        IfDecimal => if_decimal,

        CoalesceDecimal => coalesce_decimal,
        CaseWhenDecimal => case_when_decimal,
        DivideDecimal => divide_decimal,
    }
    BYTES_CALLS {
        CastIntAsString => cast_int_as_str,
        CastRealAsString => cast_real_as_str,
        CastDecimalAsString => cast_decimal_as_str,
        CastStringAsString => cast_str_as_str,
        CastTimeAsString => cast_time_as_str,
        CastDurationAsString => cast_duration_as_str,
        CastJsonAsString => cast_json_as_str,

        IfNullString => if_null_string,
        IfString => if_string,

        CoalesceString => coalesce_string,
        CaseWhenString => case_when_string,
        JsonTypeSig => json_type,
        JsonUnquoteSig => json_unquote,
    }
    TIME_CALLS {
        CastIntAsTime => cast_int_as_time,
        CastRealAsTime => cast_real_as_time,
        CastDecimalAsTime => cast_decimal_as_time,
        CastStringAsTime => cast_str_as_time,
        CastTimeAsTime => cast_time_as_time,
        CastDurationAsTime => cast_duration_as_time,
        CastJsonAsTime => cast_json_as_time,

        IfNullTime => if_null_time,
        IfTime => if_time,

        CoalesceTime => coalesce_time,
        CaseWhenTime => case_when_time,
    }
    DUR_CALLS {
        CastIntAsDuration => cast_int_as_duration,
        CastRealAsDuration => cast_real_as_duration,
        CastDecimalAsDuration => cast_decimal_as_duration,
        CastStringAsDuration => cast_str_as_duration,
        CastTimeAsDuration => cast_time_as_duration,
        CastDurationAsDuration => cast_duration_as_duration,
        CastJsonAsDuration => cast_json_as_duration,

        IfNullDuration => if_null_duration,
        IfDuration => if_duration,

        CoalesceDuration => coalesce_duration,
        CaseWhenDuration => case_when_duration,
    }
    JSON_CALLS {
        CastIntAsJson => cast_int_as_json,
        CastRealAsJson => cast_real_as_json,
        CastDecimalAsJson => cast_decimal_as_json,
        CastStringAsJson => cast_str_as_json,
        CastTimeAsJson => cast_time_as_json,
        CastDurationAsJson => cast_duration_as_json,
        CastJsonAsJson => cast_json_as_json,

        CoalesceJson => coalesce_json,
        CaseWhenJson => case_when_json,

        JsonExtractSig => json_extract,
        JsonSetSig => json_set,
        JsonInsertSig => json_insert,
        JsonReplaceSig => json_replace,
        JsonRemoveSig => json_remove,
        JsonMergeSig => json_merge,
        JsonArraySig => json_array,
        JsonObjectSig => json_object,
    }
}<|MERGE_RESOLUTION|>--- conflicted
+++ resolved
@@ -173,12 +173,9 @@
             ScalarFuncSig::FloorIntToDec |
             ScalarFuncSig::FloorDecToDec |
             ScalarFuncSig::FloorDecToInt |
-<<<<<<< HEAD
             ScalarFuncSig::JsonTypeSig |
-            ScalarFuncSig::JsonUnquoteSig => (1, 1),
-=======
+            ScalarFuncSig::JsonUnquoteSig |
             ScalarFuncSig::BitNegSig => (1, 1),
->>>>>>> b62899e6
 
             ScalarFuncSig::IfInt |
             ScalarFuncSig::IfReal |
