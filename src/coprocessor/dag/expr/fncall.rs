--- conflicted
+++ resolved
@@ -176,11 +176,8 @@
             ScalarFuncSig::FloorIntToDec |
             ScalarFuncSig::FloorDecToDec |
             ScalarFuncSig::FloorDecToInt |
-<<<<<<< HEAD
-=======
             ScalarFuncSig::JsonTypeSig |
             ScalarFuncSig::JsonUnquoteSig |
->>>>>>> ce30d60b
             ScalarFuncSig::BitNegSig => (1, 1),
 
             ScalarFuncSig::IfInt |
