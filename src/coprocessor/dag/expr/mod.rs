// Copyright 2017 PingCAP, Inc.
//
// Licensed under the Apache License, Version 2.0 (the "License");
// you may not use this file except in compliance with the License.
// You may obtain a copy of the License at
//
//     http://www.apache.org/licenses/LICENSE-2.0
//
// Unless required by applicable law or agreed to in writing, software
// distributed under the License is distributed on an "AS IS" BASIS,
// See the License for the specific language governing permissions and
// limitations under the License.
// FIXME(shirly): remove following later
#![allow(dead_code, unused_variables)]

mod column;
mod constant;
mod fncall;
mod builtin_cast;
mod builtin_control;
mod builtin_op;
mod compare;
mod arithmetic;
mod math;

use std::{error, io};
use std::borrow::Cow;
use std::string::FromUtf8Error;
use std::str::Utf8Error;

use tipb::expression::{Expr, ExprType, FieldType, ScalarFuncSig};

use coprocessor::codec::mysql::{Decimal, Duration, Json, Res, Time, MAX_FSP};
use coprocessor::codec::mysql::decimal::DecimalDecoder;
use coprocessor::codec::mysql::types;
use coprocessor::codec::Datum;
use util;
use util::codec::number::NumberDecoder;
use util::codec::Error as CError;

pub use coprocessor::select::xeval::EvalContext as StatementContext;

quick_error! {
    #[derive(Debug)]
    pub enum Error {
        Io(err: io::Error) {
            from()
            description("io error")
            display("I/O error: {}", err)
            cause(err)
        }
        Type { has: &'static str, expected: &'static str } {
            description("type error")
            display("type error: cannot get {:?} result from {:?} expression", expected, has)
        }
        Codec(err: util::codec::Error) {
            from()
            description("codec error")
            display("codec error: {}", err)
            cause(err)
        }
        ColumnOffset(offset: usize) {
            description("column offset not found")
            display("illegal column offset: {}", offset)
        }
        UnknownSignature(sig: ScalarFuncSig) {
            description("Unknown signature")
            display("Unknown signature: {:?}", sig)
        }
        Truncated {
            description("Truncated")
            display("error Truncated")
        }
        Overflow {
            description("Overflow")
            display("error Overflow")
        }
        Other(err: Box<error::Error + Send + Sync>) {
            from()
            cause(err.as_ref())
            description(err.description())
            display("unknown error {:?}", err)
        }
    }
}

impl From<FromUtf8Error> for Error {
    fn from(err: FromUtf8Error) -> Error {
        Error::Codec(CError::Encoding(err.utf8_error().into()))
    }
}
impl From<Utf8Error> for Error {
    fn from(err: Utf8Error) -> Error {
        Error::Codec(CError::Encoding(err.into()))
    }
}

pub type Result<T> = ::std::result::Result<T, Error>;

impl<T> Into<Result<T>> for Res<T> {
    fn into(self) -> Result<T> {
        match self {
            Res::Ok(t) => Ok(t),
            Res::Truncated(_) => Err(Error::Truncated),
            Res::Overflow(_) => Err(Error::Overflow),
        }
    }
}

#[derive(Debug, Clone, PartialEq)]
pub enum Expression {
    Constant(Constant),
    ColumnRef(Column),
    ScalarFn(FnCall),
}

#[derive(Debug, Clone, PartialEq)]
pub struct Column {
    offset: usize,
    tp: FieldType,
}

#[derive(Debug, Clone, PartialEq)]
pub struct Constant {
    val: Datum,
    tp: FieldType,
}

/// A single scalar function call
#[derive(Debug, Clone, PartialEq)]
pub struct FnCall {
    sig: ScalarFuncSig,
    children: Vec<Expression>,
    tp: FieldType,
}

impl Expression {
    fn new_const(v: Datum, field_type: FieldType) -> Expression {
        Expression::Constant(Constant {
            val: v,
            tp: field_type,
        })
    }

    #[inline]
    fn get_tp(&self) -> &FieldType {
        match *self {
            Expression::Constant(ref c) => &c.tp,
            Expression::ColumnRef(ref c) => &c.tp,
            Expression::ScalarFn(ref c) => &c.tp,
        }
    }

    #[cfg(test)]
    #[inline]
    fn mut_tp(&mut self) -> &mut FieldType {
        match *self {
            Expression::Constant(ref mut c) => &mut c.tp,
            Expression::ColumnRef(ref mut c) => &mut c.tp,
            Expression::ScalarFn(ref mut c) => &mut c.tp,
        }
    }

    #[allow(match_same_arms)]
    fn eval_int(&self, ctx: &StatementContext, row: &[Datum]) -> Result<Option<i64>> {
        match *self {
            Expression::Constant(ref constant) => constant.eval_int(),
            Expression::ColumnRef(ref column) => column.eval_int(row),
<<<<<<< HEAD
            Expression::ScalarFn(ref f) => match f.sig {
                ScalarFuncSig::LTInt => f.compare_int(ctx, row, CmpOp::LT),
                ScalarFuncSig::LEInt => f.compare_int(ctx, row, CmpOp::LE),
                ScalarFuncSig::GTInt => f.compare_int(ctx, row, CmpOp::GT),
                ScalarFuncSig::GEInt => f.compare_int(ctx, row, CmpOp::GE),
                ScalarFuncSig::EQInt => f.compare_int(ctx, row, CmpOp::EQ),
                ScalarFuncSig::NEInt => f.compare_int(ctx, row, CmpOp::NE),
                ScalarFuncSig::NullEQInt => f.compare_int(ctx, row, CmpOp::NullEQ),

                ScalarFuncSig::LTReal => f.compare_real(ctx, row, CmpOp::LT),
                ScalarFuncSig::LEReal => f.compare_real(ctx, row, CmpOp::LE),
                ScalarFuncSig::GTReal => f.compare_real(ctx, row, CmpOp::GT),
                ScalarFuncSig::GEReal => f.compare_real(ctx, row, CmpOp::GE),
                ScalarFuncSig::EQReal => f.compare_real(ctx, row, CmpOp::EQ),
                ScalarFuncSig::NEReal => f.compare_real(ctx, row, CmpOp::NE),
                ScalarFuncSig::NullEQReal => f.compare_real(ctx, row, CmpOp::NullEQ),

                ScalarFuncSig::LTDecimal => f.compare_decimal(ctx, row, CmpOp::LT),
                ScalarFuncSig::LEDecimal => f.compare_decimal(ctx, row, CmpOp::LE),
                ScalarFuncSig::GTDecimal => f.compare_decimal(ctx, row, CmpOp::GT),
                ScalarFuncSig::GEDecimal => f.compare_decimal(ctx, row, CmpOp::GE),
                ScalarFuncSig::EQDecimal => f.compare_decimal(ctx, row, CmpOp::EQ),
                ScalarFuncSig::NEDecimal => f.compare_decimal(ctx, row, CmpOp::NE),
                ScalarFuncSig::NullEQDecimal => f.compare_decimal(ctx, row, CmpOp::NullEQ),

                ScalarFuncSig::LTString => f.compare_string(ctx, row, CmpOp::LT),
                ScalarFuncSig::LEString => f.compare_string(ctx, row, CmpOp::LE),
                ScalarFuncSig::GTString => f.compare_string(ctx, row, CmpOp::GT),
                ScalarFuncSig::GEString => f.compare_string(ctx, row, CmpOp::GE),
                ScalarFuncSig::EQString => f.compare_string(ctx, row, CmpOp::EQ),
                ScalarFuncSig::NEString => f.compare_string(ctx, row, CmpOp::NE),
                ScalarFuncSig::NullEQString => f.compare_string(ctx, row, CmpOp::NullEQ),

                ScalarFuncSig::LTTime => f.compare_time(ctx, row, CmpOp::LT),
                ScalarFuncSig::LETime => f.compare_time(ctx, row, CmpOp::LE),
                ScalarFuncSig::GTTime => f.compare_time(ctx, row, CmpOp::GT),
                ScalarFuncSig::GETime => f.compare_time(ctx, row, CmpOp::GE),
                ScalarFuncSig::EQTime => f.compare_time(ctx, row, CmpOp::EQ),
                ScalarFuncSig::NETime => f.compare_time(ctx, row, CmpOp::NE),
                ScalarFuncSig::NullEQTime => f.compare_time(ctx, row, CmpOp::NullEQ),

                ScalarFuncSig::LTDuration => f.compare_duration(ctx, row, CmpOp::LT),
                ScalarFuncSig::LEDuration => f.compare_duration(ctx, row, CmpOp::LE),
                ScalarFuncSig::GTDuration => f.compare_duration(ctx, row, CmpOp::GT),
                ScalarFuncSig::GEDuration => f.compare_duration(ctx, row, CmpOp::GE),
                ScalarFuncSig::EQDuration => f.compare_duration(ctx, row, CmpOp::EQ),
                ScalarFuncSig::NEDuration => f.compare_duration(ctx, row, CmpOp::NE),
                ScalarFuncSig::NullEQDuration => f.compare_duration(ctx, row, CmpOp::NullEQ),

                ScalarFuncSig::LTJson => f.compare_json(ctx, row, CmpOp::LT),
                ScalarFuncSig::LEJson => f.compare_json(ctx, row, CmpOp::LE),
                ScalarFuncSig::GTJson => f.compare_json(ctx, row, CmpOp::GT),
                ScalarFuncSig::GEJson => f.compare_json(ctx, row, CmpOp::GE),
                ScalarFuncSig::EQJson => f.compare_json(ctx, row, CmpOp::EQ),
                ScalarFuncSig::NEJson => f.compare_json(ctx, row, CmpOp::NE),
                ScalarFuncSig::NullEQJson => f.compare_json(ctx, row, CmpOp::NullEQ),

                ScalarFuncSig::CastIntAsInt => f.cast_int_as_int(ctx, row),
                ScalarFuncSig::CastRealAsInt => f.cast_real_as_int(ctx, row),
                ScalarFuncSig::CastDecimalAsInt => f.cast_decimal_as_int(ctx, row),
                ScalarFuncSig::CastStringAsInt => f.cast_str_as_int(ctx, row),
                ScalarFuncSig::CastTimeAsInt => f.cast_time_as_int(ctx, row),
                ScalarFuncSig::CastDurationAsInt => f.cast_duration_as_int(ctx, row),
                ScalarFuncSig::CastJsonAsInt => f.cast_json_as_int(ctx, row),

                ScalarFuncSig::PlusInt => f.plus_int(ctx, row),
                ScalarFuncSig::MinusInt => f.minus_int(ctx, row),
                ScalarFuncSig::MultiplyInt => f.multiply_int(ctx, row),

                ScalarFuncSig::LogicalAnd => f.logical_and(ctx, row),
                ScalarFuncSig::LogicalOr => f.logical_or(ctx, row),
                ScalarFuncSig::LogicalXor => f.logical_xor(ctx, row),

                ScalarFuncSig::UnaryNot => f.unary_not(ctx, row),
                ScalarFuncSig::UnaryMinusInt => f.unary_minus_int(ctx, row),
                ScalarFuncSig::IntIsNull => f.int_is_null(ctx, row),
                ScalarFuncSig::IntIsFalse => f.int_is_false(ctx, row),
                ScalarFuncSig::RealIsTrue => f.real_is_true(ctx, row),
                ScalarFuncSig::RealIsNull => f.real_is_null(ctx, row),
                ScalarFuncSig::DecimalIsNull => f.decimal_is_null(ctx, row),
                ScalarFuncSig::DecimalIsTrue => f.decimal_is_true(ctx, row),
                ScalarFuncSig::StringIsNull => f.string_is_null(ctx, row),
                ScalarFuncSig::TimeIsNull => f.time_is_null(ctx, row),
                ScalarFuncSig::DurationIsNull => f.duration_is_null(ctx, row),

                ScalarFuncSig::AbsInt => f.abs_int(ctx, row),
                ScalarFuncSig::AbsUInt => f.children[0].eval_int(ctx, row),
                ScalarFuncSig::CeilIntToInt => f.children[0].eval_int(ctx, row),
                ScalarFuncSig::CeilDecToInt => f.ceil_dec_to_int(ctx, row),
                ScalarFuncSig::FloorIntToInt => f.children[0].eval_int(ctx, row),
                ScalarFuncSig::FloorDecToInt => f.floor_dec_to_int(ctx, row),

                ScalarFuncSig::IfNullInt => f.if_null_int(ctx, row),
                ScalarFuncSig::IfInt => f.if_int(ctx, row),
                ScalarFuncSig::CaseWhenInt => f.case_when_int(ctx, row),

                _ => Err(Error::UnknownSignature(f.sig)),
            },
=======
            Expression::ScalarFn(ref f) => f.eval_int(ctx, row),
>>>>>>> ee92941e
        }
    }

    fn eval_real(&self, ctx: &StatementContext, row: &[Datum]) -> Result<Option<f64>> {
        match *self {
            Expression::Constant(ref constant) => constant.eval_real(),
            Expression::ColumnRef(ref column) => column.eval_real(row),
<<<<<<< HEAD
            Expression::ScalarFn(ref f) => match f.sig {
                ScalarFuncSig::CastIntAsReal => f.cast_int_as_real(ctx, row),
                ScalarFuncSig::CastRealAsReal => f.cast_real_as_real(ctx, row),
                ScalarFuncSig::CastDecimalAsReal => f.cast_decimal_as_real(ctx, row),
                ScalarFuncSig::CastStringAsReal => f.cast_str_as_real(ctx, row),
                ScalarFuncSig::CastTimeAsReal => f.cast_time_as_real(ctx, row),
                ScalarFuncSig::CastDurationAsReal => f.cast_duration_as_real(ctx, row),
                ScalarFuncSig::CastJsonAsReal => f.cast_json_as_real(ctx, row),
                ScalarFuncSig::UnaryMinusReal => f.unary_minus_real(ctx, row),

                ScalarFuncSig::PlusReal => f.plus_real(ctx, row),
                ScalarFuncSig::MinusReal => f.minus_real(ctx, row),
                ScalarFuncSig::MultiplyReal => f.multiply_real(ctx, row),

                ScalarFuncSig::AbsReal => f.abs_real(ctx, row),
                ScalarFuncSig::CeilReal => f.ceil_real(ctx, row),
                ScalarFuncSig::FloorReal => f.floor_real(ctx, row),

                ScalarFuncSig::IfNullReal => f.if_null_real(ctx, row),
                ScalarFuncSig::IfReal => f.if_real(ctx, row),

                ScalarFuncSig::CaseWhenReal => f.case_when_real(ctx, row),

                _ => Err(Error::UnknownSignature(f.sig)),
            },
=======
            Expression::ScalarFn(ref f) => f.eval_real(ctx, row),
>>>>>>> ee92941e
        }
    }

    #[allow(match_same_arms)]
    fn eval_decimal<'a, 'b: 'a>(
        &'b self,
        ctx: &StatementContext,
        row: &'a [Datum],
    ) -> Result<Option<Cow<'a, Decimal>>> {
        match *self {
            Expression::Constant(ref constant) => constant.eval_decimal(),
            Expression::ColumnRef(ref column) => column.eval_decimal(row),
<<<<<<< HEAD
            Expression::ScalarFn(ref f) => match f.sig {
                ScalarFuncSig::CastIntAsDecimal => f.cast_int_as_decimal(ctx, row),
                ScalarFuncSig::CastRealAsDecimal => f.cast_real_as_decimal(ctx, row),
                ScalarFuncSig::CastDecimalAsDecimal => f.cast_decimal_as_decimal(ctx, row),
                ScalarFuncSig::CastStringAsDecimal => f.cast_str_as_decimal(ctx, row),
                ScalarFuncSig::CastTimeAsDecimal => f.cast_time_as_decimal(ctx, row),
                ScalarFuncSig::CastDurationAsDecimal => f.cast_duration_as_decimal(ctx, row),
                ScalarFuncSig::CastJsonAsDecimal => f.cast_json_as_decimal(ctx, row),
                ScalarFuncSig::UnaryMinusDecimal => f.unary_minus_decimal(ctx, row),

                ScalarFuncSig::PlusDecimal => f.plus_decimal(ctx, row),
                ScalarFuncSig::MinusDecimal => f.minus_decimal(ctx, row),
                ScalarFuncSig::MultiplyDecimal => f.multiply_decimal(ctx, row),

                ScalarFuncSig::AbsDecimal => f.abs_decimal(ctx, row),
                ScalarFuncSig::CeilDecToDec => f.ceil_dec_to_dec(ctx, row),
                ScalarFuncSig::CeilIntToDec => f.cast_int_as_decimal(ctx, row),
                ScalarFuncSig::FloorDecToDec => f.floor_dec_to_dec(ctx, row),
                ScalarFuncSig::FloorIntToDec => f.cast_int_as_decimal(ctx, row),

                ScalarFuncSig::IfNullDecimal => f.if_null_decimal(ctx, row),
                ScalarFuncSig::IfDecimal => f.if_decimal(ctx, row),

                ScalarFuncSig::CaseWhenDecimal => f.case_when_decimal(ctx, row),

                _ => Err(Error::UnknownSignature(f.sig)),
            },
=======
            Expression::ScalarFn(ref f) => f.eval_decimal(ctx, row),
>>>>>>> ee92941e
        }
    }

    fn eval_string<'a, 'b: 'a>(
        &'b self,
        ctx: &StatementContext,
        row: &'a [Datum],
    ) -> Result<Option<Cow<'a, Vec<u8>>>> {
        match *self {
            Expression::Constant(ref constant) => constant.eval_string(),
            Expression::ColumnRef(ref column) => column.eval_string(row),
<<<<<<< HEAD
            Expression::ScalarFn(ref f) => match f.sig {
                ScalarFuncSig::CastIntAsString => f.cast_int_as_str(ctx, row),
                ScalarFuncSig::CastRealAsString => f.cast_real_as_str(ctx, row),
                ScalarFuncSig::CastDecimalAsString => f.cast_decimal_as_str(ctx, row),
                ScalarFuncSig::CastStringAsString => f.cast_str_as_str(ctx, row),
                ScalarFuncSig::CastTimeAsString => f.cast_time_as_str(ctx, row),
                ScalarFuncSig::CastDurationAsString => f.cast_duration_as_str(ctx, row),
                ScalarFuncSig::CastJsonAsString => f.cast_json_as_str(ctx, row),

                ScalarFuncSig::IfNullString => f.if_null_string(ctx, row),
                ScalarFuncSig::IfString => f.if_string(ctx, row),
                ScalarFuncSig::CaseWhenString => f.case_when_string(ctx, row),
                _ => Err(Error::UnknownSignature(f.sig)),
            },
=======
            Expression::ScalarFn(ref f) => f.eval_bytes(ctx, row),
>>>>>>> ee92941e
        }
    }

    fn eval_time<'a, 'b: 'a>(
        &'b self,
        ctx: &StatementContext,
        row: &'a [Datum],
    ) -> Result<Option<Cow<'a, Time>>> {
        match *self {
            Expression::Constant(ref constant) => constant.eval_time(),
            Expression::ColumnRef(ref column) => column.eval_time(row),
<<<<<<< HEAD
            Expression::ScalarFn(ref f) => match f.sig {
                ScalarFuncSig::CastIntAsTime => f.cast_int_as_time(ctx, row),
                ScalarFuncSig::CastRealAsTime => f.cast_real_as_time(ctx, row),
                ScalarFuncSig::CastDecimalAsTime => f.cast_decimal_as_time(ctx, row),
                ScalarFuncSig::CastStringAsTime => f.cast_str_as_time(ctx, row),
                ScalarFuncSig::CastTimeAsTime => f.cast_time_as_time(ctx, row),
                ScalarFuncSig::CastDurationAsTime => f.cast_duration_as_time(ctx, row),
                ScalarFuncSig::CastJsonAsTime => f.cast_json_as_time(ctx, row),

                ScalarFuncSig::IfNullTime => f.if_null_time(ctx, row),
                ScalarFuncSig::IfTime => f.if_time(ctx, row),
                ScalarFuncSig::CaseWhenTime => f.case_when_time(ctx, row),
                _ => Err(Error::UnknownSignature(f.sig)),
            },
=======
            Expression::ScalarFn(ref f) => f.eval_time(ctx, row),
>>>>>>> ee92941e
        }
    }

    fn eval_duration<'a, 'b: 'a>(
        &'b self,
        ctx: &StatementContext,
        row: &'a [Datum],
    ) -> Result<Option<Cow<'a, Duration>>> {
        match *self {
            Expression::Constant(ref constant) => constant.eval_duration(),
            Expression::ColumnRef(ref column) => column.eval_duration(row),
<<<<<<< HEAD
            Expression::ScalarFn(ref f) => match f.sig {
                ScalarFuncSig::CastIntAsDuration => f.cast_int_as_duration(ctx, row),
                ScalarFuncSig::CastRealAsDuration => f.cast_real_as_duration(ctx, row),
                ScalarFuncSig::CastDecimalAsDuration => f.cast_decimal_as_duration(ctx, row),
                ScalarFuncSig::CastStringAsDuration => f.cast_str_as_duration(ctx, row),
                ScalarFuncSig::CastTimeAsDuration => f.cast_time_as_duration(ctx, row),
                ScalarFuncSig::CastDurationAsDuration => f.cast_duration_as_duration(ctx, row),
                ScalarFuncSig::CastJsonAsDuration => f.cast_json_as_duration(ctx, row),

                ScalarFuncSig::IfNullDuration => f.if_null_duration(ctx, row),
                ScalarFuncSig::IfDuration => f.if_duration(ctx, row),
                ScalarFuncSig::CaseWhenDuration => f.case_when_duration(ctx, row),
                _ => Err(Error::UnknownSignature(f.sig)),
            },
=======
            Expression::ScalarFn(ref f) => f.eval_duration(ctx, row),
>>>>>>> ee92941e
        }
    }

    fn eval_json<'a, 'b: 'a>(
        &'b self,
        ctx: &StatementContext,
        row: &'a [Datum],
    ) -> Result<Option<Cow<'a, Json>>> {
        match *self {
            Expression::Constant(ref constant) => constant.eval_json(),
            Expression::ColumnRef(ref column) => column.eval_json(row),
<<<<<<< HEAD
            Expression::ScalarFn(ref f) => match f.sig {
                ScalarFuncSig::CastIntAsJson => f.cast_int_as_json(ctx, row),
                ScalarFuncSig::CastRealAsJson => f.cast_real_as_json(ctx, row),
                ScalarFuncSig::CastDecimalAsJson => f.cast_decimal_as_json(ctx, row),
                ScalarFuncSig::CastStringAsJson => f.cast_str_as_json(ctx, row),
                ScalarFuncSig::CastTimeAsJson => f.cast_time_as_json(ctx, row),
                ScalarFuncSig::CastDurationAsJson => f.cast_duration_as_json(ctx, row),
                ScalarFuncSig::CastJsonAsJson => f.cast_json_as_json(ctx, row),
                ScalarFuncSig::CaseWhenJson => f.case_when_json(ctx, row),
                _ => Err(Error::UnknownSignature(f.sig)),
            },
=======
            Expression::ScalarFn(ref f) => f.eval_json(ctx, row),
>>>>>>> ee92941e
        }
    }

    /// IsHybridType checks whether a ClassString expression is a hybrid type value which will
    /// return different types of value in different context.
    /// For ENUM/SET which is consist of a string attribute `Name` and an int attribute `Value`,
    /// it will cause an error if we convert ENUM/SET to int as a string value.
    /// For Bit/Hex, we will get a wrong result if we convert it to int as a string value.
    /// For example, when convert `0b101` to int, the result should be 5, but we will get
    /// 101 if we regard it as a string.
    fn is_hybrid_type(&self) -> bool {
        match self.get_tp().get_tp() as u8 {
            types::ENUM | types::BIT | types::SET => {
                return true;
            }
            _ => {}
        }
        // TODO:For a constant, the field type will be inferred as `VARCHAR`
        // when the kind of it is `HEX` or `BIT`.
        false
    }
}

fn filter<T: Into<Datum>>(x: Result<T>) -> Option<Result<Datum>> {
    match x {
        Err(Error::UnknownSignature(_)) => None,
        e => Some(e.map(|x| x.into())),
    }
}

impl Expression {
    pub fn eval(&self, ctx: &StatementContext, row: &[Datum]) -> Result<Datum> {
        match *self {
            Expression::Constant(ref constant) => Ok(constant.eval()),
            Expression::ColumnRef(ref column) => Ok(column.eval(row)),
            Expression::ScalarFn(ref f) => f.eval(ctx, row),
        }
    }

    pub fn build(mut expr: Expr, ctx: &StatementContext) -> Result<Self> {
        let tp = expr.take_field_type();
        match expr.get_tp() {
            ExprType::Null => Ok(Expression::new_const(Datum::Null, tp)),
            ExprType::Int64 => expr.get_val()
                .decode_i64()
                .map(Datum::I64)
                .map(|e| Expression::new_const(e, tp))
                .map_err(Error::from),
            ExprType::Uint64 => expr.get_val()
                .decode_u64()
                .map(Datum::U64)
                .map(|e| Expression::new_const(e, tp))
                .map_err(Error::from),
            ExprType::String | ExprType::Bytes => {
                Ok(Expression::new_const(Datum::Bytes(expr.take_val()), tp))
            }
            ExprType::Float32 | ExprType::Float64 => expr.get_val()
                .decode_f64()
                .map(Datum::F64)
                .map(|e| Expression::new_const(e, tp))
                .map_err(Error::from),
            ExprType::MysqlTime => expr.get_val()
                .decode_u64()
                .and_then(|i| {
                    let fsp = tp.get_decimal() as i8;
                    let t = tp.get_tp() as u8;
                    Time::from_packed_u64(i, t, fsp, &ctx.tz)
                })
                .map(|t| Expression::new_const(Datum::Time(t), tp))
                .map_err(Error::from),
            ExprType::MysqlDuration => expr.get_val()
                .decode_i64()
                .and_then(|n| Duration::from_nanos(n, MAX_FSP))
                .map(Datum::Dur)
                .map(|e| Expression::new_const(e, tp))
                .map_err(Error::from),
            ExprType::MysqlDecimal => expr.get_val()
                .decode_decimal()
                .map(Datum::Dec)
                .map(|e| Expression::new_const(e, tp))
                .map_err(Error::from),
            ExprType::ScalarFunc => {
                try!(FnCall::check_args(
                    expr.get_sig(),
                    expr.get_children().len()
                ));
                expr.take_children()
                    .into_iter()
                    .map(|child| Expression::build(child, ctx))
                    .collect::<Result<Vec<_>>>()
                    .map(|children| {
                        Expression::ScalarFn(FnCall {
                            sig: expr.get_sig(),
                            children: children,
                            tp: tp,
                        })
                    })
            }
            ExprType::ColumnRef => {
                let offset = try!(expr.get_val().decode_i64().map_err(Error::from)) as usize;
                let column = Column {
                    offset: offset,
                    tp: tp,
                };
                Ok(Expression::ColumnRef(column))
            }
            unhandled => unreachable!("can't handle {:?} expr in DAG mode", unhandled),
        }
    }
}

#[cfg(test)]
mod test {
    use std::{i64, u64};
    use coprocessor::codec::{convert, Datum};
    use coprocessor::codec::mysql::{types, Decimal, Duration, Json, Time};
    use coprocessor::select::xeval::evaluator::test::col_expr;
    use tipb::expression::{Expr, ExprType, FieldType, ScalarFuncSig};
    use super::{Error, Expression, StatementContext};

    #[inline]
    pub fn str2dec(s: &str) -> Datum {
        Datum::Dec(s.parse().unwrap())
    }

    #[inline]
    pub fn check_overflow(e: Error) -> Result<(), ()> {
        match e {
            Error::Overflow => Ok(()),
            _ => Err(()),
        }
    }

    pub fn fncall_expr(sig: ScalarFuncSig, children: &[Expr]) -> Expr {
        let mut expr = Expr::new();
        expr.set_tp(ExprType::ScalarFunc);
        expr.set_sig(sig);
        expr.set_field_type(FieldType::new());
        for child in children {
            expr.mut_children().push(child.clone());
        }
        expr
    }

    #[test]
    fn test_expression_eval() {
        let mut ctx = StatementContext::default();
        ctx.ignore_truncate = true;
        let cases = vec![
            (
                ScalarFuncSig::CastStringAsReal,
                vec![Datum::Bytes(b"123".to_vec())],
                Datum::F64(123f64),
            ),
            (
                ScalarFuncSig::CastStringAsDecimal,
                vec![Datum::Bytes(b"123".to_vec())],
                Datum::Dec(Decimal::from(123)),
            ),
            (
                ScalarFuncSig::CastStringAsDuration,
                vec![Datum::Bytes(b"12:02:03".to_vec())],
                Datum::Dur(Duration::parse(b"12:02:03", 0).unwrap()),
            ),
            (
                ScalarFuncSig::CastStringAsTime,
                vec![Datum::Bytes(b"2012-12-12 14:00:05".to_vec())],
                Datum::Time(Time::parse_utc_datetime("2012-12-12 14:00:05", 0).unwrap()),
            ),
            (
                ScalarFuncSig::CastStringAsString,
                vec![Datum::Bytes(b"134".to_vec())],
                Datum::Bytes(b"134".to_vec()),
            ),
            (
                ScalarFuncSig::CastIntAsJson,
                vec![Datum::I64(12)],
                Datum::Json(Json::I64(12)),
            ),
        ];
        for (sig, cols, exp) in cases {
            let col_expr = col_expr(0);
            let mut ex = fncall_expr(sig, &[col_expr]);
            ex.mut_field_type()
                .set_decimal(convert::UNSPECIFIED_LENGTH as i32);
            ex.mut_field_type()
                .set_flen(convert::UNSPECIFIED_LENGTH as i32);
            let e = Expression::build(ex, &ctx).unwrap();
            let res = e.eval(&ctx, &cols).unwrap();
            if let Datum::F64(_) = exp {
                assert_eq!(format!("{}", res), format!("{}", exp));
            } else {
                assert_eq!(res, exp);
            }
        }
        // cases for integer
        let cases = vec![
            (
                Some(types::UNSIGNED_FLAG),
                vec![Datum::U64(u64::MAX)],
                Datum::U64(u64::MAX),
            ),
            (None, vec![Datum::I64(i64::MIN)], Datum::I64(i64::MIN)),
            (None, vec![Datum::Null], Datum::Null),
        ];
        for (flag, cols, exp) in cases {
            let col_expr = col_expr(0);
            let mut ex = fncall_expr(ScalarFuncSig::CastIntAsInt, &[col_expr]);
            if flag.is_some() {
                ex.mut_field_type().set_flag(flag.unwrap() as u32);
            }
            let e = Expression::build(ex, &ctx).unwrap();
            let res = e.eval(&ctx, &cols).unwrap();
            assert_eq!(res, exp);
        }
    }
}<|MERGE_RESOLUTION|>--- conflicted
+++ resolved
@@ -166,108 +166,7 @@
         match *self {
             Expression::Constant(ref constant) => constant.eval_int(),
             Expression::ColumnRef(ref column) => column.eval_int(row),
-<<<<<<< HEAD
-            Expression::ScalarFn(ref f) => match f.sig {
-                ScalarFuncSig::LTInt => f.compare_int(ctx, row, CmpOp::LT),
-                ScalarFuncSig::LEInt => f.compare_int(ctx, row, CmpOp::LE),
-                ScalarFuncSig::GTInt => f.compare_int(ctx, row, CmpOp::GT),
-                ScalarFuncSig::GEInt => f.compare_int(ctx, row, CmpOp::GE),
-                ScalarFuncSig::EQInt => f.compare_int(ctx, row, CmpOp::EQ),
-                ScalarFuncSig::NEInt => f.compare_int(ctx, row, CmpOp::NE),
-                ScalarFuncSig::NullEQInt => f.compare_int(ctx, row, CmpOp::NullEQ),
-
-                ScalarFuncSig::LTReal => f.compare_real(ctx, row, CmpOp::LT),
-                ScalarFuncSig::LEReal => f.compare_real(ctx, row, CmpOp::LE),
-                ScalarFuncSig::GTReal => f.compare_real(ctx, row, CmpOp::GT),
-                ScalarFuncSig::GEReal => f.compare_real(ctx, row, CmpOp::GE),
-                ScalarFuncSig::EQReal => f.compare_real(ctx, row, CmpOp::EQ),
-                ScalarFuncSig::NEReal => f.compare_real(ctx, row, CmpOp::NE),
-                ScalarFuncSig::NullEQReal => f.compare_real(ctx, row, CmpOp::NullEQ),
-
-                ScalarFuncSig::LTDecimal => f.compare_decimal(ctx, row, CmpOp::LT),
-                ScalarFuncSig::LEDecimal => f.compare_decimal(ctx, row, CmpOp::LE),
-                ScalarFuncSig::GTDecimal => f.compare_decimal(ctx, row, CmpOp::GT),
-                ScalarFuncSig::GEDecimal => f.compare_decimal(ctx, row, CmpOp::GE),
-                ScalarFuncSig::EQDecimal => f.compare_decimal(ctx, row, CmpOp::EQ),
-                ScalarFuncSig::NEDecimal => f.compare_decimal(ctx, row, CmpOp::NE),
-                ScalarFuncSig::NullEQDecimal => f.compare_decimal(ctx, row, CmpOp::NullEQ),
-
-                ScalarFuncSig::LTString => f.compare_string(ctx, row, CmpOp::LT),
-                ScalarFuncSig::LEString => f.compare_string(ctx, row, CmpOp::LE),
-                ScalarFuncSig::GTString => f.compare_string(ctx, row, CmpOp::GT),
-                ScalarFuncSig::GEString => f.compare_string(ctx, row, CmpOp::GE),
-                ScalarFuncSig::EQString => f.compare_string(ctx, row, CmpOp::EQ),
-                ScalarFuncSig::NEString => f.compare_string(ctx, row, CmpOp::NE),
-                ScalarFuncSig::NullEQString => f.compare_string(ctx, row, CmpOp::NullEQ),
-
-                ScalarFuncSig::LTTime => f.compare_time(ctx, row, CmpOp::LT),
-                ScalarFuncSig::LETime => f.compare_time(ctx, row, CmpOp::LE),
-                ScalarFuncSig::GTTime => f.compare_time(ctx, row, CmpOp::GT),
-                ScalarFuncSig::GETime => f.compare_time(ctx, row, CmpOp::GE),
-                ScalarFuncSig::EQTime => f.compare_time(ctx, row, CmpOp::EQ),
-                ScalarFuncSig::NETime => f.compare_time(ctx, row, CmpOp::NE),
-                ScalarFuncSig::NullEQTime => f.compare_time(ctx, row, CmpOp::NullEQ),
-
-                ScalarFuncSig::LTDuration => f.compare_duration(ctx, row, CmpOp::LT),
-                ScalarFuncSig::LEDuration => f.compare_duration(ctx, row, CmpOp::LE),
-                ScalarFuncSig::GTDuration => f.compare_duration(ctx, row, CmpOp::GT),
-                ScalarFuncSig::GEDuration => f.compare_duration(ctx, row, CmpOp::GE),
-                ScalarFuncSig::EQDuration => f.compare_duration(ctx, row, CmpOp::EQ),
-                ScalarFuncSig::NEDuration => f.compare_duration(ctx, row, CmpOp::NE),
-                ScalarFuncSig::NullEQDuration => f.compare_duration(ctx, row, CmpOp::NullEQ),
-
-                ScalarFuncSig::LTJson => f.compare_json(ctx, row, CmpOp::LT),
-                ScalarFuncSig::LEJson => f.compare_json(ctx, row, CmpOp::LE),
-                ScalarFuncSig::GTJson => f.compare_json(ctx, row, CmpOp::GT),
-                ScalarFuncSig::GEJson => f.compare_json(ctx, row, CmpOp::GE),
-                ScalarFuncSig::EQJson => f.compare_json(ctx, row, CmpOp::EQ),
-                ScalarFuncSig::NEJson => f.compare_json(ctx, row, CmpOp::NE),
-                ScalarFuncSig::NullEQJson => f.compare_json(ctx, row, CmpOp::NullEQ),
-
-                ScalarFuncSig::CastIntAsInt => f.cast_int_as_int(ctx, row),
-                ScalarFuncSig::CastRealAsInt => f.cast_real_as_int(ctx, row),
-                ScalarFuncSig::CastDecimalAsInt => f.cast_decimal_as_int(ctx, row),
-                ScalarFuncSig::CastStringAsInt => f.cast_str_as_int(ctx, row),
-                ScalarFuncSig::CastTimeAsInt => f.cast_time_as_int(ctx, row),
-                ScalarFuncSig::CastDurationAsInt => f.cast_duration_as_int(ctx, row),
-                ScalarFuncSig::CastJsonAsInt => f.cast_json_as_int(ctx, row),
-
-                ScalarFuncSig::PlusInt => f.plus_int(ctx, row),
-                ScalarFuncSig::MinusInt => f.minus_int(ctx, row),
-                ScalarFuncSig::MultiplyInt => f.multiply_int(ctx, row),
-
-                ScalarFuncSig::LogicalAnd => f.logical_and(ctx, row),
-                ScalarFuncSig::LogicalOr => f.logical_or(ctx, row),
-                ScalarFuncSig::LogicalXor => f.logical_xor(ctx, row),
-
-                ScalarFuncSig::UnaryNot => f.unary_not(ctx, row),
-                ScalarFuncSig::UnaryMinusInt => f.unary_minus_int(ctx, row),
-                ScalarFuncSig::IntIsNull => f.int_is_null(ctx, row),
-                ScalarFuncSig::IntIsFalse => f.int_is_false(ctx, row),
-                ScalarFuncSig::RealIsTrue => f.real_is_true(ctx, row),
-                ScalarFuncSig::RealIsNull => f.real_is_null(ctx, row),
-                ScalarFuncSig::DecimalIsNull => f.decimal_is_null(ctx, row),
-                ScalarFuncSig::DecimalIsTrue => f.decimal_is_true(ctx, row),
-                ScalarFuncSig::StringIsNull => f.string_is_null(ctx, row),
-                ScalarFuncSig::TimeIsNull => f.time_is_null(ctx, row),
-                ScalarFuncSig::DurationIsNull => f.duration_is_null(ctx, row),
-
-                ScalarFuncSig::AbsInt => f.abs_int(ctx, row),
-                ScalarFuncSig::AbsUInt => f.children[0].eval_int(ctx, row),
-                ScalarFuncSig::CeilIntToInt => f.children[0].eval_int(ctx, row),
-                ScalarFuncSig::CeilDecToInt => f.ceil_dec_to_int(ctx, row),
-                ScalarFuncSig::FloorIntToInt => f.children[0].eval_int(ctx, row),
-                ScalarFuncSig::FloorDecToInt => f.floor_dec_to_int(ctx, row),
-
-                ScalarFuncSig::IfNullInt => f.if_null_int(ctx, row),
-                ScalarFuncSig::IfInt => f.if_int(ctx, row),
-                ScalarFuncSig::CaseWhenInt => f.case_when_int(ctx, row),
-
-                _ => Err(Error::UnknownSignature(f.sig)),
-            },
-=======
             Expression::ScalarFn(ref f) => f.eval_int(ctx, row),
->>>>>>> ee92941e
         }
     }
 
@@ -275,35 +174,7 @@
         match *self {
             Expression::Constant(ref constant) => constant.eval_real(),
             Expression::ColumnRef(ref column) => column.eval_real(row),
-<<<<<<< HEAD
-            Expression::ScalarFn(ref f) => match f.sig {
-                ScalarFuncSig::CastIntAsReal => f.cast_int_as_real(ctx, row),
-                ScalarFuncSig::CastRealAsReal => f.cast_real_as_real(ctx, row),
-                ScalarFuncSig::CastDecimalAsReal => f.cast_decimal_as_real(ctx, row),
-                ScalarFuncSig::CastStringAsReal => f.cast_str_as_real(ctx, row),
-                ScalarFuncSig::CastTimeAsReal => f.cast_time_as_real(ctx, row),
-                ScalarFuncSig::CastDurationAsReal => f.cast_duration_as_real(ctx, row),
-                ScalarFuncSig::CastJsonAsReal => f.cast_json_as_real(ctx, row),
-                ScalarFuncSig::UnaryMinusReal => f.unary_minus_real(ctx, row),
-
-                ScalarFuncSig::PlusReal => f.plus_real(ctx, row),
-                ScalarFuncSig::MinusReal => f.minus_real(ctx, row),
-                ScalarFuncSig::MultiplyReal => f.multiply_real(ctx, row),
-
-                ScalarFuncSig::AbsReal => f.abs_real(ctx, row),
-                ScalarFuncSig::CeilReal => f.ceil_real(ctx, row),
-                ScalarFuncSig::FloorReal => f.floor_real(ctx, row),
-
-                ScalarFuncSig::IfNullReal => f.if_null_real(ctx, row),
-                ScalarFuncSig::IfReal => f.if_real(ctx, row),
-
-                ScalarFuncSig::CaseWhenReal => f.case_when_real(ctx, row),
-
-                _ => Err(Error::UnknownSignature(f.sig)),
-            },
-=======
             Expression::ScalarFn(ref f) => f.eval_real(ctx, row),
->>>>>>> ee92941e
         }
     }
 
@@ -316,37 +187,7 @@
         match *self {
             Expression::Constant(ref constant) => constant.eval_decimal(),
             Expression::ColumnRef(ref column) => column.eval_decimal(row),
-<<<<<<< HEAD
-            Expression::ScalarFn(ref f) => match f.sig {
-                ScalarFuncSig::CastIntAsDecimal => f.cast_int_as_decimal(ctx, row),
-                ScalarFuncSig::CastRealAsDecimal => f.cast_real_as_decimal(ctx, row),
-                ScalarFuncSig::CastDecimalAsDecimal => f.cast_decimal_as_decimal(ctx, row),
-                ScalarFuncSig::CastStringAsDecimal => f.cast_str_as_decimal(ctx, row),
-                ScalarFuncSig::CastTimeAsDecimal => f.cast_time_as_decimal(ctx, row),
-                ScalarFuncSig::CastDurationAsDecimal => f.cast_duration_as_decimal(ctx, row),
-                ScalarFuncSig::CastJsonAsDecimal => f.cast_json_as_decimal(ctx, row),
-                ScalarFuncSig::UnaryMinusDecimal => f.unary_minus_decimal(ctx, row),
-
-                ScalarFuncSig::PlusDecimal => f.plus_decimal(ctx, row),
-                ScalarFuncSig::MinusDecimal => f.minus_decimal(ctx, row),
-                ScalarFuncSig::MultiplyDecimal => f.multiply_decimal(ctx, row),
-
-                ScalarFuncSig::AbsDecimal => f.abs_decimal(ctx, row),
-                ScalarFuncSig::CeilDecToDec => f.ceil_dec_to_dec(ctx, row),
-                ScalarFuncSig::CeilIntToDec => f.cast_int_as_decimal(ctx, row),
-                ScalarFuncSig::FloorDecToDec => f.floor_dec_to_dec(ctx, row),
-                ScalarFuncSig::FloorIntToDec => f.cast_int_as_decimal(ctx, row),
-
-                ScalarFuncSig::IfNullDecimal => f.if_null_decimal(ctx, row),
-                ScalarFuncSig::IfDecimal => f.if_decimal(ctx, row),
-
-                ScalarFuncSig::CaseWhenDecimal => f.case_when_decimal(ctx, row),
-
-                _ => Err(Error::UnknownSignature(f.sig)),
-            },
-=======
             Expression::ScalarFn(ref f) => f.eval_decimal(ctx, row),
->>>>>>> ee92941e
         }
     }
 
@@ -358,24 +199,7 @@
         match *self {
             Expression::Constant(ref constant) => constant.eval_string(),
             Expression::ColumnRef(ref column) => column.eval_string(row),
-<<<<<<< HEAD
-            Expression::ScalarFn(ref f) => match f.sig {
-                ScalarFuncSig::CastIntAsString => f.cast_int_as_str(ctx, row),
-                ScalarFuncSig::CastRealAsString => f.cast_real_as_str(ctx, row),
-                ScalarFuncSig::CastDecimalAsString => f.cast_decimal_as_str(ctx, row),
-                ScalarFuncSig::CastStringAsString => f.cast_str_as_str(ctx, row),
-                ScalarFuncSig::CastTimeAsString => f.cast_time_as_str(ctx, row),
-                ScalarFuncSig::CastDurationAsString => f.cast_duration_as_str(ctx, row),
-                ScalarFuncSig::CastJsonAsString => f.cast_json_as_str(ctx, row),
-
-                ScalarFuncSig::IfNullString => f.if_null_string(ctx, row),
-                ScalarFuncSig::IfString => f.if_string(ctx, row),
-                ScalarFuncSig::CaseWhenString => f.case_when_string(ctx, row),
-                _ => Err(Error::UnknownSignature(f.sig)),
-            },
-=======
             Expression::ScalarFn(ref f) => f.eval_bytes(ctx, row),
->>>>>>> ee92941e
         }
     }
 
@@ -387,24 +211,7 @@
         match *self {
             Expression::Constant(ref constant) => constant.eval_time(),
             Expression::ColumnRef(ref column) => column.eval_time(row),
-<<<<<<< HEAD
-            Expression::ScalarFn(ref f) => match f.sig {
-                ScalarFuncSig::CastIntAsTime => f.cast_int_as_time(ctx, row),
-                ScalarFuncSig::CastRealAsTime => f.cast_real_as_time(ctx, row),
-                ScalarFuncSig::CastDecimalAsTime => f.cast_decimal_as_time(ctx, row),
-                ScalarFuncSig::CastStringAsTime => f.cast_str_as_time(ctx, row),
-                ScalarFuncSig::CastTimeAsTime => f.cast_time_as_time(ctx, row),
-                ScalarFuncSig::CastDurationAsTime => f.cast_duration_as_time(ctx, row),
-                ScalarFuncSig::CastJsonAsTime => f.cast_json_as_time(ctx, row),
-
-                ScalarFuncSig::IfNullTime => f.if_null_time(ctx, row),
-                ScalarFuncSig::IfTime => f.if_time(ctx, row),
-                ScalarFuncSig::CaseWhenTime => f.case_when_time(ctx, row),
-                _ => Err(Error::UnknownSignature(f.sig)),
-            },
-=======
             Expression::ScalarFn(ref f) => f.eval_time(ctx, row),
->>>>>>> ee92941e
         }
     }
 
@@ -416,24 +223,7 @@
         match *self {
             Expression::Constant(ref constant) => constant.eval_duration(),
             Expression::ColumnRef(ref column) => column.eval_duration(row),
-<<<<<<< HEAD
-            Expression::ScalarFn(ref f) => match f.sig {
-                ScalarFuncSig::CastIntAsDuration => f.cast_int_as_duration(ctx, row),
-                ScalarFuncSig::CastRealAsDuration => f.cast_real_as_duration(ctx, row),
-                ScalarFuncSig::CastDecimalAsDuration => f.cast_decimal_as_duration(ctx, row),
-                ScalarFuncSig::CastStringAsDuration => f.cast_str_as_duration(ctx, row),
-                ScalarFuncSig::CastTimeAsDuration => f.cast_time_as_duration(ctx, row),
-                ScalarFuncSig::CastDurationAsDuration => f.cast_duration_as_duration(ctx, row),
-                ScalarFuncSig::CastJsonAsDuration => f.cast_json_as_duration(ctx, row),
-
-                ScalarFuncSig::IfNullDuration => f.if_null_duration(ctx, row),
-                ScalarFuncSig::IfDuration => f.if_duration(ctx, row),
-                ScalarFuncSig::CaseWhenDuration => f.case_when_duration(ctx, row),
-                _ => Err(Error::UnknownSignature(f.sig)),
-            },
-=======
             Expression::ScalarFn(ref f) => f.eval_duration(ctx, row),
->>>>>>> ee92941e
         }
     }
 
@@ -445,21 +235,7 @@
         match *self {
             Expression::Constant(ref constant) => constant.eval_json(),
             Expression::ColumnRef(ref column) => column.eval_json(row),
-<<<<<<< HEAD
-            Expression::ScalarFn(ref f) => match f.sig {
-                ScalarFuncSig::CastIntAsJson => f.cast_int_as_json(ctx, row),
-                ScalarFuncSig::CastRealAsJson => f.cast_real_as_json(ctx, row),
-                ScalarFuncSig::CastDecimalAsJson => f.cast_decimal_as_json(ctx, row),
-                ScalarFuncSig::CastStringAsJson => f.cast_str_as_json(ctx, row),
-                ScalarFuncSig::CastTimeAsJson => f.cast_time_as_json(ctx, row),
-                ScalarFuncSig::CastDurationAsJson => f.cast_duration_as_json(ctx, row),
-                ScalarFuncSig::CastJsonAsJson => f.cast_json_as_json(ctx, row),
-                ScalarFuncSig::CaseWhenJson => f.case_when_json(ctx, row),
-                _ => Err(Error::UnknownSignature(f.sig)),
-            },
-=======
             Expression::ScalarFn(ref f) => f.eval_json(ctx, row),
->>>>>>> ee92941e
         }
     }
 
