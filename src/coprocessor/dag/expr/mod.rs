// Copyright 2017 PingCAP, Inc.
//
// Licensed under the Apache License, Version 2.0 (the "License");
// you may not use this file except in compliance with the License.
// You may obtain a copy of the License at
//
//     http://www.apache.org/licenses/LICENSE-2.0
//
// Unless required by applicable law or agreed to in writing, software
// distributed under the License is distributed on an "AS IS" BASIS,
// See the License for the specific language governing permissions and
// limitations under the License.
// FIXME(shirly): remove following later
#![allow(dead_code,unused_variables)]

<<<<<<< HEAD
mod builtin_cast;
=======
mod compare;

>>>>>>> 4ccb9a86
use std::io;
use std::convert::TryFrom;

use tipb::expression::{DataType, Expr, ExprType, FieldType, ScalarFuncSig};

use coprocessor::codec::mysql::{Decimal, Duration, Json, Time, MAX_FSP};
use coprocessor::codec::mysql::decimal::DecimalDecoder;
use coprocessor::codec::Datum;
use util;
use util::codec::number::NumberDecoder;

pub use coprocessor::select::xeval::EvalContext as StatementContext;

quick_error! {
    #[derive(Debug)]
    pub enum Error {
        Io(err: io::Error) {
            from()
            description("io error")
            display("I/O error: {}", err)
            cause(err)
        }
        Type { has: &'static str, expected: &'static str } {
            description("type error")
            display("type error: cannot get {:?} result from {:?} expression", expected, has)
        }
        Codec(err: util::codec::Error) {
            from()
            description("codec error")
            display("codec error: {}", err)
            cause(err)
        }
        ColumnOffset(offset: usize) {
            description("column offset not found")
            display("illegal column offset: {}", offset)
        }
        Other(desc: &'static str) {
            description(desc)
            display("error {}", desc)
        }
    }
}

pub type Result<T> = ::std::result::Result<T, Error>;

#[derive(Debug, Clone, PartialEq)]
pub enum Expression {
    Constant(Constant),
    ColumnRef(Column),
    ScalarFn(FnCall),
}

#[derive(Debug, Clone, PartialEq)]
pub struct Column {
    offset: usize,
    tp: FieldType,
}

#[derive(Debug, Clone, PartialEq)]
pub struct Constant {
    val: Datum,
    tp: FieldType,
}

/// A single scalar function call
#[derive(Debug, Clone, PartialEq)]
pub struct FnCall {
    sig: ScalarFuncSig,
    children: Vec<Expression>,
    tp: FieldType,
}

impl Expression {
    fn new_const(v: Datum, field_type: FieldType) -> Expression {
        Expression::Constant(Constant {
            val: v,
            tp: field_type,
        })
    }

    fn get_tp(&self) -> &FieldType {
        match *self {
            Expression::Constant(ref c) => &c.tp,
            Expression::ColumnRef(ref c) => &c.tp,
            Expression::ScalarFn(ref c) => &c.tp,
        }
    }

    fn eval_int(&self, ctx: &StatementContext, row: &[Datum]) -> Result<Option<i64>> {
        match *self {
            Expression::ScalarFn(ref f) => match f.sig {
                ScalarFuncSig::LTInt |
                ScalarFuncSig::LEInt |
                ScalarFuncSig::GTInt |
                ScalarFuncSig::GEInt |
                ScalarFuncSig::EQInt |
                ScalarFuncSig::NEInt |
                ScalarFuncSig::NullEQInt => f.compare_int(ctx, row, f.sig),

                ScalarFuncSig::LTReal |
                ScalarFuncSig::LEReal |
                ScalarFuncSig::GTReal |
                ScalarFuncSig::GEReal |
                ScalarFuncSig::EQReal |
                ScalarFuncSig::NEReal |
                ScalarFuncSig::NullEQReal => f.compare_real(ctx, row, f.sig),

                ScalarFuncSig::LTDecimal |
                ScalarFuncSig::LEDecimal |
                ScalarFuncSig::GTDecimal |
                ScalarFuncSig::GEDecimal |
                ScalarFuncSig::EQDecimal |
                ScalarFuncSig::NEDecimal |
                ScalarFuncSig::NullEQDecimal => f.compare_decimal(ctx, row, f.sig),

                ScalarFuncSig::LTString |
                ScalarFuncSig::LEString |
                ScalarFuncSig::GTString |
                ScalarFuncSig::GEString |
                ScalarFuncSig::EQString |
                ScalarFuncSig::NEString |
                ScalarFuncSig::NullEQString => f.compare_string(ctx, row, f.sig),

                ScalarFuncSig::LTTime |
                ScalarFuncSig::LETime |
                ScalarFuncSig::GTTime |
                ScalarFuncSig::GETime |
                ScalarFuncSig::EQTime |
                ScalarFuncSig::NETime |
                ScalarFuncSig::NullEQTime => f.compare_time(ctx, row, f.sig),

                ScalarFuncSig::LTDuration |
                ScalarFuncSig::LEDuration |
                ScalarFuncSig::GTDuration |
                ScalarFuncSig::GEDuration |
                ScalarFuncSig::EQDuration |
                ScalarFuncSig::NEDuration |
                ScalarFuncSig::NullEQDuration => f.compare_duration(ctx, row, f.sig),

                ScalarFuncSig::LTJson |
                ScalarFuncSig::LEJson |
                ScalarFuncSig::GTJson |
                ScalarFuncSig::GEJson |
                ScalarFuncSig::EQJson |
                ScalarFuncSig::NEJson |
                ScalarFuncSig::NullEQJson => f.compare_json(ctx, row, f.sig),
                _ => Err(Error::Other("Unknown signature")),
            },
            _ => unimplemented!(),
        }
    }

    fn eval_real(&self, ctx: &StatementContext, row: &[Datum]) -> Result<Option<f64>> {
        unimplemented!()
    }

    fn eval_decimal(&self, ctx: &StatementContext, row: &[Datum]) -> Result<Option<Decimal>> {
        unimplemented!()
    }

    fn eval_string(&self, ctx: &StatementContext, row: &[Datum]) -> Result<Option<Vec<u8>>> {
        unimplemented!()
    }

    fn eval_time(&self, ctx: &StatementContext, row: &[Datum]) -> Result<Option<Time>> {
        unimplemented!()
    }

    fn eval_duration(&self, ctx: &StatementContext, row: &[Datum]) -> Result<Option<Duration>> {
        unimplemented!()
    }

    fn eval_json(&self, ctx: &StatementContext, row: &[Datum]) -> Result<Option<Json>> {
        unimplemented!()
    }

    /// IsHybridType checks whether a ClassString expression is a hybrid type value which will
    /// return different types of value in different context.
    /// For ENUM/SET which is consist of a string attribute `Name` and an int attribute `Value`,
    /// it will cause an error if we convert ENUM/SET to int as a string value.
    /// For Bit/Hex, we will get a wrong result if we convert it to int as a string value.
    /// For example, when convert `0b101` to int, the result should be 5, but we will get
    /// 101 if we regard it as a string.
    fn is_hybrid_type(&self) -> bool {
        match self.get_tp().get_tp() {
            DataType::TypeEnum | DataType::TypeBit | DataType::TypeSet => {
                return true;
            }
            _ => {}
        }
        // TODO:For a constant, the field type will be inferred as `VARCHAR`
        // when the kind of it is `HEX` or `BIT`.
        false
    }
}

impl TryFrom<Expr> for Expression {
    type Error = Error;

    fn try_from(expr: Expr) -> ::std::result::Result<Expression, Self::Error> {
        let mut expr = expr;
        let tp = expr.take_field_type();
        match expr.get_tp() {
            ExprType::Null => Ok(Expression::new_const(Datum::Null, tp)),
            ExprType::Int64 => expr.get_val()
                .decode_i64()
                .map(Datum::I64)
                .map(|e| Expression::new_const(e, tp))
                .map_err(Error::from),
            ExprType::Uint64 => expr.get_val()
                .decode_u64()
                .map(Datum::U64)
                .map(|e| Expression::new_const(e, tp))
                .map_err(Error::from),
            ExprType::String | ExprType::Bytes => {
                Ok(Expression::new_const(Datum::Bytes(expr.take_val()), tp))
            }
            ExprType::Float32 | ExprType::Float64 => expr.get_val()
                .decode_f64()
                .map(Datum::F64)
                .map(|e| Expression::new_const(e, tp))
                .map_err(Error::from),
            ExprType::MysqlDuration => expr.get_val()
                .decode_i64()
                .and_then(|n| Duration::from_nanos(n, MAX_FSP))
                .map(Datum::Dur)
                .map(|e| Expression::new_const(e, tp))
                .map_err(Error::from),
            ExprType::MysqlDecimal => expr.get_val()
                .decode_decimal()
                .map(Datum::Dec)
                .map(|e| Expression::new_const(e, tp))
                .map_err(Error::from),
            // TODO(andelf): fn sig verification
            ExprType::ScalarFunc => {
                let sig = expr.get_sig();
                let mut expr = expr;
                expr.take_children()
                    .into_iter()
                    .map(Expression::try_from)
                    .collect::<Result<Vec<_>>>()
                    .map(|children| {
                        Expression::ScalarFn(FnCall {
                            sig: sig,
                            children: children,
                            tp: tp,
                        })
                    })
            }
            ExprType::ColumnRef => expr.get_val()
                .decode_i64()
                .map(|i| {
                    Expression::ColumnRef(Column {
                        offset: i as usize,
                        tp: tp,
                    })
                })
                .map_err(Error::from),
            unhandled => unreachable!("can't handle {:?} expr in DAG mode", unhandled),
        }
    }
}

#[test]
fn test_smoke() {
    use std::convert::TryInto;
    use util::codec::number::NumberEncoder;

    let mut pb = Expr::new();
    pb.set_tp(ExprType::ColumnRef);
    pb.mut_val().encode_i64(1).unwrap();

    let e: Result<Expression> = pb.try_into();
    let _ = e.unwrap();
}<|MERGE_RESOLUTION|>--- conflicted
+++ resolved
@@ -13,12 +13,9 @@
 // FIXME(shirly): remove following later
 #![allow(dead_code,unused_variables)]
 
-<<<<<<< HEAD
 mod builtin_cast;
-=======
 mod compare;
 
->>>>>>> 4ccb9a86
 use std::io;
 use std::convert::TryFrom;
 
