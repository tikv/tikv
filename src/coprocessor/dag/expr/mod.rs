--- conflicted
+++ resolved
@@ -86,35 +86,6 @@
 }
 
 impl Expression {
-<<<<<<< HEAD
-    fn eval_int(&self, row: &[Datum], ctx: &StatementContext) -> Result<Option<i64>> {
-        match self.expr {
-            ExprKind::ScalarFn(ref f) => {
-                match f.sig {
-                    ScalarFuncSig::LTInt => {
-                        compare::lt_int_eval_int(&f.children[0], &f.children[1], row, ctx)
-                    }
-                    ScalarFuncSig::LTReal => {
-                        compare::lt_real_eval_int(&f.children[0], &f.children[1], row, ctx)
-                    }
-                    ScalarFuncSig::LTDecimal => {
-                        compare::lt_decimal_eval_int(&f.children[0], &f.children[1], row, ctx)
-                    }
-                    ScalarFuncSig::LTString => {
-                        compare::lt_string_eval_int(&f.children[0], &f.children[1], row, ctx)
-                    }
-                    ScalarFuncSig::LTTime => {
-                        compare::lt_time_eval_int(&f.children[0], &f.children[1], row, ctx)
-                    }
-                    ScalarFuncSig::LTDuration => {
-                        compare::lt_duration_eval_int(&f.children[0], &f.children[1], row, ctx)
-                    }
-                    _ => unimplemented!(),
-                }
-            }
-            _ => unimplemented!(),
-        }
-=======
     fn new_const(v: Datum, field_type: FieldType) -> Expression {
         Expression::Constant(Constant {
             val: v,
@@ -122,37 +93,49 @@
         })
     }
 
-    fn eval_int(&self, ctx: &StatementContext, row: &[Datum]) -> Result<Option<i64>> {
-        unimplemented!()
->>>>>>> 49c70a3f
-    }
-
-    fn eval_real(&self, ctx: &StatementContext, row: &[Datum]) -> Result<Option<f64>> {
-        unimplemented!()
-    }
-
-    fn eval_decimal(&self, ctx: &StatementContext, row: &[Datum]) -> Result<Option<Decimal>> {
-        unimplemented!()
-    }
-
-    fn eval_string(&self, ctx: &StatementContext, row: &[Datum]) -> Result<Option<String>> {
-        unimplemented!()
-    }
-
-    fn eval_time(&self, ctx: &StatementContext, row: &[Datum]) -> Result<Option<Time>> {
-        unimplemented!()
-    }
-
-    fn eval_duration(&self, ctx: &StatementContext, row: &[Datum]) -> Result<Option<Duration>> {
-        unimplemented!()
-    }
-
     fn get_tp(&self) -> &FieldType {
         match *self {
             Expression::Constant(ref c) => &c.tp,
             Expression::ColumnRef(ref c) => &c.tp,
             Expression::ScalarFn(ref c) => &c.tp,
         }
+    }
+
+    fn eval_int(&self, ctx: &StatementContext, row: &[Datum]) -> Result<Option<i64>> {
+        match *self {
+            Expression::ScalarFn(ref f) => {
+                match f.sig {
+                    ScalarFuncSig::LTInt => f.lt_int(ctx, row),
+                    ScalarFuncSig::LTReal => f.lt_real(ctx, row),
+                    ScalarFuncSig::LTDecimal => f.lt_decimal(ctx, row),
+                    ScalarFuncSig::LTString => f.lt_string(ctx, row),
+                    ScalarFuncSig::LTTime => f.lt_time(ctx, row),
+                    ScalarFuncSig::LTDuration => f.lt_duration(ctx, row),
+                    _ => Err(Error::Other("Unknown signature")),
+                }
+            }
+            _ => unimplemented!(),
+        }
+    }
+
+    fn eval_real(&self, ctx: &StatementContext, row: &[Datum]) -> Result<Option<f64>> {
+        unimplemented!()
+    }
+
+    fn eval_decimal(&self, ctx: &StatementContext, row: &[Datum]) -> Result<Option<Decimal>> {
+        unimplemented!()
+    }
+
+    fn eval_string(&self, ctx: &StatementContext, row: &[Datum]) -> Result<Option<String>> {
+        unimplemented!()
+    }
+
+    fn eval_time(&self, ctx: &StatementContext, row: &[Datum]) -> Result<Option<Time>> {
+        unimplemented!()
+    }
+
+    fn eval_duration(&self, ctx: &StatementContext, row: &[Datum]) -> Result<Option<Duration>> {
+        unimplemented!()
     }
 }
 
