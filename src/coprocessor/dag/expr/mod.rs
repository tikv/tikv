--- conflicted
+++ resolved
@@ -230,17 +230,15 @@
                 ScalarFuncSig::TimeIsNull => f.time_is_null(ctx, row),
                 ScalarFuncSig::DurationIsNull => f.duration_is_null(ctx, row),
 
-<<<<<<< HEAD
                 ScalarFuncSig::AbsInt => f.abs_int(ctx, row),
                 ScalarFuncSig::AbsUInt => f.abs_uint(ctx, row),
                 ScalarFuncSig::CeilIntToInt => f.ceil_int_int(ctx, row),
                 ScalarFuncSig::CeilDecToInt => f.ceil_dec_int(ctx, row),
                 ScalarFuncSig::FloorIntToInt => f.floor_int_int(ctx, row),
                 ScalarFuncSig::FloorDecToInt => f.floor_dec_int(ctx, row),
-=======
+
                 ScalarFuncSig::IfNullInt => f.if_null_int(ctx, row),
                 ScalarFuncSig::IfInt => f.if_int(ctx, row),
->>>>>>> 2956fff3
 
                 _ => Err(Error::Other("Unknown signature")),
             },
@@ -256,14 +254,12 @@
                 ScalarFuncSig::MinusReal => f.minus_real(ctx, row),
                 ScalarFuncSig::MultiplyReal => f.multiply_real(ctx, row),
 
-<<<<<<< HEAD
                 ScalarFuncSig::AbsReal => f.abs_real(ctx, row),
                 ScalarFuncSig::CeilReal => f.ceil_real(ctx, row),
                 ScalarFuncSig::FloorReal => f.floor_real(ctx, row),
-=======
+
                 ScalarFuncSig::IfNullReal => f.if_null_real(ctx, row),
                 ScalarFuncSig::IfReal => f.if_real(ctx, row),
->>>>>>> 2956fff3
 
                 _ => Err(Error::Other("Unknown signature")),
             },
@@ -283,16 +279,14 @@
                 ScalarFuncSig::MinusDecimal => f.minus_decimal(ctx, row),
                 ScalarFuncSig::MultiplyDecimal => f.multiply_decimal(ctx, row),
 
-<<<<<<< HEAD
                 ScalarFuncSig::AbsDecimal => f.abs_decimal(ctx, row),
                 ScalarFuncSig::CeilDecToDec => f.ceil_dec_dec(ctx, row),
                 ScalarFuncSig::CeilIntToDec => f.ceil_int_dec(ctx, row),
                 ScalarFuncSig::FloorDecToDec => f.floor_dec_dec(ctx, row),
                 ScalarFuncSig::FloorIntToDec => f.floor_int_dec(ctx, row),
-=======
+
                 ScalarFuncSig::IfNullDecimal => f.if_null_decimal(ctx, row),
                 ScalarFuncSig::IfDecimal => f.if_decimal(ctx, row),
->>>>>>> 2956fff3
 
                 _ => Err(Error::Other("Unknown signature")),
             },
