--- conflicted
+++ resolved
@@ -258,7 +258,6 @@
             Expression::Constant(ref constant) => constant.eval_real(),
             Expression::ColumnRef(ref column) => column.eval_real(row),
             Expression::ScalarFn(ref f) => match f.sig {
-<<<<<<< HEAD
                 ScalarFuncSig::CastIntAsReal => f.cast_int_as_real(ctx, row),
                 ScalarFuncSig::CastRealAsReal => f.cast_real_as_real(ctx, row),
                 ScalarFuncSig::CastDecimalAsReal => f.cast_decimal_as_real(ctx, row),
@@ -266,9 +265,7 @@
                 ScalarFuncSig::CastTimeAsReal => f.cast_time_as_real(ctx, row),
                 ScalarFuncSig::CastDurationAsReal => f.cast_duration_as_real(ctx, row),
                 ScalarFuncSig::CastJsonAsReal => f.cast_json_as_real(ctx, row),
-=======
                 ScalarFuncSig::UnaryMinusReal => f.unary_minus_real(ctx, row),
->>>>>>> 9f19a2af
 
                 ScalarFuncSig::PlusReal => f.plus_real(ctx, row),
                 ScalarFuncSig::MinusReal => f.minus_real(ctx, row),
@@ -291,7 +288,6 @@
             Expression::Constant(ref constant) => constant.eval_decimal(),
             Expression::ColumnRef(ref column) => column.eval_decimal(row),
             Expression::ScalarFn(ref f) => match f.sig {
-<<<<<<< HEAD
                 ScalarFuncSig::CastIntAsDecimal => f.cast_int_as_decimal(ctx, row),
                 ScalarFuncSig::CastRealAsDecimal => f.cast_real_as_decimal(ctx, row),
                 ScalarFuncSig::CastDecimalAsDecimal => f.cast_decimal_as_decimal(ctx, row),
@@ -299,9 +295,7 @@
                 ScalarFuncSig::CastTimeAsDecimal => f.cast_time_as_decimal(ctx, row),
                 ScalarFuncSig::CastDurationAsDecimal => f.cast_duration_as_decimal(ctx, row),
                 ScalarFuncSig::CastJsonAsDecimal => f.cast_json_as_decimal(ctx, row),
-=======
                 ScalarFuncSig::UnaryMinusDecimal => f.unary_minus_decimal(ctx, row),
->>>>>>> 9f19a2af
 
                 ScalarFuncSig::PlusDecimal => f.plus_decimal(ctx, row),
                 ScalarFuncSig::MinusDecimal => f.minus_decimal(ctx, row),
