// Copyright 2017 PingCAP, Inc.
//
// Licensed under the Apache License, Version 2.0 (the "License");
// you may not use this file except in compliance with the License.
// You may obtain a copy of the License at
//
//     http://www.apache.org/licenses/LICENSE-2.0
//
// Unless required by applicable law or agreed to in writing, software
// distributed under the License is distributed on an "AS IS" BASIS,
// See the License for the specific language governing permissions and
// limitations under the License.

use std::borrow::Cow;
use std::usize;

use tipb::expression::ScalarFuncSig;

use super::builtin_compare::CmpOp;
use super::{Error, EvalContext, Result, ScalarFunc};
use coprocessor::codec::mysql::{self, Decimal, Duration, Json, Time};
use coprocessor::codec::Datum;

impl ScalarFunc {
    pub fn check_args(sig: ScalarFuncSig, args: usize) -> Result<()> {
        let (min_args, max_args) = match sig {
            ScalarFuncSig::LTInt
            | ScalarFuncSig::LEInt
            | ScalarFuncSig::GTInt
            | ScalarFuncSig::GEInt
            | ScalarFuncSig::EQInt
            | ScalarFuncSig::NEInt
            | ScalarFuncSig::NullEQInt
            | ScalarFuncSig::LTReal
            | ScalarFuncSig::LEReal
            | ScalarFuncSig::GTReal
            | ScalarFuncSig::GEReal
            | ScalarFuncSig::EQReal
            | ScalarFuncSig::NEReal
            | ScalarFuncSig::NullEQReal
            | ScalarFuncSig::LTDecimal
            | ScalarFuncSig::LEDecimal
            | ScalarFuncSig::GTDecimal
            | ScalarFuncSig::GEDecimal
            | ScalarFuncSig::EQDecimal
            | ScalarFuncSig::NEDecimal
            | ScalarFuncSig::NullEQDecimal
            | ScalarFuncSig::LTString
            | ScalarFuncSig::LEString
            | ScalarFuncSig::GTString
            | ScalarFuncSig::GEString
            | ScalarFuncSig::EQString
            | ScalarFuncSig::NEString
            | ScalarFuncSig::NullEQString
            | ScalarFuncSig::LTTime
            | ScalarFuncSig::LETime
            | ScalarFuncSig::GTTime
            | ScalarFuncSig::GETime
            | ScalarFuncSig::EQTime
            | ScalarFuncSig::NETime
            | ScalarFuncSig::NullEQTime
            | ScalarFuncSig::LTDuration
            | ScalarFuncSig::LEDuration
            | ScalarFuncSig::GTDuration
            | ScalarFuncSig::GEDuration
            | ScalarFuncSig::EQDuration
            | ScalarFuncSig::NEDuration
            | ScalarFuncSig::NullEQDuration
            | ScalarFuncSig::LTJson
            | ScalarFuncSig::LEJson
            | ScalarFuncSig::GTJson
            | ScalarFuncSig::GEJson
            | ScalarFuncSig::EQJson
            | ScalarFuncSig::NEJson
            | ScalarFuncSig::NullEQJson
            | ScalarFuncSig::PlusReal
            | ScalarFuncSig::PlusDecimal
            | ScalarFuncSig::PlusInt
            | ScalarFuncSig::MinusReal
            | ScalarFuncSig::MinusDecimal
            | ScalarFuncSig::MinusInt
            | ScalarFuncSig::MultiplyReal
            | ScalarFuncSig::MultiplyDecimal
            | ScalarFuncSig::MultiplyInt
            | ScalarFuncSig::MultiplyIntUnsigned
            | ScalarFuncSig::IfNullInt
            | ScalarFuncSig::IfNullReal
            | ScalarFuncSig::IfNullString
            | ScalarFuncSig::IfNullDecimal
            | ScalarFuncSig::IfNullTime
            | ScalarFuncSig::IfNullDuration
            | ScalarFuncSig::IfNullJson
            | ScalarFuncSig::LogicalAnd
            | ScalarFuncSig::LogicalOr
            | ScalarFuncSig::LogicalXor
            | ScalarFuncSig::DivideDecimal
            | ScalarFuncSig::DivideReal
            | ScalarFuncSig::IntDivideInt
            | ScalarFuncSig::IntDivideDecimal
            | ScalarFuncSig::ModReal
            | ScalarFuncSig::ModDecimal
            | ScalarFuncSig::ModInt
            | ScalarFuncSig::BitAndSig
            | ScalarFuncSig::BitOrSig
            | ScalarFuncSig::BitXorSig
            | ScalarFuncSig::RegexpSig
            | ScalarFuncSig::RegexpBinarySig
            | ScalarFuncSig::DateFormatSig => (2, 2),

            ScalarFuncSig::CastIntAsInt
            | ScalarFuncSig::CastIntAsReal
            | ScalarFuncSig::CastIntAsString
            | ScalarFuncSig::CastIntAsDecimal
            | ScalarFuncSig::CastIntAsTime
            | ScalarFuncSig::CastIntAsDuration
            | ScalarFuncSig::CastIntAsJson
            | ScalarFuncSig::CastRealAsInt
            | ScalarFuncSig::CastRealAsReal
            | ScalarFuncSig::CastRealAsString
            | ScalarFuncSig::CastRealAsDecimal
            | ScalarFuncSig::CastRealAsTime
            | ScalarFuncSig::CastRealAsDuration
            | ScalarFuncSig::CastRealAsJson
            | ScalarFuncSig::CastDecimalAsInt
            | ScalarFuncSig::CastDecimalAsReal
            | ScalarFuncSig::CastDecimalAsString
            | ScalarFuncSig::CastDecimalAsDecimal
            | ScalarFuncSig::CastDecimalAsTime
            | ScalarFuncSig::CastDecimalAsDuration
            | ScalarFuncSig::CastDecimalAsJson
            | ScalarFuncSig::CastStringAsInt
            | ScalarFuncSig::CastStringAsReal
            | ScalarFuncSig::CastStringAsString
            | ScalarFuncSig::CastStringAsDecimal
            | ScalarFuncSig::CastStringAsTime
            | ScalarFuncSig::CastStringAsDuration
            | ScalarFuncSig::CastStringAsJson
            | ScalarFuncSig::CastTimeAsInt
            | ScalarFuncSig::CastTimeAsReal
            | ScalarFuncSig::CastTimeAsString
            | ScalarFuncSig::CastTimeAsDecimal
            | ScalarFuncSig::CastTimeAsTime
            | ScalarFuncSig::CastTimeAsDuration
            | ScalarFuncSig::CastTimeAsJson
            | ScalarFuncSig::CastDurationAsInt
            | ScalarFuncSig::CastDurationAsReal
            | ScalarFuncSig::CastDurationAsString
            | ScalarFuncSig::CastDurationAsDecimal
            | ScalarFuncSig::CastDurationAsTime
            | ScalarFuncSig::CastDurationAsDuration
            | ScalarFuncSig::CastDurationAsJson
            | ScalarFuncSig::CastJsonAsInt
            | ScalarFuncSig::CastJsonAsReal
            | ScalarFuncSig::CastJsonAsString
            | ScalarFuncSig::CastJsonAsDecimal
            | ScalarFuncSig::CastJsonAsTime
            | ScalarFuncSig::CastJsonAsDuration
            | ScalarFuncSig::CastJsonAsJson
            | ScalarFuncSig::UnaryNot
            | ScalarFuncSig::UnaryMinusInt
            | ScalarFuncSig::UnaryMinusReal
            | ScalarFuncSig::UnaryMinusDecimal
            | ScalarFuncSig::IntIsTrue
            | ScalarFuncSig::IntIsFalse
            | ScalarFuncSig::IntIsNull
            | ScalarFuncSig::RealIsTrue
            | ScalarFuncSig::RealIsFalse
            | ScalarFuncSig::RealIsNull
            | ScalarFuncSig::DecimalIsTrue
            | ScalarFuncSig::DecimalIsFalse
            | ScalarFuncSig::DecimalIsNull
            | ScalarFuncSig::StringIsNull
            | ScalarFuncSig::TimeIsNull
            | ScalarFuncSig::DurationIsNull
            | ScalarFuncSig::JsonIsNull
            | ScalarFuncSig::AbsInt
            | ScalarFuncSig::AbsUInt
            | ScalarFuncSig::AbsReal
            | ScalarFuncSig::AbsDecimal
            | ScalarFuncSig::CeilReal
            | ScalarFuncSig::CeilIntToInt
            | ScalarFuncSig::CeilIntToDec
            | ScalarFuncSig::CeilDecToDec
            | ScalarFuncSig::CeilDecToInt
            | ScalarFuncSig::FloorReal
            | ScalarFuncSig::FloorIntToInt
            | ScalarFuncSig::FloorIntToDec
            | ScalarFuncSig::FloorDecToDec
            | ScalarFuncSig::FloorDecToInt
            | ScalarFuncSig::CRC32
            | ScalarFuncSig::JsonTypeSig
            | ScalarFuncSig::JsonUnquoteSig
<<<<<<< HEAD
            | ScalarFuncSig::Reverse
=======
            | ScalarFuncSig::ASCII
>>>>>>> c76de4e3
            | ScalarFuncSig::Upper
            | ScalarFuncSig::Lower
            | ScalarFuncSig::Length
            | ScalarFuncSig::Bin
            | ScalarFuncSig::BitLength
            | ScalarFuncSig::BitNegSig => (1, 1),

            ScalarFuncSig::IfInt
            | ScalarFuncSig::IfReal
            | ScalarFuncSig::IfString
            | ScalarFuncSig::IfDecimal
            | ScalarFuncSig::IfTime
            | ScalarFuncSig::IfDuration
            | ScalarFuncSig::IfJson
            | ScalarFuncSig::LikeSig => (3, 3),

            ScalarFuncSig::JsonArraySig | ScalarFuncSig::JsonObjectSig => (0, usize::MAX),

            ScalarFuncSig::CoalesceDecimal
            | ScalarFuncSig::CoalesceDuration
            | ScalarFuncSig::CoalesceInt
            | ScalarFuncSig::CoalesceJson
            | ScalarFuncSig::CoalesceReal
            | ScalarFuncSig::CoalesceString
            | ScalarFuncSig::CoalesceTime
            | ScalarFuncSig::CaseWhenDecimal
            | ScalarFuncSig::CaseWhenDuration
            | ScalarFuncSig::CaseWhenInt
            | ScalarFuncSig::CaseWhenJson
            | ScalarFuncSig::CaseWhenReal
            | ScalarFuncSig::CaseWhenString
            | ScalarFuncSig::CaseWhenTime => (1, usize::MAX),

            ScalarFuncSig::JsonExtractSig
            | ScalarFuncSig::JsonRemoveSig
            | ScalarFuncSig::JsonMergeSig
            | ScalarFuncSig::InInt
            | ScalarFuncSig::InReal
            | ScalarFuncSig::InString
            | ScalarFuncSig::InDecimal
            | ScalarFuncSig::InTime
            | ScalarFuncSig::InDuration
            | ScalarFuncSig::InJson
            | ScalarFuncSig::IntervalInt
            | ScalarFuncSig::IntervalReal => (2, usize::MAX),

            ScalarFuncSig::JsonSetSig
            | ScalarFuncSig::JsonInsertSig
            | ScalarFuncSig::JsonReplaceSig => (3, usize::MAX),

            ScalarFuncSig::PI => (0, 0),

            // unimplement signature
            ScalarFuncSig::Acos
            | ScalarFuncSig::AddDateAndDuration
            | ScalarFuncSig::AddDateAndString
            | ScalarFuncSig::AddDateDatetimeInt
            | ScalarFuncSig::AddDateDatetimeString
            | ScalarFuncSig::AddDateIntInt
            | ScalarFuncSig::AddDateIntString
            | ScalarFuncSig::AddDateStringDecimal
            | ScalarFuncSig::AddDateStringInt
            | ScalarFuncSig::AddDateStringString
            | ScalarFuncSig::AddDatetimeAndDuration
            | ScalarFuncSig::AddDatetimeAndString
            | ScalarFuncSig::AddDurationAndDuration
            | ScalarFuncSig::AddDurationAndString
            | ScalarFuncSig::AddStringAndDuration
            | ScalarFuncSig::AddStringAndString
            | ScalarFuncSig::AddTimeDateTimeNull
            | ScalarFuncSig::AddTimeDurationNull
            | ScalarFuncSig::AddTimeStringNull
            | ScalarFuncSig::AesDecrypt
            | ScalarFuncSig::AesEncrypt
            | ScalarFuncSig::Asin
            | ScalarFuncSig::Atan1Arg
            | ScalarFuncSig::Atan2Args
            | ScalarFuncSig::BitCount
            | ScalarFuncSig::Char
            | ScalarFuncSig::CharLength
            | ScalarFuncSig::Compress
            | ScalarFuncSig::Concat
            | ScalarFuncSig::ConcatWS
            | ScalarFuncSig::ConnectionID
            | ScalarFuncSig::Conv
            | ScalarFuncSig::Convert
            | ScalarFuncSig::ConvertTz
            | ScalarFuncSig::Cos
            | ScalarFuncSig::Cot
            | ScalarFuncSig::CurrentDate
            | ScalarFuncSig::CurrentTime0Arg
            | ScalarFuncSig::CurrentTime1Arg
            | ScalarFuncSig::CurrentUser
            | ScalarFuncSig::Database
            | ScalarFuncSig::Date
            | ScalarFuncSig::DateDiff
            | ScalarFuncSig::DateLiteral
            | ScalarFuncSig::DayName
            | ScalarFuncSig::DayOfMonth
            | ScalarFuncSig::DayOfWeek
            | ScalarFuncSig::DayOfYear
            | ScalarFuncSig::DecimalAnyValue
            | ScalarFuncSig::Degrees
            | ScalarFuncSig::DurationAnyValue
            | ScalarFuncSig::DurationDurationTimeDiff
            | ScalarFuncSig::DurationStringTimeDiff
            | ScalarFuncSig::Elt
            | ScalarFuncSig::Exp
            | ScalarFuncSig::ExportSet3Arg
            | ScalarFuncSig::ExportSet4Arg
            | ScalarFuncSig::ExportSet5Arg
            | ScalarFuncSig::ExtractDatetime
            | ScalarFuncSig::ExtractDuration
            | ScalarFuncSig::FieldInt
            | ScalarFuncSig::FieldReal
            | ScalarFuncSig::FieldString
            | ScalarFuncSig::FindInSet
            | ScalarFuncSig::Format
            | ScalarFuncSig::FormatWithLocale
            | ScalarFuncSig::FoundRows
            | ScalarFuncSig::FromBase64
            | ScalarFuncSig::FromDays
            | ScalarFuncSig::FromUnixTime1Arg
            | ScalarFuncSig::FromUnixTime2Arg
            | ScalarFuncSig::GetFormat
            | ScalarFuncSig::GetParamString
            | ScalarFuncSig::GetVar
            | ScalarFuncSig::GreatestDecimal
            | ScalarFuncSig::GreatestInt
            | ScalarFuncSig::GreatestReal
            | ScalarFuncSig::GreatestString
            | ScalarFuncSig::GreatestTime
            | ScalarFuncSig::HexIntArg
            | ScalarFuncSig::HexStrArg
            | ScalarFuncSig::Hour
            | ScalarFuncSig::Inet6Aton
            | ScalarFuncSig::Inet6Ntoa
            | ScalarFuncSig::InetAton
            | ScalarFuncSig::InetNtoa
            | ScalarFuncSig::Insert
            | ScalarFuncSig::InsertBinary
            | ScalarFuncSig::Instr
            | ScalarFuncSig::InstrBinary
            | ScalarFuncSig::IntAnyValue
            | ScalarFuncSig::IsIPv4
            | ScalarFuncSig::IsIPv4Compat
            | ScalarFuncSig::IsIPv4Mapped
            | ScalarFuncSig::IsIPv6
            | ScalarFuncSig::JSONAnyValue
            | ScalarFuncSig::LastDay
            | ScalarFuncSig::LastInsertID
            | ScalarFuncSig::LastInsertIDWithID
            | ScalarFuncSig::LeastDecimal
            | ScalarFuncSig::LeastInt
            | ScalarFuncSig::LeastReal
            | ScalarFuncSig::LeastString
            | ScalarFuncSig::LeastTime
            | ScalarFuncSig::Left
            | ScalarFuncSig::LeftBinary
            | ScalarFuncSig::LeftShift
            | ScalarFuncSig::Locate2Args
            | ScalarFuncSig::Locate3Args
            | ScalarFuncSig::LocateBinary2Args
            | ScalarFuncSig::LocateBinary3Args
            | ScalarFuncSig::Lock
            | ScalarFuncSig::Log10
            | ScalarFuncSig::Log1Arg
            | ScalarFuncSig::Log2
            | ScalarFuncSig::Log2Args
            | ScalarFuncSig::Lpad
            | ScalarFuncSig::LpadBinary
            | ScalarFuncSig::LTrim
            | ScalarFuncSig::MakeDate
            | ScalarFuncSig::MakeSet
            | ScalarFuncSig::MakeTime
            | ScalarFuncSig::MD5
            | ScalarFuncSig::MicroSecond
            | ScalarFuncSig::Minute
            | ScalarFuncSig::Month
            | ScalarFuncSig::MonthName
            | ScalarFuncSig::NowWithArg
            | ScalarFuncSig::NowWithoutArg
            | ScalarFuncSig::NullTimeDiff
            | ScalarFuncSig::OctInt
            | ScalarFuncSig::OctString
            | ScalarFuncSig::Ord
            | ScalarFuncSig::Password
            | ScalarFuncSig::PeriodAdd
            | ScalarFuncSig::PeriodDiff
            | ScalarFuncSig::Pow
            | ScalarFuncSig::Quarter
            | ScalarFuncSig::Quote
            | ScalarFuncSig::Radians
            | ScalarFuncSig::Rand
            | ScalarFuncSig::RandomBytes
            | ScalarFuncSig::RandWithSeed
            | ScalarFuncSig::RealAnyValue
            | ScalarFuncSig::ReleaseLock
            | ScalarFuncSig::Repeat
            | ScalarFuncSig::Replace
            | ScalarFuncSig::ReverseBinary
            | ScalarFuncSig::Right
            | ScalarFuncSig::RightBinary
            | ScalarFuncSig::RightShift
            | ScalarFuncSig::RouldReal
            | ScalarFuncSig::RoundDec
            | ScalarFuncSig::RoundInt
            | ScalarFuncSig::RoundWithFracDec
            | ScalarFuncSig::RoundWithFracInt
            | ScalarFuncSig::RoundWithFracReal
            | ScalarFuncSig::RowCount
            | ScalarFuncSig::RowSig
            | ScalarFuncSig::Rpad
            | ScalarFuncSig::RpadBinary
            | ScalarFuncSig::RTrim
            | ScalarFuncSig::Second
            | ScalarFuncSig::SecToTime
            | ScalarFuncSig::SetVar
            | ScalarFuncSig::SHA1
            | ScalarFuncSig::SHA2
            | ScalarFuncSig::Sign
            | ScalarFuncSig::Sin
            | ScalarFuncSig::Sleep
            | ScalarFuncSig::Space
            | ScalarFuncSig::Sqrt
            | ScalarFuncSig::Strcmp
            | ScalarFuncSig::StringAnyValue
            | ScalarFuncSig::StringDurationTimeDiff
            | ScalarFuncSig::StringStringTimeDiff
            | ScalarFuncSig::StringTimeTimeDiff
            | ScalarFuncSig::StrToDateDate
            | ScalarFuncSig::StrToDateDatetime
            | ScalarFuncSig::StrToDateDuration
            | ScalarFuncSig::SubDateAndDuration
            | ScalarFuncSig::SubDateAndString
            | ScalarFuncSig::SubDateDatetimeInt
            | ScalarFuncSig::SubDateDatetimeString
            | ScalarFuncSig::SubDateIntInt
            | ScalarFuncSig::SubDateIntString
            | ScalarFuncSig::SubDateStringDecimal
            | ScalarFuncSig::SubDateStringInt
            | ScalarFuncSig::SubDateStringString
            | ScalarFuncSig::SubDatetimeAndDuration
            | ScalarFuncSig::SubDatetimeAndString
            | ScalarFuncSig::SubDurationAndDuration
            | ScalarFuncSig::SubDurationAndString
            | ScalarFuncSig::Substring2Args
            | ScalarFuncSig::Substring3Args
            | ScalarFuncSig::SubStringAndDuration
            | ScalarFuncSig::SubStringAndString
            | ScalarFuncSig::SubstringBinary2Args
            | ScalarFuncSig::SubstringBinary3Args
            | ScalarFuncSig::SubstringIndex
            | ScalarFuncSig::SubTimeDateTimeNull
            | ScalarFuncSig::SubTimeDurationNull
            | ScalarFuncSig::SubTimeStringNull
            | ScalarFuncSig::SysDateWithFsp
            | ScalarFuncSig::SysDateWithoutFsp
            | ScalarFuncSig::Tan
            | ScalarFuncSig::TiDBVersion
            | ScalarFuncSig::Time
            | ScalarFuncSig::TimeAnyValue
            | ScalarFuncSig::TimeFormat
            | ScalarFuncSig::TimeLiteral
            | ScalarFuncSig::Timestamp1Arg
            | ScalarFuncSig::Timestamp2Args
            | ScalarFuncSig::TimestampAdd
            | ScalarFuncSig::TimestampDiff
            | ScalarFuncSig::TimestampLiteral
            | ScalarFuncSig::TimeStringTimeDiff
            | ScalarFuncSig::TimeTimeTimeDiff
            | ScalarFuncSig::TimeToSec
            | ScalarFuncSig::ToBase64
            | ScalarFuncSig::ToDays
            | ScalarFuncSig::ToSeconds
            | ScalarFuncSig::Trim1Arg
            | ScalarFuncSig::Trim2Args
            | ScalarFuncSig::Trim3Args
            | ScalarFuncSig::TruncateDecimal
            | ScalarFuncSig::TruncateInt
            | ScalarFuncSig::TruncateReal
            | ScalarFuncSig::Uncompress
            | ScalarFuncSig::UncompressedLength
            | ScalarFuncSig::UnHex
            | ScalarFuncSig::UnixTimestampCurrent
            | ScalarFuncSig::UnixTimestampDec
            | ScalarFuncSig::UnixTimestampInt
            | ScalarFuncSig::User
            | ScalarFuncSig::UTCDate
            | ScalarFuncSig::UTCTimestampWithArg
            | ScalarFuncSig::UTCTimestampWithoutArg
            | ScalarFuncSig::UTCTimeWithArg
            | ScalarFuncSig::UTCTimeWithoutArg
            | ScalarFuncSig::UUID
            | ScalarFuncSig::ValuesDecimal
            | ScalarFuncSig::ValuesDuration
            | ScalarFuncSig::ValuesInt
            | ScalarFuncSig::ValuesJSON
            | ScalarFuncSig::ValuesReal
            | ScalarFuncSig::ValuesString
            | ScalarFuncSig::ValuesTime
            | ScalarFuncSig::Version
            | ScalarFuncSig::WeekDay
            | ScalarFuncSig::WeekOfYear
            | ScalarFuncSig::WeekWithMode
            | ScalarFuncSig::WeekWithoutMode
            | ScalarFuncSig::Year
            | ScalarFuncSig::YearWeekWithMode
            | ScalarFuncSig::YearWeekWithoutMode => return Err(Error::UnknownSignature(sig)),
        };
        if args < min_args || args > max_args {
            return Err(box_err!(
                "unexpected arguments: sig {:?} with {} args",
                sig,
                args
            ));
        }
        let other_checks = match sig {
            ScalarFuncSig::JsonObjectSig => args & 1 == 0,
            ScalarFuncSig::JsonSetSig
            | ScalarFuncSig::JsonInsertSig
            | ScalarFuncSig::JsonReplaceSig => args & 1 == 1,
            _ => true,
        };
        if !other_checks {
            return Err(box_err!(
                "unexpected arguments: sig {:?} with {} args",
                sig,
                args
            ));
        }
        Ok(())
    }
}

macro_rules! dispatch_call {
    (
        INT_CALLS {$($i_sig:ident => $i_func:ident $($i_arg:expr)*,)*}
        REAL_CALLS {$($r_sig:ident => $r_func:ident $($r_arg:expr)*,)*}
        DEC_CALLS {$($d_sig:ident => $d_func:ident $($d_arg:expr)*,)*}
        BYTES_CALLS {$($b_sig:ident => $b_func:ident $($b_arg:expr)*,)*}
        TIME_CALLS {$($t_sig:ident => $t_func:ident $($t_arg:expr)*,)*}
        DUR_CALLS {$($u_sig:ident => $u_func:ident $($u_arg:expr)*,)*}
        JSON_CALLS {$($j_sig:ident => $j_func:ident $($j_arg:expr)*,)*}
    ) => {
        impl ScalarFunc {
            pub fn eval_int(&self, ctx: &mut EvalContext, row: &[Datum]) -> Result<Option<i64>> {
                match self.sig {
                    $(ScalarFuncSig::$i_sig => self.$i_func(ctx, row, $($i_arg),*)),*,
                    _ => Err(Error::UnknownSignature(self.sig))
                }
            }

            pub fn eval_real(&self, ctx: &mut EvalContext, row: &[Datum]) -> Result<Option<f64>> {
                match self.sig {
                    $(ScalarFuncSig::$r_sig => self.$r_func(ctx, row, $($r_arg),*),)*
                    _ => Err(Error::UnknownSignature(self.sig))
                }
            }

            pub fn eval_decimal<'a, 'b: 'a>(
                &'b self, ctx: &mut EvalContext,
                row: &'a [Datum]
            ) -> Result<Option<Cow<'a, Decimal>>> {
                match self.sig {
                    $(ScalarFuncSig::$d_sig => self.$d_func(ctx, row, $($d_arg),*),)*
                    _ => Err(Error::UnknownSignature(self.sig))
                }
            }

            pub fn eval_bytes<'a, 'b: 'a>(
                &'b self,
                ctx: &mut EvalContext,
                row: &'a [Datum]
            ) -> Result<Option<Cow<'a, [u8]>>> {
                match self.sig {
                    $(ScalarFuncSig::$b_sig => self.$b_func(ctx, row, $($b_arg),*),)*
                    _ => Err(Error::UnknownSignature(self.sig))
                }
            }

            pub fn eval_time<'a, 'b: 'a>(
                &'b self,
                ctx: &mut EvalContext,
                row: &'a [Datum]
            ) -> Result<Option<Cow<'a, Time>>> {
                match self.sig {
                    $(ScalarFuncSig::$t_sig => self.$t_func(ctx, row, $($t_arg),*),)*
                    _ => Err(Error::UnknownSignature(self.sig))
                }
            }

            pub fn eval_duration<'a, 'b: 'a>(
                &'b self,
                ctx: &mut EvalContext,
                row: &'a [Datum]
            ) -> Result<Option<Cow<'a, Duration>>> {
                match self.sig {
                    $(ScalarFuncSig::$u_sig => self.$u_func(ctx, row, $($u_arg),*),)*
                    _ => Err(Error::UnknownSignature(self.sig))
                }
            }

            pub fn eval_json<'a, 'b: 'a>(
                &'b self,
                ctx: &mut EvalContext,
                row: &'a [Datum]
            ) -> Result<Option<Cow<'a, Json>>> {
                match self.sig {
                    $(ScalarFuncSig::$j_sig => self.$j_func(ctx, row, $($j_arg),*),)*
                    _ => Err(Error::UnknownSignature(self.sig))
                }
            }

            pub fn eval(&self, ctx: &mut EvalContext, row: &[Datum]) -> Result<Datum> {
                match self.sig {
                    $(ScalarFuncSig::$i_sig => {
                        match self.$i_func(ctx, row, $($i_arg)*) {
                            Ok(Some(i)) => {
                                if mysql::has_unsigned_flag(u64::from(self.tp.get_flag())) {
                                    Ok(Datum::U64(i as u64))
                                } else {
                                    Ok(Datum::I64(i))
                                }
                            }
                            Ok(None) => Ok(Datum::Null),
                            Err(e) => Err(e),
                        }
                    },)*
                    $(ScalarFuncSig::$r_sig => {
                        self.$r_func(ctx, row, $($r_arg)*).map(Datum::from)
                    })*
                    $(ScalarFuncSig::$d_sig => {
                        self.$d_func(ctx, row, $($d_arg)*).map(Datum::from)
                    })*
                    $(ScalarFuncSig::$b_sig => {
                        self.$b_func(ctx, row, $($b_arg)*).map(Datum::from)
                    })*
                    $(ScalarFuncSig::$t_sig => {
                        self.$t_func(ctx, row, $($t_arg)*).map(Datum::from)
                    })*
                    $(ScalarFuncSig::$u_sig => {
                        self.$u_func(ctx, row, $($u_arg)*).map(Datum::from)
                    })*
                    $(ScalarFuncSig::$j_sig => {
                        self.$j_func(ctx, row, $($j_arg)*).map(Datum::from)
                    })*
                    _ => unimplemented!(),
                }
            }
        }
    };
}

dispatch_call! {
    INT_CALLS {
        LTInt => compare_int CmpOp::LT,
        LEInt => compare_int CmpOp::LE,
        GTInt => compare_int CmpOp::GT,
        GEInt => compare_int CmpOp::GE,
        EQInt => compare_int CmpOp::EQ,
        NEInt => compare_int CmpOp::NE,
        NullEQInt => compare_int CmpOp::NullEQ,

        LTReal => compare_real CmpOp::LT,
        LEReal => compare_real CmpOp::LE,
        GTReal => compare_real CmpOp::GT,
        GEReal => compare_real CmpOp::GE,
        EQReal => compare_real CmpOp::EQ,
        NEReal => compare_real CmpOp::NE,
        NullEQReal => compare_real CmpOp::NullEQ,

        LTDecimal => compare_decimal CmpOp::LT,
        LEDecimal => compare_decimal CmpOp::LE,
        GTDecimal => compare_decimal CmpOp::GT,
        GEDecimal => compare_decimal CmpOp::GE,
        EQDecimal => compare_decimal CmpOp::EQ,
        NEDecimal => compare_decimal CmpOp::NE,
        NullEQDecimal => compare_decimal CmpOp::NullEQ,

        LTString => compare_string CmpOp::LT,
        LEString => compare_string CmpOp::LE,
        GTString => compare_string CmpOp::GT,
        GEString => compare_string CmpOp::GE,
        EQString => compare_string CmpOp::EQ,
        NEString => compare_string CmpOp::NE,
        NullEQString => compare_string CmpOp::NullEQ,

        LTTime => compare_time CmpOp::LT,
        LETime => compare_time CmpOp::LE,
        GTTime => compare_time CmpOp::GT,
        GETime => compare_time CmpOp::GE,
        EQTime => compare_time CmpOp::EQ,
        NETime => compare_time CmpOp::NE,
        NullEQTime => compare_time CmpOp::NullEQ,

        LTDuration => compare_duration CmpOp::LT,
        LEDuration => compare_duration CmpOp::LE,
        GTDuration => compare_duration CmpOp::GT,
        GEDuration => compare_duration CmpOp::GE,
        EQDuration => compare_duration CmpOp::EQ,
        NEDuration => compare_duration CmpOp::NE,
        NullEQDuration => compare_duration CmpOp::NullEQ,

        LTJson => compare_json CmpOp::LT,
        LEJson => compare_json CmpOp::LE,
        GTJson => compare_json CmpOp::GT,
        GEJson => compare_json CmpOp::GE,
        EQJson => compare_json CmpOp::EQ,
        NEJson => compare_json CmpOp::NE,
        NullEQJson => compare_json CmpOp::NullEQ,

        CastIntAsInt => cast_int_as_int,
        CastRealAsInt => cast_real_as_int,
        CastDecimalAsInt => cast_decimal_as_int,
        CastStringAsInt => cast_str_as_int,
        CastTimeAsInt => cast_time_as_int,
        CastDurationAsInt => cast_duration_as_int,
        CastJsonAsInt => cast_json_as_int,

        InInt => in_int,
        InReal => in_real,
        InDecimal => in_decimal,
        InString => in_string,
        InTime => in_time,
        InDuration => in_duration,
        InJson => in_json,
        IntervalInt => interval_int,
        IntervalReal => interval_real,

        PlusInt => plus_int,
        MinusInt => minus_int,
        MultiplyInt => multiply_int,
        MultiplyIntUnsigned => multiply_int_unsigned,
        IntDivideInt => int_divide_int,
        IntDivideDecimal => int_divide_decimal,
        ModInt => mod_int,

        LogicalAnd => logical_and,
        LogicalOr => logical_or,
        LogicalXor => logical_xor,

        UnaryNot => unary_not,
        UnaryMinusInt => unary_minus_int,
        IntIsNull => int_is_null,
        IntIsFalse => int_is_false,
        IntIsTrue => int_is_true,
        RealIsTrue => real_is_true,
        RealIsFalse => real_is_false,
        RealIsNull => real_is_null,
        DecimalIsNull => decimal_is_null,
        DecimalIsTrue => decimal_is_true,
        DecimalIsFalse => decimal_is_false,
        StringIsNull => string_is_null,
        TimeIsNull => time_is_null,
        DurationIsNull => duration_is_null,
        JsonIsNull => json_is_null,

        AbsInt => abs_int,
        AbsUInt => abs_uint,
        CeilIntToInt => ceil_int_to_int,
        CeilDecToInt => ceil_dec_to_int,
        FloorIntToInt => floor_int_to_int,
        FloorDecToInt => floor_dec_to_int,
        CRC32 => crc32,

        IfNullInt => if_null_int,
        IfInt => if_int,

        CoalesceInt => coalesce_int,
        CaseWhenInt => case_when_int,

        LikeSig => like,
        RegexpSig => regexp,
        RegexpBinarySig => regexp_binary,

        BitAndSig => bit_and,
        BitNegSig => bit_neg,
        BitOrSig => bit_or,
        BitXorSig => bit_xor,

        Length => length,
        BitLength => bit_length,
        ASCII => ascii,
    }
    REAL_CALLS {
        CastIntAsReal => cast_int_as_real,
        CastRealAsReal => cast_real_as_real,
        CastDecimalAsReal => cast_decimal_as_real,
        CastStringAsReal => cast_str_as_real,
        CastTimeAsReal => cast_time_as_real,
        CastDurationAsReal => cast_duration_as_real,
        CastJsonAsReal => cast_json_as_real,
        UnaryMinusReal => unary_minus_real,

        PlusReal => plus_real,
        MinusReal => minus_real,
        MultiplyReal => multiply_real,
        DivideReal => divide_real,
        ModReal => mod_real,

        AbsReal => abs_real,
        CeilReal => ceil_real,
        FloorReal => floor_real,
        PI => pi,

        IfNullReal => if_null_real,
        IfReal => if_real,

        CoalesceReal => coalesce_real,
        CaseWhenReal => case_when_real,
    }
    DEC_CALLS {
        CastIntAsDecimal => cast_int_as_decimal,
        CastRealAsDecimal => cast_real_as_decimal,
        CastDecimalAsDecimal => cast_decimal_as_decimal,
        CastStringAsDecimal => cast_str_as_decimal,
        CastTimeAsDecimal => cast_time_as_decimal,
        CastDurationAsDecimal => cast_duration_as_decimal,
        CastJsonAsDecimal => cast_json_as_decimal,
        UnaryMinusDecimal => unary_minus_decimal,

        PlusDecimal => plus_decimal,
        MinusDecimal => minus_decimal,
        MultiplyDecimal => multiply_decimal,
        DivideDecimal => divide_decimal,
        ModDecimal => mod_decimal,

        AbsDecimal => abs_decimal,
        CeilDecToDec => ceil_dec_to_dec,
        CeilIntToDec => cast_int_as_decimal,
        FloorDecToDec => floor_dec_to_dec,
        FloorIntToDec => cast_int_as_decimal,

        IfNullDecimal => if_null_decimal,
        IfDecimal => if_decimal,

        CoalesceDecimal => coalesce_decimal,
        CaseWhenDecimal => case_when_decimal,
    }
    BYTES_CALLS {
        CastIntAsString => cast_int_as_str,
        CastRealAsString => cast_real_as_str,
        CastDecimalAsString => cast_decimal_as_str,
        CastStringAsString => cast_str_as_str,
        CastTimeAsString => cast_time_as_str,
        CastDurationAsString => cast_duration_as_str,
        CastJsonAsString => cast_json_as_str,

        IfNullString => if_null_string,
        IfString => if_string,

        CoalesceString => coalesce_string,
        CaseWhenString => case_when_string,
        JsonTypeSig => json_type,
        JsonUnquoteSig => json_unquote,

        Upper => upper,
        Lower => lower,
        DateFormatSig => date_format,
        Bin => bin,
        Reverse => reverse,
    }
    TIME_CALLS {
        CastIntAsTime => cast_int_as_time,
        CastRealAsTime => cast_real_as_time,
        CastDecimalAsTime => cast_decimal_as_time,
        CastStringAsTime => cast_str_as_time,
        CastTimeAsTime => cast_time_as_time,
        CastDurationAsTime => cast_duration_as_time,
        CastJsonAsTime => cast_json_as_time,

        IfNullTime => if_null_time,
        IfTime => if_time,

        CoalesceTime => coalesce_time,
        CaseWhenTime => case_when_time,
    }
    DUR_CALLS {
        CastIntAsDuration => cast_int_as_duration,
        CastRealAsDuration => cast_real_as_duration,
        CastDecimalAsDuration => cast_decimal_as_duration,
        CastStringAsDuration => cast_str_as_duration,
        CastTimeAsDuration => cast_time_as_duration,
        CastDurationAsDuration => cast_duration_as_duration,
        CastJsonAsDuration => cast_json_as_duration,

        IfNullDuration => if_null_duration,
        IfDuration => if_duration,

        CoalesceDuration => coalesce_duration,
        CaseWhenDuration => case_when_duration,
    }
    JSON_CALLS {
        CastIntAsJson => cast_int_as_json,
        CastRealAsJson => cast_real_as_json,
        CastDecimalAsJson => cast_decimal_as_json,
        CastStringAsJson => cast_str_as_json,
        CastTimeAsJson => cast_time_as_json,
        CastDurationAsJson => cast_duration_as_json,
        CastJsonAsJson => cast_json_as_json,

        CoalesceJson => coalesce_json,
        CaseWhenJson => case_when_json,

        IfJson => if_json,
        IfNullJson => if_null_json,

        JsonExtractSig => json_extract,
        JsonSetSig => json_set,
        JsonInsertSig => json_insert,
        JsonReplaceSig => json_replace,
        JsonRemoveSig => json_remove,
        JsonMergeSig => json_merge,
        JsonArraySig => json_array,
        JsonObjectSig => json_object,
    }
}

#[cfg(test)]
mod test {
    use coprocessor::dag::expr::{Error, ScalarFunc};
    use std::usize;
    use tipb::expression::ScalarFuncSig;

    #[test]
    fn test_check_args() {
        let cases = vec![
            (
                vec![
                    ScalarFuncSig::LTInt,
                    ScalarFuncSig::LEInt,
                    ScalarFuncSig::GTInt,
                    ScalarFuncSig::GEInt,
                    ScalarFuncSig::EQInt,
                    ScalarFuncSig::NEInt,
                    ScalarFuncSig::NullEQInt,
                    ScalarFuncSig::LTReal,
                    ScalarFuncSig::LEReal,
                    ScalarFuncSig::GTReal,
                    ScalarFuncSig::GEReal,
                    ScalarFuncSig::EQReal,
                    ScalarFuncSig::NEReal,
                    ScalarFuncSig::NullEQReal,
                    ScalarFuncSig::LTDecimal,
                    ScalarFuncSig::LEDecimal,
                    ScalarFuncSig::GTDecimal,
                    ScalarFuncSig::GEDecimal,
                    ScalarFuncSig::EQDecimal,
                    ScalarFuncSig::NEDecimal,
                    ScalarFuncSig::NullEQDecimal,
                    ScalarFuncSig::LTString,
                    ScalarFuncSig::LEString,
                    ScalarFuncSig::GTString,
                    ScalarFuncSig::GEString,
                    ScalarFuncSig::EQString,
                    ScalarFuncSig::NEString,
                    ScalarFuncSig::NullEQString,
                    ScalarFuncSig::LTTime,
                    ScalarFuncSig::LETime,
                    ScalarFuncSig::GTTime,
                    ScalarFuncSig::GETime,
                    ScalarFuncSig::EQTime,
                    ScalarFuncSig::NETime,
                    ScalarFuncSig::NullEQTime,
                    ScalarFuncSig::LTDuration,
                    ScalarFuncSig::LEDuration,
                    ScalarFuncSig::GTDuration,
                    ScalarFuncSig::GEDuration,
                    ScalarFuncSig::EQDuration,
                    ScalarFuncSig::NEDuration,
                    ScalarFuncSig::NullEQDuration,
                    ScalarFuncSig::LTJson,
                    ScalarFuncSig::LEJson,
                    ScalarFuncSig::GTJson,
                    ScalarFuncSig::GEJson,
                    ScalarFuncSig::EQJson,
                    ScalarFuncSig::NEJson,
                    ScalarFuncSig::NullEQJson,
                    ScalarFuncSig::PlusReal,
                    ScalarFuncSig::PlusDecimal,
                    ScalarFuncSig::PlusInt,
                    ScalarFuncSig::MinusReal,
                    ScalarFuncSig::MinusDecimal,
                    ScalarFuncSig::MinusInt,
                    ScalarFuncSig::MultiplyReal,
                    ScalarFuncSig::MultiplyDecimal,
                    ScalarFuncSig::MultiplyInt,
                    ScalarFuncSig::MultiplyIntUnsigned,
                    ScalarFuncSig::IfNullInt,
                    ScalarFuncSig::IfNullReal,
                    ScalarFuncSig::IfNullString,
                    ScalarFuncSig::IfNullDecimal,
                    ScalarFuncSig::IfNullTime,
                    ScalarFuncSig::IfNullDuration,
                    ScalarFuncSig::IfNullJson,
                    ScalarFuncSig::LogicalAnd,
                    ScalarFuncSig::LogicalOr,
                    ScalarFuncSig::LogicalXor,
                    ScalarFuncSig::DivideDecimal,
                    ScalarFuncSig::DivideReal,
                    ScalarFuncSig::IntDivideInt,
                    ScalarFuncSig::IntDivideDecimal,
                    ScalarFuncSig::ModReal,
                    ScalarFuncSig::ModDecimal,
                    ScalarFuncSig::ModInt,
                    ScalarFuncSig::BitAndSig,
                    ScalarFuncSig::BitOrSig,
                    ScalarFuncSig::BitXorSig,
                    ScalarFuncSig::DateFormatSig,
                ],
                2,
                2,
            ),
            (
                vec![
                    ScalarFuncSig::CastIntAsInt,
                    ScalarFuncSig::CastIntAsReal,
                    ScalarFuncSig::CastIntAsString,
                    ScalarFuncSig::CastIntAsDecimal,
                    ScalarFuncSig::CastIntAsTime,
                    ScalarFuncSig::CastIntAsDuration,
                    ScalarFuncSig::CastIntAsJson,
                    ScalarFuncSig::CastRealAsInt,
                    ScalarFuncSig::CastRealAsReal,
                    ScalarFuncSig::CastRealAsString,
                    ScalarFuncSig::CastRealAsDecimal,
                    ScalarFuncSig::CastRealAsTime,
                    ScalarFuncSig::CastRealAsDuration,
                    ScalarFuncSig::CastRealAsJson,
                    ScalarFuncSig::CastDecimalAsInt,
                    ScalarFuncSig::CastDecimalAsReal,
                    ScalarFuncSig::CastDecimalAsString,
                    ScalarFuncSig::CastDecimalAsDecimal,
                    ScalarFuncSig::CastDecimalAsTime,
                    ScalarFuncSig::CastDecimalAsDuration,
                    ScalarFuncSig::CastDecimalAsJson,
                    ScalarFuncSig::CastStringAsInt,
                    ScalarFuncSig::CastStringAsReal,
                    ScalarFuncSig::CastStringAsString,
                    ScalarFuncSig::CastStringAsDecimal,
                    ScalarFuncSig::CastStringAsTime,
                    ScalarFuncSig::CastStringAsDuration,
                    ScalarFuncSig::CastStringAsJson,
                    ScalarFuncSig::CastTimeAsInt,
                    ScalarFuncSig::CastTimeAsReal,
                    ScalarFuncSig::CastTimeAsString,
                    ScalarFuncSig::CastTimeAsDecimal,
                    ScalarFuncSig::CastTimeAsTime,
                    ScalarFuncSig::CastTimeAsDuration,
                    ScalarFuncSig::CastTimeAsJson,
                    ScalarFuncSig::CastDurationAsInt,
                    ScalarFuncSig::CastDurationAsReal,
                    ScalarFuncSig::CastDurationAsString,
                    ScalarFuncSig::CastDurationAsDecimal,
                    ScalarFuncSig::CastDurationAsTime,
                    ScalarFuncSig::CastDurationAsDuration,
                    ScalarFuncSig::CastDurationAsJson,
                    ScalarFuncSig::CastJsonAsInt,
                    ScalarFuncSig::CastJsonAsReal,
                    ScalarFuncSig::CastJsonAsString,
                    ScalarFuncSig::CastJsonAsDecimal,
                    ScalarFuncSig::CastJsonAsTime,
                    ScalarFuncSig::CastJsonAsDuration,
                    ScalarFuncSig::CastJsonAsJson,
                    ScalarFuncSig::UnaryNot,
                    ScalarFuncSig::UnaryMinusInt,
                    ScalarFuncSig::UnaryMinusReal,
                    ScalarFuncSig::UnaryMinusDecimal,
                    ScalarFuncSig::IntIsTrue,
                    ScalarFuncSig::IntIsFalse,
                    ScalarFuncSig::IntIsNull,
                    ScalarFuncSig::RealIsTrue,
                    ScalarFuncSig::RealIsFalse,
                    ScalarFuncSig::RealIsNull,
                    ScalarFuncSig::DecimalIsTrue,
                    ScalarFuncSig::DecimalIsFalse,
                    ScalarFuncSig::DecimalIsNull,
                    ScalarFuncSig::StringIsNull,
                    ScalarFuncSig::TimeIsNull,
                    ScalarFuncSig::DurationIsNull,
                    ScalarFuncSig::JsonIsNull,
                    ScalarFuncSig::AbsInt,
                    ScalarFuncSig::AbsUInt,
                    ScalarFuncSig::AbsReal,
                    ScalarFuncSig::AbsDecimal,
                    ScalarFuncSig::CeilReal,
                    ScalarFuncSig::CeilIntToInt,
                    ScalarFuncSig::CeilIntToDec,
                    ScalarFuncSig::CeilDecToDec,
                    ScalarFuncSig::CeilDecToInt,
                    ScalarFuncSig::FloorReal,
                    ScalarFuncSig::FloorIntToInt,
                    ScalarFuncSig::FloorIntToDec,
                    ScalarFuncSig::FloorDecToDec,
                    ScalarFuncSig::FloorDecToInt,
                    ScalarFuncSig::CRC32,
                    ScalarFuncSig::JsonTypeSig,
                    ScalarFuncSig::JsonUnquoteSig,
                    ScalarFuncSig::ASCII,
                    ScalarFuncSig::Bin,
                    ScalarFuncSig::BitNegSig,
                    ScalarFuncSig::BitLength,
                    ScalarFuncSig::Length,
                    ScalarFuncSig::Reverse,
                    ScalarFuncSig::Lower,
                    ScalarFuncSig::Upper,
                ],
                1,
                1,
            ),
            (
                vec![
                    ScalarFuncSig::IfInt,
                    ScalarFuncSig::IfReal,
                    ScalarFuncSig::IfString,
                    ScalarFuncSig::IfDecimal,
                    ScalarFuncSig::IfTime,
                    ScalarFuncSig::IfDuration,
                    ScalarFuncSig::IfJson,
                    ScalarFuncSig::LikeSig,
                ],
                3,
                3,
            ),
            (
                vec![ScalarFuncSig::JsonArraySig, ScalarFuncSig::JsonObjectSig],
                0,
                usize::MAX,
            ),
            (
                vec![
                    ScalarFuncSig::CoalesceDecimal,
                    ScalarFuncSig::CoalesceDuration,
                    ScalarFuncSig::CoalesceInt,
                    ScalarFuncSig::CoalesceJson,
                    ScalarFuncSig::CoalesceReal,
                    ScalarFuncSig::CoalesceString,
                    ScalarFuncSig::CoalesceTime,
                    ScalarFuncSig::CaseWhenDecimal,
                    ScalarFuncSig::CaseWhenDuration,
                    ScalarFuncSig::CaseWhenInt,
                    ScalarFuncSig::CaseWhenJson,
                    ScalarFuncSig::CaseWhenReal,
                    ScalarFuncSig::CaseWhenString,
                    ScalarFuncSig::CaseWhenTime,
                ],
                1,
                usize::MAX,
            ),
            (
                vec![
                    ScalarFuncSig::JsonExtractSig,
                    ScalarFuncSig::JsonRemoveSig,
                    ScalarFuncSig::JsonMergeSig,
                    ScalarFuncSig::InInt,
                    ScalarFuncSig::InReal,
                    ScalarFuncSig::InString,
                    ScalarFuncSig::InDecimal,
                    ScalarFuncSig::InTime,
                    ScalarFuncSig::InDuration,
                    ScalarFuncSig::InJson,
                    ScalarFuncSig::IntervalInt,
                    ScalarFuncSig::IntervalReal,
                ],
                2,
                usize::MAX,
            ),
            (
                vec![
                    ScalarFuncSig::JsonSetSig,
                    ScalarFuncSig::JsonInsertSig,
                    ScalarFuncSig::JsonReplaceSig,
                ],
                3,
                usize::MAX,
            ),
            (vec![ScalarFuncSig::PI], 0, 0),
        ];
        for (sigs, min, max) in cases {
            for sig in sigs {
                assert!(ScalarFunc::check_args(sig, min).is_ok());
                match sig {
                    ScalarFuncSig::JsonObjectSig => {
                        assert!(ScalarFunc::check_args(sig, 3).is_err());
                    }
                    ScalarFuncSig::JsonSetSig
                    | ScalarFuncSig::JsonInsertSig
                    | ScalarFuncSig::JsonReplaceSig => {
                        assert!(ScalarFunc::check_args(sig, 4).is_err());
                    }
                    _ => assert!(ScalarFunc::check_args(sig, max).is_ok()),
                }
            }
        }

        // unimplemented signature
        let cases = vec![
            ScalarFuncSig::Acos,
            ScalarFuncSig::AddDateAndDuration,
            ScalarFuncSig::AddDateAndString,
            ScalarFuncSig::AddDateDatetimeInt,
            ScalarFuncSig::AddDateDatetimeString,
            ScalarFuncSig::AddDateIntInt,
            ScalarFuncSig::AddDateIntString,
            ScalarFuncSig::AddDateStringDecimal,
            ScalarFuncSig::AddDateStringInt,
            ScalarFuncSig::AddDateStringString,
            ScalarFuncSig::AddDatetimeAndDuration,
            ScalarFuncSig::AddDatetimeAndString,
            ScalarFuncSig::AddDurationAndDuration,
            ScalarFuncSig::AddDurationAndString,
            ScalarFuncSig::AddStringAndDuration,
            ScalarFuncSig::AddStringAndString,
            ScalarFuncSig::AddTimeDateTimeNull,
            ScalarFuncSig::AddTimeDurationNull,
            ScalarFuncSig::AddTimeStringNull,
            ScalarFuncSig::AesDecrypt,
            ScalarFuncSig::AesEncrypt,
            ScalarFuncSig::Asin,
            ScalarFuncSig::Atan1Arg,
            ScalarFuncSig::Atan2Args,
            ScalarFuncSig::BitCount,
            ScalarFuncSig::Char,
            ScalarFuncSig::CharLength,
            ScalarFuncSig::Compress,
            ScalarFuncSig::Concat,
            ScalarFuncSig::ConcatWS,
            ScalarFuncSig::ConnectionID,
            ScalarFuncSig::Conv,
            ScalarFuncSig::Convert,
            ScalarFuncSig::ConvertTz,
            ScalarFuncSig::Cos,
            ScalarFuncSig::Cot,
            ScalarFuncSig::CurrentDate,
            ScalarFuncSig::CurrentTime0Arg,
            ScalarFuncSig::CurrentTime1Arg,
            ScalarFuncSig::CurrentUser,
            ScalarFuncSig::Database,
            ScalarFuncSig::Date,
            ScalarFuncSig::DateDiff,
            ScalarFuncSig::DateLiteral,
            ScalarFuncSig::DayName,
            ScalarFuncSig::DayOfMonth,
            ScalarFuncSig::DayOfWeek,
            ScalarFuncSig::DayOfYear,
            ScalarFuncSig::DecimalAnyValue,
            ScalarFuncSig::Degrees,
            ScalarFuncSig::DurationAnyValue,
            ScalarFuncSig::DurationDurationTimeDiff,
            ScalarFuncSig::DurationStringTimeDiff,
            ScalarFuncSig::Elt,
            ScalarFuncSig::Exp,
            ScalarFuncSig::ExportSet3Arg,
            ScalarFuncSig::ExportSet4Arg,
            ScalarFuncSig::ExportSet5Arg,
            ScalarFuncSig::ExtractDatetime,
            ScalarFuncSig::ExtractDuration,
            ScalarFuncSig::FieldInt,
            ScalarFuncSig::FieldReal,
            ScalarFuncSig::FieldString,
            ScalarFuncSig::FindInSet,
            ScalarFuncSig::Format,
            ScalarFuncSig::FormatWithLocale,
            ScalarFuncSig::FoundRows,
            ScalarFuncSig::FromBase64,
            ScalarFuncSig::FromDays,
            ScalarFuncSig::FromUnixTime1Arg,
            ScalarFuncSig::FromUnixTime2Arg,
            ScalarFuncSig::GetFormat,
            ScalarFuncSig::GetParamString,
            ScalarFuncSig::GetVar,
            ScalarFuncSig::GreatestDecimal,
            ScalarFuncSig::GreatestInt,
            ScalarFuncSig::GreatestReal,
            ScalarFuncSig::GreatestString,
            ScalarFuncSig::GreatestTime,
            ScalarFuncSig::HexIntArg,
            ScalarFuncSig::HexStrArg,
            ScalarFuncSig::Hour,
            ScalarFuncSig::Inet6Aton,
            ScalarFuncSig::Inet6Ntoa,
            ScalarFuncSig::InetAton,
            ScalarFuncSig::InetNtoa,
            ScalarFuncSig::Insert,
            ScalarFuncSig::InsertBinary,
            ScalarFuncSig::Instr,
            ScalarFuncSig::InstrBinary,
            ScalarFuncSig::IntAnyValue,
            ScalarFuncSig::IsIPv4,
            ScalarFuncSig::IsIPv4Compat,
            ScalarFuncSig::IsIPv4Mapped,
            ScalarFuncSig::IsIPv6,
            ScalarFuncSig::JSONAnyValue,
            ScalarFuncSig::LastDay,
            ScalarFuncSig::LastInsertID,
            ScalarFuncSig::LastInsertIDWithID,
            ScalarFuncSig::LeastDecimal,
            ScalarFuncSig::LeastInt,
            ScalarFuncSig::LeastReal,
            ScalarFuncSig::LeastString,
            ScalarFuncSig::LeastTime,
            ScalarFuncSig::Left,
            ScalarFuncSig::LeftBinary,
            ScalarFuncSig::LeftShift,
            ScalarFuncSig::Locate2Args,
            ScalarFuncSig::Locate3Args,
            ScalarFuncSig::LocateBinary2Args,
            ScalarFuncSig::LocateBinary3Args,
            ScalarFuncSig::Lock,
            ScalarFuncSig::Log10,
            ScalarFuncSig::Log1Arg,
            ScalarFuncSig::Log2,
            ScalarFuncSig::Log2Args,
            ScalarFuncSig::Lpad,
            ScalarFuncSig::LpadBinary,
            ScalarFuncSig::LTrim,
            ScalarFuncSig::MakeDate,
            ScalarFuncSig::MakeSet,
            ScalarFuncSig::MakeTime,
            ScalarFuncSig::MD5,
            ScalarFuncSig::MicroSecond,
            ScalarFuncSig::Minute,
            ScalarFuncSig::Month,
            ScalarFuncSig::MonthName,
            ScalarFuncSig::NowWithArg,
            ScalarFuncSig::NowWithoutArg,
            ScalarFuncSig::NullTimeDiff,
            ScalarFuncSig::OctInt,
            ScalarFuncSig::OctString,
            ScalarFuncSig::Ord,
            ScalarFuncSig::Password,
            ScalarFuncSig::PeriodAdd,
            ScalarFuncSig::PeriodDiff,
            ScalarFuncSig::Pow,
            ScalarFuncSig::Quarter,
            ScalarFuncSig::Quote,
            ScalarFuncSig::Radians,
            ScalarFuncSig::Rand,
            ScalarFuncSig::RandomBytes,
            ScalarFuncSig::RandWithSeed,
            ScalarFuncSig::RealAnyValue,
            ScalarFuncSig::ReleaseLock,
            ScalarFuncSig::Repeat,
            ScalarFuncSig::Replace,
            ScalarFuncSig::ReverseBinary,
            ScalarFuncSig::Right,
            ScalarFuncSig::RightBinary,
            ScalarFuncSig::RightShift,
            ScalarFuncSig::RouldReal,
            ScalarFuncSig::RoundDec,
            ScalarFuncSig::RoundInt,
            ScalarFuncSig::RoundWithFracDec,
            ScalarFuncSig::RoundWithFracInt,
            ScalarFuncSig::RoundWithFracReal,
            ScalarFuncSig::RowCount,
            ScalarFuncSig::RowSig,
            ScalarFuncSig::Rpad,
            ScalarFuncSig::RpadBinary,
            ScalarFuncSig::RTrim,
            ScalarFuncSig::Second,
            ScalarFuncSig::SecToTime,
            ScalarFuncSig::SetVar,
            ScalarFuncSig::SHA1,
            ScalarFuncSig::SHA2,
            ScalarFuncSig::Sign,
            ScalarFuncSig::Sin,
            ScalarFuncSig::Sleep,
            ScalarFuncSig::Space,
            ScalarFuncSig::Sqrt,
            ScalarFuncSig::Strcmp,
            ScalarFuncSig::StringAnyValue,
            ScalarFuncSig::StringDurationTimeDiff,
            ScalarFuncSig::StringStringTimeDiff,
            ScalarFuncSig::StringTimeTimeDiff,
            ScalarFuncSig::StrToDateDate,
            ScalarFuncSig::StrToDateDatetime,
            ScalarFuncSig::StrToDateDuration,
            ScalarFuncSig::SubDateAndDuration,
            ScalarFuncSig::SubDateAndString,
            ScalarFuncSig::SubDateDatetimeInt,
            ScalarFuncSig::SubDateDatetimeString,
            ScalarFuncSig::SubDateIntInt,
            ScalarFuncSig::SubDateIntString,
            ScalarFuncSig::SubDateStringDecimal,
            ScalarFuncSig::SubDateStringInt,
            ScalarFuncSig::SubDateStringString,
            ScalarFuncSig::SubDatetimeAndDuration,
            ScalarFuncSig::SubDatetimeAndString,
            ScalarFuncSig::SubDurationAndDuration,
            ScalarFuncSig::SubDurationAndString,
            ScalarFuncSig::Substring2Args,
            ScalarFuncSig::Substring3Args,
            ScalarFuncSig::SubStringAndDuration,
            ScalarFuncSig::SubStringAndString,
            ScalarFuncSig::SubstringBinary2Args,
            ScalarFuncSig::SubstringBinary3Args,
            ScalarFuncSig::SubstringIndex,
            ScalarFuncSig::SubTimeDateTimeNull,
            ScalarFuncSig::SubTimeDurationNull,
            ScalarFuncSig::SubTimeStringNull,
            ScalarFuncSig::SysDateWithFsp,
            ScalarFuncSig::SysDateWithoutFsp,
            ScalarFuncSig::Tan,
            ScalarFuncSig::TiDBVersion,
            ScalarFuncSig::Time,
            ScalarFuncSig::TimeAnyValue,
            ScalarFuncSig::TimeFormat,
            ScalarFuncSig::TimeLiteral,
            ScalarFuncSig::Timestamp1Arg,
            ScalarFuncSig::Timestamp2Args,
            ScalarFuncSig::TimestampAdd,
            ScalarFuncSig::TimestampDiff,
            ScalarFuncSig::TimestampLiteral,
            ScalarFuncSig::TimeStringTimeDiff,
            ScalarFuncSig::TimeTimeTimeDiff,
            ScalarFuncSig::TimeToSec,
            ScalarFuncSig::ToBase64,
            ScalarFuncSig::ToDays,
            ScalarFuncSig::ToSeconds,
            ScalarFuncSig::Trim1Arg,
            ScalarFuncSig::Trim2Args,
            ScalarFuncSig::Trim3Args,
            ScalarFuncSig::TruncateDecimal,
            ScalarFuncSig::TruncateInt,
            ScalarFuncSig::TruncateReal,
            ScalarFuncSig::Uncompress,
            ScalarFuncSig::UncompressedLength,
            ScalarFuncSig::UnHex,
            ScalarFuncSig::UnixTimestampCurrent,
            ScalarFuncSig::UnixTimestampDec,
            ScalarFuncSig::UnixTimestampInt,
            ScalarFuncSig::User,
            ScalarFuncSig::UTCDate,
            ScalarFuncSig::UTCTimestampWithArg,
            ScalarFuncSig::UTCTimestampWithoutArg,
            ScalarFuncSig::UTCTimeWithArg,
            ScalarFuncSig::UTCTimeWithoutArg,
            ScalarFuncSig::UUID,
            ScalarFuncSig::ValuesDecimal,
            ScalarFuncSig::ValuesDuration,
            ScalarFuncSig::ValuesInt,
            ScalarFuncSig::ValuesJSON,
            ScalarFuncSig::ValuesReal,
            ScalarFuncSig::ValuesString,
            ScalarFuncSig::ValuesTime,
            ScalarFuncSig::Version,
            ScalarFuncSig::WeekDay,
            ScalarFuncSig::WeekOfYear,
            ScalarFuncSig::WeekWithMode,
            ScalarFuncSig::WeekWithoutMode,
            ScalarFuncSig::Year,
            ScalarFuncSig::YearWeekWithMode,
            ScalarFuncSig::YearWeekWithoutMode,
        ];

        for sig in cases {
            let err = format!("{:?}", Error::UnknownSignature(sig));
            assert_eq!(
                format!("{:?}", ScalarFunc::check_args(sig, 1).unwrap_err()),
                err
            );
        }
    }

}<|MERGE_RESOLUTION|>--- conflicted
+++ resolved
@@ -190,11 +190,8 @@
             | ScalarFuncSig::CRC32
             | ScalarFuncSig::JsonTypeSig
             | ScalarFuncSig::JsonUnquoteSig
-<<<<<<< HEAD
+            | ScalarFuncSig::ASCII
             | ScalarFuncSig::Reverse
-=======
-            | ScalarFuncSig::ASCII
->>>>>>> c76de4e3
             | ScalarFuncSig::Upper
             | ScalarFuncSig::Lower
             | ScalarFuncSig::Length
