// Copyright 2017 PingCAP, Inc.
//
// Licensed under the Apache License, Version 2.0 (the "License");
// you may not use this file except in compliance with the License.
// You may obtain a copy of the License at
//
//     http://www.apache.org/licenses/LICENSE-2.0
//
// Unless required by applicable law or agreed to in writing, software
// distributed under the License is distributed on an "AS IS" BASIS,
// See the License for the specific language governing permissions and
// limitations under the License.

use std::borrow::Cow;
use std::usize;

use tipb::expression::ScalarFuncSig;

use super::builtin_compare::CmpOp;
use super::{Error, EvalContext, Result, ScalarFunc};
use coprocessor::codec::mysql::{self, Decimal, Duration, Json, Time};
use coprocessor::codec::Datum;

impl ScalarFunc {
    pub fn check_args(sig: ScalarFuncSig, args: usize) -> Result<()> {
        let (min_args, max_args) = match sig {
            ScalarFuncSig::LTInt
            | ScalarFuncSig::LEInt
            | ScalarFuncSig::GTInt
            | ScalarFuncSig::GEInt
            | ScalarFuncSig::EQInt
            | ScalarFuncSig::NEInt
            | ScalarFuncSig::NullEQInt
            | ScalarFuncSig::LTReal
            | ScalarFuncSig::LEReal
            | ScalarFuncSig::GTReal
            | ScalarFuncSig::GEReal
            | ScalarFuncSig::EQReal
            | ScalarFuncSig::NEReal
            | ScalarFuncSig::NullEQReal
            | ScalarFuncSig::LTDecimal
            | ScalarFuncSig::LEDecimal
            | ScalarFuncSig::GTDecimal
            | ScalarFuncSig::GEDecimal
            | ScalarFuncSig::EQDecimal
            | ScalarFuncSig::NEDecimal
            | ScalarFuncSig::NullEQDecimal
            | ScalarFuncSig::LTString
            | ScalarFuncSig::LEString
            | ScalarFuncSig::GTString
            | ScalarFuncSig::GEString
            | ScalarFuncSig::EQString
            | ScalarFuncSig::NEString
            | ScalarFuncSig::NullEQString
            | ScalarFuncSig::LTTime
            | ScalarFuncSig::LETime
            | ScalarFuncSig::GTTime
            | ScalarFuncSig::GETime
            | ScalarFuncSig::EQTime
            | ScalarFuncSig::NETime
            | ScalarFuncSig::NullEQTime
            | ScalarFuncSig::LTDuration
            | ScalarFuncSig::LEDuration
            | ScalarFuncSig::GTDuration
            | ScalarFuncSig::GEDuration
            | ScalarFuncSig::EQDuration
            | ScalarFuncSig::NEDuration
            | ScalarFuncSig::NullEQDuration
            | ScalarFuncSig::LTJson
            | ScalarFuncSig::LEJson
            | ScalarFuncSig::GTJson
            | ScalarFuncSig::GEJson
            | ScalarFuncSig::EQJson
            | ScalarFuncSig::NEJson
            | ScalarFuncSig::NullEQJson
            | ScalarFuncSig::PlusReal
            | ScalarFuncSig::PlusDecimal
            | ScalarFuncSig::PlusInt
            | ScalarFuncSig::MinusReal
            | ScalarFuncSig::MinusDecimal
            | ScalarFuncSig::MinusInt
            | ScalarFuncSig::MultiplyReal
            | ScalarFuncSig::MultiplyDecimal
            | ScalarFuncSig::MultiplyInt
            | ScalarFuncSig::MultiplyIntUnsigned
            | ScalarFuncSig::IfNullInt
            | ScalarFuncSig::IfNullReal
            | ScalarFuncSig::IfNullString
            | ScalarFuncSig::IfNullDecimal
            | ScalarFuncSig::IfNullTime
            | ScalarFuncSig::IfNullDuration
            | ScalarFuncSig::IfNullJson
            | ScalarFuncSig::Left
            | ScalarFuncSig::LogicalAnd
            | ScalarFuncSig::LogicalOr
            | ScalarFuncSig::LogicalXor
            | ScalarFuncSig::DivideDecimal
            | ScalarFuncSig::DivideReal
            | ScalarFuncSig::IntDivideInt
            | ScalarFuncSig::IntDivideDecimal
            | ScalarFuncSig::ModReal
            | ScalarFuncSig::ModDecimal
            | ScalarFuncSig::ModInt
            | ScalarFuncSig::BitAndSig
            | ScalarFuncSig::BitOrSig
            | ScalarFuncSig::BitXorSig
            | ScalarFuncSig::LeftShift
            | ScalarFuncSig::RightShift
            | ScalarFuncSig::Pow
            | ScalarFuncSig::Atan2Args
            | ScalarFuncSig::RegexpSig
            | ScalarFuncSig::RegexpBinarySig
            | ScalarFuncSig::DateFormatSig => (2, 2),

            ScalarFuncSig::CastIntAsInt
            | ScalarFuncSig::CastIntAsReal
            | ScalarFuncSig::CastIntAsString
            | ScalarFuncSig::CastIntAsDecimal
            | ScalarFuncSig::CastIntAsTime
            | ScalarFuncSig::CastIntAsDuration
            | ScalarFuncSig::CastIntAsJson
            | ScalarFuncSig::CastRealAsInt
            | ScalarFuncSig::CastRealAsReal
            | ScalarFuncSig::CastRealAsString
            | ScalarFuncSig::CastRealAsDecimal
            | ScalarFuncSig::CastRealAsTime
            | ScalarFuncSig::CastRealAsDuration
            | ScalarFuncSig::CastRealAsJson
            | ScalarFuncSig::CastDecimalAsInt
            | ScalarFuncSig::CastDecimalAsReal
            | ScalarFuncSig::CastDecimalAsString
            | ScalarFuncSig::CastDecimalAsDecimal
            | ScalarFuncSig::CastDecimalAsTime
            | ScalarFuncSig::CastDecimalAsDuration
            | ScalarFuncSig::CastDecimalAsJson
            | ScalarFuncSig::CastStringAsInt
            | ScalarFuncSig::CastStringAsReal
            | ScalarFuncSig::CastStringAsString
            | ScalarFuncSig::CastStringAsDecimal
            | ScalarFuncSig::CastStringAsTime
            | ScalarFuncSig::CastStringAsDuration
            | ScalarFuncSig::CastStringAsJson
            | ScalarFuncSig::CastTimeAsInt
            | ScalarFuncSig::CastTimeAsReal
            | ScalarFuncSig::CastTimeAsString
            | ScalarFuncSig::CastTimeAsDecimal
            | ScalarFuncSig::CastTimeAsTime
            | ScalarFuncSig::CastTimeAsDuration
            | ScalarFuncSig::CastTimeAsJson
            | ScalarFuncSig::CastDurationAsInt
            | ScalarFuncSig::CastDurationAsReal
            | ScalarFuncSig::CastDurationAsString
            | ScalarFuncSig::CastDurationAsDecimal
            | ScalarFuncSig::CastDurationAsTime
            | ScalarFuncSig::CastDurationAsDuration
            | ScalarFuncSig::CastDurationAsJson
            | ScalarFuncSig::CastJsonAsInt
            | ScalarFuncSig::CastJsonAsReal
            | ScalarFuncSig::CastJsonAsString
            | ScalarFuncSig::CastJsonAsDecimal
            | ScalarFuncSig::CastJsonAsTime
            | ScalarFuncSig::CastJsonAsDuration
            | ScalarFuncSig::CastJsonAsJson
            | ScalarFuncSig::Date
            | ScalarFuncSig::LastDay
            | ScalarFuncSig::Month
            | ScalarFuncSig::UnaryNot
            | ScalarFuncSig::UnaryMinusInt
            | ScalarFuncSig::UnaryMinusReal
            | ScalarFuncSig::UnaryMinusDecimal
            | ScalarFuncSig::IntIsTrue
            | ScalarFuncSig::IntIsFalse
            | ScalarFuncSig::IntIsNull
            | ScalarFuncSig::RealIsTrue
            | ScalarFuncSig::RealIsFalse
            | ScalarFuncSig::RealIsNull
            | ScalarFuncSig::DecimalIsTrue
            | ScalarFuncSig::DecimalIsFalse
            | ScalarFuncSig::DecimalIsNull
            | ScalarFuncSig::StringIsNull
            | ScalarFuncSig::TimeIsNull
            | ScalarFuncSig::DurationIsNull
            | ScalarFuncSig::JsonIsNull
            | ScalarFuncSig::AbsInt
            | ScalarFuncSig::AbsUInt
            | ScalarFuncSig::AbsReal
            | ScalarFuncSig::AbsDecimal
            | ScalarFuncSig::CeilReal
            | ScalarFuncSig::CeilIntToInt
            | ScalarFuncSig::CeilIntToDec
            | ScalarFuncSig::CeilDecToDec
            | ScalarFuncSig::CeilDecToInt
            | ScalarFuncSig::FloorReal
            | ScalarFuncSig::FloorIntToInt
            | ScalarFuncSig::FloorIntToDec
            | ScalarFuncSig::FloorDecToDec
            | ScalarFuncSig::FloorDecToInt
            | ScalarFuncSig::Rand
            | ScalarFuncSig::RandWithSeed
            | ScalarFuncSig::CRC32
            | ScalarFuncSig::Sign
            | ScalarFuncSig::Sqrt
            | ScalarFuncSig::Atan1Arg
            | ScalarFuncSig::Acos
            | ScalarFuncSig::Asin
            | ScalarFuncSig::Cos
            | ScalarFuncSig::Tan
            | ScalarFuncSig::Sin
            | ScalarFuncSig::JsonTypeSig
            | ScalarFuncSig::JsonUnquoteSig
            | ScalarFuncSig::Log10
            | ScalarFuncSig::Log2
            | ScalarFuncSig::ASCII
            | ScalarFuncSig::CharLength
            | ScalarFuncSig::Reverse
            | ScalarFuncSig::ReverseBinary
            | ScalarFuncSig::Upper
            | ScalarFuncSig::Lower
            | ScalarFuncSig::Length
            | ScalarFuncSig::Bin
            | ScalarFuncSig::LTrim
            | ScalarFuncSig::RTrim
            | ScalarFuncSig::BitCount
            | ScalarFuncSig::BitLength
            | ScalarFuncSig::RoundInt
            | ScalarFuncSig::BitNegSig
            | ScalarFuncSig::IsIPv4
            | ScalarFuncSig::IsIPv6
            | ScalarFuncSig::Inet6Aton
            | ScalarFuncSig::Inet6Ntoa
            | ScalarFuncSig::HexIntArg
            | ScalarFuncSig::HexStrArg
            | ScalarFuncSig::UnHex
            | ScalarFuncSig::Cot
            | ScalarFuncSig::Degrees
            | ScalarFuncSig::MD5 => (1, 1),

            ScalarFuncSig::IfInt
            | ScalarFuncSig::IfReal
            | ScalarFuncSig::IfString
            | ScalarFuncSig::IfDecimal
            | ScalarFuncSig::IfTime
            | ScalarFuncSig::IfDuration
            | ScalarFuncSig::IfJson
            | ScalarFuncSig::LikeSig => (3, 3),

            ScalarFuncSig::JsonArraySig | ScalarFuncSig::JsonObjectSig => (0, usize::MAX),

            ScalarFuncSig::CoalesceDecimal
            | ScalarFuncSig::CoalesceDuration
            | ScalarFuncSig::CoalesceInt
            | ScalarFuncSig::CoalesceJson
            | ScalarFuncSig::CoalesceReal
            | ScalarFuncSig::CoalesceString
            | ScalarFuncSig::CoalesceTime
            | ScalarFuncSig::CaseWhenDecimal
            | ScalarFuncSig::CaseWhenDuration
            | ScalarFuncSig::CaseWhenInt
            | ScalarFuncSig::CaseWhenJson
            | ScalarFuncSig::CaseWhenReal
            | ScalarFuncSig::CaseWhenString
            | ScalarFuncSig::CaseWhenTime => (1, usize::MAX),

            ScalarFuncSig::JsonExtractSig
            | ScalarFuncSig::JsonRemoveSig
            | ScalarFuncSig::JsonMergeSig
            | ScalarFuncSig::InInt
            | ScalarFuncSig::InReal
            | ScalarFuncSig::InString
            | ScalarFuncSig::InDecimal
            | ScalarFuncSig::InTime
            | ScalarFuncSig::InDuration
            | ScalarFuncSig::InJson
            | ScalarFuncSig::GreatestInt
            | ScalarFuncSig::GreatestReal
            | ScalarFuncSig::GreatestDecimal
            | ScalarFuncSig::GreatestString
            | ScalarFuncSig::GreatestTime
            | ScalarFuncSig::LeastInt
            | ScalarFuncSig::LeastReal
            | ScalarFuncSig::LeastDecimal
            | ScalarFuncSig::LeastString
            | ScalarFuncSig::LeastTime
            | ScalarFuncSig::IntervalInt
            | ScalarFuncSig::Elt
            | ScalarFuncSig::IntervalReal => (2, usize::MAX),

            ScalarFuncSig::JsonSetSig
            | ScalarFuncSig::JsonInsertSig
            | ScalarFuncSig::JsonReplaceSig => (3, usize::MAX),

            ScalarFuncSig::PI => (0, 0),

            // unimplement signature
            ScalarFuncSig::AddDateAndDuration
            | ScalarFuncSig::AddDateAndString
            | ScalarFuncSig::AddDateDatetimeInt
            | ScalarFuncSig::AddDateDatetimeString
            | ScalarFuncSig::AddDateIntInt
            | ScalarFuncSig::AddDateIntString
            | ScalarFuncSig::AddDateStringDecimal
            | ScalarFuncSig::AddDateStringInt
            | ScalarFuncSig::AddDateStringString
            | ScalarFuncSig::AddDatetimeAndDuration
            | ScalarFuncSig::AddDatetimeAndString
            | ScalarFuncSig::AddDurationAndDuration
            | ScalarFuncSig::AddDurationAndString
            | ScalarFuncSig::AddStringAndDuration
            | ScalarFuncSig::AddStringAndString
            | ScalarFuncSig::AddTimeDateTimeNull
            | ScalarFuncSig::AddTimeDurationNull
            | ScalarFuncSig::AddTimeStringNull
            | ScalarFuncSig::AesDecrypt
            | ScalarFuncSig::AesEncrypt
            | ScalarFuncSig::Char
            | ScalarFuncSig::Compress
            | ScalarFuncSig::Concat
            | ScalarFuncSig::ConcatWS
            | ScalarFuncSig::ConnectionID
            | ScalarFuncSig::Conv
            | ScalarFuncSig::Convert
            | ScalarFuncSig::ConvertTz
            | ScalarFuncSig::CurrentDate
            | ScalarFuncSig::CurrentTime0Arg
            | ScalarFuncSig::CurrentTime1Arg
            | ScalarFuncSig::CurrentUser
            | ScalarFuncSig::Database
            | ScalarFuncSig::DateDiff
            | ScalarFuncSig::DateLiteral
            | ScalarFuncSig::DayName
            | ScalarFuncSig::DayOfMonth
            | ScalarFuncSig::DayOfWeek
            | ScalarFuncSig::DayOfYear
            | ScalarFuncSig::DecimalAnyValue
            | ScalarFuncSig::DurationAnyValue
            | ScalarFuncSig::DurationDurationTimeDiff
            | ScalarFuncSig::DurationStringTimeDiff
            | ScalarFuncSig::Exp
            | ScalarFuncSig::ExportSet3Arg
            | ScalarFuncSig::ExportSet4Arg
            | ScalarFuncSig::ExportSet5Arg
            | ScalarFuncSig::ExtractDatetime
            | ScalarFuncSig::ExtractDuration
            | ScalarFuncSig::FieldInt
            | ScalarFuncSig::FieldReal
            | ScalarFuncSig::FieldString
            | ScalarFuncSig::FindInSet
            | ScalarFuncSig::Format
            | ScalarFuncSig::FormatWithLocale
            | ScalarFuncSig::FoundRows
            | ScalarFuncSig::FromBase64
            | ScalarFuncSig::FromDays
            | ScalarFuncSig::FromUnixTime1Arg
            | ScalarFuncSig::FromUnixTime2Arg
            | ScalarFuncSig::GetFormat
            | ScalarFuncSig::GetParamString
            | ScalarFuncSig::GetVar
            | ScalarFuncSig::Hour
            | ScalarFuncSig::InetAton
            | ScalarFuncSig::InetNtoa
            | ScalarFuncSig::Insert
            | ScalarFuncSig::InsertBinary
            | ScalarFuncSig::Instr
            | ScalarFuncSig::InstrBinary
            | ScalarFuncSig::IntAnyValue
            | ScalarFuncSig::IsIPv4Compat
            | ScalarFuncSig::IsIPv4Mapped
            | ScalarFuncSig::JSONAnyValue
            | ScalarFuncSig::LastInsertID
            | ScalarFuncSig::LastInsertIDWithID
            | ScalarFuncSig::LeftBinary
            | ScalarFuncSig::Locate2Args
            | ScalarFuncSig::Locate3Args
            | ScalarFuncSig::LocateBinary2Args
            | ScalarFuncSig::LocateBinary3Args
            | ScalarFuncSig::Lock
            | ScalarFuncSig::Log1Arg
            | ScalarFuncSig::Log2Args
            | ScalarFuncSig::Lpad
            | ScalarFuncSig::LpadBinary
            | ScalarFuncSig::MakeDate
            | ScalarFuncSig::MakeSet
            | ScalarFuncSig::MakeTime
            | ScalarFuncSig::MicroSecond
            | ScalarFuncSig::Minute
            | ScalarFuncSig::MonthName
            | ScalarFuncSig::NowWithArg
            | ScalarFuncSig::NowWithoutArg
            | ScalarFuncSig::NullTimeDiff
            | ScalarFuncSig::OctInt
            | ScalarFuncSig::OctString
            | ScalarFuncSig::Ord
            | ScalarFuncSig::Password
            | ScalarFuncSig::PeriodAdd
            | ScalarFuncSig::PeriodDiff
            | ScalarFuncSig::Quarter
            | ScalarFuncSig::Quote
            | ScalarFuncSig::Radians
            | ScalarFuncSig::RandomBytes
            | ScalarFuncSig::RealAnyValue
            | ScalarFuncSig::ReleaseLock
            | ScalarFuncSig::Repeat
            | ScalarFuncSig::Replace
            | ScalarFuncSig::Right
            | ScalarFuncSig::RightBinary
            | ScalarFuncSig::RouldReal
            | ScalarFuncSig::RoundDec
            | ScalarFuncSig::RoundWithFracDec
            | ScalarFuncSig::RoundWithFracInt
            | ScalarFuncSig::RoundWithFracReal
            | ScalarFuncSig::RowCount
            | ScalarFuncSig::RowSig
            | ScalarFuncSig::Rpad
            | ScalarFuncSig::RpadBinary
            | ScalarFuncSig::Second
            | ScalarFuncSig::SecToTime
            | ScalarFuncSig::SetVar
            | ScalarFuncSig::SHA1
            | ScalarFuncSig::SHA2
            | ScalarFuncSig::Sleep
            | ScalarFuncSig::Space
            | ScalarFuncSig::Strcmp
            | ScalarFuncSig::StringAnyValue
            | ScalarFuncSig::StringDurationTimeDiff
            | ScalarFuncSig::StringStringTimeDiff
            | ScalarFuncSig::StringTimeTimeDiff
            | ScalarFuncSig::StrToDateDate
            | ScalarFuncSig::StrToDateDatetime
            | ScalarFuncSig::StrToDateDuration
            | ScalarFuncSig::SubDateAndDuration
            | ScalarFuncSig::SubDateAndString
            | ScalarFuncSig::SubDateDatetimeInt
            | ScalarFuncSig::SubDateDatetimeString
            | ScalarFuncSig::SubDateIntInt
            | ScalarFuncSig::SubDateIntString
            | ScalarFuncSig::SubDateStringDecimal
            | ScalarFuncSig::SubDateStringInt
            | ScalarFuncSig::SubDateStringString
            | ScalarFuncSig::SubDatetimeAndDuration
            | ScalarFuncSig::SubDatetimeAndString
            | ScalarFuncSig::SubDurationAndDuration
            | ScalarFuncSig::SubDurationAndString
            | ScalarFuncSig::Substring2Args
            | ScalarFuncSig::Substring3Args
            | ScalarFuncSig::SubStringAndDuration
            | ScalarFuncSig::SubStringAndString
            | ScalarFuncSig::SubstringBinary2Args
            | ScalarFuncSig::SubstringBinary3Args
            | ScalarFuncSig::SubstringIndex
            | ScalarFuncSig::SubTimeDateTimeNull
            | ScalarFuncSig::SubTimeDurationNull
            | ScalarFuncSig::SubTimeStringNull
            | ScalarFuncSig::SysDateWithFsp
            | ScalarFuncSig::SysDateWithoutFsp
            | ScalarFuncSig::TiDBVersion
            | ScalarFuncSig::Time
            | ScalarFuncSig::TimeAnyValue
            | ScalarFuncSig::TimeFormat
            | ScalarFuncSig::TimeLiteral
            | ScalarFuncSig::Timestamp1Arg
            | ScalarFuncSig::Timestamp2Args
            | ScalarFuncSig::TimestampAdd
            | ScalarFuncSig::TimestampDiff
            | ScalarFuncSig::TimestampLiteral
            | ScalarFuncSig::TimeStringTimeDiff
            | ScalarFuncSig::TimeTimeTimeDiff
            | ScalarFuncSig::TimeToSec
            | ScalarFuncSig::ToBase64
            | ScalarFuncSig::ToDays
            | ScalarFuncSig::ToSeconds
            | ScalarFuncSig::Trim1Arg
            | ScalarFuncSig::Trim2Args
            | ScalarFuncSig::Trim3Args
            | ScalarFuncSig::TruncateDecimal
            | ScalarFuncSig::TruncateInt
            | ScalarFuncSig::TruncateReal
            | ScalarFuncSig::Uncompress
            | ScalarFuncSig::UncompressedLength
            | ScalarFuncSig::UnixTimestampCurrent
            | ScalarFuncSig::UnixTimestampDec
            | ScalarFuncSig::UnixTimestampInt
            | ScalarFuncSig::User
            | ScalarFuncSig::UTCDate
            | ScalarFuncSig::UTCTimestampWithArg
            | ScalarFuncSig::UTCTimestampWithoutArg
            | ScalarFuncSig::UTCTimeWithArg
            | ScalarFuncSig::UTCTimeWithoutArg
            | ScalarFuncSig::UUID
            | ScalarFuncSig::ValuesDecimal
            | ScalarFuncSig::ValuesDuration
            | ScalarFuncSig::ValuesInt
            | ScalarFuncSig::ValuesJSON
            | ScalarFuncSig::ValuesReal
            | ScalarFuncSig::ValuesString
            | ScalarFuncSig::ValuesTime
            | ScalarFuncSig::Version
            | ScalarFuncSig::WeekDay
            | ScalarFuncSig::WeekOfYear
            | ScalarFuncSig::WeekWithMode
            | ScalarFuncSig::WeekWithoutMode
            | ScalarFuncSig::Year
            | ScalarFuncSig::YearWeekWithMode
            | ScalarFuncSig::YearWeekWithoutMode => return Err(Error::UnknownSignature(sig)),
        };
        if args < min_args || args > max_args {
            return Err(box_err!(
                "unexpected arguments: sig {:?} with {} args",
                sig,
                args
            ));
        }
        let other_checks = match sig {
            ScalarFuncSig::JsonObjectSig => args & 1 == 0,
            ScalarFuncSig::JsonSetSig
            | ScalarFuncSig::JsonInsertSig
            | ScalarFuncSig::JsonReplaceSig => args & 1 == 1,
            _ => true,
        };
        if !other_checks {
            return Err(box_err!(
                "unexpected arguments: sig {:?} with {} args",
                sig,
                args
            ));
        }
        Ok(())
    }
}

macro_rules! dispatch_call {
    (
        INT_CALLS {$($i_sig:ident => $i_func:ident $($i_arg:expr)*,)*}
        REAL_CALLS {$($r_sig:ident => $r_func:ident $($r_arg:expr)*,)*}
        DEC_CALLS {$($d_sig:ident => $d_func:ident $($d_arg:expr)*,)*}
        BYTES_CALLS {$($b_sig:ident => $b_func:ident $($b_arg:expr)*,)*}
        TIME_CALLS {$($t_sig:ident => $t_func:ident $($t_arg:expr)*,)*}
        DUR_CALLS {$($u_sig:ident => $u_func:ident $($u_arg:expr)*,)*}
        JSON_CALLS {$($j_sig:ident => $j_func:ident $($j_arg:expr)*,)*}
    ) => {
        impl ScalarFunc {
            pub fn eval_int(&self, ctx: &mut EvalContext, row: &[Datum]) -> Result<Option<i64>> {
                match self.sig {
                    $(ScalarFuncSig::$i_sig => self.$i_func(ctx, row, $($i_arg),*)),*,
                    _ => Err(Error::UnknownSignature(self.sig))
                }
            }

            pub fn eval_real(&self, ctx: &mut EvalContext, row: &[Datum]) -> Result<Option<f64>> {
                match self.sig {
                    $(ScalarFuncSig::$r_sig => self.$r_func(ctx, row, $($r_arg),*),)*
                    _ => Err(Error::UnknownSignature(self.sig))
                }
            }

            pub fn eval_decimal<'a, 'b: 'a>(
                &'b self, ctx: &mut EvalContext,
                row: &'a [Datum]
            ) -> Result<Option<Cow<'a, Decimal>>> {
                match self.sig {
                    $(ScalarFuncSig::$d_sig => self.$d_func(ctx, row, $($d_arg),*),)*
                    _ => Err(Error::UnknownSignature(self.sig))
                }
            }

            pub fn eval_bytes<'a, 'b: 'a>(
                &'b self,
                ctx: &mut EvalContext,
                row: &'a [Datum]
            ) -> Result<Option<Cow<'a, [u8]>>> {
                match self.sig {
                    $(ScalarFuncSig::$b_sig => self.$b_func(ctx, row, $($b_arg),*),)*
                    _ => Err(Error::UnknownSignature(self.sig))
                }
            }

            pub fn eval_time<'a, 'b: 'a>(
                &'b self,
                ctx: &mut EvalContext,
                row: &'a [Datum]
            ) -> Result<Option<Cow<'a, Time>>> {
                match self.sig {
                    $(ScalarFuncSig::$t_sig => self.$t_func(ctx, row, $($t_arg),*),)*
                    _ => Err(Error::UnknownSignature(self.sig))
                }
            }

            pub fn eval_duration<'a, 'b: 'a>(
                &'b self,
                ctx: &mut EvalContext,
                row: &'a [Datum]
            ) -> Result<Option<Cow<'a, Duration>>> {
                match self.sig {
                    $(ScalarFuncSig::$u_sig => self.$u_func(ctx, row, $($u_arg),*),)*
                    _ => Err(Error::UnknownSignature(self.sig))
                }
            }

            pub fn eval_json<'a, 'b: 'a>(
                &'b self,
                ctx: &mut EvalContext,
                row: &'a [Datum]
            ) -> Result<Option<Cow<'a, Json>>> {
                match self.sig {
                    $(ScalarFuncSig::$j_sig => self.$j_func(ctx, row, $($j_arg),*),)*
                    _ => Err(Error::UnknownSignature(self.sig))
                }
            }

            pub fn eval(&self, ctx: &mut EvalContext, row: &[Datum]) -> Result<Datum> {
                match self.sig {
                    $(ScalarFuncSig::$i_sig => {
                        match self.$i_func(ctx, row, $($i_arg)*) {
                            Ok(Some(i)) => {
                                if mysql::has_unsigned_flag(u64::from(self.tp.get_flag())) {
                                    Ok(Datum::U64(i as u64))
                                } else {
                                    Ok(Datum::I64(i))
                                }
                            }
                            Ok(None) => Ok(Datum::Null),
                            Err(e) => Err(e),
                        }
                    },)*
                    $(ScalarFuncSig::$r_sig => {
                        self.$r_func(ctx, row, $($r_arg)*).map(Datum::from)
                    })*
                    $(ScalarFuncSig::$d_sig => {
                        self.$d_func(ctx, row, $($d_arg)*).map(Datum::from)
                    })*
                    $(ScalarFuncSig::$b_sig => {
                        self.$b_func(ctx, row, $($b_arg)*).map(Datum::from)
                    })*
                    $(ScalarFuncSig::$t_sig => {
                        self.$t_func(ctx, row, $($t_arg)*).map(Datum::from)
                    })*
                    $(ScalarFuncSig::$u_sig => {
                        self.$u_func(ctx, row, $($u_arg)*).map(Datum::from)
                    })*
                    $(ScalarFuncSig::$j_sig => {
                        self.$j_func(ctx, row, $($j_arg)*).map(Datum::from)
                    })*
                    _ => unimplemented!(),
                }
            }
        }
    };
}

dispatch_call! {
    INT_CALLS {
        LTInt => compare_int CmpOp::LT,
        LEInt => compare_int CmpOp::LE,
        GTInt => compare_int CmpOp::GT,
        GEInt => compare_int CmpOp::GE,
        EQInt => compare_int CmpOp::EQ,
        NEInt => compare_int CmpOp::NE,
        NullEQInt => compare_int CmpOp::NullEQ,

        LTReal => compare_real CmpOp::LT,
        LEReal => compare_real CmpOp::LE,
        GTReal => compare_real CmpOp::GT,
        GEReal => compare_real CmpOp::GE,
        EQReal => compare_real CmpOp::EQ,
        NEReal => compare_real CmpOp::NE,
        NullEQReal => compare_real CmpOp::NullEQ,

        LTDecimal => compare_decimal CmpOp::LT,
        LEDecimal => compare_decimal CmpOp::LE,
        GTDecimal => compare_decimal CmpOp::GT,
        GEDecimal => compare_decimal CmpOp::GE,
        EQDecimal => compare_decimal CmpOp::EQ,
        NEDecimal => compare_decimal CmpOp::NE,
        NullEQDecimal => compare_decimal CmpOp::NullEQ,

        LTString => compare_string CmpOp::LT,
        LEString => compare_string CmpOp::LE,
        GTString => compare_string CmpOp::GT,
        GEString => compare_string CmpOp::GE,
        EQString => compare_string CmpOp::EQ,
        NEString => compare_string CmpOp::NE,
        NullEQString => compare_string CmpOp::NullEQ,

        LTTime => compare_time CmpOp::LT,
        LETime => compare_time CmpOp::LE,
        GTTime => compare_time CmpOp::GT,
        GETime => compare_time CmpOp::GE,
        EQTime => compare_time CmpOp::EQ,
        NETime => compare_time CmpOp::NE,
        NullEQTime => compare_time CmpOp::NullEQ,

        LTDuration => compare_duration CmpOp::LT,
        LEDuration => compare_duration CmpOp::LE,
        GTDuration => compare_duration CmpOp::GT,
        GEDuration => compare_duration CmpOp::GE,
        EQDuration => compare_duration CmpOp::EQ,
        NEDuration => compare_duration CmpOp::NE,
        NullEQDuration => compare_duration CmpOp::NullEQ,

        LTJson => compare_json CmpOp::LT,
        LEJson => compare_json CmpOp::LE,
        GTJson => compare_json CmpOp::GT,
        GEJson => compare_json CmpOp::GE,
        EQJson => compare_json CmpOp::EQ,
        NEJson => compare_json CmpOp::NE,
        NullEQJson => compare_json CmpOp::NullEQ,

        CastIntAsInt => cast_int_as_int,
        CastRealAsInt => cast_real_as_int,
        CastDecimalAsInt => cast_decimal_as_int,
        CastStringAsInt => cast_str_as_int,
        CastTimeAsInt => cast_time_as_int,
        CastDurationAsInt => cast_duration_as_int,
        CastJsonAsInt => cast_json_as_int,

        InInt => in_int,
        InReal => in_real,
        InDecimal => in_decimal,
        InString => in_string,
        InTime => in_time,
        InDuration => in_duration,
        InJson => in_json,
        IntervalInt => interval_int,
        IntervalReal => interval_real,

        PlusInt => plus_int,
        MinusInt => minus_int,
        MultiplyInt => multiply_int,
        MultiplyIntUnsigned => multiply_int_unsigned,
        IntDivideInt => int_divide_int,
        IntDivideDecimal => int_divide_decimal,
        ModInt => mod_int,

        Month => month,

        LogicalAnd => logical_and,
        LogicalOr => logical_or,
        LogicalXor => logical_xor,

        UnaryNot => unary_not,
        UnaryMinusInt => unary_minus_int,
        IntIsNull => int_is_null,
        IntIsFalse => int_is_false,
        IntIsTrue => int_is_true,
        RealIsTrue => real_is_true,
        RealIsFalse => real_is_false,
        RealIsNull => real_is_null,
        DecimalIsNull => decimal_is_null,
        DecimalIsTrue => decimal_is_true,
        DecimalIsFalse => decimal_is_false,
        StringIsNull => string_is_null,
        TimeIsNull => time_is_null,
        DurationIsNull => duration_is_null,
        JsonIsNull => json_is_null,

        AbsInt => abs_int,
        AbsUInt => abs_uint,
        CeilIntToInt => ceil_int_to_int,
        CeilDecToInt => ceil_dec_to_int,
        FloorIntToInt => floor_int_to_int,
        FloorDecToInt => floor_dec_to_int,
        CRC32 => crc32,
        Sign => sign,

        RoundInt => round_int,

        IfNullInt => if_null_int,
        IfInt => if_int,

        CoalesceInt => coalesce_int,
        CaseWhenInt => case_when_int,
        GreatestInt => greatest_int,
        LeastInt => least_int,

        LikeSig => like,
        RegexpSig => regexp,
        RegexpBinarySig => regexp_binary,

        BitAndSig => bit_and,
        BitNegSig => bit_neg,
        BitOrSig => bit_or,
        BitXorSig => bit_xor,

        Length => length,
        BitCount => bit_count,
        CharLength => char_length,
        BitLength => bit_length,
        LeftShift => left_shift,
        RightShift => right_shift,
        ASCII => ascii,
        IsIPv4 => is_ipv4,
        IsIPv6 => is_ipv6,
    }
    REAL_CALLS {
        CastIntAsReal => cast_int_as_real,
        CastRealAsReal => cast_real_as_real,
        CastDecimalAsReal => cast_decimal_as_real,
        CastStringAsReal => cast_str_as_real,
        CastTimeAsReal => cast_time_as_real,
        CastDurationAsReal => cast_duration_as_real,
        CastJsonAsReal => cast_json_as_real,
        UnaryMinusReal => unary_minus_real,

        PlusReal => plus_real,
        MinusReal => minus_real,
        MultiplyReal => multiply_real,
        DivideReal => divide_real,
        ModReal => mod_real,

        AbsReal => abs_real,
        CeilReal => ceil_real,
        FloorReal => floor_real,
        PI => pi,
        Rand => rand,
        RandWithSeed => rand_with_seed,

        IfNullReal => if_null_real,
        IfReal => if_real,

        CoalesceReal => coalesce_real,
        CaseWhenReal => case_when_real,
<<<<<<< HEAD

        Log2 => log2,
        Log10 => log10,
=======
        GreatestReal => greatest_real,
        LeastReal => least_real,
>>>>>>> f9b35289
        Sqrt => sqrt,
        Atan1Arg => atan_1_arg,
        Atan2Args => atan_2_args,
        Acos => acos,
        Asin => asin,
        Cos => cos,
        Tan => tan,
        Sin => sin,
        Pow => pow,
        Cot => cot,
        Degrees => degrees,
    }
    DEC_CALLS {
        CastIntAsDecimal => cast_int_as_decimal,
        CastRealAsDecimal => cast_real_as_decimal,
        CastDecimalAsDecimal => cast_decimal_as_decimal,
        CastStringAsDecimal => cast_str_as_decimal,
        CastTimeAsDecimal => cast_time_as_decimal,
        CastDurationAsDecimal => cast_duration_as_decimal,
        CastJsonAsDecimal => cast_json_as_decimal,
        UnaryMinusDecimal => unary_minus_decimal,

        PlusDecimal => plus_decimal,
        MinusDecimal => minus_decimal,
        MultiplyDecimal => multiply_decimal,
        DivideDecimal => divide_decimal,
        ModDecimal => mod_decimal,

        AbsDecimal => abs_decimal,
        CeilDecToDec => ceil_dec_to_dec,
        CeilIntToDec => cast_int_as_decimal,
        FloorDecToDec => floor_dec_to_dec,
        FloorIntToDec => cast_int_as_decimal,

        IfNullDecimal => if_null_decimal,
        IfDecimal => if_decimal,

        CoalesceDecimal => coalesce_decimal,
        CaseWhenDecimal => case_when_decimal,
        GreatestDecimal => greatest_decimal,
        LeastDecimal => least_decimal,
    }
    BYTES_CALLS {
        CastIntAsString => cast_int_as_str,
        CastRealAsString => cast_real_as_str,
        CastDecimalAsString => cast_decimal_as_str,
        CastStringAsString => cast_str_as_str,
        CastTimeAsString => cast_time_as_str,
        CastDurationAsString => cast_duration_as_str,
        CastJsonAsString => cast_json_as_str,

        IfNullString => if_null_string,
        IfString => if_string,

        CoalesceString => coalesce_string,
        CaseWhenString => case_when_string,
        GreatestString => greatest_string,
        LeastString => least_string,
        GreatestTime => greatest_time,
        LeastTime => least_time,
        JsonTypeSig => json_type,
        JsonUnquoteSig => json_unquote,

        Left => left,
        Upper => upper,
        Lower => lower,
        DateFormatSig => date_format,
        Bin => bin,
        LTrim => ltrim,
        RTrim => rtrim,
        Reverse => reverse,
        ReverseBinary => reverse_binary,
        HexIntArg => hex_int_arg,
        HexStrArg => hex_str_arg,
        UnHex => un_hex,
        Inet6Aton => inet6_aton,
        Inet6Ntoa => inet6_ntoa,
        MD5 => md5,
        Elt => elt,
    }
    TIME_CALLS {
        CastIntAsTime => cast_int_as_time,
        CastRealAsTime => cast_real_as_time,
        CastDecimalAsTime => cast_decimal_as_time,
        CastStringAsTime => cast_str_as_time,
        CastTimeAsTime => cast_time_as_time,
        CastDurationAsTime => cast_duration_as_time,
        CastJsonAsTime => cast_json_as_time,

        Date => date,
        LastDay => last_day,

        IfNullTime => if_null_time,
        IfTime => if_time,

        CoalesceTime => coalesce_time,
        CaseWhenTime => case_when_time,
    }
    DUR_CALLS {
        CastIntAsDuration => cast_int_as_duration,
        CastRealAsDuration => cast_real_as_duration,
        CastDecimalAsDuration => cast_decimal_as_duration,
        CastStringAsDuration => cast_str_as_duration,
        CastTimeAsDuration => cast_time_as_duration,
        CastDurationAsDuration => cast_duration_as_duration,
        CastJsonAsDuration => cast_json_as_duration,

        IfNullDuration => if_null_duration,
        IfDuration => if_duration,

        CoalesceDuration => coalesce_duration,
        CaseWhenDuration => case_when_duration,
    }
    JSON_CALLS {
        CastIntAsJson => cast_int_as_json,
        CastRealAsJson => cast_real_as_json,
        CastDecimalAsJson => cast_decimal_as_json,
        CastStringAsJson => cast_str_as_json,
        CastTimeAsJson => cast_time_as_json,
        CastDurationAsJson => cast_duration_as_json,
        CastJsonAsJson => cast_json_as_json,

        CoalesceJson => coalesce_json,
        CaseWhenJson => case_when_json,

        IfJson => if_json,
        IfNullJson => if_null_json,

        JsonExtractSig => json_extract,
        JsonSetSig => json_set,
        JsonInsertSig => json_insert,
        JsonReplaceSig => json_replace,
        JsonRemoveSig => json_remove,
        JsonMergeSig => json_merge,
        JsonArraySig => json_array,
        JsonObjectSig => json_object,
    }
}

#[cfg(test)]
mod test {
    use coprocessor::dag::expr::{Error, ScalarFunc};
    use std::usize;
    use tipb::expression::ScalarFuncSig;

    #[test]
    fn test_check_args() {
        let cases = vec![
            (
                vec![
                    ScalarFuncSig::LTInt,
                    ScalarFuncSig::LEInt,
                    ScalarFuncSig::GTInt,
                    ScalarFuncSig::GEInt,
                    ScalarFuncSig::EQInt,
                    ScalarFuncSig::NEInt,
                    ScalarFuncSig::NullEQInt,
                    ScalarFuncSig::LTReal,
                    ScalarFuncSig::LEReal,
                    ScalarFuncSig::GTReal,
                    ScalarFuncSig::GEReal,
                    ScalarFuncSig::EQReal,
                    ScalarFuncSig::NEReal,
                    ScalarFuncSig::NullEQReal,
                    ScalarFuncSig::LTDecimal,
                    ScalarFuncSig::LEDecimal,
                    ScalarFuncSig::GTDecimal,
                    ScalarFuncSig::GEDecimal,
                    ScalarFuncSig::EQDecimal,
                    ScalarFuncSig::NEDecimal,
                    ScalarFuncSig::NullEQDecimal,
                    ScalarFuncSig::LTString,
                    ScalarFuncSig::LEString,
                    ScalarFuncSig::GTString,
                    ScalarFuncSig::GEString,
                    ScalarFuncSig::EQString,
                    ScalarFuncSig::NEString,
                    ScalarFuncSig::NullEQString,
                    ScalarFuncSig::LTTime,
                    ScalarFuncSig::LETime,
                    ScalarFuncSig::GTTime,
                    ScalarFuncSig::GETime,
                    ScalarFuncSig::EQTime,
                    ScalarFuncSig::NETime,
                    ScalarFuncSig::NullEQTime,
                    ScalarFuncSig::LTDuration,
                    ScalarFuncSig::LEDuration,
                    ScalarFuncSig::GTDuration,
                    ScalarFuncSig::GEDuration,
                    ScalarFuncSig::EQDuration,
                    ScalarFuncSig::NEDuration,
                    ScalarFuncSig::NullEQDuration,
                    ScalarFuncSig::LTJson,
                    ScalarFuncSig::LEJson,
                    ScalarFuncSig::GTJson,
                    ScalarFuncSig::GEJson,
                    ScalarFuncSig::EQJson,
                    ScalarFuncSig::NEJson,
                    ScalarFuncSig::NullEQJson,
                    ScalarFuncSig::PlusReal,
                    ScalarFuncSig::PlusDecimal,
                    ScalarFuncSig::PlusInt,
                    ScalarFuncSig::MinusReal,
                    ScalarFuncSig::MinusDecimal,
                    ScalarFuncSig::MinusInt,
                    ScalarFuncSig::MultiplyReal,
                    ScalarFuncSig::MultiplyDecimal,
                    ScalarFuncSig::MultiplyInt,
                    ScalarFuncSig::MultiplyIntUnsigned,
                    ScalarFuncSig::IfNullInt,
                    ScalarFuncSig::IfNullReal,
                    ScalarFuncSig::IfNullString,
                    ScalarFuncSig::IfNullDecimal,
                    ScalarFuncSig::IfNullTime,
                    ScalarFuncSig::IfNullDuration,
                    ScalarFuncSig::IfNullJson,
                    ScalarFuncSig::Left,
                    ScalarFuncSig::LogicalAnd,
                    ScalarFuncSig::LogicalOr,
                    ScalarFuncSig::LogicalXor,
                    ScalarFuncSig::DivideDecimal,
                    ScalarFuncSig::DivideReal,
                    ScalarFuncSig::IntDivideInt,
                    ScalarFuncSig::IntDivideDecimal,
                    ScalarFuncSig::ModReal,
                    ScalarFuncSig::ModDecimal,
                    ScalarFuncSig::ModInt,
                    ScalarFuncSig::BitAndSig,
                    ScalarFuncSig::BitOrSig,
                    ScalarFuncSig::BitXorSig,
                    ScalarFuncSig::DateFormatSig,
                    ScalarFuncSig::LeftShift,
                    ScalarFuncSig::RightShift,
                    ScalarFuncSig::Pow,
                    ScalarFuncSig::Atan2Args,
                ],
                2,
                2,
            ),
            (
                vec![
                    ScalarFuncSig::CastIntAsInt,
                    ScalarFuncSig::CastIntAsReal,
                    ScalarFuncSig::CastIntAsString,
                    ScalarFuncSig::CastIntAsDecimal,
                    ScalarFuncSig::CastIntAsTime,
                    ScalarFuncSig::CastIntAsDuration,
                    ScalarFuncSig::CastIntAsJson,
                    ScalarFuncSig::CastRealAsInt,
                    ScalarFuncSig::CastRealAsReal,
                    ScalarFuncSig::CastRealAsString,
                    ScalarFuncSig::CastRealAsDecimal,
                    ScalarFuncSig::CastRealAsTime,
                    ScalarFuncSig::CastRealAsDuration,
                    ScalarFuncSig::CastRealAsJson,
                    ScalarFuncSig::CastDecimalAsInt,
                    ScalarFuncSig::CastDecimalAsReal,
                    ScalarFuncSig::CastDecimalAsString,
                    ScalarFuncSig::CastDecimalAsDecimal,
                    ScalarFuncSig::CastDecimalAsTime,
                    ScalarFuncSig::CastDecimalAsDuration,
                    ScalarFuncSig::CastDecimalAsJson,
                    ScalarFuncSig::CastStringAsInt,
                    ScalarFuncSig::CastStringAsReal,
                    ScalarFuncSig::CastStringAsString,
                    ScalarFuncSig::CastStringAsDecimal,
                    ScalarFuncSig::CastStringAsTime,
                    ScalarFuncSig::CastStringAsDuration,
                    ScalarFuncSig::CastStringAsJson,
                    ScalarFuncSig::CastTimeAsInt,
                    ScalarFuncSig::CastTimeAsReal,
                    ScalarFuncSig::CastTimeAsString,
                    ScalarFuncSig::CastTimeAsDecimal,
                    ScalarFuncSig::CastTimeAsTime,
                    ScalarFuncSig::CastTimeAsDuration,
                    ScalarFuncSig::CastTimeAsJson,
                    ScalarFuncSig::CastDurationAsInt,
                    ScalarFuncSig::CastDurationAsReal,
                    ScalarFuncSig::CastDurationAsString,
                    ScalarFuncSig::CastDurationAsDecimal,
                    ScalarFuncSig::CastDurationAsTime,
                    ScalarFuncSig::CastDurationAsDuration,
                    ScalarFuncSig::CastDurationAsJson,
                    ScalarFuncSig::CastJsonAsInt,
                    ScalarFuncSig::CastJsonAsReal,
                    ScalarFuncSig::CastJsonAsString,
                    ScalarFuncSig::CastJsonAsDecimal,
                    ScalarFuncSig::CastJsonAsTime,
                    ScalarFuncSig::CastJsonAsDuration,
                    ScalarFuncSig::CastJsonAsJson,
                    ScalarFuncSig::Date,
                    ScalarFuncSig::LastDay,
                    ScalarFuncSig::Month,
                    ScalarFuncSig::UnaryNot,
                    ScalarFuncSig::UnaryMinusInt,
                    ScalarFuncSig::UnaryMinusReal,
                    ScalarFuncSig::UnaryMinusDecimal,
                    ScalarFuncSig::IntIsTrue,
                    ScalarFuncSig::IntIsFalse,
                    ScalarFuncSig::IntIsNull,
                    ScalarFuncSig::RealIsTrue,
                    ScalarFuncSig::RealIsFalse,
                    ScalarFuncSig::RealIsNull,
                    ScalarFuncSig::DecimalIsTrue,
                    ScalarFuncSig::DecimalIsFalse,
                    ScalarFuncSig::DecimalIsNull,
                    ScalarFuncSig::StringIsNull,
                    ScalarFuncSig::TimeIsNull,
                    ScalarFuncSig::DurationIsNull,
                    ScalarFuncSig::JsonIsNull,
                    ScalarFuncSig::AbsInt,
                    ScalarFuncSig::AbsUInt,
                    ScalarFuncSig::AbsReal,
                    ScalarFuncSig::AbsDecimal,
                    ScalarFuncSig::CeilReal,
                    ScalarFuncSig::CeilIntToInt,
                    ScalarFuncSig::CeilIntToDec,
                    ScalarFuncSig::CeilDecToDec,
                    ScalarFuncSig::CeilDecToInt,
                    ScalarFuncSig::FloorReal,
                    ScalarFuncSig::FloorIntToInt,
                    ScalarFuncSig::FloorIntToDec,
                    ScalarFuncSig::FloorDecToDec,
                    ScalarFuncSig::FloorDecToInt,
                    ScalarFuncSig::Rand,
                    ScalarFuncSig::RandWithSeed,
                    ScalarFuncSig::CRC32,
                    ScalarFuncSig::Sign,
                    ScalarFuncSig::Sqrt,
                    ScalarFuncSig::Atan1Arg,
                    ScalarFuncSig::Acos,
                    ScalarFuncSig::Asin,
                    ScalarFuncSig::Cos,
                    ScalarFuncSig::Tan,
                    ScalarFuncSig::Sin,
                    ScalarFuncSig::JsonTypeSig,
                    ScalarFuncSig::JsonUnquoteSig,
                    ScalarFuncSig::ASCII,
                    ScalarFuncSig::Bin,
                    ScalarFuncSig::BitNegSig,
                    ScalarFuncSig::Log10,
                    ScalarFuncSig::Log2,
                    ScalarFuncSig::BitCount,
                    ScalarFuncSig::BitLength,
                    ScalarFuncSig::BitNegSig,
                    ScalarFuncSig::CharLength,
                    ScalarFuncSig::Length,
                    ScalarFuncSig::LTrim,
                    ScalarFuncSig::RTrim,
                    ScalarFuncSig::Reverse,
                    ScalarFuncSig::ReverseBinary,
                    ScalarFuncSig::Lower,
                    ScalarFuncSig::Upper,
                    ScalarFuncSig::IsIPv4,
                    ScalarFuncSig::IsIPv6,
                    ScalarFuncSig::MD5,
                    ScalarFuncSig::Cot,
                    ScalarFuncSig::Degrees,
                ],
                1,
                1,
            ),
            (
                vec![
                    ScalarFuncSig::IfInt,
                    ScalarFuncSig::IfReal,
                    ScalarFuncSig::IfString,
                    ScalarFuncSig::IfDecimal,
                    ScalarFuncSig::IfTime,
                    ScalarFuncSig::IfDuration,
                    ScalarFuncSig::IfJson,
                    ScalarFuncSig::LikeSig,
                ],
                3,
                3,
            ),
            (
                vec![ScalarFuncSig::JsonArraySig, ScalarFuncSig::JsonObjectSig],
                0,
                usize::MAX,
            ),
            (
                vec![
                    ScalarFuncSig::CoalesceDecimal,
                    ScalarFuncSig::CoalesceDuration,
                    ScalarFuncSig::CoalesceInt,
                    ScalarFuncSig::CoalesceJson,
                    ScalarFuncSig::CoalesceReal,
                    ScalarFuncSig::CoalesceString,
                    ScalarFuncSig::CoalesceTime,
                    ScalarFuncSig::CaseWhenDecimal,
                    ScalarFuncSig::CaseWhenDuration,
                    ScalarFuncSig::CaseWhenInt,
                    ScalarFuncSig::CaseWhenJson,
                    ScalarFuncSig::CaseWhenReal,
                    ScalarFuncSig::CaseWhenString,
                    ScalarFuncSig::CaseWhenTime,
                ],
                1,
                usize::MAX,
            ),
            (
                vec![
                    ScalarFuncSig::JsonExtractSig,
                    ScalarFuncSig::JsonRemoveSig,
                    ScalarFuncSig::JsonMergeSig,
                    ScalarFuncSig::InInt,
                    ScalarFuncSig::InReal,
                    ScalarFuncSig::InString,
                    ScalarFuncSig::InDecimal,
                    ScalarFuncSig::InTime,
                    ScalarFuncSig::InDuration,
                    ScalarFuncSig::InJson,
                    ScalarFuncSig::IntervalInt,
                    ScalarFuncSig::IntervalReal,
                    ScalarFuncSig::Elt,
                    ScalarFuncSig::GreatestInt,
                    ScalarFuncSig::GreatestReal,
                    ScalarFuncSig::GreatestDecimal,
                    ScalarFuncSig::GreatestString,
                    ScalarFuncSig::GreatestTime,
                    ScalarFuncSig::LeastInt,
                    ScalarFuncSig::LeastReal,
                    ScalarFuncSig::LeastDecimal,
                    ScalarFuncSig::LeastString,
                    ScalarFuncSig::LeastTime,
                ],
                2,
                usize::MAX,
            ),
            (
                vec![
                    ScalarFuncSig::JsonSetSig,
                    ScalarFuncSig::JsonInsertSig,
                    ScalarFuncSig::JsonReplaceSig,
                ],
                3,
                usize::MAX,
            ),
            (vec![ScalarFuncSig::PI], 0, 0),
        ];
        for (sigs, min, max) in cases {
            for sig in sigs {
                assert!(ScalarFunc::check_args(sig, min).is_ok());
                match sig {
                    ScalarFuncSig::JsonObjectSig => {
                        assert!(ScalarFunc::check_args(sig, 3).is_err());
                    }
                    ScalarFuncSig::JsonSetSig
                    | ScalarFuncSig::JsonInsertSig
                    | ScalarFuncSig::JsonReplaceSig => {
                        assert!(ScalarFunc::check_args(sig, 4).is_err());
                    }
                    _ => assert!(ScalarFunc::check_args(sig, max).is_ok()),
                }
            }
        }

        // unimplemented signature
        let cases = vec![
            ScalarFuncSig::AddDateAndDuration,
            ScalarFuncSig::AddDateAndString,
            ScalarFuncSig::AddDateDatetimeInt,
            ScalarFuncSig::AddDateDatetimeString,
            ScalarFuncSig::AddDateIntInt,
            ScalarFuncSig::AddDateIntString,
            ScalarFuncSig::AddDateStringDecimal,
            ScalarFuncSig::AddDateStringInt,
            ScalarFuncSig::AddDateStringString,
            ScalarFuncSig::AddDatetimeAndDuration,
            ScalarFuncSig::AddDatetimeAndString,
            ScalarFuncSig::AddDurationAndDuration,
            ScalarFuncSig::AddDurationAndString,
            ScalarFuncSig::AddStringAndDuration,
            ScalarFuncSig::AddStringAndString,
            ScalarFuncSig::AddTimeDateTimeNull,
            ScalarFuncSig::AddTimeDurationNull,
            ScalarFuncSig::AddTimeStringNull,
            ScalarFuncSig::AesDecrypt,
            ScalarFuncSig::AesEncrypt,
            ScalarFuncSig::Char,
            ScalarFuncSig::Compress,
            ScalarFuncSig::Concat,
            ScalarFuncSig::ConcatWS,
            ScalarFuncSig::ConnectionID,
            ScalarFuncSig::Conv,
            ScalarFuncSig::Convert,
            ScalarFuncSig::ConvertTz,
            ScalarFuncSig::CurrentDate,
            ScalarFuncSig::CurrentTime0Arg,
            ScalarFuncSig::CurrentTime1Arg,
            ScalarFuncSig::CurrentUser,
            ScalarFuncSig::Database,
            ScalarFuncSig::DateDiff,
            ScalarFuncSig::DateLiteral,
            ScalarFuncSig::DayName,
            ScalarFuncSig::DayOfMonth,
            ScalarFuncSig::DayOfWeek,
            ScalarFuncSig::DayOfYear,
            ScalarFuncSig::DecimalAnyValue,
            ScalarFuncSig::DurationAnyValue,
            ScalarFuncSig::DurationDurationTimeDiff,
            ScalarFuncSig::DurationStringTimeDiff,
            ScalarFuncSig::Exp,
            ScalarFuncSig::ExportSet3Arg,
            ScalarFuncSig::ExportSet4Arg,
            ScalarFuncSig::ExportSet5Arg,
            ScalarFuncSig::ExtractDatetime,
            ScalarFuncSig::ExtractDuration,
            ScalarFuncSig::FieldInt,
            ScalarFuncSig::FieldReal,
            ScalarFuncSig::FieldString,
            ScalarFuncSig::FindInSet,
            ScalarFuncSig::Format,
            ScalarFuncSig::FormatWithLocale,
            ScalarFuncSig::FoundRows,
            ScalarFuncSig::FromBase64,
            ScalarFuncSig::FromDays,
            ScalarFuncSig::FromUnixTime1Arg,
            ScalarFuncSig::FromUnixTime2Arg,
            ScalarFuncSig::GetFormat,
            ScalarFuncSig::GetParamString,
            ScalarFuncSig::GetVar,
            ScalarFuncSig::Hour,
            ScalarFuncSig::InetAton,
            ScalarFuncSig::InetNtoa,
            ScalarFuncSig::Insert,
            ScalarFuncSig::InsertBinary,
            ScalarFuncSig::Instr,
            ScalarFuncSig::InstrBinary,
            ScalarFuncSig::IntAnyValue,
            ScalarFuncSig::IsIPv4Compat,
            ScalarFuncSig::IsIPv4Mapped,
            ScalarFuncSig::JSONAnyValue,
            ScalarFuncSig::LastInsertID,
            ScalarFuncSig::LastInsertIDWithID,
            ScalarFuncSig::LeftBinary,
            ScalarFuncSig::Locate2Args,
            ScalarFuncSig::Locate3Args,
            ScalarFuncSig::LocateBinary2Args,
            ScalarFuncSig::LocateBinary3Args,
            ScalarFuncSig::Lock,
            ScalarFuncSig::Log1Arg,
            ScalarFuncSig::Log2Args,
            ScalarFuncSig::Lpad,
            ScalarFuncSig::LpadBinary,
            ScalarFuncSig::MakeDate,
            ScalarFuncSig::MakeSet,
            ScalarFuncSig::MakeTime,
            ScalarFuncSig::MicroSecond,
            ScalarFuncSig::Minute,
            ScalarFuncSig::MonthName,
            ScalarFuncSig::NowWithArg,
            ScalarFuncSig::NowWithoutArg,
            ScalarFuncSig::NullTimeDiff,
            ScalarFuncSig::OctInt,
            ScalarFuncSig::OctString,
            ScalarFuncSig::Ord,
            ScalarFuncSig::Password,
            ScalarFuncSig::PeriodAdd,
            ScalarFuncSig::PeriodDiff,
            ScalarFuncSig::Quarter,
            ScalarFuncSig::Quote,
            ScalarFuncSig::Radians,
            ScalarFuncSig::RandomBytes,
            ScalarFuncSig::RealAnyValue,
            ScalarFuncSig::ReleaseLock,
            ScalarFuncSig::Repeat,
            ScalarFuncSig::Replace,
            ScalarFuncSig::Right,
            ScalarFuncSig::RightBinary,
            ScalarFuncSig::RouldReal,
            ScalarFuncSig::RoundDec,
            ScalarFuncSig::RoundWithFracDec,
            ScalarFuncSig::RoundWithFracInt,
            ScalarFuncSig::RoundWithFracReal,
            ScalarFuncSig::RowCount,
            ScalarFuncSig::RowSig,
            ScalarFuncSig::Rpad,
            ScalarFuncSig::RpadBinary,
            ScalarFuncSig::Second,
            ScalarFuncSig::SecToTime,
            ScalarFuncSig::SetVar,
            ScalarFuncSig::SHA1,
            ScalarFuncSig::SHA2,
            ScalarFuncSig::Sleep,
            ScalarFuncSig::Space,
            ScalarFuncSig::Strcmp,
            ScalarFuncSig::StringAnyValue,
            ScalarFuncSig::StringDurationTimeDiff,
            ScalarFuncSig::StringStringTimeDiff,
            ScalarFuncSig::StringTimeTimeDiff,
            ScalarFuncSig::StrToDateDate,
            ScalarFuncSig::StrToDateDatetime,
            ScalarFuncSig::StrToDateDuration,
            ScalarFuncSig::SubDateAndDuration,
            ScalarFuncSig::SubDateAndString,
            ScalarFuncSig::SubDateDatetimeInt,
            ScalarFuncSig::SubDateDatetimeString,
            ScalarFuncSig::SubDateIntInt,
            ScalarFuncSig::SubDateIntString,
            ScalarFuncSig::SubDateStringDecimal,
            ScalarFuncSig::SubDateStringInt,
            ScalarFuncSig::SubDateStringString,
            ScalarFuncSig::SubDatetimeAndDuration,
            ScalarFuncSig::SubDatetimeAndString,
            ScalarFuncSig::SubDurationAndDuration,
            ScalarFuncSig::SubDurationAndString,
            ScalarFuncSig::Substring2Args,
            ScalarFuncSig::Substring3Args,
            ScalarFuncSig::SubStringAndDuration,
            ScalarFuncSig::SubStringAndString,
            ScalarFuncSig::SubstringBinary2Args,
            ScalarFuncSig::SubstringBinary3Args,
            ScalarFuncSig::SubstringIndex,
            ScalarFuncSig::SubTimeDateTimeNull,
            ScalarFuncSig::SubTimeDurationNull,
            ScalarFuncSig::SubTimeStringNull,
            ScalarFuncSig::SysDateWithFsp,
            ScalarFuncSig::SysDateWithoutFsp,
            ScalarFuncSig::TiDBVersion,
            ScalarFuncSig::Time,
            ScalarFuncSig::TimeAnyValue,
            ScalarFuncSig::TimeFormat,
            ScalarFuncSig::TimeLiteral,
            ScalarFuncSig::Timestamp1Arg,
            ScalarFuncSig::Timestamp2Args,
            ScalarFuncSig::TimestampAdd,
            ScalarFuncSig::TimestampDiff,
            ScalarFuncSig::TimestampLiteral,
            ScalarFuncSig::TimeStringTimeDiff,
            ScalarFuncSig::TimeTimeTimeDiff,
            ScalarFuncSig::TimeToSec,
            ScalarFuncSig::ToBase64,
            ScalarFuncSig::ToDays,
            ScalarFuncSig::ToSeconds,
            ScalarFuncSig::Trim1Arg,
            ScalarFuncSig::Trim2Args,
            ScalarFuncSig::Trim3Args,
            ScalarFuncSig::TruncateDecimal,
            ScalarFuncSig::TruncateInt,
            ScalarFuncSig::TruncateReal,
            ScalarFuncSig::Uncompress,
            ScalarFuncSig::UncompressedLength,
            ScalarFuncSig::UnixTimestampCurrent,
            ScalarFuncSig::UnixTimestampDec,
            ScalarFuncSig::UnixTimestampInt,
            ScalarFuncSig::User,
            ScalarFuncSig::UTCDate,
            ScalarFuncSig::UTCTimestampWithArg,
            ScalarFuncSig::UTCTimestampWithoutArg,
            ScalarFuncSig::UTCTimeWithArg,
            ScalarFuncSig::UTCTimeWithoutArg,
            ScalarFuncSig::UUID,
            ScalarFuncSig::ValuesDecimal,
            ScalarFuncSig::ValuesDuration,
            ScalarFuncSig::ValuesInt,
            ScalarFuncSig::ValuesJSON,
            ScalarFuncSig::ValuesReal,
            ScalarFuncSig::ValuesString,
            ScalarFuncSig::ValuesTime,
            ScalarFuncSig::Version,
            ScalarFuncSig::WeekDay,
            ScalarFuncSig::WeekOfYear,
            ScalarFuncSig::WeekWithMode,
            ScalarFuncSig::WeekWithoutMode,
            ScalarFuncSig::Year,
            ScalarFuncSig::YearWeekWithMode,
            ScalarFuncSig::YearWeekWithoutMode,
        ];

        for sig in cases {
            let err = format!("{:?}", Error::UnknownSignature(sig));
            assert_eq!(
                format!("{:?}", ScalarFunc::check_args(sig, 1).unwrap_err()),
                err
            );
        }
    }

}<|MERGE_RESOLUTION|>--- conflicted
+++ resolved
@@ -818,14 +818,10 @@
 
         CoalesceReal => coalesce_real,
         CaseWhenReal => case_when_real,
-<<<<<<< HEAD
-
         Log2 => log2,
         Log10 => log10,
-=======
         GreatestReal => greatest_real,
         LeastReal => least_real,
->>>>>>> f9b35289
         Sqrt => sqrt,
         Atan1Arg => atan_1_arg,
         Atan2Args => atan_2_args,
