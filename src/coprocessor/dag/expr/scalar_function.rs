// Copyright 2017 PingCAP, Inc.
//
// Licensed under the Apache License, Version 2.0 (the "License");
// you may not use this file except in compliance with the License.
// You may obtain a copy of the License at
//
//     http://www.apache.org/licenses/LICENSE-2.0
//
// Unless required by applicable law or agreed to in writing, software
// distributed under the License is distributed on an "AS IS" BASIS,
// See the License for the specific language governing permissions and
// limitations under the License.

use std::borrow::Cow;
use std::usize;

use cop_datatype::prelude::*;
use cop_datatype::FieldTypeFlag;
use tipb::expression::ScalarFuncSig;

use super::builtin_compare::CmpOp;
use super::{Error, EvalContext, Result, ScalarFunc};
use crate::coprocessor::codec::mysql::{Decimal, Duration, Json, Time};
use crate::coprocessor::codec::Datum;

impl ScalarFunc {
    pub fn check_args(sig: ScalarFuncSig, args: usize) -> Result<()> {
        let (min_args, max_args) = match sig {
            ScalarFuncSig::LTInt
            | ScalarFuncSig::LEInt
            | ScalarFuncSig::GTInt
            | ScalarFuncSig::GEInt
            | ScalarFuncSig::EQInt
            | ScalarFuncSig::NEInt
            | ScalarFuncSig::NullEQInt
            | ScalarFuncSig::LTReal
            | ScalarFuncSig::LEReal
            | ScalarFuncSig::GTReal
            | ScalarFuncSig::GEReal
            | ScalarFuncSig::EQReal
            | ScalarFuncSig::NEReal
            | ScalarFuncSig::NullEQReal
            | ScalarFuncSig::LTDecimal
            | ScalarFuncSig::LEDecimal
            | ScalarFuncSig::GTDecimal
            | ScalarFuncSig::GEDecimal
            | ScalarFuncSig::EQDecimal
            | ScalarFuncSig::NEDecimal
            | ScalarFuncSig::NullEQDecimal
            | ScalarFuncSig::LTString
            | ScalarFuncSig::LEString
            | ScalarFuncSig::GTString
            | ScalarFuncSig::GEString
            | ScalarFuncSig::EQString
            | ScalarFuncSig::NEString
            | ScalarFuncSig::NullEQString
            | ScalarFuncSig::LTTime
            | ScalarFuncSig::LETime
            | ScalarFuncSig::GTTime
            | ScalarFuncSig::GETime
            | ScalarFuncSig::EQTime
            | ScalarFuncSig::NETime
            | ScalarFuncSig::NullEQTime
            | ScalarFuncSig::LTDuration
            | ScalarFuncSig::LEDuration
            | ScalarFuncSig::GTDuration
            | ScalarFuncSig::GEDuration
            | ScalarFuncSig::EQDuration
            | ScalarFuncSig::NEDuration
            | ScalarFuncSig::NullEQDuration
            | ScalarFuncSig::LTJson
            | ScalarFuncSig::LEJson
            | ScalarFuncSig::GTJson
            | ScalarFuncSig::GEJson
            | ScalarFuncSig::EQJson
            | ScalarFuncSig::NEJson
            | ScalarFuncSig::NullEQJson
            | ScalarFuncSig::PlusReal
            | ScalarFuncSig::PlusDecimal
            | ScalarFuncSig::PlusInt
            | ScalarFuncSig::MinusReal
            | ScalarFuncSig::MinusDecimal
            | ScalarFuncSig::MinusInt
            | ScalarFuncSig::MultiplyReal
            | ScalarFuncSig::MultiplyDecimal
            | ScalarFuncSig::MultiplyInt
            | ScalarFuncSig::MultiplyIntUnsigned
            | ScalarFuncSig::IfNullInt
            | ScalarFuncSig::IfNullReal
            | ScalarFuncSig::IfNullString
            | ScalarFuncSig::IfNullDecimal
            | ScalarFuncSig::IfNullTime
            | ScalarFuncSig::IfNullDuration
            | ScalarFuncSig::IfNullJson
            | ScalarFuncSig::Left
            | ScalarFuncSig::LeftBinary
            | ScalarFuncSig::Right
            | ScalarFuncSig::RightBinary
            | ScalarFuncSig::LogicalAnd
            | ScalarFuncSig::LogicalOr
            | ScalarFuncSig::LogicalXor
            | ScalarFuncSig::DivideDecimal
            | ScalarFuncSig::DivideReal
            | ScalarFuncSig::IntDivideInt
            | ScalarFuncSig::IntDivideDecimal
            | ScalarFuncSig::ModReal
            | ScalarFuncSig::ModDecimal
            | ScalarFuncSig::ModInt
            | ScalarFuncSig::BitAndSig
            | ScalarFuncSig::BitOrSig
            | ScalarFuncSig::BitXorSig
            | ScalarFuncSig::LeftShift
            | ScalarFuncSig::RightShift
            | ScalarFuncSig::Pow
            | ScalarFuncSig::Atan2Args
            | ScalarFuncSig::Log2Args
            | ScalarFuncSig::RegexpSig
            | ScalarFuncSig::RegexpBinarySig
            | ScalarFuncSig::RoundWithFracDec
            | ScalarFuncSig::RoundWithFracInt
            | ScalarFuncSig::RoundWithFracReal
            | ScalarFuncSig::DateFormatSig
            | ScalarFuncSig::SHA2
            | ScalarFuncSig::TruncateInt
            | ScalarFuncSig::WeekWithMode
            | ScalarFuncSig::YearWeekWithMode
            | ScalarFuncSig::TruncateReal
            | ScalarFuncSig::TruncateDecimal
            | ScalarFuncSig::Trim2Args
            | ScalarFuncSig::Substring2Args
            | ScalarFuncSig::SubstringBinary2Args
            | ScalarFuncSig::DateDiff
            | ScalarFuncSig::AddDatetimeAndDuration
            | ScalarFuncSig::AddDatetimeAndString
            | ScalarFuncSig::AddDurationAndDuration
            | ScalarFuncSig::AddDurationAndString
<<<<<<< HEAD
            | ScalarFuncSig::AddDateAndDuration
            | ScalarFuncSig::AddDateAndString
=======
            | ScalarFuncSig::SubDatetimeAndDuration
            | ScalarFuncSig::SubDatetimeAndString
>>>>>>> 5b45391c
            | ScalarFuncSig::SubDurationAndDuration
            | ScalarFuncSig::Strcmp
            | ScalarFuncSig::InstrBinary
            | ScalarFuncSig::Locate2Args
            | ScalarFuncSig::LocateBinary2Args => (2, 2),

            ScalarFuncSig::CastIntAsInt
            | ScalarFuncSig::CastIntAsReal
            | ScalarFuncSig::CastIntAsString
            | ScalarFuncSig::CastIntAsDecimal
            | ScalarFuncSig::CastIntAsTime
            | ScalarFuncSig::CastIntAsDuration
            | ScalarFuncSig::CastIntAsJson
            | ScalarFuncSig::CastRealAsInt
            | ScalarFuncSig::CastRealAsReal
            | ScalarFuncSig::CastRealAsString
            | ScalarFuncSig::CastRealAsDecimal
            | ScalarFuncSig::CastRealAsTime
            | ScalarFuncSig::CastRealAsDuration
            | ScalarFuncSig::CastRealAsJson
            | ScalarFuncSig::CastDecimalAsInt
            | ScalarFuncSig::CastDecimalAsReal
            | ScalarFuncSig::CastDecimalAsString
            | ScalarFuncSig::CastDecimalAsDecimal
            | ScalarFuncSig::CastDecimalAsTime
            | ScalarFuncSig::CastDecimalAsDuration
            | ScalarFuncSig::CastDecimalAsJson
            | ScalarFuncSig::CastStringAsInt
            | ScalarFuncSig::CastStringAsReal
            | ScalarFuncSig::CastStringAsString
            | ScalarFuncSig::CastStringAsDecimal
            | ScalarFuncSig::CastStringAsTime
            | ScalarFuncSig::CastStringAsDuration
            | ScalarFuncSig::CastStringAsJson
            | ScalarFuncSig::CastTimeAsInt
            | ScalarFuncSig::CastTimeAsReal
            | ScalarFuncSig::CastTimeAsString
            | ScalarFuncSig::CastTimeAsDecimal
            | ScalarFuncSig::CastTimeAsTime
            | ScalarFuncSig::CastTimeAsDuration
            | ScalarFuncSig::CastTimeAsJson
            | ScalarFuncSig::CastDurationAsInt
            | ScalarFuncSig::CastDurationAsReal
            | ScalarFuncSig::CastDurationAsString
            | ScalarFuncSig::CastDurationAsDecimal
            | ScalarFuncSig::CastDurationAsTime
            | ScalarFuncSig::CastDurationAsDuration
            | ScalarFuncSig::CastDurationAsJson
            | ScalarFuncSig::CastJsonAsInt
            | ScalarFuncSig::CastJsonAsReal
            | ScalarFuncSig::CastJsonAsString
            | ScalarFuncSig::CastJsonAsDecimal
            | ScalarFuncSig::CastJsonAsTime
            | ScalarFuncSig::CastJsonAsDuration
            | ScalarFuncSig::CastJsonAsJson
            | ScalarFuncSig::Date
            | ScalarFuncSig::LastDay
            | ScalarFuncSig::Hour
            | ScalarFuncSig::Minute
            | ScalarFuncSig::Second
            | ScalarFuncSig::MicroSecond
            | ScalarFuncSig::Month
            | ScalarFuncSig::MonthName
            | ScalarFuncSig::DayName
            | ScalarFuncSig::DayOfMonth
            | ScalarFuncSig::DayOfWeek
            | ScalarFuncSig::DayOfYear
            | ScalarFuncSig::WeekDay
            | ScalarFuncSig::WeekOfYear
            | ScalarFuncSig::Year
            | ScalarFuncSig::UnaryNot
            | ScalarFuncSig::UnaryMinusInt
            | ScalarFuncSig::UnaryMinusReal
            | ScalarFuncSig::UnaryMinusDecimal
            | ScalarFuncSig::IntIsTrue
            | ScalarFuncSig::IntIsFalse
            | ScalarFuncSig::IntIsNull
            | ScalarFuncSig::RealIsTrue
            | ScalarFuncSig::RealIsFalse
            | ScalarFuncSig::RealIsNull
            | ScalarFuncSig::DecimalIsTrue
            | ScalarFuncSig::DecimalIsFalse
            | ScalarFuncSig::DecimalIsNull
            | ScalarFuncSig::StringIsNull
            | ScalarFuncSig::TimeIsNull
            | ScalarFuncSig::DurationIsNull
            | ScalarFuncSig::JsonIsNull
            | ScalarFuncSig::AbsInt
            | ScalarFuncSig::AbsUInt
            | ScalarFuncSig::AbsReal
            | ScalarFuncSig::AbsDecimal
            | ScalarFuncSig::CeilReal
            | ScalarFuncSig::CeilIntToInt
            | ScalarFuncSig::CeilIntToDec
            | ScalarFuncSig::CeilDecToDec
            | ScalarFuncSig::CeilDecToInt
            | ScalarFuncSig::FloorReal
            | ScalarFuncSig::FloorIntToInt
            | ScalarFuncSig::FloorIntToDec
            | ScalarFuncSig::FloorDecToDec
            | ScalarFuncSig::FloorDecToInt
            | ScalarFuncSig::Rand
            | ScalarFuncSig::RandWithSeed
            | ScalarFuncSig::CRC32
            | ScalarFuncSig::Sign
            | ScalarFuncSig::Sqrt
            | ScalarFuncSig::Atan1Arg
            | ScalarFuncSig::Acos
            | ScalarFuncSig::Asin
            | ScalarFuncSig::Cos
            | ScalarFuncSig::Tan
            | ScalarFuncSig::Sin
            | ScalarFuncSig::JsonTypeSig
            | ScalarFuncSig::JsonUnquoteSig
            | ScalarFuncSig::Log10
            | ScalarFuncSig::Log1Arg
            | ScalarFuncSig::Log2
            | ScalarFuncSig::ASCII
            | ScalarFuncSig::CharLength
            | ScalarFuncSig::Reverse
            | ScalarFuncSig::ReverseBinary
            | ScalarFuncSig::Upper
            | ScalarFuncSig::Lower
            | ScalarFuncSig::Length
            | ScalarFuncSig::Bin
            | ScalarFuncSig::LTrim
            | ScalarFuncSig::RTrim
            | ScalarFuncSig::BitCount
            | ScalarFuncSig::BitLength
            | ScalarFuncSig::RoundReal
            | ScalarFuncSig::RoundDec
            | ScalarFuncSig::RoundInt
            | ScalarFuncSig::BitNegSig
            | ScalarFuncSig::IsIPv4
            | ScalarFuncSig::IsIPv6
            | ScalarFuncSig::InetAton
            | ScalarFuncSig::InetNtoa
            | ScalarFuncSig::Inet6Aton
            | ScalarFuncSig::Inet6Ntoa
            | ScalarFuncSig::HexIntArg
            | ScalarFuncSig::HexStrArg
            | ScalarFuncSig::UnHex
            | ScalarFuncSig::Cot
            | ScalarFuncSig::Degrees
            | ScalarFuncSig::SHA1
            | ScalarFuncSig::MD5
            | ScalarFuncSig::Radians
            | ScalarFuncSig::Exp
            | ScalarFuncSig::Trim1Arg
            | ScalarFuncSig::FromBase64
            | ScalarFuncSig::ToBase64
            | ScalarFuncSig::WeekWithoutMode
            | ScalarFuncSig::YearWeekWithoutMode
            | ScalarFuncSig::Space
            | ScalarFuncSig::Compress
            | ScalarFuncSig::Uncompress
            | ScalarFuncSig::UncompressedLength
            | ScalarFuncSig::ToDays => (1, 1),

            ScalarFuncSig::IfInt
            | ScalarFuncSig::IfReal
            | ScalarFuncSig::IfString
            | ScalarFuncSig::IfDecimal
            | ScalarFuncSig::IfTime
            | ScalarFuncSig::IfDuration
            | ScalarFuncSig::IfJson
            | ScalarFuncSig::LikeSig
            | ScalarFuncSig::Conv
            | ScalarFuncSig::Trim3Args
            | ScalarFuncSig::SubstringIndex
            | ScalarFuncSig::Substring3Args
            | ScalarFuncSig::SubstringBinary3Args
            | ScalarFuncSig::Lpad
            | ScalarFuncSig::LpadBinary
            | ScalarFuncSig::Rpad
            | ScalarFuncSig::RpadBinary
            | ScalarFuncSig::Locate3Args
            | ScalarFuncSig::LocateBinary3Args
            | ScalarFuncSig::Replace => (3, 3),

            ScalarFuncSig::JsonArraySig | ScalarFuncSig::JsonObjectSig => (0, usize::MAX),

            ScalarFuncSig::CoalesceDecimal
            | ScalarFuncSig::CoalesceDuration
            | ScalarFuncSig::CoalesceInt
            | ScalarFuncSig::CoalesceJson
            | ScalarFuncSig::CoalesceReal
            | ScalarFuncSig::CoalesceString
            | ScalarFuncSig::CoalesceTime
            | ScalarFuncSig::CaseWhenDecimal
            | ScalarFuncSig::CaseWhenDuration
            | ScalarFuncSig::CaseWhenInt
            | ScalarFuncSig::CaseWhenJson
            | ScalarFuncSig::CaseWhenReal
            | ScalarFuncSig::CaseWhenString
            | ScalarFuncSig::Concat
            | ScalarFuncSig::ConcatWS
            | ScalarFuncSig::FieldInt
            | ScalarFuncSig::FieldReal
            | ScalarFuncSig::FieldString
            | ScalarFuncSig::CaseWhenTime => (1, usize::MAX),

            ScalarFuncSig::JsonExtractSig
            | ScalarFuncSig::JsonRemoveSig
            | ScalarFuncSig::JsonMergeSig
            | ScalarFuncSig::InInt
            | ScalarFuncSig::InReal
            | ScalarFuncSig::InString
            | ScalarFuncSig::InDecimal
            | ScalarFuncSig::InTime
            | ScalarFuncSig::InDuration
            | ScalarFuncSig::InJson
            | ScalarFuncSig::GreatestInt
            | ScalarFuncSig::GreatestReal
            | ScalarFuncSig::GreatestDecimal
            | ScalarFuncSig::GreatestString
            | ScalarFuncSig::GreatestTime
            | ScalarFuncSig::LeastInt
            | ScalarFuncSig::LeastReal
            | ScalarFuncSig::LeastDecimal
            | ScalarFuncSig::LeastString
            | ScalarFuncSig::LeastTime
            | ScalarFuncSig::IntervalInt
            | ScalarFuncSig::Elt
            | ScalarFuncSig::IntervalReal => (2, usize::MAX),

            ScalarFuncSig::JsonSetSig
            | ScalarFuncSig::JsonInsertSig
            | ScalarFuncSig::JsonReplaceSig => (3, usize::MAX),

            ScalarFuncSig::AddTimeDateTimeNull
            | ScalarFuncSig::AddTimeDurationNull
            | ScalarFuncSig::SubTimeDateTimeNull
            | ScalarFuncSig::PI => (0, 0),

            // unimplement signature
            ScalarFuncSig::AddDateDatetimeInt
            | ScalarFuncSig::AddDateDatetimeString
            | ScalarFuncSig::AddDateIntInt
            | ScalarFuncSig::AddDateIntString
            | ScalarFuncSig::AddDateStringDecimal
            | ScalarFuncSig::AddDateStringInt
            | ScalarFuncSig::AddDateStringString
            | ScalarFuncSig::AddStringAndDuration
            | ScalarFuncSig::AddStringAndString
            | ScalarFuncSig::AddTimeStringNull
            | ScalarFuncSig::AesDecrypt
            | ScalarFuncSig::AesEncrypt
            | ScalarFuncSig::Char
            | ScalarFuncSig::ConnectionID
            | ScalarFuncSig::Convert
            | ScalarFuncSig::ConvertTz
            | ScalarFuncSig::CurrentDate
            | ScalarFuncSig::CurrentTime0Arg
            | ScalarFuncSig::CurrentTime1Arg
            | ScalarFuncSig::CurrentUser
            | ScalarFuncSig::Database
            | ScalarFuncSig::DateLiteral
            | ScalarFuncSig::DecimalAnyValue
            | ScalarFuncSig::DurationAnyValue
            | ScalarFuncSig::DurationDurationTimeDiff
            | ScalarFuncSig::DurationStringTimeDiff
            | ScalarFuncSig::ExportSet3Arg
            | ScalarFuncSig::ExportSet4Arg
            | ScalarFuncSig::ExportSet5Arg
            | ScalarFuncSig::ExtractDatetime
            | ScalarFuncSig::ExtractDuration
            | ScalarFuncSig::FindInSet
            | ScalarFuncSig::Format
            | ScalarFuncSig::FormatWithLocale
            | ScalarFuncSig::FoundRows
            | ScalarFuncSig::FromDays
            | ScalarFuncSig::FromUnixTime1Arg
            | ScalarFuncSig::FromUnixTime2Arg
            | ScalarFuncSig::GetFormat
            | ScalarFuncSig::GetParamString
            | ScalarFuncSig::GetVar
            | ScalarFuncSig::Insert
            | ScalarFuncSig::InsertBinary
            | ScalarFuncSig::Instr
            | ScalarFuncSig::IntAnyValue
            | ScalarFuncSig::IsIPv4Compat
            | ScalarFuncSig::IsIPv4Mapped
            | ScalarFuncSig::JSONAnyValue
            | ScalarFuncSig::LastInsertID
            | ScalarFuncSig::LastInsertIDWithID
            | ScalarFuncSig::Lock
            | ScalarFuncSig::MakeDate
            | ScalarFuncSig::MakeSet
            | ScalarFuncSig::MakeTime
            | ScalarFuncSig::NowWithArg
            | ScalarFuncSig::NowWithoutArg
            | ScalarFuncSig::NullTimeDiff
            | ScalarFuncSig::OctInt
            | ScalarFuncSig::OctString
            | ScalarFuncSig::Ord
            | ScalarFuncSig::Password
            | ScalarFuncSig::PeriodAdd
            | ScalarFuncSig::PeriodDiff
            | ScalarFuncSig::Quarter
            | ScalarFuncSig::Quote
            | ScalarFuncSig::RandomBytes
            | ScalarFuncSig::RealAnyValue
            | ScalarFuncSig::ReleaseLock
            | ScalarFuncSig::Repeat
            | ScalarFuncSig::RowCount
            | ScalarFuncSig::RowSig
            | ScalarFuncSig::SecToTime
            | ScalarFuncSig::SetVar
            | ScalarFuncSig::Sleep
            | ScalarFuncSig::StringAnyValue
            | ScalarFuncSig::StringDurationTimeDiff
            | ScalarFuncSig::StringStringTimeDiff
            | ScalarFuncSig::StringTimeTimeDiff
            | ScalarFuncSig::StrToDateDate
            | ScalarFuncSig::StrToDateDatetime
            | ScalarFuncSig::StrToDateDuration
            | ScalarFuncSig::SubDateAndDuration
            | ScalarFuncSig::SubDateAndString
            | ScalarFuncSig::SubDateDatetimeInt
            | ScalarFuncSig::SubDateDatetimeString
            | ScalarFuncSig::SubDateIntInt
            | ScalarFuncSig::SubDateIntString
            | ScalarFuncSig::SubDateStringDecimal
            | ScalarFuncSig::SubDateStringInt
            | ScalarFuncSig::SubDateStringString
            | ScalarFuncSig::SubDurationAndString
            | ScalarFuncSig::SubStringAndDuration
            | ScalarFuncSig::SubStringAndString
            | ScalarFuncSig::SubTimeDurationNull
            | ScalarFuncSig::SubTimeStringNull
            | ScalarFuncSig::SysDateWithFsp
            | ScalarFuncSig::SysDateWithoutFsp
            | ScalarFuncSig::TiDBVersion
            | ScalarFuncSig::Time
            | ScalarFuncSig::TimeAnyValue
            | ScalarFuncSig::TimeFormat
            | ScalarFuncSig::TimeLiteral
            | ScalarFuncSig::Timestamp1Arg
            | ScalarFuncSig::Timestamp2Args
            | ScalarFuncSig::TimestampAdd
            | ScalarFuncSig::TimestampDiff
            | ScalarFuncSig::TimestampLiteral
            | ScalarFuncSig::TimeStringTimeDiff
            | ScalarFuncSig::TimeTimeTimeDiff
            | ScalarFuncSig::TimeToSec
            | ScalarFuncSig::ToSeconds
            | ScalarFuncSig::UnixTimestampCurrent
            | ScalarFuncSig::UnixTimestampDec
            | ScalarFuncSig::UnixTimestampInt
            | ScalarFuncSig::User
            | ScalarFuncSig::UTCDate
            | ScalarFuncSig::UTCTimestampWithArg
            | ScalarFuncSig::UTCTimestampWithoutArg
            | ScalarFuncSig::UTCTimeWithArg
            | ScalarFuncSig::UTCTimeWithoutArg
            | ScalarFuncSig::UUID
            | ScalarFuncSig::ValuesDecimal
            | ScalarFuncSig::ValuesDuration
            | ScalarFuncSig::ValuesInt
            | ScalarFuncSig::ValuesJSON
            | ScalarFuncSig::ValuesReal
            | ScalarFuncSig::ValuesString
            | ScalarFuncSig::ValuesTime
            | ScalarFuncSig::Version
            | ScalarFuncSig::JsonArrayAppendSig
            | ScalarFuncSig::JsonArrayInsertSig
            | ScalarFuncSig::JsonMergePatchSig
            | ScalarFuncSig::JsonMergePreserveSig
            | ScalarFuncSig::JsonContainsPathSig
            | ScalarFuncSig::JsonPrettySig
            | ScalarFuncSig::JsonQuoteSig
            | ScalarFuncSig::JsonSearchSig
            | ScalarFuncSig::JsonStorageSizeSig
            | ScalarFuncSig::JsonDepthSig
            | ScalarFuncSig::JsonKeysSig
            | ScalarFuncSig::JsonLengthSig
            | ScalarFuncSig::JsonValidJsonSig
            | ScalarFuncSig::JsonContainsSig
            | ScalarFuncSig::JsonKeys2ArgsSig
            | ScalarFuncSig::JsonValidStringSig => return Err(Error::UnknownSignature(sig)),
        };
        if args < min_args || args > max_args {
            return Err(box_err!(
                "unexpected arguments: sig {:?} with {} args",
                sig,
                args
            ));
        }
        let other_checks = match sig {
            ScalarFuncSig::JsonObjectSig => args & 1 == 0,
            ScalarFuncSig::JsonSetSig
            | ScalarFuncSig::JsonInsertSig
            | ScalarFuncSig::JsonReplaceSig => args & 1 == 1,
            _ => true,
        };
        if !other_checks {
            return Err(box_err!(
                "unexpected arguments: sig {:?} with {} args",
                sig,
                args
            ));
        }
        Ok(())
    }
}

macro_rules! dispatch_call {
    (
        INT_CALLS {$($i_sig:ident => $i_func:ident $($i_arg:expr)*,)*}
        REAL_CALLS {$($r_sig:ident => $r_func:ident $($r_arg:expr)*,)*}
        DEC_CALLS {$($d_sig:ident => $d_func:ident $($d_arg:expr)*,)*}
        BYTES_CALLS {$($b_sig:ident => $b_func:ident $($b_arg:expr)*,)*}
        TIME_CALLS {$($t_sig:ident => $t_func:ident $($t_arg:expr)*,)*}
        DUR_CALLS {$($u_sig:ident => $u_func:ident $($u_arg:expr)*,)*}
        JSON_CALLS {$($j_sig:ident => $j_func:ident $($j_arg:expr)*,)*}
    ) => {
        impl ScalarFunc {
            pub fn eval_int(&self, ctx: &mut EvalContext, row: &[Datum]) -> Result<Option<i64>> {
                match self.sig {
                    $(ScalarFuncSig::$i_sig => self.$i_func(ctx, row, $($i_arg),*)),*,
                    _ => Err(Error::UnknownSignature(self.sig))
                }
            }

            pub fn eval_real(&self, ctx: &mut EvalContext, row: &[Datum]) -> Result<Option<f64>> {
                match self.sig {
                    $(ScalarFuncSig::$r_sig => self.$r_func(ctx, row, $($r_arg),*),)*
                    _ => Err(Error::UnknownSignature(self.sig))
                }
            }

            pub fn eval_decimal<'a, 'b: 'a>(
                &'b self, ctx: &mut EvalContext,
                row: &'a [Datum]
            ) -> Result<Option<Cow<'a, Decimal>>> {
                match self.sig {
                    $(ScalarFuncSig::$d_sig => self.$d_func(ctx, row, $($d_arg),*),)*
                    _ => Err(Error::UnknownSignature(self.sig))
                }
            }

            pub fn eval_bytes<'a, 'b: 'a>(
                &'b self,
                ctx: &mut EvalContext,
                row: &'a [Datum]
            ) -> Result<Option<Cow<'a, [u8]>>> {
                match self.sig {
                    $(ScalarFuncSig::$b_sig => self.$b_func(ctx, row, $($b_arg),*),)*
                    _ => Err(Error::UnknownSignature(self.sig))
                }
            }

            pub fn eval_time<'a, 'b: 'a>(
                &'b self,
                ctx: &mut EvalContext,
                row: &'a [Datum]
            ) -> Result<Option<Cow<'a, Time>>> {
                match self.sig {
                    $(ScalarFuncSig::$t_sig => self.$t_func(ctx, row, $($t_arg),*),)*
                    _ => Err(Error::UnknownSignature(self.sig))
                }
            }

            pub fn eval_duration<'a, 'b: 'a>(
                &'b self,
                ctx: &mut EvalContext,
                row: &'a [Datum]
            ) -> Result<Option<Cow<'a, Duration>>> {
                match self.sig {
                    $(ScalarFuncSig::$u_sig => self.$u_func(ctx, row, $($u_arg),*),)*
                    _ => Err(Error::UnknownSignature(self.sig))
                }
            }

            pub fn eval_json<'a, 'b: 'a>(
                &'b self,
                ctx: &mut EvalContext,
                row: &'a [Datum]
            ) -> Result<Option<Cow<'a, Json>>> {
                match self.sig {
                    $(ScalarFuncSig::$j_sig => self.$j_func(ctx, row, $($j_arg),*),)*
                    _ => Err(Error::UnknownSignature(self.sig))
                }
            }

            pub fn eval(&self, ctx: &mut EvalContext, row: &[Datum]) -> Result<Datum> {
                match self.sig {
                    $(ScalarFuncSig::$i_sig => {
                        match self.$i_func(ctx, row, $($i_arg)*) {
                            Ok(Some(i)) => {
                                if self.field_type.flag().contains(FieldTypeFlag::UNSIGNED) {
                                    Ok(Datum::U64(i as u64))
                                } else {
                                    Ok(Datum::I64(i))
                                }
                            }
                            Ok(None) => Ok(Datum::Null),
                            Err(e) => Err(e),
                        }
                    },)*
                    $(ScalarFuncSig::$r_sig => {
                        self.$r_func(ctx, row, $($r_arg)*).map(Datum::from)
                    })*
                    $(ScalarFuncSig::$d_sig => {
                        self.$d_func(ctx, row, $($d_arg)*).map(Datum::from)
                    })*
                    $(ScalarFuncSig::$b_sig => {
                        self.$b_func(ctx, row, $($b_arg)*).map(Datum::from)
                    })*
                    $(ScalarFuncSig::$t_sig => {
                        self.$t_func(ctx, row, $($t_arg)*).map(Datum::from)
                    })*
                    $(ScalarFuncSig::$u_sig => {
                        self.$u_func(ctx, row, $($u_arg)*).map(Datum::from)
                    })*
                    $(ScalarFuncSig::$j_sig => {
                        self.$j_func(ctx, row, $($j_arg)*).map(Datum::from)
                    })*
                    _ => unimplemented!(),
                }
            }
        }
    };
}

dispatch_call! {
    INT_CALLS {
        LTInt => compare_int CmpOp::LT,
        LEInt => compare_int CmpOp::LE,
        GTInt => compare_int CmpOp::GT,
        GEInt => compare_int CmpOp::GE,
        EQInt => compare_int CmpOp::EQ,
        NEInt => compare_int CmpOp::NE,
        NullEQInt => compare_int CmpOp::NullEQ,

        LTReal => compare_real CmpOp::LT,
        LEReal => compare_real CmpOp::LE,
        GTReal => compare_real CmpOp::GT,
        GEReal => compare_real CmpOp::GE,
        EQReal => compare_real CmpOp::EQ,
        NEReal => compare_real CmpOp::NE,
        NullEQReal => compare_real CmpOp::NullEQ,

        LTDecimal => compare_decimal CmpOp::LT,
        LEDecimal => compare_decimal CmpOp::LE,
        GTDecimal => compare_decimal CmpOp::GT,
        GEDecimal => compare_decimal CmpOp::GE,
        EQDecimal => compare_decimal CmpOp::EQ,
        NEDecimal => compare_decimal CmpOp::NE,
        NullEQDecimal => compare_decimal CmpOp::NullEQ,

        LTString => compare_string CmpOp::LT,
        LEString => compare_string CmpOp::LE,
        GTString => compare_string CmpOp::GT,
        GEString => compare_string CmpOp::GE,
        EQString => compare_string CmpOp::EQ,
        NEString => compare_string CmpOp::NE,
        NullEQString => compare_string CmpOp::NullEQ,

        LTTime => compare_time CmpOp::LT,
        LETime => compare_time CmpOp::LE,
        GTTime => compare_time CmpOp::GT,
        GETime => compare_time CmpOp::GE,
        EQTime => compare_time CmpOp::EQ,
        NETime => compare_time CmpOp::NE,
        NullEQTime => compare_time CmpOp::NullEQ,

        LTDuration => compare_duration CmpOp::LT,
        LEDuration => compare_duration CmpOp::LE,
        GTDuration => compare_duration CmpOp::GT,
        GEDuration => compare_duration CmpOp::GE,
        EQDuration => compare_duration CmpOp::EQ,
        NEDuration => compare_duration CmpOp::NE,
        NullEQDuration => compare_duration CmpOp::NullEQ,

        LTJson => compare_json CmpOp::LT,
        LEJson => compare_json CmpOp::LE,
        GTJson => compare_json CmpOp::GT,
        GEJson => compare_json CmpOp::GE,
        EQJson => compare_json CmpOp::EQ,
        NEJson => compare_json CmpOp::NE,
        NullEQJson => compare_json CmpOp::NullEQ,

        CastIntAsInt => cast_int_as_int,
        CastRealAsInt => cast_real_as_int,
        CastDecimalAsInt => cast_decimal_as_int,
        CastStringAsInt => cast_str_as_int,
        CastTimeAsInt => cast_time_as_int,
        CastDurationAsInt => cast_duration_as_int,
        CastJsonAsInt => cast_json_as_int,

        InInt => in_int,
        InReal => in_real,
        InDecimal => in_decimal,
        InString => in_string,
        InTime => in_time,
        InDuration => in_duration,
        InJson => in_json,
        IntervalInt => interval_int,
        IntervalReal => interval_real,

        PlusInt => plus_int,
        MinusInt => minus_int,
        MultiplyInt => multiply_int,
        MultiplyIntUnsigned => multiply_int_unsigned,
        IntDivideInt => int_divide_int,
        IntDivideDecimal => int_divide_decimal,
        ModInt => mod_int,

        Hour => hour,
        Minute => minute,
        Second => second,
        MicroSecond => micro_second,
        Month => month,
        DayOfMonth => day_of_month,
        DayOfWeek => day_of_week,
        DayOfYear => day_of_year,
        WeekWithMode => week_with_mode,
        WeekWithoutMode => week_without_mode,
        YearWeekWithMode => year_week_with_mode,
        YearWeekWithoutMode => year_week_without_mode,
        WeekDay => week_day,
        WeekOfYear => week_of_year,
        Year => year,
        ToDays => to_days,
        DateDiff => date_diff,

        LogicalAnd => logical_and,
        LogicalOr => logical_or,
        LogicalXor => logical_xor,

        UnaryNot => unary_not,
        UnaryMinusInt => unary_minus_int,
        IntIsNull => int_is_null,
        IntIsFalse => int_is_false,
        IntIsTrue => int_is_true,
        RealIsTrue => real_is_true,
        RealIsFalse => real_is_false,
        RealIsNull => real_is_null,
        DecimalIsNull => decimal_is_null,
        DecimalIsTrue => decimal_is_true,
        DecimalIsFalse => decimal_is_false,
        StringIsNull => string_is_null,
        TimeIsNull => time_is_null,
        DurationIsNull => duration_is_null,
        JsonIsNull => json_is_null,

        AbsInt => abs_int,
        AbsUInt => abs_uint,
        CeilIntToInt => ceil_int_to_int,
        CeilDecToInt => ceil_dec_to_int,
        FloorIntToInt => floor_int_to_int,
        FloorDecToInt => floor_dec_to_int,
        CRC32 => crc32,
        Sign => sign,

        RoundInt => round_int,
        RoundWithFracInt => round_with_frac_int,

        TruncateInt => truncate_int,

        IfNullInt => if_null_int,
        IfInt => if_int,

        CoalesceInt => coalesce_int,
        CaseWhenInt => case_when_int,
        GreatestInt => greatest_int,
        LeastInt => least_int,

        LikeSig => like,
        RegexpSig => regexp,
        RegexpBinarySig => regexp_binary,

        BitAndSig => bit_and,
        BitNegSig => bit_neg,
        BitOrSig => bit_or,
        BitXorSig => bit_xor,

        Length => length,
        Locate2Args => locate_2_args,
        Locate3Args => locate_3_args,
        LocateBinary2Args => locate_binary_2_args,
        LocateBinary3Args => locate_binary_3_args,
        BitCount => bit_count,
        FieldInt => field_int,
        FieldReal => field_real,
        FieldString => field_string,
        CharLength => char_length,
        BitLength => bit_length,
        LeftShift => left_shift,
        RightShift => right_shift,
        ASCII => ascii,
        IsIPv4 => is_ipv4,
        IsIPv6 => is_ipv6,
        InetAton => inet_aton,

        UncompressedLength => uncompressed_length,
        Strcmp => strcmp,
        InstrBinary => instr_binary,
    }
    REAL_CALLS {
        CastIntAsReal => cast_int_as_real,
        CastRealAsReal => cast_real_as_real,
        CastDecimalAsReal => cast_decimal_as_real,
        CastStringAsReal => cast_str_as_real,
        CastTimeAsReal => cast_time_as_real,
        CastDurationAsReal => cast_duration_as_real,
        CastJsonAsReal => cast_json_as_real,
        UnaryMinusReal => unary_minus_real,

        PlusReal => plus_real,
        MinusReal => minus_real,
        MultiplyReal => multiply_real,
        DivideReal => divide_real,
        ModReal => mod_real,

        AbsReal => abs_real,
        CeilReal => ceil_real,
        FloorReal => floor_real,
        RoundReal => round_real,
        RoundWithFracReal => round_with_frac_real,
        PI => pi,
        Rand => rand,
        RandWithSeed => rand_with_seed,
        TruncateReal => truncate_real,
        Radians => radians,
        Exp => exp,

        IfNullReal => if_null_real,
        IfReal => if_real,

        CoalesceReal => coalesce_real,
        CaseWhenReal => case_when_real,
        Log2 => log2,
        Log10 => log10,
        Log1Arg => log_1_arg,
        Log2Args => log_2_args,
        GreatestReal => greatest_real,
        LeastReal => least_real,
        Sqrt => sqrt,
        Atan1Arg => atan_1_arg,
        Atan2Args => atan_2_args,
        Acos => acos,
        Asin => asin,
        Cos => cos,
        Tan => tan,
        Sin => sin,
        Pow => pow,
        Cot => cot,
        Degrees => degrees,
    }
    DEC_CALLS {
        CastIntAsDecimal => cast_int_as_decimal,
        CastRealAsDecimal => cast_real_as_decimal,
        CastDecimalAsDecimal => cast_decimal_as_decimal,
        CastStringAsDecimal => cast_str_as_decimal,
        CastTimeAsDecimal => cast_time_as_decimal,
        CastDurationAsDecimal => cast_duration_as_decimal,
        CastJsonAsDecimal => cast_json_as_decimal,
        UnaryMinusDecimal => unary_minus_decimal,

        PlusDecimal => plus_decimal,
        MinusDecimal => minus_decimal,
        MultiplyDecimal => multiply_decimal,
        DivideDecimal => divide_decimal,
        ModDecimal => mod_decimal,

        AbsDecimal => abs_decimal,
        CeilDecToDec => ceil_dec_to_dec,
        CeilIntToDec => cast_int_as_decimal,
        FloorDecToDec => floor_dec_to_dec,
        FloorIntToDec => cast_int_as_decimal,
        RoundDec => round_dec,
        RoundWithFracDec => round_with_frac_dec,

        TruncateDecimal => truncate_decimal,

        IfNullDecimal => if_null_decimal,
        IfDecimal => if_decimal,

        CoalesceDecimal => coalesce_decimal,
        CaseWhenDecimal => case_when_decimal,
        GreatestDecimal => greatest_decimal,
        LeastDecimal => least_decimal,
    }
    BYTES_CALLS {
        CastIntAsString => cast_int_as_str,
        CastRealAsString => cast_real_as_str,
        CastDecimalAsString => cast_decimal_as_str,
        CastStringAsString => cast_str_as_str,
        CastTimeAsString => cast_time_as_str,
        CastDurationAsString => cast_duration_as_str,
        CastJsonAsString => cast_json_as_str,

        IfNullString => if_null_string,
        IfString => if_string,

        CoalesceString => coalesce_string,
        CaseWhenString => case_when_string,
        GreatestString => greatest_string,
        LeastString => least_string,
        GreatestTime => greatest_time,
        LeastTime => least_time,
        JsonTypeSig => json_type,
        JsonUnquoteSig => json_unquote,

        Left => left,
        Right => right,
        LeftBinary => left_binary,
        RightBinary => right_binary,
        Upper => upper,
        Lower => lower,
        DateFormatSig => date_format,
        MonthName => month_name,
        DayName => day_name,
        Bin => bin,
        Concat => concat,
        Replace => replace,
        ConcatWS => concat_ws,
        LTrim => ltrim,
        RTrim => rtrim,
        Reverse => reverse,
        ReverseBinary => reverse_binary,
        HexIntArg => hex_int_arg,
        HexStrArg => hex_str_arg,
        UnHex => un_hex,
        InetNtoa => inet_ntoa,
        Inet6Aton => inet6_aton,
        Inet6Ntoa => inet6_ntoa,
        MD5 => md5,
        SHA1 => sha1,
        SHA2 => sha2,
        Elt => elt,
        FromBase64 => from_base64,
        ToBase64 => to_base64,
        Compress => compress,
        Uncompress => uncompress,

        Conv => conv,
        Trim1Arg => trim_1_arg,
        Trim2Args => trim_2_args,
        Trim3Args => trim_3_args,
        SubstringIndex => substring_index,
        Substring2Args => substring_2_args,
        Substring3Args => substring_3_args,
        SubstringBinary2Args => substring_binary_2_args,
        SubstringBinary3Args => substring_binary_3_args,
        Space => space,
        Lpad => lpad,
        LpadBinary => lpad_binary,
        Rpad => rpad,
        RpadBinary => rpad_binary,

        AddDateAndDuration => add_date_and_duration,
        AddDateAndString => add_date_and_string,
    }
    TIME_CALLS {
        CastIntAsTime => cast_int_as_time,
        CastRealAsTime => cast_real_as_time,
        CastDecimalAsTime => cast_decimal_as_time,
        CastStringAsTime => cast_str_as_time,
        CastTimeAsTime => cast_time_as_time,
        CastDurationAsTime => cast_duration_as_time,
        CastJsonAsTime => cast_json_as_time,

        Date => date,
        LastDay => last_day,
        AddDatetimeAndDuration => add_datetime_and_duration,
        AddDatetimeAndString => add_datetime_and_string,
        AddTimeDateTimeNull => add_time_datetime_null,
        SubDatetimeAndDuration => sub_datetime_and_duration,
        SubDatetimeAndString => sub_datetime_and_string,
        SubTimeDateTimeNull => sub_time_datetime_null,

        IfNullTime => if_null_time,
        IfTime => if_time,

        CoalesceTime => coalesce_time,
        CaseWhenTime => case_when_time,
    }
    DUR_CALLS {
        CastIntAsDuration => cast_int_as_duration,
        CastRealAsDuration => cast_real_as_duration,
        CastDecimalAsDuration => cast_decimal_as_duration,
        CastStringAsDuration => cast_str_as_duration,
        CastTimeAsDuration => cast_time_as_duration,
        CastDurationAsDuration => cast_duration_as_duration,
        CastJsonAsDuration => cast_json_as_duration,

        IfNullDuration => if_null_duration,
        IfDuration => if_duration,

        CoalesceDuration => coalesce_duration,
        CaseWhenDuration => case_when_duration,

        AddDurationAndDuration => add_duration_and_duration,
        AddDurationAndString => add_duration_and_string,
        AddTimeDurationNull => add_time_duration_null,

        SubDurationAndDuration => sub_duration_and_duration,
    }
    JSON_CALLS {
        CastIntAsJson => cast_int_as_json,
        CastRealAsJson => cast_real_as_json,
        CastDecimalAsJson => cast_decimal_as_json,
        CastStringAsJson => cast_str_as_json,
        CastTimeAsJson => cast_time_as_json,
        CastDurationAsJson => cast_duration_as_json,
        CastJsonAsJson => cast_json_as_json,

        CoalesceJson => coalesce_json,
        CaseWhenJson => case_when_json,

        IfJson => if_json,
        IfNullJson => if_null_json,

        JsonExtractSig => json_extract,
        JsonSetSig => json_set,
        JsonInsertSig => json_insert,
        JsonReplaceSig => json_replace,
        JsonRemoveSig => json_remove,
        JsonMergeSig => json_merge,
        JsonArraySig => json_array,
        JsonObjectSig => json_object,
    }
}

#[cfg(test)]
mod tests {
    use crate::coprocessor::dag::expr::{Error, ScalarFunc};
    use std::usize;
    use tipb::expression::ScalarFuncSig;

    #[test]
    fn test_check_args() {
        let cases = vec![
            (
                vec![
                    ScalarFuncSig::LTInt,
                    ScalarFuncSig::LEInt,
                    ScalarFuncSig::GTInt,
                    ScalarFuncSig::GEInt,
                    ScalarFuncSig::EQInt,
                    ScalarFuncSig::NEInt,
                    ScalarFuncSig::NullEQInt,
                    ScalarFuncSig::LTReal,
                    ScalarFuncSig::LEReal,
                    ScalarFuncSig::GTReal,
                    ScalarFuncSig::GEReal,
                    ScalarFuncSig::EQReal,
                    ScalarFuncSig::NEReal,
                    ScalarFuncSig::NullEQReal,
                    ScalarFuncSig::LTDecimal,
                    ScalarFuncSig::LEDecimal,
                    ScalarFuncSig::GTDecimal,
                    ScalarFuncSig::GEDecimal,
                    ScalarFuncSig::EQDecimal,
                    ScalarFuncSig::NEDecimal,
                    ScalarFuncSig::NullEQDecimal,
                    ScalarFuncSig::LTString,
                    ScalarFuncSig::LEString,
                    ScalarFuncSig::GTString,
                    ScalarFuncSig::GEString,
                    ScalarFuncSig::EQString,
                    ScalarFuncSig::NEString,
                    ScalarFuncSig::NullEQString,
                    ScalarFuncSig::LTTime,
                    ScalarFuncSig::LETime,
                    ScalarFuncSig::GTTime,
                    ScalarFuncSig::GETime,
                    ScalarFuncSig::EQTime,
                    ScalarFuncSig::NETime,
                    ScalarFuncSig::NullEQTime,
                    ScalarFuncSig::LTDuration,
                    ScalarFuncSig::LEDuration,
                    ScalarFuncSig::GTDuration,
                    ScalarFuncSig::GEDuration,
                    ScalarFuncSig::EQDuration,
                    ScalarFuncSig::NEDuration,
                    ScalarFuncSig::NullEQDuration,
                    ScalarFuncSig::LTJson,
                    ScalarFuncSig::LEJson,
                    ScalarFuncSig::GTJson,
                    ScalarFuncSig::GEJson,
                    ScalarFuncSig::EQJson,
                    ScalarFuncSig::NEJson,
                    ScalarFuncSig::NullEQJson,
                    ScalarFuncSig::PlusReal,
                    ScalarFuncSig::PlusDecimal,
                    ScalarFuncSig::PlusInt,
                    ScalarFuncSig::MinusReal,
                    ScalarFuncSig::MinusDecimal,
                    ScalarFuncSig::MinusInt,
                    ScalarFuncSig::MultiplyReal,
                    ScalarFuncSig::MultiplyDecimal,
                    ScalarFuncSig::MultiplyInt,
                    ScalarFuncSig::MultiplyIntUnsigned,
                    ScalarFuncSig::IfNullInt,
                    ScalarFuncSig::IfNullReal,
                    ScalarFuncSig::IfNullString,
                    ScalarFuncSig::IfNullDecimal,
                    ScalarFuncSig::IfNullTime,
                    ScalarFuncSig::IfNullDuration,
                    ScalarFuncSig::IfNullJson,
                    ScalarFuncSig::Left,
                    ScalarFuncSig::LeftBinary,
                    ScalarFuncSig::Right,
                    ScalarFuncSig::RightBinary,
                    ScalarFuncSig::LogicalAnd,
                    ScalarFuncSig::LogicalOr,
                    ScalarFuncSig::LogicalXor,
                    ScalarFuncSig::DivideDecimal,
                    ScalarFuncSig::DivideReal,
                    ScalarFuncSig::IntDivideInt,
                    ScalarFuncSig::IntDivideDecimal,
                    ScalarFuncSig::ModReal,
                    ScalarFuncSig::ModDecimal,
                    ScalarFuncSig::ModInt,
                    ScalarFuncSig::BitAndSig,
                    ScalarFuncSig::BitOrSig,
                    ScalarFuncSig::BitXorSig,
                    ScalarFuncSig::DateFormatSig,
                    ScalarFuncSig::LeftShift,
                    ScalarFuncSig::RightShift,
                    ScalarFuncSig::Pow,
                    ScalarFuncSig::TruncateInt,
                    ScalarFuncSig::TruncateReal,
                    ScalarFuncSig::TruncateDecimal,
                    ScalarFuncSig::Atan2Args,
                    ScalarFuncSig::Log2Args,
                    ScalarFuncSig::RoundWithFracDec,
                    ScalarFuncSig::RoundWithFracInt,
                    ScalarFuncSig::RoundWithFracReal,
                    ScalarFuncSig::Trim2Args,
                    ScalarFuncSig::Substring2Args,
                    ScalarFuncSig::SubstringBinary2Args,
                    ScalarFuncSig::Strcmp,
                    ScalarFuncSig::AddDatetimeAndDuration,
                    ScalarFuncSig::AddDatetimeAndString,
                    ScalarFuncSig::AddDurationAndDuration,
<<<<<<< HEAD
                    ScalarFuncSig::AddDateAndDuration,
                    ScalarFuncSig::AddDateAndString,
=======
                    ScalarFuncSig::AddDurationAndString,
                    ScalarFuncSig::SubDatetimeAndDuration,
                    ScalarFuncSig::SubDatetimeAndString,
                    ScalarFuncSig::SubDurationAndDuration,
>>>>>>> 5b45391c
                    ScalarFuncSig::Locate2Args,
                    ScalarFuncSig::LocateBinary2Args,
                    ScalarFuncSig::InstrBinary,
                ],
                2,
                2,
            ),
            (
                vec![
                    ScalarFuncSig::CastIntAsInt,
                    ScalarFuncSig::CastIntAsReal,
                    ScalarFuncSig::CastIntAsString,
                    ScalarFuncSig::CastIntAsDecimal,
                    ScalarFuncSig::CastIntAsTime,
                    ScalarFuncSig::CastIntAsDuration,
                    ScalarFuncSig::CastIntAsJson,
                    ScalarFuncSig::CastRealAsInt,
                    ScalarFuncSig::CastRealAsReal,
                    ScalarFuncSig::CastRealAsString,
                    ScalarFuncSig::CastRealAsDecimal,
                    ScalarFuncSig::CastRealAsTime,
                    ScalarFuncSig::CastRealAsDuration,
                    ScalarFuncSig::CastRealAsJson,
                    ScalarFuncSig::CastDecimalAsInt,
                    ScalarFuncSig::CastDecimalAsReal,
                    ScalarFuncSig::CastDecimalAsString,
                    ScalarFuncSig::CastDecimalAsDecimal,
                    ScalarFuncSig::CastDecimalAsTime,
                    ScalarFuncSig::CastDecimalAsDuration,
                    ScalarFuncSig::CastDecimalAsJson,
                    ScalarFuncSig::CastStringAsInt,
                    ScalarFuncSig::CastStringAsReal,
                    ScalarFuncSig::CastStringAsString,
                    ScalarFuncSig::CastStringAsDecimal,
                    ScalarFuncSig::CastStringAsTime,
                    ScalarFuncSig::CastStringAsDuration,
                    ScalarFuncSig::CastStringAsJson,
                    ScalarFuncSig::CastTimeAsInt,
                    ScalarFuncSig::CastTimeAsReal,
                    ScalarFuncSig::CastTimeAsString,
                    ScalarFuncSig::CastTimeAsDecimal,
                    ScalarFuncSig::CastTimeAsTime,
                    ScalarFuncSig::CastTimeAsDuration,
                    ScalarFuncSig::CastTimeAsJson,
                    ScalarFuncSig::CastDurationAsInt,
                    ScalarFuncSig::CastDurationAsReal,
                    ScalarFuncSig::CastDurationAsString,
                    ScalarFuncSig::CastDurationAsDecimal,
                    ScalarFuncSig::CastDurationAsTime,
                    ScalarFuncSig::CastDurationAsDuration,
                    ScalarFuncSig::CastDurationAsJson,
                    ScalarFuncSig::CastJsonAsInt,
                    ScalarFuncSig::CastJsonAsReal,
                    ScalarFuncSig::CastJsonAsString,
                    ScalarFuncSig::CastJsonAsDecimal,
                    ScalarFuncSig::CastJsonAsTime,
                    ScalarFuncSig::CastJsonAsDuration,
                    ScalarFuncSig::CastJsonAsJson,
                    ScalarFuncSig::Date,
                    ScalarFuncSig::LastDay,
                    ScalarFuncSig::Hour,
                    ScalarFuncSig::Minute,
                    ScalarFuncSig::Second,
                    ScalarFuncSig::MicroSecond,
                    ScalarFuncSig::Month,
                    ScalarFuncSig::MonthName,
                    ScalarFuncSig::DayName,
                    ScalarFuncSig::DayOfMonth,
                    ScalarFuncSig::DayOfWeek,
                    ScalarFuncSig::DayOfYear,
                    ScalarFuncSig::WeekDay,
                    ScalarFuncSig::WeekOfYear,
                    ScalarFuncSig::Year,
                    ScalarFuncSig::UnaryNot,
                    ScalarFuncSig::UnaryMinusInt,
                    ScalarFuncSig::UnaryMinusReal,
                    ScalarFuncSig::UnaryMinusDecimal,
                    ScalarFuncSig::IntIsTrue,
                    ScalarFuncSig::IntIsFalse,
                    ScalarFuncSig::IntIsNull,
                    ScalarFuncSig::RealIsTrue,
                    ScalarFuncSig::RealIsFalse,
                    ScalarFuncSig::RealIsNull,
                    ScalarFuncSig::DecimalIsTrue,
                    ScalarFuncSig::DecimalIsFalse,
                    ScalarFuncSig::DecimalIsNull,
                    ScalarFuncSig::StringIsNull,
                    ScalarFuncSig::TimeIsNull,
                    ScalarFuncSig::DurationIsNull,
                    ScalarFuncSig::JsonIsNull,
                    ScalarFuncSig::AbsInt,
                    ScalarFuncSig::AbsUInt,
                    ScalarFuncSig::AbsReal,
                    ScalarFuncSig::AbsDecimal,
                    ScalarFuncSig::CeilReal,
                    ScalarFuncSig::CeilIntToInt,
                    ScalarFuncSig::CeilIntToDec,
                    ScalarFuncSig::CeilDecToDec,
                    ScalarFuncSig::CeilDecToInt,
                    ScalarFuncSig::FloorReal,
                    ScalarFuncSig::FloorIntToInt,
                    ScalarFuncSig::FloorIntToDec,
                    ScalarFuncSig::FloorDecToDec,
                    ScalarFuncSig::FloorDecToInt,
                    ScalarFuncSig::RoundReal,
                    ScalarFuncSig::RoundDec,
                    ScalarFuncSig::RoundInt,
                    ScalarFuncSig::Rand,
                    ScalarFuncSig::RandWithSeed,
                    ScalarFuncSig::CRC32,
                    ScalarFuncSig::Sign,
                    ScalarFuncSig::Sqrt,
                    ScalarFuncSig::Atan1Arg,
                    ScalarFuncSig::Acos,
                    ScalarFuncSig::Asin,
                    ScalarFuncSig::Cos,
                    ScalarFuncSig::Tan,
                    ScalarFuncSig::Sin,
                    ScalarFuncSig::JsonTypeSig,
                    ScalarFuncSig::JsonUnquoteSig,
                    ScalarFuncSig::ASCII,
                    ScalarFuncSig::Bin,
                    ScalarFuncSig::Log10,
                    ScalarFuncSig::Log1Arg,
                    ScalarFuncSig::Log2,
                    ScalarFuncSig::BitCount,
                    ScalarFuncSig::BitLength,
                    ScalarFuncSig::BitNegSig,
                    ScalarFuncSig::CharLength,
                    ScalarFuncSig::Length,
                    ScalarFuncSig::LTrim,
                    ScalarFuncSig::RTrim,
                    ScalarFuncSig::Reverse,
                    ScalarFuncSig::ReverseBinary,
                    ScalarFuncSig::Lower,
                    ScalarFuncSig::Upper,
                    ScalarFuncSig::IsIPv4,
                    ScalarFuncSig::IsIPv6,
                    ScalarFuncSig::MD5,
                    ScalarFuncSig::SHA1,
                    ScalarFuncSig::Cot,
                    ScalarFuncSig::Degrees,
                    ScalarFuncSig::Radians,
                    ScalarFuncSig::Exp,
                    ScalarFuncSig::Trim1Arg,
                    ScalarFuncSig::FromBase64,
                    ScalarFuncSig::ToBase64,
                    ScalarFuncSig::Space,
                    ScalarFuncSig::Compress,
                    ScalarFuncSig::Uncompress,
                    ScalarFuncSig::UncompressedLength,
                ],
                1,
                1,
            ),
            (
                vec![
                    ScalarFuncSig::IfInt,
                    ScalarFuncSig::IfReal,
                    ScalarFuncSig::IfString,
                    ScalarFuncSig::IfDecimal,
                    ScalarFuncSig::IfTime,
                    ScalarFuncSig::IfDuration,
                    ScalarFuncSig::IfJson,
                    ScalarFuncSig::LikeSig,
                    ScalarFuncSig::Conv,
                    ScalarFuncSig::Trim3Args,
                    ScalarFuncSig::SubstringIndex,
                    ScalarFuncSig::Substring3Args,
                    ScalarFuncSig::SubstringBinary3Args,
                    ScalarFuncSig::Lpad,
                    ScalarFuncSig::LpadBinary,
                    ScalarFuncSig::Rpad,
                    ScalarFuncSig::RpadBinary,
                    ScalarFuncSig::Locate3Args,
                    ScalarFuncSig::LocateBinary3Args,
                ],
                3,
                3,
            ),
            (
                vec![ScalarFuncSig::JsonArraySig, ScalarFuncSig::JsonObjectSig],
                0,
                usize::MAX,
            ),
            (
                vec![
                    ScalarFuncSig::CoalesceDecimal,
                    ScalarFuncSig::CoalesceDuration,
                    ScalarFuncSig::CoalesceInt,
                    ScalarFuncSig::CoalesceJson,
                    ScalarFuncSig::CoalesceReal,
                    ScalarFuncSig::CoalesceString,
                    ScalarFuncSig::CoalesceTime,
                    ScalarFuncSig::CaseWhenDecimal,
                    ScalarFuncSig::CaseWhenDuration,
                    ScalarFuncSig::CaseWhenInt,
                    ScalarFuncSig::CaseWhenJson,
                    ScalarFuncSig::CaseWhenReal,
                    ScalarFuncSig::CaseWhenString,
                    ScalarFuncSig::CaseWhenTime,
                    ScalarFuncSig::Concat,
                    ScalarFuncSig::ConcatWS,
                    ScalarFuncSig::FieldInt,
                    ScalarFuncSig::FieldReal,
                    ScalarFuncSig::FieldString,
                ],
                1,
                usize::MAX,
            ),
            (
                vec![
                    ScalarFuncSig::JsonExtractSig,
                    ScalarFuncSig::JsonRemoveSig,
                    ScalarFuncSig::JsonMergeSig,
                    ScalarFuncSig::InInt,
                    ScalarFuncSig::InReal,
                    ScalarFuncSig::InString,
                    ScalarFuncSig::InDecimal,
                    ScalarFuncSig::InTime,
                    ScalarFuncSig::InDuration,
                    ScalarFuncSig::InJson,
                    ScalarFuncSig::IntervalInt,
                    ScalarFuncSig::IntervalReal,
                    ScalarFuncSig::Elt,
                    ScalarFuncSig::GreatestInt,
                    ScalarFuncSig::GreatestReal,
                    ScalarFuncSig::GreatestDecimal,
                    ScalarFuncSig::GreatestString,
                    ScalarFuncSig::GreatestTime,
                    ScalarFuncSig::LeastInt,
                    ScalarFuncSig::LeastReal,
                    ScalarFuncSig::LeastDecimal,
                    ScalarFuncSig::LeastString,
                    ScalarFuncSig::LeastTime,
                ],
                2,
                usize::MAX,
            ),
            (
                vec![
                    ScalarFuncSig::JsonSetSig,
                    ScalarFuncSig::JsonInsertSig,
                    ScalarFuncSig::JsonReplaceSig,
                ],
                3,
                usize::MAX,
            ),
            (
                vec![
                    ScalarFuncSig::AddTimeDateTimeNull,
                    ScalarFuncSig::AddTimeDurationNull,
                    ScalarFuncSig::SubTimeDateTimeNull,
                    ScalarFuncSig::PI,
                ],
                0,
                0,
            ),
        ];
        for (sigs, min, max) in cases {
            for sig in sigs {
                assert!(ScalarFunc::check_args(sig, min).is_ok());
                match sig {
                    ScalarFuncSig::JsonObjectSig => {
                        assert!(ScalarFunc::check_args(sig, 3).is_err());
                    }
                    ScalarFuncSig::JsonSetSig
                    | ScalarFuncSig::JsonInsertSig
                    | ScalarFuncSig::JsonReplaceSig => {
                        assert!(ScalarFunc::check_args(sig, 4).is_err());
                    }
                    _ => assert!(ScalarFunc::check_args(sig, max).is_ok()),
                }
            }
        }

        // unimplemented signature
        let cases = vec![
            ScalarFuncSig::AddDateDatetimeInt,
            ScalarFuncSig::AddDateDatetimeString,
            ScalarFuncSig::AddDateIntInt,
            ScalarFuncSig::AddDateIntString,
            ScalarFuncSig::AddDateStringDecimal,
            ScalarFuncSig::AddDateStringInt,
            ScalarFuncSig::AddDateStringString,
            ScalarFuncSig::AddStringAndDuration,
            ScalarFuncSig::AddStringAndString,
            ScalarFuncSig::AddTimeStringNull,
            ScalarFuncSig::AesDecrypt,
            ScalarFuncSig::AesEncrypt,
            ScalarFuncSig::Char,
            ScalarFuncSig::ConnectionID,
            ScalarFuncSig::Convert,
            ScalarFuncSig::ConvertTz,
            ScalarFuncSig::CurrentDate,
            ScalarFuncSig::CurrentTime0Arg,
            ScalarFuncSig::CurrentTime1Arg,
            ScalarFuncSig::CurrentUser,
            ScalarFuncSig::Database,
            ScalarFuncSig::DateLiteral,
            ScalarFuncSig::DecimalAnyValue,
            ScalarFuncSig::DurationAnyValue,
            ScalarFuncSig::DurationDurationTimeDiff,
            ScalarFuncSig::DurationStringTimeDiff,
            ScalarFuncSig::ExportSet3Arg,
            ScalarFuncSig::ExportSet4Arg,
            ScalarFuncSig::ExportSet5Arg,
            ScalarFuncSig::ExtractDatetime,
            ScalarFuncSig::ExtractDuration,
            ScalarFuncSig::FindInSet,
            ScalarFuncSig::Format,
            ScalarFuncSig::FormatWithLocale,
            ScalarFuncSig::FoundRows,
            ScalarFuncSig::FromDays,
            ScalarFuncSig::FromUnixTime1Arg,
            ScalarFuncSig::FromUnixTime2Arg,
            ScalarFuncSig::GetFormat,
            ScalarFuncSig::GetParamString,
            ScalarFuncSig::GetVar,
            ScalarFuncSig::Insert,
            ScalarFuncSig::InsertBinary,
            ScalarFuncSig::Instr,
            ScalarFuncSig::IntAnyValue,
            ScalarFuncSig::IsIPv4Compat,
            ScalarFuncSig::IsIPv4Mapped,
            ScalarFuncSig::JSONAnyValue,
            ScalarFuncSig::LastInsertID,
            ScalarFuncSig::LastInsertIDWithID,
            ScalarFuncSig::Lock,
            ScalarFuncSig::MakeDate,
            ScalarFuncSig::MakeSet,
            ScalarFuncSig::MakeTime,
            ScalarFuncSig::NowWithArg,
            ScalarFuncSig::NowWithoutArg,
            ScalarFuncSig::NullTimeDiff,
            ScalarFuncSig::OctInt,
            ScalarFuncSig::OctString,
            ScalarFuncSig::Ord,
            ScalarFuncSig::Password,
            ScalarFuncSig::PeriodAdd,
            ScalarFuncSig::PeriodDiff,
            ScalarFuncSig::Quarter,
            ScalarFuncSig::Quote,
            ScalarFuncSig::RandomBytes,
            ScalarFuncSig::RealAnyValue,
            ScalarFuncSig::ReleaseLock,
            ScalarFuncSig::Repeat,
            ScalarFuncSig::RowCount,
            ScalarFuncSig::RowSig,
            ScalarFuncSig::SecToTime,
            ScalarFuncSig::SetVar,
            ScalarFuncSig::Sleep,
            ScalarFuncSig::StringAnyValue,
            ScalarFuncSig::StringDurationTimeDiff,
            ScalarFuncSig::StringStringTimeDiff,
            ScalarFuncSig::StringTimeTimeDiff,
            ScalarFuncSig::StrToDateDate,
            ScalarFuncSig::StrToDateDatetime,
            ScalarFuncSig::StrToDateDuration,
            ScalarFuncSig::SubDateAndDuration,
            ScalarFuncSig::SubDateAndString,
            ScalarFuncSig::SubDateDatetimeInt,
            ScalarFuncSig::SubDateDatetimeString,
            ScalarFuncSig::SubDateIntInt,
            ScalarFuncSig::SubDateIntString,
            ScalarFuncSig::SubDateStringDecimal,
            ScalarFuncSig::SubDateStringInt,
            ScalarFuncSig::SubDateStringString,
            ScalarFuncSig::SubDurationAndString,
            ScalarFuncSig::SubStringAndDuration,
            ScalarFuncSig::SubStringAndString,
            ScalarFuncSig::SubTimeDurationNull,
            ScalarFuncSig::SubTimeStringNull,
            ScalarFuncSig::SysDateWithFsp,
            ScalarFuncSig::SysDateWithoutFsp,
            ScalarFuncSig::TiDBVersion,
            ScalarFuncSig::Time,
            ScalarFuncSig::TimeAnyValue,
            ScalarFuncSig::TimeFormat,
            ScalarFuncSig::TimeLiteral,
            ScalarFuncSig::Timestamp1Arg,
            ScalarFuncSig::Timestamp2Args,
            ScalarFuncSig::TimestampAdd,
            ScalarFuncSig::TimestampDiff,
            ScalarFuncSig::TimestampLiteral,
            ScalarFuncSig::TimeStringTimeDiff,
            ScalarFuncSig::TimeTimeTimeDiff,
            ScalarFuncSig::TimeToSec,
            ScalarFuncSig::ToSeconds,
            ScalarFuncSig::UnixTimestampCurrent,
            ScalarFuncSig::UnixTimestampDec,
            ScalarFuncSig::UnixTimestampInt,
            ScalarFuncSig::User,
            ScalarFuncSig::UTCDate,
            ScalarFuncSig::UTCTimestampWithArg,
            ScalarFuncSig::UTCTimestampWithoutArg,
            ScalarFuncSig::UTCTimeWithArg,
            ScalarFuncSig::UTCTimeWithoutArg,
            ScalarFuncSig::UUID,
            ScalarFuncSig::ValuesDecimal,
            ScalarFuncSig::ValuesDuration,
            ScalarFuncSig::ValuesInt,
            ScalarFuncSig::ValuesJSON,
            ScalarFuncSig::ValuesReal,
            ScalarFuncSig::ValuesString,
            ScalarFuncSig::ValuesTime,
            ScalarFuncSig::Version,
        ];

        for sig in cases {
            let err = format!("{:?}", Error::UnknownSignature(sig));
            assert_eq!(
                format!("{:?}", ScalarFunc::check_args(sig, 1).unwrap_err()),
                err
            );
        }
    }
}<|MERGE_RESOLUTION|>--- conflicted
+++ resolved
@@ -134,13 +134,10 @@
             | ScalarFuncSig::AddDatetimeAndString
             | ScalarFuncSig::AddDurationAndDuration
             | ScalarFuncSig::AddDurationAndString
-<<<<<<< HEAD
             | ScalarFuncSig::AddDateAndDuration
             | ScalarFuncSig::AddDateAndString
-=======
             | ScalarFuncSig::SubDatetimeAndDuration
             | ScalarFuncSig::SubDatetimeAndString
->>>>>>> 5b45391c
             | ScalarFuncSig::SubDurationAndDuration
             | ScalarFuncSig::Strcmp
             | ScalarFuncSig::InstrBinary
@@ -1182,15 +1179,12 @@
                     ScalarFuncSig::AddDatetimeAndDuration,
                     ScalarFuncSig::AddDatetimeAndString,
                     ScalarFuncSig::AddDurationAndDuration,
-<<<<<<< HEAD
+                    ScalarFuncSig::AddDurationAndString,
                     ScalarFuncSig::AddDateAndDuration,
                     ScalarFuncSig::AddDateAndString,
-=======
-                    ScalarFuncSig::AddDurationAndString,
                     ScalarFuncSig::SubDatetimeAndDuration,
                     ScalarFuncSig::SubDatetimeAndString,
                     ScalarFuncSig::SubDurationAndDuration,
->>>>>>> 5b45391c
                     ScalarFuncSig::Locate2Args,
                     ScalarFuncSig::LocateBinary2Args,
                     ScalarFuncSig::InstrBinary,
