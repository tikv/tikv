// Copyright 2017 PingCAP, Inc.
//
// Licensed under the Apache License, Version 2.0 (the "License");
// you may not use this file except in compliance with the License.
// You may obtain a copy of the License at
//
//     http://www.apache.org/licenses/LICENSE-2.0
//
// Unless required by applicable law or agreed to in writing, software
// distributed under the License is distributed on an "AS IS" BASIS,
// See the License for the specific language governing permissions and
// limitations under the License.

use std::borrow::Cow;
use std::usize;

use cop_datatype::prelude::*;
use cop_datatype::FieldTypeFlag;
use tipb::expression::ScalarFuncSig;

use super::builtin_compare::CmpOp;
use super::{Error, EvalContext, Result, ScalarFunc};
use coprocessor::codec::mysql::{Decimal, Duration, Json, Time};
use coprocessor::codec::Datum;

impl ScalarFunc {
    pub fn check_args(sig: ScalarFuncSig, args: usize) -> Result<()> {
        let (min_args, max_args) = match sig {
            ScalarFuncSig::LTInt
            | ScalarFuncSig::LEInt
            | ScalarFuncSig::GTInt
            | ScalarFuncSig::GEInt
            | ScalarFuncSig::EQInt
            | ScalarFuncSig::NEInt
            | ScalarFuncSig::NullEQInt
            | ScalarFuncSig::LTReal
            | ScalarFuncSig::LEReal
            | ScalarFuncSig::GTReal
            | ScalarFuncSig::GEReal
            | ScalarFuncSig::EQReal
            | ScalarFuncSig::NEReal
            | ScalarFuncSig::NullEQReal
            | ScalarFuncSig::LTDecimal
            | ScalarFuncSig::LEDecimal
            | ScalarFuncSig::GTDecimal
            | ScalarFuncSig::GEDecimal
            | ScalarFuncSig::EQDecimal
            | ScalarFuncSig::NEDecimal
            | ScalarFuncSig::NullEQDecimal
            | ScalarFuncSig::LTString
            | ScalarFuncSig::LEString
            | ScalarFuncSig::GTString
            | ScalarFuncSig::GEString
            | ScalarFuncSig::EQString
            | ScalarFuncSig::NEString
            | ScalarFuncSig::NullEQString
            | ScalarFuncSig::LTTime
            | ScalarFuncSig::LETime
            | ScalarFuncSig::GTTime
            | ScalarFuncSig::GETime
            | ScalarFuncSig::EQTime
            | ScalarFuncSig::NETime
            | ScalarFuncSig::NullEQTime
            | ScalarFuncSig::LTDuration
            | ScalarFuncSig::LEDuration
            | ScalarFuncSig::GTDuration
            | ScalarFuncSig::GEDuration
            | ScalarFuncSig::EQDuration
            | ScalarFuncSig::NEDuration
            | ScalarFuncSig::NullEQDuration
            | ScalarFuncSig::LTJson
            | ScalarFuncSig::LEJson
            | ScalarFuncSig::GTJson
            | ScalarFuncSig::GEJson
            | ScalarFuncSig::EQJson
            | ScalarFuncSig::NEJson
            | ScalarFuncSig::NullEQJson
            | ScalarFuncSig::PlusReal
            | ScalarFuncSig::PlusDecimal
            | ScalarFuncSig::PlusInt
            | ScalarFuncSig::MinusReal
            | ScalarFuncSig::MinusDecimal
            | ScalarFuncSig::MinusInt
            | ScalarFuncSig::MultiplyReal
            | ScalarFuncSig::MultiplyDecimal
            | ScalarFuncSig::MultiplyInt
            | ScalarFuncSig::MultiplyIntUnsigned
            | ScalarFuncSig::IfNullInt
            | ScalarFuncSig::IfNullReal
            | ScalarFuncSig::IfNullString
            | ScalarFuncSig::IfNullDecimal
            | ScalarFuncSig::IfNullTime
            | ScalarFuncSig::IfNullDuration
            | ScalarFuncSig::IfNullJson
            | ScalarFuncSig::Left
            | ScalarFuncSig::Right
            | ScalarFuncSig::LogicalAnd
            | ScalarFuncSig::LogicalOr
            | ScalarFuncSig::LogicalXor
            | ScalarFuncSig::DivideDecimal
            | ScalarFuncSig::DivideReal
            | ScalarFuncSig::IntDivideInt
            | ScalarFuncSig::IntDivideDecimal
            | ScalarFuncSig::ModReal
            | ScalarFuncSig::ModDecimal
            | ScalarFuncSig::ModInt
            | ScalarFuncSig::BitAndSig
            | ScalarFuncSig::BitOrSig
            | ScalarFuncSig::BitXorSig
            | ScalarFuncSig::LeftShift
            | ScalarFuncSig::RightShift
            | ScalarFuncSig::Pow
            | ScalarFuncSig::Atan2Args
            | ScalarFuncSig::Log2Args
            | ScalarFuncSig::RegexpSig
            | ScalarFuncSig::RegexpBinarySig
            | ScalarFuncSig::RoundWithFracDec
            | ScalarFuncSig::RoundWithFracInt
            | ScalarFuncSig::RoundWithFracReal
            | ScalarFuncSig::DateFormatSig
            | ScalarFuncSig::SHA2
            | ScalarFuncSig::TruncateInt
            | ScalarFuncSig::WeekWithMode
            | ScalarFuncSig::TruncateReal
            | ScalarFuncSig::TruncateDecimal
            | ScalarFuncSig::Trim2Args
            | ScalarFuncSig::Substring2Args
            | ScalarFuncSig::SubstringBinary2Args => (2, 2),

            ScalarFuncSig::CastIntAsInt
            | ScalarFuncSig::CastIntAsReal
            | ScalarFuncSig::CastIntAsString
            | ScalarFuncSig::CastIntAsDecimal
            | ScalarFuncSig::CastIntAsTime
            | ScalarFuncSig::CastIntAsDuration
            | ScalarFuncSig::CastIntAsJson
            | ScalarFuncSig::CastRealAsInt
            | ScalarFuncSig::CastRealAsReal
            | ScalarFuncSig::CastRealAsString
            | ScalarFuncSig::CastRealAsDecimal
            | ScalarFuncSig::CastRealAsTime
            | ScalarFuncSig::CastRealAsDuration
            | ScalarFuncSig::CastRealAsJson
            | ScalarFuncSig::CastDecimalAsInt
            | ScalarFuncSig::CastDecimalAsReal
            | ScalarFuncSig::CastDecimalAsString
            | ScalarFuncSig::CastDecimalAsDecimal
            | ScalarFuncSig::CastDecimalAsTime
            | ScalarFuncSig::CastDecimalAsDuration
            | ScalarFuncSig::CastDecimalAsJson
            | ScalarFuncSig::CastStringAsInt
            | ScalarFuncSig::CastStringAsReal
            | ScalarFuncSig::CastStringAsString
            | ScalarFuncSig::CastStringAsDecimal
            | ScalarFuncSig::CastStringAsTime
            | ScalarFuncSig::CastStringAsDuration
            | ScalarFuncSig::CastStringAsJson
            | ScalarFuncSig::CastTimeAsInt
            | ScalarFuncSig::CastTimeAsReal
            | ScalarFuncSig::CastTimeAsString
            | ScalarFuncSig::CastTimeAsDecimal
            | ScalarFuncSig::CastTimeAsTime
            | ScalarFuncSig::CastTimeAsDuration
            | ScalarFuncSig::CastTimeAsJson
            | ScalarFuncSig::CastDurationAsInt
            | ScalarFuncSig::CastDurationAsReal
            | ScalarFuncSig::CastDurationAsString
            | ScalarFuncSig::CastDurationAsDecimal
            | ScalarFuncSig::CastDurationAsTime
            | ScalarFuncSig::CastDurationAsDuration
            | ScalarFuncSig::CastDurationAsJson
            | ScalarFuncSig::CastJsonAsInt
            | ScalarFuncSig::CastJsonAsReal
            | ScalarFuncSig::CastJsonAsString
            | ScalarFuncSig::CastJsonAsDecimal
            | ScalarFuncSig::CastJsonAsTime
            | ScalarFuncSig::CastJsonAsDuration
            | ScalarFuncSig::CastJsonAsJson
            | ScalarFuncSig::Date
            | ScalarFuncSig::LastDay
            | ScalarFuncSig::Hour
            | ScalarFuncSig::Minute
            | ScalarFuncSig::Second
            | ScalarFuncSig::MicroSecond
            | ScalarFuncSig::Month
            | ScalarFuncSig::MonthName
            | ScalarFuncSig::DayName
            | ScalarFuncSig::DayOfMonth
            | ScalarFuncSig::DayOfWeek
            | ScalarFuncSig::DayOfYear
            | ScalarFuncSig::WeekDay
            | ScalarFuncSig::WeekOfYear
            | ScalarFuncSig::Year
            | ScalarFuncSig::UnaryNot
            | ScalarFuncSig::UnaryMinusInt
            | ScalarFuncSig::UnaryMinusReal
            | ScalarFuncSig::UnaryMinusDecimal
            | ScalarFuncSig::IntIsTrue
            | ScalarFuncSig::IntIsFalse
            | ScalarFuncSig::IntIsNull
            | ScalarFuncSig::RealIsTrue
            | ScalarFuncSig::RealIsFalse
            | ScalarFuncSig::RealIsNull
            | ScalarFuncSig::DecimalIsTrue
            | ScalarFuncSig::DecimalIsFalse
            | ScalarFuncSig::DecimalIsNull
            | ScalarFuncSig::StringIsNull
            | ScalarFuncSig::TimeIsNull
            | ScalarFuncSig::DurationIsNull
            | ScalarFuncSig::JsonIsNull
            | ScalarFuncSig::AbsInt
            | ScalarFuncSig::AbsUInt
            | ScalarFuncSig::AbsReal
            | ScalarFuncSig::AbsDecimal
            | ScalarFuncSig::CeilReal
            | ScalarFuncSig::CeilIntToInt
            | ScalarFuncSig::CeilIntToDec
            | ScalarFuncSig::CeilDecToDec
            | ScalarFuncSig::CeilDecToInt
            | ScalarFuncSig::FloorReal
            | ScalarFuncSig::FloorIntToInt
            | ScalarFuncSig::FloorIntToDec
            | ScalarFuncSig::FloorDecToDec
            | ScalarFuncSig::FloorDecToInt
            | ScalarFuncSig::Rand
            | ScalarFuncSig::RandWithSeed
            | ScalarFuncSig::CRC32
            | ScalarFuncSig::Sign
            | ScalarFuncSig::Sqrt
            | ScalarFuncSig::Atan1Arg
            | ScalarFuncSig::Acos
            | ScalarFuncSig::Asin
            | ScalarFuncSig::Cos
            | ScalarFuncSig::Tan
            | ScalarFuncSig::Sin
            | ScalarFuncSig::JsonTypeSig
            | ScalarFuncSig::JsonUnquoteSig
            | ScalarFuncSig::Log10
            | ScalarFuncSig::Log1Arg
            | ScalarFuncSig::Log2
            | ScalarFuncSig::ASCII
            | ScalarFuncSig::CharLength
            | ScalarFuncSig::Reverse
            | ScalarFuncSig::ReverseBinary
            | ScalarFuncSig::Upper
            | ScalarFuncSig::Lower
            | ScalarFuncSig::Length
            | ScalarFuncSig::Bin
            | ScalarFuncSig::LTrim
            | ScalarFuncSig::RTrim
            | ScalarFuncSig::BitCount
            | ScalarFuncSig::BitLength
            | ScalarFuncSig::RoundReal
            | ScalarFuncSig::RoundDec
            | ScalarFuncSig::RoundInt
            | ScalarFuncSig::BitNegSig
            | ScalarFuncSig::IsIPv4
            | ScalarFuncSig::IsIPv6
            | ScalarFuncSig::InetAton
            | ScalarFuncSig::InetNtoa
            | ScalarFuncSig::Inet6Aton
            | ScalarFuncSig::Inet6Ntoa
            | ScalarFuncSig::HexIntArg
            | ScalarFuncSig::HexStrArg
            | ScalarFuncSig::UnHex
            | ScalarFuncSig::Cot
            | ScalarFuncSig::Degrees
            | ScalarFuncSig::SHA1
            | ScalarFuncSig::MD5
            | ScalarFuncSig::Radians
            | ScalarFuncSig::Exp
            | ScalarFuncSig::Trim1Arg
            | ScalarFuncSig::FromBase64
            | ScalarFuncSig::ToBase64
<<<<<<< HEAD
            | ScalarFuncSig::Space
            | ScalarFuncSig::Compress
            | ScalarFuncSig::Uncompress
            | ScalarFuncSig::UncompressedLength => (1, 1),
=======
            | ScalarFuncSig::WeekWithoutMode
            | ScalarFuncSig::Space => (1, 1),
>>>>>>> 5bb9a3a7

            ScalarFuncSig::IfInt
            | ScalarFuncSig::IfReal
            | ScalarFuncSig::IfString
            | ScalarFuncSig::IfDecimal
            | ScalarFuncSig::IfTime
            | ScalarFuncSig::IfDuration
            | ScalarFuncSig::IfJson
            | ScalarFuncSig::LikeSig
            | ScalarFuncSig::Conv
            | ScalarFuncSig::Trim3Args
            | ScalarFuncSig::SubstringIndex
            | ScalarFuncSig::Substring3Args
            | ScalarFuncSig::SubstringBinary3Args => (3, 3),

            ScalarFuncSig::JsonArraySig | ScalarFuncSig::JsonObjectSig => (0, usize::MAX),

            ScalarFuncSig::CoalesceDecimal
            | ScalarFuncSig::CoalesceDuration
            | ScalarFuncSig::CoalesceInt
            | ScalarFuncSig::CoalesceJson
            | ScalarFuncSig::CoalesceReal
            | ScalarFuncSig::CoalesceString
            | ScalarFuncSig::CoalesceTime
            | ScalarFuncSig::CaseWhenDecimal
            | ScalarFuncSig::CaseWhenDuration
            | ScalarFuncSig::CaseWhenInt
            | ScalarFuncSig::CaseWhenJson
            | ScalarFuncSig::CaseWhenReal
            | ScalarFuncSig::CaseWhenString
            | ScalarFuncSig::Concat
            | ScalarFuncSig::CaseWhenTime => (1, usize::MAX),

            ScalarFuncSig::JsonExtractSig
            | ScalarFuncSig::JsonRemoveSig
            | ScalarFuncSig::JsonMergeSig
            | ScalarFuncSig::InInt
            | ScalarFuncSig::InReal
            | ScalarFuncSig::InString
            | ScalarFuncSig::InDecimal
            | ScalarFuncSig::InTime
            | ScalarFuncSig::InDuration
            | ScalarFuncSig::InJson
            | ScalarFuncSig::GreatestInt
            | ScalarFuncSig::GreatestReal
            | ScalarFuncSig::GreatestDecimal
            | ScalarFuncSig::GreatestString
            | ScalarFuncSig::GreatestTime
            | ScalarFuncSig::LeastInt
            | ScalarFuncSig::LeastReal
            | ScalarFuncSig::LeastDecimal
            | ScalarFuncSig::LeastString
            | ScalarFuncSig::LeastTime
            | ScalarFuncSig::IntervalInt
            | ScalarFuncSig::Elt
            | ScalarFuncSig::IntervalReal => (2, usize::MAX),

            ScalarFuncSig::JsonSetSig
            | ScalarFuncSig::JsonInsertSig
            | ScalarFuncSig::JsonReplaceSig => (3, usize::MAX),

            ScalarFuncSig::PI => (0, 0),

            // unimplement signature
            ScalarFuncSig::AddDateAndDuration
            | ScalarFuncSig::AddDateAndString
            | ScalarFuncSig::AddDateDatetimeInt
            | ScalarFuncSig::AddDateDatetimeString
            | ScalarFuncSig::AddDateIntInt
            | ScalarFuncSig::AddDateIntString
            | ScalarFuncSig::AddDateStringDecimal
            | ScalarFuncSig::AddDateStringInt
            | ScalarFuncSig::AddDateStringString
            | ScalarFuncSig::AddDatetimeAndDuration
            | ScalarFuncSig::AddDatetimeAndString
            | ScalarFuncSig::AddDurationAndDuration
            | ScalarFuncSig::AddDurationAndString
            | ScalarFuncSig::AddStringAndDuration
            | ScalarFuncSig::AddStringAndString
            | ScalarFuncSig::AddTimeDateTimeNull
            | ScalarFuncSig::AddTimeDurationNull
            | ScalarFuncSig::AddTimeStringNull
            | ScalarFuncSig::AesDecrypt
            | ScalarFuncSig::AesEncrypt
            | ScalarFuncSig::Char
            | ScalarFuncSig::ConcatWS
            | ScalarFuncSig::ConnectionID
            | ScalarFuncSig::Convert
            | ScalarFuncSig::ConvertTz
            | ScalarFuncSig::CurrentDate
            | ScalarFuncSig::CurrentTime0Arg
            | ScalarFuncSig::CurrentTime1Arg
            | ScalarFuncSig::CurrentUser
            | ScalarFuncSig::Database
            | ScalarFuncSig::DateDiff
            | ScalarFuncSig::DateLiteral
            | ScalarFuncSig::DecimalAnyValue
            | ScalarFuncSig::DurationAnyValue
            | ScalarFuncSig::DurationDurationTimeDiff
            | ScalarFuncSig::DurationStringTimeDiff
            | ScalarFuncSig::ExportSet3Arg
            | ScalarFuncSig::ExportSet4Arg
            | ScalarFuncSig::ExportSet5Arg
            | ScalarFuncSig::ExtractDatetime
            | ScalarFuncSig::ExtractDuration
            | ScalarFuncSig::FieldInt
            | ScalarFuncSig::FieldReal
            | ScalarFuncSig::FieldString
            | ScalarFuncSig::FindInSet
            | ScalarFuncSig::Format
            | ScalarFuncSig::FormatWithLocale
            | ScalarFuncSig::FoundRows
            | ScalarFuncSig::FromDays
            | ScalarFuncSig::FromUnixTime1Arg
            | ScalarFuncSig::FromUnixTime2Arg
            | ScalarFuncSig::GetFormat
            | ScalarFuncSig::GetParamString
            | ScalarFuncSig::GetVar
            | ScalarFuncSig::Insert
            | ScalarFuncSig::InsertBinary
            | ScalarFuncSig::Instr
            | ScalarFuncSig::InstrBinary
            | ScalarFuncSig::IntAnyValue
            | ScalarFuncSig::IsIPv4Compat
            | ScalarFuncSig::IsIPv4Mapped
            | ScalarFuncSig::JSONAnyValue
            | ScalarFuncSig::LastInsertID
            | ScalarFuncSig::LastInsertIDWithID
            | ScalarFuncSig::LeftBinary
            | ScalarFuncSig::Locate2Args
            | ScalarFuncSig::Locate3Args
            | ScalarFuncSig::LocateBinary2Args
            | ScalarFuncSig::LocateBinary3Args
            | ScalarFuncSig::Lock
            | ScalarFuncSig::Lpad
            | ScalarFuncSig::LpadBinary
            | ScalarFuncSig::MakeDate
            | ScalarFuncSig::MakeSet
            | ScalarFuncSig::MakeTime
            | ScalarFuncSig::NowWithArg
            | ScalarFuncSig::NowWithoutArg
            | ScalarFuncSig::NullTimeDiff
            | ScalarFuncSig::OctInt
            | ScalarFuncSig::OctString
            | ScalarFuncSig::Ord
            | ScalarFuncSig::Password
            | ScalarFuncSig::PeriodAdd
            | ScalarFuncSig::PeriodDiff
            | ScalarFuncSig::Quarter
            | ScalarFuncSig::Quote
            | ScalarFuncSig::RandomBytes
            | ScalarFuncSig::RealAnyValue
            | ScalarFuncSig::ReleaseLock
            | ScalarFuncSig::Repeat
            | ScalarFuncSig::Replace
            | ScalarFuncSig::RightBinary
            | ScalarFuncSig::RowCount
            | ScalarFuncSig::RowSig
            | ScalarFuncSig::Rpad
            | ScalarFuncSig::RpadBinary
            | ScalarFuncSig::SecToTime
            | ScalarFuncSig::SetVar
            | ScalarFuncSig::Sleep
            | ScalarFuncSig::Strcmp
            | ScalarFuncSig::StringAnyValue
            | ScalarFuncSig::StringDurationTimeDiff
            | ScalarFuncSig::StringStringTimeDiff
            | ScalarFuncSig::StringTimeTimeDiff
            | ScalarFuncSig::StrToDateDate
            | ScalarFuncSig::StrToDateDatetime
            | ScalarFuncSig::StrToDateDuration
            | ScalarFuncSig::SubDateAndDuration
            | ScalarFuncSig::SubDateAndString
            | ScalarFuncSig::SubDateDatetimeInt
            | ScalarFuncSig::SubDateDatetimeString
            | ScalarFuncSig::SubDateIntInt
            | ScalarFuncSig::SubDateIntString
            | ScalarFuncSig::SubDateStringDecimal
            | ScalarFuncSig::SubDateStringInt
            | ScalarFuncSig::SubDateStringString
            | ScalarFuncSig::SubDatetimeAndDuration
            | ScalarFuncSig::SubDatetimeAndString
            | ScalarFuncSig::SubDurationAndDuration
            | ScalarFuncSig::SubDurationAndString
            | ScalarFuncSig::SubStringAndDuration
            | ScalarFuncSig::SubStringAndString
            | ScalarFuncSig::SubTimeDateTimeNull
            | ScalarFuncSig::SubTimeDurationNull
            | ScalarFuncSig::SubTimeStringNull
            | ScalarFuncSig::SysDateWithFsp
            | ScalarFuncSig::SysDateWithoutFsp
            | ScalarFuncSig::TiDBVersion
            | ScalarFuncSig::Time
            | ScalarFuncSig::TimeAnyValue
            | ScalarFuncSig::TimeFormat
            | ScalarFuncSig::TimeLiteral
            | ScalarFuncSig::Timestamp1Arg
            | ScalarFuncSig::Timestamp2Args
            | ScalarFuncSig::TimestampAdd
            | ScalarFuncSig::TimestampDiff
            | ScalarFuncSig::TimestampLiteral
            | ScalarFuncSig::TimeStringTimeDiff
            | ScalarFuncSig::TimeTimeTimeDiff
            | ScalarFuncSig::TimeToSec
            | ScalarFuncSig::ToDays
            | ScalarFuncSig::ToSeconds
            | ScalarFuncSig::UnixTimestampCurrent
            | ScalarFuncSig::UnixTimestampDec
            | ScalarFuncSig::UnixTimestampInt
            | ScalarFuncSig::User
            | ScalarFuncSig::UTCDate
            | ScalarFuncSig::UTCTimestampWithArg
            | ScalarFuncSig::UTCTimestampWithoutArg
            | ScalarFuncSig::UTCTimeWithArg
            | ScalarFuncSig::UTCTimeWithoutArg
            | ScalarFuncSig::UUID
            | ScalarFuncSig::ValuesDecimal
            | ScalarFuncSig::ValuesDuration
            | ScalarFuncSig::ValuesInt
            | ScalarFuncSig::ValuesJSON
            | ScalarFuncSig::ValuesReal
            | ScalarFuncSig::ValuesString
            | ScalarFuncSig::ValuesTime
            | ScalarFuncSig::Version
            | ScalarFuncSig::YearWeekWithMode
            | ScalarFuncSig::YearWeekWithoutMode
            | ScalarFuncSig::JsonArrayAppendSig
            | ScalarFuncSig::JsonArrayInsertSig
            | ScalarFuncSig::JsonMergePatchSig
            | ScalarFuncSig::JsonMergePreserveSig
            | ScalarFuncSig::JsonContainsPathSig
            | ScalarFuncSig::JsonPrettySig
            | ScalarFuncSig::JsonQuoteSig
            | ScalarFuncSig::JsonSearchSig
            | ScalarFuncSig::JsonStorageSizeSig
            | ScalarFuncSig::JsonDepthSig
            | ScalarFuncSig::JsonKeysSig
            | ScalarFuncSig::JsonLengthSig
            | ScalarFuncSig::JsonValidJsonSig
            | ScalarFuncSig::JsonContainsSig
            | ScalarFuncSig::JsonKeys2ArgsSig
            | ScalarFuncSig::JsonValidStringSig => return Err(Error::UnknownSignature(sig)),
        };
        if args < min_args || args > max_args {
            return Err(box_err!(
                "unexpected arguments: sig {:?} with {} args",
                sig,
                args
            ));
        }
        let other_checks = match sig {
            ScalarFuncSig::JsonObjectSig => args & 1 == 0,
            ScalarFuncSig::JsonSetSig
            | ScalarFuncSig::JsonInsertSig
            | ScalarFuncSig::JsonReplaceSig => args & 1 == 1,
            _ => true,
        };
        if !other_checks {
            return Err(box_err!(
                "unexpected arguments: sig {:?} with {} args",
                sig,
                args
            ));
        }
        Ok(())
    }
}

macro_rules! dispatch_call {
    (
        INT_CALLS {$($i_sig:ident => $i_func:ident $($i_arg:expr)*,)*}
        REAL_CALLS {$($r_sig:ident => $r_func:ident $($r_arg:expr)*,)*}
        DEC_CALLS {$($d_sig:ident => $d_func:ident $($d_arg:expr)*,)*}
        BYTES_CALLS {$($b_sig:ident => $b_func:ident $($b_arg:expr)*,)*}
        TIME_CALLS {$($t_sig:ident => $t_func:ident $($t_arg:expr)*,)*}
        DUR_CALLS {$($u_sig:ident => $u_func:ident $($u_arg:expr)*,)*}
        JSON_CALLS {$($j_sig:ident => $j_func:ident $($j_arg:expr)*,)*}
    ) => {
        impl ScalarFunc {
            pub fn eval_int(&self, ctx: &mut EvalContext, row: &[Datum]) -> Result<Option<i64>> {
                match self.sig {
                    $(ScalarFuncSig::$i_sig => self.$i_func(ctx, row, $($i_arg),*)),*,
                    _ => Err(Error::UnknownSignature(self.sig))
                }
            }

            pub fn eval_real(&self, ctx: &mut EvalContext, row: &[Datum]) -> Result<Option<f64>> {
                match self.sig {
                    $(ScalarFuncSig::$r_sig => self.$r_func(ctx, row, $($r_arg),*),)*
                    _ => Err(Error::UnknownSignature(self.sig))
                }
            }

            pub fn eval_decimal<'a, 'b: 'a>(
                &'b self, ctx: &mut EvalContext,
                row: &'a [Datum]
            ) -> Result<Option<Cow<'a, Decimal>>> {
                match self.sig {
                    $(ScalarFuncSig::$d_sig => self.$d_func(ctx, row, $($d_arg),*),)*
                    _ => Err(Error::UnknownSignature(self.sig))
                }
            }

            pub fn eval_bytes<'a, 'b: 'a>(
                &'b self,
                ctx: &mut EvalContext,
                row: &'a [Datum]
            ) -> Result<Option<Cow<'a, [u8]>>> {
                match self.sig {
                    $(ScalarFuncSig::$b_sig => self.$b_func(ctx, row, $($b_arg),*),)*
                    _ => Err(Error::UnknownSignature(self.sig))
                }
            }

            pub fn eval_time<'a, 'b: 'a>(
                &'b self,
                ctx: &mut EvalContext,
                row: &'a [Datum]
            ) -> Result<Option<Cow<'a, Time>>> {
                match self.sig {
                    $(ScalarFuncSig::$t_sig => self.$t_func(ctx, row, $($t_arg),*),)*
                    _ => Err(Error::UnknownSignature(self.sig))
                }
            }

            pub fn eval_duration<'a, 'b: 'a>(
                &'b self,
                ctx: &mut EvalContext,
                row: &'a [Datum]
            ) -> Result<Option<Cow<'a, Duration>>> {
                match self.sig {
                    $(ScalarFuncSig::$u_sig => self.$u_func(ctx, row, $($u_arg),*),)*
                    _ => Err(Error::UnknownSignature(self.sig))
                }
            }

            pub fn eval_json<'a, 'b: 'a>(
                &'b self,
                ctx: &mut EvalContext,
                row: &'a [Datum]
            ) -> Result<Option<Cow<'a, Json>>> {
                match self.sig {
                    $(ScalarFuncSig::$j_sig => self.$j_func(ctx, row, $($j_arg),*),)*
                    _ => Err(Error::UnknownSignature(self.sig))
                }
            }

            pub fn eval(&self, ctx: &mut EvalContext, row: &[Datum]) -> Result<Datum> {
                match self.sig {
                    $(ScalarFuncSig::$i_sig => {
                        match self.$i_func(ctx, row, $($i_arg)*) {
                            Ok(Some(i)) => {
                                if self.field_type.flag().contains(FieldTypeFlag::UNSIGNED) {
                                    Ok(Datum::U64(i as u64))
                                } else {
                                    Ok(Datum::I64(i))
                                }
                            }
                            Ok(None) => Ok(Datum::Null),
                            Err(e) => Err(e),
                        }
                    },)*
                    $(ScalarFuncSig::$r_sig => {
                        self.$r_func(ctx, row, $($r_arg)*).map(Datum::from)
                    })*
                    $(ScalarFuncSig::$d_sig => {
                        self.$d_func(ctx, row, $($d_arg)*).map(Datum::from)
                    })*
                    $(ScalarFuncSig::$b_sig => {
                        self.$b_func(ctx, row, $($b_arg)*).map(Datum::from)
                    })*
                    $(ScalarFuncSig::$t_sig => {
                        self.$t_func(ctx, row, $($t_arg)*).map(Datum::from)
                    })*
                    $(ScalarFuncSig::$u_sig => {
                        self.$u_func(ctx, row, $($u_arg)*).map(Datum::from)
                    })*
                    $(ScalarFuncSig::$j_sig => {
                        self.$j_func(ctx, row, $($j_arg)*).map(Datum::from)
                    })*
                    _ => unimplemented!(),
                }
            }
        }
    };
}

dispatch_call! {
    INT_CALLS {
        LTInt => compare_int CmpOp::LT,
        LEInt => compare_int CmpOp::LE,
        GTInt => compare_int CmpOp::GT,
        GEInt => compare_int CmpOp::GE,
        EQInt => compare_int CmpOp::EQ,
        NEInt => compare_int CmpOp::NE,
        NullEQInt => compare_int CmpOp::NullEQ,

        LTReal => compare_real CmpOp::LT,
        LEReal => compare_real CmpOp::LE,
        GTReal => compare_real CmpOp::GT,
        GEReal => compare_real CmpOp::GE,
        EQReal => compare_real CmpOp::EQ,
        NEReal => compare_real CmpOp::NE,
        NullEQReal => compare_real CmpOp::NullEQ,

        LTDecimal => compare_decimal CmpOp::LT,
        LEDecimal => compare_decimal CmpOp::LE,
        GTDecimal => compare_decimal CmpOp::GT,
        GEDecimal => compare_decimal CmpOp::GE,
        EQDecimal => compare_decimal CmpOp::EQ,
        NEDecimal => compare_decimal CmpOp::NE,
        NullEQDecimal => compare_decimal CmpOp::NullEQ,

        LTString => compare_string CmpOp::LT,
        LEString => compare_string CmpOp::LE,
        GTString => compare_string CmpOp::GT,
        GEString => compare_string CmpOp::GE,
        EQString => compare_string CmpOp::EQ,
        NEString => compare_string CmpOp::NE,
        NullEQString => compare_string CmpOp::NullEQ,

        LTTime => compare_time CmpOp::LT,
        LETime => compare_time CmpOp::LE,
        GTTime => compare_time CmpOp::GT,
        GETime => compare_time CmpOp::GE,
        EQTime => compare_time CmpOp::EQ,
        NETime => compare_time CmpOp::NE,
        NullEQTime => compare_time CmpOp::NullEQ,

        LTDuration => compare_duration CmpOp::LT,
        LEDuration => compare_duration CmpOp::LE,
        GTDuration => compare_duration CmpOp::GT,
        GEDuration => compare_duration CmpOp::GE,
        EQDuration => compare_duration CmpOp::EQ,
        NEDuration => compare_duration CmpOp::NE,
        NullEQDuration => compare_duration CmpOp::NullEQ,

        LTJson => compare_json CmpOp::LT,
        LEJson => compare_json CmpOp::LE,
        GTJson => compare_json CmpOp::GT,
        GEJson => compare_json CmpOp::GE,
        EQJson => compare_json CmpOp::EQ,
        NEJson => compare_json CmpOp::NE,
        NullEQJson => compare_json CmpOp::NullEQ,

        CastIntAsInt => cast_int_as_int,
        CastRealAsInt => cast_real_as_int,
        CastDecimalAsInt => cast_decimal_as_int,
        CastStringAsInt => cast_str_as_int,
        CastTimeAsInt => cast_time_as_int,
        CastDurationAsInt => cast_duration_as_int,
        CastJsonAsInt => cast_json_as_int,

        InInt => in_int,
        InReal => in_real,
        InDecimal => in_decimal,
        InString => in_string,
        InTime => in_time,
        InDuration => in_duration,
        InJson => in_json,
        IntervalInt => interval_int,
        IntervalReal => interval_real,

        PlusInt => plus_int,
        MinusInt => minus_int,
        MultiplyInt => multiply_int,
        MultiplyIntUnsigned => multiply_int_unsigned,
        IntDivideInt => int_divide_int,
        IntDivideDecimal => int_divide_decimal,
        ModInt => mod_int,

        Hour => hour,
        Minute => minute,
        Second => second,
        MicroSecond => micro_second,
        Month => month,
        DayOfMonth => day_of_month,
        DayOfWeek => day_of_week,
        DayOfYear => day_of_year,
        WeekWithMode => week_with_mode,
        WeekWithoutMode => week_without_mode,
        WeekDay => week_day,
        WeekOfYear => week_of_year,
        Year => year,

        LogicalAnd => logical_and,
        LogicalOr => logical_or,
        LogicalXor => logical_xor,

        UnaryNot => unary_not,
        UnaryMinusInt => unary_minus_int,
        IntIsNull => int_is_null,
        IntIsFalse => int_is_false,
        IntIsTrue => int_is_true,
        RealIsTrue => real_is_true,
        RealIsFalse => real_is_false,
        RealIsNull => real_is_null,
        DecimalIsNull => decimal_is_null,
        DecimalIsTrue => decimal_is_true,
        DecimalIsFalse => decimal_is_false,
        StringIsNull => string_is_null,
        TimeIsNull => time_is_null,
        DurationIsNull => duration_is_null,
        JsonIsNull => json_is_null,

        AbsInt => abs_int,
        AbsUInt => abs_uint,
        CeilIntToInt => ceil_int_to_int,
        CeilDecToInt => ceil_dec_to_int,
        FloorIntToInt => floor_int_to_int,
        FloorDecToInt => floor_dec_to_int,
        CRC32 => crc32,
        Sign => sign,

        RoundInt => round_int,
        RoundWithFracInt => round_with_frac_int,

        TruncateInt => truncate_int,

        IfNullInt => if_null_int,
        IfInt => if_int,

        CoalesceInt => coalesce_int,
        CaseWhenInt => case_when_int,
        GreatestInt => greatest_int,
        LeastInt => least_int,

        LikeSig => like,
        RegexpSig => regexp,
        RegexpBinarySig => regexp_binary,

        BitAndSig => bit_and,
        BitNegSig => bit_neg,
        BitOrSig => bit_or,
        BitXorSig => bit_xor,

        Length => length,
        BitCount => bit_count,
        CharLength => char_length,
        BitLength => bit_length,
        LeftShift => left_shift,
        RightShift => right_shift,
        ASCII => ascii,
        IsIPv4 => is_ipv4,
        IsIPv6 => is_ipv6,
        InetAton => inet_aton,

        UncompressedLength => uncompressed_length,
    }
    REAL_CALLS {
        CastIntAsReal => cast_int_as_real,
        CastRealAsReal => cast_real_as_real,
        CastDecimalAsReal => cast_decimal_as_real,
        CastStringAsReal => cast_str_as_real,
        CastTimeAsReal => cast_time_as_real,
        CastDurationAsReal => cast_duration_as_real,
        CastJsonAsReal => cast_json_as_real,
        UnaryMinusReal => unary_minus_real,

        PlusReal => plus_real,
        MinusReal => minus_real,
        MultiplyReal => multiply_real,
        DivideReal => divide_real,
        ModReal => mod_real,

        AbsReal => abs_real,
        CeilReal => ceil_real,
        FloorReal => floor_real,
        RoundReal => round_real,
        RoundWithFracReal => round_with_frac_real,
        PI => pi,
        Rand => rand,
        RandWithSeed => rand_with_seed,
        TruncateReal => truncate_real,
        Radians => radians,
        Exp => exp,

        IfNullReal => if_null_real,
        IfReal => if_real,

        CoalesceReal => coalesce_real,
        CaseWhenReal => case_when_real,
        Log2 => log2,
        Log10 => log10,
        Log1Arg => log_1_arg,
        Log2Args => log_2_args,
        GreatestReal => greatest_real,
        LeastReal => least_real,
        Sqrt => sqrt,
        Atan1Arg => atan_1_arg,
        Atan2Args => atan_2_args,
        Acos => acos,
        Asin => asin,
        Cos => cos,
        Tan => tan,
        Sin => sin,
        Pow => pow,
        Cot => cot,
        Degrees => degrees,
    }
    DEC_CALLS {
        CastIntAsDecimal => cast_int_as_decimal,
        CastRealAsDecimal => cast_real_as_decimal,
        CastDecimalAsDecimal => cast_decimal_as_decimal,
        CastStringAsDecimal => cast_str_as_decimal,
        CastTimeAsDecimal => cast_time_as_decimal,
        CastDurationAsDecimal => cast_duration_as_decimal,
        CastJsonAsDecimal => cast_json_as_decimal,
        UnaryMinusDecimal => unary_minus_decimal,

        PlusDecimal => plus_decimal,
        MinusDecimal => minus_decimal,
        MultiplyDecimal => multiply_decimal,
        DivideDecimal => divide_decimal,
        ModDecimal => mod_decimal,

        AbsDecimal => abs_decimal,
        CeilDecToDec => ceil_dec_to_dec,
        CeilIntToDec => cast_int_as_decimal,
        FloorDecToDec => floor_dec_to_dec,
        FloorIntToDec => cast_int_as_decimal,
        RoundDec => round_dec,
        RoundWithFracDec => round_with_frac_dec,

        TruncateDecimal => truncate_decimal,

        IfNullDecimal => if_null_decimal,
        IfDecimal => if_decimal,

        CoalesceDecimal => coalesce_decimal,
        CaseWhenDecimal => case_when_decimal,
        GreatestDecimal => greatest_decimal,
        LeastDecimal => least_decimal,
    }
    BYTES_CALLS {
        CastIntAsString => cast_int_as_str,
        CastRealAsString => cast_real_as_str,
        CastDecimalAsString => cast_decimal_as_str,
        CastStringAsString => cast_str_as_str,
        CastTimeAsString => cast_time_as_str,
        CastDurationAsString => cast_duration_as_str,
        CastJsonAsString => cast_json_as_str,

        IfNullString => if_null_string,
        IfString => if_string,

        CoalesceString => coalesce_string,
        CaseWhenString => case_when_string,
        GreatestString => greatest_string,
        LeastString => least_string,
        GreatestTime => greatest_time,
        LeastTime => least_time,
        JsonTypeSig => json_type,
        JsonUnquoteSig => json_unquote,

        Left => left,
        Right => right,
        Upper => upper,
        Lower => lower,
        DateFormatSig => date_format,
        MonthName => month_name,
        DayName => day_name,
        Bin => bin,
        Concat => concat,
        LTrim => ltrim,
        RTrim => rtrim,
        Reverse => reverse,
        ReverseBinary => reverse_binary,
        HexIntArg => hex_int_arg,
        HexStrArg => hex_str_arg,
        UnHex => un_hex,
        InetNtoa => inet_ntoa,
        Inet6Aton => inet6_aton,
        Inet6Ntoa => inet6_ntoa,
        MD5 => md5,
        SHA1 => sha1,
        SHA2 => sha2,
        Elt => elt,
        FromBase64 => from_base64,
        ToBase64 => to_base64,
        Compress => compress,
        Uncompress => uncompress,

        Conv => conv,
        Trim1Arg => trim_1_arg,
        Trim2Args => trim_2_args,
        Trim3Args => trim_3_args,
        SubstringIndex => substring_index,
        Substring2Args => substring_2_args,
        Substring3Args => substring_3_args,
        SubstringBinary2Args => substring_binary_2_args,
        SubstringBinary3Args => substring_binary_3_args,
        Space => space,
    }
    TIME_CALLS {
        CastIntAsTime => cast_int_as_time,
        CastRealAsTime => cast_real_as_time,
        CastDecimalAsTime => cast_decimal_as_time,
        CastStringAsTime => cast_str_as_time,
        CastTimeAsTime => cast_time_as_time,
        CastDurationAsTime => cast_duration_as_time,
        CastJsonAsTime => cast_json_as_time,

        Date => date,
        LastDay => last_day,

        IfNullTime => if_null_time,
        IfTime => if_time,

        CoalesceTime => coalesce_time,
        CaseWhenTime => case_when_time,
    }
    DUR_CALLS {
        CastIntAsDuration => cast_int_as_duration,
        CastRealAsDuration => cast_real_as_duration,
        CastDecimalAsDuration => cast_decimal_as_duration,
        CastStringAsDuration => cast_str_as_duration,
        CastTimeAsDuration => cast_time_as_duration,
        CastDurationAsDuration => cast_duration_as_duration,
        CastJsonAsDuration => cast_json_as_duration,

        IfNullDuration => if_null_duration,
        IfDuration => if_duration,

        CoalesceDuration => coalesce_duration,
        CaseWhenDuration => case_when_duration,
    }
    JSON_CALLS {
        CastIntAsJson => cast_int_as_json,
        CastRealAsJson => cast_real_as_json,
        CastDecimalAsJson => cast_decimal_as_json,
        CastStringAsJson => cast_str_as_json,
        CastTimeAsJson => cast_time_as_json,
        CastDurationAsJson => cast_duration_as_json,
        CastJsonAsJson => cast_json_as_json,

        CoalesceJson => coalesce_json,
        CaseWhenJson => case_when_json,

        IfJson => if_json,
        IfNullJson => if_null_json,

        JsonExtractSig => json_extract,
        JsonSetSig => json_set,
        JsonInsertSig => json_insert,
        JsonReplaceSig => json_replace,
        JsonRemoveSig => json_remove,
        JsonMergeSig => json_merge,
        JsonArraySig => json_array,
        JsonObjectSig => json_object,
    }
}

#[cfg(test)]
mod tests {
    use coprocessor::dag::expr::{Error, ScalarFunc};
    use std::usize;
    use tipb::expression::ScalarFuncSig;

    #[test]
    fn test_check_args() {
        let cases = vec![
            (
                vec![
                    ScalarFuncSig::LTInt,
                    ScalarFuncSig::LEInt,
                    ScalarFuncSig::GTInt,
                    ScalarFuncSig::GEInt,
                    ScalarFuncSig::EQInt,
                    ScalarFuncSig::NEInt,
                    ScalarFuncSig::NullEQInt,
                    ScalarFuncSig::LTReal,
                    ScalarFuncSig::LEReal,
                    ScalarFuncSig::GTReal,
                    ScalarFuncSig::GEReal,
                    ScalarFuncSig::EQReal,
                    ScalarFuncSig::NEReal,
                    ScalarFuncSig::NullEQReal,
                    ScalarFuncSig::LTDecimal,
                    ScalarFuncSig::LEDecimal,
                    ScalarFuncSig::GTDecimal,
                    ScalarFuncSig::GEDecimal,
                    ScalarFuncSig::EQDecimal,
                    ScalarFuncSig::NEDecimal,
                    ScalarFuncSig::NullEQDecimal,
                    ScalarFuncSig::LTString,
                    ScalarFuncSig::LEString,
                    ScalarFuncSig::GTString,
                    ScalarFuncSig::GEString,
                    ScalarFuncSig::EQString,
                    ScalarFuncSig::NEString,
                    ScalarFuncSig::NullEQString,
                    ScalarFuncSig::LTTime,
                    ScalarFuncSig::LETime,
                    ScalarFuncSig::GTTime,
                    ScalarFuncSig::GETime,
                    ScalarFuncSig::EQTime,
                    ScalarFuncSig::NETime,
                    ScalarFuncSig::NullEQTime,
                    ScalarFuncSig::LTDuration,
                    ScalarFuncSig::LEDuration,
                    ScalarFuncSig::GTDuration,
                    ScalarFuncSig::GEDuration,
                    ScalarFuncSig::EQDuration,
                    ScalarFuncSig::NEDuration,
                    ScalarFuncSig::NullEQDuration,
                    ScalarFuncSig::LTJson,
                    ScalarFuncSig::LEJson,
                    ScalarFuncSig::GTJson,
                    ScalarFuncSig::GEJson,
                    ScalarFuncSig::EQJson,
                    ScalarFuncSig::NEJson,
                    ScalarFuncSig::NullEQJson,
                    ScalarFuncSig::PlusReal,
                    ScalarFuncSig::PlusDecimal,
                    ScalarFuncSig::PlusInt,
                    ScalarFuncSig::MinusReal,
                    ScalarFuncSig::MinusDecimal,
                    ScalarFuncSig::MinusInt,
                    ScalarFuncSig::MultiplyReal,
                    ScalarFuncSig::MultiplyDecimal,
                    ScalarFuncSig::MultiplyInt,
                    ScalarFuncSig::MultiplyIntUnsigned,
                    ScalarFuncSig::IfNullInt,
                    ScalarFuncSig::IfNullReal,
                    ScalarFuncSig::IfNullString,
                    ScalarFuncSig::IfNullDecimal,
                    ScalarFuncSig::IfNullTime,
                    ScalarFuncSig::IfNullDuration,
                    ScalarFuncSig::IfNullJson,
                    ScalarFuncSig::Left,
                    ScalarFuncSig::Right,
                    ScalarFuncSig::LogicalAnd,
                    ScalarFuncSig::LogicalOr,
                    ScalarFuncSig::LogicalXor,
                    ScalarFuncSig::DivideDecimal,
                    ScalarFuncSig::DivideReal,
                    ScalarFuncSig::IntDivideInt,
                    ScalarFuncSig::IntDivideDecimal,
                    ScalarFuncSig::ModReal,
                    ScalarFuncSig::ModDecimal,
                    ScalarFuncSig::ModInt,
                    ScalarFuncSig::BitAndSig,
                    ScalarFuncSig::BitOrSig,
                    ScalarFuncSig::BitXorSig,
                    ScalarFuncSig::DateFormatSig,
                    ScalarFuncSig::LeftShift,
                    ScalarFuncSig::RightShift,
                    ScalarFuncSig::Pow,
                    ScalarFuncSig::TruncateInt,
                    ScalarFuncSig::TruncateReal,
                    ScalarFuncSig::TruncateDecimal,
                    ScalarFuncSig::Atan2Args,
                    ScalarFuncSig::Log2Args,
                    ScalarFuncSig::RoundWithFracDec,
                    ScalarFuncSig::RoundWithFracInt,
                    ScalarFuncSig::RoundWithFracReal,
                    ScalarFuncSig::Trim2Args,
                    ScalarFuncSig::Substring2Args,
                    ScalarFuncSig::SubstringBinary2Args,
                ],
                2,
                2,
            ),
            (
                vec![
                    ScalarFuncSig::CastIntAsInt,
                    ScalarFuncSig::CastIntAsReal,
                    ScalarFuncSig::CastIntAsString,
                    ScalarFuncSig::CastIntAsDecimal,
                    ScalarFuncSig::CastIntAsTime,
                    ScalarFuncSig::CastIntAsDuration,
                    ScalarFuncSig::CastIntAsJson,
                    ScalarFuncSig::CastRealAsInt,
                    ScalarFuncSig::CastRealAsReal,
                    ScalarFuncSig::CastRealAsString,
                    ScalarFuncSig::CastRealAsDecimal,
                    ScalarFuncSig::CastRealAsTime,
                    ScalarFuncSig::CastRealAsDuration,
                    ScalarFuncSig::CastRealAsJson,
                    ScalarFuncSig::CastDecimalAsInt,
                    ScalarFuncSig::CastDecimalAsReal,
                    ScalarFuncSig::CastDecimalAsString,
                    ScalarFuncSig::CastDecimalAsDecimal,
                    ScalarFuncSig::CastDecimalAsTime,
                    ScalarFuncSig::CastDecimalAsDuration,
                    ScalarFuncSig::CastDecimalAsJson,
                    ScalarFuncSig::CastStringAsInt,
                    ScalarFuncSig::CastStringAsReal,
                    ScalarFuncSig::CastStringAsString,
                    ScalarFuncSig::CastStringAsDecimal,
                    ScalarFuncSig::CastStringAsTime,
                    ScalarFuncSig::CastStringAsDuration,
                    ScalarFuncSig::CastStringAsJson,
                    ScalarFuncSig::CastTimeAsInt,
                    ScalarFuncSig::CastTimeAsReal,
                    ScalarFuncSig::CastTimeAsString,
                    ScalarFuncSig::CastTimeAsDecimal,
                    ScalarFuncSig::CastTimeAsTime,
                    ScalarFuncSig::CastTimeAsDuration,
                    ScalarFuncSig::CastTimeAsJson,
                    ScalarFuncSig::CastDurationAsInt,
                    ScalarFuncSig::CastDurationAsReal,
                    ScalarFuncSig::CastDurationAsString,
                    ScalarFuncSig::CastDurationAsDecimal,
                    ScalarFuncSig::CastDurationAsTime,
                    ScalarFuncSig::CastDurationAsDuration,
                    ScalarFuncSig::CastDurationAsJson,
                    ScalarFuncSig::CastJsonAsInt,
                    ScalarFuncSig::CastJsonAsReal,
                    ScalarFuncSig::CastJsonAsString,
                    ScalarFuncSig::CastJsonAsDecimal,
                    ScalarFuncSig::CastJsonAsTime,
                    ScalarFuncSig::CastJsonAsDuration,
                    ScalarFuncSig::CastJsonAsJson,
                    ScalarFuncSig::Date,
                    ScalarFuncSig::LastDay,
                    ScalarFuncSig::Hour,
                    ScalarFuncSig::Minute,
                    ScalarFuncSig::Second,
                    ScalarFuncSig::MicroSecond,
                    ScalarFuncSig::Month,
                    ScalarFuncSig::MonthName,
                    ScalarFuncSig::DayName,
                    ScalarFuncSig::DayOfMonth,
                    ScalarFuncSig::DayOfWeek,
                    ScalarFuncSig::DayOfYear,
                    ScalarFuncSig::WeekDay,
                    ScalarFuncSig::WeekOfYear,
                    ScalarFuncSig::Year,
                    ScalarFuncSig::UnaryNot,
                    ScalarFuncSig::UnaryMinusInt,
                    ScalarFuncSig::UnaryMinusReal,
                    ScalarFuncSig::UnaryMinusDecimal,
                    ScalarFuncSig::IntIsTrue,
                    ScalarFuncSig::IntIsFalse,
                    ScalarFuncSig::IntIsNull,
                    ScalarFuncSig::RealIsTrue,
                    ScalarFuncSig::RealIsFalse,
                    ScalarFuncSig::RealIsNull,
                    ScalarFuncSig::DecimalIsTrue,
                    ScalarFuncSig::DecimalIsFalse,
                    ScalarFuncSig::DecimalIsNull,
                    ScalarFuncSig::StringIsNull,
                    ScalarFuncSig::TimeIsNull,
                    ScalarFuncSig::DurationIsNull,
                    ScalarFuncSig::JsonIsNull,
                    ScalarFuncSig::AbsInt,
                    ScalarFuncSig::AbsUInt,
                    ScalarFuncSig::AbsReal,
                    ScalarFuncSig::AbsDecimal,
                    ScalarFuncSig::CeilReal,
                    ScalarFuncSig::CeilIntToInt,
                    ScalarFuncSig::CeilIntToDec,
                    ScalarFuncSig::CeilDecToDec,
                    ScalarFuncSig::CeilDecToInt,
                    ScalarFuncSig::FloorReal,
                    ScalarFuncSig::FloorIntToInt,
                    ScalarFuncSig::FloorIntToDec,
                    ScalarFuncSig::FloorDecToDec,
                    ScalarFuncSig::FloorDecToInt,
                    ScalarFuncSig::RoundReal,
                    ScalarFuncSig::RoundDec,
                    ScalarFuncSig::RoundInt,
                    ScalarFuncSig::Rand,
                    ScalarFuncSig::RandWithSeed,
                    ScalarFuncSig::CRC32,
                    ScalarFuncSig::Sign,
                    ScalarFuncSig::Sqrt,
                    ScalarFuncSig::Atan1Arg,
                    ScalarFuncSig::Acos,
                    ScalarFuncSig::Asin,
                    ScalarFuncSig::Cos,
                    ScalarFuncSig::Tan,
                    ScalarFuncSig::Sin,
                    ScalarFuncSig::JsonTypeSig,
                    ScalarFuncSig::JsonUnquoteSig,
                    ScalarFuncSig::ASCII,
                    ScalarFuncSig::Bin,
                    ScalarFuncSig::Log10,
                    ScalarFuncSig::Log1Arg,
                    ScalarFuncSig::Log2,
                    ScalarFuncSig::BitCount,
                    ScalarFuncSig::BitLength,
                    ScalarFuncSig::BitNegSig,
                    ScalarFuncSig::CharLength,
                    ScalarFuncSig::Length,
                    ScalarFuncSig::LTrim,
                    ScalarFuncSig::RTrim,
                    ScalarFuncSig::Reverse,
                    ScalarFuncSig::ReverseBinary,
                    ScalarFuncSig::Lower,
                    ScalarFuncSig::Upper,
                    ScalarFuncSig::IsIPv4,
                    ScalarFuncSig::IsIPv6,
                    ScalarFuncSig::MD5,
                    ScalarFuncSig::SHA1,
                    ScalarFuncSig::Cot,
                    ScalarFuncSig::Degrees,
                    ScalarFuncSig::Radians,
                    ScalarFuncSig::Exp,
                    ScalarFuncSig::Trim1Arg,
                    ScalarFuncSig::FromBase64,
                    ScalarFuncSig::ToBase64,
                    ScalarFuncSig::Space,
                    ScalarFuncSig::Compress,
                    ScalarFuncSig::Uncompress,
                    ScalarFuncSig::UncompressedLength,
                ],
                1,
                1,
            ),
            (
                vec![
                    ScalarFuncSig::IfInt,
                    ScalarFuncSig::IfReal,
                    ScalarFuncSig::IfString,
                    ScalarFuncSig::IfDecimal,
                    ScalarFuncSig::IfTime,
                    ScalarFuncSig::IfDuration,
                    ScalarFuncSig::IfJson,
                    ScalarFuncSig::LikeSig,
                    ScalarFuncSig::Conv,
                    ScalarFuncSig::Trim3Args,
                    ScalarFuncSig::SubstringIndex,
                    ScalarFuncSig::Substring3Args,
                    ScalarFuncSig::SubstringBinary3Args,
                ],
                3,
                3,
            ),
            (
                vec![ScalarFuncSig::JsonArraySig, ScalarFuncSig::JsonObjectSig],
                0,
                usize::MAX,
            ),
            (
                vec![
                    ScalarFuncSig::CoalesceDecimal,
                    ScalarFuncSig::CoalesceDuration,
                    ScalarFuncSig::CoalesceInt,
                    ScalarFuncSig::CoalesceJson,
                    ScalarFuncSig::CoalesceReal,
                    ScalarFuncSig::CoalesceString,
                    ScalarFuncSig::CoalesceTime,
                    ScalarFuncSig::CaseWhenDecimal,
                    ScalarFuncSig::CaseWhenDuration,
                    ScalarFuncSig::CaseWhenInt,
                    ScalarFuncSig::CaseWhenJson,
                    ScalarFuncSig::CaseWhenReal,
                    ScalarFuncSig::CaseWhenString,
                    ScalarFuncSig::CaseWhenTime,
                    ScalarFuncSig::Concat,
                ],
                1,
                usize::MAX,
            ),
            (
                vec![
                    ScalarFuncSig::JsonExtractSig,
                    ScalarFuncSig::JsonRemoveSig,
                    ScalarFuncSig::JsonMergeSig,
                    ScalarFuncSig::InInt,
                    ScalarFuncSig::InReal,
                    ScalarFuncSig::InString,
                    ScalarFuncSig::InDecimal,
                    ScalarFuncSig::InTime,
                    ScalarFuncSig::InDuration,
                    ScalarFuncSig::InJson,
                    ScalarFuncSig::IntervalInt,
                    ScalarFuncSig::IntervalReal,
                    ScalarFuncSig::Elt,
                    ScalarFuncSig::GreatestInt,
                    ScalarFuncSig::GreatestReal,
                    ScalarFuncSig::GreatestDecimal,
                    ScalarFuncSig::GreatestString,
                    ScalarFuncSig::GreatestTime,
                    ScalarFuncSig::LeastInt,
                    ScalarFuncSig::LeastReal,
                    ScalarFuncSig::LeastDecimal,
                    ScalarFuncSig::LeastString,
                    ScalarFuncSig::LeastTime,
                ],
                2,
                usize::MAX,
            ),
            (
                vec![
                    ScalarFuncSig::JsonSetSig,
                    ScalarFuncSig::JsonInsertSig,
                    ScalarFuncSig::JsonReplaceSig,
                ],
                3,
                usize::MAX,
            ),
            (vec![ScalarFuncSig::PI], 0, 0),
        ];
        for (sigs, min, max) in cases {
            for sig in sigs {
                assert!(ScalarFunc::check_args(sig, min).is_ok());
                match sig {
                    ScalarFuncSig::JsonObjectSig => {
                        assert!(ScalarFunc::check_args(sig, 3).is_err());
                    }
                    ScalarFuncSig::JsonSetSig
                    | ScalarFuncSig::JsonInsertSig
                    | ScalarFuncSig::JsonReplaceSig => {
                        assert!(ScalarFunc::check_args(sig, 4).is_err());
                    }
                    _ => assert!(ScalarFunc::check_args(sig, max).is_ok()),
                }
            }
        }

        // unimplemented signature
        let cases = vec![
            ScalarFuncSig::AddDateAndDuration,
            ScalarFuncSig::AddDateAndString,
            ScalarFuncSig::AddDateDatetimeInt,
            ScalarFuncSig::AddDateDatetimeString,
            ScalarFuncSig::AddDateIntInt,
            ScalarFuncSig::AddDateIntString,
            ScalarFuncSig::AddDateStringDecimal,
            ScalarFuncSig::AddDateStringInt,
            ScalarFuncSig::AddDateStringString,
            ScalarFuncSig::AddDatetimeAndDuration,
            ScalarFuncSig::AddDatetimeAndString,
            ScalarFuncSig::AddDurationAndDuration,
            ScalarFuncSig::AddDurationAndString,
            ScalarFuncSig::AddStringAndDuration,
            ScalarFuncSig::AddStringAndString,
            ScalarFuncSig::AddTimeDateTimeNull,
            ScalarFuncSig::AddTimeDurationNull,
            ScalarFuncSig::AddTimeStringNull,
            ScalarFuncSig::AesDecrypt,
            ScalarFuncSig::AesEncrypt,
            ScalarFuncSig::Char,
            ScalarFuncSig::ConcatWS,
            ScalarFuncSig::ConnectionID,
            ScalarFuncSig::Convert,
            ScalarFuncSig::ConvertTz,
            ScalarFuncSig::CurrentDate,
            ScalarFuncSig::CurrentTime0Arg,
            ScalarFuncSig::CurrentTime1Arg,
            ScalarFuncSig::CurrentUser,
            ScalarFuncSig::Database,
            ScalarFuncSig::DateDiff,
            ScalarFuncSig::DateLiteral,
            ScalarFuncSig::DecimalAnyValue,
            ScalarFuncSig::DurationAnyValue,
            ScalarFuncSig::DurationDurationTimeDiff,
            ScalarFuncSig::DurationStringTimeDiff,
            ScalarFuncSig::ExportSet3Arg,
            ScalarFuncSig::ExportSet4Arg,
            ScalarFuncSig::ExportSet5Arg,
            ScalarFuncSig::ExtractDatetime,
            ScalarFuncSig::ExtractDuration,
            ScalarFuncSig::FieldInt,
            ScalarFuncSig::FieldReal,
            ScalarFuncSig::FieldString,
            ScalarFuncSig::FindInSet,
            ScalarFuncSig::Format,
            ScalarFuncSig::FormatWithLocale,
            ScalarFuncSig::FoundRows,
            ScalarFuncSig::FromDays,
            ScalarFuncSig::FromUnixTime1Arg,
            ScalarFuncSig::FromUnixTime2Arg,
            ScalarFuncSig::GetFormat,
            ScalarFuncSig::GetParamString,
            ScalarFuncSig::GetVar,
            ScalarFuncSig::Insert,
            ScalarFuncSig::InsertBinary,
            ScalarFuncSig::Instr,
            ScalarFuncSig::InstrBinary,
            ScalarFuncSig::IntAnyValue,
            ScalarFuncSig::IsIPv4Compat,
            ScalarFuncSig::IsIPv4Mapped,
            ScalarFuncSig::JSONAnyValue,
            ScalarFuncSig::LastInsertID,
            ScalarFuncSig::LastInsertIDWithID,
            ScalarFuncSig::LeftBinary,
            ScalarFuncSig::Locate2Args,
            ScalarFuncSig::Locate3Args,
            ScalarFuncSig::LocateBinary2Args,
            ScalarFuncSig::LocateBinary3Args,
            ScalarFuncSig::Lock,
            ScalarFuncSig::Lpad,
            ScalarFuncSig::LpadBinary,
            ScalarFuncSig::MakeDate,
            ScalarFuncSig::MakeSet,
            ScalarFuncSig::MakeTime,
            ScalarFuncSig::NowWithArg,
            ScalarFuncSig::NowWithoutArg,
            ScalarFuncSig::NullTimeDiff,
            ScalarFuncSig::OctInt,
            ScalarFuncSig::OctString,
            ScalarFuncSig::Ord,
            ScalarFuncSig::Password,
            ScalarFuncSig::PeriodAdd,
            ScalarFuncSig::PeriodDiff,
            ScalarFuncSig::Quarter,
            ScalarFuncSig::Quote,
            ScalarFuncSig::RandomBytes,
            ScalarFuncSig::RealAnyValue,
            ScalarFuncSig::ReleaseLock,
            ScalarFuncSig::Repeat,
            ScalarFuncSig::Replace,
            ScalarFuncSig::RightBinary,
            ScalarFuncSig::RowCount,
            ScalarFuncSig::RowSig,
            ScalarFuncSig::Rpad,
            ScalarFuncSig::RpadBinary,
            ScalarFuncSig::SecToTime,
            ScalarFuncSig::SetVar,
            ScalarFuncSig::Sleep,
            ScalarFuncSig::Strcmp,
            ScalarFuncSig::StringAnyValue,
            ScalarFuncSig::StringDurationTimeDiff,
            ScalarFuncSig::StringStringTimeDiff,
            ScalarFuncSig::StringTimeTimeDiff,
            ScalarFuncSig::StrToDateDate,
            ScalarFuncSig::StrToDateDatetime,
            ScalarFuncSig::StrToDateDuration,
            ScalarFuncSig::SubDateAndDuration,
            ScalarFuncSig::SubDateAndString,
            ScalarFuncSig::SubDateDatetimeInt,
            ScalarFuncSig::SubDateDatetimeString,
            ScalarFuncSig::SubDateIntInt,
            ScalarFuncSig::SubDateIntString,
            ScalarFuncSig::SubDateStringDecimal,
            ScalarFuncSig::SubDateStringInt,
            ScalarFuncSig::SubDateStringString,
            ScalarFuncSig::SubDatetimeAndDuration,
            ScalarFuncSig::SubDatetimeAndString,
            ScalarFuncSig::SubDurationAndDuration,
            ScalarFuncSig::SubDurationAndString,
            ScalarFuncSig::SubStringAndDuration,
            ScalarFuncSig::SubStringAndString,
            ScalarFuncSig::SubTimeDateTimeNull,
            ScalarFuncSig::SubTimeDurationNull,
            ScalarFuncSig::SubTimeStringNull,
            ScalarFuncSig::SysDateWithFsp,
            ScalarFuncSig::SysDateWithoutFsp,
            ScalarFuncSig::TiDBVersion,
            ScalarFuncSig::Time,
            ScalarFuncSig::TimeAnyValue,
            ScalarFuncSig::TimeFormat,
            ScalarFuncSig::TimeLiteral,
            ScalarFuncSig::Timestamp1Arg,
            ScalarFuncSig::Timestamp2Args,
            ScalarFuncSig::TimestampAdd,
            ScalarFuncSig::TimestampDiff,
            ScalarFuncSig::TimestampLiteral,
            ScalarFuncSig::TimeStringTimeDiff,
            ScalarFuncSig::TimeTimeTimeDiff,
            ScalarFuncSig::TimeToSec,
            ScalarFuncSig::ToDays,
            ScalarFuncSig::ToSeconds,
            ScalarFuncSig::UnixTimestampCurrent,
            ScalarFuncSig::UnixTimestampDec,
            ScalarFuncSig::UnixTimestampInt,
            ScalarFuncSig::User,
            ScalarFuncSig::UTCDate,
            ScalarFuncSig::UTCTimestampWithArg,
            ScalarFuncSig::UTCTimestampWithoutArg,
            ScalarFuncSig::UTCTimeWithArg,
            ScalarFuncSig::UTCTimeWithoutArg,
            ScalarFuncSig::UUID,
            ScalarFuncSig::ValuesDecimal,
            ScalarFuncSig::ValuesDuration,
            ScalarFuncSig::ValuesInt,
            ScalarFuncSig::ValuesJSON,
            ScalarFuncSig::ValuesReal,
            ScalarFuncSig::ValuesString,
            ScalarFuncSig::ValuesTime,
            ScalarFuncSig::Version,
            ScalarFuncSig::YearWeekWithMode,
            ScalarFuncSig::YearWeekWithoutMode,
        ];

        for sig in cases {
            let err = format!("{:?}", Error::UnknownSignature(sig));
            assert_eq!(
                format!("{:?}", ScalarFunc::check_args(sig, 1).unwrap_err()),
                err
            );
        }
    }
}<|MERGE_RESOLUTION|>--- conflicted
+++ resolved
@@ -272,15 +272,11 @@
             | ScalarFuncSig::Trim1Arg
             | ScalarFuncSig::FromBase64
             | ScalarFuncSig::ToBase64
-<<<<<<< HEAD
+            | ScalarFuncSig::WeekWithoutMode
             | ScalarFuncSig::Space
             | ScalarFuncSig::Compress
             | ScalarFuncSig::Uncompress
             | ScalarFuncSig::UncompressedLength => (1, 1),
-=======
-            | ScalarFuncSig::WeekWithoutMode
-            | ScalarFuncSig::Space => (1, 1),
->>>>>>> 5bb9a3a7
 
             ScalarFuncSig::IfInt
             | ScalarFuncSig::IfReal
