--- conflicted
+++ resolved
@@ -134,12 +134,9 @@
             | ScalarFuncSig::DateDiff
             | ScalarFuncSig::AddDurationAndDuration
             | ScalarFuncSig::AddDurationAndString
-<<<<<<< HEAD
             | ScalarFuncSig::AddDateAndDuration
             | ScalarFuncSig::AddDateAndString
-=======
             | ScalarFuncSig::SubDurationAndDuration
->>>>>>> cb49fef6
             | ScalarFuncSig::Strcmp
             | ScalarFuncSig::Locate2Args
             | ScalarFuncSig::LocateBinary2Args => (2, 2),
