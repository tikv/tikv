--- conflicted
+++ resolved
@@ -206,13 +206,9 @@
             | ScalarFuncSig::BitLength
             | ScalarFuncSig::BitNegSig
             | ScalarFuncSig::IsIPv4
-<<<<<<< HEAD
-            | ScalarFuncSig::UnHex
-            | ScalarFuncSig::IsIPv6 => (1, 1),
-=======
+            | ScalarFuncSig::IsIPv6
             | ScalarFuncSig::Inet6Aton
             | ScalarFuncSig::UnHex => (1, 1),
->>>>>>> ad0275a0
 
             ScalarFuncSig::IfInt
             | ScalarFuncSig::IfReal
