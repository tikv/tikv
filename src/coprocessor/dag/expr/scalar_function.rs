--- conflicted
+++ resolved
@@ -862,14 +862,11 @@
         Lower => lower,
         DateFormatSig => date_format,
         Bin => bin,
-<<<<<<< HEAD
         Reverse => reverse,
         ReverseBinary => reverse_binary,
-=======
         UnHex => un_hex,
 
         Inet6Aton => inet6_aton,
->>>>>>> 18f10b0f
     }
     TIME_CALLS {
         CastIntAsTime => cast_int_as_time,
