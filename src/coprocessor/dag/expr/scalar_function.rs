--- conflicted
+++ resolved
@@ -190,11 +190,8 @@
             | ScalarFuncSig::FloorDecToDec
             | ScalarFuncSig::FloorDecToInt
             | ScalarFuncSig::CRC32
-<<<<<<< HEAD
             | ScalarFuncSig::Cos
-=======
             | ScalarFuncSig::Tan
->>>>>>> 25dbc226
             | ScalarFuncSig::JsonTypeSig
             | ScalarFuncSig::JsonUnquoteSig
             | ScalarFuncSig::ASCII
@@ -810,11 +807,8 @@
         CoalesceReal => coalesce_real,
         CaseWhenReal => case_when_real,
 
-<<<<<<< HEAD
         Cos => cos,
-=======
         Tan => tan,
->>>>>>> 25dbc226
     }
     DEC_CALLS {
         CastIntAsDecimal => cast_int_as_decimal,
@@ -1102,11 +1096,8 @@
                     ScalarFuncSig::FloorDecToDec,
                     ScalarFuncSig::FloorDecToInt,
                     ScalarFuncSig::CRC32,
-<<<<<<< HEAD
                     ScalarFuncSig::Cos,
-=======
                     ScalarFuncSig::Tan,
->>>>>>> 25dbc226
                     ScalarFuncSig::JsonTypeSig,
                     ScalarFuncSig::JsonUnquoteSig,
                     ScalarFuncSig::ASCII,
