--- conflicted
+++ resolved
@@ -263,11 +263,8 @@
             | ScalarFuncSig::IfDuration
             | ScalarFuncSig::IfJson
             | ScalarFuncSig::LikeSig
-<<<<<<< HEAD
+            | ScalarFuncSig::Conv
             | ScalarFuncSig::Trim3Args => (3, 3),
-=======
-            | ScalarFuncSig::Conv => (3, 3),
->>>>>>> 1c15ae39
 
             ScalarFuncSig::JsonArraySig | ScalarFuncSig::JsonObjectSig => (0, usize::MAX),
 
@@ -925,14 +922,10 @@
         SHA1 => sha1,
         SHA2 => sha2,
         Elt => elt,
-<<<<<<< HEAD
+        Conv => conv,
         Trim1Arg => trim_1_arg,
         Trim2Args => trim_2_args,
         Trim3Args => trim_3_args,
-=======
-
-        Conv => conv,
->>>>>>> 1c15ae39
     }
     TIME_CALLS {
         CastIntAsTime => cast_int_as_time,
@@ -1243,11 +1236,8 @@
                     ScalarFuncSig::IfDuration,
                     ScalarFuncSig::IfJson,
                     ScalarFuncSig::LikeSig,
-<<<<<<< HEAD
+                    ScalarFuncSig::Conv,
                     ScalarFuncSig::Trim3Args,
-=======
-                    ScalarFuncSig::Conv,
->>>>>>> 1c15ae39
                 ],
                 3,
                 3,
