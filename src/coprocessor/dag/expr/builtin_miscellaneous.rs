// Copyright 2017 PingCAP, Inc.
//
// Licensed under the Apache License, Version 2.0 (the "License");
// you may not use this file except in compliance with the License.
// You may obtain a copy of the License at
//
//     http://www.apache.org/licenses/LICENSE-2.0
//
// Unless required by applicable law or agreed to in writing, software
// distributed under the License is distributed on an "AS IS" BASIS,
// See the License for the specific language governing permissions and
// limitations under the License.

<<<<<<< HEAD
use std::net::{Ipv4Addr, Ipv6Addr};
use std::str::FromStr;

=======
>>>>>>> ad0275a0
use super::{EvalContext, Result, ScalarFunc};
use coprocessor::codec::Datum;
use std::borrow::Cow;
use std::net::{IpAddr, Ipv4Addr, Ipv6Addr};
use std::str;
use std::str::FromStr;

impl ScalarFunc {
    pub fn is_ipv4(&self, ctx: &mut EvalContext, row: &[Datum]) -> Result<Option<i64>> {
        let input = try_opt!(self.children[0].eval_string_and_decode(ctx, row));
        if Ipv4Addr::from_str(&input).is_ok() {
            Ok(Some(1))
        } else {
            Ok(Some(0))
        }
    }
<<<<<<< HEAD
=======

    pub fn inet6_aton<'a, 'b: 'a>(
        &'b self,
        ctx: &mut EvalContext,
        row: &'a [Datum],
    ) -> Result<Option<Cow<'a, [u8]>>> {
        let input = try_opt!(self.children[0].eval_string_and_decode(ctx, row));
        let ipv6_addr = Ipv6Addr::from_str(&input).map(|t| Some(Cow::Owned(t.octets().to_vec())));
        let ipv4_addr_eval =
            |_t| Ipv4Addr::from_str(&input).map(|t| Some(Cow::Owned(t.octets().to_vec())));
        ipv6_addr.or_else(ipv4_addr_eval).or(Ok(None))
    }
}
>>>>>>> ad0275a0

    pub fn is_ipv6(&self, ctx: &mut EvalContext, row: &[Datum]) -> Result<Option<i64>> {
        let input = try_opt!(self.children[0].eval_string_and_decode(ctx, row));
        if Ipv6Addr::from_str(&input).is_ok() {
            Ok(Some(1))
        } else {
            Ok(Some(0))
        }
    }
}

#[cfg(test)]
mod test {
    use coprocessor::codec::Datum;
    use coprocessor::dag::expr::test::{datum_expr, scalar_func_expr};
    use coprocessor::dag::expr::{EvalContext, Expression};
    use tipb::expression::ScalarFuncSig;

    #[test]
    fn test_is_ipv4() {
        let cases = vec![
            // input, expected
            ("127.0.0.1", 1i64),
            ("127.0.0.256", 0i64),
        ];

        let mut ctx = EvalContext::default();
        for (input_str, expected) in cases {
            let input = datum_expr(Datum::Bytes(input_str.as_bytes().to_vec()));

            let op = scalar_func_expr(ScalarFuncSig::IsIPv4, &[input]);
            let op = Expression::build(&mut ctx, op).unwrap();
            let got = op.eval(&mut ctx, &[]).unwrap();
            let exp = Datum::from(expected);
            assert_eq!(got, exp);
        }
    }

    #[test]
    fn test_is_ipv6() {
        let cases = vec![
            // input, expected
            ("::1", 1i64),
            ("1:2:3:4:5:6:7:10000", 0i64),
        ];

        let mut ctx = EvalContext::default();
        for (input_str, expected) in cases {
            let input = datum_expr(Datum::Bytes(input_str.as_bytes().to_vec()));

            let op = scalar_func_expr(ScalarFuncSig::IsIPv6, &[input]);
            let op = Expression::build(&mut ctx, op).unwrap();
            let got = op.eval(&mut ctx, &[]).unwrap();
            let exp = Datum::from(expected);
            assert_eq!(got, exp);
        }
    }

    #[test]
    fn test_inet6_aton() {
        let cases = vec![
            (
                Datum::Bytes(b"0.0.0.0".to_vec()),
                Datum::Bytes(vec![0x00, 0x00, 0x00, 0x00]),
            ),
            (
                Datum::Bytes(b"10.0.5.9".to_vec()),
                Datum::Bytes(vec![0x0A, 0x00, 0x05, 0x09]),
            ),
            (
                Datum::Bytes(b"::1.2.3.4".to_vec()),
                Datum::Bytes(vec![
                    0x00, 0x00, 0x00, 0x00, 0x00, 0x00, 0x00, 0x00, 0x00, 0x00, 0x00, 0x00, 0x01,
                    0x02, 0x03, 0x04,
                ]),
            ),
            (
                Datum::Bytes(b"::FFFF:1.2.3.4".to_vec()),
                Datum::Bytes(vec![
                    0x00, 0x00, 0x00, 0x00, 0x00, 0x00, 0x00, 0x00, 0x00, 0x00, 0xFF, 0xFF, 0x01,
                    0x02, 0x03, 0x04,
                ]),
            ),
            (
                Datum::Bytes(b"::fdfe:5a55:caff:fefa:9089".to_vec()),
                Datum::Bytes(vec![
                    0x00, 0x00, 0x00, 0x00, 0x00, 0x00, 0xFD, 0xFE, 0x5A, 0x55, 0xCA, 0xFF, 0xFE,
                    0xFA, 0x90, 0x89,
                ]),
            ),
            (
                Datum::Bytes(b"fdfe::5a55:caff:fefa:9089".to_vec()),
                Datum::Bytes(vec![
                    0xFD, 0xFE, 0x00, 0x00, 0x00, 0x00, 0x00, 0x00, 0x5A, 0x55, 0xCA, 0xFF, 0xFE,
                    0xFA, 0x90, 0x89,
                ]),
            ),
            (
                Datum::Bytes(b"2001:0db8:85a3:0000:0000:8a2e:0370:7334".to_vec()),
                Datum::Bytes(vec![
                    0x20, 0x01, 0x0d, 0xb8, 0x85, 0xa3, 0x00, 0x00, 0x00, 0x00, 0x8a, 0x2e, 0x03,
                    0x70, 0x73, 0x34,
                ]),
            ),
            (Datum::Bytes(b"".to_vec()), Datum::Null),
            (Datum::Null, Datum::Null),
        ];

        let mut ctx = EvalContext::default();
        for (input, exp) in cases {
            let input = datum_expr(input);
            let op = scalar_func_expr(ScalarFuncSig::Inet6Aton, &[input]);
            let op = Expression::build(&mut ctx, op).unwrap();
            let got = op.eval(&mut ctx, &[]).unwrap();
            assert_eq!(got, exp);
        }
    }
}<|MERGE_RESOLUTION|>--- conflicted
+++ resolved
@@ -11,12 +11,6 @@
 // See the License for the specific language governing permissions and
 // limitations under the License.
 
-<<<<<<< HEAD
-use std::net::{Ipv4Addr, Ipv6Addr};
-use std::str::FromStr;
-
-=======
->>>>>>> ad0275a0
 use super::{EvalContext, Result, ScalarFunc};
 use coprocessor::codec::Datum;
 use std::borrow::Cow;
@@ -33,8 +27,6 @@
             Ok(Some(0))
         }
     }
-<<<<<<< HEAD
-=======
 
     pub fn inet6_aton<'a, 'b: 'a>(
         &'b self,
@@ -47,8 +39,6 @@
             |_t| Ipv4Addr::from_str(&input).map(|t| Some(Cow::Owned(t.octets().to_vec())));
         ipv6_addr.or_else(ipv4_addr_eval).or(Ok(None))
     }
-}
->>>>>>> ad0275a0
 
     pub fn is_ipv6(&self, ctx: &mut EvalContext, row: &[Datum]) -> Result<Option<i64>> {
         let input = try_opt!(self.children[0].eval_string_and_decode(ctx, row));
