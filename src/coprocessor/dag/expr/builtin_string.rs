--- conflicted
+++ resolved
@@ -40,24 +40,28 @@
     }
 
     #[inline]
-<<<<<<< HEAD
     pub fn reverse<'a, 'b: 'a>(
-=======
-    pub fn upper<'a, 'b: 'a>(
->>>>>>> 80f3cdd2
         &'b self,
         ctx: &mut EvalContext,
         row: &'a [Datum],
     ) -> Result<Option<Cow<'a, [u8]>>> {
         let s = try_opt!(self.children[0].eval_string(ctx, row));
-<<<<<<< HEAD
         Ok(Some(Cow::Owned(
             str::from_utf8(&s)?
                 .chars()
                 .rev()
                 .collect::<String>()
                 .into_bytes(),
-=======
+        )))
+    }
+
+    #[inline]
+    pub fn upper<'a, 'b: 'a>(
+        &'b self,
+        ctx: &mut EvalContext,
+        row: &'a [Datum],
+    ) -> Result<Option<Cow<'a, [u8]>>> {
+        let s = try_opt!(self.children[0].eval_string(ctx, row));
         if types::is_binary_str(self.children[0].get_tp()) {
             return Ok(Some(s));
         }
@@ -78,7 +82,6 @@
         }
         Ok(Some(Cow::Owned(
             str::from_utf8(&s)?.to_lowercase().into_bytes(),
->>>>>>> 80f3cdd2
         )))
     }
 }
@@ -200,7 +203,6 @@
     }
 
     #[test]
-<<<<<<< HEAD
     fn test_reverse() {
         let cases = vec![
             (
@@ -233,7 +235,13 @@
         let mut ctx = EvalContext::default();
         for (arg, exp) in cases {
             let op = scalar_func_expr(ScalarFuncSig::Reverse, &[datum_expr(arg)]);
-=======
+            let op = Expression::build(&mut ctx, op).unwrap();
+            let got = op.eval(&mut ctx, &[]).unwrap();
+            assert_eq!(got, exp);
+        }
+    }
+
+    #[test]
     fn test_upper() {
         // Test non-bianry string case
         let cases = vec![
@@ -323,15 +331,12 @@
                 COLLATION_BIN_ID,
             );
             let op = scalar_func_expr(ScalarFuncSig::Upper, &[input]);
->>>>>>> 80f3cdd2
-            let op = Expression::build(&mut ctx, op).unwrap();
-            let got = op.eval(&mut ctx, &[]).unwrap();
-            assert_eq!(got, exp);
-        }
-    }
-
-<<<<<<< HEAD
-=======
+            let op = Expression::build(&mut ctx, op).unwrap();
+            let got = op.eval(&mut ctx, &[]).unwrap();
+            assert_eq!(got, exp);
+        }
+    }
+
     #[test]
     fn test_lower() {
         // Test non-bianry string case
@@ -427,5 +432,4 @@
             assert_eq!(got, exp);
         }
     }
->>>>>>> 80f3cdd2
 }