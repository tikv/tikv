--- conflicted
+++ resolved
@@ -522,7 +522,6 @@
     }
 
     #[test]
-<<<<<<< HEAD
     fn test_char_length() {
         // Test non-bianry string case
         let cases = vec![
@@ -574,31 +573,10 @@
                 Datum::Bytes("قاعدة البيانات".as_bytes().to_vec()),
                 Datum::I64(27),
             ),
-=======
-    fn test_un_hex() {
-        let cases = vec![
-            (
-                Datum::Bytes(b"4D7953514C".to_vec()),
-                Datum::Bytes(b"MySQL".to_vec()),
-            ),
-            (
-                Datum::Bytes(b"1267".to_vec()),
-                Datum::Bytes(vec![0x12, 0x67]),
-            ),
-            (
-                Datum::Bytes(b"126".to_vec()),
-                Datum::Bytes(vec![0x01, 0x26]),
-            ),
-            (Datum::Bytes(b"".to_vec()), Datum::Bytes(b"".to_vec())),
-            (Datum::Bytes(b"string".to_vec()), Datum::Null),
-            (Datum::Bytes("你好".as_bytes().to_vec()), Datum::Null),
->>>>>>> 18f10b0f
-            (Datum::Null, Datum::Null),
-        ];
-
-        let mut ctx = EvalContext::default();
-        for (input, exp) in cases {
-<<<<<<< HEAD
+            (Datum::Null, Datum::Null),
+        ];
+        let mut ctx = EvalContext::default();
+        for (input, exp) in cases {
             let input = string_datum_expr_with_tp(
                 input,
                 VAR_STRING,
@@ -608,10 +586,37 @@
                 COLLATION_BIN_ID,
             );
             let op = scalar_func_expr(ScalarFuncSig::CharLength, &[input]);
-=======
+            let op = Expression::build(&mut ctx, op).unwrap();
+            let got = op.eval(&mut ctx, &[]).unwrap();
+            assert_eq!(got, exp);
+        }
+    }
+
+    #[test]
+    fn test_un_hex() {
+        let cases = vec![
+            (
+                Datum::Bytes(b"4D7953514C".to_vec()),
+                Datum::Bytes(b"MySQL".to_vec()),
+            ),
+            (
+                Datum::Bytes(b"1267".to_vec()),
+                Datum::Bytes(vec![0x12, 0x67]),
+            ),
+            (
+                Datum::Bytes(b"126".to_vec()),
+                Datum::Bytes(vec![0x01, 0x26]),
+            ),
+            (Datum::Bytes(b"".to_vec()), Datum::Bytes(b"".to_vec())),
+            (Datum::Bytes(b"string".to_vec()), Datum::Null),
+            (Datum::Bytes("你好".as_bytes().to_vec()), Datum::Null),
+            (Datum::Null, Datum::Null),
+        ];
+
+        let mut ctx = EvalContext::default();
+        for (input, exp) in cases {
             let input = datum_expr(input);
             let op = scalar_func_expr(ScalarFuncSig::UnHex, &[input]);
->>>>>>> 18f10b0f
             let op = Expression::build(&mut ctx, op).unwrap();
             let got = op.eval(&mut ctx, &[]).unwrap();
             assert_eq!(got, exp);
