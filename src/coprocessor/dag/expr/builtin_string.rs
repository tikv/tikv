// Copyright 2018 PingCAP, Inc.
//
// Licensed under the Apache License, Version 2.0 (the "License");
// you may not use this file except in compliance with the License.
// You may obtain a copy of the License at
//
//     http://www.apache.org/licenses/LICENSE-2.0
//
// Unless required by applicable law or agreed to in writing, software
// distributed under the License is distributed on an "AS IS" BASIS,
// See the License for the specific language governing permissions and
// limitations under the License.

use hex;
use hex::FromHex;
use std::borrow::Cow;
use std::i64;

use super::{EvalContext, Result, ScalarFunc};
use coprocessor::codec::mysql::types;
use coprocessor::codec::Datum;

const SPACE: u8 = 0o40u8;

enum TrimDirection {
    Both = 1,
    Leading,
    Trailing,
}

impl TrimDirection {
    fn from_i64(i: i64) -> Option<Self> {
        match i {
            1 => Some(TrimDirection::Both),
            2 => Some(TrimDirection::Leading),
            3 => Some(TrimDirection::Trailing),
            _ => None,
        }
    }
}

impl ScalarFunc {
    #[inline]
    pub fn length(&self, ctx: &mut EvalContext, row: &[Datum]) -> Result<Option<i64>> {
        let input = try_opt!(self.children[0].eval_string(ctx, row));
        Ok(Some(input.len() as i64))
    }

    #[inline]
    pub fn bit_length(&self, ctx: &mut EvalContext, row: &[Datum]) -> Result<Option<i64>> {
        let input = try_opt!(self.children[0].eval_string(ctx, row));
        Ok(Some(input.len() as i64 * 8))
    }

    #[inline]
    pub fn ascii(&self, ctx: &mut EvalContext, row: &[Datum]) -> Result<Option<i64>> {
        let input = try_opt!(self.children[0].eval_string(ctx, row));
        if input.len() == 0 {
            Ok(Some(0))
        } else {
            Ok(Some(i64::from(input[0])))
        }
    }

    #[inline]
    pub fn char_length(&self, ctx: &mut EvalContext, row: &[Datum]) -> Result<Option<i64>> {
        if types::is_binary_str(self.children[0].get_tp()) {
            let input = try_opt!(self.children[0].eval_string(ctx, row));
            return Ok(Some(input.len() as i64));
        }
        let input = try_opt!(self.children[0].eval_string_and_decode(ctx, row));
        Ok(Some(input.chars().count() as i64))
    }

    #[inline]
    pub fn bin<'a, 'b: 'a>(
        &'b self,
        ctx: &mut EvalContext,
        row: &'a [Datum],
    ) -> Result<Option<Cow<'a, [u8]>>> {
        let i = try_opt!(self.children[0].eval_int(ctx, row));
        Ok(Some(Cow::Owned(format!("{:b}", i).into_bytes())))
    }

    #[inline]
    pub fn concat<'a, 'b: 'a>(
        &'b self,
        ctx: &mut EvalContext,
        row: &'a [Datum],
    ) -> Result<Option<Cow<'a, [u8]>>> {
        let mut output: Vec<u8> = Vec::new();
        for expr in &self.children {
            let input = try_opt!(expr.eval_string(ctx, row));
            output.extend_from_slice(&input);
        }
        Ok(Some(Cow::Owned(output)))
    }

    #[inline]
    pub fn ltrim<'a, 'b: 'a>(
        &'b self,
        ctx: &mut EvalContext,
        row: &'a [Datum],
    ) -> Result<Option<Cow<'a, [u8]>>> {
        let val = try_opt!(self.children[0].eval_string(ctx, row));
        let pos = val.iter().position(|&x| x != SPACE);
        if let Some(i) = pos {
            match val {
                Cow::Borrowed(val) => Ok(Some(Cow::Borrowed(&val[i..]))),
                Cow::Owned(val) => Ok(Some(Cow::Owned(val[i..].to_owned()))),
            }
        } else {
            Ok(Some(Cow::Owned(b"".to_vec())))
        }
    }

    #[inline]
    pub fn rtrim<'a, 'b: 'a>(
        &'b self,
        ctx: &mut EvalContext,
        row: &'a [Datum],
    ) -> Result<Option<Cow<'a, [u8]>>> {
        let val = try_opt!(self.children[0].eval_string(ctx, row));
        let pos = val.iter().rev().position(|&x| x != SPACE);
        if let Some(i) = pos {
            match val {
                Cow::Borrowed(val) => Ok(Some(Cow::Borrowed(&val[..val.len() - i]))),
                Cow::Owned(val) => Ok(Some(Cow::Owned(val[..val.len() - i].to_owned()))),
            }
        } else {
            Ok(Some(Cow::Owned(b"".to_vec())))
        }
    }

    pub fn left<'a, 'b: 'a>(
        &'b self,
        ctx: &mut EvalContext,
        row: &'a [Datum],
    ) -> Result<Option<Cow<'a, [u8]>>> {
        let s = try_opt!(self.children[0].eval_string_and_decode(ctx, row));
        let i = try_opt!(self.children[1].eval_int(ctx, row));
        if i <= 0 {
            return Ok(Some(Cow::Owned(b"".to_vec())));
        }
        if s.chars().count() > i as usize {
            let t = s.chars();
            return Ok(Some(Cow::Owned(
                t.take(i as usize).collect::<String>().into_bytes(),
            )));
        }
        Ok(Some(Cow::Owned(s.to_string().into_bytes())))
    }

    #[inline]
    pub fn reverse<'a, 'b: 'a>(
        &'b self,
        ctx: &mut EvalContext,
        row: &'a [Datum],
    ) -> Result<Option<Cow<'a, [u8]>>> {
        let s = try_opt!(self.children[0].eval_string_and_decode(ctx, row));
        Ok(Some(Cow::Owned(
            s.chars().rev().collect::<String>().into_bytes(),
        )))
    }

    #[inline]
    pub fn reverse_binary<'a, 'b: 'a>(
        &'b self,
        ctx: &mut EvalContext,
        row: &'a [Datum],
    ) -> Result<Option<Cow<'a, [u8]>>> {
        let mut s = try_opt!(self.children[0].eval_string(ctx, row));
        s.to_mut().reverse();
        Ok(Some(s))
    }

    pub fn right<'a, 'b: 'a>(
        &'b self,
        ctx: &mut EvalContext,
        row: &'a [Datum],
    ) -> Result<Option<Cow<'a, [u8]>>> {
        let s = try_opt!(self.children[0].eval_string_and_decode(ctx, row));
        let i = try_opt!(self.children[1].eval_int(ctx, row));
        if i <= 0 {
            return Ok(Some(Cow::Owned(b"".to_vec())));
        }
        let len = s.chars().count();
        let i = i as usize;
        if len > i {
            let idx = s
                .char_indices()
                .nth(len - i)
                .map(|(idx, _)| idx)
                .unwrap_or_else(|| s.len());
            return Ok(Some(Cow::Owned(s[idx..].to_string().into_bytes())));
        }
        Ok(Some(Cow::Owned(s.to_string().into_bytes())))
    }

    #[inline]
    pub fn upper<'a, 'b: 'a>(
        &'b self,
        ctx: &mut EvalContext,
        row: &'a [Datum],
    ) -> Result<Option<Cow<'a, [u8]>>> {
        if types::is_binary_str(self.children[0].get_tp()) {
            let s = try_opt!(self.children[0].eval_string(ctx, row));
            return Ok(Some(s));
        }
        let s = try_opt!(self.children[0].eval_string_and_decode(ctx, row));
        Ok(Some(Cow::Owned(s.to_uppercase().into_bytes())))
    }

    #[inline]
    pub fn lower<'a, 'b: 'a>(
        &'b self,
        ctx: &mut EvalContext,
        row: &'a [Datum],
    ) -> Result<Option<Cow<'a, [u8]>>> {
        if types::is_binary_str(self.children[0].get_tp()) {
            let s = try_opt!(self.children[0].eval_string(ctx, row));
            return Ok(Some(s));
        }
        let s = try_opt!(self.children[0].eval_string_and_decode(ctx, row));
        Ok(Some(Cow::Owned(s.to_lowercase().into_bytes())))
    }

    #[inline]
    pub fn hex_int_arg<'a, 'b: 'a>(
        &'b self,
        ctx: &mut EvalContext,
        row: &'a [Datum],
    ) -> Result<Option<Cow<'a, [u8]>>> {
        let i = try_opt!(self.children[0].eval_int(ctx, row));
        Ok(Some(Cow::Owned(format!("{:X}", i).into_bytes())))
    }

    #[inline]
    pub fn hex_str_arg<'a, 'b: 'a>(
        &'b self,
        ctx: &mut EvalContext,
        row: &'a [Datum],
    ) -> Result<Option<Cow<'a, [u8]>>> {
        let s = try_opt!(self.children[0].eval_string(ctx, row));
        Ok(Some(Cow::Owned(hex::encode_upper(s.to_vec()).into_bytes())))
    }

    #[inline]
    pub fn un_hex<'a, 'b: 'a>(
        &'b self,
        ctx: &mut EvalContext,
        row: &'a [Datum],
    ) -> Result<Option<Cow<'a, [u8]>>> {
        let s = try_opt!(self.children[0].eval_string(ctx, row));
        let hex_string = if s.len() % 2 == 1 {
            // Add a '0' to the front, if the length is not the multiple of 2
            let mut vec = vec![b'0'];
            vec.extend_from_slice(&s);
            vec
        } else {
            s.to_vec()
        };
        let result = Vec::from_hex(hex_string);
        result.map(|t| Some(Cow::Owned(t))).or(Ok(None))
    }

    #[inline]
    pub fn elt<'a, 'b: 'a>(
        &'b self,
        ctx: &mut EvalContext,
        row: &'a [Datum],
    ) -> Result<Option<Cow<'a, [u8]>>> {
        let i = try_opt!(self.children[0].eval_int(ctx, row));
        if i <= 0 || i + 1 > self.children.len() as i64 {
            return Ok(None);
        }
        self.children[i as usize].eval_string(ctx, row)
    }

    #[inline]
    pub fn trim_1_arg<'a, 'b: 'a>(
        &'b self,
        ctx: &mut EvalContext,
        row: &'a [Datum],
    ) -> Result<Option<Cow<'a, [u8]>>> {
        let s = try_opt!(self.children[0].eval_string_and_decode(ctx, row));
        trim(&s, " ", TrimDirection::Both)
    }

    #[inline]
    pub fn trim_2_args<'a, 'b: 'a>(
        &'b self,
        ctx: &mut EvalContext,
        row: &'a [Datum],
    ) -> Result<Option<Cow<'a, [u8]>>> {
        let s = try_opt!(self.children[0].eval_string_and_decode(ctx, row));
        let pat = try_opt!(self.children[1].eval_string_and_decode(ctx, row));
        trim(&s, &pat, TrimDirection::Both)
    }

    #[inline]
    pub fn trim_3_args<'a, 'b: 'a>(
        &'b self,
        ctx: &mut EvalContext,
        row: &'a [Datum],
    ) -> Result<Option<Cow<'a, [u8]>>> {
        let s = try_opt!(self.children[0].eval_string_and_decode(ctx, row));
        let pat = try_opt!(self.children[1].eval_string_and_decode(ctx, row));
        let direction = TrimDirection::from_i64(try_opt!(self.children[2].eval_int(ctx, row)));
        trim(&s, &pat, direction.unwrap())
    }
}

fn trim<'a>(s: &str, pat: &str, direction: TrimDirection) -> Result<Option<Cow<'a, [u8]>>> {
    let r = match direction {
        TrimDirection::Leading => s.trim_left_matches(pat),
        TrimDirection::Trailing => s.trim_right_matches(pat),
        _ => s.trim_left_matches(pat).trim_right_matches(pat),
    };
    Ok(Some(Cow::Owned(r.to_string().into_bytes())))
}

#[cfg(test)]
<<<<<<< HEAD
mod test {
    use super::TrimDirection;
    use coprocessor::codec::mysql::charset::{CHARSET_BIN, COLLATION_BIN_ID};
    use coprocessor::codec::mysql::types::{BINARY_FLAG, VAR_STRING};
    use coprocessor::codec::Datum;
    use coprocessor::dag::expr::test::{
        col_expr, datum_expr, eval_func, scalar_func_expr, string_datum_expr_with_tp,
=======
mod tests {
    use coprocessor::codec::mysql::charset::{CHARSET_BIN, COLLATION_BIN_ID};
    use coprocessor::codec::mysql::types::{BINARY_FLAG, VAR_STRING};
    use coprocessor::codec::Datum;
    use coprocessor::dag::expr::tests::{
        col_expr, datum_expr, scalar_func_expr, string_datum_expr_with_tp,
>>>>>>> cd27c819
    };
    use coprocessor::dag::expr::{EvalContext, Expression};
    use tipb::expression::{Expr, ScalarFuncSig};

    #[test]
    fn test_length() {
        let cases = vec![
            ("", 0i64),
            ("你好", 6i64),
            ("TiKV", 4i64),
            ("あなたのことが好きです", 33i64),
            ("분산 데이터베이스", 25i64),
            ("россия в мире  кубок", 38i64),
            ("قاعدة البيانات", 27i64),
        ];

        let mut ctx = EvalContext::default();
        for (input_str, exp) in cases {
            let input = datum_expr(Datum::Bytes(input_str.as_bytes().to_vec()));
            let op = scalar_func_expr(ScalarFuncSig::Length, &[input]);
            let op = Expression::build(&mut ctx, op).unwrap();
            let got = op.eval(&mut ctx, &[]).unwrap();
            let exp = Datum::from(exp);
            assert_eq!(got, exp, "length('{:?}')", input_str);
        }

        // test NULL case
        let input = datum_expr(Datum::Null);
        let op = scalar_func_expr(ScalarFuncSig::Length, &[input]);
        let op = Expression::build(&mut ctx, op).unwrap();
        let got = op.eval(&mut ctx, &[]).unwrap();
        let exp = Datum::Null;
        assert_eq!(got, exp, "length(NULL)");
    }

    #[test]
    fn test_bit_length() {
        let cases = vec![
            ("", 0i64),
            ("你好", 48i64),
            ("TiKV", 32i64),
            ("あなたのことが好きです", 264i64),
            ("분산 데이터베이스", 200i64),
            ("россия в мире  кубок", 304i64),
            ("قاعدة البيانات", 216i64),
        ];

        let mut ctx = EvalContext::default();
        for (input_str, exp) in cases {
            let input = datum_expr(Datum::Bytes(input_str.as_bytes().to_vec()));
            let op = scalar_func_expr(ScalarFuncSig::BitLength, &[input]);
            let op = Expression::build(&mut ctx, op).unwrap();
            let got = op.eval(&mut ctx, &[]).unwrap();
            let exp = Datum::from(exp);
            assert_eq!(got, exp, "bit_length('{:?}')", input_str);
        }

        // test NULL case
        let input = datum_expr(Datum::Null);
        let op = scalar_func_expr(ScalarFuncSig::BitLength, &[input]);
        let op = Expression::build(&mut ctx, op).unwrap();
        let got = op.eval(&mut ctx, &[]).unwrap();
        let exp = Datum::Null;
        assert_eq!(got, exp, "bit_length(NULL)");
    }

    #[test]
    fn test_bin() {
        let cases = vec![
            (Datum::I64(10), Datum::Bytes(b"1010".to_vec())),
            (Datum::I64(0), Datum::Bytes(b"0".to_vec())),
            (Datum::I64(1), Datum::Bytes(b"1".to_vec())),
            (Datum::I64(365), Datum::Bytes(b"101101101".to_vec())),
            (Datum::I64(1024), Datum::Bytes(b"10000000000".to_vec())),
            (Datum::Null, Datum::Null),
            (
                Datum::I64(i64::max_value()),
                Datum::Bytes(
                    b"111111111111111111111111111111111111111111111111111111111111111".to_vec(),
                ),
            ),
            (
                Datum::I64(i64::min_value()),
                Datum::Bytes(
                    b"1000000000000000000000000000000000000000000000000000000000000000".to_vec(),
                ),
            ),
            (
                Datum::I64(-1),
                Datum::Bytes(
                    b"1111111111111111111111111111111111111111111111111111111111111111".to_vec(),
                ),
            ),
            (
                Datum::I64(-365),
                Datum::Bytes(
                    b"1111111111111111111111111111111111111111111111111111111010010011".to_vec(),
                ),
            ),
        ];

        let mut ctx = EvalContext::default();
        for (input, exp) in cases {
            let input = datum_expr(input);
            let op = scalar_func_expr(ScalarFuncSig::Bin, &[input]);
            let op = Expression::build(&mut ctx, op).unwrap();
            let got = op.eval(&mut ctx, &[]).unwrap();
            assert_eq!(got, exp);
        }
    }

    #[test]
    fn test_ltrim() {
        let cases = vec![
            ("   bar   ", "bar   "),
            ("   b   ar   ", "b   ar   "),
            ("bar", "bar"),
            ("    ", ""),
            ("\t  bar", "\t  bar"),
            ("\r  bar", "\r  bar"),
            ("\n  bar", "\n  bar"),
            ("  \tbar", "\tbar"),
            ("", ""),
            ("  你好", "你好"),
            ("  你  好", "你  好"),
            (
                "  분산 데이터베이스    ",
                "분산 데이터베이스    ",
            ),
            (
                "   あなたのことが好きです   ",
                "あなたのことが好きです   ",
            ),
        ];

        let mut ctx = EvalContext::default();
        for (input_str, exp) in cases {
            let input = datum_expr(Datum::Bytes(input_str.as_bytes().to_vec()));
            let op = scalar_func_expr(ScalarFuncSig::LTrim, &[input]);
            let op = Expression::build(&mut ctx, op).unwrap();
            let got = op.eval(&mut ctx, &[]).unwrap();
            let exp = Datum::Bytes(exp.as_bytes().to_vec());
            assert_eq!(got, exp, "ltrim('{:?}')", input_str);
        }

        // test NULL case
        let input = datum_expr(Datum::Null);
        let op = scalar_func_expr(ScalarFuncSig::LTrim, &[input]);
        let op = Expression::build(&mut ctx, op).unwrap();
        let got = op.eval(&mut ctx, &[]).unwrap();
        let exp = Datum::Null;
        assert_eq!(got, exp, "ltrim(NULL)");
    }

    #[test]
    fn test_rtrim() {
        let cases = vec![
            ("   bar   ", "   bar"),
            ("bar", "bar"),
            ("ba  r", "ba  r"),
            ("    ", ""),
            ("  bar\t  ", "  bar\t"),
            (" bar   \t", " bar   \t"),
            ("bar   \r", "bar   \r"),
            ("bar   \n", "bar   \n"),
            ("", ""),
            ("  你好  ", "  你好"),
            ("  你  好  ", "  你  好"),
            (
                "  분산 데이터베이스    ",
                "  분산 데이터베이스",
            ),
            (
                "   あなたのことが好きです   ",
                "   あなたのことが好きです",
            ),
        ];

        let mut ctx = EvalContext::default();
        for (input_str, exp) in cases {
            let input = datum_expr(Datum::Bytes(input_str.as_bytes().to_vec()));
            let op = scalar_func_expr(ScalarFuncSig::RTrim, &[input]);
            let op = Expression::build(&mut ctx, op).unwrap();
            let got = op.eval(&mut ctx, &[]).unwrap();
            let exp = Datum::Bytes(exp.as_bytes().to_vec());
            assert_eq!(got, exp, "rtrim('{:?}')", input_str);
        }

        // test NULL case
        let input = datum_expr(Datum::Null);
        let op = scalar_func_expr(ScalarFuncSig::RTrim, &[input]);
        let op = Expression::build(&mut ctx, op).unwrap();
        let got = op.eval(&mut ctx, &[]).unwrap();
        let exp = Datum::Null;
        assert_eq!(got, exp, "rtrim(NULL)");
    }

    #[test]
    fn test_reverse() {
        let cases = vec![
            (
                Datum::Bytes(b"hello".to_vec()),
                Datum::Bytes(b"olleh".to_vec()),
            ),
            (Datum::Bytes(b"".to_vec()), Datum::Bytes(b"".to_vec())),
            (
                Datum::Bytes("数据库".as_bytes().to_vec()),
                Datum::Bytes("库据数".as_bytes().to_vec()),
            ),
            (
                Datum::Bytes("忠犬ハチ公".as_bytes().to_vec()),
                Datum::Bytes("公チハ犬忠".as_bytes().to_vec()),
            ),
            (
                Datum::Bytes("あなたのことが好きです".as_bytes().to_vec()),
                Datum::Bytes("すでき好がとこのたなあ".as_bytes().to_vec()),
            ),
            (
                Datum::Bytes("Bayern München".as_bytes().to_vec()),
                Datum::Bytes("nehcnüM nreyaB".as_bytes().to_vec()),
            ),
            (
                Datum::Bytes("Η Αθηνά  ".as_bytes().to_vec()),
                Datum::Bytes("  άνηθΑ Η".as_bytes().to_vec()),
            ),
            (Datum::Null, Datum::Null),
        ];
        let mut ctx = EvalContext::default();
        for (arg, exp) in cases {
            let op = scalar_func_expr(ScalarFuncSig::Reverse, &[datum_expr(arg)]);
            let op = Expression::build(&mut ctx, op).unwrap();
            let got = op.eval(&mut ctx, &[]).unwrap();
            assert_eq!(got, exp);
        }
    }

    #[test]
    fn test_reverse_binary() {
        let cases = vec![
            (
                Datum::Bytes(b"hello".to_vec()),
                Datum::Bytes(b"olleh".to_vec()),
            ),
            (Datum::Bytes(b"".to_vec()), Datum::Bytes(b"".to_vec())),
            (
                Datum::Bytes("中国".as_bytes().to_vec()),
                Datum::Bytes(vec![0o275u8, 0o233u8, 0o345u8, 0o255u8, 0o270u8, 0o344u8]),
            ),
            (Datum::Null, Datum::Null),
        ];
        let mut ctx = EvalContext::default();
        for (arg, exp) in cases {
            let input = string_datum_expr_with_tp(
                arg,
                VAR_STRING,
                BINARY_FLAG,
                -1,
                CHARSET_BIN.to_owned(),
                COLLATION_BIN_ID,
            );
            let op = scalar_func_expr(ScalarFuncSig::ReverseBinary, &[input]);
            let op = Expression::build(&mut ctx, op).unwrap();
            let got = op.eval(&mut ctx, &[]).unwrap();
            assert_eq!(got, exp);
        }
    }

    #[test]
    fn test_left() {
        let cases = vec![
            (
                Datum::Bytes(b"hello".to_vec()),
                Datum::I64(0),
                Datum::Bytes(b"".to_vec()),
            ),
            (
                Datum::Bytes(b"hello".to_vec()),
                Datum::I64(1),
                Datum::Bytes(b"h".to_vec()),
            ),
            (
                Datum::Bytes("数据库".as_bytes().to_vec()),
                Datum::I64(2),
                Datum::Bytes("数据".as_bytes().to_vec()),
            ),
            (
                Datum::Bytes("忠犬ハチ公".as_bytes().to_vec()),
                Datum::I64(3),
                Datum::Bytes("忠犬ハ".as_bytes().to_vec()),
            ),
            (
                Datum::Bytes("数据库".as_bytes().to_vec()),
                Datum::I64(100),
                Datum::Bytes("数据库".as_bytes().to_vec()),
            ),
            (
                Datum::Bytes("数据库".as_bytes().to_vec()),
                Datum::I64(-1),
                Datum::Bytes(b"".to_vec()),
            ),
            (Datum::Null, Datum::I64(-1), Datum::Null),
            (Datum::Bytes(b"hello".to_vec()), Datum::Null, Datum::Null),
        ];

        let mut ctx = EvalContext::default();
        for (arg1, arg2, exp) in cases {
            let arg1 = datum_expr(arg1);
            let arg2 = datum_expr(arg2);
            let op = scalar_func_expr(ScalarFuncSig::Left, &[arg1, arg2]);
            let op = Expression::build(&mut ctx, op).unwrap();
            let got = op.eval(&mut ctx, &[]).unwrap();
            assert_eq!(got, exp);
        }
    }

    #[test]
    fn test_right() {
        let cases = vec![
            (
                Datum::Bytes(b"hello".to_vec()),
                Datum::I64(0),
                Datum::Bytes(b"".to_vec()),
            ),
            (
                Datum::Bytes(b"hello".to_vec()),
                Datum::I64(1),
                Datum::Bytes(b"o".to_vec()),
            ),
            (
                Datum::Bytes("数据库".as_bytes().to_vec()),
                Datum::I64(2),
                Datum::Bytes("据库".as_bytes().to_vec()),
            ),
            (
                Datum::Bytes("忠犬ハチ公".as_bytes().to_vec()),
                Datum::I64(3),
                Datum::Bytes("ハチ公".as_bytes().to_vec()),
            ),
            (
                Datum::Bytes("数据库".as_bytes().to_vec()),
                Datum::I64(100),
                Datum::Bytes("数据库".as_bytes().to_vec()),
            ),
            (
                Datum::Bytes("数据库".as_bytes().to_vec()),
                Datum::I64(-1),
                Datum::Bytes(b"".to_vec()),
            ),
            (Datum::Null, Datum::I64(-1), Datum::Null),
            (Datum::Bytes(b"hello".to_vec()), Datum::Null, Datum::Null),
        ];
        let mut ctx = EvalContext::default();
        for (arg1, arg2, exp) in cases {
            let arg1 = datum_expr(arg1);
            let arg2 = datum_expr(arg2);
            let op = scalar_func_expr(ScalarFuncSig::Right, &[arg1, arg2]);
            let op = Expression::build(&mut ctx, op).unwrap();
            let got = op.eval(&mut ctx, &[]).unwrap();
            assert_eq!(got, exp);
        }
    }

    #[test]
    fn test_ascii() {
        let cases = vec![
            (Datum::Bytes(b"1010".to_vec()), Datum::I64(49)),
            (Datum::Bytes(b"-1".to_vec()), Datum::I64(45)),
            (Datum::Bytes(b"".to_vec()), Datum::I64(0)),
            (Datum::Bytes(b"999".to_vec()), Datum::I64(57)),
            (Datum::Bytes(b"hello".to_vec()), Datum::I64(104)),
            (Datum::Bytes("Grüße".as_bytes().to_vec()), Datum::I64(71)),
            (Datum::Bytes("München".as_bytes().to_vec()), Datum::I64(77)),
            (Datum::Null, Datum::Null),
            (
                Datum::Bytes("数据库".as_bytes().to_vec()),
                Datum::I64(230),
            ),
            (
                Datum::Bytes("忠犬ハチ公".as_bytes().to_vec()),
                Datum::I64(229),
            ),
            (
                Datum::Bytes("Αθήνα".as_bytes().to_vec()),
                Datum::I64(206),
            ),
        ];

        let mut ctx = EvalContext::default();
        for (input, exp) in cases {
            let input = datum_expr(input);
            let op = scalar_func_expr(ScalarFuncSig::ASCII, &[input]);
            let op = Expression::build(&mut ctx, op).unwrap();
            let got = op.eval(&mut ctx, &[]).unwrap();
            assert_eq!(got, exp);
        }
    }

    #[test]
    fn test_upper() {
        // Test non-bianry string case
        let cases = vec![
            (
                Datum::Bytes(b"hello".to_vec()),
                Datum::Bytes(b"HELLO".to_vec()),
            ),
            (Datum::Bytes(b"123".to_vec()), Datum::Bytes(b"123".to_vec())),
            (
                Datum::Bytes("café".as_bytes().to_vec()),
                Datum::Bytes("CAFÉ".as_bytes().to_vec()),
            ),
            (
                Datum::Bytes("数据库".as_bytes().to_vec()),
                Datum::Bytes("数据库".as_bytes().to_vec()),
            ),
            (
                Datum::Bytes(
                    "ночь на окраине москвы"
                        .as_bytes()
                        .to_vec(),
                ),
                Datum::Bytes(
                    "НОЧЬ НА ОКРАИНЕ МОСКВЫ"
                        .as_bytes()
                        .to_vec(),
                ),
            ),
            (
                Datum::Bytes("قاعدة البيانات".as_bytes().to_vec()),
                Datum::Bytes("قاعدة البيانات".as_bytes().to_vec()),
            ),
            (Datum::Null, Datum::Null),
        ];

        let mut ctx = EvalContext::default();
        for (input, exp) in cases {
            let input = datum_expr(input);
            let op = scalar_func_expr(ScalarFuncSig::Upper, &[input]);
            let op = Expression::build(&mut ctx, op).unwrap();
            let got = op.eval(&mut ctx, &[]).unwrap();
            assert_eq!(got, exp);
        }

        // Test binary string case
        let cases = vec![
            (
                Datum::Bytes(b"hello".to_vec()),
                Datum::Bytes(b"hello".to_vec()),
            ),
            (Datum::Bytes(b"123".to_vec()), Datum::Bytes(b"123".to_vec())),
            (
                Datum::Bytes("café".as_bytes().to_vec()),
                Datum::Bytes("café".as_bytes().to_vec()),
            ),
            (
                Datum::Bytes("数据库".as_bytes().to_vec()),
                Datum::Bytes("数据库".as_bytes().to_vec()),
            ),
            (
                Datum::Bytes(
                    "ночь на окраине москвы"
                        .as_bytes()
                        .to_vec(),
                ),
                Datum::Bytes(
                    "ночь на окраине москвы"
                        .as_bytes()
                        .to_vec(),
                ),
            ),
            (
                Datum::Bytes("قاعدة البيانات".as_bytes().to_vec()),
                Datum::Bytes("قاعدة البيانات".as_bytes().to_vec()),
            ),
            (Datum::Null, Datum::Null),
        ];

        let mut ctx = EvalContext::default();
        for (input, exp) in cases {
            let input = string_datum_expr_with_tp(
                input,
                VAR_STRING,
                BINARY_FLAG,
                -1,
                CHARSET_BIN.to_owned(),
                COLLATION_BIN_ID,
            );
            let op = scalar_func_expr(ScalarFuncSig::Upper, &[input]);
            let op = Expression::build(&mut ctx, op).unwrap();
            let got = op.eval(&mut ctx, &[]).unwrap();
            assert_eq!(got, exp);
        }
    }

    #[test]
    fn test_lower() {
        // Test non-bianry string case
        let cases = vec![
            (
                Datum::Bytes(b"HELLO".to_vec()),
                Datum::Bytes(b"hello".to_vec()),
            ),
            (Datum::Bytes(b"123".to_vec()), Datum::Bytes(b"123".to_vec())),
            (
                Datum::Bytes("CAFÉ".as_bytes().to_vec()),
                Datum::Bytes("café".as_bytes().to_vec()),
            ),
            (
                Datum::Bytes("数据库".as_bytes().to_vec()),
                Datum::Bytes("数据库".as_bytes().to_vec()),
            ),
            (
                Datum::Bytes(
                    "НОЧЬ НА ОКРАИНЕ МОСКВЫ"
                        .as_bytes()
                        .to_vec(),
                ),
                Datum::Bytes(
                    "ночь на окраине москвы"
                        .as_bytes()
                        .to_vec(),
                ),
            ),
            (
                Datum::Bytes("قاعدة البيانات".as_bytes().to_vec()),
                Datum::Bytes("قاعدة البيانات".as_bytes().to_vec()),
            ),
            (Datum::Null, Datum::Null),
        ];

        let mut ctx = EvalContext::default();
        for (input, exp) in cases {
            let input = datum_expr(input);
            let op = scalar_func_expr(ScalarFuncSig::Lower, &[input]);
            let op = Expression::build(&mut ctx, op).unwrap();
            let got = op.eval(&mut ctx, &[]).unwrap();
            assert_eq!(got, exp);
        }

        // Test binary string case
        let cases = vec![
            (
                Datum::Bytes(b"hello".to_vec()),
                Datum::Bytes(b"hello".to_vec()),
            ),
            (
                Datum::Bytes("CAFÉ".as_bytes().to_vec()),
                Datum::Bytes("CAFÉ".as_bytes().to_vec()),
            ),
            (
                Datum::Bytes("数据库".as_bytes().to_vec()),
                Datum::Bytes("数据库".as_bytes().to_vec()),
            ),
            (
                Datum::Bytes(
                    "НОЧЬ НА ОКРАИНЕ МОСКВЫ"
                        .as_bytes()
                        .to_vec(),
                ),
                Datum::Bytes(
                    "НОЧЬ НА ОКРАИНЕ МОСКВЫ"
                        .as_bytes()
                        .to_vec(),
                ),
            ),
            (
                Datum::Bytes("قاعدة البيانات".as_bytes().to_vec()),
                Datum::Bytes("قاعدة البيانات".as_bytes().to_vec()),
            ),
            (Datum::Null, Datum::Null),
        ];

        let mut ctx = EvalContext::default();
        for (input, exp) in cases {
            let input = string_datum_expr_with_tp(
                input,
                VAR_STRING,
                BINARY_FLAG,
                -1,
                CHARSET_BIN.to_owned(),
                COLLATION_BIN_ID,
            );
            let op = scalar_func_expr(ScalarFuncSig::Lower, &[input]);
            let op = Expression::build(&mut ctx, op).unwrap();
            let got = op.eval(&mut ctx, &[]).unwrap();
            assert_eq!(got, exp);
        }
    }

    #[test]
    fn test_concat() {
        let cases = vec![
            (
                vec![
                    Datum::Bytes(b"abc".to_vec()),
                    Datum::Bytes(b"defg".to_vec()),
                ],
                Datum::Bytes(b"abcdefg".to_vec()),
            ),
            (
                vec![
                    Datum::Bytes("忠犬ハチ公".as_bytes().to_vec()),
                    Datum::Bytes("CAFÉ".as_bytes().to_vec()),
                    Datum::Bytes("数据库".as_bytes().to_vec()),
                    Datum::Bytes("قاعدة البيانات".as_bytes().to_vec()),
                    Datum::Bytes( "НОЧЬ НА ОКРАИНЕ МОСКВЫ".as_bytes().to_vec()),
                ],
                Datum::Bytes(
                    "忠犬ハチ公CAFÉ数据库قاعدة البياناتНОЧЬ НА ОКРАИНЕ МОСКВЫ"
                        .as_bytes()
                        .to_vec(),
                ),
            ),
            (
                vec![
                    Datum::Bytes(b"abc".to_vec()),
                    Datum::Bytes("CAFÉ".as_bytes().to_vec()),
                    Datum::Bytes("数据库".as_bytes().to_vec()),
                ],
                Datum::Bytes("abcCAFÉ数据库".as_bytes().to_vec()),
            ),
            (
                vec![
                    Datum::Bytes(b"abc".to_vec()),
                    Datum::Null,
                    Datum::Bytes(b"defg".to_vec()),
                ],
                Datum::Null,
            ),
            (vec![Datum::Null], Datum::Null),
        ];
        let mut ctx = EvalContext::default();
        for (row, exp) in cases {
            let children: Vec<Expr> = row.iter().map(|d| datum_expr(d.clone())).collect();
            let mut expr = scalar_func_expr(ScalarFuncSig::Concat, &children);
            let e = Expression::build(&mut ctx, expr).unwrap();
            let res = e.eval(&mut ctx, &[]).unwrap();
            assert_eq!(res, exp);
        }
    }

    #[test]
    fn test_char_length() {
        // Test non-bianry string case
        let cases = vec![
            (Datum::Bytes(b"HELLO".to_vec()), Datum::I64(5)),
            (Datum::Bytes(b"123".to_vec()), Datum::I64(3)),
            (Datum::Bytes(b"".to_vec()), Datum::I64(0)),
            (Datum::Bytes("CAFÉ".as_bytes().to_vec()), Datum::I64(4)),
            (Datum::Bytes("数据库".as_bytes().to_vec()), Datum::I64(3)),
            (
                Datum::Bytes(
                    "НОЧЬ НА ОКРАИНЕ МОСКВЫ"
                        .as_bytes()
                        .to_vec(),
                ),
                Datum::I64(22),
            ),
            (
                Datum::Bytes("قاعدة البيانات".as_bytes().to_vec()),
                Datum::I64(14),
            ),
            (Datum::Null, Datum::Null),
        ];

        let mut ctx = EvalContext::default();
        for (input, exp) in cases {
            let input = datum_expr(input);
            let op = scalar_func_expr(ScalarFuncSig::CharLength, &[input]);
            let op = Expression::build(&mut ctx, op).unwrap();
            let got = op.eval(&mut ctx, &[]).unwrap();
            assert_eq!(got, exp);
        }

        // Test binary string case
        let cases = vec![
            (Datum::Bytes(b"HELLO".to_vec()), Datum::I64(5)),
            (Datum::Bytes(b"123".to_vec()), Datum::I64(3)),
            (Datum::Bytes(b"".to_vec()), Datum::I64(0)),
            (Datum::Bytes("CAFÉ".as_bytes().to_vec()), Datum::I64(5)),
            (Datum::Bytes("数据库".as_bytes().to_vec()), Datum::I64(9)),
            (
                Datum::Bytes(
                    "НОЧЬ НА ОКРАИНЕ МОСКВЫ"
                        .as_bytes()
                        .to_vec(),
                ),
                Datum::I64(41),
            ),
            (
                Datum::Bytes("قاعدة البيانات".as_bytes().to_vec()),
                Datum::I64(27),
            ),
            (Datum::Null, Datum::Null),
        ];
        let mut ctx = EvalContext::default();
        for (input, exp) in cases {
            let input = string_datum_expr_with_tp(
                input,
                VAR_STRING,
                BINARY_FLAG,
                -1,
                CHARSET_BIN.to_owned(),
                COLLATION_BIN_ID,
            );
            let op = scalar_func_expr(ScalarFuncSig::CharLength, &[input]);
            let op = Expression::build(&mut ctx, op).unwrap();
            let got = op.eval(&mut ctx, &[]).unwrap();
            assert_eq!(got, exp);
        }
    }

    #[test]
    fn test_hex_int_arg() {
        let cases = vec![
            (Datum::I64(12), Datum::Bytes(b"C".to_vec())),
            (Datum::I64(0x12), Datum::Bytes(b"12".to_vec())),
            (Datum::I64(0b1100), Datum::Bytes(b"C".to_vec())),
            (Datum::I64(0), Datum::Bytes(b"0".to_vec())),
            (Datum::I64(-1), Datum::Bytes(b"FFFFFFFFFFFFFFFF".to_vec())),
            (Datum::Null, Datum::Null),
        ];

        let mut ctx = EvalContext::default();
        for (input, exp) in cases {
            let input = datum_expr(input);
            let op = scalar_func_expr(ScalarFuncSig::HexIntArg, &[input]);
            let op = Expression::build(&mut ctx, op).unwrap();
            let got = op.eval(&mut ctx, &[]).unwrap();
            assert_eq!(got, exp);
        }
    }

    #[test]
    fn test_hex_str_arg() {
        let cases = vec![
            (
                Datum::Bytes(b"abc".to_vec()),
                Datum::Bytes(b"616263".to_vec()),
            ),
            (
                Datum::Bytes("你好".as_bytes().to_vec()),
                Datum::Bytes(b"E4BDA0E5A5BD".to_vec()),
            ),
            (Datum::Null, Datum::Null),
        ];

        let mut ctx = EvalContext::default();
        for (input, exp) in cases {
            let input = datum_expr(input);
            let op = scalar_func_expr(ScalarFuncSig::HexStrArg, &[input]);
            let op = Expression::build(&mut ctx, op).unwrap();
            let got = op.eval(&mut ctx, &[]).unwrap();
            assert_eq!(got, exp);
        }
    }

    #[test]
    fn test_un_hex() {
        let cases = vec![
            (
                Datum::Bytes(b"4D7953514C".to_vec()),
                Datum::Bytes(b"MySQL".to_vec()),
            ),
            (
                Datum::Bytes(b"1267".to_vec()),
                Datum::Bytes(vec![0x12, 0x67]),
            ),
            (
                Datum::Bytes(b"126".to_vec()),
                Datum::Bytes(vec![0x01, 0x26]),
            ),
            (Datum::Bytes(b"".to_vec()), Datum::Bytes(b"".to_vec())),
            (Datum::Bytes(b"string".to_vec()), Datum::Null),
            (Datum::Bytes("你好".as_bytes().to_vec()), Datum::Null),
            (Datum::Null, Datum::Null),
        ];

        let mut ctx = EvalContext::default();
        for (input, exp) in cases {
            let input = datum_expr(input);
            let op = scalar_func_expr(ScalarFuncSig::UnHex, &[input]);
            let op = Expression::build(&mut ctx, op).unwrap();
            let got = op.eval(&mut ctx, &[]).unwrap();
            assert_eq!(got, exp);
        }
    }

    #[test]
    fn test_elt() {
        let cases = vec![
            (
                vec![
                    Datum::I64(1),
                    Datum::Bytes(b"DataBase".to_vec()),
                    Datum::Bytes(b"Hello World!".to_vec()),
                ],
                Datum::Bytes(b"DataBase".to_vec()),
            ),
            (
                vec![
                    Datum::I64(2),
                    Datum::Bytes(b"DataBase".to_vec()),
                    Datum::Bytes(b"Hello World!".to_vec()),
                ],
                Datum::Bytes(b"Hello World!".to_vec()),
            ),
            (
                vec![
                    Datum::Null,
                    Datum::Bytes(b"DataBase".to_vec()),
                    Datum::Bytes(b"Hello World!".to_vec()),
                ],
                Datum::Null,
            ),
            (
                vec![
                    Datum::I64(1),
                    Datum::Null,
                    Datum::Bytes(b"Hello World!".to_vec()),
                ],
                Datum::Null,
            ),
            (
                vec![
                    Datum::I64(3),
                    Datum::Null,
                    Datum::Bytes(b"Hello World!".to_vec()),
                ],
                Datum::Null,
            ),
            (
                vec![
                    Datum::I64(0),
                    Datum::Null,
                    Datum::Bytes(b"Hello World!".to_vec()),
                ],
                Datum::Null,
            ),
            (
                vec![
                    Datum::I64(-1),
                    Datum::Null,
                    Datum::Bytes(b"Hello World!".to_vec()),
                ],
                Datum::Null,
            ),
            (
                vec![
                    Datum::I64(4),
                    Datum::Null,
                    Datum::Bytes(b"Hello".to_vec()),
                    Datum::Bytes(b"Hola".to_vec()),
                    Datum::Bytes("Cześć".as_bytes().to_vec()),
                    Datum::Bytes("你好".as_bytes().to_vec()),
                    Datum::Bytes("Здравствуйте".as_bytes().to_vec()),
                    Datum::Bytes(b"Hello World!".to_vec()),
                ],
                Datum::Bytes("Cześć".as_bytes().to_vec()),
            ),
        ];

        let mut ctx = EvalContext::default();
        for (args, exp) in cases {
            let children: Vec<Expr> = (0..args.len()).map(|id| col_expr(id as i64)).collect();
            let op = scalar_func_expr(ScalarFuncSig::Elt, &children);
            let e = Expression::build(&mut ctx, op).unwrap();
            let res = e.eval(&mut ctx, &args).unwrap();
            assert_eq!(res, exp);
        }
    }

    #[test]
    fn test_trim_1_arg() {
        let tests = vec![
            ("   bar   ", "bar"),
            ("\t   bar   \n", "\t   bar   \n"),
            ("\r   bar   \t", "\r   bar   \t"),
            ("   \tbar\n     ", "\tbar\n"),
            ("", ""),
        ];
        for (s, exp) in tests {
            let s = Datum::Bytes(s.as_bytes().to_vec());
            let exp = Datum::Bytes(exp.as_bytes().to_vec());
            let got = eval_func(ScalarFuncSig::Trim1Arg, &[s]).unwrap();
            assert_eq!(got, exp);
        }

        let got = eval_func(ScalarFuncSig::Trim1Arg, &[Datum::Null]).unwrap();
        assert_eq!(got, Datum::Null);
    }

    #[test]
    fn test_trim_2_args() {
        let tests = vec![
            ("xxxbarxxx", "x", "bar"),
            ("bar", "x", "bar"),
            ("   bar   ", "", "   bar   "),
            ("", "x", ""),
            ("张三和张三", "张三", "和"),
        ];
        for (s, pat, exp) in tests {
            let s = Datum::Bytes(s.as_bytes().to_vec());
            let pat = Datum::Bytes(pat.as_bytes().to_vec());
            let exp = Datum::Bytes(exp.as_bytes().to_vec());
            let got = eval_func(ScalarFuncSig::Trim2Args, &[s, pat]).unwrap();
            assert_eq!(got, exp);
        }

        let invalid_tests = vec![
            (Datum::Null, Datum::Bytes(b"x".to_vec()), Datum::Null),
            (Datum::Bytes(b"bar".to_vec()), Datum::Null, Datum::Null),
        ];
        for (s, pat, exp) in invalid_tests {
            let got = eval_func(ScalarFuncSig::Trim2Args, &[s, pat]).unwrap();
            assert_eq!(got, exp);
        }
    }
    #[test]
    fn test_trim_3_args() {
        let tests = vec![
            ("xxxbarxxx", "x", TrimDirection::Leading as i64, "barxxx"),
            ("barxxyz", "xyz", TrimDirection::Trailing as i64, "barx"),
            ("xxxbarxxx", "x", TrimDirection::Both as i64, "bar"),
        ];
        for (s, pat, direction, exp) in tests {
            let s = Datum::Bytes(s.as_bytes().to_vec());
            let pat = Datum::Bytes(pat.as_bytes().to_vec());
            let direction = Datum::I64(direction);
            let exp = Datum::Bytes(exp.as_bytes().to_vec());

            let got = eval_func(ScalarFuncSig::Trim3Args, &[s, pat, direction]).unwrap();
            assert_eq!(got, exp);
        }

        let invalid_tests = vec![
            (
                Datum::Null,
                Datum::Bytes(b"x".to_vec()),
                Datum::I64(TrimDirection::Leading as i64),
                Datum::Null,
            ),
            (
                Datum::Bytes(b"bar".to_vec()),
                Datum::Null,
                Datum::I64(TrimDirection::Leading as i64),
                Datum::Null,
            ),
        ];
        for (s, pat, direction, exp) in invalid_tests {
            let got = eval_func(ScalarFuncSig::Trim3Args, &[s, pat, direction]).unwrap();
            assert_eq!(got, exp);
        }
    }

}<|MERGE_RESOLUTION|>--- conflicted
+++ resolved
@@ -321,22 +321,13 @@
 }
 
 #[cfg(test)]
-<<<<<<< HEAD
-mod test {
+mod tests {
     use super::TrimDirection;
     use coprocessor::codec::mysql::charset::{CHARSET_BIN, COLLATION_BIN_ID};
     use coprocessor::codec::mysql::types::{BINARY_FLAG, VAR_STRING};
     use coprocessor::codec::Datum;
-    use coprocessor::dag::expr::test::{
+    use coprocessor::dag::expr::tests::{
         col_expr, datum_expr, eval_func, scalar_func_expr, string_datum_expr_with_tp,
-=======
-mod tests {
-    use coprocessor::codec::mysql::charset::{CHARSET_BIN, COLLATION_BIN_ID};
-    use coprocessor::codec::mysql::types::{BINARY_FLAG, VAR_STRING};
-    use coprocessor::codec::Datum;
-    use coprocessor::dag::expr::tests::{
-        col_expr, datum_expr, scalar_func_expr, string_datum_expr_with_tp,
->>>>>>> cd27c819
     };
     use coprocessor::dag::expr::{EvalContext, Expression};
     use tipb::expression::{Expr, ScalarFuncSig};
