--- conflicted
+++ resolved
@@ -20,12 +20,8 @@
 
 use super::{EvalContext, Result, ScalarFunc};
 use coprocessor::codec::mysql::types;
-<<<<<<< HEAD
-use coprocessor::codec::Datum;
+use coprocessor::codec::{mysql, Datum};
 use safemem;
-=======
-use coprocessor::codec::{mysql, Datum};
->>>>>>> 289ce2dd
 
 const SPACE: u8 = 0o40u8;
 
@@ -330,16 +326,11 @@
     }
 
     #[inline]
-<<<<<<< HEAD
     pub fn to_base64<'a, 'b: 'a>(
-=======
-    pub fn substring_index<'a, 'b: 'a>(
->>>>>>> 289ce2dd
-        &'b self,
-        ctx: &mut EvalContext,
-        row: &'a [Datum],
-    ) -> Result<Option<Cow<'a, [u8]>>> {
-<<<<<<< HEAD
+        &'b self,
+        ctx: &mut EvalContext,
+        row: &'a [Datum],
+    ) -> Result<Option<Cow<'a, [u8]>>> {
         let s = try_opt!(self.children[0].eval_string(ctx, row));
 
         // TODO: check with maxAllowedPacket
@@ -387,7 +378,14 @@
             Ok(r) => Ok(Some(Cow::Owned(r))),
             _ => Ok(None),
         }
-=======
+    }
+
+    #[inline]
+    pub fn substring_index<'a, 'b: 'a>(
+        &'b self,
+        ctx: &mut EvalContext,
+        row: &'a [Datum],
+    ) -> Result<Option<Cow<'a, [u8]>>> {
         let s = try_opt!(self.children[0].eval_string_and_decode(ctx, row));
         let delim = try_opt!(self.children[1].eval_string_and_decode(ctx, row));
         let count = try_opt!(self.children[2].eval_int(ctx, row));
@@ -407,12 +405,10 @@
             substring_index_negative(&s, delim.as_ref(), count)
         };
         Ok(Some(Cow::Owned(r.into_bytes())))
->>>>>>> 289ce2dd
     }
 }
 
 #[inline]
-<<<<<<< HEAD
 fn strip_whitespace(input: &[u8]) -> Vec<u8> {
     let mut input_copy = Vec::<u8>::with_capacity(input.len());
     input_copy.extend(input.iter().filter(|b| !b" \n\t\r\x0b\x0c".contains(b)));
@@ -456,7 +452,9 @@
         safemem::copy_over(buf, old_start, new_start, line_len);
         buf[new_start + line_len] = BASE64_LINE_WRAP;
     }
-=======
+}
+
+#[inline]
 fn substring_index_positive(s: &str, delim: &str, count: usize) -> String {
     let mut bg = 0;
     let mut cnt = 0;
@@ -487,7 +485,6 @@
         positions.push_back(bg);
     }
     s[positions[0]..].to_string()
->>>>>>> 289ce2dd
 }
 
 #[inline]
@@ -1472,7 +1469,6 @@
     }
 
     #[test]
-<<<<<<< HEAD
     fn test_encoded_size() {
         assert_eq!(encoded_size(0).unwrap(), 0);
         assert_eq!(encoded_size(54).unwrap(), 72);
@@ -1561,7 +1557,9 @@
         let exp = Datum::Bytes(b"".to_vec());
         let got = eval_func(ScalarFuncSig::FromBase64, &[s]).unwrap();
         assert_eq!(got, exp);
-=======
+    }
+
+    #[test]
     fn test_substring_index() {
         let tests = vec![
             ("www.pingcap.com", ".", 2, "www.pingcap"),
@@ -1648,6 +1646,5 @@
             let got = eval_func(ScalarFuncSig::SubstringIndex, &[s, delim, count]).unwrap();
             assert_eq!(got, exp);
         }
->>>>>>> 289ce2dd
     }
 }