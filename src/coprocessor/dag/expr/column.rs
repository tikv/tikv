--- conflicted
+++ resolved
@@ -11,18 +11,11 @@
 // See the License for the specific language governing permissions and
 // limitations under the License.
 
-use std::borrow::Cow;
-<<<<<<< HEAD
-use std::str;
+use super::{Column, EvalContext, Result};
 use coprocessor::codec::Datum;
 use coprocessor::codec::mysql::{types, Decimal, Duration, Json, Time};
-use super::{Column, EvalContext, Result};
-=======
-
-use super::{Column, Result};
-use coprocessor::codec::Datum;
-use coprocessor::codec::mysql::{Decimal, Duration, Json, Time};
->>>>>>> 32837589
+use std::borrow::Cow;
+use std::str;
 
 impl Column {
     pub fn eval(&self, row: &[Datum]) -> Datum {
@@ -92,22 +85,15 @@
 
 #[cfg(test)]
 mod test {
-<<<<<<< HEAD
+    use std::sync::Arc;
     use std::{str, u64};
-    use std::sync::Arc;
 
     use tipb::expression::FieldType;
 
     use coprocessor::codec::Datum;
     use coprocessor::codec::mysql::{types, Decimal, Duration, Json, Time};
+    use coprocessor::dag::expr::test::col_expr;
     use coprocessor::dag::expr::{EvalConfig, EvalContext, Expression};
-=======
-    use coprocessor::codec::Datum;
-    use coprocessor::codec::mysql::{Decimal, Duration, Json, Time};
->>>>>>> 32837589
-    use coprocessor::dag::expr::test::col_expr;
-    use coprocessor::dag::expr::{EvalContext, Expression};
-    use std::u64;
 
     #[derive(PartialEq, Debug)]
     struct EvalResults(
@@ -200,7 +186,7 @@
     }
 
     #[test]
-    fn test_hybried_type() {
+    fn test_hybrid_type() {
         let mut ctx = EvalContext::default();
         let row = vec![Datum::I64(12)];
         let hybrid_cases = vec![types::ENUM, types::BIT, types::SET];
