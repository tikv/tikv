// Copyright 2017 TiKV Project Authors. Licensed under Apache-2.0.

use std::borrow::Cow;

use chrono::offset::TimeZone;
use chrono::Datelike;

use super::{EvalContext, Result, ScalarFunc};
use crate::coprocessor::codec::error::Error;
use crate::coprocessor::codec::mysql::time::extension::DateTimeExtension;
use crate::coprocessor::codec::mysql::time::weekmode::WeekMode;
use crate::coprocessor::codec::mysql::{Duration as MyDuration, Time, TimeType};
use crate::coprocessor::codec::Datum;
use crate::coprocessor::dag::expr::SqlMode;

fn handle_incorrect_datetime_error(ctx: &mut EvalContext, t: Cow<'_, Time>) -> Result<()> {
    Error::handle_invalid_time_error(ctx, Error::incorrect_datetime_value(&format!("{}", t)))
}

impl ScalarFunc {
    #[inline]
    pub fn date_format<'a, 'b: 'a>(
        &'b self,
        ctx: &mut EvalContext,
        row: &'a [Datum],
    ) -> Result<Option<Cow<'a, [u8]>>> {
        let t: Cow<'a, Time> = try_opt!(self.children[0].eval_time(ctx, row));
        if t.invalid_zero() {
            return handle_incorrect_datetime_error(ctx, t).map(|_| None);
        }
        let format_mask: Cow<'a, str> = try_opt!(self.children[1].eval_string_and_decode(ctx, row));
        let t = t.date_format(format_mask.into_owned())?;
        Ok(Some(Cow::Owned(t.into_bytes())))
    }

    #[inline]
    pub fn date<'a, 'b: 'a>(
        &'b self,
        ctx: &mut EvalContext,
        row: &'a [Datum],
    ) -> Result<Option<Cow<'a, Time>>> {
        let mut t: Cow<'a, Time> = try_opt!(self.children[0].eval_time(ctx, row));
        if t.is_zero() {
            return handle_incorrect_datetime_error(ctx, t).map(|_| None);
        }
        let mut res = t.to_mut().clone();
        res.set_time_type(TimeType::Date).unwrap();
        Ok(Some(Cow::Owned(res)))
    }

    #[inline]
    pub fn hour(&self, ctx: &mut EvalContext, row: &[Datum]) -> Result<Option<i64>> {
        let dur: Cow<'_, MyDuration> = try_opt!(self.children[0].eval_duration(ctx, row));
        Ok(Some(dur.hours() as i64))
    }

    #[inline]
    pub fn minute(&self, ctx: &mut EvalContext, row: &[Datum]) -> Result<Option<i64>> {
        let dur: Cow<'_, MyDuration> = try_opt!(self.children[0].eval_duration(ctx, row));
        Ok(Some(dur.minutes() as i64))
    }

    #[inline]
    pub fn second(&self, ctx: &mut EvalContext, row: &[Datum]) -> Result<Option<i64>> {
        let dur: Cow<'_, MyDuration> = try_opt!(self.children[0].eval_duration(ctx, row));
        Ok(Some(dur.secs() as i64))
    }

    #[inline]
    pub fn micro_second(&self, ctx: &mut EvalContext, row: &[Datum]) -> Result<Option<i64>> {
        let dur: Cow<'_, MyDuration> = try_opt!(self.children[0].eval_duration(ctx, row));
        Ok(Some(i64::from(dur.micro_secs())))
    }

    #[inline]
    pub fn month<'a, 'b: 'a>(
        &'b self,
        ctx: &mut EvalContext,
        row: &'a [Datum],
    ) -> Result<Option<i64>> {
        let t: Cow<'a, Time> = try_opt!(self.children[0].eval_time(ctx, row));
        if t.is_zero() {
            if ctx.cfg.sql_mode.contains(SqlMode::NO_ZERO_DATE) {
                return handle_incorrect_datetime_error(ctx, t).map(|_| None);
            }
            return Ok(Some(0));
        }
        Ok(Some(i64::from(t.get_time().month())))
    }

    #[inline]
    pub fn month_name<'a, 'b: 'a>(
        &'b self,
        ctx: &mut EvalContext,
        row: &'a [Datum],
    ) -> Result<Option<Cow<'a, [u8]>>> {
        let t: Cow<'a, Time> = try_opt!(self.children[0].eval_time(ctx, row));
        let month = t.get_time().month() as usize;
        if t.is_zero() && ctx.cfg.sql_mode.contains(SqlMode::NO_ZERO_DATE) {
            return handle_incorrect_datetime_error(ctx, t).map(|_| None);
        } else if month == 0 || t.is_zero() {
            return Ok(None);
        }
        use crate::coprocessor::codec::mysql::time::MONTH_NAMES;
        Ok(Some(Cow::Owned(
            MONTH_NAMES[month - 1].to_string().into_bytes(),
        )))
    }

    #[inline]
    pub fn day_name<'a, 'b: 'a>(
        &'b self,
        ctx: &mut EvalContext,
        row: &'a [Datum],
    ) -> Result<Option<Cow<'a, [u8]>>> {
        let t: Cow<'a, Time> = try_opt!(self.children[0].eval_time(ctx, row));
        if t.is_zero() {
            return handle_incorrect_datetime_error(ctx, t).map(|_| None);
        }
        use crate::coprocessor::codec::mysql::time::WeekdayExtension;
        let weekday = t.get_time().weekday();
        Ok(Some(Cow::Owned(weekday.name().to_string().into_bytes())))
    }

    #[inline]
    pub fn day_of_month(&self, ctx: &mut EvalContext, row: &[Datum]) -> Result<Option<i64>> {
        let t: Cow<'_, Time> = try_opt!(self.children[0].eval_time(ctx, row));
        if t.is_zero() {
            if ctx.cfg.sql_mode.contains(SqlMode::NO_ZERO_DATE) {
                return handle_incorrect_datetime_error(ctx, t).map(|_| None);
            }
            return Ok(Some(0));
        }
        let day = t.get_time().day();
        Ok(Some(i64::from(day)))
    }

    #[inline]
    pub fn day_of_week(&self, ctx: &mut EvalContext, row: &[Datum]) -> Result<Option<i64>> {
        let t: Cow<'_, Time> = try_opt!(self.children[0].eval_time(ctx, row));
        if t.is_zero() {
            return handle_incorrect_datetime_error(ctx, t).map(|_| None);
        }
        let day = t.get_time().weekday().number_from_sunday();
        Ok(Some(i64::from(day)))
    }

    #[inline]
    pub fn day_of_year(&self, ctx: &mut EvalContext, row: &[Datum]) -> Result<Option<i64>> {
        let t: Cow<'_, Time> = try_opt!(self.children[0].eval_time(ctx, row));
        if t.is_zero() {
            return handle_incorrect_datetime_error(ctx, t).map(|_| None);
        }
        let day = t.get_time().days();
        Ok(Some(i64::from(day)))
    }

    #[inline]
    pub fn year(&self, ctx: &mut EvalContext, row: &[Datum]) -> Result<Option<i64>> {
        let t: Cow<'_, Time> = try_opt!(self.children[0].eval_time(ctx, row));
        if t.is_zero() {
            if ctx.cfg.sql_mode.contains(SqlMode::NO_ZERO_DATE) {
                return handle_incorrect_datetime_error(ctx, t).map(|_| None);
            }
            return Ok(Some(0));
        }
        Ok(Some(i64::from(t.get_time().year())))
    }

    #[inline]
    pub fn last_day<'a, 'b: 'a>(
        &'b self,
        ctx: &mut EvalContext,
        row: &'a [Datum],
    ) -> Result<Option<Cow<'a, Time>>> {
        let mut t: Cow<'a, Time> = try_opt!(self.children[0].eval_time(ctx, row));
        if t.is_zero() {
            return handle_incorrect_datetime_error(ctx, t).map(|_| None);
        }
        let time = t.get_time();
        let mut res = t.to_mut().clone();
        res.set_time(
            time.timezone()
                .ymd_opt(time.year(), time.month(), t.last_day_of_month())
                .and_hms_opt(0, 0, 0)
                .unwrap(),
        );
        Ok(Some(Cow::Owned(res)))
    }

    #[inline]
    pub fn week_with_mode(&self, ctx: &mut EvalContext, row: &[Datum]) -> Result<Option<i64>> {
        let t: Cow<'_, Time> = try_opt!(self.children[0].eval_time(ctx, row));
        if t.is_zero() {
            return handle_incorrect_datetime_error(ctx, t).map(|_| None);
        }
        let mode: i64 = try_opt!(self.children[1].eval_int(ctx, row));
        let week = t.get_time().week(WeekMode::from_bits_truncate(mode as u32));
        Ok(Some(i64::from(week)))
    }

    #[inline]
    pub fn week_without_mode(&self, ctx: &mut EvalContext, row: &[Datum]) -> Result<Option<i64>> {
        let t: Cow<'_, Time> = try_opt!(self.children[0].eval_time(ctx, row));
        if t.is_zero() {
            return handle_incorrect_datetime_error(ctx, t).map(|_| None);
        }
        let week = t.get_time().week(WeekMode::from_bits_truncate(0u32));
        Ok(Some(i64::from(week)))
    }

    #[inline]
    pub fn week_day(&self, ctx: &mut EvalContext, row: &[Datum]) -> Result<Option<i64>> {
        let t: Cow<'_, Time> = try_opt!(self.children[0].eval_time(ctx, row));
        if t.is_zero() {
            return handle_incorrect_datetime_error(ctx, t).map(|_| None);
        }
        let day = t.get_time().weekday().num_days_from_monday();
        Ok(Some(i64::from(day)))
    }

    #[inline]
    pub fn week_of_year(&self, ctx: &mut EvalContext, row: &[Datum]) -> Result<Option<i64>> {
        let t: Cow<'_, Time> = try_opt!(self.children[0].eval_time(ctx, row));
        if t.is_zero() {
            return handle_incorrect_datetime_error(ctx, t).map(|_| None);
        }
        // is equivalent to week_with_mode() with mode 3.
        let week = t.get_time().iso_week().week();
        Ok(Some(i64::from(week)))
    }

    #[inline]
    pub fn year_week_with_mode(&self, ctx: &mut EvalContext, row: &[Datum]) -> Result<Option<i64>> {
        let t: Cow<'_, Time> = try_opt!(self.children[0].eval_time(ctx, row));
        if t.is_zero() {
            return handle_incorrect_datetime_error(ctx, t).map(|_| None);
        }
        let mode = match self.children[1].eval_int(ctx, row) {
            Err(e) => return Err(e),
            Ok(None) => 0,
            Ok(Some(num)) => num,
        };
        let (year, week) = t
            .get_time()
            .year_week(WeekMode::from_bits_truncate(mode as u32));
        let mut result = i64::from(week + year * 100);
        if result < 0 {
            result = i64::from(u32::max_value());
        }
        Ok(Some(result))
    }

    #[inline]
    pub fn year_week_without_mode(
        &self,
        ctx: &mut EvalContext,
        row: &[Datum],
    ) -> Result<Option<i64>> {
        let t: Cow<'_, Time> = try_opt!(self.children[0].eval_time(ctx, row));
        if t.is_zero() {
            return handle_incorrect_datetime_error(ctx, t).map(|_| None);
        }
        let (year, week) = t.get_time().year_week(WeekMode::from_bits_truncate(0u32));
        let mut result = i64::from(week + year * 100);
        if result < 0 {
            result = i64::from(u32::max_value());
        }
        Ok(Some(result))
    }

    #[inline]
    pub fn to_days(&self, ctx: &mut EvalContext, row: &[Datum]) -> Result<Option<i64>> {
        let t: Cow<'_, Time> = try_opt!(self.children[0].eval_time(ctx, row));
        if t.is_zero() {
            return handle_incorrect_datetime_error(ctx, t).map(|_| None);
        }
        let time = t.get_time();
        Ok(Some(i64::from(time.day_number())))
    }

    #[inline]
    pub fn date_diff(&self, ctx: &mut EvalContext, row: &[Datum]) -> Result<Option<i64>> {
        let lhs: Cow<'_, Time> = try_opt!(self.children[0].eval_time(ctx, row));
        if lhs.invalid_zero() {
            return handle_incorrect_datetime_error(ctx, lhs).map(|_| None);
        }
        let rhs: Cow<'_, Time> = try_opt!(self.children[1].eval_time(ctx, row));
        if rhs.invalid_zero() {
            return handle_incorrect_datetime_error(ctx, rhs).map(|_| None);
        }
        let days_diff = lhs
            .get_time()
            .date()
            .signed_duration_since(rhs.get_time().date())
            .num_days();
        Ok(Some(days_diff))
    }

    #[inline]
    pub fn add_datetime_and_duration<'a, 'b: 'a>(
        &'b self,
        ctx: &mut EvalContext,
        row: &'a [Datum],
    ) -> Result<Option<Cow<'a, Time>>> {
        let arg0: Cow<'a, Time> = try_opt!(self.children[0].eval_time(ctx, row));
        let arg1: Cow<'a, MyDuration> = try_opt!(self.children[1].eval_duration(ctx, row));
        let overflow = Error::overflow("TIME", &format!("({} + {})", &arg0, &arg1));
        let mut res = match arg0.into_owned().checked_add(&arg1) {
            Some(res) => res,
            None => return Err(overflow),
        };
        res.set_time_type(TimeType::DateTime)?;
        Ok(Some(Cow::Owned(res)))
    }

    #[inline]
    pub fn add_datetime_and_string<'a, 'b: 'a>(
        &'b self,
        ctx: &mut EvalContext,
        row: &'a [Datum],
    ) -> Result<Option<Cow<'a, Time>>> {
        let arg0: Cow<'a, Time> = try_opt!(self.children[0].eval_time(ctx, row));
        let arg1: Cow<'a, [u8]> = try_opt!(self.children[1].eval_string(ctx, row));
        let s = ::std::str::from_utf8(&arg1)?;
        let arg1 = MyDuration::parse(&arg1, Time::parse_fsp(s))?;
        let overflow = Error::overflow("TIME", &format!("({} + {})", &arg0, &arg1));
        let mut res = match arg0.into_owned().checked_add(&arg1) {
            Some(res) => res,
            None => return Err(overflow),
        };
        res.set_time_type(TimeType::DateTime)?;
        Ok(Some(Cow::Owned(res)))
    }

    #[inline]
    pub fn add_time_datetime_null<'a>(
        &self,
        _ctx: &mut EvalContext,
        _row: &[Datum],
    ) -> Result<Option<Cow<'a, Time>>> {
        Ok(None)
    }

    #[inline]
    pub fn add_duration_and_duration<'a, 'b: 'a>(
        &'b self,
        ctx: &mut EvalContext,
        row: &'a [Datum],
    ) -> Result<Option<Cow<'a, MyDuration>>> {
        let arg0: Cow<'a, MyDuration> = try_opt!(self.children[0].eval_duration(ctx, row));
        let arg1: Cow<'a, MyDuration> = try_opt!(self.children[1].eval_duration(ctx, row));
        let overflow = Error::overflow("DURATION", &format!("({} + {})", &arg0, &arg1));
        let res = match arg0.into_owned().checked_add(&arg1) {
            Some(res) => res,
            None => return Err(overflow),
        };
        Ok(Some(Cow::Owned(res)))
    }

    #[inline]
    pub fn add_duration_and_string<'a, 'b: 'a>(
        &'b self,
        ctx: &mut EvalContext,
        row: &'a [Datum],
    ) -> Result<Option<Cow<'a, MyDuration>>> {
        let arg0: Cow<'a, MyDuration> = try_opt!(self.children[0].eval_duration(ctx, row));
        let arg1: Cow<'a, [u8]> = try_opt!(self.children[1].eval_string(ctx, row));
        let s = ::std::str::from_utf8(&arg1)?;
        let arg1 = MyDuration::parse(&arg1, Time::parse_fsp(s))?;
        let overflow = Error::overflow("DURATION", &format!("({} + {})", &arg0, &arg1));
        let res = match arg0.into_owned().checked_add(&arg1) {
            Some(res) => res,
            None => return Err(overflow),
        };
        Ok(Some(Cow::Owned(res)))
    }

    #[inline]
    pub fn add_time_duration_null<'a>(
        &self,
        _ctx: &mut EvalContext,
        _row: &[Datum],
    ) -> Result<Option<Cow<'a, MyDuration>>> {
        Ok(None)
    }

    #[inline]
    pub fn sub_datetime_and_duration<'a, 'b: 'a>(
        &'b self,
        ctx: &mut EvalContext,
        row: &'a [Datum],
    ) -> Result<Option<Cow<'a, Time>>> {
        let arg0: Cow<'a, Time> = try_opt!(self.children[0].eval_time(ctx, row));
        let arg1: Cow<'a, MyDuration> = try_opt!(self.children[1].eval_duration(ctx, row));
        let overflow = Error::overflow("TIME", &format!("({} - {})", &arg0, &arg1));
        let mut res = match arg0.into_owned().checked_sub(&arg1) {
            Some(res) => res,
            None => return Err(overflow),
        };
        res.set_time_type(TimeType::DateTime)?;
        Ok(Some(Cow::Owned(res)))
    }

    #[inline]
    pub fn sub_datetime_and_string<'a, 'b: 'a>(
        &'b self,
        ctx: &mut EvalContext,
        row: &'a [Datum],
    ) -> Result<Option<Cow<'a, Time>>> {
        let arg0: Cow<'a, Time> = try_opt!(self.children[0].eval_time(ctx, row));
        let arg1: Cow<'a, [u8]> = try_opt!(self.children[1].eval_string(ctx, row));
        let s = ::std::str::from_utf8(&arg1)?;
        let arg1 = MyDuration::parse(&arg1, Time::parse_fsp(s))?;
        let overflow = Error::overflow("TIME", &format!("({} - {})", &arg0, &arg1));
        let mut res = match arg0.into_owned().checked_sub(&arg1) {
            Some(res) => res,
            None => return Err(overflow),
        };
        res.set_time_type(TimeType::DateTime)?;
        Ok(Some(Cow::Owned(res)))
    }

    #[inline]
    pub fn sub_time_datetime_null<'a>(
        &self,
        _ctx: &mut EvalContext,
        _row: &[Datum],
    ) -> Result<Option<Cow<'a, Time>>> {
        Ok(None)
    }

    #[inline]
    pub fn sub_duration_and_duration<'a, 'b: 'a>(
        &'b self,
        ctx: &mut EvalContext,
        row: &'a [Datum],
    ) -> Result<Option<Cow<'a, MyDuration>>> {
        let arg0: Cow<'a, MyDuration> = try_opt!(self.children[0].eval_duration(ctx, row));
        let arg1: Cow<'a, MyDuration> = try_opt!(self.children[1].eval_duration(ctx, row));
        let overflow = Error::overflow("DURATION", &format!("({} - {})", &arg0, &arg1));
        let res = match arg0.into_owned().checked_sub(&arg1) {
            Some(res) => res,
            None => return Err(overflow),
        };
        Ok(Some(Cow::Owned(res)))
    }

    #[inline]
    pub fn sub_duration_and_string<'a, 'b: 'a>(
        &'b self,
        ctx: &mut EvalContext,
        row: &'a [Datum],
    ) -> Result<Option<Cow<'a, MyDuration>>> {
        let arg0: Cow<'a, MyDuration> = try_opt!(self.children[0].eval_duration(ctx, row));
        let arg1: Cow<'a, [u8]> = try_opt!(self.children[1].eval_string(ctx, row));
        let s = ::std::str::from_utf8(&arg1)?;
        let arg1 = MyDuration::parse(&arg1, Time::parse_fsp(s))?;
        let overflow = Error::overflow("DURATION", &format!("({} - {})", &arg0, &arg1));
        let res = match arg0.into_owned().checked_sub(&arg1) {
            Some(res) => res,
            None => return Err(overflow),
        };
        Ok(Some(Cow::Owned(res)))
    }

    #[inline]
    pub fn sub_time_duration_null<'a>(
        &self,
        _ctx: &mut EvalContext,
        _row: &[Datum],
    ) -> Result<Option<Cow<'a, MyDuration>>> {
        Ok(None)
    }
}

#[cfg(test)]
mod tests {
    use std::sync::Arc;

    use tipb::expression::{Expr, ScalarFuncSig};

    use crate::coprocessor::codec::mysql::{Duration, Time};
    use crate::coprocessor::codec::Datum;
    use crate::coprocessor::dag::expr::tests::{datum_expr, scalar_func_expr};
    use crate::coprocessor::dag::expr::*;
    use crate::coprocessor::dag::expr::{EvalContext, Expression};

    fn expr_build(ctx: &mut EvalContext, sig: ScalarFuncSig, children: &[Expr]) -> Result<Datum> {
        let f = scalar_func_expr(sig, children);
        let op = Expression::build(ctx, f).unwrap();
        op.eval(ctx, &[])
    }

    fn test_ok_case_zero_arg(ctx: &mut EvalContext, sig: ScalarFuncSig, exp: Datum) {
        match expr_build(ctx, sig, &[]) {
            Ok(got) => assert_eq!(got, exp),
            Err(_) => panic!("eval failed"),
        }
    }

    fn test_ok_case_one_arg(ctx: &mut EvalContext, sig: ScalarFuncSig, arg: Datum, exp: Datum) {
        let children = &[datum_expr(arg)];
        match expr_build(ctx, sig, children) {
            Ok(got) => assert_eq!(got, exp),
            Err(_) => panic!("eval failed"),
        }
    }

    fn test_err_case_one_arg(ctx: &mut EvalContext, sig: ScalarFuncSig, arg: Datum) {
        let children = &[datum_expr(arg)];
        if let Ok(got) = expr_build(ctx, sig, children) {
            assert_eq!(got, Datum::Null);
        }
    }

    fn test_ok_case_two_arg(
        ctx: &mut EvalContext,
        sig: ScalarFuncSig,
        arg1: Datum,
        arg2: Datum,
        exp: Datum,
    ) {
        let children = &[datum_expr(arg1), datum_expr(arg2)];
        match expr_build(ctx, sig, children) {
            Ok(got) => assert_eq!(got, exp),
            Err(_) => panic!("eval failed"),
        }
    }

    fn test_err_case_two_arg(ctx: &mut EvalContext, sig: ScalarFuncSig, arg1: Datum, arg2: Datum) {
        let children = &[datum_expr(arg1), datum_expr(arg2)];
        if let Ok(got) = expr_build(ctx, sig, children) {
            assert_eq!(got, Datum::Null);
        }
    }

    #[test]
    fn test_date_format() {
        let cases = vec![
            (
                "2010-01-07 23:12:34.12345",
                "%b %M %m %c %D %d %e %j %k %h %i %p %r %T %s %f %U %u
                %V %v %a %W %w %X %x %Y %y %%",
                "Jan January 01 1 7th 07 7 007 23 11 12 PM 11:12:34 PM 23:12:34 34 123450 01 01
                01 01 Thu Thursday 4 2010 2010 2010 10 %",
            ),
            (
                "2012-12-21 23:12:34.123456",
                "%b %M %m %c %D %d %e %j %k %h %i %p %r %T %s %f %U
                %u %V %v %a %W %w %X %x %Y %y %%",
                "Dec December 12 12 21st 21 21 356 23 11 12 PM 11:12:34 PM 23:12:34 34 123456 51
                51 51 51 Fri Friday 5 2012 2012 2012 12 %",
            ),
            (
                "0000-01-01 00:00:00.123456",
                // Functions week() and yearweek() don't support multi mode,
                // so the result of "%U %u %V %Y" is different from MySQL.
                "%b %M %m %c %D %d %e %j %k %h %i %p %r %T %s %f %v
                %x %Y %y %%",
                "Jan January 01 1 1st 01 1 001 0 12 00 AM 12:00:00 AM 00:00:00 00 123456 52
                4294967295 0000 00 %",
            ),
            (
                "2016-09-3 00:59:59.123456",
                "abc%b %M %m %c %D %d %e %j %k %h %i %p %r %T %s %f %U
                %u %V %v %a %W %w %X %x %Y %y!123 %%xyz %z",
                "abcSep September 09 9 3rd 03 3 247 0 12 59 AM 12:59:59 AM 00:59:59 59 123456 35
                35 35 35 Sat Saturday 6 2016 2016 2016 16!123 %xyz z",
            ),
            (
                "2012-10-01 00:00:00",
                "%b %M %m %c %D %d %e %j %k %H %i %p %r %T %s %f %v
                %x %Y %y %%",
                "Oct October 10 10 1st 01 1 275 0 00 00 AM 12:00:00 AM 00:00:00 00 000000 40
                2012 2012 12 %",
            ),
        ];
        let mut ctx = EvalContext::default();
        for (arg1, arg2, exp) in cases {
            test_ok_case_two_arg(
                &mut ctx,
                ScalarFuncSig::DateFormatSig,
                Datum::Time(Time::parse_utc_datetime(arg1, 6).unwrap()),
                Datum::Bytes(arg2.to_string().into_bytes()),
                Datum::Bytes(exp.to_string().into_bytes()),
            );
        }
        // test NULL case
        test_err_case_two_arg(
            &mut ctx,
            ScalarFuncSig::DateFormatSig,
            Datum::Null,
            Datum::Null,
        );
        // test zero case
        let mut cfg = EvalConfig::new();
        cfg.set_flag(Flag::IN_UPDATE_OR_DELETE_STMT)
            .set_sql_mode(SqlMode::ERROR_FOR_DIVISION_BY_ZERO | SqlMode::STRICT_ALL_TABLES);
        ctx = EvalContext::new(Arc::new(cfg));
        test_err_case_two_arg(
            &mut ctx,
            ScalarFuncSig::DateFormatSig,
            Datum::Null,
            Datum::Null,
        );
    }

    #[test]
    fn test_date() {
        let cases = vec![
            ("2011-11-11", "2011-11-11"),
            ("2011-11-11 10:10:10", "2011-11-11"),
        ];
        let mut ctx = EvalContext::default();
        for (arg, exp) in cases {
            test_ok_case_one_arg(
                &mut ctx,
                ScalarFuncSig::Date,
                Datum::Time(Time::parse_utc_datetime(arg, 6).unwrap()),
                Datum::Time(Time::parse_utc_datetime(exp, 6).unwrap()),
            );
        }
        // test NULL case
        test_err_case_one_arg(&mut ctx, ScalarFuncSig::Date, Datum::Null);
        // test zero case
        let mut cfg = EvalConfig::new();
        cfg.set_flag(Flag::IN_UPDATE_OR_DELETE_STMT)
            .set_sql_mode(SqlMode::ERROR_FOR_DIVISION_BY_ZERO | SqlMode::STRICT_ALL_TABLES);
        ctx = EvalContext::new(Arc::new(cfg));
        test_err_case_one_arg(
            &mut ctx,
            ScalarFuncSig::Date,
            Datum::Time(Time::parse_utc_datetime("0000-00-00 00:00:00", 6).unwrap()),
        );
    }

    #[test]
    fn test_hour_min_sec_micro_sec() {
        // test hour, minute, second, micro_second
        let cases: Vec<(&str, i8, i64, i64, i64, i64)> = vec![
            ("31 11:30:45", 0, 31 * 24 + 11, 30, 45, 0),
            ("11:30:45.123345", 3, 11, 30, 45, 123000),
            ("11:30:45.123345", 5, 11, 30, 45, 123350),
            ("11:30:45.123345", 6, 11, 30, 45, 123345),
            ("11:30:45.1233456", 6, 11, 30, 45, 123346),
            ("11:30:45.000010", 6, 11, 30, 45, 10),
            ("11:30:45.00010", 5, 11, 30, 45, 100),
            ("-11:30:45.9233456", 0, 11, 30, 46, 0),
            ("-11:30:45.9233456", 1, 11, 30, 45, 900000),
            ("272:59:59.94", 2, 272, 59, 59, 940000),
            ("272:59:59.99", 1, 273, 0, 0, 0),
            ("272:59:59.99", 0, 273, 0, 0, 0),
        ];
        let mut ctx = EvalContext::default();
        for (arg, fsp, h, m, s, ms) in cases {
            let d = Datum::Dur(Duration::parse(arg.as_bytes(), fsp).unwrap());
            test_ok_case_one_arg(&mut ctx, ScalarFuncSig::Hour, d.clone(), Datum::I64(h));
            test_ok_case_one_arg(&mut ctx, ScalarFuncSig::Minute, d.clone(), Datum::I64(m));
            test_ok_case_one_arg(&mut ctx, ScalarFuncSig::Second, d.clone(), Datum::I64(s));
            test_ok_case_one_arg(&mut ctx, ScalarFuncSig::MicroSecond, d, Datum::I64(ms));
        }
        // test NULL case
        test_err_case_one_arg(&mut ctx, ScalarFuncSig::Hour, Datum::Null);
        test_err_case_one_arg(&mut ctx, ScalarFuncSig::Minute, Datum::Null);
        test_err_case_one_arg(&mut ctx, ScalarFuncSig::Second, Datum::Null);
        test_err_case_one_arg(&mut ctx, ScalarFuncSig::MicroSecond, Datum::Null);
        // test zero case
        let d = Datum::Dur(Duration::parse(b"0 00:00:00.0", 0).unwrap());
        test_ok_case_one_arg(&mut ctx, ScalarFuncSig::Hour, d.clone(), Datum::I64(0));
        test_ok_case_one_arg(&mut ctx, ScalarFuncSig::Minute, d.clone(), Datum::I64(0));
        test_ok_case_one_arg(&mut ctx, ScalarFuncSig::Second, d.clone(), Datum::I64(0));
        test_ok_case_one_arg(&mut ctx, ScalarFuncSig::MicroSecond, d, Datum::I64(0));
    }

    #[test]
    fn test_month() {
        let cases = vec![
            ("0000-00-00 00:00:00", 0i64),
            ("2018-01-01 01:01:01", 1i64),
            ("2018-02-01 01:01:01", 2i64),
            ("2018-03-01 01:01:01", 3i64),
            ("2018-04-01 01:01:01", 4i64),
            ("2018-05-01 01:01:01", 5i64),
            ("2018-06-01 01:01:01", 6i64),
            ("2018-07-01 01:01:01", 7i64),
            ("2018-08-01 01:01:01", 8i64),
            ("2018-09-01 01:01:01", 9i64),
            ("2018-10-01 01:01:01", 10i64),
            ("2018-11-01 01:01:01", 11i64),
            ("2018-12-01 01:01:01", 12i64),
        ];
        let mut ctx = EvalContext::default();
        for (arg, exp) in cases {
            test_ok_case_one_arg(
                &mut ctx,
                ScalarFuncSig::Month,
                Datum::Time(Time::parse_utc_datetime(arg, 6).unwrap()),
                Datum::I64(exp),
            );
        }
        // test NULL case
        test_err_case_one_arg(&mut ctx, ScalarFuncSig::Month, Datum::Null);
        // test zero case
        let mut cfg = EvalConfig::new();
        cfg.set_flag(Flag::IN_UPDATE_OR_DELETE_STMT)
            .set_sql_mode(SqlMode::NO_ZERO_DATE | SqlMode::STRICT_ALL_TABLES);
        ctx = EvalContext::new(Arc::new(cfg));
        test_err_case_one_arg(
            &mut ctx,
            ScalarFuncSig::Month,
            Datum::Time(Time::parse_utc_datetime("0000-00-00 00:00:00", 6).unwrap()),
        );
    }

    #[test]
    fn test_month_name() {
        let cases = vec![
            (
                Datum::Time(Time::parse_utc_datetime("0000-00-00 00:00:00.000000", 6).unwrap()),
                Datum::Null,
            ),
            (
                Datum::Time(Time::parse_utc_datetime("2018-01-01 00:00:00.000000", 6).unwrap()),
                Datum::Bytes(b"January".to_vec()),
            ),
            (
                Datum::Time(Time::parse_utc_datetime("2018-02-01 00:00:00.000000", 6).unwrap()),
                Datum::Bytes(b"February".to_vec()),
            ),
            (
                Datum::Time(Time::parse_utc_datetime("2018-03-01 00:00:00.000000", 6).unwrap()),
                Datum::Bytes(b"March".to_vec()),
            ),
            (
                Datum::Time(Time::parse_utc_datetime("2018-04-01 00:00:00.000000", 6).unwrap()),
                Datum::Bytes(b"April".to_vec()),
            ),
            (
                Datum::Time(Time::parse_utc_datetime("2018-05-01 00:00:00.000000", 6).unwrap()),
                Datum::Bytes(b"May".to_vec()),
            ),
            (
                Datum::Time(Time::parse_utc_datetime("2018-06-01 00:00:00.000000", 6).unwrap()),
                Datum::Bytes(b"June".to_vec()),
            ),
            (
                Datum::Time(Time::parse_utc_datetime("2018-07-01 00:00:00.000000", 6).unwrap()),
                Datum::Bytes(b"July".to_vec()),
            ),
            (
                Datum::Time(Time::parse_utc_datetime("2018-08-01 00:00:00.000000", 6).unwrap()),
                Datum::Bytes(b"August".to_vec()),
            ),
            (
                Datum::Time(Time::parse_utc_datetime("2018-09-01 00:00:00.000000", 6).unwrap()),
                Datum::Bytes(b"September".to_vec()),
            ),
            (
                Datum::Time(Time::parse_utc_datetime("2018-10-01 00:00:00.000000", 6).unwrap()),
                Datum::Bytes(b"October".to_vec()),
            ),
            (
                Datum::Time(Time::parse_utc_datetime("2018-11-01 00:00:00.000000", 6).unwrap()),
                Datum::Bytes(b"November".to_vec()),
            ),
            (
                Datum::Time(Time::parse_utc_datetime("2018-12-01 00:00:00.000000", 6).unwrap()),
                Datum::Bytes(b"December".to_vec()),
            ),
        ];
        let mut ctx = EvalContext::default();
        for (arg, exp) in cases {
            test_ok_case_one_arg(&mut ctx, ScalarFuncSig::MonthName, arg, exp);
        }
        // test NULL case
        test_err_case_one_arg(&mut ctx, ScalarFuncSig::MonthName, Datum::Null);
        //  test zero case
        let mut cfg = EvalConfig::new();
        cfg.set_flag(Flag::IN_UPDATE_OR_DELETE_STMT)
            .set_sql_mode(SqlMode::NO_ZERO_DATE | SqlMode::STRICT_ALL_TABLES);
        ctx = EvalContext::new(Arc::new(cfg));
        test_err_case_one_arg(
            &mut ctx,
            ScalarFuncSig::MonthName,
            Datum::Time(Time::parse_utc_datetime("0000-00-00 00:00:00", 6).unwrap()),
        );
    }

    #[test]
    fn test_day_name() {
        let cases = vec![
            ("2018-11-11 00:00:00.000000", "Sunday"),
            ("2018-11-12 00:00:00.000000", "Monday"),
            ("2018-11-13 00:00:00.000000", "Tuesday"),
            ("2018-11-14 00:00:00.000000", "Wednesday"),
            ("2018-11-15 00:00:00.000000", "Thursday"),
            ("2018-11-16 00:00:00.000000", "Friday"),
            ("2018-11-17 00:00:00.000000", "Saturday"),
            ("2018-11-18 00:00:00.000000", "Sunday"),
        ];
        let mut ctx = EvalContext::default();
        for (arg, exp) in cases {
            test_ok_case_one_arg(
                &mut ctx,
                ScalarFuncSig::DayName,
                Datum::Time(Time::parse_utc_datetime(arg, 6).unwrap()),
                Datum::Bytes(exp.as_bytes().to_vec()),
            );
        }
        // test NULL case
        test_err_case_one_arg(&mut ctx, ScalarFuncSig::DayName, Datum::Null);
        //  test zero case
        test_err_case_one_arg(
            &mut ctx,
            ScalarFuncSig::DayName,
            Datum::Time(Time::parse_utc_datetime("0000-00-00 00:00:00", 6).unwrap()),
        );
    }

    #[test]
    fn test_day_of_month() {
        let cases = vec![
            ("0000-00-00 00:00:00.000000", 0),
            ("2018-02-01 00:00:00.000000", 1),
            ("2018-02-15 00:00:00.000000", 15),
            ("2018-02-28 00:00:00.000000", 28),
            ("2016-02-29 00:00:00.000000", 29),
        ];
        let mut ctx = EvalContext::default();
        for (arg, exp) in cases {
            test_ok_case_one_arg(
                &mut ctx,
                ScalarFuncSig::DayOfMonth,
                Datum::Time(Time::parse_utc_datetime(arg, 6).unwrap()),
                Datum::I64(exp),
            );
        }
        // test NULL case
        test_err_case_one_arg(&mut ctx, ScalarFuncSig::DayOfMonth, Datum::Null);
        //  test zero case
        let mut cfg = EvalConfig::new();
        cfg.set_flag(Flag::IN_UPDATE_OR_DELETE_STMT)
            .set_sql_mode(SqlMode::NO_ZERO_DATE | SqlMode::STRICT_ALL_TABLES);
        ctx = EvalContext::new(Arc::new(cfg));
        test_err_case_one_arg(
            &mut ctx,
            ScalarFuncSig::DayOfMonth,
            Datum::Time(Time::parse_utc_datetime("0000-00-00 00:00:00", 6).unwrap()),
        );
    }

    #[test]
    fn test_day_of_week() {
        let cases = vec![
            ("2018-11-11 00:00:00.000000", 1),
            ("2018-11-12 00:00:00.000000", 2),
            ("2018-11-13 00:00:00.000000", 3),
            ("2018-11-14 00:00:00.000000", 4),
            ("2018-11-15 00:00:00.000000", 5),
            ("2018-11-16 00:00:00.000000", 6),
            ("2018-11-17 00:00:00.000000", 7),
            ("2018-11-18 00:00:00.000000", 1),
        ];
        let mut ctx = EvalContext::default();
        for (arg, exp) in cases {
            test_ok_case_one_arg(
                &mut ctx,
                ScalarFuncSig::DayOfWeek,
                Datum::Time(Time::parse_utc_datetime(arg, 6).unwrap()),
                Datum::I64(exp),
            );
        }
        // test NULL case
        test_err_case_one_arg(&mut ctx, ScalarFuncSig::DayOfWeek, Datum::Null);
        //  test zero case
        test_err_case_one_arg(
            &mut ctx,
            ScalarFuncSig::DayOfWeek,
            Datum::Time(Time::parse_utc_datetime("0000-00-00 00:00:00", 6).unwrap()),
        );
    }

    #[test]
    fn test_day_of_year() {
        let cases = vec![
            ("2018-11-11 00:00:00.000000", 315),
            ("2018-11-12 00:00:00.000000", 316),
            ("2018-11-30 00:00:00.000000", 334),
            ("2018-12-31 00:00:00.000000", 365),
            ("2016-12-31 00:00:00.000000", 366),
        ];
        let mut ctx = EvalContext::default();
        for (arg, exp) in cases {
            test_ok_case_one_arg(
                &mut ctx,
                ScalarFuncSig::DayOfYear,
                Datum::Time(Time::parse_utc_datetime(arg, 6).unwrap()),
                Datum::I64(exp),
            );
        }
        // test NULL case
        test_err_case_one_arg(&mut ctx, ScalarFuncSig::DayOfYear, Datum::Null);
        //  test zero case
        test_err_case_one_arg(
            &mut ctx,
            ScalarFuncSig::DayOfYear,
            Datum::Time(Time::parse_utc_datetime("0000-00-00 00:00:00", 6).unwrap()),
        );
    }

    #[test]
    fn test_last_day() {
        let cases = vec![
            ("2011-11-11", "2011-11-30"),
            ("2008-02-10", "2008-02-29"),
            ("2000-02-11", "2000-02-29"),
            ("2100-02-11", "2100-02-28"),
            ("2011-11-11", "2011-11-30"),
            ("2011-11-11 10:10:10", "2011-11-30 00:00:00"),
        ];
        let mut ctx = EvalContext::default();
        for (arg, exp) in cases {
            test_ok_case_one_arg(
                &mut ctx,
                ScalarFuncSig::LastDay,
                Datum::Time(Time::parse_utc_datetime(arg, 6).unwrap()),
                Datum::Time(Time::parse_utc_datetime(exp, 6).unwrap()),
            );
        }
        // test NULL case
        test_err_case_one_arg(&mut ctx, ScalarFuncSig::LastDay, Datum::Null);
        // test zero case
        test_err_case_one_arg(
            &mut ctx,
            ScalarFuncSig::LastDay,
            Datum::Time(Time::parse_utc_datetime("0000-00-00 00:00:00", 6).unwrap()),
        );
    }

    #[test]
    fn test_year() {
        let cases = vec![
            ("0000-00-00 00:00:00", 0i64),
            ("1-01-01 01:01:01", 1i64),
            ("2018-01-01 01:01:01", 2018i64),
            ("2019-01-01 01:01:01", 2019i64),
            ("2020-01-01 01:01:01", 2020i64),
            ("2021-01-01 01:01:01", 2021i64),
            ("2022-01-01 01:01:01", 2022i64),
            ("2023-01-01 01:01:01", 2023i64),
            ("2024-01-01 01:01:01", 2024i64),
            ("2025-01-01 01:01:01", 2025i64),
            ("2026-01-01 01:01:01", 2026i64),
            ("2027-01-01 01:01:01", 2027i64),
            ("2028-01-01 01:01:01", 2028i64),
            ("2029-01-01 01:01:01", 2029i64),
        ];
        let mut ctx = EvalContext::default();
        for (arg, exp) in cases {
            test_ok_case_one_arg(
                &mut ctx,
                ScalarFuncSig::Year,
                Datum::Time(Time::parse_utc_datetime(arg, 6).unwrap()),
                Datum::I64(exp),
            );
        }
        // test NULL case
        test_err_case_one_arg(&mut ctx, ScalarFuncSig::Year, Datum::Null);
        // test zero case
        let mut cfg = EvalConfig::new();
        cfg.set_flag(Flag::IN_UPDATE_OR_DELETE_STMT);
        cfg.set_sql_mode(SqlMode::NO_ZERO_DATE | SqlMode::STRICT_ALL_TABLES);
        ctx = EvalContext::new(Arc::new(cfg));
        test_err_case_one_arg(
            &mut ctx,
            ScalarFuncSig::Year,
            Datum::Time(Time::parse_utc_datetime("0000-00-00 00:00:00", 6).unwrap()),
        );
    }

    #[test]
    fn test_week_with_mode() {
        let cases = vec![
            ("2008-02-20 00:00:00", 1, 8i64),
            ("2008-12-31 00:00:00", 1, 53i64),
            ("2000-01-01", 0, 0i64),
            ("2008-02-20", 0, 7i64),
            ("2017-01-01", 0, 1i64),
            ("2017-01-01", 1, 0i64),
            ("2017-01-01", 2, 1i64),
            ("2017-01-01", 3, 52i64),
            ("2017-01-01", 4, 1i64),
            ("2017-01-01", 5, 0i64),
            ("2017-01-01", 6, 1i64),
            ("2017-01-01", 7, 52i64),
            ("2017-12-31", 0, 53i64),
            ("2017-12-31", 1, 52i64),
            ("2017-12-31", 2, 53i64),
            ("2017-12-31", 3, 52i64),
            ("2017-12-31", 4, 53i64),
            ("2017-12-31", 5, 52i64),
            ("2017-12-31", 6, 1i64),
            ("2017-12-31", 7, 52i64),
            ("2017-12-31", 14, 1i64),
        ];
        let mut ctx = EvalContext::default();
        for (arg1, arg2, exp) in cases {
            test_ok_case_two_arg(
                &mut ctx,
                ScalarFuncSig::WeekWithMode,
                Datum::Time(Time::parse_utc_datetime(arg1, 6).unwrap()),
                Datum::I64(arg2),
                Datum::I64(exp),
            );
        }
        // test NULL case
        test_err_case_two_arg(
            &mut ctx,
            ScalarFuncSig::WeekWithMode,
            Datum::Null,
            Datum::Null,
        );
    }

    #[test]
    fn test_week_without_mode() {
        let cases = vec![("2000-01-01", 0i64)];
        let mut ctx = EvalContext::default();
        for (arg, exp) in cases {
            test_ok_case_one_arg(
                &mut ctx,
                ScalarFuncSig::WeekWithoutMode,
                Datum::Time(Time::parse_utc_datetime(arg, 6).unwrap()),
                Datum::I64(exp),
            );
        }
        // test NULL case
        test_err_case_one_arg(&mut ctx, ScalarFuncSig::WeekWithoutMode, Datum::Null);
    }

    #[test]
    fn test_week_day() {
        let cases = vec![
            ("2018-12-03", 0i64),
            ("2018-12-04", 1i64),
            ("2018-12-05", 2i64),
            ("2018-12-06", 3i64),
            ("2018-12-07", 4i64),
            ("2018-12-08", 5i64),
            ("2018-12-09", 6i64),
        ];
        let mut ctx = EvalContext::default();
        for (arg, exp) in cases {
            test_ok_case_one_arg(
                &mut ctx,
                ScalarFuncSig::WeekDay,
                Datum::Time(Time::parse_utc_datetime(arg, 6).unwrap()),
                Datum::I64(exp),
            );
        }
        // test NULL case
        test_err_case_one_arg(&mut ctx, ScalarFuncSig::WeekDay, Datum::Null);
    }

    #[test]
    fn test_week_of_year() {
        let cases = vec![
            ("2018-01-01", 1i64),
            ("2018-02-28", 9i64),
            ("2018-06-01", 22i64),
            ("2018-07-31", 31i64),
            ("2018-11-01", 44i64),
            ("2018-12-30", 52i64),
            ("2018-12-31", 1i64),
            ("2017-01-01", 52i64),
            ("2017-12-31", 52i64),
        ];
        let mut ctx = EvalContext::default();
        for (arg, exp) in cases {
            test_ok_case_one_arg(
                &mut ctx,
                ScalarFuncSig::WeekOfYear,
                Datum::Time(Time::parse_utc_datetime(arg, 6).unwrap()),
                Datum::I64(exp),
            );
        }
        // test NULL case
        test_err_case_one_arg(&mut ctx, ScalarFuncSig::WeekOfYear, Datum::Null);
    }

    #[test]
    fn test_year_week_with_mode() {
        let cases = vec![
            ("1987-01-01", 0, 198652),
            ("2000-01-01", 0, 199952),
            ("0000-01-01", 0, 1),
            ("0000-01-01", 1, 4294967295),
            ("0000-01-01", 2, 1),
            ("0000-01-01", 3, 4294967295),
            ("0000-01-01", 4, 1),
            ("0000-01-01", 5, 4294967295),
            ("0000-01-01", 6, 1),
            ("0000-01-01", 7, 4294967295),
            ("0000-01-01", 15, 4294967295),
        ];
        let mut ctx = EvalContext::default();
        for (arg1, arg2, exp) in cases {
            test_ok_case_two_arg(
                &mut ctx,
                ScalarFuncSig::YearWeekWithMode,
                Datum::Time(Time::parse_utc_datetime(arg1, 6).unwrap()),
                Datum::I64(arg2),
                Datum::I64(exp),
            );
        }

        // test NULL case
        test_err_case_two_arg(
            &mut ctx,
            ScalarFuncSig::YearWeekWithMode,
            Datum::Null,
            Datum::Null,
        );

        // test ZERO case
        test_err_case_two_arg(
            &mut ctx,
            ScalarFuncSig::YearWeekWithMode,
            Datum::Time(Time::parse_utc_datetime("0000-00-00 00:00:00", 6).unwrap()),
            Datum::I64(0),
        );
    }

    #[test]
    fn test_year_week_without_mode() {
        let cases = vec![
            ("1987-01-01", 198652),
            ("2000-01-01", 199952),
            ("0000-01-01", 1),
        ];
        let mut ctx = EvalContext::default();
        for (arg, exp) in cases {
            test_ok_case_one_arg(
                &mut ctx,
                ScalarFuncSig::YearWeekWithoutMode,
                Datum::Time(Time::parse_utc_datetime(arg, 6).unwrap()),
                Datum::I64(exp),
            );
        }

        // test NULL case
        test_err_case_one_arg(&mut ctx, ScalarFuncSig::YearWeekWithoutMode, Datum::Null);

        // test ZERO case
        test_err_case_one_arg(
            &mut ctx,
            ScalarFuncSig::YearWeekWithoutMode,
            Datum::Time(Time::parse_utc_datetime("0000-00-00 00:00:00", 6).unwrap()),
        );
    }

    #[test]
    fn test_to_days() {
        let cases = vec![
            ("950501", 728779),
            ("2007-10-07", 733321),
            ("2008-10-07", 733687),
            ("08-10-07", 733687),
            ("0000-01-01", 1),
            ("2007-10-07 00:00:59", 733321),
        ];
        let mut ctx = EvalContext::default();
        for (arg, exp) in cases {
            test_ok_case_one_arg(
                &mut ctx,
                ScalarFuncSig::ToDays,
                Datum::Time(Time::parse_utc_datetime(arg, 6).unwrap()),
                Datum::I64(exp),
            );
        }

        // test NULL case
        test_err_case_one_arg(&mut ctx, ScalarFuncSig::ToDays, Datum::Null);

        // test ZERO case
        test_err_case_one_arg(
            &mut ctx,
            ScalarFuncSig::ToDays,
            Datum::Time(Time::parse_utc_datetime("0000-00-00 00:00:00", 6).unwrap()),
        );
    }

    #[test]
    fn test_date_diff() {
        let cases = vec![
            (
                "0000-01-01 00:00:00.000000",
                "0000-01-01 00:00:00.000000",
                0,
            ),
            (
                "2018-02-01 00:00:00.000000",
                "2018-02-01 00:00:00.000000",
                0,
            ),
            (
                "2018-02-02 00:00:00.000000",
                "2018-02-01 00:00:00.000000",
                1,
            ),
            (
                "2018-02-01 00:00:00.000000",
                "2018-02-02 00:00:00.000000",
                -1,
            ),
            (
                "2018-02-02 00:00:00.000000",
                "2018-02-01 23:59:59.999999",
                1,
            ),
            (
                "2018-02-01 23:59:59.999999",
                "2018-02-02 00:00:00.000000",
                -1,
            ),
        ];
        let mut ctx = EvalContext::default();
        for (arg1, arg2, exp) in cases {
            test_ok_case_two_arg(
                &mut ctx,
                ScalarFuncSig::DateDiff,
                Datum::Time(Time::parse_utc_datetime(arg1, 6).unwrap()),
                Datum::Time(Time::parse_utc_datetime(arg2, 6).unwrap()),
                Datum::I64(exp),
            );
        }

        let mut cfg = EvalConfig::new();
        cfg.set_by_flags(FLAG_IN_UPDATE_OR_DELETE_STMT)
            .set_sql_mode(SqlMode::ERROR_FOR_DIVISION_BY_ZERO | SqlMode::STRICT_ALL_TABLES);

        test_err_case_two_arg(&mut ctx, ScalarFuncSig::DateDiff, Datum::Null, Datum::Null);
    }

    #[test]
    fn test_add_sub_datetime_and_duration() {
        let cases = vec![
            (
                "2018-01-01",
                "11:30:45.123456",
                "2018-01-01 11:30:45.123456",
            ),
            (
                "2018-02-28 23:00:00",
                "01:30:30.123456",
                "2018-03-01 00:30:30.123456",
            ),
            ("2016-02-28 23:00:00", "01:30:30", "2016-02-29 00:30:30"),
            ("2018-12-31 23:00:00", "01:30:30", "2019-01-01 00:30:30"),
            ("2018-12-31 23:00:00", "1 01:30:30", "2019-01-02 00:30:30"),
        ];
        let mut ctx = EvalContext::default();
        for (arg1, arg2, exp) in cases {
            test_ok_case_two_arg(
                &mut ctx,
                ScalarFuncSig::AddDatetimeAndDuration,
                Datum::Time(Time::parse_utc_datetime(arg1, 6).unwrap()),
                Datum::Dur(Duration::parse(arg2.as_bytes(), 6).unwrap()),
                Datum::Time(Time::parse_utc_datetime(exp, 6).unwrap()),
            );
            test_ok_case_two_arg(
                &mut ctx,
                ScalarFuncSig::SubDatetimeAndDuration,
                Datum::Time(Time::parse_utc_datetime(exp, 6).unwrap()),
                Datum::Dur(Duration::parse(arg2.as_bytes(), 6).unwrap()),
                Datum::Time(Time::parse_utc_datetime(arg1, 6).unwrap()),
            );
        }

        let cases = vec![
            (
                Datum::Null,
                Datum::Dur(Duration::parse(b"11:30:45.123456", 6).unwrap()),
                Datum::Null,
            ),
            (Datum::Null, Datum::Null, Datum::Null),
            (
                Datum::Time(Time::parse_utc_datetime("2019-01-01 01:00:00", 6).unwrap()),
                Datum::Dur(Duration::zero()),
                Datum::Time(Time::parse_utc_datetime("2019-01-01 01:00:00", 6).unwrap()),
            ),
            (
                Datum::Time(Time::parse_utc_datetime("2019-01-01 01:00:00", 6).unwrap()),
                Datum::Dur(Duration::parse(b"-01:01:00", 6).unwrap()),
                Datum::Time(Time::parse_utc_datetime("2018-12-31 23:59:00", 6).unwrap()),
            ),
        ];
        for (arg1, arg2, exp) in cases {
            test_ok_case_two_arg(
                &mut ctx,
                ScalarFuncSig::AddDatetimeAndDuration,
                arg1.clone(),
                arg2.clone(),
                exp.clone(),
            );
            test_ok_case_two_arg(
                &mut ctx,
                ScalarFuncSig::SubDatetimeAndDuration,
                exp,
                arg2,
                arg1,
            );
        }
    }

    #[test]
    fn test_add_sub_datetime_and_string() {
        let cases = vec![
            (
                "2018-01-01",
                "11:30:45.123456",
                "2018-01-01 11:30:45.123456",
            ),
            (
                "2018-02-28 23:00:00",
                "01:30:30.123456",
                "2018-03-01 00:30:30.123456",
            ),
            ("2016-02-28 23:00:00", "01:30:30", "2016-02-29 00:30:30"),
            ("2018-12-31 23:00:00", "01:30:30", "2019-01-01 00:30:30"),
            ("2018-12-31 23:00:00", "1 01:30:30", "2019-01-02 00:30:30"),
        ];
        let mut ctx = EvalContext::default();
        for (arg1, arg2, exp) in cases {
            test_ok_case_two_arg(
                &mut ctx,
                ScalarFuncSig::AddDatetimeAndString,
                Datum::Time(Time::parse_utc_datetime(arg1, 6).unwrap()),
                Datum::Bytes(arg2.as_bytes().to_vec()),
                Datum::Time(Time::parse_utc_datetime(exp, 6).unwrap()),
            );
            test_ok_case_two_arg(
                &mut ctx,
                ScalarFuncSig::SubDatetimeAndString,
                Datum::Time(Time::parse_utc_datetime(exp, 6).unwrap()),
                Datum::Bytes(arg2.as_bytes().to_vec()),
                Datum::Time(Time::parse_utc_datetime(arg1, 6).unwrap()),
            );
        }

        let cases = vec![
            (
                Datum::Null,
                Datum::Dur(Duration::parse(b"11:30:45.123456", 6).unwrap()),
                Datum::Null,
            ),
            (Datum::Null, Datum::Null, Datum::Null),
            (
                Datum::Time(Time::parse_utc_datetime("2019-01-01 01:00:00", 6).unwrap()),
                Datum::Bytes(Vec::new()),
                Datum::Time(Time::parse_utc_datetime("2019-01-01 01:00:00", 6).unwrap()),
            ),
            (
                Datum::Time(Time::parse_utc_datetime("2019-01-01 01:00:00", 6).unwrap()),
                Datum::Bytes(b"-01:01:00".to_vec()),
                Datum::Time(Time::parse_utc_datetime("2018-12-31 23:59:00", 6).unwrap()),
            ),
        ];
        for (arg1, arg2, exp) in cases {
            test_ok_case_two_arg(
                &mut ctx,
                ScalarFuncSig::AddDatetimeAndString,
                arg1.clone(),
                arg2.clone(),
                exp.clone(),
            );
            test_ok_case_two_arg(
                &mut ctx,
                ScalarFuncSig::SubDatetimeAndString,
                exp,
                arg2,
                arg1,
            );
        }
    }

    #[test]
    fn test_add_sub_time_datetime_null() {
        let mut ctx = EvalContext::default();
        test_ok_case_zero_arg(&mut ctx, ScalarFuncSig::AddTimeDateTimeNull, Datum::Null);
        test_ok_case_zero_arg(&mut ctx, ScalarFuncSig::SubTimeDateTimeNull, Datum::Null);
    }

    #[test]
<<<<<<< HEAD
    fn test_add_sub_duration_and_duration() {
=======
    fn test_to_days() {
        let cases = vec![
            ("950501", 728779),
            ("2007-10-07", 733321),
            ("2008-10-07", 733687),
            ("08-10-07", 733687),
            ("0000-01-01", 1),
            ("2007-10-07 00:00:59", 733321),
        ];
        let mut ctx = EvalContext::default();
        for (arg, exp) in cases {
            test_ok_case_one_arg(
                &mut ctx,
                ScalarFuncSig::ToDays,
                Datum::Time(Time::parse_utc_datetime(arg, 6).unwrap()),
                Datum::I64(exp),
            );
        }

        // test NULL case
        test_err_case_one_arg(&mut ctx, ScalarFuncSig::ToDays, Datum::Null);

        // test ZERO case
        test_err_case_one_arg(
            &mut ctx,
            ScalarFuncSig::ToDays,
            Datum::Time(Time::parse_utc_datetime("0000-00-00 00:00:00", 6).unwrap()),
        );
    }

    #[test]
    fn test_date_diff() {
        let cases = vec![
            (
                "0000-01-01 00:00:00.000000",
                "0000-01-01 00:00:00.000000",
                0,
            ),
            (
                "2018-02-01 00:00:00.000000",
                "2018-02-01 00:00:00.000000",
                0,
            ),
            (
                "2018-02-02 00:00:00.000000",
                "2018-02-01 00:00:00.000000",
                1,
            ),
            (
                "2018-02-01 00:00:00.000000",
                "2018-02-02 00:00:00.000000",
                -1,
            ),
            (
                "2018-02-02 00:00:00.000000",
                "2018-02-01 23:59:59.999999",
                1,
            ),
            (
                "2018-02-01 23:59:59.999999",
                "2018-02-02 00:00:00.000000",
                -1,
            ),
        ];
        let mut ctx = EvalContext::default();
        for (arg1, arg2, exp) in cases {
            test_ok_case_two_arg(
                &mut ctx,
                ScalarFuncSig::DateDiff,
                Datum::Time(Time::parse_utc_datetime(arg1, 6).unwrap()),
                Datum::Time(Time::parse_utc_datetime(arg2, 6).unwrap()),
                Datum::I64(exp),
            );
        }

        let mut cfg = EvalConfig::new();
        cfg.set_flag(Flag::IN_UPDATE_OR_DELETE_STMT)
            .set_sql_mode(SqlMode::ERROR_FOR_DIVISION_BY_ZERO | SqlMode::STRICT_ALL_TABLES);

        test_err_case_two_arg(&mut ctx, ScalarFuncSig::DateDiff, Datum::Null, Datum::Null);
    }

    #[test]
    fn test_add_duration_and_duration() {
>>>>>>> 7f262790
        let cases = vec![
            ("01:00:00.999999", "02:00:00.999998", "03:00:01.999997"),
            ("23:59:59", "00:00:01", "24:00:00"),
            ("235959", "00:00:01", "24:00:00"),
            ("110:00:00", "1 02:00:00", "136:00:00"),
            ("-110:00:00", "1 02:00:00", "-84:00:00"),
            ("00:00:01", "-00:00:01", "00:00:00"),
            ("00:00:03", "-00:00:01", "00:00:02"),
        ];
        let mut ctx = EvalContext::default();
        for (arg1, arg2, exp) in cases {
            test_ok_case_two_arg(
                &mut ctx,
                ScalarFuncSig::AddDurationAndDuration,
                Datum::Dur(Duration::parse(arg1.as_ref(), 6).unwrap()),
                Datum::Dur(Duration::parse(arg2.as_ref(), 6).unwrap()),
                Datum::Dur(Duration::parse(exp.as_ref(), 6).unwrap()),
            );
            test_ok_case_two_arg(
                &mut ctx,
                ScalarFuncSig::SubDurationAndDuration,
                Datum::Dur(Duration::parse(exp.as_ref(), 6).unwrap()),
                Datum::Dur(Duration::parse(arg2.as_ref(), 6).unwrap()),
                Datum::Dur(Duration::parse(arg1.as_ref(), 6).unwrap()),
            );
        }

        let zero_duration = Datum::Dur(Duration::zero());
        let cases = vec![
            (
                Datum::Null,
                Datum::Dur(Duration::parse(b"11:30:45.123456", 6).unwrap()),
                Datum::Null,
            ),
            (Datum::Null, Datum::Null, Datum::Null),
            (
                zero_duration.clone(),
                zero_duration.clone(),
                zero_duration.clone(),
            ),
            (
                Datum::Dur(Duration::parse(b"01:00:00", 6).unwrap()),
                zero_duration.clone(),
                Datum::Dur(Duration::parse(b"01:00:00", 6).unwrap()),
            ),
            (
                Datum::Dur(Duration::parse(b"01:00:00", 6).unwrap()),
                Datum::Dur(Duration::parse(b"-01:00:00", 6).unwrap()),
                zero_duration.clone(),
            ),
        ];
        for (arg1, arg2, exp) in cases {
            test_ok_case_two_arg(
                &mut ctx,
                ScalarFuncSig::AddDurationAndDuration,
                arg1.clone(),
                arg2.clone(),
                exp.clone(),
            );
            test_ok_case_two_arg(
                &mut ctx,
                ScalarFuncSig::SubDurationAndDuration,
                exp,
                arg2,
                arg1,
            );
        }
    }

    #[test]
    fn test_add_sub_duration_and_string() {
        let cases = vec![
            ("01:00:00.999999", "02:00:00.999998", "03:00:01.999997"),
            ("23:59:59", "00:00:01", "24:00:00"),
            ("235959", "00:00:01", "24:00:00"),
            ("110:00:00", "1 02:00:00", "136:00:00"),
            ("-110:00:00", "1 02:00:00", "-84:00:00"),
            ("00:00:01", "-00:00:01", "00:00:00"),
            ("00:00:03", "-00:00:01", "00:00:02"),
        ];
        let mut ctx = EvalContext::default();
        for (arg1, arg2, exp) in cases {
            test_ok_case_two_arg(
                &mut ctx,
                ScalarFuncSig::AddDurationAndString,
                Datum::Dur(Duration::parse(arg1.as_ref(), 6).unwrap()),
                Datum::Bytes(arg2.as_bytes().to_vec()),
                Datum::Dur(Duration::parse(exp.as_ref(), 6).unwrap()),
            );
            test_ok_case_two_arg(
                &mut ctx,
                ScalarFuncSig::SubDurationAndString,
                Datum::Dur(Duration::parse(exp.as_ref(), 6).unwrap()),
                Datum::Bytes(arg2.as_bytes().to_vec()),
                Datum::Dur(Duration::parse(arg1.as_ref(), 6).unwrap()),
            );
        }

        let zero_duration = Datum::Dur(Duration::zero());
        let zero_duration_string = Datum::Bytes(Vec::new());
        let cases = vec![
            (
                Datum::Null,
                Datum::Bytes(b"11:30:45.123456".to_vec()),
                Datum::Null,
            ),
            (Datum::Null, Datum::Null, Datum::Null),
            (
                zero_duration.clone(),
                zero_duration_string.clone(),
                zero_duration.clone(),
            ),
            (
                zero_duration.clone(),
                Datum::Bytes(b"01:00:00".to_vec()),
                Datum::Dur(Duration::parse(b"01:00:00", 6).unwrap()),
            ),
            (
                Datum::Dur(Duration::parse(b"01:00:00", 6).unwrap()),
                zero_duration_string.clone(),
                Datum::Dur(Duration::parse(b"01:00:00", 6).unwrap()),
            ),
            (
                Datum::Dur(Duration::parse(b"01:00:00", 6).unwrap()),
                Datum::Bytes(b"-01:00:00".to_vec()),
                zero_duration.clone(),
            ),
        ];
        for (arg1, arg2, exp) in cases {
            test_ok_case_two_arg(
                &mut ctx,
                ScalarFuncSig::AddDurationAndString,
                arg1.clone(),
                arg2.clone(),
                exp.clone(),
            );
            test_ok_case_two_arg(
                &mut ctx,
                ScalarFuncSig::SubDurationAndString,
                exp,
                arg2,
                arg1,
            );
        }
    }

    #[test]
    fn test_add_sub_time_duration_null() {
        let mut ctx = EvalContext::default();
        test_ok_case_zero_arg(&mut ctx, ScalarFuncSig::AddTimeDurationNull, Datum::Null);
        test_ok_case_zero_arg(&mut ctx, ScalarFuncSig::SubTimeDurationNull, Datum::Null);
    }
}<|MERGE_RESOLUTION|>--- conflicted
+++ resolved
@@ -1393,94 +1393,7 @@
     }
 
     #[test]
-<<<<<<< HEAD
     fn test_add_sub_duration_and_duration() {
-=======
-    fn test_to_days() {
-        let cases = vec![
-            ("950501", 728779),
-            ("2007-10-07", 733321),
-            ("2008-10-07", 733687),
-            ("08-10-07", 733687),
-            ("0000-01-01", 1),
-            ("2007-10-07 00:00:59", 733321),
-        ];
-        let mut ctx = EvalContext::default();
-        for (arg, exp) in cases {
-            test_ok_case_one_arg(
-                &mut ctx,
-                ScalarFuncSig::ToDays,
-                Datum::Time(Time::parse_utc_datetime(arg, 6).unwrap()),
-                Datum::I64(exp),
-            );
-        }
-
-        // test NULL case
-        test_err_case_one_arg(&mut ctx, ScalarFuncSig::ToDays, Datum::Null);
-
-        // test ZERO case
-        test_err_case_one_arg(
-            &mut ctx,
-            ScalarFuncSig::ToDays,
-            Datum::Time(Time::parse_utc_datetime("0000-00-00 00:00:00", 6).unwrap()),
-        );
-    }
-
-    #[test]
-    fn test_date_diff() {
-        let cases = vec![
-            (
-                "0000-01-01 00:00:00.000000",
-                "0000-01-01 00:00:00.000000",
-                0,
-            ),
-            (
-                "2018-02-01 00:00:00.000000",
-                "2018-02-01 00:00:00.000000",
-                0,
-            ),
-            (
-                "2018-02-02 00:00:00.000000",
-                "2018-02-01 00:00:00.000000",
-                1,
-            ),
-            (
-                "2018-02-01 00:00:00.000000",
-                "2018-02-02 00:00:00.000000",
-                -1,
-            ),
-            (
-                "2018-02-02 00:00:00.000000",
-                "2018-02-01 23:59:59.999999",
-                1,
-            ),
-            (
-                "2018-02-01 23:59:59.999999",
-                "2018-02-02 00:00:00.000000",
-                -1,
-            ),
-        ];
-        let mut ctx = EvalContext::default();
-        for (arg1, arg2, exp) in cases {
-            test_ok_case_two_arg(
-                &mut ctx,
-                ScalarFuncSig::DateDiff,
-                Datum::Time(Time::parse_utc_datetime(arg1, 6).unwrap()),
-                Datum::Time(Time::parse_utc_datetime(arg2, 6).unwrap()),
-                Datum::I64(exp),
-            );
-        }
-
-        let mut cfg = EvalConfig::new();
-        cfg.set_flag(Flag::IN_UPDATE_OR_DELETE_STMT)
-            .set_sql_mode(SqlMode::ERROR_FOR_DIVISION_BY_ZERO | SqlMode::STRICT_ALL_TABLES);
-
-        test_err_case_two_arg(&mut ctx, ScalarFuncSig::DateDiff, Datum::Null, Datum::Null);
-    }
-
-    #[test]
-    fn test_add_duration_and_duration() {
->>>>>>> 7f262790
         let cases = vec![
             ("01:00:00.999999", "02:00:00.999998", "03:00:01.999997"),
             ("23:59:59", "00:00:01", "24:00:00"),
