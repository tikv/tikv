--- conflicted
+++ resolved
@@ -122,15 +122,15 @@
     }
 
     #[inline]
-<<<<<<< HEAD
     pub fn cos(&self, ctx: &mut EvalContext, row: &[Datum]) -> Result<Option<f64>> {
         let n = try_opt!(self.children[0].eval_real(ctx, row));
         Ok(Some(n.cos()))
-=======
+    }
+
+    #[inline]
     pub fn tan(&self, ctx: &mut EvalContext, row: &[Datum]) -> Result<Option<f64>> {
         let n = try_opt!(self.children[0].eval_real(ctx, row));
         Ok(Some(n.tan()))
->>>>>>> 25dbc226
     }
 }
 
@@ -357,7 +357,6 @@
     }
 
     #[test]
-<<<<<<< HEAD
     fn test_cos() {
         let tests = vec![
             (ScalarFuncSig::Cos, Datum::F64(0f64), 1f64),
@@ -365,7 +364,7 @@
             (ScalarFuncSig::Cos, Datum::F64(f64::consts::PI), -1f64),
             (ScalarFuncSig::Cos, Datum::F64(-f64::consts::PI), -1f64),
         ];
-        let mut ctx = EvalContext::new(Arc::new(EvalConfig::new(FLAG_IGNORE_TRUNCATE).unwrap()));
+        let mut ctx = EvalContext::new(Arc::new(EvalConfig::new().set_ignore_truncate(true)));
         for (sig, arg, exp) in tests {
             let arg = datum_expr(arg);
             let expr = scalar_func_expr(sig, &[arg.clone()]);
@@ -375,7 +374,10 @@
                 Datum::F64(result) => assert!((result - exp).abs() < f64::EPSILON),
                 _ => panic!("F64 result was expected"),
             }
-=======
+        }
+    }
+
+    #[test]
     fn test_tan() {
         let tests = vec![
             (ScalarFuncSig::Tan, Datum::F64(0.0_f64), 0.0_f64),
@@ -414,7 +416,6 @@
             let op = Expression::build(&mut ctx, f).unwrap();
             let got = op.eval(&mut ctx, &[]).unwrap();
             assert!(got.f64().is_nan());
->>>>>>> 25dbc226
         }
     }
 }