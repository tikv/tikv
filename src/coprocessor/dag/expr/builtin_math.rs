// Copyright 2017 PingCAP, Inc.
//
// Licensed under the Apache License, Version 2.0 (the "License");
// you may not use this file except in compliance with the License.
// You may obtain a copy of the License at
//
//     http://www.apache.org/licenses/LICENSE-2.0
//
// Unless required by applicable law or agreed to in writing, software
// distributed under the License is distributed on an "AS IS" BASIS,
// See the License for the specific language governing permissions and
// limitations under the License.

use super::{Error, EvalContext, Result, ScalarFunc};
use coprocessor::codec::mysql::Decimal;
use coprocessor::codec::Datum;
use crc::{crc32, Hasher32};
use num::traits::Pow;
use std::borrow::Cow;
use std::{f64, i64};

impl ScalarFunc {
    #[inline]
    pub fn abs_real(&self, ctx: &mut EvalContext, row: &[Datum]) -> Result<Option<f64>> {
        let n = try_opt!(self.children[0].eval_real(ctx, row));
        Ok(Some(n.abs()))
    }

    #[inline]
    pub fn abs_decimal<'a, 'b: 'a>(
        &'b self,
        ctx: &mut EvalContext,
        row: &'a [Datum],
    ) -> Result<Option<Cow<'a, Decimal>>> {
        let d = try_opt!(self.children[0].eval_decimal(ctx, row));
        let result: Result<Decimal> = d.into_owned().abs().into();
        result.map(|t| Some(Cow::Owned(t)))
    }

    #[inline]
    pub fn abs_int(&self, ctx: &mut EvalContext, row: &[Datum]) -> Result<Option<i64>> {
        let n = try_opt!(self.children[0].eval_int(ctx, row));
        if n == i64::MIN {
            return Err(Error::overflow("BIGINT", &format!("abs({})", n)));
        }
        Ok(Some(n.abs()))
    }

    #[inline]
    pub fn abs_uint(&self, ctx: &mut EvalContext, row: &[Datum]) -> Result<Option<i64>> {
        self.children[0].eval_int(ctx, row)
    }

    #[inline]
    pub fn ceil_real(&self, ctx: &mut EvalContext, row: &[Datum]) -> Result<Option<f64>> {
        let n = try_opt!(self.children[0].eval_real(ctx, row));
        Ok(Some(n.ceil()))
    }

    #[inline]
    pub fn ceil_dec_to_int(&self, ctx: &mut EvalContext, row: &[Datum]) -> Result<Option<i64>> {
        let d = try_opt!(self.children[0].eval_decimal(ctx, row));
        let d: Result<Decimal> = d.ceil().into();
        d.and_then(|dec| dec.as_i64_with_ctx(ctx)).map(Some)
    }

    #[inline]
    pub fn ceil_dec_to_dec<'a, 'b: 'a>(
        &'b self,
        ctx: &mut EvalContext,
        row: &'a [Datum],
    ) -> Result<Option<Cow<'a, Decimal>>> {
        let d = try_opt!(self.children[0].eval_decimal(ctx, row));
        let result: Result<Decimal> = d.ceil().into();
        result.map(|t| Some(Cow::Owned(t)))
    }

    #[inline]
    pub fn ceil_int_to_int(&self, ctx: &mut EvalContext, row: &[Datum]) -> Result<Option<i64>> {
        self.children[0].eval_int(ctx, row)
    }

    #[inline]
    pub fn floor_real(&self, ctx: &mut EvalContext, row: &[Datum]) -> Result<Option<f64>> {
        let n = try_opt!(self.children[0].eval_real(ctx, row));
        Ok(Some(n.floor()))
    }

    #[inline]
    pub fn floor_dec_to_int(&self, ctx: &mut EvalContext, row: &[Datum]) -> Result<Option<i64>> {
        let d = try_opt!(self.children[0].eval_decimal(ctx, row));
        let d: Result<Decimal> = d.floor().into();
        d.and_then(|dec| dec.as_i64_with_ctx(ctx)).map(Some)
    }

    #[inline]
    pub fn floor_dec_to_dec<'a, 'b: 'a>(
        &'b self,
        ctx: &mut EvalContext,
        row: &'a [Datum],
    ) -> Result<Option<Cow<'a, Decimal>>> {
        let d = try_opt!(self.children[0].eval_decimal(ctx, row));
        let result: Result<Decimal> = d.floor().into();
        result.map(|t| Some(Cow::Owned(t)))
    }

    #[inline]
    pub fn floor_int_to_int(&self, ctx: &mut EvalContext, row: &[Datum]) -> Result<Option<i64>> {
        self.children[0].eval_int(ctx, row)
    }

    #[inline]
    pub fn pi(&self, _ctx: &mut EvalContext, _row: &[Datum]) -> Result<Option<f64>> {
        Ok(Some(f64::consts::PI))
    }

    #[inline]
    pub fn crc32(&self, ctx: &mut EvalContext, row: &[Datum]) -> Result<Option<i64>> {
        let d = try_opt!(self.children[0].eval_string(ctx, row));
        let mut digest = crc32::Digest::new(crc32::IEEE);
        digest.write(&d);
        Ok(Some(i64::from(digest.sum32())))
    }

    #[inline]
    pub fn sqrt(&self, ctx: &mut EvalContext, row: &[Datum]) -> Result<Option<f64>> {
        let f = try_opt!(self.children[0].eval_real(ctx, row)) as f64;
        if f < 0f64 {
            Ok(None)
        } else {
            Ok(Some(f.sqrt()))
        }
    }

    #[inline]
    pub fn tan(&self, ctx: &mut EvalContext, row: &[Datum]) -> Result<Option<f64>> {
        let n = try_opt!(self.children[0].eval_real(ctx, row));
        Ok(Some(n.tan()))
    }

    #[inline]
<<<<<<< HEAD
    pub fn sin(&self, ctx: &mut EvalContext, row: &[Datum]) -> Result<Option<f64>> {
        let n = try_opt!(self.children[0].eval_real(ctx, row));
        Ok(Some(n.sin()))
=======
    pub fn pow(&self, ctx: &mut EvalContext, row: &[Datum]) -> Result<Option<f64>> {
        let x = try_opt!(self.children[0].eval_real(ctx, row));
        let y = try_opt!(self.children[1].eval_real(ctx, row));
        let pow = x.pow(y);
        if pow.is_infinite() || pow.is_nan() {
            return Err(Error::overflow("DOUBLE", &format!("{}.pow({})", x, y)));
        }
        Ok(Some(pow))
>>>>>>> 2d2b7446
    }
}

#[cfg(test)]
mod test {
    use coprocessor::codec::mysql::types;
    use coprocessor::codec::{convert, mysql, Datum};
    use coprocessor::dag::expr::test::{check_overflow, datum_expr, scalar_func_expr, str2dec};
    use coprocessor::dag::expr::{EvalConfig, EvalContext, Expression};
    use std::f64::consts::{FRAC_1_SQRT_2, PI};
    use std::sync::Arc;
    use std::{f64, i64, u64};
    use tipb::expression::ScalarFuncSig;

    #[test]
    fn test_abs() {
        let tests = vec![
            (ScalarFuncSig::AbsInt, Datum::I64(-3), Datum::I64(3)),
            (
                ScalarFuncSig::AbsInt,
                Datum::I64(i64::MAX),
                Datum::I64(i64::MAX),
            ),
            (
                ScalarFuncSig::AbsUInt,
                Datum::U64(u64::MAX),
                Datum::U64(u64::MAX),
            ),
            (ScalarFuncSig::AbsReal, Datum::F64(3.5), Datum::F64(3.5)),
            (ScalarFuncSig::AbsReal, Datum::F64(-3.5), Datum::F64(3.5)),
            (ScalarFuncSig::AbsDecimal, str2dec("1.1"), str2dec("1.1")),
            (ScalarFuncSig::AbsDecimal, str2dec("-1.1"), str2dec("1.1")),
        ];
        let mut ctx = EvalContext::default();
        for (sig, arg, exp) in tests {
            let arg = datum_expr(arg);
            let mut f = scalar_func_expr(sig, &[arg]);
            if sig == ScalarFuncSig::AbsUInt {
                f.mut_field_type().set_flag(types::UNSIGNED_FLAG as u32);
            }
            let op = Expression::build(&mut ctx, f).unwrap();
            let got = op.eval(&mut ctx, &[]).unwrap();
            assert_eq!(got, exp);
        }
    }

    #[test]
    fn test_overflow_abs() {
        let tests = vec![(ScalarFuncSig::AbsInt, Datum::I64(i64::MIN))];
        let mut ctx = EvalContext::default();
        for tt in tests {
            let arg = datum_expr(tt.1);
            let op = Expression::build(&mut ctx, scalar_func_expr(tt.0, &[arg])).unwrap();
            let got = op.eval(&mut ctx, &[]).unwrap_err();
            assert!(check_overflow(got).is_ok());
        }
    }

    #[test]
    fn test_ceil() {
        let tests = vec![
            (ScalarFuncSig::CeilReal, Datum::F64(3.45), Datum::F64(4f64)),
            (
                ScalarFuncSig::CeilReal,
                Datum::F64(-3.45),
                Datum::F64(-3f64),
            ),
            (
                ScalarFuncSig::CeilReal,
                Datum::F64(f64::MAX),
                Datum::F64(f64::MAX),
            ),
            (
                ScalarFuncSig::CeilReal,
                Datum::F64(f64::MIN),
                Datum::F64(f64::MIN),
            ),
            (
                ScalarFuncSig::CeilIntToInt,
                Datum::I64(i64::MIN),
                Datum::I64(i64::MIN),
            ),
            (
                ScalarFuncSig::CeilIntToInt,
                Datum::U64(u64::MAX),
                Datum::U64(u64::MAX),
            ),
            (
                ScalarFuncSig::CeilIntToDec,
                Datum::I64(i64::MIN),
                str2dec("-9223372036854775808"),
            ),
            (
                ScalarFuncSig::CeilDecToInt,
                str2dec("123.456"),
                Datum::I64(124),
            ),
            (
                ScalarFuncSig::CeilDecToInt,
                str2dec("-123.456"),
                Datum::I64(-123),
            ),
            (
                ScalarFuncSig::CeilDecToDec,
                str2dec("9223372036854775808"),
                str2dec("9223372036854775808"),
            ),
        ];

        // for ceil decimal to int.
        let mut ctx = EvalContext::new(Arc::new(EvalConfig::default_for_test()));
        for (sig, arg, exp) in tests {
            let arg = datum_expr(arg);
            let mut op =
                Expression::build(&mut ctx, scalar_func_expr(sig, &[arg.clone()])).unwrap();
            if mysql::has_unsigned_flag(arg.get_field_type().get_flag()) {
                op.mut_tp().set_flag(types::UNSIGNED_FLAG as u32);
            }
            if sig == ScalarFuncSig::CeilIntToDec || sig == ScalarFuncSig::CeilDecToDec {
                op.mut_tp().set_flen(convert::UNSPECIFIED_LENGTH);
                op.mut_tp().set_decimal(convert::UNSPECIFIED_LENGTH);
            }
            let got = op.eval(&mut ctx, &[]).unwrap();
            assert_eq!(got, exp);
        }
    }

    #[test]
    fn test_floor() {
        let tests = vec![
            (ScalarFuncSig::FloorReal, Datum::F64(3.45), Datum::F64(3f64)),
            (
                ScalarFuncSig::FloorReal,
                Datum::F64(-3.45),
                Datum::F64(-4f64),
            ),
            (
                ScalarFuncSig::FloorReal,
                Datum::F64(f64::MAX),
                Datum::F64(f64::MAX),
            ),
            (
                ScalarFuncSig::FloorReal,
                Datum::F64(f64::MIN),
                Datum::F64(f64::MIN),
            ),
            (
                ScalarFuncSig::FloorIntToInt,
                Datum::I64(i64::MIN),
                Datum::I64(i64::MIN),
            ),
            (
                ScalarFuncSig::FloorIntToInt,
                Datum::U64(u64::MAX),
                Datum::U64(u64::MAX),
            ),
            (
                ScalarFuncSig::FloorIntToDec,
                Datum::I64(i64::MIN),
                str2dec("-9223372036854775808"),
            ),
            (
                ScalarFuncSig::FloorDecToInt,
                str2dec("123.456"),
                Datum::I64(123),
            ),
            (
                ScalarFuncSig::FloorDecToInt,
                str2dec("-123.456"),
                Datum::I64(-124),
            ),
            (
                ScalarFuncSig::FloorDecToDec,
                str2dec("9223372036854775808"),
                str2dec("9223372036854775808"),
            ),
        ];
        // for ceil decimal to int.
        let mut ctx = EvalContext::new(Arc::new(EvalConfig::new().set_ignore_truncate(true)));
        for (sig, arg, exp) in tests {
            let arg = datum_expr(arg);
            let mut op =
                Expression::build(&mut ctx, scalar_func_expr(sig, &[arg.clone()])).unwrap();
            if mysql::has_unsigned_flag(arg.get_field_type().get_flag()) {
                op.mut_tp().set_flag(types::UNSIGNED_FLAG as u32);
            }
            if sig == ScalarFuncSig::FloorIntToDec || sig == ScalarFuncSig::FloorDecToDec {
                op.mut_tp().set_flen(convert::UNSPECIFIED_LENGTH);
                op.mut_tp().set_decimal(convert::UNSPECIFIED_LENGTH);
            }
            let got = op.eval(&mut ctx, &[]).unwrap();
            assert_eq!(got, exp);
        }
    }

    #[test]
    fn test_pi() {
        let mut ctx = EvalContext::default();
        let op = Expression::build(&mut ctx, scalar_func_expr(ScalarFuncSig::PI, &[])).unwrap();
        let got = op.eval(&mut ctx, &[]).unwrap();
        assert_eq!(got, Datum::F64(f64::consts::PI));
    }

    #[test]
    fn test_crc32() {
        let cases: Vec<(&'static str, i64)> = vec![
            ("", 0),
            ("-1", 808273962),
            ("mysql", 2501908538),
            ("MySQL", 3259397556),
            ("hello", 907060870),
            ("❤️", 4067711813),
        ];

        let mut ctx = EvalContext::default();

        for (arg, exp) in cases {
            let arg = datum_expr(Datum::Bytes(arg.as_bytes().to_vec()));
            let op = scalar_func_expr(ScalarFuncSig::CRC32, &[arg]);
            let op = Expression::build(&mut ctx, op).unwrap();
            let got = op.eval(&mut ctx, &[]).unwrap();
            let exp = Datum::I64(exp);
            assert_eq!(got, exp);
        }
    }

    #[test]
    fn test_sqrt() {
        let tests = vec![
            (Datum::F64(64f64), Datum::F64(8f64)),
            (Datum::F64(2f64), Datum::F64(f64::consts::SQRT_2)),
            (Datum::F64(-16f64), Datum::Null),
            (Datum::Null, Datum::Null),
        ];

        let mut ctx = EvalContext::default();

        for (arg, exp) in tests {
            let arg = datum_expr(arg);
            let op = scalar_func_expr(ScalarFuncSig::Sqrt, &[arg]);
            let op = Expression::build(&mut ctx, op).unwrap();
            let got = op.eval(&mut ctx, &[]).unwrap();
            assert_eq!(got, exp);
        }
    }

    #[test]
    fn test_tan() {
        let tests = vec![
            (ScalarFuncSig::Tan, Datum::F64(0.0_f64), 0.0_f64),
            (
                ScalarFuncSig::Tan,
                Datum::F64(f64::consts::PI / 4.0_f64),
                1.0_f64,
            ),
            (
                ScalarFuncSig::Tan,
                Datum::F64(-f64::consts::PI / 4.0_f64),
                -1.0_f64,
            ),
            (ScalarFuncSig::Tan, Datum::F64(f64::consts::PI), 0.0_f64),
            (
                ScalarFuncSig::Tan,
                Datum::F64((f64::consts::PI * 3.0) / 4.0),
                f64::tan((f64::consts::PI * 3.0) / 4.0), //in mysql and rust, it equals -1.0000000000000002, not -1
            ),
        ];
        let tests_invalid_f64 = vec![
            (ScalarFuncSig::Tan, Datum::F64(f64::INFINITY)),
            (ScalarFuncSig::Tan, Datum::F64(f64::NAN)),
        ];
        let mut ctx = EvalContext::default();
        for (sig, arg, exp) in tests {
            let arg = datum_expr(arg);
            let f = scalar_func_expr(sig, &[arg]);
            let op = Expression::build(&mut ctx, f).unwrap();
            let got = op.eval(&mut ctx, &[]).unwrap();
            assert!((got.f64() - exp).abs() < f64::EPSILON);
        }
        for (sig, arg) in tests_invalid_f64 {
            let arg = datum_expr(arg);
            let f = scalar_func_expr(sig, &[arg]);
            let op = Expression::build(&mut ctx, f).unwrap();
            let got = op.eval(&mut ctx, &[]).unwrap();
            assert!(got.f64().is_nan());
        }
    }

    #[test]
<<<<<<< HEAD
    fn test_sin() {
        let tests = vec![
            (ScalarFuncSig::Sin, Datum::F64(0.0_f64), 0.0_f64),
            (ScalarFuncSig::Sin, Datum::F64(PI / 4.0_f64), FRAC_1_SQRT_2),
            (ScalarFuncSig::Sin, Datum::F64(PI / 2.0_f64), 1.0_f64),
            (ScalarFuncSig::Sin, Datum::F64(PI), 0.0_f64),
        ];
        let tests_invalid_f64 = vec![
            (ScalarFuncSig::Sin, Datum::F64(f64::INFINITY)),
            (ScalarFuncSig::Sin, Datum::F64(f64::NAN)),
        ];
        let mut ctx = EvalContext::default();
        for (sig, arg, exp) in tests {
            let arg = datum_expr(arg);
            let f = scalar_func_expr(sig, &[arg]);
            let op = Expression::build(&mut ctx, f).unwrap();
            let got = op.eval(&mut ctx, &[]).unwrap();
            assert!((got.f64() - exp).abs() < f64::EPSILON);
        }
        for (sig, arg) in tests_invalid_f64 {
            let arg = datum_expr(arg);
            let f = scalar_func_expr(sig, &[arg]);
            let op = Expression::build(&mut ctx, f).unwrap();
            let got = op.eval(&mut ctx, &[]).unwrap();
            assert!(got.f64().is_nan());
=======
    fn test_pow() {
        let tests = vec![
            (
                ScalarFuncSig::Pow,
                Datum::F64(1.0),
                Datum::F64(3.0),
                Datum::F64(1.0),
            ),
            (
                ScalarFuncSig::Pow,
                Datum::F64(3.0),
                Datum::F64(0.0),
                Datum::F64(1.0),
            ),
            (
                ScalarFuncSig::Pow,
                Datum::F64(2.0),
                Datum::F64(4.0),
                Datum::F64(16.0),
            ),
        ];
        let mut ctx = EvalContext::default();
        for (sig, arg0, arg1, exp) in tests {
            let arg0 = datum_expr(arg0);
            let arg1 = datum_expr(arg1);
            let mut f = scalar_func_expr(sig, &[arg0, arg1]);
            let op = Expression::build(&mut ctx, f).unwrap();
            let got = op.eval(&mut ctx, &[]).unwrap();
            assert_eq!(got, exp);
        }
    }

    #[test]
    fn test_pow_overflow() {
        let tests = vec![(ScalarFuncSig::Pow, Datum::F64(2.0), Datum::F64(300000000.0))];
        let mut ctx = EvalContext::default();
        for (sig, arg0, arg1) in tests {
            let arg0 = datum_expr(arg0);
            let arg1 = datum_expr(arg1);
            let mut f = scalar_func_expr(sig, &[arg0, arg1]);
            let op = Expression::build(&mut ctx, f).unwrap();
            let got = op.eval(&mut ctx, &[]).unwrap_err();
            assert!(check_overflow(got).is_ok());
>>>>>>> 2d2b7446
        }
    }
}<|MERGE_RESOLUTION|>--- conflicted
+++ resolved
@@ -139,11 +139,11 @@
     }
 
     #[inline]
-<<<<<<< HEAD
     pub fn sin(&self, ctx: &mut EvalContext, row: &[Datum]) -> Result<Option<f64>> {
         let n = try_opt!(self.children[0].eval_real(ctx, row));
         Ok(Some(n.sin()))
-=======
+
+    #[inline]
     pub fn pow(&self, ctx: &mut EvalContext, row: &[Datum]) -> Result<Option<f64>> {
         let x = try_opt!(self.children[0].eval_real(ctx, row));
         let y = try_opt!(self.children[1].eval_real(ctx, row));
@@ -152,7 +152,6 @@
             return Err(Error::overflow("DOUBLE", &format!("{}.pow({})", x, y)));
         }
         Ok(Some(pow))
->>>>>>> 2d2b7446
     }
 }
 
@@ -442,7 +441,6 @@
     }
 
     #[test]
-<<<<<<< HEAD
     fn test_sin() {
         let tests = vec![
             (ScalarFuncSig::Sin, Datum::F64(0.0_f64), 0.0_f64),
@@ -468,7 +466,8 @@
             let op = Expression::build(&mut ctx, f).unwrap();
             let got = op.eval(&mut ctx, &[]).unwrap();
             assert!(got.f64().is_nan());
-=======
+
+    #[test]
     fn test_pow() {
         let tests = vec![
             (
@@ -512,7 +511,6 @@
             let op = Expression::build(&mut ctx, f).unwrap();
             let got = op.eval(&mut ctx, &[]).unwrap_err();
             assert!(check_overflow(got).is_ok());
->>>>>>> 2d2b7446
         }
     }
 }