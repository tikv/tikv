// Copyright 2017 PingCAP, Inc.
//
// Licensed under the Apache License, Version 2.0 (the "License");
// you may not use this file except in compliance with the License.
// You may obtain a copy of the License at
//
//     http://www.apache.org/licenses/LICENSE-2.0
//
// Unless required by applicable law or agreed to in writing, software
// distributed under the License is distributed on an "AS IS" BASIS,
// See the License for the specific language governing permissions and
// limitations under the License.

use std::vec::IntoIter;

use kvproto::coprocessor::KeyRange;
use tipb::executor::TableScan;

use coprocessor::codec::table;
use coprocessor::endpoint::is_point;
use coprocessor::{Error, Result};
use storage::{Key, SnapshotStore};
use util::collections::HashSet;

use super::{Executor, ExecutorMetrics, Row};
use super::scanner::{ScanOn, Scanner};

pub struct TableScanExecutor {
    store: SnapshotStore,
    desc: bool,
    col_ids: HashSet<i64>,
    key_ranges: IntoIter<KeyRange>,
    scanner: Option<Scanner>,
    last_key: Option<Vec<u8>>,
    count: i64,
    metrics: ExecutorMetrics,
    first_collect: bool,
}

impl TableScanExecutor {
    pub fn new(
        meta: &TableScan,
        mut key_ranges: Vec<KeyRange>,
        store: SnapshotStore,
    ) -> Result<TableScanExecutor> {
        box_try!(table::check_table_ranges(&key_ranges));
        let col_ids = meta.get_columns()
            .iter()
            .filter(|c| !c.get_pk_handle())
            .map(|c| c.get_column_id())
            .collect();

        let desc = meta.get_desc();
        if desc {
            key_ranges.reverse();
        }

        Ok(TableScanExecutor {
            store: store,
            desc: desc,
            col_ids: col_ids,
            key_ranges: key_ranges.into_iter(),
            scanner: None,
            last_key: None,
            count: 0,
            metrics: Default::default(),
            first_collect: true,
        })
    }

    fn get_row_from_range_scanner(&mut self) -> Result<Option<Row>> {
        if let Some(scanner) = self.scanner.as_mut() {
            self.metrics.scan_counter.inc_range();
            let (key, value) = match scanner.next_row()? {
                Some((key, value)) => (key, value),
                None => return Ok(None),
            };
            let row_data = box_try!(table::cut_row(value, &self.col_ids));
            let h = box_try!(table::decode_handle(&key));
            self.last_key = Some(key);
            return Ok(Some(Row::new(h, row_data)));
        }
        Ok(None)
    }

<<<<<<< HEAD
    fn get_row_from_point(&mut self, mut range: KeyRange) -> Result<Option<Row>> {
        let key = range.take_start();
        let value = self.store.get(&Key::from_raw(&key), &mut self.statistics)?;
=======
    fn get_row_from_point(&mut self, range: KeyRange) -> Result<Option<Row>> {
        let key = range.get_start();
        let value = self.store
            .get(&Key::from_raw(key), &mut self.metrics.cf_stats)?;
>>>>>>> dfb49087
        if let Some(value) = value {
            let values = box_try!(table::cut_row(value, &self.col_ids));
            let h = box_try!(table::decode_handle(&key));
            self.last_key = Some(key);
            return Ok(Some(Row::new(h, values)));
        }
        Ok(None)
    }

    fn new_scanner(&self, range: KeyRange) -> Result<Scanner> {
        Scanner::new(
            &self.store,
            ScanOn::Table,
            self.desc,
            self.col_ids.is_empty(),
            range,
        ).map_err(Error::from)
    }
}

impl Executor for TableScanExecutor {
    fn next(&mut self) -> Result<Option<Row>> {
        loop {
            if let Some(row) = self.get_row_from_range_scanner()? {
                self.count += 1;
                return Ok(Some(row));
            }

            if let Some(range) = self.key_ranges.next() {
                if is_point(&range) {
                    self.metrics.scan_counter.inc_point();
                    if let Some(row) = self.get_row_from_point(range)? {
                        self.count += 1;
                        return Ok(Some(row));
                    }
                    continue;
                }
                self.scanner = match self.scanner.take() {
                    Some(mut scanner) => {
                        box_try!(scanner.reset_range(range, &self.store));
                        Some(scanner)
                    }
                    None => Some(self.new_scanner(range)?),
                };
                continue;
            }
            return Ok(None);
        }
    }

    fn collect_output_counts(&mut self, counts: &mut Vec<i64>) {
        counts.push(self.count);
        self.count = 0;
    }

<<<<<<< HEAD
    fn collect_statistics_into(&mut self, statistics: &mut Statistics) {
        statistics.add(&self.statistics);
        self.statistics = Statistics::default();
        if let Some(scanner) = self.scanner.as_mut() {
            scanner.collect_statistics_into(statistics);
=======
    fn collect_metrics_into(&mut self, metrics: &mut ExecutorMetrics) {
        metrics.merge(&mut self.metrics);
        if let Some(scanner) = self.scanner.take() {
            scanner.collect_statistics_into(&mut metrics.cf_stats);
>>>>>>> dfb49087
        }

        if self.first_collect {
            metrics.executor_count.table_scan += 1;
            self.first_collect = false;
        }
    }

    fn take_last_key(&mut self) -> Option<Vec<u8>> {
        self.last_key.take()
    }
}

#[cfg(test)]
mod test {
    use std::i64;

    use kvproto::kvrpcpb::IsolationLevel;
    use protobuf::RepeatedField;
    use tipb::schema::ColumnInfo;

    use storage::SnapshotStore;

    use super::*;
    use super::super::scanner::test::{get_point_range, get_range, prepare_table_data, Data,
                                      TestStore};

    const TABLE_ID: i64 = 1;
    const KEY_NUMBER: usize = 10;

    struct TableScanTestWrapper {
        data: Data,
        store: TestStore,
        table_scan: TableScan,
        ranges: Vec<KeyRange>,
        cols: Vec<ColumnInfo>,
    }

    impl TableScanTestWrapper {
        fn get_point_range(&self, handle: i64) -> KeyRange {
            get_point_range(TABLE_ID, handle)
        }
    }

    impl Default for TableScanTestWrapper {
        fn default() -> TableScanTestWrapper {
            let test_data = prepare_table_data(KEY_NUMBER, TABLE_ID);
            let test_store = TestStore::new(&test_data.kv_data);
            let mut table_scan = TableScan::new();
            // prepare cols
            let cols = test_data.get_prev_2_cols();
            let col_req = RepeatedField::from_vec(cols.clone());
            table_scan.set_columns(col_req);
            // prepare range
            let range = get_range(TABLE_ID, i64::MIN, i64::MAX);
            let key_ranges = vec![range];
            TableScanTestWrapper {
                data: test_data,
                store: test_store,
                table_scan: table_scan,
                ranges: key_ranges,
                cols: cols,
            }
        }
    }

    #[test]
    fn test_point_get() {
        let mut wrapper = TableScanTestWrapper::default();
        // point get returns none
        let r1 = wrapper.get_point_range(i64::MIN);
        // point get return something
        let handle = 0;
        let r2 = wrapper.get_point_range(handle);
        wrapper.ranges = vec![r1, r2];

        let (snapshot, start_ts) = wrapper.store.get_snapshot();
        let store = SnapshotStore::new(snapshot, start_ts, IsolationLevel::SI, true);
        let mut table_scanner =
            TableScanExecutor::new(&wrapper.table_scan, wrapper.ranges, store).unwrap();

        let row = table_scanner.next().unwrap().unwrap();
        assert_eq!(row.handle, handle as i64);
        assert_eq!(row.data.len(), wrapper.cols.len());

        let expect_row = &wrapper.data.expect_rows[handle as usize];
        for col in &wrapper.cols {
            let cid = col.get_column_id();
            let v = row.data.get(cid).unwrap();
            assert_eq!(expect_row[&cid], v.to_vec());
        }
        assert!(table_scanner.next().unwrap().is_none());
        let expected_counts = vec![1];
        let mut counts = Vec::with_capacity(1);
        table_scanner.collect_output_counts(&mut counts);
        assert_eq!(expected_counts, counts);
    }

    #[test]
    fn test_multiple_ranges() {
        let mut wrapper = TableScanTestWrapper::default();
        // prepare range
        let r1 = get_range(TABLE_ID, i64::MIN, 0);
        let r2 = get_range(TABLE_ID, 0, (KEY_NUMBER / 2) as i64);

        // prepare point get
        let handle = KEY_NUMBER / 2;
        let r3 = wrapper.get_point_range(handle as i64);

        let r4 = get_range(TABLE_ID, (handle + 1) as i64, i64::MAX);
        wrapper.ranges = vec![r1, r2, r3, r4];

        let (snapshot, start_ts) = wrapper.store.get_snapshot();
        let store = SnapshotStore::new(snapshot, start_ts, IsolationLevel::SI, true);
        let mut table_scanner =
            TableScanExecutor::new(&wrapper.table_scan, wrapper.ranges, store).unwrap();

        for handle in 0..KEY_NUMBER {
            let row = table_scanner.next().unwrap().unwrap();
            assert_eq!(row.handle, handle as i64);
            assert_eq!(row.data.len(), wrapper.cols.len());
            let expect_row = &wrapper.data.expect_rows[handle];
            for col in &wrapper.cols {
                let cid = col.get_column_id();
                let v = row.data.get(cid).unwrap();
                assert_eq!(expect_row[&cid], v.to_vec());
            }
        }
        assert!(table_scanner.next().unwrap().is_none());
    }

    #[test]
    fn test_reverse_scan() {
        let mut wrapper = TableScanTestWrapper::default();
        wrapper.table_scan.set_desc(true);

        // prepare range
        let r1 = get_range(TABLE_ID, i64::MIN, 0);
        let r2 = get_range(TABLE_ID, 0, (KEY_NUMBER / 2) as i64);

        // prepare point get
        let handle = KEY_NUMBER / 2;
        let r3 = wrapper.get_point_range(handle as i64);

        let r4 = get_range(TABLE_ID, (handle + 1) as i64, i64::MAX);
        wrapper.ranges = vec![r1, r2, r3, r4];

        let (snapshot, start_ts) = wrapper.store.get_snapshot();
        let store = SnapshotStore::new(snapshot, start_ts, IsolationLevel::SI, true);
        let mut table_scanner =
            TableScanExecutor::new(&wrapper.table_scan, wrapper.ranges, store).unwrap();

        for tid in 0..KEY_NUMBER {
            let handle = KEY_NUMBER - tid - 1;
            let row = table_scanner.next().unwrap().unwrap();
            assert_eq!(row.handle, handle as i64);
            assert_eq!(row.data.len(), wrapper.cols.len());
            let expect_row = &wrapper.data.expect_rows[handle];
            for col in &wrapper.cols {
                let cid = col.get_column_id();
                let v = row.data.get(cid).unwrap();
                assert_eq!(expect_row[&cid], v.to_vec());
            }
        }
        assert!(table_scanner.next().unwrap().is_none());
    }
}<|MERGE_RESOLUTION|>--- conflicted
+++ resolved
@@ -83,16 +83,10 @@
         Ok(None)
     }
 
-<<<<<<< HEAD
     fn get_row_from_point(&mut self, mut range: KeyRange) -> Result<Option<Row>> {
         let key = range.take_start();
-        let value = self.store.get(&Key::from_raw(&key), &mut self.statistics)?;
-=======
-    fn get_row_from_point(&mut self, range: KeyRange) -> Result<Option<Row>> {
-        let key = range.get_start();
         let value = self.store
-            .get(&Key::from_raw(key), &mut self.metrics.cf_stats)?;
->>>>>>> dfb49087
+            .get(&Key::from_raw(&key), &mut self.metrics.cf_stats)?;
         if let Some(value) = value {
             let values = box_try!(table::cut_row(value, &self.col_ids));
             let h = box_try!(table::decode_handle(&key));
@@ -143,33 +137,24 @@
         }
     }
 
+    fn take_last_key(&mut self) -> Option<Vec<u8>> {
+        self.last_key.take()
+    }
+
     fn collect_output_counts(&mut self, counts: &mut Vec<i64>) {
         counts.push(self.count);
         self.count = 0;
     }
 
-<<<<<<< HEAD
-    fn collect_statistics_into(&mut self, statistics: &mut Statistics) {
-        statistics.add(&self.statistics);
-        self.statistics = Statistics::default();
-        if let Some(scanner) = self.scanner.as_mut() {
-            scanner.collect_statistics_into(statistics);
-=======
     fn collect_metrics_into(&mut self, metrics: &mut ExecutorMetrics) {
         metrics.merge(&mut self.metrics);
-        if let Some(scanner) = self.scanner.take() {
+        if let Some(scanner) = self.scanner.as_mut() {
             scanner.collect_statistics_into(&mut metrics.cf_stats);
->>>>>>> dfb49087
-        }
-
+        }
         if self.first_collect {
             metrics.executor_count.table_scan += 1;
             self.first_collect = false;
         }
-    }
-
-    fn take_last_key(&mut self) -> Option<Vec<u8>> {
-        self.last_key.take()
     }
 }
 
