// Copyright 2017 PingCAP, Inc.
//
// Licensed under the Apache License, Version 2.0 (the "License");
// you may not use this file except in compliance with the License.
// You may obtain a copy of the License at
//
//     http://www.apache.org/licenses/LICENSE-2.0
//
// Unless required by applicable law or agreed to in writing, software
// distributed under the License is distributed on an "AS IS" BASIS,
// See the License for the specific language governing permissions and
// limitations under the License.

use std::sync::Arc;

use tipb::executor::{self, ExecType};
use tipb::expression::{Expr, ExprType};
use tipb::schema::ColumnInfo;
use kvproto::coprocessor::KeyRange;

use coprocessor::codec::mysql;
use coprocessor::codec::datum::{self, Datum};
use coprocessor::codec::table::{RowColsDict, TableDecoder};
use coprocessor::endpoint::get_pk;
use coprocessor::dag::expr::EvalContext;
use coprocessor::{Error, Result};
use coprocessor::local_metrics::*;
use storage::{SnapshotStore, Statistics};
use util::codec::number::NumberDecoder;
use util::collections::HashSet;

mod scanner;
mod table_scan;
mod index_scan;
mod selection;
mod topn;
mod topn_heap;
mod limit;
mod aggregation;
mod aggregate;

pub use self::table_scan::TableScanExecutor;
pub use self::index_scan::IndexScanExecutor;
pub use self::selection::SelectionExecutor;
pub use self::topn::TopNExecutor;
pub use self::limit::LimitExecutor;
pub use self::aggregation::HashAggExecutor;
pub use self::scanner::{ScanOn, Scanner};

pub struct ExprColumnRefVisitor {
    cols_offset: HashSet<usize>,
    cols_len: usize,
}

impl ExprColumnRefVisitor {
    pub fn new(cols_len: usize) -> ExprColumnRefVisitor {
        ExprColumnRefVisitor {
            cols_offset: HashSet::default(),
            cols_len: cols_len,
        }
    }

    pub fn visit(&mut self, expr: &Expr) -> Result<()> {
        if expr.get_tp() == ExprType::ColumnRef {
            let offset = box_try!(expr.get_val().decode_i64()) as usize;
            if offset >= self.cols_len {
                return Err(Error::Other(box_err!(
                    "offset {} overflow, should be less than {}",
                    offset,
                    self.cols_len
                )));
            }
            self.cols_offset.insert(offset);
        } else {
            for sub_expr in expr.get_children() {
                self.visit(sub_expr)?;
            }
        }
        Ok(())
    }

    pub fn batch_visit(&mut self, exprs: &[Expr]) -> Result<()> {
        for expr in exprs {
            self.visit(expr)?;
        }
        Ok(())
    }

    pub fn column_offsets(self) -> Vec<usize> {
        self.cols_offset.into_iter().collect()
    }
}

#[derive(Debug)]
pub struct Row {
    pub handle: i64,
    pub data: RowColsDict,
}

impl Row {
    pub fn new(handle: i64, data: RowColsDict) -> Row {
        Row {
            handle: handle,
            data: data,
        }
    }

    // get binary of each column in order of columns
    pub fn get_binary_cols(&self, columns: &[ColumnInfo]) -> Result<Vec<Vec<u8>>> {
        let mut res = Vec::with_capacity(columns.len());
        for col in columns {
            if col.get_pk_handle() {
                let v = get_pk(col, self.handle);
                let bt = box_try!(datum::encode_value(&[v]));
                res.push(bt);
                continue;
            }
            let col_id = col.get_column_id();
            let value = match self.data.get(col_id) {
                None if col.has_default_val() => col.get_default_val().to_vec(),
                None if mysql::has_not_null_flag(col.get_flag() as u64) => {
                    return Err(box_err!("column {} of {} is missing", col_id, self.handle));
                }
                None => box_try!(datum::encode_value(&[Datum::Null])),
                Some(bs) => bs.to_vec(),
            };
            res.push(value);
        }
        Ok(res)
    }
}

pub trait Executor {
    fn next(&mut self) -> Result<Option<Row>>;
    fn collect_output_counts(&mut self, counts: &mut Vec<i64>);
    fn collect_statistics_into(&mut self, stats: &mut Statistics);
    fn collect_metrics_into(&mut self, metrics: &mut ScanCounter);
}

pub struct DAGExecutor {
    pub exec: Box<Executor>,
    pub columns: Arc<Vec<ColumnInfo>>,
    pub has_aggr: bool,
    pub has_topn: bool,
}

pub fn build_exec(
    execs: Vec<executor::Executor>,
    store: SnapshotStore,
    ranges: Vec<KeyRange>,
    ctx: Arc<EvalContext>,
) -> Result<DAGExecutor> {
    let mut execs = execs.into_iter();
    let first = execs
        .next()
        .ok_or_else(|| Error::Other(box_err!("has no executor")))?;
    let (mut src, columns) = build_first_executor(first, store, ranges)?;
    let mut has_aggr = false;
    let mut has_topn = false;
    for mut exec in execs {
        let curr: Box<Executor> = match exec.get_tp() {
            ExecType::TypeTableScan | ExecType::TypeIndexScan => {
                return Err(box_err!("got too much *scan exec, should be only one"))
            }
            ExecType::TypeSelection => Box::new(SelectionExecutor::new(
                exec.take_selection(),
                Arc::clone(&ctx),
                Arc::clone(&columns),
                src,
            )?),
            ExecType::TypeAggregation => {
                has_aggr = true;
                Box::new(HashAggExecutor::new(
                    exec.take_aggregation(),
                    Arc::clone(&ctx),
                    Arc::clone(&columns),
                    src,
                )?)
            }
<<<<<<< HEAD
            ExecType::TypeTopN => {
                has_topn = true;
                Box::new(TopNExecutor::new(
                    exec.take_topN(),
                    ctx.clone(),
                    columns.clone(),
                    src,
                )?)
            }
=======
            ExecType::TypeTopN => Box::new(TopNExecutor::new(
                exec.take_topN(),
                Arc::clone(&ctx),
                Arc::clone(&columns),
                src,
            )?),
>>>>>>> b0740b9a
            ExecType::TypeLimit => Box::new(LimitExecutor::new(exec.take_limit(), src)),
            ExecType::TypeStreamAgg => unimplemented!(),
        };
        src = curr;
    }
    Ok(DAGExecutor {
        exec: src,
        columns: columns,
        has_aggr: has_aggr,
        has_topn: has_topn,
    })
}

type FirstExecutor = (Box<Executor>, Arc<Vec<ColumnInfo>>);

fn build_first_executor(
    mut first: executor::Executor,
    store: SnapshotStore,
    ranges: Vec<KeyRange>,
) -> Result<FirstExecutor> {
    match first.get_tp() {
        ExecType::TypeTableScan => {
            let cols = Arc::new(first.get_tbl_scan().get_columns().to_vec());
            let ex = Box::new(TableScanExecutor::new(first.get_tbl_scan(), ranges, store));
            Ok((ex, cols))
        }
        ExecType::TypeIndexScan => {
            let cols = Arc::new(first.get_idx_scan().get_columns().to_vec());
            let unique = first.get_idx_scan().get_unique();
            let ex = Box::new(IndexScanExecutor::new(
                first.take_idx_scan(),
                ranges,
                store,
                unique,
            ));
            Ok((ex, cols))
        }
        _ => Err(box_err!(
            "first exec type should be *Scan, but get {:?}",
            first.get_tp()
        )),
    }
}

pub fn inflate_with_col_for_dag(
    ctx: &EvalContext,
    values: &RowColsDict,
    columns: &[ColumnInfo],
    offsets: &[usize],
    h: i64,
) -> Result<Vec<Datum>> {
    let mut res = vec![Datum::Null; columns.len()];
    for offset in offsets {
        let col = &columns[*offset];
        if col.get_pk_handle() {
            let v = get_pk(col, h);
            res[*offset] = v;
        } else {
            let col_id = col.get_column_id();
            let value = match values.get(col_id) {
                None if col.has_default_val() => {
                    // TODO: optimize it to decode default value only once.
                    box_try!(col.get_default_val().decode_col_value(ctx, col))
                }
                None if mysql::has_not_null_flag(col.get_flag() as u64) => {
                    return Err(box_err!("column {} of {} is missing", col_id, h));
                }
                None => Datum::Null,
                Some(mut bs) => box_try!(bs.decode_col_value(ctx, col)),
            };
            res[*offset] = value;
        }
    }
    Ok(res)
}<|MERGE_RESOLUTION|>--- conflicted
+++ resolved
@@ -177,24 +177,15 @@
                     src,
                 )?)
             }
-<<<<<<< HEAD
             ExecType::TypeTopN => {
                 has_topn = true;
                 Box::new(TopNExecutor::new(
                     exec.take_topN(),
-                    ctx.clone(),
-                    columns.clone(),
+                    Arc::clone(&ctx),
+                    Arc::clone(&columns),
                     src,
                 )?)
             }
-=======
-            ExecType::TypeTopN => Box::new(TopNExecutor::new(
-                exec.take_topN(),
-                Arc::clone(&ctx),
-                Arc::clone(&columns),
-                src,
-            )?),
->>>>>>> b0740b9a
             ExecType::TypeLimit => Box::new(LimitExecutor::new(exec.take_limit(), src)),
             ExecType::TypeStreamAgg => unimplemented!(),
         };
