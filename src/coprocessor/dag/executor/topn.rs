--- conflicted
+++ resolved
@@ -131,17 +131,7 @@
         }
         let iter = self.iter.as_mut().unwrap();
         match iter.next() {
-<<<<<<< HEAD
-            Some(sort_row) => Ok(Some(Row {
-                handle: sort_row.handle,
-                data: sort_row.data,
-            })),
-=======
-            Some(sort_row) => {
-                self.count += 1;
-                Ok(Some(sort_row))
-            }
->>>>>>> 536fb4cc
+            Some(sort_row) => Ok(Some(sort_row)),
             None => Ok(None),
         }
     }
