--- conflicted
+++ resolved
@@ -60,12 +60,8 @@
     related_cols_offset: Vec<usize>, // offset of related columns
     iter: Option<IntoIter<SortRow>>,
     ctx: Arc<EvalContext>,
-<<<<<<< HEAD
     src: Box<Executor + Send>,
-=======
-    src: Box<Executor>,
     limit: usize,
->>>>>>> 862e38f2
     count: i64,
 }
 
