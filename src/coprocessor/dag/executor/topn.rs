// Copyright 2017 PingCAP, Inc.
//
// Licensed under the Apache License, Version 2.0 (the "License");
// you may not use this file except in compliance with the License.
// You may obtain a copy of the License at
//
//     http://www.apache.org/licenses/LICENSE-2.0
//
// Unless required by applicable law or agreed to in writing, software
// distributed under the License is distributed on an "AS IS" BASIS,
// See the License for the specific language governing permissions and
// limitations under the License.

use std::cell::RefCell;
use std::sync::Arc;
use std::usize;
use std::vec::IntoIter;

use tipb::executor::TopN;
use tipb::expression::ByItem;

use crate::coprocessor::codec::datum::Datum;
use crate::coprocessor::dag::expr::{EvalConfig, EvalContext, EvalWarnings, Expression};
use crate::coprocessor::Result;

use super::topn_heap::TopNHeap;
use super::{Executor, ExecutorMetrics, ExprColumnRefVisitor, Row};

struct OrderBy {
    items: Arc<Vec<ByItem>>,
    exprs: Vec<Expression>,
}

impl OrderBy {
    fn new(ctx: &mut EvalContext, mut order_by: Vec<ByItem>) -> Result<OrderBy> {
        let mut exprs = Vec::with_capacity(order_by.len());
        for v in &mut order_by {
            exprs.push(Expression::build(ctx, v.take_expr())?);
        }
        Ok(OrderBy {
            items: Arc::new(order_by),
            exprs,
        })
    }

    fn eval(&self, ctx: &mut EvalContext, row: &[Datum]) -> Result<Vec<Datum>> {
        let mut res = Vec::with_capacity(self.exprs.len());
        for expr in &self.exprs {
            res.push(expr.eval(ctx, row)?);
        }
        Ok(res)
    }
}

/// Retrieves rows from the source executor, orders rows according to expressions and produces part
/// of the rows.
pub struct TopNExecutor {
    order_by: OrderBy,
    related_cols_offset: Vec<usize>, // offset of related columns
    iter: Option<IntoIter<Row>>,
    eval_ctx: Option<EvalContext>,
    eval_warnings: Option<EvalWarnings>,
    src: Box<Executor + Send>,
    limit: usize,
    first_collect: bool,
}

impl TopNExecutor {
    pub fn new(
        mut meta: TopN,
        eval_cfg: Arc<EvalConfig>,
        src: Box<Executor + Send>,
    ) -> Result<TopNExecutor> {
        let order_by = meta.take_order_by().into_vec();

        let mut visitor = ExprColumnRefVisitor::new(src.get_len_of_columns());
        for by_item in &order_by {
            visitor.visit(by_item.get_expr())?;
        }
        let mut eval_ctx = EvalContext::new(Arc::clone(&eval_cfg));
        let order_by = OrderBy::new(&mut eval_ctx, order_by)?;
        Ok(TopNExecutor {
            order_by,
            related_cols_offset: visitor.column_offsets(),
            iter: None,
            eval_ctx: Some(eval_ctx),
            eval_warnings: None,
            src,
            limit: meta.get_limit() as usize,
            first_collect: true,
        })
    }

    fn fetch_all(&mut self) -> Result<()> {
        if self.limit == 0 {
            self.iter = Some(Vec::default().into_iter());
            return Ok(());
        }

        if self.eval_ctx.is_none() {
            return Ok(());
        }

        let ctx = Arc::new(RefCell::new(self.eval_ctx.take().unwrap()));
        let mut heap = TopNHeap::new(self.limit, Arc::clone(&ctx))?;
        while let Some(row) = self.src.next()? {
            let row = row.take_origin();
            let cols = row.inflate_cols_with_offsets(&ctx.borrow(), &self.related_cols_offset)?;
            let ob_values = self.order_by.eval(&mut ctx.borrow_mut(), &cols)?;
            heap.try_add_row(row, ob_values, Arc::clone(&self.order_by.items))?;
        }
        let sort_rows = heap.into_sorted_vec()?;
        let data: Vec<Row> = sort_rows
            .into_iter()
            .map(|sort_row| Row::Origin(sort_row.data))
            .collect();
        self.iter = Some(data.into_iter());
        self.eval_warnings = Some(ctx.borrow_mut().take_warnings());
        Ok(())
    }
}

impl Executor for TopNExecutor {
    fn next(&mut self) -> Result<Option<Row>> {
        if self.iter.is_none() {
            self.fetch_all()?;
        }
        let iter = self.iter.as_mut().unwrap();
        match iter.next() {
            Some(sort_row) => Ok(Some(sort_row)),
            None => Ok(None),
        }
    }

    fn collect_output_counts(&mut self, counts: &mut Vec<i64>) {
        self.src.collect_output_counts(counts);
    }

    fn collect_metrics_into(&mut self, metrics: &mut ExecutorMetrics) {
        self.src.collect_metrics_into(metrics);
        if self.first_collect {
            metrics.executor_count.topn += 1;
            self.first_collect = false;
        }
    }

    fn take_eval_warnings(&mut self) -> Option<EvalWarnings> {
        if let Some(mut warnings) = self.src.take_eval_warnings() {
            if let Some(topn_warnings) = self.eval_warnings.take() {
                warnings.merge(topn_warnings);
            }
            Some(warnings)
        } else {
            self.eval_warnings.take()
        }
    }

    fn get_len_of_columns(&self) -> usize {
        self.src.get_len_of_columns()
    }
}

#[cfg(test)]
pub mod tests {
    use std::cell::RefCell;
    use std::sync::Arc;

    use cop_datatype::FieldTypeTp;
    use protobuf::RepeatedField;
    use tipb::expression::{Expr, ExprType};

<<<<<<< HEAD
    use coprocessor::codec::table::RowColsDict;
    use coprocessor::codec::Datum;
    use coprocessor::dag::executor::OriginCols;
    use util::codec::number::NumberEncoder;
    use util::collections::HashMap;

    use super::super::tests::{gen_table_scan_executor, get_range, new_col_info};
=======
    use crate::coprocessor::codec::table::{self, RowColsDict};
    use crate::coprocessor::codec::Datum;
    use crate::coprocessor::dag::executor::OriginCols;
    use crate::util::codec::number::NumberEncoder;
    use crate::util::collections::HashMap;

    use crate::storage::SnapshotStore;

    use super::super::scanner::tests::{get_range, new_col_info, TestStore};
    use super::super::table_scan::TableScanExecutor;
>>>>>>> 8de58add
    use super::*;

    fn new_order_by(offset: i64, desc: bool) -> ByItem {
        let mut item = ByItem::new();
        let mut expr = Expr::new();
        expr.set_tp(ExprType::ColumnRef);
        expr.mut_val().encode_i64(offset).unwrap();
        item.set_expr(expr);
        item.set_desc(desc);
        item
    }

    #[test]
    pub fn test_topn_heap() {
        let mut order_cols = Vec::new();
        order_cols.push(new_order_by(0, true));
        order_cols.push(new_order_by(1, false));
        let order_cols = Arc::new(order_cols);

        let mut topn_heap =
            TopNHeap::new(5, Arc::new(RefCell::new(EvalContext::default()))).unwrap();

        let test_data = vec![
            (1, String::from("data1"), Datum::Null, Datum::I64(1)),
            (
                2,
                String::from("data2"),
                Datum::Bytes(b"name:0".to_vec()),
                Datum::I64(2),
            ),
            (
                3,
                String::from("data3"),
                Datum::Bytes(b"name:3".to_vec()),
                Datum::I64(1),
            ),
            (
                4,
                String::from("data4"),
                Datum::Bytes(b"name:3".to_vec()),
                Datum::I64(2),
            ),
            (
                5,
                String::from("data5"),
                Datum::Bytes(b"name:0".to_vec()),
                Datum::I64(6),
            ),
            (
                6,
                String::from("data6"),
                Datum::Bytes(b"name:0".to_vec()),
                Datum::I64(4),
            ),
            (
                7,
                String::from("data7"),
                Datum::Bytes(b"name:7".to_vec()),
                Datum::I64(2),
            ),
            (
                8,
                String::from("data8"),
                Datum::Bytes(b"name:8".to_vec()),
                Datum::I64(2),
            ),
            (
                9,
                String::from("data9"),
                Datum::Bytes(b"name:9".to_vec()),
                Datum::I64(2),
            ),
        ];

        let exp = vec![
            (
                9,
                String::from("data9"),
                Datum::Bytes(b"name:9".to_vec()),
                Datum::I64(2),
            ),
            (
                8,
                String::from("data8"),
                Datum::Bytes(b"name:8".to_vec()),
                Datum::I64(2),
            ),
            (
                7,
                String::from("data7"),
                Datum::Bytes(b"name:7".to_vec()),
                Datum::I64(2),
            ),
            (
                3,
                String::from("data3"),
                Datum::Bytes(b"name:3".to_vec()),
                Datum::I64(1),
            ),
            (
                4,
                String::from("data4"),
                Datum::Bytes(b"name:3".to_vec()),
                Datum::I64(2),
            ),
        ];

        for (handle, data, name, count) in test_data {
            let ob_values: Vec<Datum> = vec![name, count];
            let row_data = RowColsDict::new(HashMap::default(), data.into_bytes());
            topn_heap
                .try_add_row(
                    OriginCols::new(i64::from(handle), row_data, Arc::new(Vec::default())),
                    ob_values,
                    Arc::clone(&order_cols),
                )
                .unwrap();
        }
        let result = topn_heap.into_sorted_vec().unwrap();
        assert_eq!(result.len(), exp.len());
        for (row, (handle, _, name, count)) in result.iter().zip(exp) {
            let exp_key: Vec<Datum> = vec![name, count];
            assert_eq!(row.data.handle, handle);
            assert_eq!(row.key, exp_key);
        }
    }

    #[test]
    fn test_topn_heap_with_cmp_error() {
        let mut order_cols = Vec::new();
        order_cols.push(new_order_by(0, false));
        order_cols.push(new_order_by(1, true));
        let order_cols = Arc::new(order_cols);
        let mut topn_heap =
            TopNHeap::new(5, Arc::new(RefCell::new(EvalContext::default()))).unwrap();

        let ob_values1: Vec<Datum> = vec![Datum::Bytes(b"aaa".to_vec()), Datum::I64(2)];
        let row_data = RowColsDict::new(HashMap::default(), b"name:1".to_vec());
        topn_heap
            .try_add_row(
                OriginCols::new(0 as i64, row_data, Arc::new(Vec::default())),
                ob_values1,
                Arc::clone(&order_cols),
            )
            .unwrap();

        let ob_values2: Vec<Datum> = vec![Datum::Bytes(b"aaa".to_vec()), Datum::I64(3)];
        let row_data2 = RowColsDict::new(HashMap::default(), b"name:2".to_vec());
        topn_heap
            .try_add_row(
                OriginCols::new(0 as i64, row_data2, Default::default()),
                ob_values2,
                Arc::clone(&order_cols),
            )
            .unwrap();

        let bad_key1: Vec<Datum> = vec![Datum::I64(2), Datum::Bytes(b"aaa".to_vec())];
        let row_data3 = RowColsDict::new(HashMap::default(), b"name:3".to_vec());

        assert!(topn_heap
            .try_add_row(
                OriginCols::new(0 as i64, row_data3, Arc::default()),
                bad_key1,
                Arc::clone(&order_cols)
            )
            .is_err());
        assert!(topn_heap.into_sorted_vec().is_err());
    }

    #[test]
    fn test_topn_executor() {
        // prepare data and store
        let tid = 1;
        let cis = vec![
            new_col_info(1, FieldTypeTp::LongLong),
            new_col_info(2, FieldTypeTp::VarChar),
            new_col_info(3, FieldTypeTp::NewDecimal),
        ];
        let raw_data = vec![
            vec![
                Datum::I64(1),
                Datum::Bytes(b"a".to_vec()),
                Datum::Dec(7.into()),
            ],
            vec![
                Datum::I64(2),
                Datum::Bytes(b"b".to_vec()),
                Datum::Dec(7.into()),
            ],
            vec![
                Datum::I64(3),
                Datum::Bytes(b"b".to_vec()),
                Datum::Dec(8.into()),
            ],
            vec![
                Datum::I64(4),
                Datum::Bytes(b"d".to_vec()),
                Datum::Dec(3.into()),
            ],
            vec![
                Datum::I64(5),
                Datum::Bytes(b"f".to_vec()),
                Datum::Dec(5.into()),
            ],
            vec![
                Datum::I64(6),
                Datum::Bytes(b"e".to_vec()),
                Datum::Dec(9.into()),
            ],
            vec![
                Datum::I64(7),
                Datum::Bytes(b"f".to_vec()),
                Datum::Dec(6.into()),
            ],
        ];
        // prepare range
        let range1 = get_range(tid, 0, 4);
        let range2 = get_range(tid, 5, 10);
        let key_ranges = vec![range1, range2];
        let ts_ect = gen_table_scan_executor(tid, cis, &raw_data, Some(key_ranges));

        // init TopN meta
        let mut ob_vec = Vec::with_capacity(2);
        ob_vec.push(new_order_by(1, false));
        ob_vec.push(new_order_by(2, true));
        let mut topn = TopN::default();
        topn.set_order_by(RepeatedField::from_vec(ob_vec));
        let limit = 4;
        topn.set_limit(limit);
        // init topn executor
        let mut topn_ect =
            TopNExecutor::new(topn, Arc::new(EvalConfig::default()), ts_ect).unwrap();
        let mut topn_rows = Vec::with_capacity(limit as usize);
        while let Some(row) = topn_ect.next().unwrap() {
            topn_rows.push(row.take_origin());
        }
        assert_eq!(topn_rows.len(), limit as usize);
        let expect_row_handles = vec![1, 3, 2, 6];
        for (row, handle) in topn_rows.iter().zip(expect_row_handles) {
            assert_eq!(row.handle, handle);
        }
        let expected_counts = vec![3, 3];
        let mut counts = Vec::with_capacity(2);
        topn_ect.collect_output_counts(&mut counts);
        assert_eq!(expected_counts, counts);
    }

    #[test]
    fn test_limit() {
        // prepare data and store
        let tid = 1;
        let cis = vec![
            new_col_info(1, FieldTypeTp::LongLong),
            new_col_info(2, FieldTypeTp::VarChar),
            new_col_info(3, FieldTypeTp::NewDecimal),
        ];
        let raw_data = vec![vec![
            Datum::I64(1),
            Datum::Bytes(b"a".to_vec()),
            Datum::Dec(7.into()),
        ]];
        // prepare range
        let range1 = get_range(tid, 0, 4);
        let range2 = get_range(tid, 5, 10);
        let key_ranges = vec![range1, range2];
        let ts_ect = gen_table_scan_executor(tid, cis, &raw_data, Some(key_ranges));

        // init TopN meta
        let mut ob_vec = Vec::with_capacity(2);
        ob_vec.push(new_order_by(1, false));
        ob_vec.push(new_order_by(2, true));
        let mut topn = TopN::default();
        topn.set_order_by(RepeatedField::from_vec(ob_vec));
        // test with limit=0
        topn.set_limit(0);
<<<<<<< HEAD
        let mut topn_ect =
            TopNExecutor::new(topn, Arc::new(EvalConfig::default()), ts_ect).unwrap();
=======
        let mut topn_ect = TopNExecutor::new(
            topn,
            Arc::new(EvalConfig::default()),
            Box::new(TableScanExecutor::new(table_scan, key_ranges, snap, false).unwrap()),
        )
        .unwrap();
>>>>>>> 8de58add
        assert!(topn_ect.next().unwrap().is_none());
    }
}<|MERGE_RESOLUTION|>--- conflicted
+++ resolved
@@ -169,26 +169,13 @@
     use protobuf::RepeatedField;
     use tipb::expression::{Expr, ExprType};
 
-<<<<<<< HEAD
-    use coprocessor::codec::table::RowColsDict;
-    use coprocessor::codec::Datum;
-    use coprocessor::dag::executor::OriginCols;
-    use util::codec::number::NumberEncoder;
-    use util::collections::HashMap;
-
-    use super::super::tests::{gen_table_scan_executor, get_range, new_col_info};
-=======
-    use crate::coprocessor::codec::table::{self, RowColsDict};
+    use crate::coprocessor::codec::table::RowColsDict;
     use crate::coprocessor::codec::Datum;
     use crate::coprocessor::dag::executor::OriginCols;
     use crate::util::codec::number::NumberEncoder;
     use crate::util::collections::HashMap;
 
-    use crate::storage::SnapshotStore;
-
-    use super::super::scanner::tests::{get_range, new_col_info, TestStore};
-    use super::super::table_scan::TableScanExecutor;
->>>>>>> 8de58add
+    use super::super::tests::{gen_table_scan_executor, get_range, new_col_info};
     use super::*;
 
     fn new_order_by(offset: i64, desc: bool) -> ByItem {
@@ -464,17 +451,8 @@
         topn.set_order_by(RepeatedField::from_vec(ob_vec));
         // test with limit=0
         topn.set_limit(0);
-<<<<<<< HEAD
         let mut topn_ect =
             TopNExecutor::new(topn, Arc::new(EvalConfig::default()), ts_ect).unwrap();
-=======
-        let mut topn_ect = TopNExecutor::new(
-            topn,
-            Arc::new(EvalConfig::default()),
-            Box::new(TableScanExecutor::new(table_scan, key_ranges, snap, false).unwrap()),
-        )
-        .unwrap();
->>>>>>> 8de58add
         assert!(topn_ect.next().unwrap().is_none());
     }
 }