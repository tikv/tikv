--- conflicted
+++ resolved
@@ -13,7 +13,7 @@
 
 use std::sync::Arc;
 
-use super::{scan::InnerExecutor, Row, ScanExecutor, ScanOn};
+use super::{scan::InnerExecutor, Row, ScanExecutor};
 use crate::coprocessor::codec::table;
 use crate::coprocessor::{util, Result};
 use crate::storage::Store;
@@ -21,29 +21,7 @@
 use tipb::executor::IndexScan;
 use tipb::schema::ColumnInfo;
 
-<<<<<<< HEAD
-use crate::coprocessor::codec::{datum, table};
-use crate::coprocessor::util;
-use crate::coprocessor::*;
-
-use crate::storage::{Key, Store};
-
-use super::ExecutorMetrics;
-use super::{Executor, Row};
-use crate::coprocessor::dag::{ScanOn, Scanner};
-
-/// Scans rows from table indexes.
-///
-/// Index values are in the key. Additionally, for unique index, `row_id` is in the value and for
-/// normal index, `row_id` is in the key. All of them are processed.
-pub struct IndexScanExecutor<S: Store> {
-    store: S,
-    desc: bool,
-    col_ids: Vec<i64>,
-    cols: Arc<Vec<ColumnInfo>>,
-=======
 pub struct IndexInnerExecutor {
->>>>>>> 93919cba
     pk_col: Option<ColumnInfo>,
     col_ids: Vec<i64>,
     unique: bool,
@@ -102,8 +80,8 @@
     }
 
     #[inline]
-    fn scan_on(&self) -> ScanOn {
-        ScanOn::Index
+    fn scan_on(&self) -> super::super::scanner::ScanOn {
+        super::super::scanner::ScanOn::Index
     }
 
     // Since the unique index wouldn't always come with
@@ -158,16 +136,10 @@
     use crate::storage::SnapshotStore;
     use crate::util::collections::HashMap;
 
-<<<<<<< HEAD
-=======
-    use super::super::{
-        scanner::tests::Data,
-        tests::{new_col_info, TestStore},
-        Executor,
-    };
->>>>>>> 93919cba
+    use super::super::tests::*;
     use super::*;
-    use crate::coprocessor::dag::scanner::tests::{new_col_info, Data, TestStore};
+    use crate::coprocessor::dag::executor::Executor;
+    use crate::coprocessor::dag::scanner::tests::Data;
 
     const TABLE_ID: i64 = 1;
     const INDEX_ID: i64 = 1;
