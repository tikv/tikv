--- conflicted
+++ resolved
@@ -36,11 +36,8 @@
     pk_col: Option<ColumnInfo>,
     key_ranges: IntoIter<KeyRange>,
     scanner: Option<Scanner>,
-<<<<<<< HEAD
     last_key: Option<Vec<u8>>,
-=======
     unique: bool,
->>>>>>> 9648f88a
 }
 
 impl IndexScanExecutor {
@@ -70,11 +67,8 @@
             pk_col: pk_col,
             key_ranges: key_ranges.into_iter(),
             scanner: None,
-<<<<<<< HEAD
             last_key: None,
-=======
             unique: unique,
->>>>>>> 9648f88a
         }
     }
 
@@ -93,11 +87,8 @@
             pk_col: None,
             key_ranges: key_ranges.into_iter(),
             scanner: None,
-<<<<<<< HEAD
             last_key: None,
-=======
             unique: false,
->>>>>>> 9648f88a
         }
     }
 
@@ -114,12 +105,9 @@
                 None => return Ok(None),
             }
         };
-<<<<<<< HEAD
         self.last_key = Some(key.clone());
-=======
         self.decode_index_key_value(key, value)
     }
->>>>>>> 9648f88a
 
     fn decode_index_key_value(&self, key: Vec<u8>, value: Vec<u8>) -> Result<Option<Row>> {
         let (mut values, handle) = box_try!(table::cut_idx_key(key, &self.col_ids));
