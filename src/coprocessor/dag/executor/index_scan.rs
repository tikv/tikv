// Copyright 2017 PingCAP, Inc.
//
// Licensed under the Apache License, Version 2.0 (the "License");
// you may not use this file except in compliance with the License.
// You may obtain a copy of the License at
//
//     http://www.apache.org/licenses/LICENSE-2.0
//
// Unless required by applicable law or agreed to in writing, software
// distributed under the License is distributed on an "AS IS" BASIS,
// See the License for the specific language governing permissions and
// limitations under the License.

use std::vec::IntoIter;
use byteorder::{BigEndian, ReadBytesExt};

use kvproto::coprocessor::KeyRange;
use tipb::executor::IndexScan;
use tipb::schema::ColumnInfo;

use coprocessor::codec::{datum, mysql, table};
use coprocessor::endpoint::is_point;
use coprocessor::local_metrics::ExecutorMetrics;
use coprocessor::{Error, Result};
use storage::{Key, SnapshotStore};

use super::{Executor, Row};
use super::scanner::{ScanOn, Scanner};

pub struct IndexScanExecutor {
    store: SnapshotStore,
    desc: bool,
    col_ids: Vec<i64>,
    pk_col: Option<ColumnInfo>,
    key_ranges: IntoIter<KeyRange>,
    scanner: Option<Scanner>,
    unique: bool,
    count: i64,
    metrics: ExecutorMetrics,
    first_collect: bool,
}

impl IndexScanExecutor {
    pub fn new(
        mut meta: IndexScan,
        mut key_ranges: Vec<KeyRange>,
        store: SnapshotStore,
        unique: bool,
    ) -> Result<IndexScanExecutor> {
        box_try!(table::check_table_ranges(&key_ranges));
        let mut pk_col = None;
        let desc = meta.get_desc();
        if desc {
            key_ranges.reverse();
        }
        let cols = meta.mut_columns();
        if cols.last().map_or(false, |c| c.get_pk_handle()) {
            pk_col = Some(cols.pop().unwrap());
        }
        let col_ids = cols.iter().map(|c| c.get_column_id()).collect();

<<<<<<< HEAD
        IndexScanExecutor {
=======
        COPR_EXECUTOR_COUNT.with_label_values(&["idxscan"]).inc();
        Ok(IndexScanExecutor {
>>>>>>> c68d93ba
            store: store,
            desc: desc,
            col_ids: col_ids,
            pk_col: pk_col,
            key_ranges: key_ranges.into_iter(),
            scanner: None,
            unique: unique,
            count: 0,
<<<<<<< HEAD
            metrics: Default::default(),
            first_collect: true,
        }
=======
            scan_counter: ScanCounter::default(),
        })
>>>>>>> c68d93ba
    }

    pub fn new_with_cols_len(
        cols: i64,
        key_ranges: Vec<KeyRange>,
        store: SnapshotStore,
    ) -> Result<IndexScanExecutor> {
        box_try!(table::check_table_ranges(&key_ranges));
        let col_ids: Vec<i64> = (0..cols).collect();
<<<<<<< HEAD
        IndexScanExecutor {
=======
        COPR_EXECUTOR_COUNT.with_label_values(&["idxscan"]).inc();
        Ok(IndexScanExecutor {
>>>>>>> c68d93ba
            store: store,
            desc: false,
            col_ids: col_ids,
            pk_col: None,
            key_ranges: key_ranges.into_iter(),
            scanner: None,
            unique: false,
            count: 0,
<<<<<<< HEAD
            metrics: ExecutorMetrics::default(),
            first_collect: true,
        }
=======
            scan_counter: ScanCounter::default(),
        })
>>>>>>> c68d93ba
    }

    fn get_row_from_range_scanner(&mut self) -> Result<Option<Row>> {
        if self.scanner.is_none() {
            return Ok(None);
        }
        self.metrics.scan_counter.inc_range();

        let (key, value) = {
            let scanner = self.scanner.as_mut().unwrap();
            match scanner.next_row()? {
                Some((key, value)) => (key, value),
                None => return Ok(None),
            }
        };
        self.decode_index_key_value(key, value)
    }

    fn decode_index_key_value(&self, key: Vec<u8>, value: Vec<u8>) -> Result<Option<Row>> {
        let (mut values, handle) = box_try!(table::cut_idx_key(key, &self.col_ids));
        let handle = match handle {
            None => box_try!(value.as_slice().read_i64::<BigEndian>()),
            Some(h) => h,
        };

        if let Some(ref pk_col) = self.pk_col {
            let handle_datum = if mysql::has_unsigned_flag(pk_col.get_flag() as u64) {
                // PK column is unsigned
                datum::Datum::U64(handle as u64)
            } else {
                datum::Datum::I64(handle)
            };
            let mut bytes = box_try!(datum::encode_key(&[handle_datum]));
            values.append(pk_col.get_column_id(), &mut bytes);
        }
        Ok(Some(Row::new(handle, values)))
    }

    fn get_row_from_point(&mut self, range: KeyRange) -> Result<Option<Row>> {
        let key = range.get_start();
        let value = self.store
            .get(&Key::from_raw(key), &mut self.metrics.cf_stats)?;
        if let Some(value) = value {
            return self.decode_index_key_value(key.to_vec(), value);
        }
        Ok(None)
    }

    fn new_scanner(&self, range: KeyRange) -> Result<Scanner> {
        // Since the unique index wouldn't always come with
        // self.unique = true. so the key-only would always be false.
        Scanner::new(&self.store, ScanOn::Index, self.desc, false, range).map_err(Error::from)
    }

    fn is_point(&self, range: &KeyRange) -> bool {
        self.unique && is_point(range)
    }
}

impl Executor for IndexScanExecutor {
    fn next(&mut self) -> Result<Option<Row>> {
        loop {
            if let Some(row) = self.get_row_from_range_scanner()? {
                self.count += 1;
                return Ok(Some(row));
            }
            if let Some(range) = self.key_ranges.next() {
                if self.is_point(&range) {
                    self.metrics.scan_counter.inc_point();
                    if let Some(row) = self.get_row_from_point(range)? {
                        self.count += 1;
                        return Ok(Some(row));
                    }
                    continue;
                }
                self.scanner = match self.scanner.take() {
                    Some(mut scanner) => {
                        box_try!(scanner.reset_range(range, &self.store));
                        Some(scanner)
                    }
                    None => Some(self.new_scanner(range)?),
                };
                continue;
            }
            return Ok(None);
        }
    }

    fn collect_output_counts(&mut self, counts: &mut Vec<i64>) {
        counts.push(self.count);
        self.count = 0;
    }

    fn collect_metrics_into(&mut self, metrics: &mut ExecutorMetrics) {
        metrics.merge(&mut self.metrics);
        if let Some(scanner) = self.scanner.take() {
            scanner.collect_statistics_into(&mut metrics.cf_stats);
        }
        if self.first_collect {
            metrics.executor_count.increase("idxscan");
            self.first_collect = false;
        }
    }
}

#[cfg(test)]
mod test {
    use std::i64;
    use byteorder::{BigEndian, WriteBytesExt};

    use kvproto::kvrpcpb::IsolationLevel;
    use protobuf::RepeatedField;
    use tipb::schema::ColumnInfo;

    use coprocessor::codec::mysql::types;
    use coprocessor::codec::datum::{self, Datum};
    use util::collections::HashMap;
    use storage::SnapshotStore;

    use super::*;
    use super::super::scanner::test::{new_col_info, Data, TestStore};

    const TABLE_ID: i64 = 1;
    const INDEX_ID: i64 = 1;
    const KEY_NUMBER: usize = 10;

    // get_idx_range get range for index in [("abc",start),("abc", end))
    pub fn get_idx_range(
        table_id: i64,
        idx_id: i64,
        start: i64,
        end: i64,
        unique: bool,
    ) -> KeyRange {
        let (_, start_key) = generate_index_data(table_id, idx_id, start, unique);
        let (_, end_key) = generate_index_data(table_id, idx_id, end, unique);
        let mut key_range = KeyRange::new();
        key_range.set_start(start_key);
        key_range.set_end(end_key);
        key_range
    }

    pub fn generate_index_data(
        table_id: i64,
        index_id: i64,
        handle: i64,
        unique: bool,
    ) -> (HashMap<i64, Vec<u8>>, Vec<u8>) {
        let indice = vec![
            (2, Datum::Bytes(b"abc".to_vec())),
            (3, Datum::Dec(handle.into())),
        ];
        let mut expect_row = HashMap::default();
        let mut v: Vec<_> = indice
            .iter()
            .map(|&(ref cid, ref value)| {
                expect_row.insert(*cid, datum::encode_key(&[value.clone()]).unwrap());
                value.clone()
            })
            .collect();
        if !unique {
            v.push(Datum::I64(handle));
        }
        let encoded = datum::encode_key(&v).unwrap();
        let idx_key = table::encode_index_seek_key(table_id, index_id, &encoded);
        (expect_row, idx_key)
    }

    pub fn prepare_index_data(
        key_number: usize,
        table_id: i64,
        index_id: i64,
        unique: bool,
    ) -> Data {
        let cols = vec![
            new_col_info(1, types::LONG_LONG),
            new_col_info(2, types::VARCHAR),
            new_col_info(3, types::NEW_DECIMAL),
        ];

        let mut kv_data = Vec::new();
        let mut expect_rows = Vec::new();

        for handle in 0..key_number {
            let (expect_row, idx_key) =
                generate_index_data(table_id, index_id, handle as i64, unique);
            expect_rows.push(expect_row);
            let value = if unique {
                let mut value = Vec::with_capacity(8);
                value.write_i64::<BigEndian>(handle as i64).unwrap();
                value
            } else {
                vec![1; 0]
            };
            kv_data.push((idx_key, value));
        }
        Data {
            kv_data: kv_data,
            expect_rows: expect_rows,
            cols: cols,
        }
    }

    struct IndexTestWrapper {
        data: Data,
        store: TestStore,
        scan: IndexScan,
        ranges: Vec<KeyRange>,
        cols: Vec<ColumnInfo>,
    }

    impl IndexTestWrapper {
        fn include_pk_cols() -> IndexTestWrapper {
            let mut wrapper = IndexTestWrapper::new(false);
            let mut cols = wrapper.data.get_index_cols();
            cols.push(wrapper.data.get_col_pk());
            wrapper
                .scan
                .set_columns(RepeatedField::from_vec(cols.clone()));
            wrapper.cols = cols;
            wrapper
        }

        fn new(unique: bool) -> IndexTestWrapper {
            let test_data = prepare_index_data(KEY_NUMBER, TABLE_ID, INDEX_ID, unique);
            let test_store = TestStore::new(&test_data.kv_data);
            let mut scan = IndexScan::new();
            // prepare cols
            let cols = test_data.get_index_cols();
            let col_req = RepeatedField::from_vec(cols.clone());
            scan.set_columns(col_req);
            // prepare range
            let range = get_idx_range(TABLE_ID, INDEX_ID, 0, i64::MAX, unique);
            let key_ranges = vec![range];
            IndexTestWrapper {
                data: test_data,
                store: test_store,
                scan: scan,
                ranges: key_ranges,
                cols: cols,
            }
        }
    }

    #[test]
    fn test_multiple_ranges() {
        let unique = false;
        let mut wrapper = IndexTestWrapper::new(false);
        let r1 = get_idx_range(TABLE_ID, INDEX_ID, 0, (KEY_NUMBER / 3) as i64, unique);
        let r2 = get_idx_range(
            TABLE_ID,
            INDEX_ID,
            (KEY_NUMBER / 3) as i64,
            (KEY_NUMBER / 2) as i64,
            unique,
        );
        wrapper.ranges = vec![r1, r2];
        let (snapshot, start_ts) = wrapper.store.get_snapshot();
        let store = SnapshotStore::new(snapshot, start_ts, IsolationLevel::SI, true);

        let mut scanner =
            IndexScanExecutor::new(wrapper.scan, wrapper.ranges, store, false).unwrap();

        for handle in 0..KEY_NUMBER / 2 {
            let row = scanner.next().unwrap().unwrap();
            assert_eq!(row.handle, handle as i64);
            assert_eq!(row.data.len(), wrapper.cols.len());
            let expect_row = &wrapper.data.expect_rows[handle];
            for col in &wrapper.cols {
                let cid = col.get_column_id();
                let v = row.data.get(cid).unwrap();
                assert_eq!(expect_row[&cid], v.to_vec());
            }
        }
        assert!(scanner.next().unwrap().is_none());
    }

    #[test]
    fn test_unique_index_scan() {
        let unique = true;
        let mut wrapper = IndexTestWrapper::new(unique);

        // point get
        let r1 = get_idx_range(TABLE_ID, INDEX_ID, 0, 1, unique);
        // range seek
        let r2 = get_idx_range(TABLE_ID, INDEX_ID, 1, 4, unique);
        // point get
        let r3 = get_idx_range(TABLE_ID, INDEX_ID, 4, 5, unique);
        //range seek
        let r4 = get_idx_range(TABLE_ID, INDEX_ID, 5, (KEY_NUMBER + 1) as i64, unique);
        let r5 = get_idx_range(
            TABLE_ID,
            INDEX_ID,
            (KEY_NUMBER + 1) as i64,
            (KEY_NUMBER + 2) as i64,
            unique,
        ); // point get but miss
        wrapper.ranges = vec![r1, r2, r3, r4, r5];

        let (snapshot, start_ts) = wrapper.store.get_snapshot();
        let store = SnapshotStore::new(snapshot, start_ts, IsolationLevel::SI, true);
        let mut scanner =
            IndexScanExecutor::new(wrapper.scan, wrapper.ranges, store, unique).unwrap();
        for handle in 0..KEY_NUMBER {
            let row = scanner.next().unwrap().unwrap();
            assert_eq!(row.handle, handle as i64);
            assert_eq!(row.data.len(), 2);
            let expect_row = &wrapper.data.expect_rows[handle];
            for col in &wrapper.cols {
                let cid = col.get_column_id();
                let v = row.data.get(cid).unwrap();
                assert_eq!(expect_row[&cid], v.to_vec());
            }
        }
        assert!(scanner.next().unwrap().is_none());
        let expected_counts = vec![KEY_NUMBER as i64];
        let mut counts = Vec::with_capacity(1);
        scanner.collect_output_counts(&mut counts);
        assert_eq!(expected_counts, counts);
    }

    #[test]
    fn test_reverse_scan() {
        let unique = false;
        let mut wrapper = IndexTestWrapper::new(unique);
        wrapper.scan.set_desc(true);

        let r1 = get_idx_range(TABLE_ID, INDEX_ID, i64::MIN, 0, unique);
        let r2 = get_idx_range(TABLE_ID, INDEX_ID, 0, (KEY_NUMBER / 2) as i64, unique);
        let r3 = get_idx_range(
            TABLE_ID,
            INDEX_ID,
            (KEY_NUMBER / 2) as i64,
            i64::MAX,
            unique,
        );
        wrapper.ranges = vec![r1, r2, r3];

        let (snapshot, start_ts) = wrapper.store.get_snapshot();
        let store = SnapshotStore::new(snapshot, start_ts, IsolationLevel::SI, true);

        let mut scanner =
            IndexScanExecutor::new(wrapper.scan, wrapper.ranges, store, unique).unwrap();

        for tid in 0..KEY_NUMBER {
            let handle = KEY_NUMBER - tid - 1;
            let row = scanner.next().unwrap().unwrap();
            assert_eq!(row.handle, handle as i64);
            assert_eq!(row.data.len(), 2);
            let expect_row = &wrapper.data.expect_rows[handle];
            for col in &wrapper.cols {
                let cid = col.get_column_id();
                let v = row.data.get(cid).unwrap();
                assert_eq!(expect_row[&cid], v.to_vec());
            }
        }
        assert!(scanner.next().unwrap().is_none());
    }

    #[test]
    fn test_include_pk() {
        let mut wrapper = IndexTestWrapper::include_pk_cols();
        let (snapshot, start_ts) = wrapper.store.get_snapshot();
        let store = SnapshotStore::new(snapshot, start_ts, IsolationLevel::SI, true);

        let mut scanner =
            IndexScanExecutor::new(wrapper.scan, wrapper.ranges, store, false).unwrap();

        for handle in 0..KEY_NUMBER {
            let row = scanner.next().unwrap().unwrap();
            assert_eq!(row.handle, handle as i64);
            assert_eq!(row.data.len(), wrapper.cols.len());
            let expect_row = &wrapper.data.expect_rows[handle];
            let handle_datum = datum::Datum::I64(handle as i64);
            let pk = datum::encode_key(&[handle_datum]).unwrap();
            for col in &wrapper.cols {
                let cid = col.get_column_id();
                let v = row.data.get(cid).unwrap();
                if col.get_pk_handle() {
                    assert_eq!(pk, v.to_vec());
                    continue;
                }
                assert_eq!(expect_row[&cid], v.to_vec());
            }
        }
        assert!(scanner.next().unwrap().is_none());
    }
}<|MERGE_RESOLUTION|>--- conflicted
+++ resolved
@@ -59,12 +59,7 @@
         }
         let col_ids = cols.iter().map(|c| c.get_column_id()).collect();
 
-<<<<<<< HEAD
-        IndexScanExecutor {
-=======
-        COPR_EXECUTOR_COUNT.with_label_values(&["idxscan"]).inc();
         Ok(IndexScanExecutor {
->>>>>>> c68d93ba
             store: store,
             desc: desc,
             col_ids: col_ids,
@@ -73,14 +68,9 @@
             scanner: None,
             unique: unique,
             count: 0,
-<<<<<<< HEAD
             metrics: Default::default(),
             first_collect: true,
-        }
-=======
-            scan_counter: ScanCounter::default(),
         })
->>>>>>> c68d93ba
     }
 
     pub fn new_with_cols_len(
@@ -90,12 +80,7 @@
     ) -> Result<IndexScanExecutor> {
         box_try!(table::check_table_ranges(&key_ranges));
         let col_ids: Vec<i64> = (0..cols).collect();
-<<<<<<< HEAD
-        IndexScanExecutor {
-=======
-        COPR_EXECUTOR_COUNT.with_label_values(&["idxscan"]).inc();
         Ok(IndexScanExecutor {
->>>>>>> c68d93ba
             store: store,
             desc: false,
             col_ids: col_ids,
@@ -104,14 +89,9 @@
             scanner: None,
             unique: false,
             count: 0,
-<<<<<<< HEAD
             metrics: ExecutorMetrics::default(),
             first_collect: true,
-        }
-=======
-            scan_counter: ScanCounter::default(),
         })
->>>>>>> c68d93ba
     }
 
     fn get_row_from_range_scanner(&mut self) -> Result<Option<Row>> {
