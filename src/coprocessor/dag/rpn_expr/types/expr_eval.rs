// Copyright 2019 TiKV Project Authors. Licensed under Apache-2.0.

use tipb::expression::FieldType;

use super::super::function::RpnFunction;
use super::expr::{RpnExpression, RpnExpressionNode};
use super::RpnFnCallPayload;
use crate::coprocessor::codec::batch::LazyBatchColumnVec;
use crate::coprocessor::codec::data_type::VectorLikeValueRef;
use crate::coprocessor::codec::data_type::{ScalarValue, VectorValue};
use crate::coprocessor::codec::mysql::time::Tz;
use crate::coprocessor::dag::expr::EvalContext;
use crate::coprocessor::Result;

/// Represents a vector value node in the RPN stack.
///
/// It can be either an owned node or a reference node.
///
/// When node comes from a column reference, it is a reference node (both value and field_type
/// are references).
///
/// When nodes comes from an evaluated result, it is an owned node.
#[derive(Debug)]
pub enum RpnStackNodeVectorValue<'a> {
    /// There can be frequent stack push & pops, so we wrap this field in a `Box` to reduce move
    /// cost.
    // TODO: Check whether it is more efficient to just remove the box.
    Owned(Box<VectorValue>),
    Ref(&'a VectorValue),
}

impl<'a> std::ops::Deref for RpnStackNodeVectorValue<'a> {
    type Target = VectorValue;

    fn deref(&self) -> &Self::Target {
        match self {
            RpnStackNodeVectorValue::Owned(value) => &value,
            RpnStackNodeVectorValue::Ref(value) => *value,
        }
    }
}

/// A type for each node in the RPN evaluation stack. It can be one of a scalar value node or a
/// vector value node. The vector value node can be either an owned vector value or a reference.
#[derive(Debug)]
pub enum RpnStackNode<'a> {
    /// Represents a scalar value. Comes from a constant node in expression list.
    Scalar {
        value: &'a ScalarValue,
        field_type: &'a FieldType,
    },

    /// Represents a vector value. Comes from a column reference or evaluated result.
    Vector {
        value: RpnStackNodeVectorValue<'a>,
        field_type: &'a FieldType,
    },
}

impl<'a> RpnStackNode<'a> {
    /// Gets the field type.
    #[inline]
    pub fn field_type(&self) -> &FieldType {
        match self {
            RpnStackNode::Scalar { ref field_type, .. } => field_type,
            RpnStackNode::Vector { ref field_type, .. } => field_type,
        }
    }

    /// Borrows the inner scalar value for `Scalar` variant.
    #[inline]
    pub fn scalar_value(&self) -> Option<&ScalarValue> {
        match self {
            RpnStackNode::Scalar { ref value, .. } => Some(*value),
            RpnStackNode::Vector { .. } => None,
        }
    }

    /// Borrows the inner vector value for `Vector` variant.
    #[inline]
    pub fn vector_value(&self) -> Option<&VectorValue> {
        match self {
            RpnStackNode::Scalar { .. } => None,
            RpnStackNode::Vector { ref value, .. } => Some(&value),
        }
    }

    /// Borrows the inner scalar or vector value as a vector like value.
    #[inline]
    pub fn as_vector_like(&self) -> VectorLikeValueRef<'_> {
        match self {
            RpnStackNode::Scalar { ref value, .. } => value.as_vector_like(),
            RpnStackNode::Vector { ref value, .. } => value.as_vector_like(),
        }
    }

    /// Whether this is a `Scalar` variant.
    #[inline]
    pub fn is_scalar(&self) -> bool {
        match self {
            RpnStackNode::Scalar { .. } => true,
            _ => false,
        }
    }

    /// Whether this is a `Vector` variant.
    #[inline]
    pub fn is_vector(&self) -> bool {
        match self {
            RpnStackNode::Vector { .. } => true,
            _ => false,
        }
    }
}

impl RpnExpression {
    /// Evaluates the expression into a vector.
    ///
    /// If referred columns are not decoded, they will be decoded according to the given schema.
    ///
    /// # Panics
    ///
    /// Panics if the expression is not valid.
    ///
    /// Panics when referenced column does not have equal length as specified in `rows`.
    pub fn eval<'a>(
        &'a self,
        context: &mut EvalContext,
        rows: usize,
        schema: &'a [FieldType],
        columns: &'a mut LazyBatchColumnVec,
    ) -> Result<RpnStackNode<'a>> {
        // We iterate two times. The first time we decode all referred columns. The second time
        // we evaluate. This is to make Rust's borrow checker happy because there will be
        // mutable reference during the first iteration and we can't keep these references.
        self.ensure_columns_decoded(&context.cfg.tz, schema, columns)?;
        self.eval_unchecked(context, rows, schema, columns)
    }

    /// Evaluates the expression into a boolean vector.
    ///
    /// # Panics
    ///
    /// Panics if the expression is not valid.
    ///
    /// Panics if the boolean vector output buffer is not large enough to contain all values.
    pub fn eval_as_mysql_bools(
        &self,
        context: &mut EvalContext,
        rows: usize,
        schema: &[FieldType],
        columns: &mut LazyBatchColumnVec,
        outputs: &mut [bool], // modify an existing buffer to avoid repeated allocation
    ) -> Result<()> {
        use crate::coprocessor::codec::data_type::AsMySQLBool;

        assert!(outputs.len() >= rows);
        let values = self.eval(context, rows, schema, columns)?;
        match values {
            RpnStackNode::Scalar { value, .. } => {
                let b = value.as_mysql_bool(context)?;
                for i in 0..rows {
                    outputs[i] = b;
                }
            }
            RpnStackNode::Vector { value, .. } => {
                assert_eq!(value.len(), rows);
                value.eval_as_mysql_bools(context, outputs)?;
            }
        }
        Ok(())
    }

    /// Decodes all referred columns which are not decoded. Then we ensure
    /// all referred columns are decoded.
    pub fn ensure_columns_decoded<'a>(
        &'a self,
        tz: &Tz,
        schema: &'a [FieldType],
        columns: &'a mut LazyBatchColumnVec,
    ) -> Result<()> {
        for node in self.as_ref() {
            if let RpnExpressionNode::ColumnRef { ref offset, .. } = node {
<<<<<<< HEAD
                columns[*offset].ensure_decoded(&context.cfg.tz, &schema[*offset])?;
=======
                columns.ensure_column_decoded(*offset, tz, &schema[*offset])?;
>>>>>>> 7681b9fe
            }
        }
        Ok(())
    }

    /// Evaluates the expression into a vector.
    ///
    /// It differs from `eval` in that `eval_unchecked` needn't receive a mutable reference
    /// to `LazyBatchColumnVec`. However, since `eval_unchecked` doesn't decode columns,
    /// it will panic if referred columns are not decoded.
    ///
    /// # Panics
    ///
    /// Panics if the expression is not valid.
    ///
    /// Panics if referred columns are not decoded.
    ///
    /// Panics when referenced column does not have equal length as specified in `rows`.
    pub fn eval_unchecked<'a>(
        &'a self,
        context: &mut EvalContext,
        rows: usize,
        schema: &'a [FieldType],
        columns: &'a LazyBatchColumnVec,
    ) -> Result<RpnStackNode<'a>> {
        assert!(rows > 0);
        let mut stack = Vec::with_capacity(self.len());

        for node in self.as_ref() {
            match node {
                RpnExpressionNode::Constant {
                    ref value,
                    ref field_type,
                } => {
                    stack.push(RpnStackNode::Scalar {
                        value: &value,
                        field_type,
                    });
                }
                RpnExpressionNode::ColumnRef { ref offset } => {
                    let field_type = &schema[*offset];
                    let decoded_column = columns[*offset].decoded();
                    assert_eq!(decoded_column.len(), rows);
                    stack.push(RpnStackNode::Vector {
                        value: RpnStackNodeVectorValue::Ref(&decoded_column),
                        field_type,
                    });
                }
                RpnExpressionNode::FnCall {
                    ref func,
                    ref field_type,
                } => {
                    // Suppose that we have function call `Foo(A, B, C)`, the RPN nodes looks like
                    // `[A, B, C, Foo]`.
                    // Now we receives a function call `Foo`, so there are `[A, B, C]` in the stack
                    // as the last several elements. We will directly use the last N (N = number of
                    // arguments) elements in the stack as function arguments.
                    assert!(stack.len() >= func.args_len());
                    let stack_slice_begin = stack.len() - func.args_len();
                    let stack_slice = &stack[stack_slice_begin..];
                    let call_info = RpnFnCallPayload {
                        raw_args: stack_slice,
                        ret_field_type: field_type,
                    };
                    let ret = func.eval(rows, context, call_info)?;
                    stack.truncate(stack_slice_begin);
                    stack.push(RpnStackNode::Vector {
                        value: RpnStackNodeVectorValue::Owned(Box::new(ret)),
                        field_type,
                    });
                }
            }
        }

        assert_eq!(stack.len(), 1);
        Ok(stack.into_iter().next().unwrap())
    }
}

#[cfg(test)]
mod tests {
    #![allow(clippy::float_cmp)]

    use super::*;

    use cop_codegen::RpnFunction;
    use cop_datatype::{EvalType, FieldTypeAccessor, FieldTypeTp};
    use tipb::expression::FieldType;

    use super::super::RpnFnCallPayload;

    use crate::coprocessor::codec::batch::LazyBatchColumn;
    use crate::coprocessor::codec::data_type::Real;
    use crate::coprocessor::codec::datum::{Datum, DatumEncoder};
    use crate::coprocessor::dag::expr::EvalContext;
    use crate::coprocessor::dag::rpn_expr::RpnExpressionBuilder;
    use crate::coprocessor::Result;

    /// Single constant node
    #[test]
    fn test_eval_single_constant_node() {
        let exp = RpnExpressionBuilder::new().push_constant(1.5f64).build();
        let mut ctx = EvalContext::default();
        let mut columns = LazyBatchColumnVec::empty();
        let result = exp.eval(&mut ctx, 10, &[], &mut columns);
        let val = result.unwrap();
        assert!(val.is_scalar());
        assert_eq!(*val.scalar_value().unwrap().as_real(), Real::new(1.5).ok());
        assert_eq!(val.field_type().tp(), FieldTypeTp::Double);
    }

    /// Creates fixture to be used in `test_eval_single_column_node_xxx`.
    fn new_single_column_node_fixture() -> (LazyBatchColumnVec, [FieldType; 2]) {
        let columns = LazyBatchColumnVec::from(vec![
            {
                // this column is not referenced
                let mut col = LazyBatchColumn::decoded_with_capacity_and_tp(5, EvalType::Real);
                col.mut_decoded().push_real(Real::new(1.0).ok());
                col.mut_decoded().push_real(None);
                col.mut_decoded().push_real(Real::new(7.5).ok());
                col.mut_decoded().push_real(None);
                col.mut_decoded().push_real(None);
                col
            },
            {
                let mut col = LazyBatchColumn::decoded_with_capacity_and_tp(5, EvalType::Int);
                col.mut_decoded().push_int(Some(1));
                col.mut_decoded().push_int(Some(5));
                col.mut_decoded().push_int(None);
                col.mut_decoded().push_int(None);
                col.mut_decoded().push_int(Some(42));
                col
            },
        ]);
        let schema = [FieldTypeTp::Double.into(), FieldTypeTp::LongLong.into()];
        (columns, schema)
    }

    /// Single column node
    #[test]
    fn test_eval_single_column_node_normal() {
        let (columns, schema) = new_single_column_node_fixture();

        let mut c = columns.clone();
        let exp = RpnExpressionBuilder::new().push_column_ref(1).build();
        let mut ctx = EvalContext::default();
        let result = exp.eval(&mut ctx, 5, &schema, &mut c);
        let val = result.unwrap();
        assert!(val.is_vector());
        assert_eq!(
            val.vector_value().unwrap().as_int_slice(),
            [Some(1), Some(5), None, None, Some(42)]
        );
        assert_eq!(val.field_type().tp(), FieldTypeTp::LongLong);

        let mut c = columns.clone();
        let exp = RpnExpressionBuilder::new().push_column_ref(0).build();
        let mut ctx = EvalContext::default();
        let result = exp.eval(&mut ctx, 5, &schema, &mut c);
        let val = result.unwrap();
        assert!(val.is_vector());
        assert_eq!(
            val.vector_value().unwrap().as_real_slice(),
            [Real::new(1.0).ok(), None, Real::new(7.5).ok(), None, None]
        );
        assert_eq!(val.field_type().tp(), FieldTypeTp::Double);
    }

    /// Single column node but row numbers in `eval()` does not match column length, should panic.
    #[test]
    fn test_eval_single_column_node_mismatch_rows() {
        let (columns, schema) = new_single_column_node_fixture();

        let mut c = columns.clone();
        let exp = RpnExpressionBuilder::new().push_column_ref(1).build();
        let mut ctx = EvalContext::default();
        let hooked_eval = ::panic_hook::recover_safe(|| {
            // smaller row number
            let _ = exp.eval(&mut ctx, 4, &schema, &mut c);
        });
        assert!(hooked_eval.is_err());

        let mut c = columns.clone();
        let exp = RpnExpressionBuilder::new().push_column_ref(1).build();
        let mut ctx = EvalContext::default();
        let hooked_eval = ::panic_hook::recover_safe(|| {
            // larger row number
            let _ = exp.eval(&mut ctx, 6, &schema, &mut c);
        });
        assert!(hooked_eval.is_err());
    }

    /// Single function call node (i.e. nullary function)
    #[test]
    fn test_eval_single_fn_call_node() {
        #[derive(Debug, Clone, Copy, RpnFunction)]
        #[rpn_function(args = 0)]
        struct FnFoo;

        impl FnFoo {
            fn call(_ctx: &mut EvalContext, _payload: RpnFnCallPayload<'_>) -> Result<Option<i64>> {
                Ok(Some(42))
            }
        }

        let exp = RpnExpressionBuilder::new()
            .push_fn_call(FnFoo, FieldTypeTp::LongLong)
            .build();
        let mut ctx = EvalContext::default();
        let mut columns = LazyBatchColumnVec::empty();
        let result = exp.eval(&mut ctx, 4, &[], &mut columns);
        let val = result.unwrap();
        assert!(val.is_vector());
        assert_eq!(
            val.vector_value().unwrap().as_int_slice(),
            [Some(42), Some(42), Some(42), Some(42)]
        );
        assert_eq!(val.field_type().tp(), FieldTypeTp::LongLong);
    }

    /// Unary function (argument is scalar)
    #[test]
    fn test_eval_unary_function_scalar() {
        /// FnFoo(v) performs v * 2.
        #[derive(Debug, Clone, Copy, RpnFunction)]
        #[rpn_function(args = 1)]
        struct FnFoo;

        impl FnFoo {
            fn call(
                _ctx: &mut EvalContext,
                _payload: RpnFnCallPayload<'_>,
                v: &Option<Real>,
            ) -> Result<Option<Real>> {
                Ok(v.map(|v| v * 2.0))
            }
        }

        let exp = RpnExpressionBuilder::new()
            .push_constant(1.5f64)
            .push_fn_call(FnFoo, FieldTypeTp::Double)
            .build();
        let mut ctx = EvalContext::default();
        let mut columns = LazyBatchColumnVec::empty();
        let result = exp.eval(&mut ctx, 3, &[], &mut columns);
        let val = result.unwrap();
        assert!(val.is_vector());
        assert_eq!(
            val.vector_value().unwrap().as_real_slice(),
            [
                Real::new(3.0).ok(),
                Real::new(3.0).ok(),
                Real::new(3.0).ok()
            ]
        );
        assert_eq!(val.field_type().tp(), FieldTypeTp::Double);
    }

    /// Unary function (argument is vector)
    #[test]
    fn test_eval_unary_function_vector() {
        /// FnFoo(v) performs v + 5.
        #[derive(Debug, Clone, Copy, RpnFunction)]
        #[rpn_function(args = 1)]
        struct FnFoo;

        impl FnFoo {
            fn call(
                _ctx: &mut EvalContext,
                _payload: RpnFnCallPayload<'_>,
                v: &Option<i64>,
            ) -> Result<Option<i64>> {
                Ok(v.map(|v| v + 5))
            }
        }

        let mut columns = LazyBatchColumnVec::from(vec![{
            let mut col = LazyBatchColumn::decoded_with_capacity_and_tp(3, EvalType::Int);
            col.mut_decoded().push_int(Some(1));
            col.mut_decoded().push_int(Some(5));
            col.mut_decoded().push_int(None);
            col
        }]);
        let schema = &[FieldTypeTp::LongLong.into()];

        let exp = RpnExpressionBuilder::new()
            .push_column_ref(0)
            .push_fn_call(FnFoo, FieldTypeTp::LongLong)
            .build();
        let mut ctx = EvalContext::default();
        let result = exp.eval(&mut ctx, 3, schema, &mut columns);
        let val = result.unwrap();
        assert!(val.is_vector());
        assert_eq!(
            val.vector_value().unwrap().as_int_slice(),
            [Some(6), Some(10), None]
        );
        assert_eq!(val.field_type().tp(), FieldTypeTp::LongLong);
    }

    /// Unary function (argument is raw column). The column should be decoded.
    #[test]
    fn test_eval_unary_function_raw_column() {
        /// FnFoo(v) performs v + 5.
        #[derive(Debug, Clone, Copy, RpnFunction)]
        #[rpn_function(args = 1)]
        struct FnFoo;

        impl FnFoo {
            fn call(
                _ctx: &mut EvalContext,
                _payload: RpnFnCallPayload<'_>,
                v: &Option<i64>,
            ) -> Result<Option<i64>> {
                Ok(Some(v.unwrap() + 5))
            }
        }

        let mut columns = LazyBatchColumnVec::from(vec![{
            let mut col = LazyBatchColumn::raw_with_capacity(3);

            let mut datum_raw = Vec::new();
            DatumEncoder::encode(&mut datum_raw, &[Datum::I64(-5)], false).unwrap();
            col.mut_raw().push(&datum_raw);

            let mut datum_raw = Vec::new();
            DatumEncoder::encode(&mut datum_raw, &[Datum::I64(-7)], false).unwrap();
            col.mut_raw().push(&datum_raw);

            let mut datum_raw = Vec::new();
            DatumEncoder::encode(&mut datum_raw, &[Datum::I64(3)], false).unwrap();
            col.mut_raw().push(&datum_raw);

            col
        }]);
        let schema = &[FieldTypeTp::LongLong.into()];

        let exp = RpnExpressionBuilder::new()
            .push_column_ref(0)
            .push_fn_call(FnFoo, FieldTypeTp::LongLong)
            .build();
        let mut ctx = EvalContext::default();
        let result = exp.eval(&mut ctx, 3, schema, &mut columns);
        let val = result.unwrap();
        assert!(val.is_vector());
        assert_eq!(
            val.vector_value().unwrap().as_int_slice(),
            [Some(0), Some(-2), Some(8)]
        );
        assert_eq!(val.field_type().tp(), FieldTypeTp::LongLong);
    }

    /// Binary function (arguments are scalar, scalar)
    #[test]
    fn test_eval_binary_function_scalar_scalar() {
        /// FnFoo(v) performs v1 + float(v2) - 1.
        #[derive(Debug, Clone, Copy, RpnFunction)]
        #[rpn_function(args = 2)]
        struct FnFoo;

        impl FnFoo {
            fn call(
                _ctx: &mut EvalContext,
                _payload: RpnFnCallPayload<'_>,
                v1: &Option<Real>,
                v2: &Option<i64>,
            ) -> Result<Option<Real>> {
                Ok(Some(v1.unwrap() + v2.unwrap() as f64 - 1.0))
            }
        }

        let exp = RpnExpressionBuilder::new()
            .push_constant(1.5f64)
            .push_constant(3i64)
            .push_fn_call(FnFoo, FieldTypeTp::Double)
            .build();
        let mut ctx = EvalContext::default();
        let mut columns = LazyBatchColumnVec::empty();
        let result = exp.eval(&mut ctx, 3, &[], &mut columns);
        let val = result.unwrap();
        assert!(val.is_vector());
        assert_eq!(
            val.vector_value().unwrap().as_real_slice(),
            [
                Real::new(3.5).ok(),
                Real::new(3.5).ok(),
                Real::new(3.5).ok()
            ]
        );
        assert_eq!(val.field_type().tp(), FieldTypeTp::Double);
    }

    /// Binary function (arguments are vector, scalar)
    #[test]
    fn test_eval_binary_function_vector_scalar() {
        /// FnFoo(v) performs v1 - v2.
        #[derive(Debug, Clone, Copy, RpnFunction)]
        #[rpn_function(args = 2)]
        struct FnFoo;

        impl FnFoo {
            fn call(
                _ctx: &mut EvalContext,
                _payload: RpnFnCallPayload<'_>,
                v1: &Option<Real>,
                v2: &Option<Real>,
            ) -> Result<Option<Real>> {
                Ok(Some(v1.unwrap() - v2.unwrap()))
            }
        }

        let mut columns = LazyBatchColumnVec::from(vec![{
            let mut col = LazyBatchColumn::decoded_with_capacity_and_tp(3, EvalType::Real);
            col.mut_decoded().push_real(Real::new(1.0).ok());
            col.mut_decoded().push_real(Real::new(5.5).ok());
            col.mut_decoded().push_real(Real::new(-4.3).ok());
            col
        }]);
        let schema = &[FieldTypeTp::Double.into()];

        let exp = RpnExpressionBuilder::new()
            .push_column_ref(0)
            .push_constant(1.5f64)
            .push_fn_call(FnFoo, FieldTypeTp::Double)
            .build();
        let mut ctx = EvalContext::default();
        let result = exp.eval(&mut ctx, 3, schema, &mut columns);
        let val = result.unwrap();
        assert!(val.is_vector());
        assert_eq!(
            val.vector_value().unwrap().as_real_slice(),
            [
                Real::new(-0.5).ok(),
                Real::new(4.0).ok(),
                Real::new(-5.8).ok()
            ]
        );
        assert_eq!(val.field_type().tp(), FieldTypeTp::Double);
    }

    /// Binary function (arguments are scalar, vector)
    #[test]
    fn test_eval_binary_function_scalar_vector() {
        /// FnFoo(v) performs v1 - float(v2).
        #[derive(Debug, Clone, Copy, RpnFunction)]
        #[rpn_function(args = 2)]
        struct FnFoo;

        impl FnFoo {
            fn call(
                _ctx: &mut EvalContext,
                _payload: RpnFnCallPayload<'_>,
                v1: &Option<Real>,
                v2: &Option<i64>,
            ) -> Result<Option<Real>> {
                Ok(Some(v1.unwrap() - v2.unwrap() as f64))
            }
        }

        let mut columns = LazyBatchColumnVec::from(vec![{
            let mut col = LazyBatchColumn::decoded_with_capacity_and_tp(3, EvalType::Int);
            col.mut_decoded().push_int(Some(1));
            col.mut_decoded().push_int(Some(5));
            col.mut_decoded().push_int(Some(-4));
            col
        }]);
        let schema = &[FieldTypeTp::LongLong.into()];

        let exp = RpnExpressionBuilder::new()
            .push_constant(1.5f64)
            .push_column_ref(0)
            .push_fn_call(FnFoo, FieldTypeTp::Double)
            .build();
        let mut ctx = EvalContext::default();
        let result = exp.eval(&mut ctx, 3, schema, &mut columns);
        let val = result.unwrap();
        assert!(val.is_vector());
        assert_eq!(
            val.vector_value().unwrap().as_real_slice(),
            [
                Real::new(0.5).ok(),
                Real::new(-3.5).ok(),
                Real::new(5.5).ok()
            ]
        );
        assert_eq!(val.field_type().tp(), FieldTypeTp::Double);
    }

    /// Binary function (arguments are vector, vector)
    #[test]
    fn test_eval_binary_function_vector_vector() {
        /// FnFoo(v) performs int(v1*2.5 - float(v2)*3.5).
        #[derive(Debug, Clone, Copy, RpnFunction)]
        #[rpn_function(args = 2)]
        struct FnFoo;

        impl FnFoo {
            fn call(
                _ctx: &mut EvalContext,
                _payload: RpnFnCallPayload<'_>,
                v1: &Option<Real>,
                v2: &Option<i64>,
            ) -> Result<Option<i64>> {
                Ok(Some(
                    (v1.unwrap().into_inner() * 2.5 - (v2.unwrap() as f64) * 3.5) as i64,
                ))
            }
        }

        let mut columns = LazyBatchColumnVec::from(vec![
            {
                let mut col = LazyBatchColumn::decoded_with_capacity_and_tp(3, EvalType::Int);
                col.mut_decoded().push_int(Some(1));
                col.mut_decoded().push_int(Some(5));
                col.mut_decoded().push_int(Some(-4));
                col
            },
            {
                let mut col = LazyBatchColumn::decoded_with_capacity_and_tp(3, EvalType::Real);
                col.mut_decoded().push_real(Real::new(0.5).ok());
                col.mut_decoded().push_real(Real::new(-0.1).ok());
                col.mut_decoded().push_real(Real::new(3.5).ok());
                col
            },
        ]);
        let schema = &[FieldTypeTp::LongLong.into(), FieldTypeTp::Double.into()];

        // FnFoo(col1, col0)
        let exp = RpnExpressionBuilder::new()
            .push_column_ref(1)
            .push_column_ref(0)
            .push_fn_call(FnFoo, FieldTypeTp::LongLong)
            .build();
        let mut ctx = EvalContext::default();
        let result = exp.eval(&mut ctx, 3, schema, &mut columns);
        let val = result.unwrap();
        assert!(val.is_vector());
        assert_eq!(
            val.vector_value().unwrap().as_int_slice(),
            [Some(-2), Some(-17), Some(22)]
        );
        assert_eq!(val.field_type().tp(), FieldTypeTp::LongLong);
    }

    /// Binary function (arguments are both raw columns). The same column is referred multiple times
    /// and it should be Ok.
    #[test]
    fn test_eval_binary_function_raw_column() {
        /// FnFoo(v1, v2) performs v1 * v2.
        #[derive(Debug, Clone, Copy, RpnFunction)]
        #[rpn_function(args = 2)]
        struct FnFoo;

        impl FnFoo {
            fn call(
                _ctx: &mut EvalContext,
                _payload: RpnFnCallPayload<'_>,
                v1: &Option<i64>,
                v2: &Option<i64>,
            ) -> Result<Option<i64>> {
                Ok(Some(v1.unwrap() * v2.unwrap()))
            }
        }

        let mut columns = LazyBatchColumnVec::from(vec![{
            let mut col = LazyBatchColumn::raw_with_capacity(3);

            let mut datum_raw = Vec::new();
            DatumEncoder::encode(&mut datum_raw, &[Datum::I64(-5)], false).unwrap();
            col.mut_raw().push(&datum_raw);

            let mut datum_raw = Vec::new();
            DatumEncoder::encode(&mut datum_raw, &[Datum::I64(-7)], false).unwrap();
            col.mut_raw().push(&datum_raw);

            let mut datum_raw = Vec::new();
            DatumEncoder::encode(&mut datum_raw, &[Datum::I64(3)], false).unwrap();
            col.mut_raw().push(&datum_raw);

            col
        }]);
        let schema = &[FieldTypeTp::LongLong.into(), FieldTypeTp::LongLong.into()];

        let exp = RpnExpressionBuilder::new()
            .push_column_ref(0)
            .push_column_ref(0)
            .push_fn_call(FnFoo, FieldTypeTp::LongLong)
            .build();
        let mut ctx = EvalContext::default();
        let result = exp.eval(&mut ctx, 3, schema, &mut columns);
        let val = result.unwrap();
        assert!(val.is_vector());
        assert_eq!(
            val.vector_value().unwrap().as_int_slice(),
            [Some(25), Some(49), Some(9)]
        );
        assert_eq!(val.field_type().tp(), FieldTypeTp::LongLong);
    }

    /// Ternary function (arguments are vector, scalar, vector)
    #[test]
    fn test_eval_ternary_function() {
        /// FnFoo(v) performs v1 - v2 * v3.
        #[derive(Debug, Clone, Copy, RpnFunction)]
        #[rpn_function(args = 3)]
        struct FnFoo;

        impl FnFoo {
            fn call(
                _ctx: &mut EvalContext,
                _payload: RpnFnCallPayload<'_>,
                v1: &Option<i64>,
                v2: &Option<i64>,
                v3: &Option<i64>,
            ) -> Result<Option<i64>> {
                Ok(Some(v1.unwrap() - v2.unwrap() * v3.unwrap()))
            }
        }

        let mut columns = LazyBatchColumnVec::from(vec![{
            let mut col = LazyBatchColumn::decoded_with_capacity_and_tp(3, EvalType::Int);
            col.mut_decoded().push_int(Some(1));
            col.mut_decoded().push_int(Some(5));
            col.mut_decoded().push_int(Some(-4));
            col
        }]);
        let schema = &[FieldTypeTp::LongLong.into()];

        let exp = RpnExpressionBuilder::new()
            .push_column_ref(0)
            .push_constant(3i64)
            .push_column_ref(0)
            .push_fn_call(FnFoo, FieldTypeTp::LongLong)
            .build();
        let mut ctx = EvalContext::default();
        let result = exp.eval(&mut ctx, 3, schema, &mut columns);
        let val = result.unwrap();
        assert!(val.is_vector());
        assert_eq!(
            val.vector_value().unwrap().as_int_slice(),
            [Some(-2), Some(-10), Some(8)]
        );
        assert_eq!(val.field_type().tp(), FieldTypeTp::LongLong);
    }

    // Comprehensive expression:
    //      FnA(
    //          Col0,
    //          FnB(),
    //          FnC(
    //              FnD(Col1, Const0),
    //              Const1
    //          )
    //      )
    //
    // RPN: Col0, FnB, Col1, Const0, FnD, Const1, FnC, FnA
    #[test]
    fn test_eval_comprehensive() {
        /// FnA(v1, v2, v3) performs v1 * v2 - v3.
        #[derive(Debug, Clone, Copy, RpnFunction)]
        #[rpn_function(args = 3)]
        struct FnA;

        impl FnA {
            fn call(
                _ctx: &mut EvalContext,
                _payload: RpnFnCallPayload<'_>,
                v1: &Option<Real>,
                v2: &Option<Real>,
                v3: &Option<Real>,
            ) -> Result<Option<Real>> {
                Ok(Some(v1.unwrap() * v2.unwrap() - v3.unwrap()))
            }
        }

        /// FnB() returns 42.0.
        #[derive(Debug, Clone, Copy, RpnFunction)]
        #[rpn_function(args = 0)]
        struct FnB;

        impl FnB {
            fn call(
                _ctx: &mut EvalContext,
                _payload: RpnFnCallPayload<'_>,
            ) -> Result<Option<Real>> {
                Ok(Real::new(42.0).ok())
            }
        }

        /// FnC(v1, v2) performs float(v2 - v1).
        #[derive(Debug, Clone, Copy, RpnFunction)]
        #[rpn_function(args = 2)]
        struct FnC;

        impl FnC {
            fn call(
                _ctx: &mut EvalContext,
                _payload: RpnFnCallPayload<'_>,
                v1: &Option<i64>,
                v2: &Option<i64>,
            ) -> Result<Option<Real>> {
                Ok(Real::new((v2.unwrap() - v1.unwrap()) as f64).ok())
            }
        }

        /// FnD(v1, v2) performs v1 + v2 * 2.
        #[derive(Debug, Clone, Copy, RpnFunction)]
        #[rpn_function(args = 2)]
        struct FnD;

        impl FnD {
            fn call(
                _ctx: &mut EvalContext,
                _payload: RpnFnCallPayload<'_>,
                v1: &Option<i64>,
                v2: &Option<i64>,
            ) -> Result<Option<i64>> {
                Ok(Some(v1.unwrap() + v2.unwrap() * 2))
            }
        }

        let mut columns = LazyBatchColumnVec::from(vec![
            {
                let mut col = LazyBatchColumn::decoded_with_capacity_and_tp(3, EvalType::Real);
                col.mut_decoded().push_real(Real::new(0.5).ok());
                col.mut_decoded().push_real(Real::new(-0.1).ok());
                col.mut_decoded().push_real(Real::new(3.5).ok());
                col
            },
            {
                let mut col = LazyBatchColumn::decoded_with_capacity_and_tp(3, EvalType::Int);
                col.mut_decoded().push_int(Some(1));
                col.mut_decoded().push_int(Some(5));
                col.mut_decoded().push_int(Some(-4));
                col
            },
        ]);
        let schema = &[FieldTypeTp::Double.into(), FieldTypeTp::LongLong.into()];

        // Col0, FnB, Col1, Const0, FnD, Const1, FnC, FnA
        let exp = RpnExpressionBuilder::new()
            .push_column_ref(0)
            .push_fn_call(FnB, FieldTypeTp::Double)
            .push_column_ref(1)
            .push_constant(7i64)
            .push_fn_call(FnD, FieldTypeTp::LongLong)
            .push_constant(11i64)
            .push_fn_call(FnC, FieldTypeTp::Double)
            .push_fn_call(FnA, FieldTypeTp::Double)
            .build();

        //      FnA(
        //          [0.5, -0.1, 3.5],
        //          42.0,
        //          FnC(
        //              FnD([1, 5, -4], 7),
        //              11
        //          )
        //      )
        //      => [25.0, 3.8, 146.0]

        let mut ctx = EvalContext::default();
        let result = exp.eval(&mut ctx, 3, schema, &mut columns);
        let val = result.unwrap();
        assert!(val.is_vector());
        assert_eq!(
            val.vector_value().unwrap().as_real_slice(),
            [
                Real::new(25.0).ok(),
                Real::new(3.8).ok(),
                Real::new(146.0).ok()
            ]
        );
        assert_eq!(val.field_type().tp(), FieldTypeTp::Double);
    }

    /// Unary function, but supplied zero arguments. Should panic.
    #[test]
    fn test_eval_fail_1() {
        #[derive(Debug, Clone, Copy, RpnFunction)]
        #[rpn_function(args = 1)]
        struct FnFoo;

        impl FnFoo {
            fn call(
                _ctx: &mut EvalContext,
                _payload: RpnFnCallPayload<'_>,
                _v: &Option<i64>,
            ) -> Result<Option<i64>> {
                unreachable!()
            }
        }

        let exp = RpnExpressionBuilder::new()
            .push_fn_call(FnFoo, FieldTypeTp::LongLong)
            .build();
        let mut ctx = EvalContext::default();
        let mut columns = LazyBatchColumnVec::empty();
        let hooked_eval = ::panic_hook::recover_safe(|| {
            let _ = exp.eval(&mut ctx, 3, &[], &mut columns);
        });
        assert!(hooked_eval.is_err());
    }

    /// Irregular RPN expression (contains unused node). Should panic.
    #[test]
    fn test_eval_fail_2() {
        /// FnFoo(v) performs v * 2.

        #[derive(Debug, Clone, Copy, RpnFunction)]
        #[rpn_function(args = 1)]
        struct FnFoo;

        impl FnFoo {
            fn call(
                _ctx: &mut EvalContext,
                _payload: RpnFnCallPayload<'_>,
                v: &Option<Real>,
            ) -> Result<Option<Real>> {
                Ok(v.map(|v| v * 2.0))
            }
        }

        // FnFoo only accepts 1 parameter but we will give 2.

        let exp = RpnExpressionBuilder::new()
            .push_constant(3.0f64)
            .push_constant(1.5f64)
            .push_fn_call(FnFoo, FieldTypeTp::Double)
            .build();
        let mut ctx = EvalContext::default();
        let mut columns = LazyBatchColumnVec::empty();
        let hooked_eval = ::panic_hook::recover_safe(|| {
            let _ = exp.eval(&mut ctx, 3, &[], &mut columns);
        });
        assert!(hooked_eval.is_err());
    }

    /// Eval type does not match. Should panic.
    /// Note: When field type is not matching, it doesn't panic.
    #[test]
    fn test_eval_fail_3() {
        // Expects real argument, receives int argument.

        #[derive(Debug, Clone, Copy, RpnFunction)]
        #[rpn_function(args = 1)]
        struct FnFoo;

        impl FnFoo {
            fn call(
                _ctx: &mut EvalContext,
                _payload: RpnFnCallPayload<'_>,
                v: &Option<Real>,
            ) -> Result<Option<Real>> {
                Ok(v.map(|v| v * 2.5))
            }
        }

        let exp = RpnExpressionBuilder::new()
            .push_constant(7i64)
            .push_fn_call(FnFoo, FieldTypeTp::Double)
            .build();
        let mut ctx = EvalContext::default();
        let mut columns = LazyBatchColumnVec::empty();
        let hooked_eval = ::panic_hook::recover_safe(|| {
            let _ = exp.eval(&mut ctx, 3, &[], &mut columns);
        });
        assert!(hooked_eval.is_err());
    }

    /// Parse from an expression tree then evaluate.
    #[test]
    fn test_parse_and_eval() {
        use tipb::expression::ScalarFuncSig;
        use tipb::expression::{Expr, ExprType};

        use tikv_util::codec::number::NumberEncoder;

        // We will build an expression tree from:
        //      FnD(
        //          FnA(
        //              Const1,
        //              FnB(Col1, FnC()),
        //              Col0
        //          )
        //      )

        /// FnA(a: int, b: float, c: int) performs: float(a) - b * float(c)
        #[derive(Debug, Clone, Copy, RpnFunction)]
        #[rpn_function(args = 3)]
        struct FnA;

        impl FnA {
            fn call(
                _ctx: &mut EvalContext,
                _payload: RpnFnCallPayload<'_>,
                a: &Option<i64>,
                b: &Option<Real>,
                c: &Option<i64>,
            ) -> Result<Option<Real>> {
                Ok(Real::new(a.unwrap() as f64 - b.unwrap().into_inner() * c.unwrap() as f64).ok())
            }
        }

        /// FnB(a: float, b: int) performs: a * (float(b) - 1.5)
        #[derive(Debug, Clone, Copy, RpnFunction)]
        #[rpn_function(args = 2)]
        struct FnB;

        impl FnB {
            fn call(
                _ctx: &mut EvalContext,
                _payload: RpnFnCallPayload<'_>,
                a: &Option<Real>,
                b: &Option<i64>,
            ) -> Result<Option<Real>> {
                Ok(Real::new(a.unwrap().into_inner() * (b.unwrap() as f64 - 1.5)).ok())
            }
        }

        /// FnC() returns: int(42)
        #[derive(Debug, Clone, Copy, RpnFunction)]
        #[rpn_function(args = 0)]
        struct FnC;

        impl FnC {
            fn call(_ctx: &mut EvalContext, _payload: RpnFnCallPayload<'_>) -> Result<Option<i64>> {
                Ok(Some(42))
            }
        }

        /// FnD(a: float) performs: int(a)
        #[derive(Debug, Clone, Copy, RpnFunction)]
        #[rpn_function(args = 1)]
        struct FnD;

        impl FnD {
            fn call(
                _ctx: &mut EvalContext,
                _payload: RpnFnCallPayload<'_>,
                a: &Option<Real>,
            ) -> Result<Option<i64>> {
                Ok(Some(a.unwrap().into_inner() as i64))
            }
        }

        fn fn_mapper(value: ScalarFuncSig, _children: &[Expr]) -> Result<Box<dyn RpnFunction>> {
            // FnA: CastIntAsInt
            // FnB: CastIntAsReal
            // FnC: CastIntAsString
            // FnD: CastIntAsDecimal
            match value {
                ScalarFuncSig::CastIntAsInt => Ok(Box::new(FnA)),
                ScalarFuncSig::CastIntAsReal => Ok(Box::new(FnB)),
                ScalarFuncSig::CastIntAsString => Ok(Box::new(FnC)),
                ScalarFuncSig::CastIntAsDecimal => Ok(Box::new(FnD)),
                _ => unreachable!(),
            }
        }

        let node_fn_b = {
            // Col1
            let mut node_col_1 = Expr::new();
            node_col_1.set_tp(ExprType::ColumnRef);
            node_col_1
                .mut_field_type()
                .as_mut_accessor()
                .set_tp(FieldTypeTp::Double);
            node_col_1.mut_val().encode_i64(1).unwrap();

            // FnC
            let mut node_fn_c = Expr::new();
            node_fn_c.set_tp(ExprType::ScalarFunc);
            node_fn_c.set_sig(ScalarFuncSig::CastIntAsString);
            node_fn_c
                .mut_field_type()
                .as_mut_accessor()
                .set_tp(FieldTypeTp::LongLong);

            // FnB
            let mut node_fn_b = Expr::new();
            node_fn_b.set_tp(ExprType::ScalarFunc);
            node_fn_b.set_sig(ScalarFuncSig::CastIntAsReal);
            node_fn_b
                .mut_field_type()
                .as_mut_accessor()
                .set_tp(FieldTypeTp::Double);
            node_fn_b.mut_children().push(node_col_1);
            node_fn_b.mut_children().push(node_fn_c);
            node_fn_b
        };

        let node_fn_a = {
            // Const1
            let mut node_const_1 = Expr::new();
            node_const_1.set_tp(ExprType::Int64);
            node_const_1
                .mut_field_type()
                .as_mut_accessor()
                .set_tp(FieldTypeTp::LongLong);
            node_const_1.mut_val().encode_i64(7).unwrap();

            // Col0
            let mut node_col_0 = Expr::new();
            node_col_0.set_tp(ExprType::ColumnRef);
            node_col_0
                .mut_field_type()
                .as_mut_accessor()
                .set_tp(FieldTypeTp::LongLong);
            node_col_0.mut_val().encode_i64(0).unwrap();

            // FnA
            let mut node_fn_a = Expr::new();
            node_fn_a.set_tp(ExprType::ScalarFunc);
            node_fn_a.set_sig(ScalarFuncSig::CastIntAsInt);
            node_fn_a
                .mut_field_type()
                .as_mut_accessor()
                .set_tp(FieldTypeTp::Double);
            node_fn_a.mut_children().push(node_const_1);
            node_fn_a.mut_children().push(node_fn_b);
            node_fn_a.mut_children().push(node_col_0);
            node_fn_a
        };

        // FnD
        let mut node_fn_d = Expr::new();
        node_fn_d.set_tp(ExprType::ScalarFunc);
        node_fn_d.set_sig(ScalarFuncSig::CastIntAsDecimal);
        node_fn_d
            .mut_field_type()
            .as_mut_accessor()
            .set_tp(FieldTypeTp::LongLong);
        node_fn_d.mut_children().push(node_fn_a);

        // Build RPN expression from this expression tree.
        let exp =
            RpnExpressionBuilder::build_from_expr_tree_with_fn_mapper(node_fn_d, fn_mapper, 2)
                .unwrap();

        let mut columns = LazyBatchColumnVec::from(vec![
            {
                let mut col = LazyBatchColumn::decoded_with_capacity_and_tp(3, EvalType::Int);
                col.mut_decoded().push_int(Some(1));
                col.mut_decoded().push_int(Some(5));
                col.mut_decoded().push_int(Some(-4));
                col
            },
            {
                let mut col = LazyBatchColumn::decoded_with_capacity_and_tp(3, EvalType::Real);
                col.mut_decoded().push_real(Real::new(0.5).ok());
                col.mut_decoded().push_real(Real::new(-0.1).ok());
                col.mut_decoded().push_real(Real::new(3.5).ok());
                col
            },
        ]);
        let schema = &[FieldTypeTp::LongLong.into(), FieldTypeTp::Double.into()];

        let mut ctx = EvalContext::default();
        let result = exp.eval(&mut ctx, 3, schema, &mut columns);
        let val = result.unwrap();
        assert!(val.is_vector());
        assert_eq!(
            val.vector_value().unwrap().as_int_slice(),
            [Some(-13), Some(27), Some(574)]
        );
        assert_eq!(val.field_type().tp(), FieldTypeTp::LongLong);
    }
}<|MERGE_RESOLUTION|>--- conflicted
+++ resolved
@@ -181,11 +181,7 @@
     ) -> Result<()> {
         for node in self.as_ref() {
             if let RpnExpressionNode::ColumnRef { ref offset, .. } = node {
-<<<<<<< HEAD
-                columns[*offset].ensure_decoded(&context.cfg.tz, &schema[*offset])?;
-=======
-                columns.ensure_column_decoded(*offset, tz, &schema[*offset])?;
->>>>>>> 7681b9fe
+                columns[*offset].ensure_decoded(tz, &schema[*offset])?;
             }
         }
         Ok(())
