--- conflicted
+++ resolved
@@ -328,7 +328,7 @@
 
     use crate::coprocessor::dag::expr::EvalContext;
     use crate::coprocessor::Result;
-    use crate::util::codec::number::NumberEncoder;
+    use tikv_util::codec::number::NumberEncoder;
 
     /// An RPN function for test. It accepts 1 int argument, returns float.
     #[derive(Debug, Clone, Copy)]
@@ -419,11 +419,6 @@
     #[test]
     #[allow(clippy::float_cmp)]
     fn test_append_rpn_nodes_recursively() {
-<<<<<<< HEAD
-        use tikv_util::codec::number::NumberEncoder;
-
-=======
->>>>>>> 57b63022
         // Input:
         // FnD(a, FnA(FnC(b, c, d)), FnA(FnB(e, f))
         //
