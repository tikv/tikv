// Copyright 2019 TiKV Project Authors. Licensed under Apache-2.0.

#[macro_use]
pub mod function;
pub mod types;

<<<<<<< HEAD
pub mod impl_cast;
pub mod impl_compare;
pub mod impl_op;
=======
mod impl_arithmetic;
mod impl_compare;
mod impl_op;
>>>>>>> 617da41c

pub use self::function::RpnFunction;
pub use self::types::{RpnExpression, RpnExpressionBuilder};

use cop_datatype::{FieldTypeAccessor, FieldTypeFlag};
use tipb::expression::{Expr, ScalarFuncSig};

use self::impl_arithmetic::*;
use self::impl_compare::*;
use self::impl_op::*;
use crate::coprocessor::codec::data_type::*;
use crate::coprocessor::Result;

fn map_int_sig<F>(
    value: ScalarFuncSig,
    children: &[Expr],
    mapper: F,
) -> Result<Box<dyn RpnFunction>>
where
    F: Fn(bool, bool) -> Box<dyn RpnFunction>,
{
    // FIXME: The signature for different signed / unsigned int should be inferred at TiDB side.
    if children.len() != 2 {
        return Err(box_err!(
            "ScalarFunction {:?} (params = {}) is not supported in batch mode",
            value,
            children.len()
        ));
    }
    let lhs_is_unsigned = children[0]
        .get_field_type()
        .flag()
        .contains(FieldTypeFlag::UNSIGNED);
    let rhs_is_unsigned = children[1]
        .get_field_type()
        .flag()
        .contains(FieldTypeFlag::UNSIGNED);
    Ok(mapper(lhs_is_unsigned, rhs_is_unsigned))
}

fn compare_mapper<F: CmpOp>(lhs_is_unsigned: bool, rhs_is_unsigned: bool) -> Box<dyn RpnFunction> {
    match (lhs_is_unsigned, rhs_is_unsigned) {
        (false, false) => Box::new(RpnFnCompare::<BasicComparer<Int, F>>::new()),
        (false, true) => Box::new(RpnFnCompare::<IntUintComparer<F>>::new()),
        (true, false) => Box::new(RpnFnCompare::<UintIntComparer<F>>::new()),
        (true, true) => Box::new(RpnFnCompare::<UintUintComparer<F>>::new()),
    }
}

fn plus_mapper(lhs_is_unsigned: bool, rhs_is_unsigned: bool) -> Box<dyn RpnFunction> {
    match (lhs_is_unsigned, rhs_is_unsigned) {
        (false, false) => Box::new(RpnFnArithmetic::<IntIntPlus>::new()),
        (false, true) => Box::new(RpnFnArithmetic::<IntUintPlus>::new()),
        (true, false) => Box::new(RpnFnArithmetic::<UintIntPlus>::new()),
        (true, true) => Box::new(RpnFnArithmetic::<UintUintPlus>::new()),
    }
}

fn mod_mapper(lhs_is_unsigned: bool, rhs_is_unsigned: bool) -> Box<dyn RpnFunction> {
    match (lhs_is_unsigned, rhs_is_unsigned) {
        (false, false) => Box::new(RpnFnArithmetic::<IntIntMod>::new()),
        (false, true) => Box::new(RpnFnArithmetic::<IntUintMod>::new()),
        (true, false) => Box::new(RpnFnArithmetic::<UintIntMod>::new()),
        (true, true) => Box::new(RpnFnArithmetic::<UintUintMod>::new()),
    }
}

#[rustfmt::skip]
fn map_pb_sig_to_rpn_func(value: ScalarFuncSig, children: &[Expr]) -> Result<Box<dyn RpnFunction>> {
    Ok(match value {
<<<<<<< HEAD
        ScalarFuncSig::LTInt => map_compare_int_sig::<CmpOpLT>(value, children)?,
=======
        ScalarFuncSig::LTInt => map_int_sig(value, children, compare_mapper::<CmpOpLT>)?,
>>>>>>> 617da41c
        ScalarFuncSig::LTReal => Box::new(RpnFnCompare::<BasicComparer<Real, CmpOpLT>>::new()),
        ScalarFuncSig::LTDecimal => Box::new(RpnFnCompare::<BasicComparer<Decimal, CmpOpLT>>::new()),
        ScalarFuncSig::LTString => Box::new(RpnFnCompare::<BasicComparer<Bytes, CmpOpLT>>::new()),
        ScalarFuncSig::LTTime => Box::new(RpnFnCompare::<BasicComparer<DateTime, CmpOpLT>>::new()),
        ScalarFuncSig::LTDuration => Box::new(RpnFnCompare::<BasicComparer<Duration, CmpOpLT>>::new()),
        ScalarFuncSig::LTJson => Box::new(RpnFnCompare::<BasicComparer<Json, CmpOpLT>>::new()),
<<<<<<< HEAD
        ScalarFuncSig::LEInt => map_compare_int_sig::<CmpOpLE>(value, children)?,
=======
        ScalarFuncSig::LEInt => map_int_sig(value, children, compare_mapper::<CmpOpLE>)?,
>>>>>>> 617da41c
        ScalarFuncSig::LEReal => Box::new(RpnFnCompare::<BasicComparer<Real, CmpOpLE>>::new()),
        ScalarFuncSig::LEDecimal => Box::new(RpnFnCompare::<BasicComparer<Decimal, CmpOpLE>>::new()),
        ScalarFuncSig::LEString => Box::new(RpnFnCompare::<BasicComparer<Bytes, CmpOpLE>>::new()),
        ScalarFuncSig::LETime => Box::new(RpnFnCompare::<BasicComparer<DateTime, CmpOpLE>>::new()),
        ScalarFuncSig::LEDuration => Box::new(RpnFnCompare::<BasicComparer<Duration, CmpOpLE>>::new()),
        ScalarFuncSig::LEJson => Box::new(RpnFnCompare::<BasicComparer<Json, CmpOpLE>>::new()),
<<<<<<< HEAD
        ScalarFuncSig::GTInt => map_compare_int_sig::<CmpOpGT>(value, children)?,
=======
        ScalarFuncSig::GTInt => map_int_sig(value, children, compare_mapper::<CmpOpGT>)?,
>>>>>>> 617da41c
        ScalarFuncSig::GTReal => Box::new(RpnFnCompare::<BasicComparer<Real, CmpOpGT>>::new()),
        ScalarFuncSig::GTDecimal => Box::new(RpnFnCompare::<BasicComparer<Decimal, CmpOpGT>>::new()),
        ScalarFuncSig::GTString => Box::new(RpnFnCompare::<BasicComparer<Bytes, CmpOpGT>>::new()),
        ScalarFuncSig::GTTime => Box::new(RpnFnCompare::<BasicComparer<DateTime, CmpOpGT>>::new()),
        ScalarFuncSig::GTDuration => Box::new(RpnFnCompare::<BasicComparer<Duration, CmpOpGT>>::new()),
        ScalarFuncSig::GTJson => Box::new(RpnFnCompare::<BasicComparer<Json, CmpOpGT>>::new()),
<<<<<<< HEAD
        ScalarFuncSig::GEInt => map_compare_int_sig::<CmpOpGE>(value, children)?,
=======
        ScalarFuncSig::GEInt => map_int_sig(value, children, compare_mapper::<CmpOpGE>)?,
>>>>>>> 617da41c
        ScalarFuncSig::GEReal => Box::new(RpnFnCompare::<BasicComparer<Real, CmpOpGE>>::new()),
        ScalarFuncSig::GEDecimal => Box::new(RpnFnCompare::<BasicComparer<Decimal, CmpOpGE>>::new()),
        ScalarFuncSig::GEString => Box::new(RpnFnCompare::<BasicComparer<Bytes, CmpOpGE>>::new()),
        ScalarFuncSig::GETime => Box::new(RpnFnCompare::<BasicComparer<DateTime, CmpOpGE>>::new()),
        ScalarFuncSig::GEDuration => Box::new(RpnFnCompare::<BasicComparer<Duration, CmpOpGE>>::new()),
        ScalarFuncSig::GEJson => Box::new(RpnFnCompare::<BasicComparer<Json, CmpOpGE>>::new()),
<<<<<<< HEAD
        ScalarFuncSig::NEInt => map_compare_int_sig::<CmpOpNE>(value, children)?,
=======
        ScalarFuncSig::NEInt => map_int_sig(value, children, compare_mapper::<CmpOpNE>)?,
>>>>>>> 617da41c
        ScalarFuncSig::NEReal => Box::new(RpnFnCompare::<BasicComparer<Real, CmpOpNE>>::new()),
        ScalarFuncSig::NEDecimal => Box::new(RpnFnCompare::<BasicComparer<Decimal, CmpOpNE>>::new()),
        ScalarFuncSig::NEString => Box::new(RpnFnCompare::<BasicComparer<Bytes, CmpOpNE>>::new()),
        ScalarFuncSig::NETime => Box::new(RpnFnCompare::<BasicComparer<DateTime, CmpOpNE>>::new()),
        ScalarFuncSig::NEDuration => Box::new(RpnFnCompare::<BasicComparer<Duration, CmpOpNE>>::new()),
        ScalarFuncSig::NEJson => Box::new(RpnFnCompare::<BasicComparer<Json, CmpOpNE>>::new()),
<<<<<<< HEAD
        ScalarFuncSig::EQInt => map_compare_int_sig::<CmpOpEQ>(value, children)?,
=======
        ScalarFuncSig::EQInt => map_int_sig(value, children, compare_mapper::<CmpOpEQ>)?,
>>>>>>> 617da41c
        ScalarFuncSig::EQReal => Box::new(RpnFnCompare::<BasicComparer<Real, CmpOpEQ>>::new()),
        ScalarFuncSig::EQDecimal => Box::new(RpnFnCompare::<BasicComparer<Decimal, CmpOpEQ>>::new()),
        ScalarFuncSig::EQString => Box::new(RpnFnCompare::<BasicComparer<Bytes, CmpOpEQ>>::new()),
        ScalarFuncSig::EQTime => Box::new(RpnFnCompare::<BasicComparer<DateTime, CmpOpEQ>>::new()),
        ScalarFuncSig::EQDuration => Box::new(RpnFnCompare::<BasicComparer<Duration, CmpOpEQ>>::new()),
        ScalarFuncSig::EQJson => Box::new(RpnFnCompare::<BasicComparer<Json, CmpOpEQ>>::new()),
<<<<<<< HEAD
        ScalarFuncSig::NullEQInt => map_compare_int_sig::<CmpOpNullEQ>(value, children)?,
=======
        ScalarFuncSig::NullEQInt => map_int_sig(value, children, compare_mapper::<CmpOpNullEQ>)?,
>>>>>>> 617da41c
        ScalarFuncSig::NullEQReal => Box::new(RpnFnCompare::<BasicComparer<Real, CmpOpNullEQ>>::new()),
        ScalarFuncSig::NullEQDecimal => Box::new(RpnFnCompare::<BasicComparer<Decimal, CmpOpNullEQ>>::new()),
        ScalarFuncSig::NullEQString => Box::new(RpnFnCompare::<BasicComparer<Bytes, CmpOpNullEQ>>::new()),
        ScalarFuncSig::NullEQTime => Box::new(RpnFnCompare::<BasicComparer<DateTime, CmpOpNullEQ>>::new()),
        ScalarFuncSig::NullEQDuration => Box::new(RpnFnCompare::<BasicComparer<Duration, CmpOpNullEQ>>::new()),
        ScalarFuncSig::NullEQJson => Box::new(RpnFnCompare::<BasicComparer<Json, CmpOpNullEQ>>::new()),
        ScalarFuncSig::IntIsNull => Box::new(RpnFnIsNull::<Int>::new()),
        ScalarFuncSig::RealIsNull => Box::new(RpnFnIsNull::<Real>::new()),
        ScalarFuncSig::DecimalIsNull => Box::new(RpnFnIsNull::<Decimal>::new()),
        ScalarFuncSig::StringIsNull => Box::new(RpnFnIsNull::<Bytes>::new()),
        ScalarFuncSig::TimeIsNull => Box::new(RpnFnIsNull::<DateTime>::new()),
        ScalarFuncSig::DurationIsNull => Box::new(RpnFnIsNull::<Duration>::new()),
        ScalarFuncSig::JsonIsNull => Box::new(RpnFnIsNull::<Json>::new()),
        ScalarFuncSig::IntIsTrue => Box::new(RpnFnIntIsTrue),
        ScalarFuncSig::RealIsTrue => Box::new(RpnFnRealIsTrue),
        ScalarFuncSig::DecimalIsTrue => Box::new(RpnFnDecimalIsTrue),
        ScalarFuncSig::IntIsFalse => Box::new(RpnFnIntIsFalse),
        ScalarFuncSig::RealIsFalse => Box::new(RpnFnRealIsFalse),
        ScalarFuncSig::DecimalIsFalse => Box::new(RpnFnDecimalIsFalse),
        ScalarFuncSig::LogicalAnd => Box::new(RpnFnLogicalAnd),
        ScalarFuncSig::LogicalOr => Box::new(RpnFnLogicalOr),
<<<<<<< HEAD
        ScalarFuncSig::IntIsNull => Box::new(RpnFnIntIsNull),
        ScalarFuncSig::UnaryNot => Box::new(RpnFnUnaryNot),
=======
        ScalarFuncSig::PlusInt => map_int_sig(value, children, plus_mapper)?,
        ScalarFuncSig::PlusReal => Box::new(RpnFnArithmetic::<RealPlus>::new()),
        ScalarFuncSig::PlusDecimal => Box::new(RpnFnArithmetic::<DecimalPlus>::new()),
        ScalarFuncSig::ModReal => Box::new(RpnFnArithmetic::<RealMod>::new()),
        ScalarFuncSig::ModDecimal => Box::new(RpnFnArithmetic::<DecimalMod>::new()),
        ScalarFuncSig::ModInt => map_int_sig(value, children, mod_mapper)?,
>>>>>>> 617da41c
        _ => return Err(box_err!(
            "ScalarFunction {:?} is not supported in batch mode",
            value
        )),
    })
}<|MERGE_RESOLUTION|>--- conflicted
+++ resolved
@@ -4,15 +4,10 @@
 pub mod function;
 pub mod types;
 
-<<<<<<< HEAD
+pub mod impl_arithmetic;
 pub mod impl_cast;
 pub mod impl_compare;
 pub mod impl_op;
-=======
-mod impl_arithmetic;
-mod impl_compare;
-mod impl_op;
->>>>>>> 617da41c
 
 pub use self::function::RpnFunction;
 pub use self::types::{RpnExpression, RpnExpressionBuilder};
@@ -83,77 +78,49 @@
 #[rustfmt::skip]
 fn map_pb_sig_to_rpn_func(value: ScalarFuncSig, children: &[Expr]) -> Result<Box<dyn RpnFunction>> {
     Ok(match value {
-<<<<<<< HEAD
-        ScalarFuncSig::LTInt => map_compare_int_sig::<CmpOpLT>(value, children)?,
-=======
         ScalarFuncSig::LTInt => map_int_sig(value, children, compare_mapper::<CmpOpLT>)?,
->>>>>>> 617da41c
         ScalarFuncSig::LTReal => Box::new(RpnFnCompare::<BasicComparer<Real, CmpOpLT>>::new()),
         ScalarFuncSig::LTDecimal => Box::new(RpnFnCompare::<BasicComparer<Decimal, CmpOpLT>>::new()),
         ScalarFuncSig::LTString => Box::new(RpnFnCompare::<BasicComparer<Bytes, CmpOpLT>>::new()),
         ScalarFuncSig::LTTime => Box::new(RpnFnCompare::<BasicComparer<DateTime, CmpOpLT>>::new()),
         ScalarFuncSig::LTDuration => Box::new(RpnFnCompare::<BasicComparer<Duration, CmpOpLT>>::new()),
         ScalarFuncSig::LTJson => Box::new(RpnFnCompare::<BasicComparer<Json, CmpOpLT>>::new()),
-<<<<<<< HEAD
-        ScalarFuncSig::LEInt => map_compare_int_sig::<CmpOpLE>(value, children)?,
-=======
         ScalarFuncSig::LEInt => map_int_sig(value, children, compare_mapper::<CmpOpLE>)?,
->>>>>>> 617da41c
         ScalarFuncSig::LEReal => Box::new(RpnFnCompare::<BasicComparer<Real, CmpOpLE>>::new()),
         ScalarFuncSig::LEDecimal => Box::new(RpnFnCompare::<BasicComparer<Decimal, CmpOpLE>>::new()),
         ScalarFuncSig::LEString => Box::new(RpnFnCompare::<BasicComparer<Bytes, CmpOpLE>>::new()),
         ScalarFuncSig::LETime => Box::new(RpnFnCompare::<BasicComparer<DateTime, CmpOpLE>>::new()),
         ScalarFuncSig::LEDuration => Box::new(RpnFnCompare::<BasicComparer<Duration, CmpOpLE>>::new()),
         ScalarFuncSig::LEJson => Box::new(RpnFnCompare::<BasicComparer<Json, CmpOpLE>>::new()),
-<<<<<<< HEAD
-        ScalarFuncSig::GTInt => map_compare_int_sig::<CmpOpGT>(value, children)?,
-=======
         ScalarFuncSig::GTInt => map_int_sig(value, children, compare_mapper::<CmpOpGT>)?,
->>>>>>> 617da41c
         ScalarFuncSig::GTReal => Box::new(RpnFnCompare::<BasicComparer<Real, CmpOpGT>>::new()),
         ScalarFuncSig::GTDecimal => Box::new(RpnFnCompare::<BasicComparer<Decimal, CmpOpGT>>::new()),
         ScalarFuncSig::GTString => Box::new(RpnFnCompare::<BasicComparer<Bytes, CmpOpGT>>::new()),
         ScalarFuncSig::GTTime => Box::new(RpnFnCompare::<BasicComparer<DateTime, CmpOpGT>>::new()),
         ScalarFuncSig::GTDuration => Box::new(RpnFnCompare::<BasicComparer<Duration, CmpOpGT>>::new()),
         ScalarFuncSig::GTJson => Box::new(RpnFnCompare::<BasicComparer<Json, CmpOpGT>>::new()),
-<<<<<<< HEAD
-        ScalarFuncSig::GEInt => map_compare_int_sig::<CmpOpGE>(value, children)?,
-=======
         ScalarFuncSig::GEInt => map_int_sig(value, children, compare_mapper::<CmpOpGE>)?,
->>>>>>> 617da41c
         ScalarFuncSig::GEReal => Box::new(RpnFnCompare::<BasicComparer<Real, CmpOpGE>>::new()),
         ScalarFuncSig::GEDecimal => Box::new(RpnFnCompare::<BasicComparer<Decimal, CmpOpGE>>::new()),
         ScalarFuncSig::GEString => Box::new(RpnFnCompare::<BasicComparer<Bytes, CmpOpGE>>::new()),
         ScalarFuncSig::GETime => Box::new(RpnFnCompare::<BasicComparer<DateTime, CmpOpGE>>::new()),
         ScalarFuncSig::GEDuration => Box::new(RpnFnCompare::<BasicComparer<Duration, CmpOpGE>>::new()),
         ScalarFuncSig::GEJson => Box::new(RpnFnCompare::<BasicComparer<Json, CmpOpGE>>::new()),
-<<<<<<< HEAD
-        ScalarFuncSig::NEInt => map_compare_int_sig::<CmpOpNE>(value, children)?,
-=======
         ScalarFuncSig::NEInt => map_int_sig(value, children, compare_mapper::<CmpOpNE>)?,
->>>>>>> 617da41c
         ScalarFuncSig::NEReal => Box::new(RpnFnCompare::<BasicComparer<Real, CmpOpNE>>::new()),
         ScalarFuncSig::NEDecimal => Box::new(RpnFnCompare::<BasicComparer<Decimal, CmpOpNE>>::new()),
         ScalarFuncSig::NEString => Box::new(RpnFnCompare::<BasicComparer<Bytes, CmpOpNE>>::new()),
         ScalarFuncSig::NETime => Box::new(RpnFnCompare::<BasicComparer<DateTime, CmpOpNE>>::new()),
         ScalarFuncSig::NEDuration => Box::new(RpnFnCompare::<BasicComparer<Duration, CmpOpNE>>::new()),
         ScalarFuncSig::NEJson => Box::new(RpnFnCompare::<BasicComparer<Json, CmpOpNE>>::new()),
-<<<<<<< HEAD
-        ScalarFuncSig::EQInt => map_compare_int_sig::<CmpOpEQ>(value, children)?,
-=======
         ScalarFuncSig::EQInt => map_int_sig(value, children, compare_mapper::<CmpOpEQ>)?,
->>>>>>> 617da41c
         ScalarFuncSig::EQReal => Box::new(RpnFnCompare::<BasicComparer<Real, CmpOpEQ>>::new()),
         ScalarFuncSig::EQDecimal => Box::new(RpnFnCompare::<BasicComparer<Decimal, CmpOpEQ>>::new()),
         ScalarFuncSig::EQString => Box::new(RpnFnCompare::<BasicComparer<Bytes, CmpOpEQ>>::new()),
         ScalarFuncSig::EQTime => Box::new(RpnFnCompare::<BasicComparer<DateTime, CmpOpEQ>>::new()),
         ScalarFuncSig::EQDuration => Box::new(RpnFnCompare::<BasicComparer<Duration, CmpOpEQ>>::new()),
         ScalarFuncSig::EQJson => Box::new(RpnFnCompare::<BasicComparer<Json, CmpOpEQ>>::new()),
-<<<<<<< HEAD
-        ScalarFuncSig::NullEQInt => map_compare_int_sig::<CmpOpNullEQ>(value, children)?,
-=======
         ScalarFuncSig::NullEQInt => map_int_sig(value, children, compare_mapper::<CmpOpNullEQ>)?,
->>>>>>> 617da41c
         ScalarFuncSig::NullEQReal => Box::new(RpnFnCompare::<BasicComparer<Real, CmpOpNullEQ>>::new()),
         ScalarFuncSig::NullEQDecimal => Box::new(RpnFnCompare::<BasicComparer<Decimal, CmpOpNullEQ>>::new()),
         ScalarFuncSig::NullEQString => Box::new(RpnFnCompare::<BasicComparer<Bytes, CmpOpNullEQ>>::new()),
@@ -175,17 +142,13 @@
         ScalarFuncSig::DecimalIsFalse => Box::new(RpnFnDecimalIsFalse),
         ScalarFuncSig::LogicalAnd => Box::new(RpnFnLogicalAnd),
         ScalarFuncSig::LogicalOr => Box::new(RpnFnLogicalOr),
-<<<<<<< HEAD
-        ScalarFuncSig::IntIsNull => Box::new(RpnFnIntIsNull),
         ScalarFuncSig::UnaryNot => Box::new(RpnFnUnaryNot),
-=======
         ScalarFuncSig::PlusInt => map_int_sig(value, children, plus_mapper)?,
         ScalarFuncSig::PlusReal => Box::new(RpnFnArithmetic::<RealPlus>::new()),
         ScalarFuncSig::PlusDecimal => Box::new(RpnFnArithmetic::<DecimalPlus>::new()),
         ScalarFuncSig::ModReal => Box::new(RpnFnArithmetic::<RealMod>::new()),
         ScalarFuncSig::ModDecimal => Box::new(RpnFnArithmetic::<DecimalMod>::new()),
         ScalarFuncSig::ModInt => map_int_sig(value, children, mod_mapper)?,
->>>>>>> 617da41c
         _ => return Err(box_err!(
             "ScalarFunction {:?} is not supported in batch mode",
             value
