--- conflicted
+++ resolved
@@ -5,10 +5,7 @@
 pub mod types;
 
 pub mod impl_arithmetic;
-<<<<<<< HEAD
 pub mod impl_cast;
-=======
->>>>>>> 011cdffa
 pub mod impl_compare;
 pub mod impl_op;
 
