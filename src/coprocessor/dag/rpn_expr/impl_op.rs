--- conflicted
+++ resolved
@@ -54,13 +54,6 @@
     }
 }
 
-<<<<<<< HEAD
-#[derive(Debug, Clone, Copy, RpnFunction)]
-#[rpn_function(args = 1)]
-pub struct RpnFnIntIsNull;
-
-impl RpnFnIntIsNull {
-=======
 #[derive(Clone, Debug, RpnFunction)]
 #[rpn_function(args = 1)]
 pub struct RpnFnIsNull<T: Evaluable> {
@@ -152,15 +145,28 @@
 pub struct RpnFnRealIsFalse;
 
 impl RpnFnRealIsFalse {
->>>>>>> 617da41c
-    #[inline]
-    fn call(
-        _ctx: &mut EvalContext,
-        _payload: RpnFnCallPayload<'_>,
-<<<<<<< HEAD
-        arg0: &Option<i64>,
-    ) -> Result<Option<i64>> {
-        Ok(Some(arg0.is_none() as i64))
+    #[inline]
+    fn call(
+        _ctx: &mut EvalContext,
+        _payload: RpnFnCallPayload<'_>,
+        arg: &Option<Real>,
+    ) -> Result<Option<i64>> {
+        Ok(Some(arg.map_or(0, |v| (v.into_inner() == 0f64) as i64)))
+    }
+}
+
+#[derive(Clone, Copy, Debug, RpnFunction)]
+#[rpn_function(args = 1)]
+pub struct RpnFnDecimalIsFalse;
+
+impl RpnFnDecimalIsFalse {
+    #[inline]
+    fn call(
+        _ctx: &mut EvalContext,
+        _payload: RpnFnCallPayload<'_>,
+        arg: &Option<Decimal>,
+    ) -> Result<Option<i64>> {
+        Ok(Some(arg.as_ref().map_or(0, |v| v.is_zero() as i64)))
     }
 }
 
@@ -169,32 +175,13 @@
 pub struct RpnFnUnaryNot;
 
 impl RpnFnUnaryNot {
-=======
-        arg: &Option<Real>,
-    ) -> Result<Option<i64>> {
-        Ok(Some(arg.map_or(0, |v| (v.into_inner() == 0f64) as i64)))
-    }
-}
-
-#[derive(Clone, Copy, Debug, RpnFunction)]
-#[rpn_function(args = 1)]
-pub struct RpnFnDecimalIsFalse;
-
-impl RpnFnDecimalIsFalse {
->>>>>>> 617da41c
-    #[inline]
-    fn call(
-        _ctx: &mut EvalContext,
-        _payload: RpnFnCallPayload<'_>,
-<<<<<<< HEAD
-        arg0: &Option<i64>,
-    ) -> Result<Option<i64>> {
-        Ok(arg0.map(|arg| (arg == 0) as i64))
-=======
-        arg: &Option<Decimal>,
-    ) -> Result<Option<i64>> {
-        Ok(Some(arg.as_ref().map_or(0, |v| v.is_zero() as i64)))
->>>>>>> 617da41c
+    #[inline]
+    fn call(
+        _ctx: &mut EvalContext,
+        _payload: RpnFnCallPayload<'_>,
+        arg: &Option<i64>,
+    ) -> Result<Option<i64>> {
+        Ok(arg.map(|v| (v == 0) as i64))
     }
 }
 
