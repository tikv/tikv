--- conflicted
+++ resolved
@@ -27,60 +27,7 @@
             deadline,
             executor,
             output_offsets,
-<<<<<<< HEAD
-            config,
-            ranges_len,
-            executors_len,
-        ))
-    }
-
-    pub fn build<S: Store + 'static>(
-        req: DAGRequest,
-        ranges: Vec<KeyRange>,
-        store: S,
-        deadline: Deadline,
-        batch_row_limit: usize,
-        is_streaming: bool,
-        enable_batch_if_possible: bool,
-    ) -> Result<Box<dyn RequestHandler>> {
-        let mut eval_cfg = EvalConfig::from_flags(req.get_flags());
-        // We respect time zone name first, then offset.
-        if req.has_time_zone_name() && !req.get_time_zone_name().is_empty() {
-            box_try!(eval_cfg.set_time_zone_by_name(req.get_time_zone_name()));
-        } else if req.has_time_zone_offset() {
-            box_try!(eval_cfg.set_time_zone_by_offset(req.get_time_zone_offset()));
-        } else {
-            // This should not be reachable. However we will not panic here in case
-            // of compatibility issues.
-        }
-        if req.has_max_warning_count() {
-            eval_cfg.set_max_warning_cnt(req.get_max_warning_count() as usize);
-        }
-        if req.has_sql_mode() {
-            eval_cfg.set_sql_mode(SqlMode::from_bits_truncate(req.get_sql_mode()));
-        }
-
-        let mut is_batch = false;
-        if enable_batch_if_possible && !is_streaming {
-            let build_batch_result =
-                super::builder::DAGBuilder::check_build_batch(req.get_executors());
-            if let Err(e) = build_batch_result {
-                debug!("Coprocessor request cannot be batched"; "reason" => %e);
-            } else {
-                is_batch = true;
-            }
-        }
-
-        if is_batch {
-            Ok(Self::build_batch_dag(deadline, eval_cfg, req, ranges, store)?.into_boxed())
-        } else {
-            Ok(
-                Self::build_dag(eval_cfg, req, ranges, store, deadline, batch_row_limit)?
-                    .into_boxed(),
-            )
-=======
             batch_row_limit,
->>>>>>> eab45d44
         }
     }
 
