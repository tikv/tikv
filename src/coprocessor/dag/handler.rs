// Copyright 2017 TiKV Project Authors. Licensed under Apache-2.0.

use kvproto::coprocessor::{KeyRange, Response};
use protobuf::{Message, RepeatedField};
use tipb::executor::ExecutorExecutionSummary;
use tipb::select::{Chunk, SelectResponse, StreamResponse};

use super::executor::{Executor, ExecutorMetrics};

use crate::coprocessor::dag::exec_summary::ExecSummary;
use crate::coprocessor::*;

/// Handles Coprocessor DAG requests.
pub struct DAGRequestHandler {
    deadline: Deadline,
    executor: Box<dyn Executor + Send>,
    output_offsets: Vec<u32>,
    batch_row_limit: usize,
    /// To construct ExecutionSummary target.
    number_of_executors: usize,
<<<<<<< HEAD
    collect_execution_summary: bool,
=======
    collect_exec_summary: bool,
>>>>>>> 9e49f43e
}

impl DAGRequestHandler {
    pub fn new(
        deadline: Deadline,
        executor: Box<dyn Executor + Send>,
        output_offsets: Vec<u32>,
        batch_row_limit: usize,
        number_of_executors: usize,
<<<<<<< HEAD
        collect_execution_summary: bool,
=======
        collect_exec_summary: bool,
>>>>>>> 9e49f43e
    ) -> Self {
        Self {
            deadline,
            executor,
            output_offsets,
            batch_row_limit,
            number_of_executors,
<<<<<<< HEAD
            collect_execution_summary,
=======
            collect_exec_summary,
>>>>>>> 9e49f43e
        }
    }

    fn make_stream_response(&mut self, chunk: Chunk, range: Option<KeyRange>) -> Result<Response> {
        let mut s_resp = StreamResponse::new();
        s_resp.set_data(box_try!(chunk.write_to_bytes()));
        if let Some(eval_warnings) = self.executor.take_eval_warnings() {
            s_resp.set_warnings(RepeatedField::from_vec(eval_warnings.warnings));
            s_resp.set_warning_count(eval_warnings.warning_cnt as i64);
        }
        self.executor
            .collect_output_counts(s_resp.mut_output_counts());

        let mut resp = Response::new();
        resp.set_data(box_try!(s_resp.write_to_bytes()));
        if let Some(range) = range {
            resp.set_range(range);
        }
        Ok(resp)
    }
}

impl RequestHandler for DAGRequestHandler {
    fn handle_request(&mut self) -> Result<Response> {
        let mut record_cnt = 0;
        let mut chunks = Vec::new();
        loop {
            match self.executor.next() {
                Ok(Some(row)) => {
                    self.deadline.check_if_exceeded()?;
                    if chunks.is_empty() || record_cnt >= self.batch_row_limit {
                        let chunk = Chunk::new();
                        chunks.push(chunk);
                        record_cnt = 0;
                    }
                    let chunk = chunks.last_mut().unwrap();
                    record_cnt += 1;
                    // for default encode type
                    let value = row.get_binary(&self.output_offsets)?;
                    chunk.mut_rows_data().extend_from_slice(&value);
                }
                Ok(None) => {
                    let mut resp = Response::new();
                    let mut sel_resp = SelectResponse::new();
                    sel_resp.set_chunks(RepeatedField::from_vec(chunks));
                    if let Some(eval_warnings) = self.executor.take_eval_warnings() {
                        sel_resp.set_warnings(RepeatedField::from_vec(eval_warnings.warnings));
                        sel_resp.set_warning_count(eval_warnings.warning_cnt as i64);
                    }
                    self.executor
                        .collect_output_counts(sel_resp.mut_output_counts());

<<<<<<< HEAD
                    if self.collect_execution_summary {
=======
                    if self.collect_exec_summary {
>>>>>>> 9e49f43e
                        let mut summary_per_executor =
                            vec![ExecSummary::default(); self.number_of_executors];
                        self.executor
                            .collect_execution_summaries(&mut summary_per_executor);
                        let summaries = summary_per_executor
                            .iter()
                            .map(|summary| {
                                let mut ret = ExecutorExecutionSummary::new();
                                ret.set_num_iterations(summary.num_iterations as u64);
                                ret.set_num_produced_rows(summary.num_produced_rows as u64);
                                ret.set_time_processed_ns(summary.time_processed_ns as u64);
                                ret
                            })
                            .collect();
                        sel_resp.set_execution_summaries(RepeatedField::from_vec(summaries));
                    }

                    let data = box_try!(sel_resp.write_to_bytes());
                    resp.set_data(data);
                    return Ok(resp);
                }
                Err(Error::Eval(err)) => {
                    let mut resp = Response::new();
                    let mut sel_resp = SelectResponse::new();
                    sel_resp.set_error(err);
                    let data = box_try!(sel_resp.write_to_bytes());
                    resp.set_data(data);
                    return Ok(resp);
                }
                Err(e) => return Err(e),
            }
        }
    }

    fn handle_streaming_request(&mut self) -> Result<(Option<Response>, bool)> {
        let (mut record_cnt, mut finished) = (0, false);
        let mut chunk = Chunk::new();
        self.executor.start_scan();
        while record_cnt < self.batch_row_limit {
            match self.executor.next() {
                Ok(Some(row)) => {
                    self.deadline.check_if_exceeded()?;
                    record_cnt += 1;
                    let value = row.get_binary(&self.output_offsets)?;
                    chunk.mut_rows_data().extend_from_slice(&value);
                }
                Ok(None) => {
                    finished = true;
                    break;
                }
                Err(Error::Eval(err)) => {
                    let mut resp = Response::new();
                    let mut sel_resp = StreamResponse::new();
                    sel_resp.set_error(err);
                    let data = box_try!(sel_resp.write_to_bytes());
                    resp.set_data(data);
                    return Ok((Some(resp), true));
                }
                Err(e) => return Err(e),
            }
        }
        if record_cnt > 0 {
            let range = self.executor.stop_scan();
            return self
                .make_stream_response(chunk, range)
                .map(|r| (Some(r), finished));
        }
        Ok((None, true))
    }

    fn collect_metrics_into(&mut self, metrics: &mut ExecutorMetrics) {
        self.executor.collect_metrics_into(metrics);
    }
}<|MERGE_RESOLUTION|>--- conflicted
+++ resolved
@@ -18,11 +18,7 @@
     batch_row_limit: usize,
     /// To construct ExecutionSummary target.
     number_of_executors: usize,
-<<<<<<< HEAD
-    collect_execution_summary: bool,
-=======
     collect_exec_summary: bool,
->>>>>>> 9e49f43e
 }
 
 impl DAGRequestHandler {
@@ -32,11 +28,7 @@
         output_offsets: Vec<u32>,
         batch_row_limit: usize,
         number_of_executors: usize,
-<<<<<<< HEAD
-        collect_execution_summary: bool,
-=======
         collect_exec_summary: bool,
->>>>>>> 9e49f43e
     ) -> Self {
         Self {
             deadline,
@@ -44,11 +36,7 @@
             output_offsets,
             batch_row_limit,
             number_of_executors,
-<<<<<<< HEAD
-            collect_execution_summary,
-=======
             collect_exec_summary,
->>>>>>> 9e49f43e
         }
     }
 
@@ -101,11 +89,7 @@
                     self.executor
                         .collect_output_counts(sel_resp.mut_output_counts());
 
-<<<<<<< HEAD
-                    if self.collect_execution_summary {
-=======
                     if self.collect_exec_summary {
->>>>>>> 9e49f43e
                         let mut summary_per_executor =
                             vec![ExecSummary::default(); self.number_of_executors];
                         self.executor
