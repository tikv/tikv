// Copyright 2019 TiKV Project Authors. Licensed under Apache-2.0.

use tipb::expression::{Expr, ExprType, FieldType};

use crate::coprocessor::codec::mysql::Tz;
use crate::coprocessor::dag::aggr_fn::AggrFunction;
use crate::coprocessor::dag::rpn_expr::RpnExpression;
use crate::coprocessor::{Error, Result};

/// Parse a specific aggregate function definition from protobuf.
///
/// All aggregate function implementations should include an impl for this trait as well as
/// add a match arm in `map_pb_sig_to_aggr_func_parser` so that the aggregate function can be
/// actually utilized.
pub trait AggrDefinitionParser {
    /// Checks whether the inner expression of the aggregate function definition is supported.
    /// It is ensured that `aggr_def.tp` maps the current parser instance.
    fn check_supported(&self, aggr_def: &Expr) -> Result<()>;

    /// Parses and transforms the aggregate function definition.
    ///
    /// The schema of this aggregate function will be appended in `out_schema` and the final
    /// RPN expression (maybe wrapped by some casting according to types) will be appended in
    /// `out_exp`.
    ///
    /// The parser may choose particular aggregate function implementation based on the data
    /// type, so `schema` is also needed in case of data type depending on the column.
    ///
    /// # Panic
    ///
    /// May panic if the aggregate function definition is not supported by this parser.
    fn parse(
        &self,
        aggr_def: Expr,
        time_zone: &Tz,
<<<<<<< HEAD
        schema: &[FieldType],
=======
        src_schema: &[FieldType],
>>>>>>> d442fa8f
        out_schema: &mut Vec<FieldType>,
        out_exp: &mut Vec<RpnExpression>,
    ) -> Result<Box<dyn AggrFunction>>;
}

#[inline]
fn map_pb_sig_to_aggr_func_parser(value: ExprType) -> Result<Box<dyn AggrDefinitionParser>> {
    match value {
        ExprType::Count => Ok(Box::new(super::impl_count::AggrFnDefinitionParserCount)),
        ExprType::Sum => Ok(Box::new(super::impl_sum::AggrFnDefinitionParserSum)),
        ExprType::Avg => Ok(Box::new(super::impl_avg::AggrFnDefinitionParserAvg)),
        v => Err(box_err!(
            "Aggregation function expr type {:?} is not supported in batch mode",
            v
        )),
    }
}

/// Parse all aggregate function definition from protobuf.
pub struct AllAggrDefinitionParser;

impl AggrDefinitionParser for AllAggrDefinitionParser {
    /// Checks whether the aggregate function definition is supported.
    #[inline]
    fn check_supported(&self, aggr_def: &Expr) -> Result<()> {
        let parser = map_pb_sig_to_aggr_func_parser(aggr_def.get_tp())?;
        parser.check_supported(aggr_def).map_err(|e| {
            Error::Other(box_err!(
                "Aggregation function for expr type {:?} is not supported: {}",
                aggr_def.get_tp(),
                e
            ))
        })
    }

    /// Parses and transforms the aggregate function definition to generate corresponding
    /// `AggrFunction` instance.
    ///
    /// # Panic
    ///
    /// May panic if the aggregate function definition is not supported.
    #[inline]
    fn parse(
        &self,
        aggr_def: Expr,
        time_zone: &Tz,
<<<<<<< HEAD
        schema: &[FieldType],
=======
        src_schema: &[FieldType],
>>>>>>> d442fa8f
        out_schema: &mut Vec<FieldType>,
        out_exp: &mut Vec<RpnExpression>,
    ) -> Result<Box<dyn AggrFunction>> {
        let parser = map_pb_sig_to_aggr_func_parser(aggr_def.get_tp()).unwrap();
<<<<<<< HEAD
        parser.parse(aggr_def, time_zone, schema, out_schema, out_exp)
=======
        parser.parse(aggr_def, time_zone, src_schema, out_schema, out_exp)
>>>>>>> d442fa8f
    }
}<|MERGE_RESOLUTION|>--- conflicted
+++ resolved
@@ -33,11 +33,7 @@
         &self,
         aggr_def: Expr,
         time_zone: &Tz,
-<<<<<<< HEAD
-        schema: &[FieldType],
-=======
         src_schema: &[FieldType],
->>>>>>> d442fa8f
         out_schema: &mut Vec<FieldType>,
         out_exp: &mut Vec<RpnExpression>,
     ) -> Result<Box<dyn AggrFunction>>;
@@ -84,19 +80,11 @@
         &self,
         aggr_def: Expr,
         time_zone: &Tz,
-<<<<<<< HEAD
-        schema: &[FieldType],
-=======
         src_schema: &[FieldType],
->>>>>>> d442fa8f
         out_schema: &mut Vec<FieldType>,
         out_exp: &mut Vec<RpnExpression>,
     ) -> Result<Box<dyn AggrFunction>> {
         let parser = map_pb_sig_to_aggr_func_parser(aggr_def.get_tp()).unwrap();
-<<<<<<< HEAD
-        parser.parse(aggr_def, time_zone, schema, out_schema, out_exp)
-=======
         parser.parse(aggr_def, time_zone, src_schema, out_schema, out_exp)
->>>>>>> d442fa8f
     }
 }