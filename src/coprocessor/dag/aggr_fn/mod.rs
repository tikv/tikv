// Copyright 2019 TiKV Project Authors. Licensed under Apache-2.0.

//! This module provides aggregate functions for batch executors.

mod impl_avg;
mod impl_count;
<<<<<<< HEAD
mod impl_sum;
=======
mod impl_first;
>>>>>>> 3a53fede
mod parser;
mod summable;
mod util;

pub use self::parser::{AggrDefinitionParser, AllAggrDefinitionParser};

use crate::coprocessor::codec::data_type::*;
use crate::coprocessor::dag::expr::EvalContext;
use crate::coprocessor::Result;

/// A trait for all single parameter aggregate functions.
///
/// Unlike ordinary function, aggregate function calculates a summary value over multiple rows. To
/// save memory, this functionality is provided via an incremental update model:
///
/// 1. Each aggregate function associates a state structure, storing partially computed aggregate
///    results.
///
/// 2. The caller calls `update()` or `update_vector()` for each row to update the state.
///
/// 3. The caller finally calls `push_result()` to aggregate a summary value and push it into the
///    given data container.
///
/// This trait can be auto derived by using `cop_codegen::AggrFunction`.
pub trait AggrFunction: std::fmt::Debug + Send + 'static {
    /// The display name of the function.
    fn name(&self) -> &'static str;

    /// Creates a new state instance. Different states aggregate independently.
    fn create_state(&self) -> Box<dyn AggrFunctionState>;
}

/// A trait for all single parameter aggregate function states.
///
/// Aggregate function states are created by corresponding aggregate functions. For each state,
/// it can be updated or aggregated (to finalize a result) independently.
///
/// Note that aggregate function states are strongly typed, that is, the caller must provide the
/// parameter in the correct data type for an aggregate function states that calculates over this
/// data type. To be safely boxed and placed in a vector, interfaces are provided in a form that
/// accept all kinds of data type. However, unmatched types will result in panics in runtime.
pub trait AggrFunctionState:
    std::fmt::Debug
    + Send
    + 'static
    + AggrFunctionStateUpdatePartial<Int>
    + AggrFunctionStateUpdatePartial<Real>
    + AggrFunctionStateUpdatePartial<Decimal>
    + AggrFunctionStateUpdatePartial<Bytes>
    + AggrFunctionStateUpdatePartial<DateTime>
    + AggrFunctionStateUpdatePartial<Duration>
    + AggrFunctionStateUpdatePartial<Json>
{
    // TODO: A better implementation is to specialize different push result targets. However
    // current aggregation executor cannot utilize it.
    fn push_result(&self, ctx: &mut EvalContext, target: &mut [VectorValue]) -> Result<()>;
}

/// A helper trait for single parameter aggregate function states that only work over concrete eval
/// types. This is the actual and only trait that normal aggregate function states will implement.
///
/// Unlike `AggrFunctionState`, this trait only provides specialized `update()` and `push_result()`
/// functions according to the associated type. `update()` and `push_result()` functions that accept
/// any eval types (but will panic when eval type does not match expectation) will be generated via
/// implementations over this trait.
pub trait ConcreteAggrFunctionState: std::fmt::Debug + Send + 'static {
    type ParameterType: Evaluable;

    fn update_concrete(
        &mut self,
        ctx: &mut EvalContext,
        value: &Option<Self::ParameterType>,
    ) -> Result<()>;

    fn push_result(&self, ctx: &mut EvalContext, target: &mut [VectorValue]) -> Result<()>;
}

/// A helper trait that provides `update()` and `update_vector()` over a concrete type, which will
/// be relied in `AggrFunctionState`.
pub trait AggrFunctionStateUpdatePartial<T: Evaluable> {
    /// Updates the internal state giving one row data.
    ///
    /// # Panics
    ///
    /// Panics if the aggregate function does not support the supplied concrete data type as its
    /// parameter.
    fn update(&mut self, ctx: &mut EvalContext, value: &Option<T>) -> Result<()>;

    /// Repeatedly updates the internal state giving one row data.
    ///
    /// # Panics
    ///
    /// Panics if the aggregate function does not support the supplied concrete data type as its
    /// parameter.
    fn update_repeat(
        &mut self,
        ctx: &mut EvalContext,
        value: &Option<T>,
        repeat_times: usize,
    ) -> Result<()>;

    /// Updates the internal state giving multiple rows data.
    ///
    /// # Panics
    ///
    /// Panics if the aggregate function does not support the supplied concrete data type as its
    /// parameter.
    fn update_vector(&mut self, ctx: &mut EvalContext, values: &[Option<T>]) -> Result<()>;
}

impl<T: Evaluable, State> AggrFunctionStateUpdatePartial<T> for State
where
    State: ConcreteAggrFunctionState,
{
    // All `ConcreteAggrFunctionState` implement `AggrFunctionStateUpdatePartial<T>`, which is
    // one of the trait bound that `AggrFunctionState` requires.

    #[inline]
    default fn update(&mut self, _ctx: &mut EvalContext, _value: &Option<T>) -> Result<()> {
        panic!("Unmatched parameter type")
    }

    #[inline]
    default fn update_repeat(
        &mut self,
        _ctx: &mut EvalContext,
        _value: &Option<T>,
        _repeat_times: usize,
    ) -> Result<()> {
        panic!("Unmatched parameter type")
    }

    #[inline]
    default fn update_vector(
        &mut self,
        _ctx: &mut EvalContext,
        _values: &[Option<T>],
    ) -> Result<()> {
        panic!("Unmatched parameter type")
    }
}

impl<T: Evaluable, State> AggrFunctionStateUpdatePartial<T> for State
where
    State: ConcreteAggrFunctionState<ParameterType = T>,
{
    #[inline]
    fn update(&mut self, ctx: &mut EvalContext, value: &Option<T>) -> Result<()> {
        self.update_concrete(ctx, value)
    }

    #[inline]
    fn update_repeat(
        &mut self,
        ctx: &mut EvalContext,
        value: &Option<T>,
        repeat_times: usize,
    ) -> Result<()> {
        for _ in 0..repeat_times {
            self.update_concrete(ctx, value)?;
        }
        Ok(())
    }

    #[inline]
    fn update_vector(&mut self, ctx: &mut EvalContext, values: &[Option<T>]) -> Result<()> {
        for value in values {
            self.update_concrete(ctx, value)?;
        }
        Ok(())
    }
}

impl<F> AggrFunctionState for F
where
    F: ConcreteAggrFunctionState,
{
    fn push_result(&self, ctx: &mut EvalContext, target: &mut [VectorValue]) -> Result<()> {
        <Self as ConcreteAggrFunctionState>::push_result(self, ctx, target)
    }
}

#[cfg(test)]
mod tests {
    use super::*;

    use cop_datatype::EvalType;

    #[test]
    fn test_type_match() {
        /// A state that accepts Int and outputs Real.
        #[derive(Clone, Debug)]
        struct AggrFnStateFoo {
            sum: i64,
        }

        impl AggrFnStateFoo {
            fn new() -> Self {
                Self { sum: 0 }
            }
        }

        impl ConcreteAggrFunctionState for AggrFnStateFoo {
            type ParameterType = Int;

            fn update_concrete(
                &mut self,
                _ctx: &mut EvalContext,
                value: &Option<Int>,
            ) -> Result<()> {
                if let Some(v) = value {
                    self.sum += *v;
                }
                Ok(())
            }

            fn push_result(
                &self,
                _ctx: &mut EvalContext,
                target: &mut [VectorValue],
            ) -> Result<()> {
                target[0].push_real(Real::new(self.sum as f64).ok());
                Ok(())
            }
        }

        let mut ctx = EvalContext::default();
        let mut s = AggrFnStateFoo::new();

        // Update using `Int` should success.
        assert!((&mut s as &mut dyn AggrFunctionStateUpdatePartial<_>)
            .update(&mut ctx, &Some(1))
            .is_ok());
        assert!((&mut s as &mut dyn AggrFunctionStateUpdatePartial<_>)
            .update(&mut ctx, &Some(3))
            .is_ok());

        // Update using other data type should panic.
        let result = panic_hook::recover_safe(|| {
            let mut s = s.clone();
            let _ = (&mut s as &mut dyn AggrFunctionStateUpdatePartial<_>)
                .update(&mut ctx, &Real::new(1.0).ok());
        });
        assert!(result.is_err());

        let result = panic_hook::recover_safe(|| {
            let mut s = s.clone();
            let _ = (&mut s as &mut dyn AggrFunctionStateUpdatePartial<_>)
                .update(&mut ctx, &Some(vec![1u8]));
        });
        assert!(result.is_err());

        // Push result to Real VectorValue should success.
        let mut target = vec![VectorValue::with_capacity(0, EvalType::Real)];

        assert!((&mut s as &mut dyn AggrFunctionState)
            .push_result(&mut ctx, &mut target)
            .is_ok());
        assert_eq!(target[0].as_real_slice(), &[Real::new(4.0).ok()]);

        // Calling push result multiple times should also success.
        assert!((&mut s as &mut dyn AggrFunctionStateUpdatePartial<_>)
            .update(&mut ctx, &Some(1))
            .is_ok());
        assert!((&mut s as &mut dyn AggrFunctionState)
            .push_result(&mut ctx, &mut target)
            .is_ok());
        assert_eq!(
            target[0].as_real_slice(),
            &[Real::new(4.0).ok(), Real::new(5.0).ok()]
        );

        // Push result into other VectorValue should panic.
        let result = panic_hook::recover_safe(|| {
            let mut s = s.clone();
            let mut target: Vec<VectorValue> = Vec::new();
            let _ = (&mut s as &mut dyn AggrFunctionState).push_result(&mut ctx, &mut target[..]);
        });
        assert!(result.is_err());

        let result = panic_hook::recover_safe(|| {
            let mut s = s.clone();
            let mut target: Vec<VectorValue> = vec![VectorValue::with_capacity(0, EvalType::Int)];
            let _ = (&mut s as &mut dyn AggrFunctionState).push_result(&mut ctx, &mut target[..]);
        });
        assert!(result.is_err());
    }
}<|MERGE_RESOLUTION|>--- conflicted
+++ resolved
@@ -4,11 +4,7 @@
 
 mod impl_avg;
 mod impl_count;
-<<<<<<< HEAD
-mod impl_sum;
-=======
 mod impl_first;
->>>>>>> 3a53fede
 mod parser;
 mod summable;
 mod util;
