--- conflicted
+++ resolved
@@ -25,11 +25,7 @@
         mut aggr_def: Expr,
         time_zone: &Tz,
         // We use the same structure for all data types, so this parameter is not needed.
-<<<<<<< HEAD
-        schema: &[FieldType],
-=======
         src_schema: &[FieldType],
->>>>>>> d442fa8f
         out_schema: &mut Vec<FieldType>,
         out_exp: &mut Vec<RpnExpression>,
     ) -> Result<Box<dyn super::AggrFunction>> {
@@ -48,11 +44,7 @@
         out_exp.push(RpnExpressionBuilder::build_from_expr_tree(
             child,
             time_zone,
-<<<<<<< HEAD
-            schema.len(),
-=======
             src_schema.len(),
->>>>>>> d442fa8f
         )?);
 
         Ok(Box::new(AggrFnCount))
