// Copyright 2019 TiKV Project Authors. Licensed under Apache-2.0.

use cop_codegen::AggrFunction;
use cop_datatype::builder::FieldTypeBuilder;
use cop_datatype::{EvalType, FieldTypeFlag, FieldTypeTp};
use tipb::expression::{Expr, ExprType, FieldType};

use super::summable::Summable;
use crate::coprocessor::codec::data_type::*;
use crate::coprocessor::codec::mysql::Tz;
use crate::coprocessor::dag::expr::EvalContext;
use crate::coprocessor::dag::rpn_expr::{RpnExpression, RpnExpressionBuilder};
use crate::coprocessor::Result;

/// The parser for AVG aggregate function.
pub struct AggrFnDefinitionParserAvg;

<<<<<<< HEAD
impl super::parser::AggrDefinitionParser for AggrFnDefinitionParserAvg {
=======
impl super::AggrDefinitionParser for AggrFnDefinitionParserAvg {
>>>>>>> 01be2286
    fn check_supported(&self, aggr_def: &Expr) -> Result<()> {
        assert_eq!(aggr_def.get_tp(), ExprType::Avg);
        super::util::check_aggr_exp_supported_one_child(aggr_def)
    }

    fn parse(
        &self,
        mut aggr_def: Expr,
        time_zone: &Tz,
        max_columns: usize,
        schema: &[FieldType],
        out_schema: &mut Vec<FieldType>,
        out_exp: &mut Vec<RpnExpression>,
    ) -> Result<Box<dyn super::AggrFunction>> {
        use cop_datatype::FieldTypeAccessor;
        use std::convert::TryFrom;

        assert_eq!(aggr_def.get_tp(), ExprType::Avg);

        // AVG outputs two columns.
        out_schema.push(
            FieldTypeBuilder::new()
                .tp(FieldTypeTp::LongLong)
                .flag(FieldTypeFlag::UNSIGNED)
                .build(),
        );
        out_schema.push(aggr_def.take_field_type());

        // The process below is very much like `AggrFnDefinitionParserAvg::parse()`.
        let child = aggr_def.take_children().into_iter().next().unwrap();
        let mut exp = RpnExpressionBuilder::build_from_expr_tree(child, time_zone, max_columns)?;
        super::util::rewrite_exp_for_sum_avg(schema, &mut exp).unwrap();

        let rewritten_eval_type = EvalType::try_from(exp.ret_field_type(schema).tp()).unwrap();
        out_exp.push(exp);

        Ok(match rewritten_eval_type {
            EvalType::Decimal => Box::new(AggrFnAvg::<Decimal>::new()),
            EvalType::Real => Box::new(AggrFnAvg::<Real>::new()),
            _ => unreachable!(),
        })
    }
}

/// The AVG aggregate function.
///
/// Note that there are `AVG(Decimal) -> (Int, Decimal)` and `AVG(Double) -> (Int, Double)`.
#[derive(Debug, AggrFunction)]
#[aggr_function(state = AggrFnStateAvg::<T>::new())]
pub struct AggrFnAvg<T>
where
    T: Summable,
    VectorValue: VectorValueExt<T>,
{
    _phantom: std::marker::PhantomData<T>,
}

impl<T> AggrFnAvg<T>
where
    T: Summable,
    VectorValue: VectorValueExt<T>,
{
    pub fn new() -> Self {
        Self {
            _phantom: std::marker::PhantomData,
        }
    }
}

/// The state of the AVG aggregate function.
#[derive(Debug)]
pub struct AggrFnStateAvg<T>
where
    T: Summable,
    VectorValue: VectorValueExt<T>,
{
    sum: T,
    count: usize,
}

impl<T> AggrFnStateAvg<T>
where
    T: Summable,
    VectorValue: VectorValueExt<T>,
{
    pub fn new() -> Self {
        Self {
            sum: T::zero(),
            count: 0,
        }
    }
}

impl<T> super::ConcreteAggrFunctionState for AggrFnStateAvg<T>
where
    T: Summable,
    VectorValue: VectorValueExt<T>,
{
    type ParameterType = T;

    #[inline]
    fn update_concrete(&mut self, ctx: &mut EvalContext, value: &Option<T>) -> Result<()> {
        match value {
            None => Ok(()),
            Some(value) => {
                self.sum.add_assign(ctx, value)?;
                self.count += 1;
                Ok(())
            }
        }
    }

    #[inline]
    fn push_result(&self, _ctx: &mut EvalContext, target: &mut [VectorValue]) -> Result<()> {
        // Note: The result of `AVG()` is returned as `(count, sum)`.
        assert_eq!(target.len(), 2);
        target[0].push_int(Some(self.count as Int));
        if self.count == 0 {
            target[1].push(None);
        } else {
            target[1].push(Some(self.sum.clone()));
        }
        Ok(())
    }
}

#[cfg(test)]
mod tests {
    use super::super::AggrFunction;
    use super::*;

    #[test]
    fn test_update() {
        let mut ctx = EvalContext::default();
        let function = AggrFnAvg::<Real>::new();
        let mut state = function.create_state();

        let mut result = [
            VectorValue::with_capacity(0, EvalType::Int),
            VectorValue::with_capacity(0, EvalType::Real),
        ];
        state.push_result(&mut ctx, &mut result[..]).unwrap();
        assert_eq!(result[0].as_int_slice(), &[Some(0)]);
        assert_eq!(result[1].as_real_slice(), &[None]);

        state.update(&mut ctx, &Option::<Real>::None).unwrap();

        state.push_result(&mut ctx, &mut result[..]).unwrap();
        assert_eq!(result[0].as_int_slice(), &[Some(0), Some(0)]);
        assert_eq!(result[1].as_real_slice(), &[None, None]);

        state.update(&mut ctx, &Real::new(5.0).ok()).unwrap();
        state.update(&mut ctx, &Option::<Real>::None).unwrap();
        state.update(&mut ctx, &Real::new(10.0).ok()).unwrap();

        state.push_result(&mut ctx, &mut result[..]).unwrap();
        assert_eq!(result[0].as_int_slice(), &[Some(0), Some(0), Some(2)]);
        assert_eq!(
            result[1].as_real_slice(),
            &[None, None, Real::new(15.0).ok()]
        );

        state
            .update_vector(&mut ctx, &[Real::new(0.0).ok(), Real::new(-4.5).ok(), None])
            .unwrap();

        state.push_result(&mut ctx, &mut result[..]).unwrap();
        assert_eq!(
            result[0].as_int_slice(),
            &[Some(0), Some(0), Some(2), Some(4)]
        );
        assert_eq!(
            result[1].as_real_slice(),
            &[None, None, Real::new(15.0).ok(), Real::new(10.5).ok()]
        );
    }
}<|MERGE_RESOLUTION|>--- conflicted
+++ resolved
@@ -15,11 +15,7 @@
 /// The parser for AVG aggregate function.
 pub struct AggrFnDefinitionParserAvg;
 
-<<<<<<< HEAD
-impl super::parser::AggrDefinitionParser for AggrFnDefinitionParserAvg {
-=======
 impl super::AggrDefinitionParser for AggrFnDefinitionParserAvg {
->>>>>>> 01be2286
     fn check_supported(&self, aggr_def: &Expr) -> Result<()> {
         assert_eq!(aggr_def.get_tp(), ExprType::Avg);
         super::util::check_aggr_exp_supported_one_child(aggr_def)
