--- conflicted
+++ resolved
@@ -25,11 +25,7 @@
         &self,
         mut aggr_def: Expr,
         time_zone: &Tz,
-<<<<<<< HEAD
-        schema: &[FieldType],
-=======
         src_schema: &[FieldType],
->>>>>>> 3a53fede
         out_schema: &mut Vec<FieldType>,
         out_exp: &mut Vec<RpnExpression>,
     ) -> Result<Box<dyn super::AggrFunction>> {
@@ -47,14 +43,6 @@
         );
         out_schema.push(aggr_def.take_field_type());
 
-<<<<<<< HEAD
-        // The process below is very much like `AggrFnDefinitionParserAvg::parse()`.
-        let child = aggr_def.take_children().into_iter().next().unwrap();
-        let mut exp = RpnExpressionBuilder::build_from_expr_tree(child, time_zone, schema.len())?;
-        super::util::rewrite_exp_for_sum_avg(schema, &mut exp).unwrap();
-
-        let rewritten_eval_type = EvalType::try_from(exp.ret_field_type(schema).tp()).unwrap();
-=======
         // Rewrite expression to insert CAST() if needed.
         let child = aggr_def.take_children().into_iter().next().unwrap();
         let mut exp =
@@ -62,7 +50,6 @@
         super::util::rewrite_exp_for_sum_avg(src_schema, &mut exp).unwrap();
 
         let rewritten_eval_type = EvalType::try_from(exp.ret_field_type(src_schema).tp()).unwrap();
->>>>>>> 3a53fede
         out_exp.push(exp);
 
         Ok(match rewritten_eval_type {
