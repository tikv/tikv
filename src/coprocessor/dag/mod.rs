--- conflicted
+++ resolved
@@ -33,12 +33,8 @@
 //!
 //!   Obviously, this kind of executor must not be the first executor in the pipeline.
 
-<<<<<<< HEAD
 pub mod aggr_fn;
-pub mod batch_executor;
-=======
 pub mod batch;
->>>>>>> 8eb1ff29
 pub mod batch_handler;
 mod builder;
 pub mod executor;
