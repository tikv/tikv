// Copyright 2017 PingCAP, Inc.
//
// Licensed under the Apache License, Version 2.0 (the "License");
// you may not use this file except in compliance with the License.
// You may obtain a copy of the License at
//
//     http://www.apache.org/licenses/LICENSE-2.0
//
// Unless required by applicable law or agreed to in writing, software
// distributed under the License is distributed on an "AS IS" BASIS,
// See the License for the specific language governing permissions and
// limitations under the License.

<<<<<<< HEAD
pub mod batch_dag;
pub mod batch_executor;
=======
//! DAG request is the most frequently used Coprocessor request. It includes some (simple) query
//! executors, e.g. table scan, index scan, selection, etc. Rows are fetched from the underlying KV
//! engine over a given snapshot, flows through each query executor and finally collected together.
//!
//! Although this request is called DAG request, these executors are executed one by one (i.e. as
//! a pipeline) at present.
//!
//! Generally, there are two kinds of query executors:
//!
//! - Executors that only produce rows (i.e. fetch data from the KV layer)
//!
//!   Samples: TableScanExecutor, IndexScanExecutor
//!
//!   Obviously, this kind of executor must be the first executor in the pipeline.
//!
//! - Executors that only work over previous executor's output row and produce a new row (or just
//!   eat it)
//!
//!   Samples: SelectionExecutor, AggregationExecutor, LimitExecutor, etc
//!
//!   Obviously, this kind of executor must not be the first executor in the pipeline.

>>>>>>> 122544ea
pub mod dag;
pub mod executor;
pub mod expr;
mod pipeline;
pub mod rpn_expr;
mod scanner;

pub use self::batch_dag::BatchDAGHandler;
pub use self::dag::DAGContext;
pub use self::scanner::{ScanOn, Scanner};<|MERGE_RESOLUTION|>--- conflicted
+++ resolved
@@ -11,10 +11,6 @@
 // See the License for the specific language governing permissions and
 // limitations under the License.
 
-<<<<<<< HEAD
-pub mod batch_dag;
-pub mod batch_executor;
-=======
 //! DAG request is the most frequently used Coprocessor request. It includes some (simple) query
 //! executors, e.g. table scan, index scan, selection, etc. Rows are fetched from the underlying KV
 //! engine over a given snapshot, flows through each query executor and finally collected together.
@@ -37,7 +33,8 @@
 //!
 //!   Obviously, this kind of executor must not be the first executor in the pipeline.
 
->>>>>>> 122544ea
+pub mod batch_dag;
+pub mod batch_executor;
 pub mod dag;
 pub mod executor;
 pub mod expr;
