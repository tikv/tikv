--- conflicted
+++ resolved
@@ -14,12 +14,8 @@
     Executor, HashAggExecutor, LimitExecutor, ScanExecutor, SelectionExecutor, StreamAggExecutor,
     TopNExecutor,
 };
-<<<<<<< HEAD
-use crate::coprocessor::dag::expr::EvalConfig;
-=======
 use crate::coprocessor::dag::batch::statistics::ExecSummaryCollectorDisabled;
 use crate::coprocessor::dag::expr::{EvalConfig, SqlMode};
->>>>>>> eab45d44
 use crate::coprocessor::metrics::*;
 use crate::coprocessor::*;
 
@@ -288,12 +284,14 @@
         let executors_len = req.get_executors().len();
 
         let config = Arc::new(config);
-        let out_most_executor = super::builder::DAGBuilder::build_batch(
-            req.take_executors().into_vec(),
-            store,
-            ranges,
-            config.clone(),
-        )?;
+        // TODO: Use `ExecSummaryCollectorNormal` according to `DAGRequest`.
+        let out_most_executor =
+            super::builder::DAGBuilder::build_batch::<_, ExecSummaryCollectorDisabled>(
+                req.take_executors().into_vec(),
+                store,
+                ranges,
+                config.clone(),
+            )?;
 
         // Check output offsets
         let output_offsets = req.take_output_offsets();
@@ -344,9 +342,16 @@
             eval_cfg.set_sql_mode(SqlMode::from_bits_truncate(req.get_sql_mode()));
         }
 
-        let is_batch = enable_batch_if_possible
-            && !is_streaming
-            && super::builder::DAGBuilder::can_build_batch(req.get_executors());
+        let mut is_batch = false;
+        if enable_batch_if_possible && !is_streaming {
+            let build_batch_result =
+                super::builder::DAGBuilder::check_build_batch(req.get_executors());
+            if let Err(e) = build_batch_result {
+                debug!("Coprocessor request cannot be batched"; "reason" => %e);
+            } else {
+                is_batch = true;
+            }
+        }
 
         if is_batch {
             Ok(Self::build_batch_dag(deadline, eval_cfg, req, ranges, store)?.into_boxed())
