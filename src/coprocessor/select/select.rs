// Copyright 2017 PingCAP, Inc.
//
// Licensed under the Apache License, Version 2.0 (the "License");
// you may not use this file except in compliance with the License.
// You may obtain a copy of the License at
//
//     http://www.apache.org/licenses/LICENSE-2.0
//
// Unless required by applicable law or agreed to in writing, software
// distributed under the License is distributed on an "AS IS" BASIS,
// See the License for the specific language governing permissions and
// limitations under the License.

use std::{mem, usize};
use std::sync::Arc;
use tipb::select::{Chunk, RowMeta, SelectRequest, SelectResponse};
use tipb::schema::ColumnInfo;
use tipb::expression::{ByItem, Expr, ExprType};
use protobuf::{Message as PbMsg, RepeatedField};
use byteorder::{BigEndian, ReadBytesExt};
use kvproto::coprocessor::{KeyRange, Response};

use coprocessor::dag::executor::{ScanOn, Scanner};
use coprocessor::codec::{datum, mysql, table};
use coprocessor::codec::table::{RowColsDict, TableDecoder};
use coprocessor::codec::datum::Datum;
use coprocessor::metrics::*;
use coprocessor::{Error, Result};
<<<<<<< HEAD
use coprocessor::endpoint::{get_chunk, get_pk, is_point, to_pb_error, ReqContext, BATCH_ROW_COUNT,
                            SINGLE_GROUP};
use util::Either;
=======
use coprocessor::endpoint::{get_pk, is_point, prefix_next, to_pb_error, ReqContext,
                            BATCH_ROW_COUNT, SINGLE_GROUP};
use util::{escape, Either};
use util::time::{duration_to_ms, Instant};
>>>>>>> 9cc2ed25
use util::collections::{HashMap, HashMapEntry as Entry, HashSet};
use util::codec::number::NumberDecoder;
use storage::{Key, Snapshot, SnapshotStore, Statistics};

use super::xeval::{EvalContext, Evaluator};
use super::aggregate::{self, AggrFunc};
use super::topn_heap::TopNHeap;

const REQUEST_CHECKPOINT: usize = 255;

pub struct SelectContext {
    snap: SnapshotStore,
    statistics: Statistics,
    core: SelectContextCore,
    req_ctx: Arc<ReqContext>,
    scanner: Option<Scanner>,
}

impl SelectContext {
    pub fn new(
        sel: SelectRequest,
<<<<<<< HEAD
        snap: Box<Snapshot>,
        req_ctx: Arc<ReqContext>,
    ) -> Result<SelectContext> {
=======
        snap: &'a Snapshot,
        statistics: &'a mut Statistics,
        req_ctx: &'a ReqContext,
        batch_row_limit: usize,
    ) -> Result<SelectContext<'a>> {
>>>>>>> 9cc2ed25
        let snap = SnapshotStore::new(
            snap,
            sel.get_start_ts(),
            req_ctx.isolation_level,
            req_ctx.fill_cache,
        );
        Ok(SelectContext {
            core: SelectContextCore::new(sel, batch_row_limit)?,
            snap: snap,
            statistics: Statistics::default(),
            req_ctx: req_ctx,
            scanner: None,
        })
    }

    pub fn handle_request(&mut self, mut ranges: Vec<KeyRange>) -> Result<Response> {
        if self.core.desc_scan {
            ranges.reverse();
        }

        let res = if self.req_ctx.table_scan {
            self.get_rows_from_sel(ranges)
        } else {
            self.get_rows_from_idx(ranges)
        };

        let mut resp = Response::new();
        let mut sel_resp = SelectResponse::new();
        match res {
            Ok(()) => {
                let chunks = mem::replace(&mut self.core.chunks, Vec::new());
                sel_resp.set_chunks(RepeatedField::from_vec(chunks));
                let data = box_try!(sel_resp.write_to_bytes());
                resp.set_data(data);
            }
            Err(e) => if let Error::Other(_) = e {
                sel_resp.set_error(to_pb_error(&e));
                resp.set_data(box_try!(sel_resp.write_to_bytes()));
                resp.set_other_error(format!("{}", e));
                COPR_REQ_ERROR.with_label_values(&["other"]).inc();
            } else {
                return Err(e);
            },
        }
        Ok(resp)
    }

    fn set_scanner_on(&mut self, range: KeyRange, scan_on: ScanOn) -> Result<()> {
        if self.scanner.is_none() {
            let desc = self.core.desc_scan;
            let key_only = self.key_only();
            let s = Scanner::new(&self.snap, scan_on, desc, key_only, range)?;
            self.scanner = Some(s);
            return Ok(());
        }
        let s = self.scanner.as_mut().unwrap();
        s.reset_range(range, &self.snap)?;
        Ok(())
    }

    fn get_rows_from_sel(&mut self, ranges: Vec<KeyRange>) -> Result<()> {
        let mut collected = 0;
        for ran in ranges {
            if collected >= self.core.limit {
                break;
            }
            collected += self.get_rows_from_range(ran)?;
            self.req_ctx.check_if_outdated()?;
        }
        if self.core.topn {
            self.core.collect_topn_rows()
        } else if self.core.aggr {
            self.core.aggr_rows()
        } else {
            Ok(())
        }
    }

    fn key_only(&self) -> bool {
        match self.core.cols {
            Either::Left(ref cols) => cols.is_empty(),
            Either::Right(_) => false, // TODO: true when index is not uniq index.
        }
    }

    fn get_rows_from_range(&mut self, range: KeyRange) -> Result<usize> {
        let mut row_count = 0;
        if is_point(&range) {
            CORP_GET_OR_SCAN_COUNT.with_label_values(&["point"]).inc();
            let value = match self.snap
                .get(&Key::from_raw(range.get_start()), &mut self.statistics)?
            {
                None => return Ok(0),
                Some(v) => v,
            };
            let values = {
                let ids = self.core.cols.as_ref().left().unwrap();
                box_try!(table::cut_row(value, ids))
            };
            let h = box_try!(table::decode_handle(range.get_start()));
            row_count += self.core.handle_row(h, values)?;
        } else {
            self.set_scanner_on(range, ScanOn::Table)?;
            let scanner = self.scanner.as_mut().unwrap();
            while self.core.limit > row_count {
                if row_count & REQUEST_CHECKPOINT == 0 {
                    self.req_ctx.check_if_outdated()?;
                }
                if let Some((key, value)) = scanner.next_row()? {
                    let h = box_try!(table::decode_handle(&key));
                    let row_data = {
                        let ids = self.core.cols.as_ref().left().unwrap();
                        box_try!(table::cut_row(value, ids))
                    };
                    row_count += self.core.handle_row(h, row_data)?;
                    continue;
                }
                break;
            }
        }
        Ok(row_count)
    }

    fn get_rows_from_idx(&mut self, ranges: Vec<KeyRange>) -> Result<()> {
        let mut collected = 0;
        for r in ranges {
            if collected >= self.core.limit {
                break;
            }
            collected += self.get_idx_row_from_range(r)?;
            self.req_ctx.check_if_outdated()?;
        }
        if self.core.topn {
            self.core.collect_topn_rows()
        } else if self.core.aggr {
            self.core.aggr_rows()
        } else {
            Ok(())
        }
    }

    fn get_idx_row_from_range(&mut self, r: KeyRange) -> Result<usize> {
        let mut row_cnt = 0;
        self.set_scanner_on(r, ScanOn::Index)?;
        let scanner = self.scanner.as_mut().unwrap();
        while row_cnt < self.core.limit {
            if row_cnt & REQUEST_CHECKPOINT == 0 {
                self.req_ctx.check_if_outdated()?;
            }
            if let Some((key, val)) = scanner.next_row()? {
                let (mut values, handle) = {
                    let mut ids = self.core.cols.as_ref().right().unwrap().clone();
                    if self.core.pk_col.is_some() {
                        ids.pop();
                    }
                    box_try!(table::cut_idx_key(key, &ids))
                };
                let handle = if handle.is_none() {
                    box_try!(val.as_slice().read_i64::<BigEndian>())
                } else {
                    handle.unwrap()
                };
                if let Some(ref pk_col) = self.core.pk_col {
                    let handle_datum = if mysql::has_unsigned_flag(pk_col.get_flag() as u64) {
                        // PK column is unsigned
                        datum::Datum::U64(handle as u64)
                    } else {
                        datum::Datum::I64(handle)
                    };
                    let mut bytes = box_try!(datum::encode_key(&[handle_datum]));
                    values.append(pk_col.get_column_id(), &mut bytes);
                }
                row_cnt += self.core.handle_row(handle, values)?;
                continue;
            }
            break;
        }
        Ok(row_cnt)
    }

    pub fn collect_statistics_into(self, stats: &mut Statistics) {
        stats.add(&self.statistics);
        if let Some(scanner) = self.scanner {
            scanner.collect_statistics_into(stats);
        }
    }
}


struct SelectContextCore {
    ctx: Arc<EvalContext>,
    sel: SelectRequest,
    eval: Evaluator,
    cols: Either<HashSet<i64>, Vec<i64>>,
    pk_col: Option<ColumnInfo>,
    cond_cols: Vec<ColumnInfo>,
    topn_cols: Vec<ColumnInfo>,
    aggr: bool,
    aggr_cols: Vec<ColumnInfo>,
    topn: bool,
    topn_heap: Option<TopNHeap>,
    order_cols: Arc<Vec<ByItem>>,
    limit: usize,
    desc_scan: bool,
    gks: Vec<Arc<Vec<u8>>>,
    gk_aggrs: HashMap<Arc<Vec<u8>>, Vec<Box<AggrFunc>>>,
    chunks: Vec<Chunk>,
    batch_row_limit: usize,
}

impl SelectContextCore {
    fn new(sel: SelectRequest, batch_row_limit: usize) -> Result<SelectContextCore> {
        let cond_cols;
        let topn_cols;
        let mut order_by_cols: Vec<ByItem> = Vec::new();
        let mut aggr_cols = vec![];
        {
            let select_cols = if sel.has_table_info() {
                COPR_EXECUTOR_COUNT.with_label_values(&["tblscan"]).inc();
                sel.get_table_info().get_columns()
            } else {
                COPR_EXECUTOR_COUNT.with_label_values(&["idxscan"]).inc();
                sel.get_index_info().get_columns()
            };
            let mut cond_col_map = HashMap::default();
            if sel.has_field_where() {
                COPR_EXECUTOR_COUNT.with_label_values(&["selection"]).inc();
                collect_col_in_expr(&mut cond_col_map, select_cols, sel.get_field_where())?;
            }
            let mut aggr_cols_map = HashMap::default();
            for aggr in sel.get_aggregates() {
                collect_col_in_expr(&mut aggr_cols_map, select_cols, aggr)?;
            }
            for item in sel.get_group_by() {
                collect_col_in_expr(&mut aggr_cols_map, select_cols, item.get_expr())?;
            }
            if !aggr_cols_map.is_empty() {
                for cond_col in cond_col_map.keys() {
                    aggr_cols_map.remove(cond_col);
                }
                aggr_cols = aggr_cols_map.into_iter().map(|(_, v)| v).collect();
            }
            cond_cols = cond_col_map.into_iter().map(|(_, v)| v).collect();

            // get topn cols
            let mut topn_col_map = HashMap::default();
            for item in sel.get_order_by() {
                collect_col_in_expr(&mut topn_col_map, select_cols, item.get_expr())?
            }
            topn_cols = topn_col_map.into_iter().map(|(_, v)| v).collect();
            order_by_cols.extend_from_slice(sel.get_order_by())
        }

        let limit = if sel.has_limit() {
            COPR_EXECUTOR_COUNT.with_label_values(&["limit"]).inc();
            sel.get_limit() as usize
        } else {
            usize::MAX
        };

        // set topn
        let mut topn = false;
        let mut desc_can = false;
        if !sel.get_order_by().is_empty() {
            // order by pk,set desc_scan is enough
            if !sel.get_order_by()[0].has_expr() {
                desc_can = sel.get_order_by().first().map_or(false, |o| o.get_desc());
            } else {
                COPR_EXECUTOR_COUNT.with_label_values(&["topn"]).inc();
                topn = true;
            }
        }

        let mut pk_col = None;
        let cols = if sel.has_table_info() {
            Either::Left(
                sel.get_table_info()
                    .get_columns()
                    .iter()
                    .filter(|c| !c.get_pk_handle())
                    .map(|c| c.get_column_id())
                    .collect(),
            )
        } else {
            let cols = sel.get_index_info().get_columns();
            if cols.last().map_or(false, |c| c.get_pk_handle()) {
                pk_col = Some(cols.last().unwrap().clone());
            }
            Either::Right(cols.iter().map(|c| c.get_column_id()).collect())
        };

        let aggr = if !sel.get_aggregates().is_empty() || !sel.get_group_by().is_empty() {
            COPR_EXECUTOR_COUNT
                .with_label_values(&["aggregation"])
                .inc();
            true
        } else {
            false
        };

        Ok(SelectContextCore {
            ctx: Arc::new(box_try!(EvalContext::new(
                sel.get_time_zone_offset(),
                sel.get_flags()
            ))),
            aggr: aggr,
            aggr_cols: aggr_cols,
            topn_cols: topn_cols,
            sel: sel,
            eval: Default::default(),
            cols: cols,
            pk_col: pk_col,
            cond_cols: cond_cols,
            gks: vec![],
            gk_aggrs: map![],
            chunks: vec![],
            topn: topn,
            topn_heap: {
                if topn {
                    Some(TopNHeap::new(limit)?)
                } else {
                    None
                }
            },
            order_cols: Arc::new(order_by_cols),
            limit: limit,
            desc_scan: desc_can,
            batch_row_limit: batch_row_limit,
        })
    }

    fn handle_row(&mut self, h: i64, row_data: RowColsDict) -> Result<usize> {
        // clear all dirty values.
        self.eval.row.clear();
        if self.should_skip(h, &row_data)? {
            return Ok(0);
        }

        // topn & aggr won't appear together
        if self.topn {
            self.collect_topn_row(h, row_data)?;
            Ok(0)
        } else if self.aggr {
            self.aggregate(h, &row_data)?;
            Ok(0)
        } else {
            self.get_row(h, row_data)?;
            Ok(1)
        }
    }

    fn should_skip(&mut self, h: i64, values: &RowColsDict) -> Result<bool> {
        if !self.sel.has_field_where() {
            return Ok(false);
        }
        inflate_with_col(&mut self.eval, &self.ctx, values, &self.cond_cols, h)?;
        let res = box_try!(self.eval.eval(&self.ctx, self.sel.get_field_where()));
        let b = box_try!(res.into_bool(&self.ctx));
        Ok(b.map_or(true, |v| !v))
    }

    fn collect_topn_row(&mut self, h: i64, values: RowColsDict) -> Result<()> {
        inflate_with_col(&mut self.eval, &self.ctx, &values, &self.topn_cols, h)?;
        let mut sort_keys = Vec::with_capacity(self.sel.get_order_by().len());
        // parse order by
        for col in self.sel.get_order_by() {
            let v = box_try!(self.eval.eval(&self.ctx, col.get_expr()));
            sort_keys.push(v);
        }

        self.topn_heap.as_mut().unwrap().try_add_row(
            h,
            values,
            sort_keys,
            self.order_cols.clone(),
            self.ctx.clone(),
        )
    }

    fn get_row(&mut self, h: i64, values: RowColsDict) -> Result<()> {
        let chunk = get_chunk(&mut self.chunks, self.batch_row_limit);
        let last_len = chunk.get_rows_data().len();
        let cols = if self.sel.has_table_info() {
            self.sel.get_table_info().get_columns()
        } else {
            self.sel.get_index_info().get_columns()
        };
        for col in cols {
            let col_id = col.get_column_id();
            if let Some(v) = values.get(col_id) {
                chunk.mut_rows_data().extend_from_slice(v);
                continue;
            }
            if col.get_pk_handle() {
                box_try!(datum::encode_to(
                    chunk.mut_rows_data(),
                    &[get_pk(col, h)],
                    false
                ));
            } else if col.has_default_val() {
                chunk
                    .mut_rows_data()
                    .extend_from_slice(col.get_default_val());
            } else if mysql::has_not_null_flag(col.get_flag() as u64) {
                return Err(box_err!("column {} of {} is missing", col_id, h));
            } else {
                box_try!(datum::encode_to(
                    chunk.mut_rows_data(),
                    &[Datum::Null],
                    false
                ));
            }
        }
        let mut meta = RowMeta::new();
        meta.set_handle(h);
        meta.set_length((chunk.get_rows_data().len() - last_len) as i64);
        chunk.mut_rows_meta().push(meta);
        Ok(())
    }

    fn get_group_key(&mut self) -> Result<Vec<u8>> {
        let items = self.sel.get_group_by();
        if items.is_empty() {
            return Ok(SINGLE_GROUP.to_vec());
        }
        let mut vals = Vec::with_capacity(items.len());
        for item in items {
            let v = box_try!(self.eval.eval(&self.ctx, item.get_expr()));
            vals.push(v);
        }
        let res = box_try!(datum::encode_value(&vals));
        Ok(res)
    }

    fn aggregate(&mut self, h: i64, values: &RowColsDict) -> Result<()> {
        inflate_with_col(&mut self.eval, &self.ctx, values, &self.aggr_cols, h)?;
        let gk = Arc::new(self.get_group_key()?);
        let aggr_exprs = self.sel.get_aggregates();
        match self.gk_aggrs.entry(gk.clone()) {
            Entry::Occupied(e) => {
                let funcs = e.into_mut();
                for (expr, func) in aggr_exprs.iter().zip(funcs) {
                    // TODO: cache args
                    let args = box_try!(self.eval.batch_eval(&self.ctx, expr.get_children()));
                    func.update(&self.ctx, args)?;
                }
            }
            Entry::Vacant(e) => {
                let mut aggrs = Vec::with_capacity(aggr_exprs.len());
                for expr in aggr_exprs {
                    let mut aggr = aggregate::build_aggr_func(expr.get_tp())?;
                    let args = box_try!(self.eval.batch_eval(&self.ctx, expr.get_children()));
                    aggr.update(&self.ctx, args)?;
                    aggrs.push(aggr);
                }
                self.gks.push(gk);
                e.insert(aggrs);
            }
        }
        Ok(())
    }

    fn collect_topn_rows(&mut self) -> Result<()> {
        let sorted_data = self.topn_heap.take().unwrap().into_sorted_vec()?;
        for row in sorted_data {
            self.get_row(row.handle, row.data)?;
        }
        Ok(())
    }

    /// Convert aggregate partial result to rows.
    /// Data layout example:
    /// SQL: select count(c1), sum(c2), avg(c3) from t;
    /// Aggs: count(c1), sum(c2), avg(c3)
    /// Rows: groupKey1, count1, value2, count3, value3
    ///       groupKey2, count1, value2, count3, value3
    fn aggr_rows(&mut self) -> Result<()> {
        self.chunks = Vec::with_capacity(
            (self.gk_aggrs.len() + BATCH_ROW_COUNT - 1) / BATCH_ROW_COUNT,
        );
        // Each aggregate partial result will be converted to two datum.
        let mut row_data = Vec::with_capacity(1 + 2 * self.sel.get_aggregates().len());
        for gk in self.gks.drain(..) {
            let aggrs = self.gk_aggrs.remove(&gk).unwrap();
            let chunk = get_chunk(&mut self.chunks, self.batch_row_limit);
            // The first column is group key.
            row_data.push(Datum::Bytes(Arc::try_unwrap(gk).unwrap()));
            for mut aggr in aggrs {
                aggr.calc(&mut row_data)?;
            }
            let last_len = chunk.get_rows_data().len();
            box_try!(datum::encode_to(chunk.mut_rows_data(), &row_data, false));
            let mut meta = RowMeta::new();
            meta.set_length((chunk.get_rows_data().len() - last_len) as i64);
            chunk.mut_rows_meta().push(meta);
            row_data.clear();
        }
        Ok(())
    }
}

fn collect_col_in_expr(
    cols: &mut HashMap<i64, ColumnInfo>,
    col_meta: &[ColumnInfo],
    expr: &Expr,
) -> Result<()> {
    if expr.get_tp() == ExprType::ColumnRef {
        let i = box_try!(expr.get_val().decode_i64());
        if let Entry::Vacant(e) = cols.entry(i) {
            for c in col_meta {
                if c.get_column_id() == i {
                    e.insert(c.clone());
                    return Ok(());
                }
            }
            return Err(box_err!("column meta of {} is missing", i));
        }
    }
    for c in expr.get_children() {
        collect_col_in_expr(cols, col_meta, c)?;
    }
    Ok(())
}

#[inline]
fn inflate_with_col<'a, T>(
    eval: &mut Evaluator,
    ctx: &EvalContext,
    values: &RowColsDict,
    cols: T,
    h: i64,
) -> Result<()>
where
    T: IntoIterator<Item = &'a ColumnInfo>,
{
    for col in cols {
        let col_id = col.get_column_id();
        if let Entry::Vacant(e) = eval.row.entry(col_id) {
            if col.get_pk_handle() {
                let v = get_pk(col, h);
                e.insert(v);
            } else {
                let value = match values.get(col_id) {
                    None if col.has_default_val() => {
                        // TODO: optimize it to decode default value only once.
                        box_try!(col.get_default_val().decode_col_value(ctx, col))
                    }
                    None if mysql::has_not_null_flag(col.get_flag() as u64) => {
                        return Err(box_err!("column {} of {} is missing", col_id, h));
                    }
                    None => Datum::Null,
                    Some(mut bs) => box_try!(bs.decode_col_value(ctx, col)),
                };
                e.insert(value);
            }
        }
    }
    Ok(())
}

#[inline]
fn get_chunk(chunks: &mut Vec<Chunk>, batch_row_limit: usize) -> &mut Chunk {
    if chunks
        .last()
        .map_or(true, |chunk| chunk.get_rows_meta().len() >= batch_row_limit)
    {
        let chunk = Chunk::new();
        chunks.push(chunk);
    }
    chunks.last_mut().unwrap()
}<|MERGE_RESOLUTION|>--- conflicted
+++ resolved
@@ -26,16 +26,9 @@
 use coprocessor::codec::datum::Datum;
 use coprocessor::metrics::*;
 use coprocessor::{Error, Result};
-<<<<<<< HEAD
-use coprocessor::endpoint::{get_chunk, get_pk, is_point, to_pb_error, ReqContext, BATCH_ROW_COUNT,
+use coprocessor::endpoint::{get_pk, is_point, to_pb_error, ReqContext, BATCH_ROW_COUNT,
                             SINGLE_GROUP};
 use util::Either;
-=======
-use coprocessor::endpoint::{get_pk, is_point, prefix_next, to_pb_error, ReqContext,
-                            BATCH_ROW_COUNT, SINGLE_GROUP};
-use util::{escape, Either};
-use util::time::{duration_to_ms, Instant};
->>>>>>> 9cc2ed25
 use util::collections::{HashMap, HashMapEntry as Entry, HashSet};
 use util::codec::number::NumberDecoder;
 use storage::{Key, Snapshot, SnapshotStore, Statistics};
@@ -57,17 +50,10 @@
 impl SelectContext {
     pub fn new(
         sel: SelectRequest,
-<<<<<<< HEAD
         snap: Box<Snapshot>,
         req_ctx: Arc<ReqContext>,
+        batch_row_limit: usize,
     ) -> Result<SelectContext> {
-=======
-        snap: &'a Snapshot,
-        statistics: &'a mut Statistics,
-        req_ctx: &'a ReqContext,
-        batch_row_limit: usize,
-    ) -> Result<SelectContext<'a>> {
->>>>>>> 9cc2ed25
         let snap = SnapshotStore::new(
             snap,
             sel.get_start_ts(),
