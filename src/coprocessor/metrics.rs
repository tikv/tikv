// Copyright 2016 PingCAP, Inc.
//
// Licensed under the Apache License, Version 2.0 (the "License");
// you may not use this file except in compliance with the License.
// You may obtain a copy of the License at
//
//     http://www.apache.org/licenses/LICENSE-2.0
//
// Unless required by applicable law or agreed to in writing, software
// distributed under the License is distributed on an "AS IS" BASIS,
// See the License for the specific language governing permissions and
// limitations under the License.

use prometheus::{HistogramVec, CounterVec, GaugeVec, exponential_buckets};

lazy_static! {
    pub static ref COPR_REQ_HISTOGRAM_VEC: HistogramVec =
        register_histogram_vec!(
            "tikv_coprocessor_request_duration_seconds",
            "Bucketed histogram of coprocessor request duration",
            &["req"]
        ).unwrap();

    pub static ref OUTDATED_REQ_WAIT_TIME: HistogramVec =
        register_histogram_vec!(
            "tikv_coprocessor_outdated_request_wait_seconds",
            "Bucketed histogram of outdated coprocessor request wait duration",
            &["req"]
        ).unwrap();

    pub static ref COPR_REQ_HANDLE_TIME: HistogramVec =
        register_histogram_vec!(
            "tikv_coprocessor_request_handle_seconds",
            "Bucketed histogram of coprocessor handle request duration",
            &["req"]
        ).unwrap();

    pub static ref COPR_REQ_WAIT_TIME: HistogramVec =
        register_histogram_vec!(
            "tikv_coprocessor_request_wait_seconds",
            "Bucketed histogram of coprocessor request wait duration",
            &["req"]
        ).unwrap();

    pub static ref COPR_REQ_ERROR: CounterVec =
        register_counter_vec!(
            "tikv_coprocessor_request_error",
            "Total number of push down request error.",
            &["reason"]
        ).unwrap();

    pub static ref COPR_PENDING_REQS: GaugeVec =
        register_gauge_vec!(
            "tikv_coprocessor_pending_request",
            "Total number of pending push down request.",
            &["req"]
        ).unwrap();

    pub static ref COPR_SCAN_KEYS: HistogramVec =
        register_histogram_vec!(
            "tikv_coprocessor_scan_keys",
            "Bucketed histogram of coprocessor per request scan keys",
            &["req"],
            exponential_buckets(1.0, 2.0, 20).unwrap()
        ).unwrap();

    pub static ref COPR_SCAN_DETAILS: HistogramVec =
        register_histogram_vec!(
<<<<<<< HEAD
            "tikv_coprocessor_scan_details",
            "Bucketed histogram of coprocessor scan details for each CF",
            &["req", "cf", "tag"],
             exponential_buckets(1.0, 2.0, 20).unwrap()
=======
            "tikv_coprocessor_scan_inefficiency",
            "Bucketed histogram of coprocessor scan inefficiency",
            &["req"],
            vec![0.0, 0.1, 0.2, 0.3, 0.4, 0.5, 0.6, 0.7, 0.8, 0.9]
>>>>>>> 15c61a56
        ).unwrap();

    pub static ref COPR_EXECUTOR_COUNT: CounterVec =
        register_counter_vec!(
            "tikv_coprocessor_executor_count",
            "Total number of each executor",
            &["type"]
        ).unwrap();

    pub static ref CORP_GET_OR_SCAN_COUNT: CounterVec =
        register_counter_vec!(
            "tikv_coprocessor_get_or_scan_count",
            "Total number of rocksdb query of get or scan count",
            &["type"]
        ).unwrap();
}<|MERGE_RESOLUTION|>--- conflicted
+++ resolved
@@ -66,17 +66,10 @@
 
     pub static ref COPR_SCAN_DETAILS: HistogramVec =
         register_histogram_vec!(
-<<<<<<< HEAD
             "tikv_coprocessor_scan_details",
             "Bucketed histogram of coprocessor scan details for each CF",
             &["req", "cf", "tag"],
              exponential_buckets(1.0, 2.0, 20).unwrap()
-=======
-            "tikv_coprocessor_scan_inefficiency",
-            "Bucketed histogram of coprocessor scan inefficiency",
-            &["req"],
-            vec![0.0, 0.1, 0.2, 0.3, 0.4, 0.5, 0.6, 0.7, 0.8, 0.9]
->>>>>>> 15c61a56
         ).unwrap();
 
     pub static ref COPR_EXECUTOR_COUNT: CounterVec =
