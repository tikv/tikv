--- conflicted
+++ resolved
@@ -164,15 +164,11 @@
 }
 
 #[cfg(test)]
-<<<<<<< HEAD
-mod test {
-    use super::super::test::*;
-=======
 mod tests {
->>>>>>> 7ee13c34
+    use cop_datatype::FieldTypeTp;
+
     use super::*;
-
-    use cop_datatype::FieldTypeTp;
+    use coprocessor::codec::chunk::tests::*;
     use coprocessor::codec::datum::Datum;
     use coprocessor::codec::mysql::*;
 
