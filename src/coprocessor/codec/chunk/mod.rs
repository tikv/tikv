// Copyright 2018 PingCAP, Inc.
//
// Licensed under the Apache License, Version 2.0 (the "License");
// you may not use this file except in compliance with the License.
// You may obtain a copy of the License at
//
//     http://www.apache.org/licenses/LICENSE-2.0
//
// Unless required by applicable law or agreed to in writing, software
// distributed under the License is distributed on an "AS IS" BASIS,
// See the License for the specific language governing permissions and
// limitations under the License.

mod chunk;
mod column;

pub use coprocessor::codec::{Error, Result};

pub use self::chunk::{Chunk, ChunkEncoder};

#[cfg(test)]
<<<<<<< HEAD
mod test {
    use cop_datatype::{FieldTypeAccessor, FieldTypeTp};
=======
mod tests {
>>>>>>> 7ee13c34
    use tipb::expression::FieldType;

    pub fn field_type(tp: FieldTypeTp) -> FieldType {
        let mut fp = FieldType::new();
        fp.as_mut_accessor().set_tp(tp);
        fp
    }
}<|MERGE_RESOLUTION|>--- conflicted
+++ resolved
@@ -19,12 +19,9 @@
 pub use self::chunk::{Chunk, ChunkEncoder};
 
 #[cfg(test)]
-<<<<<<< HEAD
-mod test {
-    use cop_datatype::{FieldTypeAccessor, FieldTypeTp};
-=======
 mod tests {
->>>>>>> 7ee13c34
+    use cop_datatype::FieldTypeAccessor;
+    use cop_datatype::FieldTypeTp;
     use tipb::expression::FieldType;
 
     pub fn field_type(tp: FieldTypeTp) -> FieldType {
