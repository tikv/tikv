--- conflicted
+++ resolved
@@ -65,11 +65,7 @@
 }
 
 /// A trait of all types that can be used during evaluation (eval type).
-<<<<<<< HEAD
-pub trait Evaluable: Clone + Send + std::fmt::Debug + 'static {
-=======
 pub trait Evaluable: Clone + std::fmt::Debug + Send + Sync + 'static {
->>>>>>> 51fa53f2
     const EVAL_TYPE: EvalType;
 
     /// Borrows this concrete type from a `ScalarValue` in the same type.
