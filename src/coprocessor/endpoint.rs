// Copyright 2016 PingCAP, Inc.
//
// Licensed under the Apache License, Version 2.0 (the "License");
// you may not use this file except in compliance with the License.
// You may obtain a copy of the License at
//
//     http://www.apache.org/licenses/LICENSE-2.0
//
// Unless required by applicable law or agreed to in writing, software
// distributed under the License is distributed on an "AS IS" BASIS,
// See the License for the specific language governing permissions and
// limitations under the License.

use std::cell::RefMut;
use std::fmt::{self, Debug, Display, Formatter};
use std::sync::Arc;
use std::sync::atomic::{AtomicUsize, Ordering};
use std::time::Duration;
use std::{mem, usize};

use futures::sync::mpsc as futures_mpsc;
use futures::{future, stream};
use protobuf::{CodedInputStream, Message as PbMsg};

use kvproto::coprocessor::{KeyRange, Request, Response};
use kvproto::errorpb::{self, ServerIsBusy};
use kvproto::kvrpcpb::{CommandPri, HandleTime};
use tipb::analyze::{AnalyzeReq, AnalyzeType};
use tipb::checksum::{ChecksumRequest, ChecksumScanOn};
use tipb::executor::ExecType;
use tipb::select::DAGRequest;

use server::readpool::{self, ReadPool};
use server::{Config, OnResponse};
use storage::engine::Error as EngineError;
use storage::{self, engine, Engine, Snapshot};
use util::collections::HashMap;
use util::futurepool;
use util::time::{duration_to_sec, Instant};
use util::worker::{Runnable, Scheduler};

use super::checksum::ChecksumContext;
use super::codec::table;
use super::dag::DAGContext;
use super::dag::executor::ExecutorMetrics;
use super::local_metrics::BasicLocalMetrics;
use super::metrics::*;
use super::statistics::analyze::AnalyzeContext;
use super::*;

// If handle time is larger than the lower bound, the query is considered as slow query.
const SLOW_QUERY_LOWER_BOUND: f64 = 1.0; // 1 second.

const OUTDATED_ERROR_MSG: &str = "request outdated.";

const ENDPOINT_IS_BUSY: &str = "endpoint is busy";

pub struct Host {
    engine: Box<Engine>,
    sched: Scheduler<Task>,
    reqs: HashMap<u64, Vec<RequestTask>>,
    last_req_id: u64,
    pool: ReadPool<ReadPoolContext>,
    basic_local_metrics: BasicLocalMetrics,
    max_running_task_count: usize,
    running_task_count: Arc<AtomicUsize>,
}

impl Host {
    pub fn new(
        engine: Box<Engine>,
        sched: Scheduler<Task>,
        cfg: &Config,
        pool: ReadPool<ReadPoolContext>,
    ) -> Host {
        Host {
            engine,
            sched,
            reqs: HashMap::default(),
            last_req_id: 0,
            pool,
            basic_local_metrics: BasicLocalMetrics::default(),
            max_running_task_count: cfg.end_point_max_tasks,
            running_task_count: Arc::new(AtomicUsize::new(0)),
        }
    }

    #[inline]
    fn running_task_count(&self) -> usize {
        self.running_task_count.load(Ordering::Acquire)
    }

    fn notify_failed<E: Into<Error> + Debug>(&mut self, e: E, reqs: Vec<RequestTask>) {
        debug!("failed to handle batch request: {:?}", e);
        let resp = err_multi_resp(e.into(), reqs.len(), &mut self.basic_local_metrics);
        for t in reqs {
            t.on_resp.respond(resp.clone());
        }
    }

    #[inline]
    fn notify_batch_failed<E: Into<Error> + Debug>(&mut self, e: E, batch_id: u64) {
        let reqs = self.reqs.remove(&batch_id).unwrap();
        self.notify_failed(e, reqs);
    }

    fn handle_request(&mut self, snap: Box<Snapshot>, t: RequestTask) {
        // Collect metrics into it before requests enter into execute pool.
        // Otherwize collect into thread local contexts.
        let metrics = &mut self.basic_local_metrics;

        if let Err(e) = t.check_outdated() {
            let resp = err_resp(e, metrics);
            t.on_resp.respond(resp);
            return;
        }

        let (mut tracker, req_ctx, req_handler_builder, on_resp) =
            (t.tracker, t.req_ctx, t.req_handler_builder, t.on_resp);

        let priority = readpool::Priority::from(req_ctx.context.get_priority());
        let pool = self.pool.get_pool_by_priority(priority);
        let ctxd = pool.get_context_delegators();
        tracker.ctx_pool(ctxd);

        let handler: Result<Box<RequestHandler>> = req_handler_builder(snap);

        match handler {
            Err(e) => {
                on_resp.respond(err_resp(e, metrics));
            }
            Ok(mut handler) => {
                if let Err(e) = req_ctx.check_if_outdated() {
                    let resp = err_resp(e, metrics);
                    on_resp.respond(resp);
                    return;
                }

                if !on_resp.is_streaming() {
                    // unary
                    let do_request = move |_| {
                        tracker.record_wait();
                        let mut resp = handler.handle_request().unwrap_or_else(|e| {
                            let mut metrics = tracker.get_basic_metrics();
                            err_resp(e, &mut metrics)
                        });
                        let mut exec_metrics = ExecutorMetrics::default();
                        handler.collect_metrics_into(&mut exec_metrics);
                        tracker.record_handle(Some(&mut resp), exec_metrics);
                        on_resp.respond(resp);
                        future::ok::<_, ()>(())
                    };
                    pool.spawn(do_request).forget();
                } else {
                    // streaming
                    let s = stream::unfold((handler, false), move |(mut handler, finished)| {
                        if finished {
                            return None;
                        }
                        tracker.record_wait();
                        let (mut item, finished) =
                            handler.handle_streaming_request().unwrap_or_else(|e| {
                                let mut metrics = tracker.get_basic_metrics();
                                (Some(err_resp(e, &mut metrics)), true)
                            });
                        let mut exec_metrics = ExecutorMetrics::default();
                        handler.collect_metrics_into(&mut exec_metrics);
                        tracker.record_handle(item.as_mut(), exec_metrics);
                        item.map(|resp| {
                            future::ok::<_, futures_mpsc::SendError<_>>((resp, (handler, finished)))
                        })
                    });
                    pool.spawn(move |_| on_resp.respond_stream(s)).forget();
                }
            }
        }
    }

    fn handle_snapshot_result(&mut self, id: u64, snapshot: engine::Result<Box<Snapshot>>) {
        let snap = match snapshot {
            Ok(s) => s,
            Err(e) => return self.notify_batch_failed(e, id),
        };
        for req in self.reqs.remove(&id).unwrap() {
            self.handle_request(snap.clone(), req);
        }
    }
}

pub enum Task {
    Request(RequestTask),
    SnapRes(u64, engine::Result<Box<Snapshot>>),
    BatchSnapRes(Vec<(u64, engine::Result<Box<Snapshot>>)>),
    RetryRequests(Vec<u64>),
}

impl Display for Task {
    fn fmt(&self, f: &mut Formatter) -> fmt::Result {
        match *self {
            Task::Request(ref req) => write!(f, "{}", req),
            Task::SnapRes(req_id, _) => write!(f, "snapres [{}]", req_id),
            Task::BatchSnapRes(_) => write!(f, "batch snapres"),
            Task::RetryRequests(ref retry) => write!(f, "retry on task ids: {:?}", retry),
        }
    }
}

#[derive(Debug)]
<<<<<<< HEAD
=======
enum CopRequest {
    DAG(DAGRequest),
    Analyze(AnalyzeReq),
    Checksum(ChecksumRequest),
}

#[derive(Debug)]
>>>>>>> 3d5dbdaf
struct RequestTracker {
    running_task_count: Option<Arc<AtomicUsize>>,
    ctx_pool: Option<futurepool::ContextDelegators<ReadPoolContext>>,
    record_handle_time: bool,
    record_scan_detail: bool,

    exec_metrics: ExecutorMetrics,
    start: Instant, // The request start time.
    total_handle_time: f64,

    // These 4 fields are for ExecDetails.
    wait_start: Option<Instant>,
    handle_start: Option<Instant>,
    wait_time: Option<f64>,
    handle_time: Option<f64>,

    region_id: u64,
    txn_start_ts: u64,
    ranges_len: usize,
    first_range: Option<KeyRange>,
    scan_tag: &'static str,
    pri_str: &'static str,
    desc_scan: Option<bool>, // only applicable to DAG requests
    peer: String,
}

impl RequestTracker {
    fn task_count(&mut self, running_task_count: Arc<AtomicUsize>) {
        running_task_count.fetch_add(1, Ordering::Release);
        self.running_task_count = Some(running_task_count);
    }

    fn ctx_pool(&mut self, ctx_pool: futurepool::ContextDelegators<ReadPoolContext>) {
        self.ctx_pool = Some(ctx_pool);
    }

    // This function will be only called in thread pool.
    fn get_basic_metrics(&self) -> RefMut<BasicLocalMetrics> {
        let ctx_pool = self.ctx_pool.as_ref().unwrap();
        let ctx = ctx_pool.current_thread_context_mut();
        RefMut::map(ctx, |c| &mut c.basic_local_metrics)
    }

    // This function will be only called in thread pool.
    fn record_wait(&mut self) {
        let stop_first_wait = self.wait_time.is_none();
        let wait_start = self.wait_start.take().unwrap();
        let now = Instant::now_coarse();
        self.wait_time = Some(duration_to_sec(now - wait_start));
        self.handle_start = Some(now);

        if stop_first_wait {
            COPR_PENDING_REQS
                .with_label_values(&[self.scan_tag, self.pri_str])
                .dec();

            let ctx_pool = self.ctx_pool.as_ref().unwrap();
            let mut cop_ctx = ctx_pool.current_thread_context_mut();
            cop_ctx
                .basic_local_metrics
                .wait_time
                .with_label_values(&[self.scan_tag])
                .observe(self.wait_time.unwrap());
        }
    }

    #[allow(useless_let_if_seq)]
    fn record_handle(&mut self, resp: Option<&mut Response>, mut exec_metrics: ExecutorMetrics) {
        let handle_start = self.handle_start.take().unwrap();
        let now = Instant::now_coarse();
        self.handle_time = Some(duration_to_sec(now - handle_start));
        self.wait_start = Some(now);
        self.total_handle_time += self.handle_time.unwrap();

        self.exec_metrics.merge(&mut exec_metrics);

        let mut record_handle_time = self.record_handle_time;
        let mut record_scan_detail = self.record_scan_detail;
        if self.handle_time.unwrap() > SLOW_QUERY_LOWER_BOUND {
            record_handle_time = true;
            record_scan_detail = true;
        }
        if let Some(resp) = resp {
            if record_handle_time {
                let mut handle = HandleTime::new();
                handle.set_process_ms((self.handle_time.unwrap() * 1000f64) as i64);
                handle.set_wait_ms((self.wait_time.unwrap() * 1000f64) as i64);
                resp.mut_exec_details().set_handle_time(handle);
            }
            if record_scan_detail {
                let detail = self.exec_metrics.cf_stats.scan_detail();
                resp.mut_exec_details().set_scan_detail(detail);
            }
        }
    }
}

impl Drop for RequestTracker {
    fn drop(&mut self) {
        if let Some(task_count) = self.running_task_count.take() {
            task_count.fetch_sub(1, Ordering::Release);
        }

        if self.total_handle_time > SLOW_QUERY_LOWER_BOUND {
            let table_id = if let Some(ref range) = self.first_range {
                table::decode_table_id(range.get_start()).unwrap_or_default()
            } else {
                0
            };

            info!(
                "[region {}] [slow-query] execute takes {:?}, wait takes {:?}, \
                 peer: {:?}, start_ts: {:?}, table_id: {:?}, \
                 scan_type: {} (desc: {:?}) \
                 [keys: {}, hit: {}, ranges: {} ({:?})]",
                self.region_id,
                self.total_handle_time,
                self.wait_time,
                self.peer,
                self.txn_start_ts,
                table_id,
                self.scan_tag,
                self.desc_scan,
                self.exec_metrics.cf_stats.total_op_count(),
                self.exec_metrics.cf_stats.total_processed(),
                self.ranges_len,
                self.first_range,
            );
        }

        // `wait_time` is none means the request has not entered thread pool.
        if self.wait_time.is_none() {
            COPR_PENDING_REQS
                .with_label_values(&[self.scan_tag, self.pri_str])
                .dec();

            // For the request is failed before enter into thread pool.
            let wait_start = self.wait_start.take().unwrap();
            let now = Instant::now_coarse();
            let wait_time = duration_to_sec(now - wait_start);
            BasicLocalMetrics::default()
                .wait_time
                .with_label_values(&[self.scan_tag])
                .observe(wait_time);
            return;
        }

        let ctx_pool = self.ctx_pool.take().unwrap();
        let mut cop_ctx = ctx_pool.current_thread_context_mut();

        cop_ctx
            .basic_local_metrics
            .req_time
            .with_label_values(&[self.scan_tag])
            .observe(duration_to_sec(self.start.elapsed()));
        cop_ctx
            .basic_local_metrics
            .handle_time
            .with_label_values(&[self.scan_tag])
            .observe(self.total_handle_time);
        cop_ctx
            .basic_local_metrics
            .scan_keys
            .with_label_values(&[self.scan_tag])
            .observe(self.exec_metrics.cf_stats.total_op_count() as f64);

        let exec_metrics = mem::replace(&mut self.exec_metrics, ExecutorMetrics::default());
        cop_ctx.collect(self.region_id, self.scan_tag, exec_metrics);
    }
}

pub struct RequestTask {
    req_ctx: Arc<ReqContext>,
    req_handler_builder: RequestHandlerBuilder,
    on_resp: OnResponse<Response>,
    tracker: RequestTracker,
}

impl Debug for RequestTask {
    fn fmt(&self, f: &mut fmt::Formatter) -> fmt::Result {
        f.debug_struct("RequestTask")
            .field("req_ctx", &self.req_ctx)
            .field("tracker", &self.tracker)
            .finish()
    }
}

impl Display for RequestTask {
    fn fmt(&self, f: &mut Formatter) -> fmt::Result {
        Debug::fmt(self, f)
    }
}

impl RequestTask {
    pub fn new(
        mut req: Request,
        peer: String,
        on_resp: OnResponse<Response>,
        recursion_limit: u32,
        batch_row_limit: usize,
        max_handle_duration: Duration,
    ) -> Result<RequestTask> {
        let (data, ranges, context, tp) = (
            req.take_data(),
            req.take_ranges(),
            req.take_context(),
            req.get_tp(),
        );
        // drop it in case of mistakenly using its fields
        drop(req);

        let mut table_scan = false;
<<<<<<< HEAD

        let (req_ctx, req_handler_builder): (_, RequestHandlerBuilder) = match tp {
=======
        let mut is_desc_scan: Option<bool> = None; // only used in slow query logs
        let (start_ts, cop_req) = match req.get_tp() {
>>>>>>> 3d5dbdaf
            REQ_TYPE_DAG => {
                let mut is = CodedInputStream::from_bytes(&data);
                is.set_recursion_limit(recursion_limit);
                let mut dag = DAGRequest::new();
                box_try!(dag.merge_from(&mut is));
                if let Some(scan) = dag.get_executors().iter().next() {
                    // the first executor must be table scan or index scan.
                    table_scan = scan.get_tp() == ExecType::TypeTableScan;
                    if table_scan {
                        is_desc_scan = Some(scan.get_tbl_scan().get_desc());
                    } else {
                        is_desc_scan = Some(scan.get_idx_scan().get_desc());
                    }
                }
                let req_ctx = Arc::new(ReqContext::new(
                    context,
                    dag.get_start_ts(),
                    table_scan,
                    max_handle_duration,
                ));
                let req_ctx_clone = Arc::clone(&req_ctx);
                let ranges = ranges.to_vec();
                let builder = box move |snap| {
                    DAGContext::new(dag, ranges, snap, req_ctx_clone, batch_row_limit)
                        .map(|ctx| ctx.into_boxed())
                };
                (req_ctx, builder)
            }
            REQ_TYPE_ANALYZE => {
                let mut is = CodedInputStream::from_bytes(&data);
                is.set_recursion_limit(recursion_limit);
                let mut analyze = AnalyzeReq::new();
                box_try!(analyze.merge_from(&mut is));
                table_scan = analyze.get_tp() == AnalyzeType::TypeColumn;
                let req_ctx = Arc::new(ReqContext::new(
                    context,
                    analyze.get_start_ts(),
                    table_scan,
                    max_handle_duration,
                ));
                let req_ctx_clone = Arc::clone(&req_ctx);
                let ranges = ranges.to_vec();
                let builder = box move |snap| {
                    AnalyzeContext::new(analyze, ranges, snap, &req_ctx_clone)
                        .map(|ctx| ctx.into_boxed())
                };
                (req_ctx, builder)
            }
            REQ_TYPE_CHECKSUM => {
                let mut is = CodedInputStream::from_bytes(&data);
                is.set_recursion_limit(recursion_limit);
                let mut checksum = ChecksumRequest::new();
                box_try!(checksum.merge_from(&mut is));
                table_scan = checksum.get_scan_on() == ChecksumScanOn::Table;
                let req_ctx = Arc::new(ReqContext::new(
                    context,
                    checksum.get_start_ts(),
                    table_scan,
                    max_handle_duration,
                ));
                let req_ctx_clone = Arc::clone(&req_ctx);
                let ranges = ranges.to_vec();
                let builder = box move |snap| {
                    ChecksumContext::new(checksum, ranges, snap, &req_ctx_clone)
                        .map(|ctx| ctx.into_boxed())
                };
                (req_ctx, builder)
            }
            tp => return Err(box_err!("unsupported tp {}", tp)),
        };

        let start_time = Instant::now_coarse();

<<<<<<< HEAD
        let tracker = RequestTracker {
=======
        let req_ctx = ReqContext::new(req.get_context(), start_ts, table_scan);

        let request_tracker = RequestTracker {
>>>>>>> 3d5dbdaf
            running_task_count: None,
            ctx_pool: None,
            record_handle_time: req_ctx.context.get_handle_time(),
            record_scan_detail: req_ctx.context.get_scan_detail(),

            start: start_time,
            total_handle_time: 0f64,
            wait_start: Some(start_time),
            handle_start: None,
            wait_time: None,
            handle_time: None,
            exec_metrics: ExecutorMetrics::default(),

            region_id: req_ctx.context.get_region_id(),
            txn_start_ts: req_ctx.txn_start_ts,
            ranges_len: ranges.len(),
            first_range: ranges.get(0).cloned(),
            scan_tag: req_ctx.get_scan_tag(),
<<<<<<< HEAD
            pri_str: get_req_pri_str(req_ctx.context.get_priority()),
=======
            pri_str: get_req_pri_str(req.get_context().get_priority()),
            desc_scan: is_desc_scan,
>>>>>>> 3d5dbdaf
            peer,
        };

        COPR_PENDING_REQS
            .with_label_values(&[tracker.scan_tag, tracker.pri_str])
            .inc();

        Ok(RequestTask {
            req_ctx,
            req_handler_builder,
            on_resp,
            tracker,
        })
    }

    pub fn priority(&self) -> CommandPri {
        self.req_ctx.context.get_priority()
    }

    fn get_request_key(&self) -> (u64, u64, u64) {
        let ctx = &self.req_ctx.context;
        let region_id = ctx.get_region_id();
        let version = ctx.get_region_epoch().get_version();
        let peer_id = ctx.get_peer().get_id();
        (region_id, version, peer_id)
    }
}

impl Runnable<Task> for Host {
    // TODO: limit pending reqs
    fn run(&mut self, _: Task) {
        panic!("Shouldn't call Host::run directly");
    }

    #[allow(for_kv_map)]
    fn run_batch(&mut self, tasks: &mut Vec<Task>) {
        let mut grouped_reqs = map![];
        for task in tasks.drain(..) {
            match task {
                Task::Request(mut req) => {
                    if let Err(e) = req.req_ctx.check_if_outdated() {
                        let resp = err_resp(e, &mut self.basic_local_metrics);
                        req.on_resp.respond(resp);
                        continue;
                    }
                    let key = req.get_request_key();
                    grouped_reqs.entry(key).or_insert_with(Vec::new).push(req);
                }
                Task::SnapRes(q_id, snap_res) => {
                    self.handle_snapshot_result(q_id, snap_res);
                }
                Task::BatchSnapRes(batch) => for (q_id, snap_res) in batch {
                    self.handle_snapshot_result(q_id, snap_res);
                },
                Task::RetryRequests(retry) => for id in retry {
                    if let Err(e) = {
                        let ctx = &self.reqs[&id][0].req_ctx.context;
                        let sched = self.sched.clone();
                        self.engine.async_snapshot(ctx, box move |(_, res)| {
                            sched.schedule(Task::SnapRes(id, res)).unwrap()
                        })
                    } {
                        self.notify_batch_failed(e, id);
                    }
                },
            }
        }

        if grouped_reqs.is_empty() {
            return;
        }

        let mut batch = Vec::with_capacity(grouped_reqs.len());
        let start_id = self.last_req_id + 1;
        for (_, mut reqs) in grouped_reqs {
            let max_running_task_count = self.max_running_task_count;
            if self.running_task_count() >= max_running_task_count {
                self.notify_failed(Error::Full(max_running_task_count), reqs);
                continue;
            }

            for req in &mut reqs {
                let task_count = Arc::clone(&self.running_task_count);
                req.tracker.task_count(task_count);
            }
            self.last_req_id += 1;
            batch.push(reqs[0].req_ctx.context.clone());
            self.reqs.insert(self.last_req_id, reqs);
        }
        let end_id = self.last_req_id;

        let sched = self.sched.clone();
        let on_finished: engine::BatchCallback<Box<Snapshot>> = box move |results: Vec<_>| {
            let mut ready = Vec::with_capacity(results.len());
            let mut retry = Vec::new();
            for (id, res) in (start_id..end_id + 1).zip(results) {
                match res {
                    Some((_, res)) => ready.push((id, res)),
                    None => retry.push(id),
                }
            }

            if !ready.is_empty() {
                sched.schedule(Task::BatchSnapRes(ready)).unwrap();
            }
            if !retry.is_empty() {
                BATCH_REQUEST_TASKS
                    .with_label_values(&["retry"])
                    .observe(retry.len() as f64);
                sched.schedule(Task::RetryRequests(retry)).unwrap();
            }
        };

        BATCH_REQUEST_TASKS
            .with_label_values(&["all"])
            .observe(batch.len() as f64);

        if let Err(e) = self.engine.async_batch_snapshot(batch, on_finished) {
            for id in start_id..end_id + 1 {
                let err = e.maybe_clone().unwrap_or_else(|| {
                    error!("async snapshot batch failed error {:?}", e);
                    EngineError::Other(box_err!("{:?}", e))
                });
                self.notify_batch_failed(err, id);
            }
        }

        self.basic_local_metrics.flush();
    }
}

fn err_multi_resp(e: Error, count: usize, metrics: &mut BasicLocalMetrics) -> Response {
    let mut resp = Response::new();
    let tag = match e {
        Error::Region(e) => {
            let tag = storage::get_tag_from_header(&e);
            resp.set_region_error(e);
            tag
        }
        Error::Locked(info) => {
            resp.set_locked(info);
            "lock"
        }
        Error::Outdated(elapsed, scan_tag) => {
            metrics
                .outdate_time
                .with_label_values(&[scan_tag])
                .observe(elapsed.as_secs() as f64);
            resp.set_other_error(OUTDATED_ERROR_MSG.to_owned());
            "outdated"
        }
        Error::Full(allow) => {
            let mut errorpb = errorpb::Error::new();
            errorpb.set_message(format!("running batches reach limit {}", allow));
            let mut server_is_busy_err = ServerIsBusy::new();
            server_is_busy_err.set_reason(ENDPOINT_IS_BUSY.to_owned());
            errorpb.set_server_is_busy(server_is_busy_err);
            resp.set_region_error(errorpb);
            "full"
        }
        Error::Other(_) | Error::Eval(_) => {
            resp.set_other_error(format!("{}", e));
            "other"
        }
    };
    metrics
        .error_cnt
        .with_label_values(&[tag])
        .inc_by(count as i64);
    resp
}

pub fn err_resp(e: Error, metrics: &mut BasicLocalMetrics) -> Response {
    err_multi_resp(e, 1, metrics)
}

pub const STR_REQ_PRI_LOW: &str = "low";
pub const STR_REQ_PRI_NORMAL: &str = "normal";
pub const STR_REQ_PRI_HIGH: &str = "high";

#[inline]
pub fn get_req_pri_str(pri: CommandPri) -> &'static str {
    match pri {
        CommandPri::Low => STR_REQ_PRI_LOW,
        CommandPri::Normal => STR_REQ_PRI_NORMAL,
        CommandPri::High => STR_REQ_PRI_HIGH,
    }
}

#[cfg(test)]
mod tests {
    use super::*;
    use futures::Future;
    use futures::sync::oneshot;
    use storage::engine::{self, TEMP_DIR};

    use kvproto::coprocessor::Request;
    use tipb::executor::Executor;
    use tipb::expression::Expr;
    use tipb::select::DAGRequest;

<<<<<<< HEAD
=======
    use util::config::ReadableDuration;
>>>>>>> 3d5dbdaf
    use util::worker::{Builder as WorkerBuilder, FutureWorker};

    #[test]
    fn test_get_reg_scan_tag() {
        let context = kvrpcpb::Context::new();
<<<<<<< HEAD
        let mut ctx = ReqContext::new(context, 0, true, Duration::from_secs(60));
=======
        let mut ctx = ReqContext::new(&context, 0, true);
>>>>>>> 3d5dbdaf
        assert_eq!(ctx.get_scan_tag(), "select");
        ctx.table_scan = false;
        assert_eq!(ctx.get_scan_tag(), "index");
    }

    #[test]
    fn test_req_outdated() {
        let mut worker = WorkerBuilder::new("test-endpoint").batch_size(30).create();
        let engine = engine::new_local_engine(TEMP_DIR, &[]).unwrap();
        let cfg = Config::default();
        let pd_worker = FutureWorker::new("test-pd-worker");
        let read_pool = ReadPool::new(
            "readpool",
            &readpool::Config::default_with_concurrency(1),
            || || ReadPoolContext::new(pd_worker.scheduler()),
        );
        let end_point = Host::new(engine, worker.scheduler(), &cfg, read_pool);
        worker.start(end_point).unwrap();

        let mut req = Request::new();
        req.set_tp(REQ_TYPE_DAG);
        let (tx, rx) = oneshot::channel();
        let on_resp = OnResponse::Unary(tx);
        let task = RequestTask::new(
            String::from("127.0.0.1"),
            req,
            on_resp,
            1000,
            64,
            Duration::from_secs(0),
        ).unwrap();

        worker.schedule(Task::Request(task)).unwrap();
        let resp = rx.wait().unwrap();
        assert!(!resp.get_other_error().is_empty());
        assert_eq!(resp.get_other_error(), super::OUTDATED_ERROR_MSG);
        worker.stop();
    }

    #[test]
    fn test_too_many_reqs() {
        let mut worker = WorkerBuilder::new("test-endpoint").batch_size(5).create();
        let engine = engine::new_local_engine(TEMP_DIR, &[]).unwrap();
        let cfg = Config::default();
        let pd_worker = FutureWorker::new("test-pd-worker");
        let read_pool = ReadPool::new(
            "readpool",
            &readpool::Config::default_with_concurrency(1),
            || || ReadPoolContext::new(pd_worker.scheduler()),
        );
        let mut end_point = Host::new(engine, worker.scheduler(), &cfg, read_pool);
        end_point.max_running_task_count = 1;
        worker.start(end_point).unwrap();
        let result_futures: Vec<_> = (0..30 * 4)
            .map(|pos| {
                let (tx, rx) = oneshot::channel();
                let mut req = Request::new();
                req.set_tp(REQ_TYPE_DAG);
                if pos % 3 == 0 {
                    req.mut_context().set_priority(CommandPri::Low);
                } else if pos % 3 == 1 {
                    req.mut_context().set_priority(CommandPri::Normal);
                } else {
                    req.mut_context().set_priority(CommandPri::High);
                }
                let on_resp = OnResponse::Unary(tx);
                let task = RequestTask::new(
                    String::from("127.0.0.1"),
                    req,
                    on_resp,
                    1000,
                    64,
                    Duration::from_secs(60),
                ).unwrap();
                worker.schedule(Task::Request(task)).unwrap();
                rx
            })
            .collect();
        let results = future::join_all(result_futures).wait().unwrap();
        assert_eq!(results.len(), 30 * 4);
        for resp in results {
            if !resp.has_region_error() {
                continue;
            }
            assert!(resp.get_region_error().has_server_is_busy());
            return;
        }
        panic!("suppose to get ServerIsBusy error.");
    }

    #[test]
    fn test_stack_guard() {
        let mut expr = Expr::new();
        for _ in 0..10 {
            let mut e = Expr::new();
            e.mut_children().push(expr);
            expr = e;
        }
        let mut e = Executor::new();
        e.mut_selection().mut_conditions().push(expr);
        let mut dag = DAGRequest::new();
        dag.mut_executors().push(e);
        let mut req = Request::new();
        req.set_tp(REQ_TYPE_DAG);
        req.set_data(dag.write_to_bytes().unwrap());

        let (tx, _rx) = oneshot::channel();
        let err = RequestTask::new(
            String::from("127.0.0.1"),
            req,
            OnResponse::Unary(tx),
            5,
            64,
            Duration::from_secs(60),
        ).unwrap_err();
        let s = format!("{:?}", err);
        assert!(
            s.contains("Recursion"),
            "parse should fail due to recursion limit {}",
            s
        );
    }

    #[test]
    fn test_deconstruct_request_tracker() {
        let mut worker = WorkerBuilder::new("test-endpoint").batch_size(1).create();
        let engine = engine::new_local_engine(TEMP_DIR, &[]).unwrap();
        let cfg = Config::default();
        let pd_worker = FutureWorker::new("test-pd-worker");
        let read_pool = ReadPool::new(
            "readpool",
            &readpool::Config::default_with_concurrency(1),
            || || ReadPoolContext::new(pd_worker.scheduler()),
        );
        let mut end_point = Host::new(engine, worker.scheduler(), &cfg, read_pool);
        end_point.max_running_task_count = 1;
        worker.start(end_point).unwrap();

        let mut req = Request::new();
        req.set_tp(REQ_TYPE_DAG);

        let (tx, rx) = oneshot::channel();
        let task =
            RequestTask::new(String::from("127.0.0.1"), req, OnResponse::Unary(tx), 1000).unwrap();
        worker.schedule(Task::Request(task)).unwrap();

        let resp = rx.wait().unwrap();
        assert!(format!("{:?}", resp.get_other_error()).contains("has no executor"));
        worker.stop();
    }
}<|MERGE_RESOLUTION|>--- conflicted
+++ resolved
@@ -206,16 +206,6 @@
 }
 
 #[derive(Debug)]
-<<<<<<< HEAD
-=======
-enum CopRequest {
-    DAG(DAGRequest),
-    Analyze(AnalyzeReq),
-    Checksum(ChecksumRequest),
-}
-
-#[derive(Debug)]
->>>>>>> 3d5dbdaf
 struct RequestTracker {
     running_task_count: Option<Arc<AtomicUsize>>,
     ctx_pool: Option<futurepool::ContextDelegators<ReadPoolContext>>,
@@ -427,14 +417,9 @@
         // drop it in case of mistakenly using its fields
         drop(req);
 
-        let mut table_scan = false;
-<<<<<<< HEAD
-
+        let mut is_table_scan = false;
+        let mut is_desc_scan: Option<bool> = None; // only used in slow query logs
         let (req_ctx, req_handler_builder): (_, RequestHandlerBuilder) = match tp {
-=======
-        let mut is_desc_scan: Option<bool> = None; // only used in slow query logs
-        let (start_ts, cop_req) = match req.get_tp() {
->>>>>>> 3d5dbdaf
             REQ_TYPE_DAG => {
                 let mut is = CodedInputStream::from_bytes(&data);
                 is.set_recursion_limit(recursion_limit);
@@ -442,8 +427,8 @@
                 box_try!(dag.merge_from(&mut is));
                 if let Some(scan) = dag.get_executors().iter().next() {
                     // the first executor must be table scan or index scan.
-                    table_scan = scan.get_tp() == ExecType::TypeTableScan;
-                    if table_scan {
+                    is_table_scan = scan.get_tp() == ExecType::TypeTableScan;
+                    if is_table_scan {
                         is_desc_scan = Some(scan.get_tbl_scan().get_desc());
                     } else {
                         is_desc_scan = Some(scan.get_idx_scan().get_desc());
@@ -452,7 +437,7 @@
                 let req_ctx = Arc::new(ReqContext::new(
                     context,
                     dag.get_start_ts(),
-                    table_scan,
+                    is_table_scan,
                     max_handle_duration,
                 ));
                 let req_ctx_clone = Arc::clone(&req_ctx);
@@ -468,11 +453,11 @@
                 is.set_recursion_limit(recursion_limit);
                 let mut analyze = AnalyzeReq::new();
                 box_try!(analyze.merge_from(&mut is));
-                table_scan = analyze.get_tp() == AnalyzeType::TypeColumn;
+                is_table_scan = analyze.get_tp() == AnalyzeType::TypeColumn;
                 let req_ctx = Arc::new(ReqContext::new(
                     context,
                     analyze.get_start_ts(),
-                    table_scan,
+                    is_table_scan,
                     max_handle_duration,
                 ));
                 let req_ctx_clone = Arc::clone(&req_ctx);
@@ -488,11 +473,11 @@
                 is.set_recursion_limit(recursion_limit);
                 let mut checksum = ChecksumRequest::new();
                 box_try!(checksum.merge_from(&mut is));
-                table_scan = checksum.get_scan_on() == ChecksumScanOn::Table;
+                is_table_scan = checksum.get_scan_on() == ChecksumScanOn::Table;
                 let req_ctx = Arc::new(ReqContext::new(
                     context,
                     checksum.get_start_ts(),
-                    table_scan,
+                    is_table_scan,
                     max_handle_duration,
                 ));
                 let req_ctx_clone = Arc::clone(&req_ctx);
@@ -508,13 +493,9 @@
 
         let start_time = Instant::now_coarse();
 
-<<<<<<< HEAD
+        let req_ctx = ReqContext::new(req.get_context(), start_ts, is_table_scan);
+
         let tracker = RequestTracker {
-=======
-        let req_ctx = ReqContext::new(req.get_context(), start_ts, table_scan);
-
-        let request_tracker = RequestTracker {
->>>>>>> 3d5dbdaf
             running_task_count: None,
             ctx_pool: None,
             record_handle_time: req_ctx.context.get_handle_time(),
@@ -533,12 +514,8 @@
             ranges_len: ranges.len(),
             first_range: ranges.get(0).cloned(),
             scan_tag: req_ctx.get_scan_tag(),
-<<<<<<< HEAD
             pri_str: get_req_pri_str(req_ctx.context.get_priority()),
-=======
-            pri_str: get_req_pri_str(req.get_context().get_priority()),
             desc_scan: is_desc_scan,
->>>>>>> 3d5dbdaf
             peer,
         };
 
@@ -740,20 +717,13 @@
     use tipb::expression::Expr;
     use tipb::select::DAGRequest;
 
-<<<<<<< HEAD
-=======
     use util::config::ReadableDuration;
->>>>>>> 3d5dbdaf
     use util::worker::{Builder as WorkerBuilder, FutureWorker};
 
     #[test]
     fn test_get_reg_scan_tag() {
         let context = kvrpcpb::Context::new();
-<<<<<<< HEAD
         let mut ctx = ReqContext::new(context, 0, true, Duration::from_secs(60));
-=======
-        let mut ctx = ReqContext::new(&context, 0, true);
->>>>>>> 3d5dbdaf
         assert_eq!(ctx.get_scan_tag(), "select");
         ctx.table_scan = false;
         assert_eq!(ctx.get_scan_tag(), "index");
