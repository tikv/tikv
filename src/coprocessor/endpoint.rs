// Copyright 2016 PingCAP, Inc.
//
// Licensed under the Apache License, Version 2.0 (the "License");
// you may not use this file except in compliance with the License.
// You may obtain a copy of the License at
//
//     http://www.apache.org/licenses/LICENSE-2.0
//
// Unless required by applicable law or agreed to in writing, software
// distributed under the License is distributed on an "AS IS" BASIS,
// See the License for the specific language governing permissions and
// limitations under the License.

<<<<<<< HEAD
use std::{mem, usize};
use std::time::Duration;
use std::cell::RefMut;
use std::sync::Arc;
=======
use std::cell::{RefCell, RefMut};
use std::fmt::{self, Debug, Display, Formatter};
use std::iter::FromIterator;
>>>>>>> 32837589
use std::sync::atomic::{AtomicUsize, Ordering};
use std::sync::{mpsc, Arc};
use std::thread::{self, ThreadId};
use std::time::Duration;
use std::{mem, usize};

use futures::sync::mpsc as futures_mpsc;
<<<<<<< HEAD
=======
use futures::{future, stream};
use futures_cpupool::{Builder as CpuPoolBuilder, CpuPool};
use protobuf::{CodedInputStream, Message as PbMsg};
>>>>>>> 32837589

use kvproto::coprocessor::{KeyRange, Request, Response};
use kvproto::errorpb::{self, ServerIsBusy};
use kvproto::kvrpcpb::{CommandPri, HandleTime, IsolationLevel};
use tipb::analyze::{AnalyzeReq, AnalyzeType};
use tipb::checksum::{ChecksumRequest, ChecksumScanOn};
use tipb::executor::ExecType;
use tipb::schema::ColumnInfo;
use tipb::select::DAGRequest;

<<<<<<< HEAD
use util::time::{duration_to_sec, Instant};
use util::worker::{Runnable, Scheduler};
use util::collections::HashMap;
use util::futurepool;
use server::{Config, OnResponse};
use server::readpool::{self, ReadPool};
use storage::{self, engine, Engine, Snapshot};
use storage::engine::Error as EngineError;
=======
use pd::PdTask;
use server::{Config, OnResponse};
use storage::engine::Error as EngineError;
use storage::{self, engine, Engine, Snapshot};
use util::collections::HashMap;
use util::time::{duration_to_sec, Instant};
use util::worker::{FutureScheduler, Runnable, Scheduler};
>>>>>>> 32837589

use super::checksum::ChecksumContext;
use super::codec::datum::Datum;
use super::codec::mysql;
use super::dag::DAGContext;
<<<<<<< HEAD
use super::statistics::analyze::AnalyzeContext;
use super::checksum::ChecksumContext;
use super::metrics::*;
use super::local_metrics::BasicLocalMetrics;
use super::dag::executor::ExecutorMetrics;
use super::{Error, ReadPoolContext, Result};
=======
use super::dag::executor::ExecutorMetrics;
use super::local_metrics::{BasicLocalMetrics, ExecLocalMetrics};
use super::metrics::*;
use super::statistics::analyze::AnalyzeContext;
use super::{Error, Result};
>>>>>>> 32837589

pub const REQ_TYPE_DAG: i64 = 103;
pub const REQ_TYPE_ANALYZE: i64 = 104;
pub const REQ_TYPE_CHECKSUM: i64 = 105;

// If a request has been handled for more than 60 seconds, the client should
// be timeout already, so it can be safely aborted.
pub const DEFAULT_REQUEST_MAX_HANDLE_SECS: u64 = 60;
// If handle time is larger than the lower bound, the query is considered as slow query.
const SLOW_QUERY_LOWER_BOUND: f64 = 1.0; // 1 second.

pub const SINGLE_GROUP: &[u8] = b"SingleGroup";

const OUTDATED_ERROR_MSG: &str = "request outdated.";

const ENDPOINT_IS_BUSY: &str = "endpoint is busy";

<<<<<<< HEAD
=======
struct CopContextInner {
    exec_local_metrics: ExecLocalMetrics,
    basic_local_metrics: BasicLocalMetrics,
    timer: Instant,
    timeout: Duration,
}

impl CopContextInner {
    fn collect(&mut self, region_id: u64, scan_tag: &str, metrics: ExecutorMetrics) {
        self.exec_local_metrics
            .collect(scan_tag, region_id, metrics);

        let new_timer = Instant::now_coarse();
        if new_timer.duration_since(self.timer) >= self.timeout {
            self.exec_local_metrics.flush();
            self.basic_local_metrics.flush();
            self.timer = new_timer;
        }
    }
}

struct CopContext(RefCell<CopContextInner>);

impl CopContext {
    fn new(pd_task_sender: FutureScheduler<PdTask>) -> Self {
        let inner = CopContextInner {
            exec_local_metrics: ExecLocalMetrics::new(pd_task_sender),
            basic_local_metrics: BasicLocalMetrics::default(),
            timer: Instant::now_coarse(),
            timeout: Duration::from_secs(1),
        };
        CopContext(RefCell::new(inner))
    }
}

#[derive(Clone)]
struct CopContextPool {
    cop_ctxs: Arc<HashMap<ThreadId, CopContext>>,
}

impl CopContextPool {
    // Must be called in thread pool.
    fn get_context(&self) -> &CopContext {
        let thread_id = thread::current().id();
        self.cop_ctxs.get(&thread_id).unwrap()
    }
}

impl FromIterator<(ThreadId, CopContext)> for CopContextPool {
    fn from_iter<T: IntoIterator<Item = (ThreadId, CopContext)>>(iter: T) -> Self {
        let mut cop_ctxs = map![];
        for (thread_id, cop_ctx) in iter {
            cop_ctxs.insert(thread_id, cop_ctx);
        }
        let cop_ctxs = Arc::new(cop_ctxs);
        CopContextPool { cop_ctxs }
    }
}

unsafe impl Sync for CopContextPool {}
unsafe impl Send for CopContextPool {}

impl Debug for CopContextPool {
    fn fmt(&self, f: &mut Formatter) -> fmt::Result {
        write!(f, "CopContextPool")
    }
}

struct ExecutorPool {
    pool: CpuPool,
    contexts: CopContextPool,
}

>>>>>>> 32837589
pub struct Host {
    engine: Box<Engine>,
    sched: Scheduler<Task>,
    reqs: HashMap<u64, Vec<RequestTask>>,
    last_req_id: u64,
    pool: ReadPool<ReadPoolContext>,
    basic_local_metrics: BasicLocalMetrics,
    max_running_task_count: usize,
    running_task_count: Arc<AtomicUsize>,
    batch_row_limit: usize,
    stream_batch_row_limit: usize,
    request_max_handle_duration: Duration,
}

impl Host {
    pub fn new(
        engine: Box<Engine>,
        sched: Scheduler<Task>,
        cfg: &Config,
        pool: ReadPool<ReadPoolContext>,
    ) -> Host {
        Host {
            engine,
            sched,
            reqs: HashMap::default(),
            last_req_id: 0,
            pool: pool,
            basic_local_metrics: BasicLocalMetrics::default(),
            max_running_task_count: cfg.end_point_max_tasks,
            batch_row_limit: cfg.end_point_batch_row_limit,
            stream_batch_row_limit: cfg.end_point_stream_batch_row_limit,
            request_max_handle_duration: cfg.end_point_request_max_handle_duration.0,
            running_task_count: Arc::new(AtomicUsize::new(0)),
        }
    }

    #[inline]
    fn running_task_count(&self) -> usize {
        self.running_task_count.load(Ordering::Acquire)
    }

    fn notify_failed<E: Into<Error> + Debug>(&mut self, e: E, reqs: Vec<RequestTask>) {
        debug!("failed to handle batch request: {:?}", e);
        let resp = err_multi_resp(e.into(), reqs.len(), &mut self.basic_local_metrics);
        for t in reqs {
            t.on_resp.respond(resp.clone());
        }
    }

    #[inline]
    fn notify_batch_failed<E: Into<Error> + Debug>(&mut self, e: E, batch_id: u64) {
        let reqs = self.reqs.remove(&batch_id).unwrap();
        self.notify_failed(e, reqs);
    }

    fn handle_request(&mut self, snap: Box<Snapshot>, t: RequestTask) {
        // Collect metrics into it before requests enter into execute pool.
        // Otherwize collect into thread local contexts.
        let metrics = &mut self.basic_local_metrics;

        if let Err(e) = t.check_outdated() {
            let resp = err_resp(e, metrics);
            t.on_resp.respond(resp);
            return;
        }

        let (mut req, cop_req, req_ctx, on_resp) = (t.req, t.cop_req, t.ctx, t.on_resp);
        let mut tracker = t.tracker;
        let ranges = req.take_ranges().into_vec();

        let priority = readpool::Priority::from(req.get_context().get_priority());
        let pool = self.pool.get_pool_by_priority(priority);
        let ctxd = pool.get_context_delegators();
        tracker.ctx_pool(ctxd);

        match cop_req {
            CopRequest::DAG(dag) => {
                let mut ctx = match DAGContext::new(dag, ranges, snap, req_ctx) {
                    Ok(ctx) => ctx,
                    Err(e) => {
                        on_resp.respond(err_resp(e, metrics));
                        return;
                    }
                };
                if !on_resp.is_streaming() {
                    let batch_row_limit = self.batch_row_limit;
                    let do_request = move |_| {
                        tracker.record_wait();
                        let mut resp = ctx.handle_request(batch_row_limit).unwrap_or_else(|e| {
                            let mut metrics = tracker.get_basic_metrics();
                            err_resp(e, &mut metrics)
                        });
                        let mut exec_metrics = ExecutorMetrics::default();
                        ctx.collect_metrics_into(&mut exec_metrics);
                        tracker.record_handle(Some(&mut resp), exec_metrics);
                        on_resp.respond(resp);
                        future::ok::<_, ()>(())
                    };
                    pool.spawn(do_request).forget();
                    return;
                }
                // For streaming.
                let batch_row_limit = self.stream_batch_row_limit;
                let s = stream::unfold((ctx, false), move |(mut ctx, finished)| {
                    if finished {
                        return None;
                    }
                    tracker.record_wait();
                    let (mut item, finished) = ctx.handle_streaming_request(batch_row_limit)
                        .unwrap_or_else(|e| {
                            let mut metrics = tracker.get_basic_metrics();
                            (Some(err_resp(e, &mut metrics)), true)
                        });
                    let mut exec_metrics = ExecutorMetrics::default();
                    ctx.collect_metrics_into(&mut exec_metrics);
                    tracker.record_handle(item.as_mut(), exec_metrics);
                    item.map(|resp| {
                        future::ok::<_, futures_mpsc::SendError<_>>((resp, (ctx, finished)))
                    })
                });
                pool.spawn(move |_| on_resp.respond_stream(s)).forget();
            }
            CopRequest::Analyze(analyze) => {
                let ctx = AnalyzeContext::new(analyze, ranges, snap, &req_ctx);
                let mut exec_metrics = ExecutorMetrics::default();
                let do_request = move |_| {
                    tracker.record_wait();
                    let mut resp = ctx.handle_request(&mut exec_metrics).unwrap_or_else(|e| {
                        let mut metrics = tracker.get_basic_metrics();
                        err_resp(e, &mut metrics)
                    });
                    tracker.record_handle(Some(&mut resp), exec_metrics);
                    on_resp.respond(resp);
                    future::ok::<_, ()>(())
                };
                pool.spawn(do_request).forget();
            }
            CopRequest::Checksum(checksum) => {
                let ctx = ChecksumContext::new(checksum, ranges, snap, &req_ctx);
                let mut exec_metrics = ExecutorMetrics::default();
                let do_request = move |_| {
                    tracker.record_wait();
                    let mut resp = ctx.handle_request(&mut exec_metrics).unwrap_or_else(|e| {
                        let mut metrics = tracker.get_basic_metrics();
                        err_resp(e, &mut metrics)
                    });
                    tracker.record_handle(Some(&mut resp), exec_metrics);
                    on_resp.respond(resp);
                    future::ok::<_, ()>(())
                };
                pool.spawn(do_request).forget();
            }
        }
    }

    fn handle_snapshot_result(&mut self, id: u64, snapshot: engine::Result<Box<Snapshot>>) {
        let snap = match snapshot {
            Ok(s) => s,
            Err(e) => return self.notify_batch_failed(e, id),
        };
        for req in self.reqs.remove(&id).unwrap() {
            self.handle_request(snap.clone(), req);
        }
    }
}

pub enum Task {
    Request(RequestTask),
    SnapRes(u64, engine::Result<Box<Snapshot>>),
    BatchSnapRes(Vec<(u64, engine::Result<Box<Snapshot>>)>),
    RetryRequests(Vec<u64>),
}

impl Display for Task {
    fn fmt(&self, f: &mut Formatter) -> fmt::Result {
        match *self {
            Task::Request(ref req) => write!(f, "{}", req),
            Task::SnapRes(req_id, _) => write!(f, "snapres [{}]", req_id),
            Task::BatchSnapRes(_) => write!(f, "batch snapres"),
            Task::RetryRequests(ref retry) => write!(f, "retry on task ids: {:?}", retry),
        }
    }
}

#[derive(Debug)]
enum CopRequest {
    DAG(DAGRequest),
    Analyze(AnalyzeReq),
    Checksum(ChecksumRequest),
}

#[derive(Debug)]
pub struct ReqContext {
    pub start_time: Instant,
    pub deadline: Instant,
    pub isolation_level: IsolationLevel,
    pub fill_cache: bool,
    pub table_scan: bool, // Whether is a table scan request.
}

impl ReqContext {
    #[inline]
    fn get_scan_tag(&self) -> &'static str {
        if self.table_scan {
            STR_REQ_TYPE_SELECT
        } else {
            STR_REQ_TYPE_INDEX
        }
    }

    pub fn check_if_outdated(&self) -> Result<()> {
        let now = Instant::now_coarse();
        if self.deadline <= now {
            let elapsed = now.duration_since(self.start_time);
            return Err(Error::Outdated(elapsed, self.get_scan_tag()));
        }
        Ok(())
    }

    pub fn set_max_handle_duration(&mut self, request_max_handle_duration: Duration) {
        self.deadline = self.start_time + request_max_handle_duration;
    }
}

#[derive(Debug)]
struct RequestTracker {
    running_task_count: Option<Arc<AtomicUsize>>,
    ctx_pool: Option<futurepool::ContextDelegators<ReadPoolContext>>,
    record_handle_time: bool,
    record_scan_detail: bool,

    exec_metrics: ExecutorMetrics,
    start: Instant, // The request start time.
    total_handle_time: f64,

    // These 4 fields are for ExecDetails.
    wait_start: Option<Instant>,
    handle_start: Option<Instant>,
    wait_time: Option<f64>,
    handle_time: Option<f64>,

    region_id: u64,
    txn_start_ts: u64,
    ranges_len: usize,
    first_range: Option<KeyRange>,
    scan_tag: &'static str,
    pri_str: &'static str,
}

impl RequestTracker {
    fn task_count(&mut self, running_task_count: Arc<AtomicUsize>) {
        running_task_count.fetch_add(1, Ordering::Release);
        self.running_task_count = Some(running_task_count);
    }

    fn ctx_pool(&mut self, ctx_pool: futurepool::ContextDelegators<ReadPoolContext>) {
        self.ctx_pool = Some(ctx_pool);
    }

    // This function will be only called in thread pool.
    fn get_basic_metrics(&self) -> RefMut<BasicLocalMetrics> {
        let ctx_pool = self.ctx_pool.as_ref().unwrap();
        let ctx = ctx_pool.current_thread_context_mut();
        RefMut::map(ctx, |c| &mut c.basic_local_metrics)
    }

    // This function will be only called in thread pool.
    fn record_wait(&mut self) {
        let stop_first_wait = self.wait_time.is_none();
        let wait_start = self.wait_start.take().unwrap();
        let now = Instant::now_coarse();
        self.wait_time = Some(duration_to_sec(now - wait_start));
        self.handle_start = Some(now);

        if stop_first_wait {
            COPR_PENDING_REQS
                .with_label_values(&[self.scan_tag, self.pri_str])
                .dec();

            let ctx_pool = self.ctx_pool.as_ref().unwrap();
            let mut cop_ctx = ctx_pool.current_thread_context_mut();
            cop_ctx
                .basic_local_metrics
                .wait_time
                .with_label_values(&[self.scan_tag])
                .observe(self.wait_time.unwrap());
        }
    }

    #[allow(useless_let_if_seq)]
    fn record_handle(&mut self, resp: Option<&mut Response>, mut exec_metrics: ExecutorMetrics) {
        let handle_start = self.handle_start.take().unwrap();
        let now = Instant::now_coarse();
        self.handle_time = Some(duration_to_sec(now - handle_start));
        self.wait_start = Some(now);
        self.total_handle_time += self.handle_time.unwrap();

        self.exec_metrics.merge(&mut exec_metrics);

        let mut record_handle_time = self.record_handle_time;
        let mut record_scan_detail = self.record_scan_detail;
        if self.handle_time.unwrap() > SLOW_QUERY_LOWER_BOUND {
            record_handle_time = true;
            record_scan_detail = true;
        }
        if let Some(resp) = resp {
            if record_handle_time {
                let mut handle = HandleTime::new();
                handle.set_process_ms((self.handle_time.unwrap() * 1000f64) as i64);
                handle.set_wait_ms((self.wait_time.unwrap() * 1000f64) as i64);
                resp.mut_exec_details().set_handle_time(handle);
            }
            if record_scan_detail {
                let detail = self.exec_metrics.cf_stats.scan_detail();
                resp.mut_exec_details().set_scan_detail(detail);
            }
        }
    }
}

impl Drop for RequestTracker {
    fn drop(&mut self) {
        if let Some(task_count) = self.running_task_count.take() {
            task_count.fetch_sub(1, Ordering::Release);
        }

        if self.total_handle_time > SLOW_QUERY_LOWER_BOUND {
            info!(
                "[region {}] handle {:?} [{}] takes {:?} [keys: {}, hit: {}, \
                 ranges: {} ({:?})]",
                self.region_id,
                self.txn_start_ts,
                self.scan_tag,
                self.total_handle_time,
                self.exec_metrics.cf_stats.total_op_count(),
                self.exec_metrics.cf_stats.total_processed(),
                self.ranges_len,
                self.first_range,
            );
        }

        // `wait_time` is none means the request has not entered thread pool.
        if self.wait_time.is_none() {
            COPR_PENDING_REQS
                .with_label_values(&[self.scan_tag, self.pri_str])
                .dec();

            // For the request is failed before enter into thread pool.
            let wait_start = self.wait_start.take().unwrap();
            let now = Instant::now_coarse();
            let wait_time = duration_to_sec(now - wait_start);
            BasicLocalMetrics::default()
                .wait_time
                .with_label_values(&[self.scan_tag])
                .observe(wait_time);
            return;
        }

        let ctx_pool = self.ctx_pool.take().unwrap();
        let mut cop_ctx = ctx_pool.current_thread_context_mut();

        cop_ctx
            .basic_local_metrics
            .req_time
            .with_label_values(&[self.scan_tag])
            .observe(duration_to_sec(self.start.elapsed()));
        cop_ctx
            .basic_local_metrics
            .handle_time
            .with_label_values(&[self.scan_tag])
            .observe(self.total_handle_time);
        cop_ctx
            .basic_local_metrics
            .scan_keys
            .with_label_values(&[self.scan_tag])
            .observe(self.exec_metrics.cf_stats.total_op_count() as f64);

        let exec_metrics = mem::replace(&mut self.exec_metrics, ExecutorMetrics::default());
        cop_ctx.collect(self.region_id, self.scan_tag, exec_metrics);
    }
}

#[derive(Debug)]
pub struct RequestTask {
    req: Request,
    cop_req: CopRequest,
    ctx: ReqContext,
    on_resp: OnResponse<Response>,
    tracker: RequestTracker,
}

impl RequestTask {
    pub fn new(
        req: Request,
        on_resp: OnResponse<Response>,
        recursion_limit: u32,
    ) -> Result<RequestTask> {
        let mut table_scan = false;
        let (start_ts, cop_req) = match req.get_tp() {
            REQ_TYPE_DAG => {
                let mut is = CodedInputStream::from_bytes(req.get_data());
                is.set_recursion_limit(recursion_limit);
                let mut dag = DAGRequest::new();
                box_try!(dag.merge_from(&mut is));
                if let Some(scan) = dag.get_executors().iter().next() {
                    table_scan = scan.get_tp() == ExecType::TypeTableScan;
                }
                (dag.get_start_ts(), CopRequest::DAG(dag))
            }
            REQ_TYPE_ANALYZE => {
                let mut is = CodedInputStream::from_bytes(req.get_data());
                is.set_recursion_limit(recursion_limit);
                let mut analyze = AnalyzeReq::new();
                box_try!(analyze.merge_from(&mut is));
                table_scan = analyze.get_tp() == AnalyzeType::TypeColumn;
                (analyze.get_start_ts(), CopRequest::Analyze(analyze))
            }
            REQ_TYPE_CHECKSUM => {
                let mut is = CodedInputStream::from_bytes(req.get_data());
                is.set_recursion_limit(recursion_limit);
                let mut checksum = ChecksumRequest::new();
                box_try!(checksum.merge_from(&mut is));
                table_scan = checksum.get_scan_on() == ChecksumScanOn::Table;
                (checksum.get_start_ts(), CopRequest::Checksum(checksum))
            }
            tp => return Err(box_err!("unsupported tp {}", tp)),
        };

        let start_time = Instant::now_coarse();

        let req_ctx = ReqContext {
            start_time,
            deadline: start_time,
            isolation_level: req.get_context().get_isolation_level(),
            fill_cache: !req.get_context().get_not_fill_cache(),
            table_scan,
        };

        let request_tracker = RequestTracker {
            running_task_count: None,
            ctx_pool: None,
            record_handle_time: req.get_context().get_handle_time(),
            record_scan_detail: req.get_context().get_scan_detail(),

            start: start_time,
            total_handle_time: 0f64,
            wait_start: Some(start_time),
            handle_start: None,
            wait_time: None,
            handle_time: None,
            exec_metrics: ExecutorMetrics::default(),

            region_id: req.get_context().get_region_id(),
            txn_start_ts: start_ts,
            ranges_len: req.get_ranges().len(),
            first_range: req.get_ranges().get(0).cloned(),
            scan_tag: req_ctx.get_scan_tag(),
            pri_str: get_req_pri_str(req.get_context().get_priority()),
        };

        COPR_PENDING_REQS
            .with_label_values(&[request_tracker.scan_tag, request_tracker.pri_str])
            .inc();

        Ok(RequestTask {
            req,
            cop_req,
            ctx: req_ctx,
            on_resp,
            tracker: request_tracker,
        })
    }

    #[inline]
    fn check_outdated(&self) -> Result<()> {
        self.ctx.check_if_outdated()
    }

    pub fn priority(&self) -> CommandPri {
        self.req.get_context().get_priority()
    }

    pub fn set_max_handle_duration(&mut self, request_max_handle_duration: Duration) {
        self.ctx
            .set_max_handle_duration(request_max_handle_duration);
    }

    fn get_request_key(&self) -> (u64, u64, u64) {
        let ctx = self.req.get_context();
        let region_id = ctx.get_region_id();
        let version = ctx.get_region_epoch().get_version();
        let peer_id = ctx.get_peer().get_id();
        (region_id, version, peer_id)
    }
}

impl Display for RequestTask {
    fn fmt(&self, f: &mut Formatter) -> fmt::Result {
        write!(
            f,
            "request [context {:?}, tp: {}, ranges: {} ({:?})]",
            self.req.get_context(),
            self.req.get_tp(),
            self.req.get_ranges().len(),
            self.req.get_ranges().get(0)
        )
    }
}

impl Runnable<Task> for Host {
    // TODO: limit pending reqs
    fn run(&mut self, _: Task) {
        panic!("Shouldn't call Host::run directly");
    }

    #[allow(for_kv_map)]
    fn run_batch(&mut self, tasks: &mut Vec<Task>) {
        let mut grouped_reqs = map![];
        for task in tasks.drain(..) {
            match task {
                Task::Request(mut req) => {
                    req.set_max_handle_duration(self.request_max_handle_duration);
                    if let Err(e) = req.check_outdated() {
                        let resp = err_resp(e, &mut self.basic_local_metrics);
                        req.on_resp.respond(resp);
                        continue;
                    }
                    let key = req.get_request_key();
                    grouped_reqs.entry(key).or_insert_with(Vec::new).push(req);
                }
                Task::SnapRes(q_id, snap_res) => {
                    self.handle_snapshot_result(q_id, snap_res);
                }
                Task::BatchSnapRes(batch) => for (q_id, snap_res) in batch {
                    self.handle_snapshot_result(q_id, snap_res);
                },
                Task::RetryRequests(retry) => for id in retry {
                    if let Err(e) = {
                        let ctx = self.reqs[&id][0].req.get_context();
                        let sched = self.sched.clone();
                        self.engine.async_snapshot(ctx, box move |(_, res)| {
                            sched.schedule(Task::SnapRes(id, res)).unwrap()
                        })
                    } {
                        self.notify_batch_failed(e, id);
                    }
                },
            }
        }

        if grouped_reqs.is_empty() {
            return;
        }

        let mut batch = Vec::with_capacity(grouped_reqs.len());
        let start_id = self.last_req_id + 1;
        for (_, mut reqs) in grouped_reqs {
            let max_running_task_count = self.max_running_task_count;
            if self.running_task_count() >= max_running_task_count {
                self.notify_failed(Error::Full(max_running_task_count), reqs);
                continue;
            }

            for req in &mut reqs {
                let task_count = Arc::clone(&self.running_task_count);
                req.tracker.task_count(task_count);
            }
            self.last_req_id += 1;
            batch.push(reqs[0].req.get_context().clone());
            self.reqs.insert(self.last_req_id, reqs);
        }
        let end_id = self.last_req_id;

        let sched = self.sched.clone();
        let on_finished: engine::BatchCallback<Box<Snapshot>> = box move |results: Vec<_>| {
            let mut ready = Vec::with_capacity(results.len());
            let mut retry = Vec::new();
            for (id, res) in (start_id..end_id + 1).zip(results) {
                match res {
                    Some((_, res)) => ready.push((id, res)),
                    None => retry.push(id),
                }
            }

            if !ready.is_empty() {
                sched.schedule(Task::BatchSnapRes(ready)).unwrap();
            }
            if !retry.is_empty() {
                BATCH_REQUEST_TASKS
                    .with_label_values(&["retry"])
                    .observe(retry.len() as f64);
                sched.schedule(Task::RetryRequests(retry)).unwrap();
            }
        };

        BATCH_REQUEST_TASKS
            .with_label_values(&["all"])
            .observe(batch.len() as f64);

        if let Err(e) = self.engine.async_batch_snapshot(batch, on_finished) {
            for id in start_id..end_id + 1 {
                let err = e.maybe_clone().unwrap_or_else(|| {
                    error!("async snapshot batch failed error {:?}", e);
                    EngineError::Other(box_err!("{:?}", e))
                });
                self.notify_batch_failed(err, id);
            }
        }

        self.basic_local_metrics.flush();
    }
}

fn err_multi_resp(e: Error, count: usize, metrics: &mut BasicLocalMetrics) -> Response {
    let mut resp = Response::new();
    let tag = match e {
        Error::Region(e) => {
            let tag = storage::get_tag_from_header(&e);
            resp.set_region_error(e);
            tag
        }
        Error::Locked(info) => {
            resp.set_locked(info);
            "lock"
        }
        Error::Outdated(elapsed, scan_tag) => {
            metrics
                .outdate_time
                .with_label_values(&[scan_tag])
                .observe(elapsed.as_secs() as f64);
            resp.set_other_error(OUTDATED_ERROR_MSG.to_owned());
            "outdated"
        }
        Error::Full(allow) => {
            let mut errorpb = errorpb::Error::new();
            errorpb.set_message(format!("running batches reach limit {}", allow));
            let mut server_is_busy_err = ServerIsBusy::new();
            server_is_busy_err.set_reason(ENDPOINT_IS_BUSY.to_owned());
            errorpb.set_server_is_busy(server_is_busy_err);
            resp.set_region_error(errorpb);
            "full"
        }
        Error::Other(_) | Error::Eval(_) => {
            resp.set_other_error(format!("{}", e));
            "other"
        }
    };
    metrics
        .error_cnt
        .with_label_values(&[tag])
        .inc_by(count as i64);
    resp
}

pub fn err_resp(e: Error, metrics: &mut BasicLocalMetrics) -> Response {
    err_multi_resp(e, 1, metrics)
}

pub fn prefix_next(key: &[u8]) -> Vec<u8> {
    let mut nk = key.to_vec();
    if nk.is_empty() {
        nk.push(0);
        return nk;
    }
    let mut i = nk.len() - 1;
    loop {
        if nk[i] == 255 {
            nk[i] = 0;
        } else {
            nk[i] += 1;
            return nk;
        }
        if i == 0 {
            nk = key.to_vec();
            nk.push(0);
            return nk;
        }
        i -= 1;
    }
}

/// `is_point` checks if the key range represents a point.
pub fn is_point(range: &KeyRange) -> bool {
    range.get_end() == &*prefix_next(range.get_start())
}

#[inline]
pub fn get_pk(col: &ColumnInfo, h: i64) -> Datum {
    if mysql::has_unsigned_flag(col.get_flag() as u64) {
        // PK column is unsigned
        Datum::U64(h as u64)
    } else {
        Datum::I64(h)
    }
}

pub const STR_REQ_TYPE_SELECT: &str = "select";
pub const STR_REQ_TYPE_INDEX: &str = "index";
pub const STR_REQ_PRI_LOW: &str = "low";
pub const STR_REQ_PRI_NORMAL: &str = "normal";
pub const STR_REQ_PRI_HIGH: &str = "high";

#[inline]
pub fn get_req_pri_str(pri: CommandPri) -> &'static str {
    match pri {
        CommandPri::Low => STR_REQ_PRI_LOW,
        CommandPri::Normal => STR_REQ_PRI_NORMAL,
        CommandPri::High => STR_REQ_PRI_HIGH,
    }
}

#[cfg(test)]
mod tests {
    use super::*;
    use futures::Future;
    use futures::sync::oneshot;
    use storage::engine::{self, TEMP_DIR};

    use kvproto::coprocessor::Request;
    use tipb::executor::Executor;
    use tipb::expression::Expr;
    use tipb::select::DAGRequest;

    use util::config::ReadableDuration;
    use util::time::Instant;
    use util::worker::{Builder as WorkerBuilder, FutureWorker};

    #[test]
    fn test_get_reg_scan_tag() {
        let mut ctx = ReqContext {
            start_time: Instant::now_coarse(),
            deadline: Instant::now_coarse(),
            isolation_level: IsolationLevel::RC,
            fill_cache: true,
            table_scan: true,
        };
        assert_eq!(ctx.get_scan_tag(), STR_REQ_TYPE_SELECT);
        ctx.table_scan = false;
        assert_eq!(ctx.get_scan_tag(), STR_REQ_TYPE_INDEX);
    }

    #[test]
    fn test_req_outdated() {
        let mut worker = WorkerBuilder::new("test-endpoint").batch_size(30).create();
        let engine = engine::new_local_engine(TEMP_DIR, &[]).unwrap();
        let mut cfg = Config::default();
        cfg.end_point_request_max_handle_duration = ReadableDuration::secs(0);
        let pd_worker = FutureWorker::new("test-pd-worker");
        let read_pool = ReadPool::new(
            "readpool",
            &readpool::Config::default_with_concurrency(1),
            || || ReadPoolContext::new(pd_worker.scheduler()),
        );
        let end_point = Host::new(engine, worker.scheduler(), &cfg, read_pool);
        worker.start(end_point).unwrap();

        let mut req = Request::new();
        req.set_tp(REQ_TYPE_DAG);
        let (tx, rx) = oneshot::channel();
        let on_resp = OnResponse::Unary(tx);
        let task = RequestTask::new(req, on_resp, 1000).unwrap();

        worker.schedule(Task::Request(task)).unwrap();
        let resp = rx.wait().unwrap();
        assert!(!resp.get_other_error().is_empty());
        assert_eq!(resp.get_other_error(), super::OUTDATED_ERROR_MSG);
        worker.stop();
    }

    #[test]
    fn test_too_many_reqs() {
        let mut worker = WorkerBuilder::new("test-endpoint").batch_size(5).create();
        let engine = engine::new_local_engine(TEMP_DIR, &[]).unwrap();
        let cfg = Config::default();
        let pd_worker = FutureWorker::new("test-pd-worker");
        let read_pool = ReadPool::new(
            "readpool",
            &readpool::Config::default_with_concurrency(1),
            || || ReadPoolContext::new(pd_worker.scheduler()),
        );
        let mut end_point = Host::new(engine, worker.scheduler(), &cfg, read_pool);
        end_point.max_running_task_count = 1;
        worker.start(end_point).unwrap();
        let result_futures: Vec<_> = (0..30 * 4)
            .map(|pos| {
                let (tx, rx) = oneshot::channel();
                let mut req = Request::new();
                req.set_tp(REQ_TYPE_DAG);
                if pos % 3 == 0 {
                    req.mut_context().set_priority(CommandPri::Low);
                } else if pos % 3 == 1 {
                    req.mut_context().set_priority(CommandPri::Normal);
                } else {
                    req.mut_context().set_priority(CommandPri::High);
                }
                let on_resp = OnResponse::Unary(tx);
                let task = RequestTask::new(req, on_resp, 1000).unwrap();
                worker.schedule(Task::Request(task)).unwrap();
                rx
            })
            .collect();
        let results = future::join_all(result_futures).wait().unwrap();
        assert_eq!(results.len(), 30 * 4);
        for resp in results {
            if !resp.has_region_error() {
                continue;
            }
            assert!(resp.get_region_error().has_server_is_busy());
            return;
        }
        panic!("suppose to get ServerIsBusy error.");
    }

    #[test]
    fn test_stack_guard() {
        let mut expr = Expr::new();
        for _ in 0..10 {
            let mut e = Expr::new();
            e.mut_children().push(expr);
            expr = e;
        }
        let mut e = Executor::new();
        e.mut_selection().mut_conditions().push(expr);
        let mut dag = DAGRequest::new();
        dag.mut_executors().push(e);
        let mut req = Request::new();
        req.set_tp(REQ_TYPE_DAG);
        req.set_data(dag.write_to_bytes().unwrap());

        let (tx, _rx) = oneshot::channel();
        let err = RequestTask::new(req, OnResponse::Unary(tx), 5).unwrap_err();
        let s = format!("{:?}", err);
        assert!(
            s.contains("Recursion"),
            "parse should fail due to recursion limit {}",
            s
        );
    }

    #[test]
    fn test_deconstruct_request_tracker() {
        let mut worker = WorkerBuilder::new("test-endpoint").batch_size(1).create();
        let engine = engine::new_local_engine(TEMP_DIR, &[]).unwrap();
        let cfg = Config::default();
        let pd_worker = FutureWorker::new("test-pd-worker");
        let read_pool = ReadPool::new(
            "readpool",
            &readpool::Config::default_with_concurrency(1),
            || || ReadPoolContext::new(pd_worker.scheduler()),
        );
        let mut end_point = Host::new(engine, worker.scheduler(), &cfg, read_pool);
        end_point.max_running_task_count = 1;
        worker.start(end_point).unwrap();

        let mut req = Request::new();
        req.set_tp(REQ_TYPE_DAG);

        let (tx, rx) = oneshot::channel();
        let task = RequestTask::new(req, OnResponse::Unary(tx), 1000).unwrap();
        worker.schedule(Task::Request(task)).unwrap();

        let resp = rx.wait().unwrap();
        assert!(format!("{:?}", resp.get_other_error()).contains("has no executor"));
        worker.stop();
    }
}<|MERGE_RESOLUTION|>--- conflicted
+++ resolved
@@ -11,29 +11,16 @@
 // See the License for the specific language governing permissions and
 // limitations under the License.
 
-<<<<<<< HEAD
-use std::{mem, usize};
-use std::time::Duration;
 use std::cell::RefMut;
+use std::fmt::{self, Debug, Display, Formatter};
 use std::sync::Arc;
-=======
-use std::cell::{RefCell, RefMut};
-use std::fmt::{self, Debug, Display, Formatter};
-use std::iter::FromIterator;
->>>>>>> 32837589
 use std::sync::atomic::{AtomicUsize, Ordering};
-use std::sync::{mpsc, Arc};
-use std::thread::{self, ThreadId};
 use std::time::Duration;
 use std::{mem, usize};
 
 use futures::sync::mpsc as futures_mpsc;
-<<<<<<< HEAD
-=======
 use futures::{future, stream};
-use futures_cpupool::{Builder as CpuPoolBuilder, CpuPool};
 use protobuf::{CodedInputStream, Message as PbMsg};
->>>>>>> 32837589
 
 use kvproto::coprocessor::{KeyRange, Request, Response};
 use kvproto::errorpb::{self, ServerIsBusy};
@@ -44,43 +31,24 @@
 use tipb::schema::ColumnInfo;
 use tipb::select::DAGRequest;
 
-<<<<<<< HEAD
-use util::time::{duration_to_sec, Instant};
-use util::worker::{Runnable, Scheduler};
-use util::collections::HashMap;
-use util::futurepool;
-use server::{Config, OnResponse};
 use server::readpool::{self, ReadPool};
-use storage::{self, engine, Engine, Snapshot};
-use storage::engine::Error as EngineError;
-=======
-use pd::PdTask;
 use server::{Config, OnResponse};
 use storage::engine::Error as EngineError;
 use storage::{self, engine, Engine, Snapshot};
 use util::collections::HashMap;
+use util::futurepool;
 use util::time::{duration_to_sec, Instant};
-use util::worker::{FutureScheduler, Runnable, Scheduler};
->>>>>>> 32837589
+use util::worker::{Runnable, Scheduler};
 
 use super::checksum::ChecksumContext;
 use super::codec::datum::Datum;
 use super::codec::mysql;
 use super::dag::DAGContext;
-<<<<<<< HEAD
-use super::statistics::analyze::AnalyzeContext;
-use super::checksum::ChecksumContext;
-use super::metrics::*;
+use super::dag::executor::ExecutorMetrics;
 use super::local_metrics::BasicLocalMetrics;
-use super::dag::executor::ExecutorMetrics;
-use super::{Error, ReadPoolContext, Result};
-=======
-use super::dag::executor::ExecutorMetrics;
-use super::local_metrics::{BasicLocalMetrics, ExecLocalMetrics};
 use super::metrics::*;
 use super::statistics::analyze::AnalyzeContext;
-use super::{Error, Result};
->>>>>>> 32837589
+use super::{Error, ReadPoolContext, Result};
 
 pub const REQ_TYPE_DAG: i64 = 103;
 pub const REQ_TYPE_ANALYZE: i64 = 104;
@@ -98,82 +66,6 @@
 
 const ENDPOINT_IS_BUSY: &str = "endpoint is busy";
 
-<<<<<<< HEAD
-=======
-struct CopContextInner {
-    exec_local_metrics: ExecLocalMetrics,
-    basic_local_metrics: BasicLocalMetrics,
-    timer: Instant,
-    timeout: Duration,
-}
-
-impl CopContextInner {
-    fn collect(&mut self, region_id: u64, scan_tag: &str, metrics: ExecutorMetrics) {
-        self.exec_local_metrics
-            .collect(scan_tag, region_id, metrics);
-
-        let new_timer = Instant::now_coarse();
-        if new_timer.duration_since(self.timer) >= self.timeout {
-            self.exec_local_metrics.flush();
-            self.basic_local_metrics.flush();
-            self.timer = new_timer;
-        }
-    }
-}
-
-struct CopContext(RefCell<CopContextInner>);
-
-impl CopContext {
-    fn new(pd_task_sender: FutureScheduler<PdTask>) -> Self {
-        let inner = CopContextInner {
-            exec_local_metrics: ExecLocalMetrics::new(pd_task_sender),
-            basic_local_metrics: BasicLocalMetrics::default(),
-            timer: Instant::now_coarse(),
-            timeout: Duration::from_secs(1),
-        };
-        CopContext(RefCell::new(inner))
-    }
-}
-
-#[derive(Clone)]
-struct CopContextPool {
-    cop_ctxs: Arc<HashMap<ThreadId, CopContext>>,
-}
-
-impl CopContextPool {
-    // Must be called in thread pool.
-    fn get_context(&self) -> &CopContext {
-        let thread_id = thread::current().id();
-        self.cop_ctxs.get(&thread_id).unwrap()
-    }
-}
-
-impl FromIterator<(ThreadId, CopContext)> for CopContextPool {
-    fn from_iter<T: IntoIterator<Item = (ThreadId, CopContext)>>(iter: T) -> Self {
-        let mut cop_ctxs = map![];
-        for (thread_id, cop_ctx) in iter {
-            cop_ctxs.insert(thread_id, cop_ctx);
-        }
-        let cop_ctxs = Arc::new(cop_ctxs);
-        CopContextPool { cop_ctxs }
-    }
-}
-
-unsafe impl Sync for CopContextPool {}
-unsafe impl Send for CopContextPool {}
-
-impl Debug for CopContextPool {
-    fn fmt(&self, f: &mut Formatter) -> fmt::Result {
-        write!(f, "CopContextPool")
-    }
-}
-
-struct ExecutorPool {
-    pool: CpuPool,
-    contexts: CopContextPool,
-}
-
->>>>>>> 32837589
 pub struct Host {
     engine: Box<Engine>,
     sched: Scheduler<Task>,
@@ -200,7 +92,7 @@
             sched,
             reqs: HashMap::default(),
             last_req_id: 0,
-            pool: pool,
+            pool,
             basic_local_metrics: BasicLocalMetrics::default(),
             max_running_task_count: cfg.end_point_max_tasks,
             batch_row_limit: cfg.end_point_batch_row_limit,
