// Copyright 2018 PingCAP, Inc.
//
// Licensed under the Apache License, Version 2.0 (the "License");
// you may not use this file except in compliance with the License.
// You may obtain a copy of the License at
//
//     http://www.apache.org/licenses/LICENSE-2.0
//
// Unless required by applicable law or agreed to in writing, software
// distributed under the License is distributed on an "AS IS" BASIS,
// See the License for the specific language governing permissions and
// limitations under the License.

use std::time::Duration;

use futures::sync::mpsc;
use futures::{future, stream, Future, Stream};
use protobuf::{CodedInputStream, Message};

use kvproto::{coprocessor as coppb, errorpb, kvrpcpb};
use tipb::analyze::{AnalyzeReq, AnalyzeType};
use tipb::checksum::{ChecksumRequest, ChecksumScanOn};
use tipb::executor::ExecType;
use tipb::select::DAGRequest;

use crate::server::readpool::{self, ReadPool};
use crate::server::Config;
use crate::storage::{self, Engine, SnapshotStore};
use crate::util::Either;

use crate::coprocessor::dag::executor::ExecutorMetrics;
use crate::coprocessor::metrics::*;
use crate::coprocessor::tracker::Tracker;
use crate::coprocessor::*;

const OUTDATED_ERROR_MSG: &str = "request outdated.";
const BUSY_ERROR_MSG: &str = "server is busy (coprocessor full).";

/// A pool to build and run Coprocessor request handlers.
pub struct Endpoint<E: Engine> {
    /// The storage engine to build Coprocessor request handlers.
    engine: E,

    /// The thread pool to run Coprocessor requests.
    read_pool: ReadPool<ReadPoolContext>,

    /// The recursion limit when parsing Coprocessor Protobuf requests.
    recursion_limit: u32,

    batch_row_limit: usize,
    stream_batch_row_limit: usize,
    stream_channel_size: usize,

    /// The soft time limit of handling Coprocessor requests.
    max_handle_duration: Duration,
}

impl<E: Engine> Clone for Endpoint<E> {
    fn clone(&self) -> Self {
        Self {
            engine: self.engine.clone(),
            read_pool: self.read_pool.clone(),
            ..*self
        }
    }
}

impl<E: Engine> crate::util::AssertSend for Endpoint<E> {}

impl<E: Engine> Endpoint<E> {
    pub fn new(cfg: &Config, engine: E, read_pool: ReadPool<ReadPoolContext>) -> Self {
        Self {
            engine,
            read_pool,
            recursion_limit: cfg.end_point_recursion_limit,
            batch_row_limit: cfg.end_point_batch_row_limit,
            stream_batch_row_limit: cfg.end_point_stream_batch_row_limit,
            stream_channel_size: cfg.end_point_stream_channel_size,
            max_handle_duration: cfg.end_point_request_max_handle_duration.0,
        }
    }

    /// Parse the raw `Request` to create `RequestHandlerBuilder` and `ReqContext`.
    /// Returns `Err` if fails.
    fn parse_request(
        &self,
        mut req: coppb::Request,
        peer: Option<String>,
        is_streaming: bool,
    ) -> Result<(RequestHandlerBuilder<E::Snap>, ReqContext)> {
        fail_point!("coprocessor_parse_request", |_| Err(box_err!(
            "unsupported tp (failpoint)"
        )));

        let (context, data, ranges) = (
            req.take_context(),
            req.take_data(),
            req.take_ranges().to_vec(),
        );

        let mut is = CodedInputStream::from_bytes(&data);
        is.set_recursion_limit(self.recursion_limit);

        let req_ctx: ReqContext;
        let builder: RequestHandlerBuilder<E::Snap>;

        match req.get_tp() {
            REQ_TYPE_DAG => {
                let mut dag = DAGRequest::new();
                box_try!(dag.merge_from(&mut is));
                let mut table_scan = false;
                let mut is_desc_scan = false;
                if let Some(scan) = dag.get_executors().iter().next() {
                    table_scan = scan.get_tp() == ExecType::TypeTableScan;
                    if table_scan {
                        is_desc_scan = scan.get_tbl_scan().get_desc();
                    } else {
                        is_desc_scan = scan.get_idx_scan().get_desc();
                    }
                }
                req_ctx = ReqContext::new(
                    make_tag(table_scan),
                    context,
                    ranges.as_slice(),
                    self.max_handle_duration,
                    peer,
                    Some(is_desc_scan),
                    Some(dag.get_start_ts()),
                );
                let batch_row_limit = self.get_batch_row_limit(is_streaming);
                builder = Box::new(move |snap, req_ctx: &ReqContext| {
                    // TODO: Remove explicit type once rust-lang#41078 is resolved
                    let store = SnapshotStore::new(
                        snap,
                        dag.get_start_ts(),
                        req_ctx.context.get_isolation_level(),
                        !req_ctx.context.get_not_fill_cache(),
                    );
                    dag::DAGRequestHandler::build(
                        dag,
                        ranges,
                        store,
                        req_ctx.deadline,
                        batch_row_limit,
                        is_streaming,
                        true,
                    )
                });
            }
            REQ_TYPE_ANALYZE => {
                let mut analyze = AnalyzeReq::new();
                box_try!(analyze.merge_from(&mut is));
                let table_scan = analyze.get_tp() == AnalyzeType::TypeColumn;
                req_ctx = ReqContext::new(
                    make_tag(table_scan),
                    context,
                    ranges.as_slice(),
                    self.max_handle_duration,
                    peer,
                    None,
                    Some(analyze.get_start_ts()),
                );
                builder = Box::new(move |snap, req_ctx: &_| {
                    // TODO: Remove explicit type once rust-lang#41078 is resolved
                    statistics::analyze::AnalyzeContext::new(analyze, ranges, snap, req_ctx)
                        .map(|h| h.into_boxed())
                });
            }
            REQ_TYPE_CHECKSUM => {
                let mut checksum = ChecksumRequest::new();
                box_try!(checksum.merge_from(&mut is));
                let table_scan = checksum.get_scan_on() == ChecksumScanOn::Table;
                req_ctx = ReqContext::new(
                    make_tag(table_scan),
                    context,
                    ranges.as_slice(),
                    self.max_handle_duration,
                    peer,
                    None,
                    Some(checksum.get_start_ts()),
                );
                builder = Box::new(move |snap, req_ctx: &_| {
                    // TODO: Remove explicit type once rust-lang#41078 is resolved
                    checksum::ChecksumContext::new(checksum, ranges, snap, req_ctx)
                        .map(|h| h.into_boxed())
                });
            }
            tp => return Err(box_err!("unsupported tp {}", tp)),
        };
        Ok((builder, req_ctx))
    }

<<<<<<< HEAD
=======
    /// Parse the raw `Request` to create `RequestHandlerBuilder` and `ReqContext`.
    #[inline]
    fn parse_request(
        &self,
        req: coppb::Request,
        peer: Option<String>,
        is_streaming: bool,
    ) -> (RequestHandlerBuilder<E::Snap>, ReqContext) {
        match self.try_parse_request(req, peer, is_streaming) {
            Ok(v) => v,
            Err(err) => {
                // If there are errors when parsing requests, create a dummy request handler.
                let builder =
                    Box::new(|_, _: &_| Ok(cop_util::ErrorRequestHandler::new(err).into_boxed()));
                let req_ctx = ReqContext::new(
                    "invalid",
                    kvrpcpb::Context::new(),
                    &[],
                    Duration::from_secs(60), // Large enough to avoid becoming outdated error
                    None,
                    None,
                    None,
                );
                (builder, req_ctx)
            }
        }
    }

>>>>>>> 7165e0f3
    /// Get the batch row limit configuration.
    #[inline]
    fn get_batch_row_limit(&self, is_streaming: bool) -> usize {
        if is_streaming {
            self.stream_batch_row_limit
        } else {
            self.batch_row_limit
        }
    }

    #[inline]
    fn async_snapshot(
        engine: E,
        ctx: &kvrpcpb::Context,
    ) -> impl Future<Item = E::Snap, Error = Error> {
        let (callback, future) = crate::util::future::paired_future_callback();
        let val = engine.async_snapshot(ctx, callback);
        future::result(val)
            .and_then(|_| future.map_err(|cancel| storage::engine::Error::Other(box_err!(cancel))))
            .and_then(|(_ctx, result)| result)
            // map engine::Error -> coprocessor::Error
            .map_err(Error::from)
    }

    /// The real implementation of handling a unary request.
    ///
    /// It first retrieves a snapshot, then builds the `RequestHandler` over the snapshot and
    /// the given `handler_builder`. Finally, it calls the unary request interface of the
    /// `RequestHandler` to process the request and produce a result.
    // TODO: Convert to use async / await.
    fn handle_unary_request_impl(
        engine: E,
        tracker: Box<Tracker>,
        handler_builder: RequestHandlerBuilder<E::Snap>,
    ) -> impl Future<Item = coppb::Response, Error = Error> {
        // When this function is being executed, it may be queued for a long time, so that
        // deadline may exceed.
        future::result(tracker.req_ctx.deadline.check_if_exceeded())
            .and_then(move |_| {
                Self::async_snapshot(engine, &tracker.req_ctx.context)
                    .map(|snapshot| (tracker, snapshot))
            })
            .and_then(move |(tracker, snapshot)| {
                // When snapshot is retrieved, deadline may exceed.
                future::result(tracker.req_ctx.deadline.check_if_exceeded())
                    .map(|_| (tracker, snapshot))
            })
            .and_then(move |(tracker, snapshot)| {
                future::result(handler_builder.call_box((snapshot, &tracker.req_ctx)))
                    .map(|handler| (tracker, handler))
            })
            .and_then(|(mut tracker, mut handler)| {
                tracker.on_begin_all_items();
                tracker.on_begin_item();

                // There might be errors when handling requests. In this case, we still need its
                // execution metrics.
                let result = handler.handle_request();
                let exec_metrics = {
                    let mut metrics = ExecutorMetrics::default();
                    handler.collect_metrics_into(&mut metrics);
                    metrics
                };

                tracker.on_finish_item(Some(exec_metrics));
                let exec_details = tracker.get_item_exec_details();

                tracker.on_finish_all_items();

                future::result(result)
                    .or_else(|e| Ok::<_, Error>(make_error_response(e)))
                    .map(|mut resp| {
                        resp.set_exec_details(exec_details);
                        resp
                    })
            })
    }

    /// Handle a unary request and run on the read pool.
    ///
    /// Returns `Err(err)` if the read pool is full. Returns `Ok(future)` in other cases.
    /// The future inside may be an error however.
    fn handle_unary_request(
        &self,
        req_ctx: ReqContext,
        handler_builder: RequestHandlerBuilder<E::Snap>,
    ) -> Result<impl Future<Item = coppb::Response, Error = Error>> {
        let engine = self.engine.clone();
        let priority = readpool::Priority::from(req_ctx.context.get_priority());
<<<<<<< HEAD
        // box the tracker so that moving it is cheap.
        let mut tracker = box Tracker::new(req_ctx);
=======
        let mut tracker = Box::new(Tracker::new(req_ctx));
>>>>>>> 7165e0f3

        self.read_pool
            .future_execute(priority, move |ctxd| {
                tracker.attach_ctxd(ctxd);
                Self::handle_unary_request_impl(engine, tracker, handler_builder)
            })
            .map_err(|_| Error::Full)
    }

    /// Parses and handles a unary request. Returns a future that will never fail. If there are
    /// errors during parsing or handling, they will be converted into a `Response` as the success
    /// result of the future.
    #[inline]
    pub fn parse_and_handle_unary_request(
        &self,
        req: coppb::Request,
        peer: Option<String>,
    ) -> impl Future<Item = coppb::Response, Error = ()> {
        let result_of_future =
            self.parse_request(req, peer, false)
                .and_then(|(handler_builder, req_ctx)| {
                    self.handle_unary_request(req_ctx, handler_builder)
                });

        future::result(result_of_future)
            .flatten()
            .or_else(|e| Ok(make_error_response(e)))
    }

    /// The real implementation of handling a stream request.
    ///
    /// It first retrieves a snapshot, then builds the `RequestHandler` over the snapshot and
    /// the given `handler_builder`. Finally, it calls the stream request interface of the
    /// `RequestHandler` multiple times to process the request and produce multiple results.
    // TODO: Convert to use async / await.
    fn handle_stream_request_impl(
        engine: E,
        tracker: Box<Tracker>,
        handler_builder: RequestHandlerBuilder<E::Snap>,
    ) -> impl Stream<Item = coppb::Response, Error = Error> {
        // When this function is being executed, it may be queued for a long time, so that
        // deadline may exceed.

        let tracker_and_handler_future =
            future::result(tracker.req_ctx.deadline.check_if_exceeded())
                .and_then(move |_| {
                    Self::async_snapshot(engine, &tracker.req_ctx.context)
                        .map(|snapshot| (tracker, snapshot))
                })
                .and_then(move |(tracker, snapshot)| {
                    // When snapshot is retrieved, deadline may exceed.
                    future::result(tracker.req_ctx.deadline.check_if_exceeded())
                        .map(|_| (tracker, snapshot))
                })
                .and_then(move |(tracker, snapshot)| {
                    future::result(handler_builder.call_box((snapshot, &tracker.req_ctx)))
                        .map(|handler| (tracker, handler))
                });

        tracker_and_handler_future
            .map(|(mut tracker, handler)| {
                tracker.on_begin_all_items();

                // The state is `Option<(tracker, handler, finished)>`, `None` indicates finished.
                // For every stream item except the last one, the type is `Either::Left(Response)`.
                // For last stream item, the type is `Either::Right(Tracker)` so that we can do
                // more things for tracker later.
                let initial_state = Some((tracker, handler, false));
                stream::unfold(initial_state, |state| {
                    match state {
                        Some((mut tracker, mut handler, finished)) => {
                            if finished {
                                // Emit tracker as the last item.
                                let yielded = Either::Right(tracker);
                                let next_state = None;
                                return Some(Ok((yielded, next_state)));
                            }

                            // There are future items
                            tracker.on_begin_item();

                            let result = handler.handle_streaming_request();
                            let exec_metrics = {
                                let mut metrics = ExecutorMetrics::default();
                                handler.collect_metrics_into(&mut metrics);
                                metrics
                            };

                            tracker.on_finish_item(Some(exec_metrics));
                            let exec_details = tracker.get_item_exec_details();

                            let (mut resp, finished) = match result {
                                Err(e) => (make_error_response(e), true),
                                Ok((None, _)) => {
                                    let yielded = Either::Right(tracker);
                                    let next_state = None;
                                    return Some(Ok((yielded, next_state)));
                                }
                                Ok((Some(resp), finished)) => (resp, finished),
                            };
                            resp.set_exec_details(exec_details);

                            let yielded = Either::Left(resp);
                            let next_state = Some((tracker, handler, finished));
                            Some(Ok((yielded, next_state)))
                        }
                        None => {
                            // Finished
                            None
                        }
                    }
                })
                .filter_map(|resp_or_tracker| match resp_or_tracker {
                    Either::Left(resp) => Some(resp),
                    Either::Right(mut tracker) => {
                        tracker.on_finish_all_items();
                        None
                    }
                })
            })
            .flatten_stream()
    }

    /// Handle a stream request and run on the read pool.
    ///
    /// Returns `Err(err)` if the read pool is full. Returns `Ok(stream)` in other cases.
    /// The stream inside may produce errors however.
    fn handle_stream_request(
        &self,
        req_ctx: ReqContext,
        handler_builder: RequestHandlerBuilder<E::Snap>,
    ) -> Result<impl Stream<Item = coppb::Response, Error = Error>> {
        let (tx, rx) = mpsc::channel::<Result<coppb::Response>>(self.stream_channel_size);
        let engine = self.engine.clone();
        let priority = readpool::Priority::from(req_ctx.context.get_priority());
        // Must be created befure `future_execute`, otherwise wait time is not tracked.
        let mut tracker = Box::new(Tracker::new(req_ctx));

        self.read_pool
            .future_execute(priority, move |ctxd| {
                tracker.attach_ctxd(ctxd);

                Self::handle_stream_request_impl(engine, tracker, handler_builder)  // Stream<Resp, Error>
                    .then(Ok::<_, mpsc::SendError<_>>) // Stream<Result<Resp, Error>, MpscError>
                    .forward(tx)
            })
            .map_err(|_| Error::Full)
            .and_then(move |cpu_future| {
                // Keep running stream producer
                cpu_future.forget();

                // Returns the stream instead of a future
                Ok(rx.then(|r| r.unwrap()))
            })
    }

    /// Parses and handles a stream request. Returns a stream that produce each result in a
    /// `Response` and will never fail. If there are errors during parsing or handling, they will
    /// be converted into a `Response` as the only stream item.
    #[inline]
    pub fn parse_and_handle_stream_request(
        &self,
        req: coppb::Request,
        peer: Option<String>,
    ) -> impl Stream<Item = coppb::Response, Error = ()> {
        let result_of_stream =
            self.parse_request(req, peer, true)
                .and_then(|(handler_builder, req_ctx)| {
                    self.handle_stream_request(req_ctx, handler_builder)
                }); // Result<Stream<Resp, Error>, Error>

        stream::once(result_of_stream) // Stream<Stream<Resp, Error>, Error>
            .flatten() // Stream<Resp, Error>
            .or_else(|e| Ok(make_error_response(e))) // Stream<Resp, ()>
    }
}

fn make_tag(is_table_scan: bool) -> &'static str {
    if is_table_scan {
        "select"
    } else {
        "index"
    }
}

fn make_error_response(e: Error) -> coppb::Response {
    error!(
        "error-response";
        "err" => %e
    );
    let mut resp = coppb::Response::new();
    let tag;
    match e {
        Error::Region(e) => {
            tag = storage::get_tag_from_header(&e);
            resp.set_region_error(e);
        }
        Error::Locked(info) => {
            tag = "lock";
            resp.set_locked(info);
        }
        Error::Outdated(elapsed, scan_tag) => {
            tag = "outdated";
            OUTDATED_REQ_WAIT_TIME
                .with_label_values(&[scan_tag])
                .observe(elapsed.as_secs() as f64);
            resp.set_other_error(OUTDATED_ERROR_MSG.to_owned());
        }
        Error::Full => {
            tag = "full";
            let mut errorpb = errorpb::Error::new();
            errorpb.set_message("Coprocessor end-point is full".to_owned());
            let mut server_is_busy_err = errorpb::ServerIsBusy::new();
            server_is_busy_err.set_reason(BUSY_ERROR_MSG.to_owned());
            errorpb.set_server_is_busy(server_is_busy_err);
            resp.set_region_error(errorpb);
        }
        Error::Other(_) | Error::Eval(_) => {
            tag = "other";
            resp.set_other_error(format!("{}", e));
        }
    };
    COPR_REQ_ERROR.with_label_values(&[tag]).inc();
    resp
}

#[cfg(test)]
mod tests {
    use super::*;

    use std::sync::{atomic, mpsc, Arc};
    use std::thread;
    use std::vec;

    use tipb::executor::Executor;
    use tipb::expression::Expr;

    use crate::storage::TestEngineBuilder;
    use crate::util::worker::FutureWorker;

    /// A unary `RequestHandler` that always produces a fixture.
    struct UnaryFixture {
        handle_duration_millis: u64,
        result: Option<Result<coppb::Response>>,
    }

    impl UnaryFixture {
        pub fn new(result: Result<coppb::Response>) -> UnaryFixture {
            UnaryFixture {
                handle_duration_millis: 0,
                result: Some(result),
            }
        }

        pub fn new_with_duration(
            result: Result<coppb::Response>,
            handle_duration_millis: u64,
        ) -> UnaryFixture {
            UnaryFixture {
                handle_duration_millis,
                result: Some(result),
            }
        }
    }

    impl RequestHandler for UnaryFixture {
        fn handle_request(&mut self) -> Result<coppb::Response> {
            thread::sleep(Duration::from_millis(self.handle_duration_millis));
            self.result.take().unwrap()
        }
    }

    /// A streaming `RequestHandler` that always produces a fixture.
    struct StreamFixture {
        result_len: usize,
        result_iter: vec::IntoIter<Result<coppb::Response>>,
        handle_durations_millis: vec::IntoIter<u64>,
        nth: usize,
    }

    impl StreamFixture {
        pub fn new(result: Vec<Result<coppb::Response>>) -> StreamFixture {
            let len = result.len();
            StreamFixture {
                result_len: len,
                result_iter: result.into_iter(),
                handle_durations_millis: vec![0; len].into_iter(),
                nth: 0,
            }
        }

        pub fn new_with_duration(
            result: Vec<Result<coppb::Response>>,
            handle_durations_millis: Vec<u64>,
        ) -> StreamFixture {
            assert_eq!(result.len(), handle_durations_millis.len());
            StreamFixture {
                result_len: result.len(),
                result_iter: result.into_iter(),
                handle_durations_millis: handle_durations_millis.into_iter(),
                nth: 0,
            }
        }
    }

    impl RequestHandler for StreamFixture {
        fn handle_streaming_request(&mut self) -> Result<(Option<coppb::Response>, bool)> {
            let is_finished = if self.result_len == 0 {
                true
            } else {
                self.nth >= (self.result_len - 1)
            };
            let ret = match self.result_iter.next() {
                None => {
                    assert!(is_finished);
                    Ok((None, is_finished))
                }
                Some(val) => {
                    let handle_duration_ms = self.handle_durations_millis.next().unwrap();
                    thread::sleep(Duration::from_millis(handle_duration_ms));
                    match val {
                        Ok(resp) => Ok((Some(resp), is_finished)),
                        Err(e) => Err(e),
                    }
                }
            };
            self.nth += 1;

            ret
        }
    }

    /// A streaming `RequestHandler` that produces values according a closure.
    struct StreamFromClosure {
        result_generator: Box<dyn Fn(usize) -> HandlerStreamStepResult + Send>,
        nth: usize,
    }

    impl StreamFromClosure {
        pub fn new<F>(result_generator: F) -> StreamFromClosure
        where
            F: Fn(usize) -> HandlerStreamStepResult + Send + 'static,
        {
            StreamFromClosure {
                result_generator: Box::new(result_generator),
                nth: 0,
            }
        }
    }

    impl RequestHandler for StreamFromClosure {
        fn handle_streaming_request(&mut self) -> Result<(Option<coppb::Response>, bool)> {
            let result = (self.result_generator)(self.nth);
            self.nth += 1;
            result
        }
    }

    #[test]
    fn test_outdated_request() {
        let pd_worker = FutureWorker::new("test-pd-worker");
        let engine = TestEngineBuilder::new().build().unwrap();
        let read_pool = ReadPool::new("readpool", &readpool::Config::default_for_test(), || {
            ReadPoolContext::new(pd_worker.scheduler())
        });
        let cop = Endpoint::new(&Config::default(), engine, read_pool);

        // a normal request
        let handler_builder =
            Box::new(|_, _: &_| Ok(UnaryFixture::new(Ok(coppb::Response::new())).into_boxed()));
        let resp = cop
            .handle_unary_request(ReqContext::default_for_test(), handler_builder)
            .unwrap()
            .wait()
            .unwrap();
        assert!(resp.get_other_error().is_empty());

        // an outdated request
        let handler_builder =
            Box::new(|_, _: &_| Ok(UnaryFixture::new(Ok(coppb::Response::new())).into_boxed()));
        let outdated_req_ctx = ReqContext::new(
            "test",
            kvrpcpb::Context::new(),
            &[],
            Duration::from_secs(0),
            None,
            None,
            None,
        );
        assert!(cop
            .handle_unary_request(outdated_req_ctx, handler_builder)
            .unwrap()
            .wait()
            .is_err());
    }

    #[test]
    fn test_stack_guard() {
        let pd_worker = FutureWorker::new("test-pd-worker");
        let engine = TestEngineBuilder::new().build().unwrap();
        let read_pool = ReadPool::new("readpool", &readpool::Config::default_for_test(), || {
            ReadPoolContext::new(pd_worker.scheduler())
        });
        let cop = Endpoint::new(
            &Config {
                end_point_recursion_limit: 5,
                ..Config::default()
            },
            engine,
            read_pool,
        );

        let req = {
            let mut expr = Expr::new();
            for _ in 0..10 {
                let mut e = Expr::new();
                e.mut_children().push(expr);
                expr = e;
            }
            let mut e = Executor::new();
            e.mut_selection().mut_conditions().push(expr);
            let mut dag = DAGRequest::new();
            dag.mut_executors().push(e);
            let mut req = coppb::Request::new();
            req.set_tp(REQ_TYPE_DAG);
            req.set_data(dag.write_to_bytes().unwrap());
            req
        };

        let resp: coppb::Response = cop
            .parse_and_handle_unary_request(req, None)
            .wait()
            .unwrap();
        assert!(!resp.get_other_error().is_empty());
    }

    #[test]
    fn test_invalid_req_type() {
        let pd_worker = FutureWorker::new("test-pd-worker");
        let engine = TestEngineBuilder::new().build().unwrap();
        let read_pool = ReadPool::new("readpool", &readpool::Config::default_for_test(), || {
            ReadPoolContext::new(pd_worker.scheduler())
        });
        let cop = Endpoint::new(&Config::default(), engine, read_pool);

        let mut req = coppb::Request::new();
        req.set_tp(9999);

        let resp: coppb::Response = cop
            .parse_and_handle_unary_request(req, None)
            .wait()
            .unwrap();
        assert!(!resp.get_other_error().is_empty());
    }

    #[test]
    fn test_invalid_req_body() {
        let pd_worker = FutureWorker::new("test-pd-worker");
        let engine = TestEngineBuilder::new().build().unwrap();
        let read_pool = ReadPool::new("readpool", &readpool::Config::default_for_test(), || {
            ReadPoolContext::new(pd_worker.scheduler())
        });
        let cop = Endpoint::new(&Config::default(), engine, read_pool);

        let mut req = coppb::Request::new();
        req.set_tp(REQ_TYPE_DAG);
        req.set_data(vec![1, 2, 3]);

        let resp = cop
            .parse_and_handle_unary_request(req, None)
            .wait()
            .unwrap();
        assert!(!resp.get_other_error().is_empty());
    }

    #[test]
    fn test_full() {
        let pd_worker = FutureWorker::new("test-pd-worker");
        let engine = TestEngineBuilder::new().build().unwrap();
        let read_pool = ReadPool::new(
            "readpool",
            &readpool::Config {
                normal_concurrency: 1,
                max_tasks_per_worker_normal: 2,
                ..readpool::Config::default_for_test()
            },
            || ReadPoolContext::new(pd_worker.scheduler()),
        );
        let cop = Endpoint::new(&Config::default(), engine, read_pool);

        let (tx, rx) = mpsc::channel();

        // first 2 requests are processed as normal and laters are returned as errors
        for i in 0..5 {
            let mut response = coppb::Response::new();
            response.set_data(vec![1, 2, i]);

            let mut context = kvrpcpb::Context::new();
            context.set_priority(kvrpcpb::CommandPri::Normal);

<<<<<<< HEAD
            let handler_builder =
                box |_, _: &_| Ok(UnaryFixture::new_with_duration(Ok(response), 1000).into_boxed());
            let result_of_future =
                cop.handle_unary_request(ReqContext::default_for_test(), handler_builder);
            match result_of_future {
                Err(full_error) => {
                    tx.send(Err(full_error)).unwrap();
                }
                Ok(future) => {
                    let tx = tx.clone();
                    thread::spawn(move || {
                        tx.send(future.wait()).unwrap();
                    });
                }
            }
=======
            let handler_builder = Box::new(|_, _: &_| {
                Ok(UnaryFixture::new_with_duration(Ok(response), 1000).into_boxed())
            });
            let future = cop.handle_unary_request(ReqContext::default_for_test(), handler_builder);
            let tx = tx.clone();
            thread::spawn(move || tx.send(future.wait().unwrap()));
>>>>>>> 7165e0f3
            thread::sleep(Duration::from_millis(100));
        }

        // verify
        for _ in 2..5 {
            assert!(rx.recv().unwrap().is_err());
        }
        for i in 0..2 {
            let resp = rx.recv().unwrap().unwrap();
            assert_eq!(resp.get_data(), [1, 2, i]);
            assert!(!resp.has_region_error());
        }
    }

    #[test]
    fn test_error_unary_response() {
        let pd_worker = FutureWorker::new("test-pd-worker");
        let engine = TestEngineBuilder::new().build().unwrap();
        let read_pool = ReadPool::new("readpool", &readpool::Config::default_for_test(), || {
            ReadPoolContext::new(pd_worker.scheduler())
        });
        let cop = Endpoint::new(&Config::default(), engine, read_pool);

        let handler_builder = Box::new(|_, _: &_| {
            Ok(UnaryFixture::new(Err(Error::Other(box_err!("foo")))).into_boxed())
        });
        let resp = cop
            .handle_unary_request(ReqContext::default_for_test(), handler_builder)
            .unwrap()
            .wait()
            .unwrap();
        assert_eq!(resp.get_data().len(), 0);
        assert!(!resp.get_other_error().is_empty());
    }

    #[test]
    fn test_error_streaming_response() {
        let pd_worker = FutureWorker::new("test-pd-worker");
        let engine = TestEngineBuilder::new().build().unwrap();
        let read_pool = ReadPool::new("readpool", &readpool::Config::default_for_test(), || {
            ReadPoolContext::new(pd_worker.scheduler())
        });
        let cop = Endpoint::new(&Config::default(), engine, read_pool);

        // Fail immediately
        let handler_builder = Box::new(|_, _: &_| {
            Ok(StreamFixture::new(vec![Err(Error::Other(box_err!("foo")))]).into_boxed())
        });
        let resp_vec = cop
            .handle_stream_request(ReqContext::default_for_test(), handler_builder)
            .unwrap()
            .collect()
            .wait()
            .unwrap();
        assert_eq!(resp_vec.len(), 1);
        assert_eq!(resp_vec[0].get_data().len(), 0);
        assert!(!resp_vec[0].get_other_error().is_empty());

        // Fail after some success responses
        let mut responses = Vec::new();
        for i in 0..5 {
            let mut resp = coppb::Response::new();
            resp.set_data(vec![1, 2, i]);
            responses.push(Ok(resp));
        }
        responses.push(Err(Error::Other(box_err!("foo"))));

        let handler_builder = Box::new(|_, _: &_| Ok(StreamFixture::new(responses).into_boxed()));
        let resp_vec = cop
            .handle_stream_request(ReqContext::default_for_test(), handler_builder)
            .unwrap()
            .collect()
            .wait()
            .unwrap();
        assert_eq!(resp_vec.len(), 6);
        for i in 0..5 {
            assert_eq!(resp_vec[i].get_data(), [1, 2, i as u8]);
        }
        assert_eq!(resp_vec[5].get_data().len(), 0);
        assert!(!resp_vec[5].get_other_error().is_empty());
    }

    #[test]
    fn test_empty_streaming_response() {
        let pd_worker = FutureWorker::new("test-pd-worker");
        let engine = TestEngineBuilder::new().build().unwrap();
        let read_pool = ReadPool::new("readpool", &readpool::Config::default_for_test(), || {
            ReadPoolContext::new(pd_worker.scheduler())
        });
        let cop = Endpoint::new(&Config::default(), engine, read_pool);

        let handler_builder = Box::new(|_, _: &_| Ok(StreamFixture::new(vec![]).into_boxed()));
        let resp_vec = cop
            .handle_stream_request(ReqContext::default_for_test(), handler_builder)
            .unwrap()
            .collect()
            .wait()
            .unwrap();
        assert_eq!(resp_vec.len(), 0);
    }

    // TODO: Test panic?

    #[test]
    fn test_special_streaming_handlers() {
        let pd_worker = FutureWorker::new("test-pd-worker");
        let engine = TestEngineBuilder::new().build().unwrap();
        let read_pool = ReadPool::new("readpool", &readpool::Config::default_for_test(), || {
            ReadPoolContext::new(pd_worker.scheduler())
        });
        let cop = Endpoint::new(&Config::default(), engine, read_pool);

        // handler returns `finished == true` should not be called again.
        let counter = Arc::new(atomic::AtomicIsize::new(0));
        let counter_clone = Arc::clone(&counter);
        let handler = StreamFromClosure::new(move |nth| match nth {
            0 => {
                let mut resp = coppb::Response::new();
                resp.set_data(vec![1, 2, 7]);
                Ok((Some(resp), true))
            }
            _ => {
                // we cannot use `unreachable!()` here because CpuPool catches panic.
                counter_clone.store(1, atomic::Ordering::SeqCst);
                Err(box_err!("unreachable"))
            }
        });
        let handler_builder = Box::new(move |_, _: &_| Ok(handler.into_boxed()));
        let resp_vec = cop
            .handle_stream_request(ReqContext::default_for_test(), handler_builder)
            .unwrap()
            .collect()
            .wait()
            .unwrap();
        assert_eq!(resp_vec.len(), 1);
        assert_eq!(resp_vec[0].get_data(), [1, 2, 7]);
        assert_eq!(counter.load(atomic::Ordering::SeqCst), 0);

        // handler returns `None` but `finished == false` should not be called again.
        let counter = Arc::new(atomic::AtomicIsize::new(0));
        let counter_clone = Arc::clone(&counter);
        let handler = StreamFromClosure::new(move |nth| match nth {
            0 => {
                let mut resp = coppb::Response::new();
                resp.set_data(vec![1, 2, 13]);
                Ok((Some(resp), false))
            }
            1 => Ok((None, false)),
            _ => {
                counter_clone.store(1, atomic::Ordering::SeqCst);
                Err(box_err!("unreachable"))
            }
        });
        let handler_builder = Box::new(move |_, _: &_| Ok(handler.into_boxed()));
        let resp_vec = cop
            .handle_stream_request(ReqContext::default_for_test(), handler_builder)
            .unwrap()
            .collect()
            .wait()
            .unwrap();
        assert_eq!(resp_vec.len(), 1);
        assert_eq!(resp_vec[0].get_data(), [1, 2, 13]);
        assert_eq!(counter.load(atomic::Ordering::SeqCst), 0);

        // handler returns `Err(..)` should not be called again.
        let counter = Arc::new(atomic::AtomicIsize::new(0));
        let counter_clone = Arc::clone(&counter);
        let handler = StreamFromClosure::new(move |nth| match nth {
            0 => {
                let mut resp = coppb::Response::new();
                resp.set_data(vec![1, 2, 23]);
                Ok((Some(resp), false))
            }
            1 => Err(box_err!("foo")),
            _ => {
                counter_clone.store(1, atomic::Ordering::SeqCst);
                Err(box_err!("unreachable"))
            }
        });
        let handler_builder = Box::new(move |_, _: &_| Ok(handler.into_boxed()));
        let resp_vec = cop
            .handle_stream_request(ReqContext::default_for_test(), handler_builder)
            .unwrap()
            .collect()
            .wait()
            .unwrap();
        assert_eq!(resp_vec.len(), 2);
        assert_eq!(resp_vec[0].get_data(), [1, 2, 23]);
        assert!(!resp_vec[1].get_other_error().is_empty());
        assert_eq!(counter.load(atomic::Ordering::SeqCst), 0);
    }

    #[test]
    fn test_channel_size() {
        let pd_worker = FutureWorker::new("test-pd-worker");
        let engine = TestEngineBuilder::new().build().unwrap();
        let read_pool = ReadPool::new("readpool", &readpool::Config::default_for_test(), || {
            ReadPoolContext::new(pd_worker.scheduler())
        });
        let cop = Endpoint::new(
            &Config {
                end_point_stream_channel_size: 3,
                ..Config::default()
            },
            engine,
            read_pool,
        );

        let counter = Arc::new(atomic::AtomicIsize::new(0));
        let counter_clone = Arc::clone(&counter);
        let handler = StreamFromClosure::new(move |nth| {
            // produce an infinite stream
            let mut resp = coppb::Response::new();
            resp.set_data(vec![1, 2, nth as u8]);
            counter_clone.fetch_add(1, atomic::Ordering::SeqCst);
            Ok((Some(resp), false))
        });
        let handler_builder = Box::new(move |_, _: &_| Ok(handler.into_boxed()));
        let resp_vec = cop
            .handle_stream_request(ReqContext::default_for_test(), handler_builder)
            .unwrap()
            .take(7)
            .collect()
            .wait()
            .unwrap();
        assert_eq!(resp_vec.len(), 7);
        assert!(counter.load(atomic::Ordering::SeqCst) < 14);
    }

    #[test]
    fn test_handle_time() {
        use crate::util::config::ReadableDuration;

        /// Asserted that the snapshot can be retrieved in 500ms.
        const SNAPSHOT_DURATION_MS: i64 = 500;

        /// Asserted that the delay caused by OS scheduling other tasks is smaller than 200ms.
        /// This is mostly for CI.
        const HANDLE_ERROR_MS: i64 = 200;

        /// The acceptable error range for a coarse timer. Note that we use CLOCK_MONOTONIC_COARSE
        /// which can be slewed by time adjustment code (e.g., NTP, PTP).
        const COARSE_ERROR_MS: i64 = 50;

        /// The duration that payload executes.
        const PAYLOAD_SMALL: i64 = 3000;
        const PAYLOAD_LARGE: i64 = 6000;

        let pd_worker = FutureWorker::new("test-pd-worker");
        let engine = TestEngineBuilder::new().build().unwrap();
        let read_pool = ReadPool::new(
            "readpool",
            &readpool::Config::default_with_concurrency(1),
            || ReadPoolContext::new(pd_worker.scheduler()),
        );
        let mut config = Config::default();
        config.end_point_request_max_handle_duration =
            ReadableDuration::millis((PAYLOAD_SMALL + PAYLOAD_LARGE) as u64 * 2);

        let cop = Endpoint::new(&config, engine, read_pool);

        let (tx, rx) = std::sync::mpsc::channel();

        // A request that requests execution details.
        let mut req_with_exec_detail = ReqContext::default_for_test();
        req_with_exec_detail.context.set_handle_time(true);

        {
            let mut wait_time: i64 = 0;

            // Request 1: Unary, success response.
            let handler_builder = Box::new(|_, _: &_| {
                Ok(UnaryFixture::new_with_duration(
                    Ok(coppb::Response::new()),
                    PAYLOAD_SMALL as u64,
                )
                .into_boxed())
<<<<<<< HEAD
            };
            let resp_future_1 = cop
                .handle_unary_request(req_with_exec_detail.clone(), handler_builder)
                .unwrap();
=======
            });
            let resp_future_1 =
                cop.handle_unary_request(req_with_exec_detail.clone(), handler_builder);
>>>>>>> 7165e0f3
            let sender = tx.clone();
            thread::spawn(move || sender.send(vec![resp_future_1.wait().unwrap()]).unwrap());
            // Sleep a while to make sure that thread is spawn and snapshot is taken.
            thread::sleep(Duration::from_millis(SNAPSHOT_DURATION_MS as u64));

            // Request 2: Unary, error response.
            let handler_builder = Box::new(|_, _: &_| {
                Ok(
                    UnaryFixture::new_with_duration(Err(box_err!("foo")), PAYLOAD_LARGE as u64)
                        .into_boxed(),
                )
<<<<<<< HEAD
            };
            let resp_future_2 = cop
                .handle_unary_request(req_with_exec_detail.clone(), handler_builder)
                .unwrap();
=======
            });
            let resp_future_2 =
                cop.handle_unary_request(req_with_exec_detail.clone(), handler_builder);
>>>>>>> 7165e0f3
            let sender = tx.clone();
            thread::spawn(move || sender.send(vec![resp_future_2.wait().unwrap()]).unwrap());
            thread::sleep(Duration::from_millis(SNAPSHOT_DURATION_MS as u64));

            // Response 1
            let resp = &rx.recv().unwrap()[0];
            assert!(resp.get_other_error().is_empty());
            assert_ge!(
                resp.get_exec_details().get_handle_time().get_process_ms(),
                PAYLOAD_SMALL - COARSE_ERROR_MS
            );
            assert_lt!(
                resp.get_exec_details().get_handle_time().get_process_ms(),
                PAYLOAD_SMALL + HANDLE_ERROR_MS + COARSE_ERROR_MS
            );
            assert_ge!(
                resp.get_exec_details().get_handle_time().get_wait_ms(),
                wait_time - HANDLE_ERROR_MS - COARSE_ERROR_MS
            );
            assert_lt!(
                resp.get_exec_details().get_handle_time().get_wait_ms(),
                wait_time + HANDLE_ERROR_MS + COARSE_ERROR_MS
            );
            wait_time += PAYLOAD_SMALL - SNAPSHOT_DURATION_MS;

            // Response 2
            let resp = &rx.recv().unwrap()[0];
            assert!(!resp.get_other_error().is_empty());
            assert_ge!(
                resp.get_exec_details().get_handle_time().get_process_ms(),
                PAYLOAD_LARGE - COARSE_ERROR_MS
            );
            assert_lt!(
                resp.get_exec_details().get_handle_time().get_process_ms(),
                PAYLOAD_LARGE + HANDLE_ERROR_MS + COARSE_ERROR_MS
            );
            assert_ge!(
                resp.get_exec_details().get_handle_time().get_wait_ms(),
                wait_time - HANDLE_ERROR_MS - COARSE_ERROR_MS
            );
            assert_lt!(
                resp.get_exec_details().get_handle_time().get_wait_ms(),
                wait_time + HANDLE_ERROR_MS + COARSE_ERROR_MS
            );
        }

        {
            let mut wait_time: i64 = 0;

            // Request 1: Unary, success response.
            let handler_builder = Box::new(|_, _: &_| {
                Ok(UnaryFixture::new_with_duration(
                    Ok(coppb::Response::new()),
                    PAYLOAD_LARGE as u64,
                )
                .into_boxed())
<<<<<<< HEAD
            };
            let resp_future_1 = cop
                .handle_unary_request(req_with_exec_detail.clone(), handler_builder)
                .unwrap();
=======
            });
            let resp_future_1 =
                cop.handle_unary_request(req_with_exec_detail.clone(), handler_builder);
>>>>>>> 7165e0f3
            let sender = tx.clone();
            thread::spawn(move || sender.send(vec![resp_future_1.wait().unwrap()]).unwrap());
            // Sleep a while to make sure that thread is spawn and snapshot is taken.
            thread::sleep(Duration::from_millis(SNAPSHOT_DURATION_MS as u64));

            // Request 2: Stream.
            let handler_builder = Box::new(|_, _: &_| {
                Ok(StreamFixture::new_with_duration(
                    vec![
                        Ok(coppb::Response::new()),
                        Err(box_err!("foo")),
                        Ok(coppb::Response::new()),
                    ],
                    vec![
                        PAYLOAD_SMALL as u64,
                        PAYLOAD_LARGE as u64,
                        PAYLOAD_SMALL as u64,
                    ],
                )
                .into_boxed())
<<<<<<< HEAD
            };
            let resp_future_3 = cop
                .handle_stream_request(req_with_exec_detail.clone(), handler_builder)
                .unwrap();
=======
            });
            let resp_future_3 =
                cop.handle_stream_request(req_with_exec_detail.clone(), handler_builder);
>>>>>>> 7165e0f3
            let sender = tx.clone();
            thread::spawn(move || {
                sender
                    .send(resp_future_3.collect().wait().unwrap())
                    .unwrap()
            });

            // Response 1
            let resp = &rx.recv().unwrap()[0];
            assert!(resp.get_other_error().is_empty());
            assert_ge!(
                resp.get_exec_details().get_handle_time().get_process_ms(),
                PAYLOAD_LARGE - COARSE_ERROR_MS
            );
            assert_lt!(
                resp.get_exec_details().get_handle_time().get_process_ms(),
                PAYLOAD_LARGE + HANDLE_ERROR_MS + COARSE_ERROR_MS
            );
            assert_ge!(
                resp.get_exec_details().get_handle_time().get_wait_ms(),
                wait_time - HANDLE_ERROR_MS - COARSE_ERROR_MS
            );
            assert_lt!(
                resp.get_exec_details().get_handle_time().get_wait_ms(),
                wait_time + HANDLE_ERROR_MS + COARSE_ERROR_MS
            );
            wait_time += PAYLOAD_LARGE - SNAPSHOT_DURATION_MS;

            // Response 2
            let resp = &rx.recv().unwrap();
            assert_eq!(resp.len(), 2);
            assert!(resp[0].get_other_error().is_empty());
            assert_ge!(
                resp[0]
                    .get_exec_details()
                    .get_handle_time()
                    .get_process_ms(),
                PAYLOAD_SMALL - COARSE_ERROR_MS
            );
            assert_lt!(
                resp[0]
                    .get_exec_details()
                    .get_handle_time()
                    .get_process_ms(),
                PAYLOAD_SMALL + HANDLE_ERROR_MS + COARSE_ERROR_MS
            );
            assert_ge!(
                resp[0].get_exec_details().get_handle_time().get_wait_ms(),
                wait_time - HANDLE_ERROR_MS - COARSE_ERROR_MS
            );
            assert_lt!(
                resp[0].get_exec_details().get_handle_time().get_wait_ms(),
                wait_time + HANDLE_ERROR_MS + COARSE_ERROR_MS
            );

            assert!(!resp[1].get_other_error().is_empty());
            assert_ge!(
                resp[1]
                    .get_exec_details()
                    .get_handle_time()
                    .get_process_ms(),
                PAYLOAD_LARGE - COARSE_ERROR_MS
            );
            assert_lt!(
                resp[1]
                    .get_exec_details()
                    .get_handle_time()
                    .get_process_ms(),
                PAYLOAD_LARGE + HANDLE_ERROR_MS + COARSE_ERROR_MS
            );
            assert_ge!(
                resp[1].get_exec_details().get_handle_time().get_wait_ms(),
                wait_time - HANDLE_ERROR_MS - COARSE_ERROR_MS
            );
            assert_lt!(
                resp[1].get_exec_details().get_handle_time().get_wait_ms(),
                wait_time + HANDLE_ERROR_MS + COARSE_ERROR_MS
            );
        }
    }
}<|MERGE_RESOLUTION|>--- conflicted
+++ resolved
@@ -190,37 +190,6 @@
         Ok((builder, req_ctx))
     }
 
-<<<<<<< HEAD
-=======
-    /// Parse the raw `Request` to create `RequestHandlerBuilder` and `ReqContext`.
-    #[inline]
-    fn parse_request(
-        &self,
-        req: coppb::Request,
-        peer: Option<String>,
-        is_streaming: bool,
-    ) -> (RequestHandlerBuilder<E::Snap>, ReqContext) {
-        match self.try_parse_request(req, peer, is_streaming) {
-            Ok(v) => v,
-            Err(err) => {
-                // If there are errors when parsing requests, create a dummy request handler.
-                let builder =
-                    Box::new(|_, _: &_| Ok(cop_util::ErrorRequestHandler::new(err).into_boxed()));
-                let req_ctx = ReqContext::new(
-                    "invalid",
-                    kvrpcpb::Context::new(),
-                    &[],
-                    Duration::from_secs(60), // Large enough to avoid becoming outdated error
-                    None,
-                    None,
-                    None,
-                );
-                (builder, req_ctx)
-            }
-        }
-    }
-
->>>>>>> 7165e0f3
     /// Get the batch row limit configuration.
     #[inline]
     fn get_batch_row_limit(&self, is_streaming: bool) -> usize {
@@ -310,12 +279,8 @@
     ) -> Result<impl Future<Item = coppb::Response, Error = Error>> {
         let engine = self.engine.clone();
         let priority = readpool::Priority::from(req_ctx.context.get_priority());
-<<<<<<< HEAD
         // box the tracker so that moving it is cheap.
-        let mut tracker = box Tracker::new(req_ctx);
-=======
         let mut tracker = Box::new(Tracker::new(req_ctx));
->>>>>>> 7165e0f3
 
         self.read_pool
             .future_execute(priority, move |ctxd| {
@@ -458,7 +423,7 @@
             .future_execute(priority, move |ctxd| {
                 tracker.attach_ctxd(ctxd);
 
-                Self::handle_stream_request_impl(engine, tracker, handler_builder)  // Stream<Resp, Error>
+                Self::handle_stream_request_impl(engine, tracker, handler_builder) // Stream<Resp, Error>
                     .then(Ok::<_, mpsc::SendError<_>>) // Stream<Result<Resp, Error>, MpscError>
                     .forward(tx)
             })
@@ -816,9 +781,9 @@
             let mut context = kvrpcpb::Context::new();
             context.set_priority(kvrpcpb::CommandPri::Normal);
 
-<<<<<<< HEAD
-            let handler_builder =
-                box |_, _: &_| Ok(UnaryFixture::new_with_duration(Ok(response), 1000).into_boxed());
+            let handler_builder = Box::new(|_, _: &_| {
+                Ok(UnaryFixture::new_with_duration(Ok(response), 1000).into_boxed())
+            });
             let result_of_future =
                 cop.handle_unary_request(ReqContext::default_for_test(), handler_builder);
             match result_of_future {
@@ -832,14 +797,6 @@
                     });
                 }
             }
-=======
-            let handler_builder = Box::new(|_, _: &_| {
-                Ok(UnaryFixture::new_with_duration(Ok(response), 1000).into_boxed())
-            });
-            let future = cop.handle_unary_request(ReqContext::default_for_test(), handler_builder);
-            let tx = tx.clone();
-            thread::spawn(move || tx.send(future.wait().unwrap()));
->>>>>>> 7165e0f3
             thread::sleep(Duration::from_millis(100));
         }
 
@@ -1117,16 +1074,10 @@
                     PAYLOAD_SMALL as u64,
                 )
                 .into_boxed())
-<<<<<<< HEAD
-            };
+            });
             let resp_future_1 = cop
                 .handle_unary_request(req_with_exec_detail.clone(), handler_builder)
                 .unwrap();
-=======
-            });
-            let resp_future_1 =
-                cop.handle_unary_request(req_with_exec_detail.clone(), handler_builder);
->>>>>>> 7165e0f3
             let sender = tx.clone();
             thread::spawn(move || sender.send(vec![resp_future_1.wait().unwrap()]).unwrap());
             // Sleep a while to make sure that thread is spawn and snapshot is taken.
@@ -1138,16 +1089,10 @@
                     UnaryFixture::new_with_duration(Err(box_err!("foo")), PAYLOAD_LARGE as u64)
                         .into_boxed(),
                 )
-<<<<<<< HEAD
-            };
+            });
             let resp_future_2 = cop
                 .handle_unary_request(req_with_exec_detail.clone(), handler_builder)
                 .unwrap();
-=======
-            });
-            let resp_future_2 =
-                cop.handle_unary_request(req_with_exec_detail.clone(), handler_builder);
->>>>>>> 7165e0f3
             let sender = tx.clone();
             thread::spawn(move || sender.send(vec![resp_future_2.wait().unwrap()]).unwrap());
             thread::sleep(Duration::from_millis(SNAPSHOT_DURATION_MS as u64));
@@ -1204,16 +1149,10 @@
                     PAYLOAD_LARGE as u64,
                 )
                 .into_boxed())
-<<<<<<< HEAD
-            };
+            });
             let resp_future_1 = cop
                 .handle_unary_request(req_with_exec_detail.clone(), handler_builder)
                 .unwrap();
-=======
-            });
-            let resp_future_1 =
-                cop.handle_unary_request(req_with_exec_detail.clone(), handler_builder);
->>>>>>> 7165e0f3
             let sender = tx.clone();
             thread::spawn(move || sender.send(vec![resp_future_1.wait().unwrap()]).unwrap());
             // Sleep a while to make sure that thread is spawn and snapshot is taken.
@@ -1234,16 +1173,10 @@
                     ],
                 )
                 .into_boxed())
-<<<<<<< HEAD
-            };
+            });
             let resp_future_3 = cop
                 .handle_stream_request(req_with_exec_detail.clone(), handler_builder)
                 .unwrap();
-=======
-            });
-            let resp_future_3 =
-                cop.handle_stream_request(req_with_exec_detail.clone(), handler_builder);
->>>>>>> 7165e0f3
             let sender = tx.clone();
             thread::spawn(move || {
                 sender
