--- conflicted
+++ resolved
@@ -26,32 +26,23 @@
 use kvproto::coprocessor::{Request, Response, KeyRange};
 use kvproto::errorpb::{self, ServerIsBusy};
 
-use storage::{self, Engine, SnapshotStore, engine, Snapshot, Key, ScanMode, Statistics};
-
-use util::codec::number::NumberDecoder;
-<<<<<<< HEAD
-use util::codec::{Datum, table, datum, mysql};
-use util::codec::datum::DatumEncoder;
-use util::xeval::{Evaluator, EvalContext};
-=======
->>>>>>> d8098ff3
 use util::{escape, duration_to_ms, duration_to_sec, Either};
 use util::worker::{BatchRunnable, Scheduler};
 use util::collections::{HashMap, HashMapEntry as Entry, HashSet};
 use util::threadpool::{ThreadPool, SmallGroupFirstQueue};
+use util::codec::number::NumberDecoder;
 use server::OnResponse;
-
+use storage::{self, Engine, SnapshotStore, engine, Snapshot, Key, ScanMode, Statistics};
+
+use super::codec::{table, datum, mysql};
 use super::codec::table::{RowColsDict, TableDecoder};
-use super::codec::{Datum, table, datum, mysql};
+use super::codec::datum::{DatumEncoder, Datum};
 use super::xeval::{Evaluator, EvalContext};
 use super::aggregate::{self, AggrFunc};
 use super::dag::DAGContext;
 use super::metrics::*;
-<<<<<<< HEAD
 use super::executor::Row;
-=======
 use super::{Error, Result};
->>>>>>> d8098ff3
 
 pub const REQ_TYPE_SELECT: i64 = 101;
 pub const REQ_TYPE_INDEX: i64 = 102;
@@ -322,13 +313,6 @@
             resp.set_locked(info);
             COPR_REQ_ERROR.with_label_values(&["lock"]).inc();
         }
-<<<<<<< HEAD
-=======
-        Error::Other(_) => {
-            resp.set_other_error(format!("{}", e));
-            COPR_REQ_ERROR.with_label_values(&["other"]).inc();
-        }
->>>>>>> d8098ff3
         Error::Outdated(deadline, now, tp) => {
             let t = get_req_type_str(tp);
             let elapsed = now.duration_since(deadline) +
@@ -350,7 +334,7 @@
         }
         Error::Other(_) => {
             resp.set_other_error(format!("{}", e));
-            COPR_REQ_ERROR.with_label_values(&["select", "other"]).inc();
+            COPR_REQ_ERROR.with_label_values(&["other"]).inc();
         }
     }
     resp
@@ -874,13 +858,8 @@
         };
 
         Ok(SelectContextCore {
-<<<<<<< HEAD
             ctx: Rc::new(box_try!(EvalContext::new(sel.get_time_zone_offset(), sel.get_flags()))),
-            aggr: !sel.get_aggregates().is_empty() || !sel.get_group_by().is_empty(),
-=======
-            ctx: Rc::new(box_try!(EvalContext::new(&sel))),
             aggr: aggr,
->>>>>>> d8098ff3
             aggr_cols: aggr_cols,
             topn_cols: topn_cols,
             sel: sel,
