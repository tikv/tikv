--- conflicted
+++ resolved
@@ -310,27 +310,6 @@
     /// When `is_heavy` is true, the function won't return until a permit is acquired successfully.
     async fn acquire_permit(
         semaphore: Option<&Semaphore>,
-<<<<<<< HEAD
-        is_heavy: bool,
-    ) -> (Option<SemaphorePermit<'_>>, Option<Duration>) {
-        if let Some(semaphore) = semaphore {
-            // Heavy requests must acquire a permit to avoid that too many concurrent heavy
-            // requests cause starving and OOM.
-            if is_heavy {
-                let res = (Some(semaphore.acquire().await), None);
-                COPR_ACQUIRE_SEMAPHORE_TYPE.acquired_heavy.inc();
-                res
-            } else {
-                match semaphore.try_acquire() {
-                    Ok(permit) => {
-                        COPR_ACQUIRE_SEMAPHORE_TYPE.acquired_generic.inc();
-                        (Some(permit), None)
-                    }
-                    Err(_) => {
-                        COPR_ACQUIRE_SEMAPHORE_TYPE.unacquired.inc();
-                        (None, Some(LIGHT_TASK_THRESHOLD))
-                    }
-=======
     ) -> (Option<SemaphorePermit<'_>>, Option<Duration>) {
         if let Some(semaphore) = semaphore {
             // If a task fail to acquire a permit from the semaphore, it has limited
@@ -343,7 +322,6 @@
                 Err(_) => {
                     COPR_ACQUIRE_SEMAPHORE_TYPE.unacquired.inc();
                     (None, Some(LIGHT_TASK_THRESHOLD))
->>>>>>> 0247486b
                 }
             }
         } else {
@@ -361,12 +339,7 @@
         mut tracker: Box<Tracker>,
         handler_builder: RequestHandlerBuilder<E::Snap>,
     ) -> Result<coppb::Response> {
-<<<<<<< HEAD
-        let (_permit, execution_time_limit) =
-            Self::acquire_permit(semaphore.as_deref(), false).await;
-=======
         let (_permit, execution_time_limit) = Self::acquire_permit(semaphore.as_deref()).await;
->>>>>>> 0247486b
         // When this function is being executed, it may be queued for a long time, so that
         // deadline may exceed.
         tracker.req_ctx.deadline.check()?;
@@ -396,21 +369,7 @@
         tracker.on_begin_all_items();
         tracker.on_begin_item();
 
-<<<<<<< HEAD
-        handler.set_execution_time_limit(execution_time_limit);
-        let mut result = handler.handle_request().await;
-
-        // Retry if execution time limit exceeded, but this time a permit from the semaphore is
-        // compulsory.
-        if let Err(Error::ExecutionTimeLimitExceeded) = result {
-            // Because `is_heavy` is set to true, there must be no execution time limit.
-            let (_permit, _) = Self::acquire_permit(semaphore.as_deref(), true).await;
-            handler.set_execution_time_limit(None);
-            result = handler.handle_request().await;
-        }
-=======
         let result = handler.handle_request().await;
->>>>>>> 0247486b
 
         // There might be errors when handling requests. In this case, we still need its
         // execution metrics.
@@ -631,11 +590,6 @@
             errorpb.set_message(e.to_string());
             errorpb.set_server_is_busy(server_is_busy_err);
             resp.set_region_error(errorpb);
-        }
-        Error::ExecutionTimeLimitExceeded => {
-            debug_unreachable!("ExecutionTimeLimitExceeded should be handled in TiKV");
-            tag = "max_execute_time_exceeded";
-            resp.set_other_error(e.to_string());
         }
         Error::Other(_) => {
             tag = "other";
@@ -1405,85 +1359,4 @@
             );
         }
     }
-
-    struct TimeLimitedHandler {
-        handle_duration: Duration,
-        execution_time_limit: Option<Duration>,
-        handle_times: usize,
-    }
-
-    impl TimeLimitedHandler {
-        pub fn new(handle_duration: Duration) -> TimeLimitedHandler {
-            TimeLimitedHandler {
-                handle_duration,
-                execution_time_limit: None,
-                handle_times: 0,
-            }
-        }
-    }
-
-    #[async_trait]
-    impl RequestHandler for TimeLimitedHandler {
-        async fn handle_request(&mut self) -> Result<coppb::Response> {
-            self.handle_times += 1;
-            if let Some(limit) = self.execution_time_limit {
-                if self.handle_duration > limit {
-                    return Err(Error::ExecutionTimeLimitExceeded);
-                }
-            }
-            let mut res = coppb::Response::default();
-            res.data = self.handle_times.to_le_bytes().to_vec();
-            Ok(res)
-        }
-
-        fn set_execution_time_limit(&mut self, execution_time_limit: Option<Duration>) {
-            self.execution_time_limit = execution_time_limit;
-        }
-    }
-
-    #[test]
-    fn test_endpoint_semaphore() {
-        let engine = TestEngineBuilder::new().build().unwrap();
-        let read_pool = ReadPool::from(build_read_pool_for_test(
-            &CoprReadPoolConfig::default_for_test(),
-            engine,
-        ));
-        let mut cop = Endpoint::<RocksEngine>::new(&Config::default(), read_pool.handle());
-        cop.semaphore = Some(Arc::new(Semaphore::new(1)));
-
-        let handler_builder_gen = || {
-            Box::new(|_, _: &_| Ok(TimeLimitedHandler::new(LIGHT_TASK_THRESHOLD * 2).into_boxed()))
-        };
-
-        // semaphore has free permit, we only handle once
-        let resp = cop
-            .handle_unary_request(ReqContext::default_for_test(), handler_builder_gen())
-            .wait()
-            .unwrap();
-        assert_eq!(resp.data, 1usize.to_le_bytes());
-
-        // remove all permits
-        cop.semaphore
-            .as_ref()
-            .unwrap()
-            .try_acquire()
-            .unwrap()
-            .forget();
-        let resp_fut =
-            cop.handle_unary_request(ReqContext::default_for_test(), handler_builder_gen());
-
-        let (tx, rx) = mpsc::channel();
-        thread::spawn(move || {
-            tx.send(resp_fut.wait()).unwrap();
-        });
-        // should block when no resource for a big request
-        assert!(rx.recv_timeout(Duration::from_millis(200)).is_err());
-        // when there is free resource, the task should finish
-        cop.semaphore.as_ref().unwrap().add_permits(1);
-        let resp = rx
-            .recv_timeout(Duration::from_millis(200))
-            .unwrap()
-            .unwrap();
-        assert_eq!(resp.data, 2usize.to_le_bytes());
-    }
 }