--- conflicted
+++ resolved
@@ -707,7 +707,6 @@
 
 #[cfg(test)]
 mod tests {
-<<<<<<< HEAD
     use super::*;
     use util::worker::Worker;
     use storage::engine::{self, TEMP_DIR};
@@ -715,11 +714,9 @@
     use util::transport::SendCh;
     use mio::{EventLoop, Handler};
     use raftstore::store::Msg;
-=======
     use std::sync::*;
     use std::thread;
     use std::time::Duration;
->>>>>>> 3d0a4d07
 
     use kvproto::coprocessor::Request;
 
