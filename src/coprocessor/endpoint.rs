// Copyright 2016 PingCAP, Inc.
//
// Licensed under the Apache License, Version 2.0 (the "License");
// you may not use this file except in compliance with the License.
// You may obtain a copy of the License at
//
//     http://www.apache.org/licenses/LICENSE-2.0
//
// Unless required by applicable law or agreed to in writing, software
// distributed under the License is distributed on an "AS IS" BASIS,
// See the License for the specific language governing permissions and
// limitations under the License.

use std::cell::RefMut;
use std::fmt::{self, Debug, Display, Formatter};
use std::sync::Arc;
use std::sync::atomic::{AtomicUsize, Ordering};
use std::time::Duration;
use std::{mem, usize};

use futures::sync::mpsc as futures_mpsc;
use futures::{future, stream};
use protobuf::{CodedInputStream, Message as PbMsg};

use kvproto::coprocessor::{KeyRange, Request, Response};
use kvproto::errorpb::{self, ServerIsBusy};
use kvproto::kvrpcpb::{CommandPri, HandleTime, IsolationLevel};
use tipb::analyze::{AnalyzeReq, AnalyzeType};
use tipb::checksum::{ChecksumRequest, ChecksumScanOn};
use tipb::executor::ExecType;
use tipb::schema::ColumnInfo;
use tipb::select::DAGRequest;

use server::readpool::{self, ReadPool};
use server::{Config, OnResponse};
use storage::engine::Error as EngineError;
use storage::{self, engine, Engine, Snapshot};
use util::collections::HashMap;
use util::futurepool;
use util::time::{duration_to_sec, Instant};
use util::worker::{Runnable, Scheduler};

<<<<<<< HEAD
use super::cache::SQLCache;
use super::codec::mysql;
=======
use super::checksum::ChecksumContext;
>>>>>>> 9c75a26c
use super::codec::datum::Datum;
use super::codec::{mysql, table};
use super::dag::DAGContext;
use super::dag::executor::ExecutorMetrics;
use super::local_metrics::BasicLocalMetrics;
use super::metrics::*;
use super::statistics::analyze::AnalyzeContext;
use super::{Error, ReadPoolContext, Result};

pub const REQ_TYPE_DAG: i64 = 103;
pub const REQ_TYPE_ANALYZE: i64 = 104;
pub const REQ_TYPE_CHECKSUM: i64 = 105;

// If a request has been handled for more than 60 seconds, the client should
// be timeout already, so it can be safely aborted.
pub const DEFAULT_REQUEST_MAX_HANDLE_SECS: u64 = 60;
// If handle time is larger than the lower bound, the query is considered as slow query.
const SLOW_QUERY_LOWER_BOUND: f64 = 1.0; // 1 second.

pub const SINGLE_GROUP: &[u8] = b"SingleGroup";

const OUTDATED_ERROR_MSG: &str = "request outdated.";

const ENDPOINT_IS_BUSY: &str = "endpoint is busy";

pub struct Host {
    engine: Box<Engine>,
    sched: Scheduler<Task>,
    reqs: HashMap<u64, Vec<RequestTask>>,
    last_req_id: u64,
    pool: ReadPool<ReadPoolContext>,
    basic_local_metrics: BasicLocalMetrics,
    max_running_task_count: usize,
    running_task_count: Arc<AtomicUsize>,
    batch_row_limit: usize,
    stream_batch_row_limit: usize,
    request_max_handle_duration: Duration,
    distsql_cache: Option<Arc<SQLCache>>,
    distsql_cache_entry_max_size: usize,
}

impl Host {
    pub fn new(
        engine: Box<Engine>,
        sched: Scheduler<Task>,
        cfg: &Config,
<<<<<<< HEAD
        pd_task_sender: FutureScheduler<PdTask>,
        distsql_cache: Option<Arc<SQLCache>>,
=======
        pool: ReadPool<ReadPoolContext>,
>>>>>>> 9c75a26c
    ) -> Host {
        Host {
            engine,
            sched,
            reqs: HashMap::default(),
            last_req_id: 0,
            pool,
            basic_local_metrics: BasicLocalMetrics::default(),
            max_running_task_count: cfg.end_point_max_tasks,
            distsql_cache: distsql_cache,
            distsql_cache_entry_max_size: cfg.distsql_cache_entry_max_size.0 as usize,
            batch_row_limit: cfg.end_point_batch_row_limit,
            stream_batch_row_limit: cfg.end_point_stream_batch_row_limit,
            request_max_handle_duration: cfg.end_point_request_max_handle_duration.0,
            running_task_count: Arc::new(AtomicUsize::new(0)),
        }
    }

    #[inline]
    fn running_task_count(&self) -> usize {
        self.running_task_count.load(Ordering::Acquire)
    }

    fn notify_failed<E: Into<Error> + Debug>(&mut self, e: E, reqs: Vec<RequestTask>) {
        debug!("failed to handle batch request: {:?}", e);
        let resp = err_multi_resp(e.into(), reqs.len(), &mut self.basic_local_metrics);
        for t in reqs {
            t.on_resp.respond(resp.clone());
        }
    }

    #[inline]
    fn notify_batch_failed<E: Into<Error> + Debug>(&mut self, e: E, batch_id: u64) {
        let reqs = self.reqs.remove(&batch_id).unwrap();
        self.notify_failed(e, reqs);
    }

    fn handle_request(&mut self, snap: Box<Snapshot>, t: RequestTask) {
        // Collect metrics into it before requests enter into execute pool.
        // Otherwize collect into thread local contexts.
        let metrics = &mut self.basic_local_metrics;

        if let Err(e) = t.check_outdated() {
            let resp = err_resp(e, metrics);
            t.on_resp.respond(resp);
            return;
        }

        let (mut req, cop_req, req_ctx, on_resp) = (t.req, t.cop_req, t.ctx, t.on_resp);
        let mut tracker = t.tracker;
        let ranges = req.take_ranges().into_vec();

        let priority = readpool::Priority::from(req.get_context().get_priority());
        let pool = self.pool.get_pool_by_priority(priority);
        let ctxd = pool.get_context_delegators();
        tracker.ctx_pool(ctxd);

        match cop_req {
            CopRequest::DAG(dag) => {
                let mut ctx = match DAGContext::new(
                    dag,
                    ranges,
                    snap,
                    req_ctx,
                    self.distsql_cache.clone(),
                    self.distsql_cache_entry_max_size,
                ) {
                    Ok(ctx) => ctx,
                    Err(e) => {
                        on_resp.respond(err_resp(e, metrics));
                        return;
                    }
                };
                if !on_resp.is_streaming() {
                    let region_id = req.get_context().get_region_id();
                    let batch_row_limit = self.batch_row_limit;
                    let do_request = move |_| {
                        tracker.record_wait();
                        let mut resp = ctx.handle_request(batch_row_limit, region_id)
                            .unwrap_or_else(|e| {
                                let mut metrics = tracker.get_basic_metrics();
                                err_resp(e, &mut metrics)
                            });
                        let mut exec_metrics = ExecutorMetrics::default();
                        ctx.collect_metrics_into(&mut exec_metrics);
                        tracker.record_handle(Some(&mut resp), exec_metrics);
                        on_resp.respond(resp);
                        future::ok::<_, ()>(())
                    };
                    pool.spawn(do_request).forget();
                    return;
                }
                // For streaming.
                let batch_row_limit = self.stream_batch_row_limit;
                let s = stream::unfold((ctx, false), move |(mut ctx, finished)| {
                    if finished {
                        return None;
                    }
                    tracker.record_wait();
                    let (mut item, finished) = ctx.handle_streaming_request(batch_row_limit)
                        .unwrap_or_else(|e| {
                            let mut metrics = tracker.get_basic_metrics();
                            (Some(err_resp(e, &mut metrics)), true)
                        });
                    let mut exec_metrics = ExecutorMetrics::default();
                    ctx.collect_metrics_into(&mut exec_metrics);
                    tracker.record_handle(item.as_mut(), exec_metrics);
                    item.map(|resp| {
                        future::ok::<_, futures_mpsc::SendError<_>>((resp, (ctx, finished)))
                    })
                });
                pool.spawn(move |_| on_resp.respond_stream(s)).forget();
            }
            CopRequest::Analyze(analyze) => {
                let ctx = AnalyzeContext::new(analyze, ranges, snap, &req_ctx);
                let mut exec_metrics = ExecutorMetrics::default();
                let do_request = move |_| {
                    tracker.record_wait();
                    let mut resp = ctx.handle_request(&mut exec_metrics).unwrap_or_else(|e| {
                        let mut metrics = tracker.get_basic_metrics();
                        err_resp(e, &mut metrics)
                    });
                    tracker.record_handle(Some(&mut resp), exec_metrics);
                    on_resp.respond(resp);
                    future::ok::<_, ()>(())
                };
                pool.spawn(do_request).forget();
            }
            CopRequest::Checksum(checksum) => {
                let ctx = ChecksumContext::new(checksum, ranges, snap, &req_ctx);
                let mut exec_metrics = ExecutorMetrics::default();
                let do_request = move |_| {
                    tracker.record_wait();
                    let mut resp = ctx.handle_request(&mut exec_metrics).unwrap_or_else(|e| {
                        let mut metrics = tracker.get_basic_metrics();
                        err_resp(e, &mut metrics)
                    });
                    tracker.record_handle(Some(&mut resp), exec_metrics);
                    on_resp.respond(resp);
                    future::ok::<_, ()>(())
                };
                pool.spawn(do_request).forget();
            }
        }
    }

    fn handle_snapshot_result(&mut self, id: u64, snapshot: engine::Result<Box<Snapshot>>) {
        let snap = match snapshot {
            Ok(s) => s,
            Err(e) => return self.notify_batch_failed(e, id),
        };
        for req in self.reqs.remove(&id).unwrap() {
            self.handle_request(snap.clone(), req);
        }
    }
}

pub enum Task {
    Request(RequestTask),
    SnapRes(u64, engine::Result<Box<Snapshot>>),
    BatchSnapRes(Vec<(u64, engine::Result<Box<Snapshot>>)>),
    RetryRequests(Vec<u64>),
}

impl Display for Task {
    fn fmt(&self, f: &mut Formatter) -> fmt::Result {
        match *self {
            Task::Request(ref req) => write!(f, "{}", req),
            Task::SnapRes(req_id, _) => write!(f, "snapres [{}]", req_id),
            Task::BatchSnapRes(_) => write!(f, "batch snapres"),
            Task::RetryRequests(ref retry) => write!(f, "retry on task ids: {:?}", retry),
        }
    }
}

#[derive(Debug)]
enum CopRequest {
    DAG(DAGRequest),
    Analyze(AnalyzeReq),
    Checksum(ChecksumRequest),
}

#[derive(Debug)]
pub struct ReqContext {
    pub start_time: Instant,
    pub deadline: Instant,
    pub isolation_level: IsolationLevel,
    pub fill_cache: bool,
    pub table_scan: bool, // Whether is a table scan request.
}

impl ReqContext {
    #[inline]
    fn get_scan_tag(&self) -> &'static str {
        if self.table_scan {
            STR_REQ_TYPE_SELECT
        } else {
            STR_REQ_TYPE_INDEX
        }
    }

    pub fn check_if_outdated(&self) -> Result<()> {
        let now = Instant::now_coarse();
        if self.deadline <= now {
            let elapsed = now.duration_since(self.start_time);
            return Err(Error::Outdated(elapsed, self.get_scan_tag()));
        }
        Ok(())
    }

    pub fn set_max_handle_duration(&mut self, request_max_handle_duration: Duration) {
        self.deadline = self.start_time + request_max_handle_duration;
    }
}

#[derive(Debug)]
struct RequestTracker {
    running_task_count: Option<Arc<AtomicUsize>>,
    ctx_pool: Option<futurepool::ContextDelegators<ReadPoolContext>>,
    record_handle_time: bool,
    record_scan_detail: bool,

    exec_metrics: ExecutorMetrics,
    start: Instant, // The request start time.
    total_handle_time: f64,

    // These 4 fields are for ExecDetails.
    wait_start: Option<Instant>,
    handle_start: Option<Instant>,
    wait_time: Option<f64>,
    handle_time: Option<f64>,

    region_id: u64,
    txn_start_ts: u64,
    ranges_len: usize,
    first_range: Option<KeyRange>,
    scan_tag: &'static str,
    pri_str: &'static str,
}

impl RequestTracker {
    fn task_count(&mut self, running_task_count: Arc<AtomicUsize>) {
        running_task_count.fetch_add(1, Ordering::Release);
        self.running_task_count = Some(running_task_count);
    }

    fn ctx_pool(&mut self, ctx_pool: futurepool::ContextDelegators<ReadPoolContext>) {
        self.ctx_pool = Some(ctx_pool);
    }

    // This function will be only called in thread pool.
    fn get_basic_metrics(&self) -> RefMut<BasicLocalMetrics> {
        let ctx_pool = self.ctx_pool.as_ref().unwrap();
        let ctx = ctx_pool.current_thread_context_mut();
        RefMut::map(ctx, |c| &mut c.basic_local_metrics)
    }

    // This function will be only called in thread pool.
    fn record_wait(&mut self) {
        let stop_first_wait = self.wait_time.is_none();
        let wait_start = self.wait_start.take().unwrap();
        let now = Instant::now_coarse();
        self.wait_time = Some(duration_to_sec(now - wait_start));
        self.handle_start = Some(now);

        if stop_first_wait {
            COPR_PENDING_REQS
                .with_label_values(&[self.scan_tag, self.pri_str])
                .dec();

            let ctx_pool = self.ctx_pool.as_ref().unwrap();
            let mut cop_ctx = ctx_pool.current_thread_context_mut();
            cop_ctx
                .basic_local_metrics
                .wait_time
                .with_label_values(&[self.scan_tag])
                .observe(self.wait_time.unwrap());
        }
    }

    #[allow(useless_let_if_seq)]
    fn record_handle(&mut self, resp: Option<&mut Response>, mut exec_metrics: ExecutorMetrics) {
        let handle_start = self.handle_start.take().unwrap();
        let now = Instant::now_coarse();
        self.handle_time = Some(duration_to_sec(now - handle_start));
        self.wait_start = Some(now);
        self.total_handle_time += self.handle_time.unwrap();

        self.exec_metrics.merge(&mut exec_metrics);

        let mut record_handle_time = self.record_handle_time;
        let mut record_scan_detail = self.record_scan_detail;
        if self.handle_time.unwrap() > SLOW_QUERY_LOWER_BOUND {
            record_handle_time = true;
            record_scan_detail = true;
        }
        if let Some(resp) = resp {
            if record_handle_time {
                let mut handle = HandleTime::new();
                handle.set_process_ms((self.handle_time.unwrap() * 1000f64) as i64);
                handle.set_wait_ms((self.wait_time.unwrap() * 1000f64) as i64);
                resp.mut_exec_details().set_handle_time(handle);
            }
            if record_scan_detail {
                let detail = self.exec_metrics.cf_stats.scan_detail();
                resp.mut_exec_details().set_scan_detail(detail);
            }
        }
    }
}

impl Drop for RequestTracker {
    fn drop(&mut self) {
        if let Some(task_count) = self.running_task_count.take() {
            task_count.fetch_sub(1, Ordering::Release);
        }

        if self.total_handle_time > SLOW_QUERY_LOWER_BOUND {
            let table_id = if let Some(ref range) = self.first_range {
                table::decode_table_id(range.get_start()).unwrap_or_default()
            } else {
                0
            };

            info!(
                "[region {}] handle {:?} table id {:?} [{}] takes {:?} [keys: {}, hit: {}, \
                 ranges: {} ({:?})]",
                self.region_id,
                self.txn_start_ts,
                table_id,
                self.scan_tag,
                self.total_handle_time,
                self.exec_metrics.cf_stats.total_op_count(),
                self.exec_metrics.cf_stats.total_processed(),
                self.ranges_len,
                self.first_range,
            );
        }

        // `wait_time` is none means the request has not entered thread pool.
        if self.wait_time.is_none() {
            COPR_PENDING_REQS
                .with_label_values(&[self.scan_tag, self.pri_str])
                .dec();

            // For the request is failed before enter into thread pool.
            let wait_start = self.wait_start.take().unwrap();
            let now = Instant::now_coarse();
            let wait_time = duration_to_sec(now - wait_start);
            BasicLocalMetrics::default()
                .wait_time
                .with_label_values(&[self.scan_tag])
                .observe(wait_time);
            return;
        }

        let ctx_pool = self.ctx_pool.take().unwrap();
        let mut cop_ctx = ctx_pool.current_thread_context_mut();

        cop_ctx
            .basic_local_metrics
            .req_time
            .with_label_values(&[self.scan_tag])
            .observe(duration_to_sec(self.start.elapsed()));
        cop_ctx
            .basic_local_metrics
            .handle_time
            .with_label_values(&[self.scan_tag])
            .observe(self.total_handle_time);
        cop_ctx
            .basic_local_metrics
            .scan_keys
            .with_label_values(&[self.scan_tag])
            .observe(self.exec_metrics.cf_stats.total_op_count() as f64);

        let exec_metrics = mem::replace(&mut self.exec_metrics, ExecutorMetrics::default());
        cop_ctx.collect(self.region_id, self.scan_tag, exec_metrics);
    }
}

#[derive(Debug)]
pub struct RequestTask {
    req: Request,
    cop_req: CopRequest,
    ctx: ReqContext,
    on_resp: OnResponse<Response>,
    tracker: RequestTracker,
}

impl RequestTask {
    pub fn new(
        req: Request,
        on_resp: OnResponse<Response>,
        recursion_limit: u32,
    ) -> Result<RequestTask> {
        let mut table_scan = false;
        let (start_ts, cop_req) = match req.get_tp() {
            REQ_TYPE_DAG => {
                let mut is = CodedInputStream::from_bytes(req.get_data());
                is.set_recursion_limit(recursion_limit);
                let mut dag = DAGRequest::new();
                box_try!(dag.merge_from(&mut is));
                if let Some(scan) = dag.get_executors().iter().next() {
                    table_scan = scan.get_tp() == ExecType::TypeTableScan;
                }
                (dag.get_start_ts(), CopRequest::DAG(dag))
            }
            REQ_TYPE_ANALYZE => {
                let mut is = CodedInputStream::from_bytes(req.get_data());
                is.set_recursion_limit(recursion_limit);
                let mut analyze = AnalyzeReq::new();
                box_try!(analyze.merge_from(&mut is));
                table_scan = analyze.get_tp() == AnalyzeType::TypeColumn;
                (analyze.get_start_ts(), CopRequest::Analyze(analyze))
            }
            REQ_TYPE_CHECKSUM => {
                let mut is = CodedInputStream::from_bytes(req.get_data());
                is.set_recursion_limit(recursion_limit);
                let mut checksum = ChecksumRequest::new();
                box_try!(checksum.merge_from(&mut is));
                table_scan = checksum.get_scan_on() == ChecksumScanOn::Table;
                (checksum.get_start_ts(), CopRequest::Checksum(checksum))
            }
            tp => return Err(box_err!("unsupported tp {}", tp)),
        };

        let start_time = Instant::now_coarse();

        let req_ctx = ReqContext {
            start_time,
            deadline: start_time,
            isolation_level: req.get_context().get_isolation_level(),
            fill_cache: !req.get_context().get_not_fill_cache(),
            table_scan,
        };

        let request_tracker = RequestTracker {
            running_task_count: None,
            ctx_pool: None,
            record_handle_time: req.get_context().get_handle_time(),
            record_scan_detail: req.get_context().get_scan_detail(),

            start: start_time,
            total_handle_time: 0f64,
            wait_start: Some(start_time),
            handle_start: None,
            wait_time: None,
            handle_time: None,
            exec_metrics: ExecutorMetrics::default(),

            region_id: req.get_context().get_region_id(),
            txn_start_ts: start_ts,
            ranges_len: req.get_ranges().len(),
            first_range: req.get_ranges().get(0).cloned(),
            scan_tag: req_ctx.get_scan_tag(),
            pri_str: get_req_pri_str(req.get_context().get_priority()),
        };

        COPR_PENDING_REQS
            .with_label_values(&[request_tracker.scan_tag, request_tracker.pri_str])
            .inc();

        Ok(RequestTask {
            req,
            cop_req,
            ctx: req_ctx,
            on_resp,
            tracker: request_tracker,
        })
    }

    #[inline]
    fn check_outdated(&self) -> Result<()> {
        self.ctx.check_if_outdated()
    }

    pub fn priority(&self) -> CommandPri {
        self.req.get_context().get_priority()
    }

    pub fn set_max_handle_duration(&mut self, request_max_handle_duration: Duration) {
        self.ctx
            .set_max_handle_duration(request_max_handle_duration);
    }

    fn get_request_key(&self) -> (u64, u64, u64) {
        let ctx = self.req.get_context();
        let region_id = ctx.get_region_id();
        let version = ctx.get_region_epoch().get_version();
        let peer_id = ctx.get_peer().get_id();
        (region_id, version, peer_id)
    }
}

impl Display for RequestTask {
    fn fmt(&self, f: &mut Formatter) -> fmt::Result {
        write!(
            f,
            "request [context {:?}, tp: {}, ranges: {} ({:?})]",
            self.req.get_context(),
            self.req.get_tp(),
            self.req.get_ranges().len(),
            self.req.get_ranges().get(0)
        )
    }
}

impl Runnable<Task> for Host {
    // TODO: limit pending reqs
    fn run(&mut self, _: Task) {
        panic!("Shouldn't call Host::run directly");
    }

    #[allow(for_kv_map)]
    fn run_batch(&mut self, tasks: &mut Vec<Task>) {
        let mut grouped_reqs = map![];
        for task in tasks.drain(..) {
            match task {
                Task::Request(mut req) => {
                    req.set_max_handle_duration(self.request_max_handle_duration);
                    if let Err(e) = req.check_outdated() {
                        let resp = err_resp(e, &mut self.basic_local_metrics);
                        req.on_resp.respond(resp);
                        continue;
                    }
                    let key = req.get_request_key();
                    grouped_reqs.entry(key).or_insert_with(Vec::new).push(req);
                }
                Task::SnapRes(q_id, snap_res) => {
                    self.handle_snapshot_result(q_id, snap_res);
                }
                Task::BatchSnapRes(batch) => for (q_id, snap_res) in batch {
                    self.handle_snapshot_result(q_id, snap_res);
                },
                Task::RetryRequests(retry) => for id in retry {
                    if let Err(e) = {
                        let ctx = self.reqs[&id][0].req.get_context();
                        let sched = self.sched.clone();
                        self.engine.async_snapshot(ctx, box move |(_, res)| {
                            sched.schedule(Task::SnapRes(id, res)).unwrap()
                        })
                    } {
                        self.notify_batch_failed(e, id);
                    }
                },
            }
        }

        if grouped_reqs.is_empty() {
            return;
        }

        let mut batch = Vec::with_capacity(grouped_reqs.len());
        let start_id = self.last_req_id + 1;
        for (_, mut reqs) in grouped_reqs {
            let max_running_task_count = self.max_running_task_count;
            if self.running_task_count() >= max_running_task_count {
                self.notify_failed(Error::Full(max_running_task_count), reqs);
                continue;
            }

            for req in &mut reqs {
                let task_count = Arc::clone(&self.running_task_count);
                req.tracker.task_count(task_count);
            }
            self.last_req_id += 1;
            batch.push(reqs[0].req.get_context().clone());
            self.reqs.insert(self.last_req_id, reqs);
        }
        let end_id = self.last_req_id;

        let sched = self.sched.clone();
        let on_finished: engine::BatchCallback<Box<Snapshot>> = box move |results: Vec<_>| {
            let mut ready = Vec::with_capacity(results.len());
            let mut retry = Vec::new();
            for (id, res) in (start_id..end_id + 1).zip(results) {
                match res {
                    Some((_, res)) => ready.push((id, res)),
                    None => retry.push(id),
                }
            }

            if !ready.is_empty() {
                sched.schedule(Task::BatchSnapRes(ready)).unwrap();
            }
            if !retry.is_empty() {
                BATCH_REQUEST_TASKS
                    .with_label_values(&["retry"])
                    .observe(retry.len() as f64);
                sched.schedule(Task::RetryRequests(retry)).unwrap();
            }
        };

        BATCH_REQUEST_TASKS
            .with_label_values(&["all"])
            .observe(batch.len() as f64);

        if let Err(e) = self.engine.async_batch_snapshot(batch, on_finished) {
            for id in start_id..end_id + 1 {
                let err = e.maybe_clone().unwrap_or_else(|| {
                    error!("async snapshot batch failed error {:?}", e);
                    EngineError::Other(box_err!("{:?}", e))
                });
                self.notify_batch_failed(err, id);
            }
        }

        self.basic_local_metrics.flush();
    }
}

fn err_multi_resp(e: Error, count: usize, metrics: &mut BasicLocalMetrics) -> Response {
    let mut resp = Response::new();
    let tag = match e {
        Error::Region(e) => {
            let tag = storage::get_tag_from_header(&e);
            resp.set_region_error(e);
            tag
        }
        Error::Locked(info) => {
            resp.set_locked(info);
            "lock"
        }
        Error::Outdated(elapsed, scan_tag) => {
            metrics
                .outdate_time
                .with_label_values(&[scan_tag])
                .observe(elapsed.as_secs() as f64);
            resp.set_other_error(OUTDATED_ERROR_MSG.to_owned());
            "outdated"
        }
        Error::Full(allow) => {
            let mut errorpb = errorpb::Error::new();
            errorpb.set_message(format!("running batches reach limit {}", allow));
            let mut server_is_busy_err = ServerIsBusy::new();
            server_is_busy_err.set_reason(ENDPOINT_IS_BUSY.to_owned());
            errorpb.set_server_is_busy(server_is_busy_err);
            resp.set_region_error(errorpb);
            "full"
        }
        Error::Other(_) | Error::Eval(_) => {
            resp.set_other_error(format!("{}", e));
            "other"
        }
    };
    metrics
        .error_cnt
        .with_label_values(&[tag])
        .inc_by(count as i64);
    resp
}

pub fn err_resp(e: Error, metrics: &mut BasicLocalMetrics) -> Response {
    err_multi_resp(e, 1, metrics)
}

pub fn prefix_next(key: &[u8]) -> Vec<u8> {
    let mut nk = key.to_vec();
    if nk.is_empty() {
        nk.push(0);
        return nk;
    }
    let mut i = nk.len() - 1;
    loop {
        if nk[i] == 255 {
            nk[i] = 0;
        } else {
            nk[i] += 1;
            return nk;
        }
        if i == 0 {
            nk = key.to_vec();
            nk.push(0);
            return nk;
        }
        i -= 1;
    }
}

/// `is_point` checks if the key range represents a point.
pub fn is_point(range: &KeyRange) -> bool {
    range.get_end() == &*prefix_next(range.get_start())
}

#[inline]
pub fn get_pk(col: &ColumnInfo, h: i64) -> Datum {
    if mysql::has_unsigned_flag(col.get_flag() as u64) {
        // PK column is unsigned
        Datum::U64(h as u64)
    } else {
        Datum::I64(h)
    }
}

pub const STR_REQ_TYPE_SELECT: &str = "select";
pub const STR_REQ_TYPE_INDEX: &str = "index";
pub const STR_REQ_PRI_LOW: &str = "low";
pub const STR_REQ_PRI_NORMAL: &str = "normal";
pub const STR_REQ_PRI_HIGH: &str = "high";

#[inline]
pub fn get_req_pri_str(pri: CommandPri) -> &'static str {
    match pri {
        CommandPri::Low => STR_REQ_PRI_LOW,
        CommandPri::Normal => STR_REQ_PRI_NORMAL,
        CommandPri::High => STR_REQ_PRI_HIGH,
    }
}

#[cfg(test)]
mod tests {
    use super::*;
    use futures::Future;
    use futures::sync::oneshot;
    use storage::engine::{self, TEMP_DIR};

    use kvproto::coprocessor::Request;
    use tipb::executor::Executor;
    use tipb::expression::Expr;
    use tipb::select::DAGRequest;

    use util::config::ReadableDuration;
    use util::time::Instant;
    use util::worker::{Builder as WorkerBuilder, FutureWorker};

    #[test]
    fn test_get_reg_scan_tag() {
        let mut ctx = ReqContext {
            start_time: Instant::now_coarse(),
            deadline: Instant::now_coarse(),
            isolation_level: IsolationLevel::RC,
            fill_cache: true,
            table_scan: true,
        };
        assert_eq!(ctx.get_scan_tag(), STR_REQ_TYPE_SELECT);
        ctx.table_scan = false;
        assert_eq!(ctx.get_scan_tag(), STR_REQ_TYPE_INDEX);
    }

    #[test]
    fn test_req_outdated() {
        let mut worker = WorkerBuilder::new("test-endpoint").batch_size(30).create();
        let engine = engine::new_local_engine(TEMP_DIR, &[]).unwrap();
        let mut cfg = Config::default();
        cfg.end_point_request_max_handle_duration = ReadableDuration::secs(0);
        let pd_worker = FutureWorker::new("test-pd-worker");
<<<<<<< HEAD
        let end_point = Host::new(
            engine,
            worker.scheduler(),
            &cfg,
            pd_worker.scheduler(),
            None,
        );
=======
        let read_pool = ReadPool::new(
            "readpool",
            &readpool::Config::default_with_concurrency(1),
            || || ReadPoolContext::new(pd_worker.scheduler()),
        );
        let end_point = Host::new(engine, worker.scheduler(), &cfg, read_pool);
>>>>>>> 9c75a26c
        worker.start(end_point).unwrap();

        let mut req = Request::new();
        req.set_tp(REQ_TYPE_DAG);
        let (tx, rx) = oneshot::channel();
        let on_resp = OnResponse::Unary(tx);
        let task = RequestTask::new(req, on_resp, 1000).unwrap();

        worker.schedule(Task::Request(task)).unwrap();
        let resp = rx.wait().unwrap();
        assert!(!resp.get_other_error().is_empty());
        assert_eq!(resp.get_other_error(), super::OUTDATED_ERROR_MSG);
        worker.stop();
    }

    #[test]
    fn test_too_many_reqs() {
        let mut worker = WorkerBuilder::new("test-endpoint").batch_size(5).create();
        let engine = engine::new_local_engine(TEMP_DIR, &[]).unwrap();
        let cfg = Config::default();
        let pd_worker = FutureWorker::new("test-pd-worker");
<<<<<<< HEAD
        let mut end_point = Host::new(
            engine,
            worker.scheduler(),
            &cfg,
            pd_worker.scheduler(),
            None,
        );
=======
        let read_pool = ReadPool::new(
            "readpool",
            &readpool::Config::default_with_concurrency(1),
            || || ReadPoolContext::new(pd_worker.scheduler()),
        );
        let mut end_point = Host::new(engine, worker.scheduler(), &cfg, read_pool);
>>>>>>> 9c75a26c
        end_point.max_running_task_count = 1;
        worker.start(end_point).unwrap();
        let result_futures: Vec<_> = (0..30 * 4)
            .map(|pos| {
                let (tx, rx) = oneshot::channel();
                let mut req = Request::new();
                req.set_tp(REQ_TYPE_DAG);
                if pos % 3 == 0 {
                    req.mut_context().set_priority(CommandPri::Low);
                } else if pos % 3 == 1 {
                    req.mut_context().set_priority(CommandPri::Normal);
                } else {
                    req.mut_context().set_priority(CommandPri::High);
                }
                let on_resp = OnResponse::Unary(tx);
                let task = RequestTask::new(req, on_resp, 1000).unwrap();
                worker.schedule(Task::Request(task)).unwrap();
                rx
            })
            .collect();
        let results = future::join_all(result_futures).wait().unwrap();
        assert_eq!(results.len(), 30 * 4);
        for resp in results {
            if !resp.has_region_error() {
                continue;
            }
            assert!(resp.get_region_error().has_server_is_busy());
            return;
        }
        panic!("suppose to get ServerIsBusy error.");
    }

    #[test]
    fn test_stack_guard() {
        let mut expr = Expr::new();
        for _ in 0..10 {
            let mut e = Expr::new();
            e.mut_children().push(expr);
            expr = e;
        }
        let mut e = Executor::new();
        e.mut_selection().mut_conditions().push(expr);
        let mut dag = DAGRequest::new();
        dag.mut_executors().push(e);
        let mut req = Request::new();
        req.set_tp(REQ_TYPE_DAG);
        req.set_data(dag.write_to_bytes().unwrap());

        let (tx, _rx) = oneshot::channel();
        let err = RequestTask::new(req, OnResponse::Unary(tx), 5).unwrap_err();
        let s = format!("{:?}", err);
        assert!(
            s.contains("Recursion"),
            "parse should fail due to recursion limit {}",
            s
        );
    }

    #[test]
    fn test_deconstruct_request_tracker() {
        let mut worker = WorkerBuilder::new("test-endpoint").batch_size(1).create();
        let engine = engine::new_local_engine(TEMP_DIR, &[]).unwrap();
        let cfg = Config::default();
        let pd_worker = FutureWorker::new("test-pd-worker");
        let read_pool = ReadPool::new(
            "readpool",
            &readpool::Config::default_with_concurrency(1),
            || || ReadPoolContext::new(pd_worker.scheduler()),
        );
        let mut end_point = Host::new(engine, worker.scheduler(), &cfg, read_pool);
        end_point.max_running_task_count = 1;
        worker.start(end_point).unwrap();

        let mut req = Request::new();
        req.set_tp(REQ_TYPE_DAG);

        let (tx, rx) = oneshot::channel();
        let task = RequestTask::new(req, OnResponse::Unary(tx), 1000).unwrap();
        worker.schedule(Task::Request(task)).unwrap();

        let resp = rx.wait().unwrap();
        assert!(format!("{:?}", resp.get_other_error()).contains("has no executor"));
        worker.stop();
    }
}<|MERGE_RESOLUTION|>--- conflicted
+++ resolved
@@ -40,12 +40,8 @@
 use util::time::{duration_to_sec, Instant};
 use util::worker::{Runnable, Scheduler};
 
-<<<<<<< HEAD
 use super::cache::SQLCache;
-use super::codec::mysql;
-=======
 use super::checksum::ChecksumContext;
->>>>>>> 9c75a26c
 use super::codec::datum::Datum;
 use super::codec::{mysql, table};
 use super::dag::DAGContext;
@@ -92,12 +88,8 @@
         engine: Box<Engine>,
         sched: Scheduler<Task>,
         cfg: &Config,
-<<<<<<< HEAD
-        pd_task_sender: FutureScheduler<PdTask>,
+        pool: ReadPool<ReadPoolContext>,
         distsql_cache: Option<Arc<SQLCache>>,
-=======
-        pool: ReadPool<ReadPoolContext>,
->>>>>>> 9c75a26c
     ) -> Host {
         Host {
             engine,
@@ -107,7 +99,7 @@
             pool,
             basic_local_metrics: BasicLocalMetrics::default(),
             max_running_task_count: cfg.end_point_max_tasks,
-            distsql_cache: distsql_cache,
+            distsql_cache,
             distsql_cache_entry_max_size: cfg.distsql_cache_entry_max_size.0 as usize,
             batch_row_limit: cfg.end_point_batch_row_limit,
             stream_batch_row_limit: cfg.end_point_stream_batch_row_limit,
@@ -844,22 +836,12 @@
         let mut cfg = Config::default();
         cfg.end_point_request_max_handle_duration = ReadableDuration::secs(0);
         let pd_worker = FutureWorker::new("test-pd-worker");
-<<<<<<< HEAD
-        let end_point = Host::new(
-            engine,
-            worker.scheduler(),
-            &cfg,
-            pd_worker.scheduler(),
-            None,
-        );
-=======
         let read_pool = ReadPool::new(
             "readpool",
             &readpool::Config::default_with_concurrency(1),
             || || ReadPoolContext::new(pd_worker.scheduler()),
         );
-        let end_point = Host::new(engine, worker.scheduler(), &cfg, read_pool);
->>>>>>> 9c75a26c
+        let end_point = Host::new(engine, worker.scheduler(), &cfg, read_pool, None);
         worker.start(end_point).unwrap();
 
         let mut req = Request::new();
@@ -881,22 +863,12 @@
         let engine = engine::new_local_engine(TEMP_DIR, &[]).unwrap();
         let cfg = Config::default();
         let pd_worker = FutureWorker::new("test-pd-worker");
-<<<<<<< HEAD
-        let mut end_point = Host::new(
-            engine,
-            worker.scheduler(),
-            &cfg,
-            pd_worker.scheduler(),
-            None,
-        );
-=======
         let read_pool = ReadPool::new(
             "readpool",
             &readpool::Config::default_with_concurrency(1),
             || || ReadPoolContext::new(pd_worker.scheduler()),
         );
-        let mut end_point = Host::new(engine, worker.scheduler(), &cfg, read_pool);
->>>>>>> 9c75a26c
+        let mut end_point = Host::new(engine, worker.scheduler(), &cfg, read_pool, None);
         end_point.max_running_task_count = 1;
         worker.start(end_point).unwrap();
         let result_futures: Vec<_> = (0..30 * 4)
@@ -966,7 +938,7 @@
             &readpool::Config::default_with_concurrency(1),
             || || ReadPoolContext::new(pd_worker.scheduler()),
         );
-        let mut end_point = Host::new(engine, worker.scheduler(), &cfg, read_pool);
+        let mut end_point = Host::new(engine, worker.scheduler(), &cfg, read_pool, None);
         end_point.max_running_task_count = 1;
         worker.start(end_point).unwrap();
 
