--- conflicted
+++ resolved
@@ -14,14 +14,9 @@
 use std::usize;
 use std::time::{Duration, Instant};
 use std::rc::Rc;
-<<<<<<< HEAD
-use std::fmt::{self, Display, Formatter, Debug};
-
-use tipb::select::{self, SelectRequest, DAGRequest, Chunk};
-=======
 use std::fmt::{self, Debug, Display, Formatter};
+
 use tipb::select::{self, Chunk, DAGRequest, SelectRequest};
->>>>>>> 8b27de9c
 use tipb::schema::ColumnInfo;
 use protobuf::Message as PbMsg;
 use kvproto::coprocessor::{KeyRange, Request, Response};
@@ -33,12 +28,8 @@
 use util::collections::HashMap;
 use util::threadpool::{FifoQueue, ThreadPool};
 use server::OnResponse;
-<<<<<<< HEAD
-use storage::{self, Engine, SnapshotStore, engine, Snapshot, Statistics};
+use storage::{self, engine, Engine, Snapshot, SnapshotStore, Statistics};
 use storage::engine::Error as EngineError;
-=======
-use storage::{self, engine, Engine, Snapshot, SnapshotStore, Statistics};
->>>>>>> 8b27de9c
 
 use super::codec::mysql;
 use super::codec::datum::Datum;
@@ -133,24 +124,32 @@
             let pri = req.priority();
             let pri_str = get_req_pri_str(pri);
             let type_str = get_req_type_str(req.req.get_tp());
-            COPR_PENDING_REQS.with_label_values(&[type_str, pri_str]).add(1.0);
+            COPR_PENDING_REQS
+                .with_label_values(&[type_str, pri_str])
+                .add(1.0);
             let end_point = TiDbEndPoint::new(snap.clone());
             let txn_id = req.start_ts.unwrap_or_default();
 
             if pri == CommandPri::Low {
                 self.low_priority_pool.execute(txn_id, move || {
                     end_point.handle_request(req);
-                    COPR_PENDING_REQS.with_label_values(&[type_str, pri_str]).dec();
+                    COPR_PENDING_REQS
+                        .with_label_values(&[type_str, pri_str])
+                        .dec();
                 });
             } else if pri == CommandPri::High {
                 self.high_priority_pool.execute(txn_id, move || {
                     end_point.handle_request(req);
-                    COPR_PENDING_REQS.with_label_values(&[type_str, pri_str]).dec();
+                    COPR_PENDING_REQS
+                        .with_label_values(&[type_str, pri_str])
+                        .dec();
                 });
             } else {
                 self.pool.execute(txn_id, move || {
                     end_point.handle_request(req);
-                    COPR_PENDING_REQS.with_label_values(&[type_str, pri_str]).dec();
+                    COPR_PENDING_REQS
+                        .with_label_values(&[type_str, pri_str])
+                        .dec();
                 });
             }
         }
@@ -336,62 +335,21 @@
                 Task::SnapRes(q_id, snap_res) => {
                     self.handle_snapshot_result(q_id, snap_res);
                 }
-                Task::BatchSnapRes(batch) => {
-                    for (q_id, snap_res) in batch {
-                        self.handle_snapshot_result(q_id, snap_res);
+                Task::BatchSnapRes(batch) => for (q_id, snap_res) in batch {
+                    self.handle_snapshot_result(q_id, snap_res);
+                },
+                Task::RetryRequests(retry) => for id in retry {
+                    let reqs = self.reqs.remove(&id).unwrap();
+                    let sched = self.sched.clone();
+                    if let Err(e) = self.engine.async_snapshot(
+                        reqs[0].req.get_context(),
+                        box move |(_, res)| sched.schedule(Task::SnapRes(id, res)).unwrap(),
+                    ) {
+                        notify_batch_failed(e, reqs);
+                    } else {
+                        self.reqs.insert(id, reqs);
                     }
-<<<<<<< HEAD
-                }
-                Task::RetryRequests(retry) => {
-                    for id in retry {
-                        let reqs = self.reqs.remove(&id).unwrap();
-                        let sched = self.sched.clone();
-                        if let Err(e) =
-                               self.engine.async_snapshot(reqs[0].req.get_context(),
-                                                          box move |(_, res)| {
-                                                              sched.schedule(Task::SnapRes(id, res))
-                                                                  .unwrap()
-                                                          }) {
-                            notify_batch_failed(e, reqs);
-                        } else {
-                            self.reqs.insert(id, reqs);
-=======
-
-                    for req in reqs {
-                        let pri = req.priority();
-                        let pri_str = get_req_pri_str(pri);
-                        let type_str = get_req_type_str(req.req.get_tp());
-                        COPR_PENDING_REQS
-                            .with_label_values(&[type_str, pri_str])
-                            .add(1.0);
-                        let end_point = TiDbEndPoint::new(snap.clone());
-                        let txn_id = req.start_ts.unwrap_or_default();
-
-                        if pri == CommandPri::Low {
-                            self.low_priority_pool.execute(txn_id, move || {
-                                end_point.handle_request(req);
-                                COPR_PENDING_REQS
-                                    .with_label_values(&[type_str, pri_str])
-                                    .dec();
-                            });
-                        } else if pri == CommandPri::High {
-                            self.high_priority_pool.execute(txn_id, move || {
-                                end_point.handle_request(req);
-                                COPR_PENDING_REQS
-                                    .with_label_values(&[type_str, pri_str])
-                                    .dec();
-                            });
-                        } else {
-                            self.pool.execute(txn_id, move || {
-                                end_point.handle_request(req);
-                                COPR_PENDING_REQS
-                                    .with_label_values(&[type_str, pri_str])
-                                    .dec();
-                            });
->>>>>>> 8b27de9c
-                        }
-                    }
-                }
+                },
             }
         }
 
@@ -404,19 +362,8 @@
         for (_, reqs) in grouped_reqs {
             self.last_req_id += 1;
             let id = self.last_req_id;
-<<<<<<< HEAD
             let ctx = reqs[0].req.get_context().clone();
             batch.push(ctx);
-=======
-            let sched = self.sched.clone();
-            if let Err(e) = self.engine.async_snapshot(
-                reqs[0].req.get_context(),
-                box move |(_, res)| sched.schedule(Task::SnapRes(id, res)).unwrap(),
-            ) {
-                notify_batch_failed(e, reqs);
-                continue;
-            }
->>>>>>> 8b27de9c
             self.reqs.insert(id, reqs);
         }
         let end_id = self.last_req_id;
@@ -440,12 +387,16 @@
                 sched.schedule(Task::BatchSnapRes(ready)).unwrap();
             }
             if !retry.is_empty() {
-                BATCH_REQUEST_TASKS.with_label_values(&["retry"]).observe(retry.len() as f64);
+                BATCH_REQUEST_TASKS
+                    .with_label_values(&["retry"])
+                    .observe(retry.len() as f64);
                 sched.schedule(Task::RetryRequests(retry)).unwrap();
             }
         };
 
-        BATCH_REQUEST_TASKS.with_label_values(&["all"]).observe(batch.len() as f64);
+        BATCH_REQUEST_TASKS
+            .with_label_values(&["all"])
+            .observe(batch.len() as f64);
         if let Err(e) = self.engine.async_batch_snapshot(batch, on_finished) {
             for id in start_id..end_id + 1 {
                 let reqs = self.reqs.remove(&id).unwrap();
