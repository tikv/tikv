--- conflicted
+++ resolved
@@ -580,9 +580,6 @@
     }
 }
 
-<<<<<<< HEAD
-impl BatchRunnable<Task> for Host {
-=======
 impl Runnable<Task> for Host {
     // TODO: limit pending reqs
     fn run(&mut self, _: Task) {
@@ -590,7 +587,6 @@
     }
 
     #[allow(for_kv_map)]
->>>>>>> 9baba53f
     fn run_batch(&mut self, tasks: &mut Vec<Task>) {
         let mut grouped_reqs = map![];
         for task in tasks.drain(..) {
