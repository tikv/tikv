// Copyright 2018 TiKV Project Authors. Licensed under Apache-2.0.

use std::future::Future;
use std::marker::PhantomData;
use std::sync::Arc;
use std::{borrow::Cow, time::Duration};

use async_stream::try_stream;
use futures::channel::mpsc;
use futures::prelude::*;
use tidb_query_common::execute_stats::ExecSummary;
use tokio::sync::Semaphore;

use kvproto::{coprocessor as coppb, errorpb, kvrpcpb};
use protobuf::CodedInputStream;
use protobuf::Message;
use tikv_kv::SnapshotExt;
use tipb::{AnalyzeReq, AnalyzeType, ChecksumRequest, ChecksumScanOn, DagRequest, ExecType};

use crate::server::Config;
use crate::storage::kv::PerfStatisticsInstant;
use crate::storage::kv::{self, with_tls_engine};
use crate::storage::mvcc::Error as MvccError;
use crate::storage::{
    self, need_check_locks, need_check_locks_in_replica_read, Engine, Snapshot, SnapshotStore,
};
use crate::{read_pool::ReadPoolHandle, storage::kv::SnapContext};

use crate::coprocessor::cache::CachedRequestHandler;
use crate::coprocessor::interceptors::*;
use crate::coprocessor::metrics::*;
use crate::coprocessor::tracker::Tracker;
use crate::coprocessor::*;
use concurrency_manager::ConcurrencyManager;
use engine_rocks::PerfLevel;
use resource_metering::{FutureExt, ResourceTagFactory, StreamExt};
use tikv_alloc::trace::MemoryTraceGuard;
use tikv_util::time::Instant;
use txn_types::Lock;

/// Requests that need time of less than `LIGHT_TASK_THRESHOLD` is considered as light ones,
/// which means they don't need a permit from the semaphore before execution.
const LIGHT_TASK_THRESHOLD: Duration = Duration::from_millis(5);

/// A pool to build and run Coprocessor request handlers.
#[derive(Clone)]
pub struct Endpoint<E: Engine> {
    /// The thread pool to run Coprocessor requests.
    read_pool: ReadPoolHandle,

    /// The concurrency limiter of the coprocessor.
    semaphore: Option<Arc<Semaphore>>,

    concurrency_manager: ConcurrencyManager,

    // Perf stats level
    perf_level: PerfLevel,

    resource_tag_factory: ResourceTagFactory,

    /// The recursion limit when parsing Coprocessor Protobuf requests.
    recursion_limit: u32,

    batch_row_limit: usize,
    stream_batch_row_limit: usize,
    stream_channel_size: usize,

    /// The soft time limit of handling Coprocessor requests.
    max_handle_duration: Duration,

    slow_log_threshold: Duration,

    _phantom: PhantomData<E>,
}

impl<E: Engine> tikv_util::AssertSend for Endpoint<E> {}

impl<E: Engine> Endpoint<E> {
    pub fn new(
        cfg: &Config,
        read_pool: ReadPoolHandle,
        concurrency_manager: ConcurrencyManager,
        perf_level: PerfLevel,
        resource_tag_factory: ResourceTagFactory,
    ) -> Self {
        // FIXME: When yatp is used, we need to limit coprocessor requests in progress to avoid
        // using too much memory. However, if there are a number of large requests, small requests
        // will still be blocked. This needs to be improved.
        let semaphore = match &read_pool {
            ReadPoolHandle::Yatp { .. } => {
                Some(Arc::new(Semaphore::new(cfg.end_point_max_concurrency)))
            }
            _ => None,
        };
        Self {
            read_pool,
            semaphore,
            concurrency_manager,
            perf_level,
            resource_tag_factory,
            recursion_limit: cfg.end_point_recursion_limit,
            batch_row_limit: cfg.end_point_batch_row_limit,
            stream_batch_row_limit: cfg.end_point_stream_batch_row_limit,
            stream_channel_size: cfg.end_point_stream_channel_size,
            max_handle_duration: cfg.end_point_request_max_handle_duration.0,
            slow_log_threshold: cfg.end_point_slow_log_threshold.0,
            _phantom: Default::default(),
        }
    }

    fn check_memory_locks(&self, req_ctx: &ReqContext) -> Result<()> {
        let start_ts = req_ctx.txn_start_ts;
        if !req_ctx.context.get_stale_read() {
            self.concurrency_manager.update_max_ts(start_ts);
        }
        if need_check_locks(req_ctx.context.get_isolation_level()) {
            let begin_instant = Instant::now();
            for range in &req_ctx.ranges {
                let start_key = txn_types::Key::from_raw_maybe_unbounded(range.get_start());
                let end_key = txn_types::Key::from_raw_maybe_unbounded(range.get_end());
                self.concurrency_manager
                    .read_range_check(start_key.as_ref(), end_key.as_ref(), |key, lock| {
                        Lock::check_ts_conflict(
                            Cow::Borrowed(lock),
                            key,
                            start_ts,
                            &req_ctx.bypass_locks,
                            req_ctx.context.get_isolation_level(),
                        )
                    })
                    .map_err(|e| {
                        MEM_LOCK_CHECK_HISTOGRAM_VEC_STATIC
                            .locked
                            .observe(begin_instant.saturating_elapsed().as_secs_f64());
                        MvccError::from(e)
                    })?;
            }
            MEM_LOCK_CHECK_HISTOGRAM_VEC_STATIC
                .unlocked
                .observe(begin_instant.saturating_elapsed().as_secs_f64());
        }
        Ok(())
    }

    /// Parse the raw `Request` to create `RequestHandlerBuilder` and `ReqContext`.
    /// Returns `Err` if fails.
    ///
    /// It also checks if there are locks in memory blocking this read request.
    fn parse_request_and_check_memory_locks(
        &self,
        mut req: coppb::Request,
        peer: Option<String>,
        is_streaming: bool,
    ) -> Result<(RequestHandlerBuilder<E::Snap>, ReqContext)> {
        fail_point!("coprocessor_parse_request", |_| Err(box_err!(
            "unsupported tp (failpoint)"
        )));

        let (context, data, ranges, mut start_ts) = (
            req.take_context(),
            req.take_data(),
            req.take_ranges().to_vec(),
            req.get_start_ts(),
        );
        let cache_match_version = if req.get_is_cache_enabled() {
            Some(req.get_cache_if_match_version())
        } else {
            None
        };

        let mut input = CodedInputStream::from_bytes(&data);
        input.set_recursion_limit(self.recursion_limit);
        let req_ctx: ReqContext;
        let builder: RequestHandlerBuilder<E::Snap>;

        match req.get_tp() {
            REQ_TYPE_DAG => {
                let mut dag = DagRequest::default();
                box_try!(dag.merge_from(&mut input));
                let mut table_scan = false;
                let mut is_desc_scan = false;
                if let Some(scan) = dag.get_executors().iter().next() {
                    table_scan = scan.get_tp() == ExecType::TypeTableScan;
                    if table_scan {
                        is_desc_scan = scan.get_tbl_scan().get_desc();
                    } else {
                        is_desc_scan = scan.get_idx_scan().get_desc();
                    }
                }
                if start_ts == 0 {
                    start_ts = dag.get_start_ts_fallback();
                }
                let tag = if table_scan {
                    ReqTag::select
                } else {
                    ReqTag::index
                };

                req_ctx = ReqContext::new(
                    tag,
                    context,
                    ranges,
                    self.max_handle_duration,
                    peer,
                    Some(is_desc_scan),
                    start_ts.into(),
                    cache_match_version,
                    self.perf_level,
                );

                self.check_memory_locks(&req_ctx)?;

                let batch_row_limit = self.get_batch_row_limit(is_streaming);
                builder = Box::new(move |snap, req_ctx| {
                    let data_version = snap.ext().get_data_version();
                    let store = SnapshotStore::new(
                        snap,
                        start_ts.into(),
                        req_ctx.context.get_isolation_level(),
                        !req_ctx.context.get_not_fill_cache(),
                        req_ctx.bypass_locks.clone(),
                        req_ctx.access_locks.clone(),
                        req.get_is_cache_enabled(),
                    );
                    let paging_size = match req.get_paging_size() {
                        0 => None,
                        i => Some(i),
                    };
                    dag::DagHandlerBuilder::new(
                        dag,
                        req_ctx.ranges.clone(),
                        store,
                        req_ctx.deadline,
                        batch_row_limit,
                        is_streaming,
                        req.get_is_cache_enabled(),
                        paging_size,
                    )
                    .data_version(data_version)
                    .build()
                });
            }
            REQ_TYPE_ANALYZE => {
                let mut analyze = AnalyzeReq::default();
                box_try!(analyze.merge_from(&mut input));
                if start_ts == 0 {
                    start_ts = analyze.get_start_ts_fallback();
                }

                let tag = match analyze.get_tp() {
                    AnalyzeType::TypeIndex | AnalyzeType::TypeCommonHandle => ReqTag::analyze_index,
                    AnalyzeType::TypeColumn | AnalyzeType::TypeMixed => ReqTag::analyze_table,
                    AnalyzeType::TypeFullSampling => ReqTag::analyze_full_sampling,
                    AnalyzeType::TypeSampleIndex => unimplemented!(),
                };
                req_ctx = ReqContext::new(
                    tag,
                    context,
                    ranges,
                    self.max_handle_duration,
                    peer,
                    None,
                    start_ts.into(),
                    cache_match_version,
                    self.perf_level,
                );

                self.check_memory_locks(&req_ctx)?;

                builder = Box::new(move |snap, req_ctx| {
                    statistics::analyze::AnalyzeContext::new(
                        analyze,
                        req_ctx.ranges.clone(),
                        start_ts,
                        snap,
                        req_ctx,
                    )
                    .map(|h| h.into_boxed())
                });
            }
            REQ_TYPE_CHECKSUM => {
                let mut checksum = ChecksumRequest::default();
                box_try!(checksum.merge_from(&mut input));
                let table_scan = checksum.get_scan_on() == ChecksumScanOn::Table;
                if start_ts == 0 {
                    start_ts = checksum.get_start_ts_fallback();
                }

                let tag = if table_scan {
                    ReqTag::checksum_table
                } else {
                    ReqTag::checksum_index
                };
                req_ctx = ReqContext::new(
                    tag,
                    context,
                    ranges,
                    self.max_handle_duration,
                    peer,
                    None,
                    start_ts.into(),
                    cache_match_version,
                    self.perf_level,
                );

                self.check_memory_locks(&req_ctx)?;

                builder = Box::new(move |snap, req_ctx| {
                    checksum::ChecksumContext::new(
                        checksum,
                        req_ctx.ranges.clone(),
                        start_ts,
                        snap,
                        req_ctx,
                    )
                    .map(|h| h.into_boxed())
                });
            }
            tp => return Err(box_err!("unsupported tp {}", tp)),
        };
        Ok((builder, req_ctx))
    }

    /// Get the batch row limit configuration.
    #[inline]
    fn get_batch_row_limit(&self, is_streaming: bool) -> usize {
        if is_streaming {
            self.stream_batch_row_limit
        } else {
            self.batch_row_limit
        }
    }

    #[inline]
    fn async_snapshot(
        engine: &E,
        ctx: &ReqContext,
    ) -> impl std::future::Future<Output = Result<E::Snap>> {
        let mut snap_ctx = SnapContext {
            pb_ctx: &ctx.context,
            start_ts: ctx.txn_start_ts,
            ..Default::default()
        };
        // need to pass start_ts and ranges to check memory locks for replica read
        if need_check_locks_in_replica_read(&ctx.context) {
            for r in &ctx.ranges {
                let start_key = txn_types::Key::from_raw(r.get_start());
                let end_key = txn_types::Key::from_raw(r.get_end());
                let mut key_range = kvrpcpb::KeyRange::default();
                key_range.set_start_key(start_key.into_encoded());
                key_range.set_end_key(end_key.into_encoded());
                snap_ctx.key_ranges.push(key_range);
            }
        }
        kv::snapshot(engine, snap_ctx).map_err(Error::from)
    }

    /// The real implementation of handling a unary request.
    ///
    /// It first retrieves a snapshot, then builds the `RequestHandler` over the snapshot and
    /// the given `handler_builder`. Finally, it calls the unary request interface of the
    /// `RequestHandler` to process the request and produce a result.
    async fn handle_unary_request_impl(
        semaphore: Option<Arc<Semaphore>>,
        mut tracker: Box<Tracker>,
        handler_builder: RequestHandlerBuilder<E::Snap>,
    ) -> Result<MemoryTraceGuard<coppb::Response>> {
        // When this function is being executed, it may be queued for a long time, so that
        // deadline may exceed.
        tracker.on_scheduled();
        tracker.req_ctx.deadline.check()?;

        // Safety: spawning this function using a `FuturePool` ensures that a TLS engine
        // exists.
        let snapshot =
            unsafe { with_tls_engine(|engine| Self::async_snapshot(engine, &tracker.req_ctx)) }
                .await?;
        // When snapshot is retrieved, deadline may exceed.
        tracker.on_snapshot_finished();
        tracker.req_ctx.deadline.check()?;
        tracker.buckets = snapshot.ext().get_buckets();
<<<<<<< HEAD
        let buckets_version = tracker.buckets.as_ref().map_or(0, |b| b.version);
=======
>>>>>>> 18e14248

        let mut handler = if tracker.req_ctx.cache_match_version.is_some()
            && tracker.req_ctx.cache_match_version == snapshot.ext().get_data_version()
        {
            // Build a cached request handler instead if cache version is matching.
            CachedRequestHandler::builder()(snapshot, &tracker.req_ctx)?
        } else {
            handler_builder(snapshot, &tracker.req_ctx)?
        };

        tracker.on_begin_all_items();

        let deadline = tracker.req_ctx.deadline;
        let handle_request_future = check_deadline(handler.handle_request(), deadline);
        let handle_request_future = track(handle_request_future, &mut tracker);

        let deadline_res = if let Some(semaphore) = &semaphore {
            limit_concurrency(handle_request_future, semaphore, LIGHT_TASK_THRESHOLD).await
        } else {
            handle_request_future.await
        };
        let result = deadline_res.map_err(Error::from).and_then(|res| res);

        // There might be errors when handling requests. In this case, we still need its
        // execution metrics.
        let mut exec_summary = ExecSummary::default();
        handler.collect_scan_summary(&mut exec_summary);
        tracker.collect_scan_process_time(exec_summary);
        let mut storage_stats = Statistics::default();
        handler.collect_scan_statistics(&mut storage_stats);
        tracker.collect_storage_statistics(storage_stats);
        let (exec_details, exec_details_v2) = tracker.get_exec_details();
        tracker.on_finish_all_items();

        let mut resp = match result {
            Ok(resp) => {
                COPR_RESP_SIZE.inc_by(resp.data.len() as u64);
                resp
            }
            Err(e) => make_error_response(e).into(),
        };
        resp.set_exec_details(exec_details);
        resp.set_exec_details_v2(exec_details_v2);
        resp.set_latest_buckets_version(buckets_version);
        Ok(resp)
    }

    /// Handle a unary request and run on the read pool.
    ///
    /// Returns `Err(err)` if the read pool is full. Returns `Ok(future)` in other cases.
    /// The future inside may be an error however.
    fn handle_unary_request(
        &self,
        req_ctx: ReqContext,
        handler_builder: RequestHandlerBuilder<E::Snap>,
    ) -> impl Future<Output = Result<MemoryTraceGuard<coppb::Response>>> {
        let priority = req_ctx.context.get_priority();
        let task_id = req_ctx.build_task_id();
        let key_ranges = req_ctx
            .ranges
            .iter()
            .map(|key_range| (key_range.get_start().to_vec(), key_range.get_end().to_vec()))
            .collect();
        let resource_tag = self
            .resource_tag_factory
            .new_tag_with_key_ranges(&req_ctx.context, key_ranges);
        // box the tracker so that moving it is cheap.
        let tracker = Box::new(Tracker::new(req_ctx, self.slow_log_threshold));

        let res = self
            .read_pool
            .spawn_handle(
                Self::handle_unary_request_impl(self.semaphore.clone(), tracker, handler_builder)
                    .in_resource_metering_tag(resource_tag),
                priority,
                task_id,
            )
            .map_err(|_| Error::MaxPendingTasksExceeded);
        async move { res.await? }
    }

    /// Parses and handles a unary request. Returns a future that will never fail. If there are
    /// errors during parsing or handling, they will be converted into a `Response` as the success
    /// result of the future.
    #[inline]
    pub fn parse_and_handle_unary_request(
        &self,
        req: coppb::Request,
        peer: Option<String>,
    ) -> impl Future<Output = MemoryTraceGuard<coppb::Response>> {
        let result_of_future = self
            .parse_request_and_check_memory_locks(req, peer, false)
            .map(|(handler_builder, req_ctx)| self.handle_unary_request(req_ctx, handler_builder));

        async move {
            match result_of_future {
                Err(e) => make_error_response(e).into(),
                Ok(handle_fut) => handle_fut
                    .await
                    .unwrap_or_else(|e| make_error_response(e).into()),
            }
        }
    }

    /// The real implementation of handling a stream request.
    ///
    /// It first retrieves a snapshot, then builds the `RequestHandler` over the snapshot and
    /// the given `handler_builder`. Finally, it calls the stream request interface of the
    /// `RequestHandler` multiple times to process the request and produce multiple results.
    fn handle_stream_request_impl(
        semaphore: Option<Arc<Semaphore>>,
        mut tracker: Box<Tracker>,
        handler_builder: RequestHandlerBuilder<E::Snap>,
    ) -> impl futures::stream::Stream<Item = Result<coppb::Response>> {
        try_stream! {
            let _permit = if let Some(semaphore) = semaphore.as_ref() {
                Some(semaphore.acquire().await.expect("the semaphore never be closed"))
            } else {
                None
            };

            // When this function is being executed, it may be queued for a long time, so that
            // deadline may exceed.
            tracker.on_scheduled();
            tracker.req_ctx.deadline.check()?;

            // Safety: spawning this function using a `FuturePool` ensures that a TLS engine
            // exists.
            let snapshot = unsafe {
                with_tls_engine(|engine| Self::async_snapshot(engine, &tracker.req_ctx))
            }
            .await?;
            // When snapshot is retrieved, deadline may exceed.
            tracker.on_snapshot_finished();
            tracker.req_ctx.deadline.check()?;

            let mut handler = handler_builder(snapshot, &tracker.req_ctx)?;

            tracker.on_begin_all_items();

            loop {
                let result = {
                    tracker.on_begin_item();
                    let perf_statistics_instant = PerfStatisticsInstant::new();

                    let result = handler.handle_streaming_request();

                    let mut storage_stats = Statistics::default();
                    handler.collect_scan_statistics(&mut storage_stats);
                    let perf_statistics = perf_statistics_instant.delta();
                    tracker.on_finish_item(Some(storage_stats), perf_statistics);

                    result
                };

                let (exec_details, exec_details_v2) = tracker.get_item_exec_details();

                match result {
                    Err(e) => {
                        let mut resp = make_error_response(e);
                        resp.set_exec_details(exec_details);
                        resp.set_exec_details_v2(exec_details_v2);
                        yield resp;
                        break;
                    },
                    Ok((None, _)) => break,
                    Ok((Some(mut resp), finished)) => {
                        COPR_RESP_SIZE.inc_by(resp.data.len() as u64);
                        resp.set_exec_details(exec_details);
                        resp.set_exec_details_v2(exec_details_v2);
                        yield resp;
                        if finished {
                            break;
                        }
                    }
                }
            }
            tracker.on_finish_all_items();
        }
    }

    /// Handle a stream request and run on the read pool.
    ///
    /// Returns `Err(err)` if the read pool is full. Returns `Ok(stream)` in other cases.
    /// The stream inside may produce errors however.
    fn handle_stream_request(
        &self,
        req_ctx: ReqContext,
        handler_builder: RequestHandlerBuilder<E::Snap>,
    ) -> Result<impl futures::stream::Stream<Item = Result<coppb::Response>>> {
        let (tx, rx) = mpsc::channel::<Result<coppb::Response>>(self.stream_channel_size);
        let priority = req_ctx.context.get_priority();
        let key_ranges = req_ctx
            .ranges
            .iter()
            .map(|key_range| (key_range.get_start().to_vec(), key_range.get_end().to_vec()))
            .collect();
        let resource_tag = self
            .resource_tag_factory
            .new_tag_with_key_ranges(&req_ctx.context, key_ranges);
        let task_id = req_ctx.build_task_id();
        let tracker = Box::new(Tracker::new(req_ctx, self.slow_log_threshold));

        self.read_pool
            .spawn(
                Self::handle_stream_request_impl(self.semaphore.clone(), tracker, handler_builder)
                    .in_resource_metering_tag(resource_tag)
                    .then(futures::future::ok::<_, mpsc::SendError>)
                    .forward(tx)
                    .unwrap_or_else(|e| {
                        warn!("coprocessor stream send error"; "error" => %e);
                    }),
                priority,
                task_id,
            )
            .map_err(|_| Error::MaxPendingTasksExceeded)?;
        Ok(rx)
    }

    /// Parses and handles a stream request. Returns a stream that produce each result in a
    /// `Response` and will never fail. If there are errors during parsing or handling, they will
    /// be converted into a `Response` as the only stream item.
    #[inline]
    pub fn parse_and_handle_stream_request(
        &self,
        req: coppb::Request,
        peer: Option<String>,
    ) -> impl futures::stream::Stream<Item = coppb::Response> {
        let result_of_stream = self
            .parse_request_and_check_memory_locks(req, peer, true)
            .and_then(|(handler_builder, req_ctx)| {
                self.handle_stream_request(req_ctx, handler_builder)
            }); // Result<Stream<Resp, Error>, Error>

        futures::stream::once(futures::future::ready(result_of_stream)) // Stream<Stream<Resp, Error>, Error>
            .try_flatten() // Stream<Resp, Error>
            .or_else(|e| futures::future::ok(make_error_response(e))) // Stream<Resp, ()>
            .map(|item: std::result::Result<_, ()>| item.unwrap())
    }
}

fn make_error_response(e: Error) -> coppb::Response {
    warn!(
        "error-response";
        "err" => %e
    );
    let mut resp = coppb::Response::default();
    let tag;
    match e {
        Error::Region(e) => {
            tag = storage::get_tag_from_header(&e);
            resp.set_region_error(e);
        }
        Error::Locked(info) => {
            tag = "meet_lock";
            resp.set_locked(info);
        }
        Error::DeadlineExceeded => {
            tag = "deadline_exceeded";
            resp.set_other_error(e.to_string());
        }
        Error::MaxPendingTasksExceeded => {
            tag = "max_pending_tasks_exceeded";
            let mut server_is_busy_err = errorpb::ServerIsBusy::default();
            server_is_busy_err.set_reason(e.to_string());
            let mut errorpb = errorpb::Error::default();
            errorpb.set_message(e.to_string());
            errorpb.set_server_is_busy(server_is_busy_err);
            resp.set_region_error(errorpb);
        }
        Error::Other(_) => {
            tag = "other";
            resp.set_other_error(e.to_string());
        }
    };
    COPR_REQ_ERROR.with_label_values(&[tag]).inc();
    resp
}

#[cfg(test)]
mod tests {
    use super::*;

    use std::sync::{atomic, mpsc};
    use std::thread;
    use std::vec;

    use futures::executor::{block_on, block_on_stream};
    use kvproto::kvrpcpb::IsolationLevel;

    use tipb::Executor;
    use tipb::Expr;

    use crate::config::CoprReadPoolConfig;
    use crate::coprocessor::readpool_impl::build_read_pool_for_test;
    use crate::read_pool::ReadPool;
    use crate::storage::kv::RocksEngine;
    use crate::storage::TestEngineBuilder;
    use engine_rocks::PerfLevel;
    use protobuf::Message;
    use txn_types::{Key, LockType};

    /// A unary `RequestHandler` that always produces a fixture.
    struct UnaryFixture {
        handle_duration_millis: u64,
        yieldable: bool,
        result: Option<Result<coppb::Response>>,
    }

    impl UnaryFixture {
        pub fn new(result: Result<coppb::Response>) -> UnaryFixture {
            UnaryFixture {
                handle_duration_millis: 0,
                yieldable: false,
                result: Some(result),
            }
        }

        pub fn new_with_duration(
            result: Result<coppb::Response>,
            handle_duration_millis: u64,
        ) -> UnaryFixture {
            UnaryFixture {
                handle_duration_millis,
                yieldable: false,
                result: Some(result),
            }
        }

        pub fn new_with_duration_yieldable(
            result: Result<coppb::Response>,
            handle_duration_millis: u64,
        ) -> UnaryFixture {
            UnaryFixture {
                handle_duration_millis,
                yieldable: true,
                result: Some(result),
            }
        }
    }

    #[async_trait]
    impl RequestHandler for UnaryFixture {
        async fn handle_request(&mut self) -> Result<MemoryTraceGuard<coppb::Response>> {
            if self.yieldable {
                // We split the task into small executions of 100 milliseconds.
                for _ in 0..self.handle_duration_millis / 100 {
                    thread::sleep(Duration::from_millis(100));
                    yatp::task::future::reschedule().await;
                }
                thread::sleep(Duration::from_millis(self.handle_duration_millis % 100));
            } else {
                thread::sleep(Duration::from_millis(self.handle_duration_millis));
            }

            self.result.take().unwrap().map(|x| x.into())
        }
    }

    /// A streaming `RequestHandler` that always produces a fixture.
    struct StreamFixture {
        result_len: usize,
        result_iter: vec::IntoIter<Result<coppb::Response>>,
        handle_durations_millis: vec::IntoIter<u64>,
        nth: usize,
    }

    impl StreamFixture {
        pub fn new(result: Vec<Result<coppb::Response>>) -> StreamFixture {
            let len = result.len();
            StreamFixture {
                result_len: len,
                result_iter: result.into_iter(),
                handle_durations_millis: vec![0; len].into_iter(),
                nth: 0,
            }
        }

        pub fn new_with_duration(
            result: Vec<Result<coppb::Response>>,
            handle_durations_millis: Vec<u64>,
        ) -> StreamFixture {
            assert_eq!(result.len(), handle_durations_millis.len());
            StreamFixture {
                result_len: result.len(),
                result_iter: result.into_iter(),
                handle_durations_millis: handle_durations_millis.into_iter(),
                nth: 0,
            }
        }
    }

    impl RequestHandler for StreamFixture {
        fn handle_streaming_request(&mut self) -> Result<(Option<coppb::Response>, bool)> {
            let is_finished = if self.result_len == 0 {
                true
            } else {
                self.nth >= (self.result_len - 1)
            };
            let ret = match self.result_iter.next() {
                None => {
                    assert!(is_finished);
                    Ok((None, is_finished))
                }
                Some(val) => {
                    let handle_duration_ms = self.handle_durations_millis.next().unwrap();
                    thread::sleep(Duration::from_millis(handle_duration_ms));
                    match val {
                        Ok(resp) => Ok((Some(resp), is_finished)),
                        Err(e) => Err(e),
                    }
                }
            };
            self.nth += 1;

            ret
        }
    }

    /// A streaming `RequestHandler` that produces values according a closure.
    struct StreamFromClosure {
        result_generator: Box<dyn Fn(usize) -> HandlerStreamStepResult + Send>,
        nth: usize,
    }

    impl StreamFromClosure {
        pub fn new<F>(result_generator: F) -> StreamFromClosure
        where
            F: Fn(usize) -> HandlerStreamStepResult + Send + 'static,
        {
            StreamFromClosure {
                result_generator: Box::new(result_generator),
                nth: 0,
            }
        }
    }

    impl RequestHandler for StreamFromClosure {
        fn handle_streaming_request(&mut self) -> Result<(Option<coppb::Response>, bool)> {
            let result = (self.result_generator)(self.nth);
            self.nth += 1;
            result
        }
    }

    #[test]
    fn test_outdated_request() {
        let engine = TestEngineBuilder::new().build().unwrap();
        let read_pool = ReadPool::from(build_read_pool_for_test(
            &CoprReadPoolConfig::default_for_test(),
            engine,
        ));
        let cm = ConcurrencyManager::new(1.into());
        let copr = Endpoint::<RocksEngine>::new(
            &Config::default(),
            read_pool.handle(),
            cm,
            PerfLevel::EnableCount,
            ResourceTagFactory::new_for_test(),
        );

        // a normal request
        let handler_builder =
            Box::new(|_, _: &_| Ok(UnaryFixture::new(Ok(coppb::Response::default())).into_boxed()));
        let resp =
            block_on(copr.handle_unary_request(ReqContext::default_for_test(), handler_builder))
                .unwrap();
        assert!(resp.get_other_error().is_empty());

        // an outdated request
        let handler_builder =
            Box::new(|_, _: &_| Ok(UnaryFixture::new(Ok(coppb::Response::default())).into_boxed()));
        let outdated_req_ctx = ReqContext::new(
            ReqTag::test,
            Default::default(),
            Vec::new(),
            Duration::from_secs(0),
            None,
            None,
            TimeStamp::max(),
            None,
            PerfLevel::EnableCount,
        );
        assert!(block_on(copr.handle_unary_request(outdated_req_ctx, handler_builder)).is_err());
    }

    #[test]
    fn test_stack_guard() {
        let engine = TestEngineBuilder::new().build().unwrap();
        let read_pool = ReadPool::from(build_read_pool_for_test(
            &CoprReadPoolConfig::default_for_test(),
            engine,
        ));
        let cm = ConcurrencyManager::new(1.into());
        let mut copr = Endpoint::<RocksEngine>::new(
            &Config::default(),
            read_pool.handle(),
            cm,
            PerfLevel::EnableCount,
            ResourceTagFactory::new_for_test(),
        );
        copr.recursion_limit = 100;

        let req = {
            let mut expr = Expr::default();
            for _ in 0..101 {
                let mut e = Expr::default();
                e.mut_children().push(expr);
                expr = e;
            }
            let mut e = Executor::default();
            e.mut_selection().mut_conditions().push(expr);
            let mut dag = DagRequest::default();
            dag.mut_executors().push(e);
            let mut req = coppb::Request::default();
            req.set_tp(REQ_TYPE_DAG);
            req.set_data(dag.write_to_bytes().unwrap());
            req
        };

        let resp = block_on(copr.parse_and_handle_unary_request(req, None));
        assert!(!resp.get_other_error().is_empty());
    }

    #[test]
    fn test_invalid_req_type() {
        let engine = TestEngineBuilder::new().build().unwrap();
        let read_pool = ReadPool::from(build_read_pool_for_test(
            &CoprReadPoolConfig::default_for_test(),
            engine,
        ));
        let cm = ConcurrencyManager::new(1.into());
        let copr = Endpoint::<RocksEngine>::new(
            &Config::default(),
            read_pool.handle(),
            cm,
            PerfLevel::EnableCount,
            ResourceTagFactory::new_for_test(),
        );

        let mut req = coppb::Request::default();
        req.set_tp(9999);

        let resp = block_on(copr.parse_and_handle_unary_request(req, None));
        assert!(!resp.get_other_error().is_empty());
    }

    #[test]
    fn test_invalid_req_body() {
        let engine = TestEngineBuilder::new().build().unwrap();
        let read_pool = ReadPool::from(build_read_pool_for_test(
            &CoprReadPoolConfig::default_for_test(),
            engine,
        ));
        let cm = ConcurrencyManager::new(1.into());
        let copr = Endpoint::<RocksEngine>::new(
            &Config::default(),
            read_pool.handle(),
            cm,
            PerfLevel::EnableCount,
            ResourceTagFactory::new_for_test(),
        );

        let mut req = coppb::Request::default();
        req.set_tp(REQ_TYPE_DAG);
        req.set_data(vec![1, 2, 3]);

        let resp = block_on(copr.parse_and_handle_unary_request(req, None));
        assert!(!resp.get_other_error().is_empty());
    }

    #[test]
    fn test_full() {
        use crate::storage::kv::{destroy_tls_engine, set_tls_engine};
        use std::sync::Mutex;
        use tikv_util::yatp_pool::{DefaultTicker, YatpPoolBuilder};

        let engine = TestEngineBuilder::new().build().unwrap();

        let read_pool = ReadPool::from(
            CoprReadPoolConfig {
                normal_concurrency: 1,
                max_tasks_per_worker_normal: 2,
                ..CoprReadPoolConfig::default_for_test()
            }
            .to_yatp_pool_configs()
            .into_iter()
            .map(|config| {
                let engine = Arc::new(Mutex::new(engine.clone()));
                YatpPoolBuilder::new(DefaultTicker::default())
                    .config(config)
                    .name_prefix("coprocessor_endpoint_test_full")
                    .after_start(move || set_tls_engine(engine.lock().unwrap().clone()))
                    // Safety: we call `set_` and `destroy_` with the same engine type.
                    .before_stop(|| unsafe { destroy_tls_engine::<RocksEngine>() })
                    .build_future_pool()
            })
            .collect::<Vec<_>>(),
        );

        let cm = ConcurrencyManager::new(1.into());
        let copr = Endpoint::<RocksEngine>::new(
            &Config::default(),
            read_pool.handle(),
            cm,
            PerfLevel::EnableCount,
            ResourceTagFactory::new_for_test(),
        );

        let (tx, rx) = mpsc::channel();

        // first 2 requests are processed as normal and laters are returned as errors
        for i in 0..5 {
            let mut response = coppb::Response::default();
            response.set_data(vec![1, 2, i]);

            let mut context = kvrpcpb::Context::default();
            context.set_priority(kvrpcpb::CommandPri::Normal);

            let handler_builder = Box::new(|_, _: &_| {
                Ok(UnaryFixture::new_with_duration(Ok(response), 1000).into_boxed())
            });
            let future = copr.handle_unary_request(ReqContext::default_for_test(), handler_builder);
            let tx = tx.clone();
            thread::spawn(move || {
                tx.send(block_on(future)).unwrap();
            });
            thread::sleep(Duration::from_millis(100));
        }

        // verify
        for _ in 2..5 {
            assert!(rx.recv().unwrap().is_err());
        }
        for i in 0..2 {
            let resp = rx.recv().unwrap().unwrap();
            assert_eq!(resp.get_data(), [1, 2, i]);
            assert!(!resp.has_region_error());
        }
    }

    #[test]
    fn test_error_unary_response() {
        let engine = TestEngineBuilder::new().build().unwrap();
        let read_pool = ReadPool::from(build_read_pool_for_test(
            &CoprReadPoolConfig::default_for_test(),
            engine,
        ));
        let cm = ConcurrencyManager::new(1.into());
        let copr = Endpoint::<RocksEngine>::new(
            &Config::default(),
            read_pool.handle(),
            cm,
            PerfLevel::EnableCount,
            ResourceTagFactory::new_for_test(),
        );

        let handler_builder =
            Box::new(|_, _: &_| Ok(UnaryFixture::new(Err(box_err!("foo"))).into_boxed()));
        let resp =
            block_on(copr.handle_unary_request(ReqContext::default_for_test(), handler_builder))
                .unwrap();
        assert_eq!(resp.get_data().len(), 0);
        assert!(!resp.get_other_error().is_empty());
    }

    #[test]
    fn test_error_streaming_response() {
        let engine = TestEngineBuilder::new().build().unwrap();
        let read_pool = ReadPool::from(build_read_pool_for_test(
            &CoprReadPoolConfig::default_for_test(),
            engine,
        ));
        let cm = ConcurrencyManager::new(1.into());
        let copr = Endpoint::<RocksEngine>::new(
            &Config::default(),
            read_pool.handle(),
            cm,
            PerfLevel::EnableCount,
            ResourceTagFactory::new_for_test(),
        );

        // Fail immediately
        let handler_builder =
            Box::new(|_, _: &_| Ok(StreamFixture::new(vec![Err(box_err!("foo"))]).into_boxed()));
        let resp_vec = block_on_stream(
            copr.handle_stream_request(ReqContext::default_for_test(), handler_builder)
                .unwrap(),
        )
        .collect::<Result<Vec<_>>>()
        .unwrap();
        assert_eq!(resp_vec.len(), 1);
        assert_eq!(resp_vec[0].get_data().len(), 0);
        assert!(!resp_vec[0].get_other_error().is_empty());

        // Fail after some success responses
        let mut responses = Vec::new();
        for i in 0..5 {
            let mut resp = coppb::Response::default();
            resp.set_data(vec![1, 2, i]);
            responses.push(Ok(resp));
        }
        responses.push(Err(box_err!("foo")));

        let handler_builder = Box::new(|_, _: &_| Ok(StreamFixture::new(responses).into_boxed()));
        let resp_vec = block_on_stream(
            copr.handle_stream_request(ReqContext::default_for_test(), handler_builder)
                .unwrap(),
        )
        .collect::<Result<Vec<_>>>()
        .unwrap();
        assert_eq!(resp_vec.len(), 6);
        for (i, resp) in resp_vec.iter().enumerate().take(5) {
            assert_eq!(resp.get_data(), [1, 2, i as u8]);
        }
        assert_eq!(resp_vec[5].get_data().len(), 0);
        assert!(!resp_vec[5].get_other_error().is_empty());
    }

    #[test]
    fn test_empty_streaming_response() {
        let engine = TestEngineBuilder::new().build().unwrap();
        let read_pool = ReadPool::from(build_read_pool_for_test(
            &CoprReadPoolConfig::default_for_test(),
            engine,
        ));
        let cm = ConcurrencyManager::new(1.into());
        let copr = Endpoint::<RocksEngine>::new(
            &Config::default(),
            read_pool.handle(),
            cm,
            PerfLevel::EnableCount,
            ResourceTagFactory::new_for_test(),
        );

        let handler_builder = Box::new(|_, _: &_| Ok(StreamFixture::new(vec![]).into_boxed()));
        let resp_vec = block_on_stream(
            copr.handle_stream_request(ReqContext::default_for_test(), handler_builder)
                .unwrap(),
        )
        .collect::<Result<Vec<_>>>()
        .unwrap();
        assert_eq!(resp_vec.len(), 0);
    }

    // TODO: Test panic?

    #[test]
    fn test_special_streaming_handlers() {
        let engine = TestEngineBuilder::new().build().unwrap();
        let read_pool = ReadPool::from(build_read_pool_for_test(
            &CoprReadPoolConfig::default_for_test(),
            engine,
        ));
        let cm = ConcurrencyManager::new(1.into());
        let copr = Endpoint::<RocksEngine>::new(
            &Config::default(),
            read_pool.handle(),
            cm,
            PerfLevel::EnableCount,
            ResourceTagFactory::new_for_test(),
        );

        // handler returns `finished == true` should not be called again.
        let counter = Arc::new(atomic::AtomicIsize::new(0));
        let counter_clone = Arc::clone(&counter);
        let handler = StreamFromClosure::new(move |nth| match nth {
            0 => {
                let mut resp = coppb::Response::default();
                resp.set_data(vec![1, 2, 7]);
                Ok((Some(resp), true))
            }
            _ => {
                // we cannot use `unreachable!()` here because CpuPool catches panic.
                counter_clone.store(1, atomic::Ordering::SeqCst);
                Err(box_err!("unreachable"))
            }
        });
        let handler_builder = Box::new(move |_, _: &_| Ok(handler.into_boxed()));
        let resp_vec = block_on_stream(
            copr.handle_stream_request(ReqContext::default_for_test(), handler_builder)
                .unwrap(),
        )
        .collect::<Result<Vec<_>>>()
        .unwrap();
        assert_eq!(resp_vec.len(), 1);
        assert_eq!(resp_vec[0].get_data(), [1, 2, 7]);
        assert_eq!(counter.load(atomic::Ordering::SeqCst), 0);

        // handler returns `None` but `finished == false` should not be called again.
        let counter = Arc::new(atomic::AtomicIsize::new(0));
        let counter_clone = Arc::clone(&counter);
        let handler = StreamFromClosure::new(move |nth| match nth {
            0 => {
                let mut resp = coppb::Response::default();
                resp.set_data(vec![1, 2, 13]);
                Ok((Some(resp), false))
            }
            1 => Ok((None, false)),
            _ => {
                counter_clone.store(1, atomic::Ordering::SeqCst);
                Err(box_err!("unreachable"))
            }
        });
        let handler_builder = Box::new(move |_, _: &_| Ok(handler.into_boxed()));
        let resp_vec = block_on_stream(
            copr.handle_stream_request(ReqContext::default_for_test(), handler_builder)
                .unwrap(),
        )
        .collect::<Result<Vec<_>>>()
        .unwrap();
        assert_eq!(resp_vec.len(), 1);
        assert_eq!(resp_vec[0].get_data(), [1, 2, 13]);
        assert_eq!(counter.load(atomic::Ordering::SeqCst), 0);

        // handler returns `Err(..)` should not be called again.
        let counter = Arc::new(atomic::AtomicIsize::new(0));
        let counter_clone = Arc::clone(&counter);
        let handler = StreamFromClosure::new(move |nth| match nth {
            0 => {
                let mut resp = coppb::Response::default();
                resp.set_data(vec![1, 2, 23]);
                Ok((Some(resp), false))
            }
            1 => Err(box_err!("foo")),
            _ => {
                counter_clone.store(1, atomic::Ordering::SeqCst);
                Err(box_err!("unreachable"))
            }
        });
        let handler_builder = Box::new(move |_, _: &_| Ok(handler.into_boxed()));
        let resp_vec = block_on_stream(
            copr.handle_stream_request(ReqContext::default_for_test(), handler_builder)
                .unwrap(),
        )
        .collect::<Result<Vec<_>>>()
        .unwrap();
        assert_eq!(resp_vec.len(), 2);
        assert_eq!(resp_vec[0].get_data(), [1, 2, 23]);
        assert!(!resp_vec[1].get_other_error().is_empty());
        assert_eq!(counter.load(atomic::Ordering::SeqCst), 0);
    }

    #[test]
    fn test_channel_size() {
        let engine = TestEngineBuilder::new().build().unwrap();
        let read_pool = ReadPool::from(build_read_pool_for_test(
            &CoprReadPoolConfig::default_for_test(),
            engine,
        ));
        let cm = ConcurrencyManager::new(1.into());
        let copr = Endpoint::<RocksEngine>::new(
            &Config {
                end_point_stream_channel_size: 3,
                ..Config::default()
            },
            read_pool.handle(),
            cm,
            PerfLevel::EnableCount,
            ResourceTagFactory::new_for_test(),
        );

        let counter = Arc::new(atomic::AtomicIsize::new(0));
        let counter_clone = Arc::clone(&counter);
        let handler = StreamFromClosure::new(move |nth| {
            // produce an infinite stream
            let mut resp = coppb::Response::default();
            resp.set_data(vec![1, 2, nth as u8]);
            counter_clone.fetch_add(1, atomic::Ordering::SeqCst);
            Ok((Some(resp), false))
        });
        let handler_builder = Box::new(move |_, _: &_| Ok(handler.into_boxed()));
        let resp_vec = block_on_stream(
            copr.handle_stream_request(ReqContext::default_for_test(), handler_builder)
                .unwrap(),
        )
        .take(7)
        .collect::<Result<Vec<_>>>()
        .unwrap();
        assert_eq!(resp_vec.len(), 7);
        assert!(counter.load(atomic::Ordering::SeqCst) < 14);
    }

    #[test]
    fn test_handle_time() {
        use tikv_util::config::ReadableDuration;

        /// Asserted that the snapshot can be retrieved in 500ms.
        const SNAPSHOT_DURATION_MS: i64 = 500;

        /// Asserted that the delay caused by OS scheduling other tasks is smaller than 200ms.
        /// This is mostly for CI.
        const HANDLE_ERROR_MS: i64 = 200;

        /// The acceptable error range for a coarse timer. Note that we use CLOCK_MONOTONIC_COARSE
        /// which can be slewed by time adjustment code (e.g., NTP, PTP).
        const COARSE_ERROR_MS: i64 = 50;

        /// The duration that payload executes.
        const PAYLOAD_SMALL: i64 = 3000;
        const PAYLOAD_LARGE: i64 = 6000;

        let engine = TestEngineBuilder::new().build().unwrap();

        let read_pool = ReadPool::from(build_read_pool_for_test(
            &CoprReadPoolConfig {
                low_concurrency: 1,
                normal_concurrency: 1,
                high_concurrency: 1,
                ..CoprReadPoolConfig::default_for_test()
            },
            engine,
        ));

        let config = Config {
            end_point_request_max_handle_duration: ReadableDuration::millis(
                (PAYLOAD_SMALL + PAYLOAD_LARGE) as u64 * 2,
            ),
            ..Default::default()
        };

        let cm = ConcurrencyManager::new(1.into());
        let copr = Endpoint::<RocksEngine>::new(
            &config,
            read_pool.handle(),
            cm,
            PerfLevel::EnableCount,
            ResourceTagFactory::new_for_test(),
        );

        let (tx, rx) = std::sync::mpsc::channel();

        // A request that requests execution details.
        let mut req_with_exec_detail = ReqContext::default_for_test();
        req_with_exec_detail.context.set_record_time_stat(true);

        {
            let mut wait_time: i64 = 0;

            // Request 1: Unary, success response.
            let handler_builder = Box::new(|_, _: &_| {
                Ok(UnaryFixture::new_with_duration(
                    Ok(coppb::Response::default()),
                    PAYLOAD_SMALL as u64,
                )
                .into_boxed())
            });
            let resp_future_1 =
                copr.handle_unary_request(req_with_exec_detail.clone(), handler_builder);
            let sender = tx.clone();
            thread::spawn(move || sender.send(vec![block_on(resp_future_1).unwrap()]).unwrap());
            // Sleep a while to make sure that thread is spawn and snapshot is taken.
            thread::sleep(Duration::from_millis(SNAPSHOT_DURATION_MS as u64));

            // Request 2: Unary, error response.
            let handler_builder = Box::new(|_, _: &_| {
                Ok(
                    UnaryFixture::new_with_duration(Err(box_err!("foo")), PAYLOAD_LARGE as u64)
                        .into_boxed(),
                )
            });
            let resp_future_2 =
                copr.handle_unary_request(req_with_exec_detail.clone(), handler_builder);
            let sender = tx.clone();
            thread::spawn(move || sender.send(vec![block_on(resp_future_2).unwrap()]).unwrap());
            thread::sleep(Duration::from_millis(SNAPSHOT_DURATION_MS as u64));

            // Response 1
            let resp = &rx.recv().unwrap()[0];
            assert!(resp.get_other_error().is_empty());
            assert_ge!(
                resp.get_exec_details()
                    .get_time_detail()
                    .get_process_wall_time_ms(),
                PAYLOAD_SMALL - COARSE_ERROR_MS
            );
            assert_lt!(
                resp.get_exec_details()
                    .get_time_detail()
                    .get_process_wall_time_ms(),
                PAYLOAD_SMALL + HANDLE_ERROR_MS + COARSE_ERROR_MS
            );
            assert_ge!(
                resp.get_exec_details()
                    .get_time_detail()
                    .get_wait_wall_time_ms(),
                wait_time - HANDLE_ERROR_MS - COARSE_ERROR_MS
            );
            assert_lt!(
                resp.get_exec_details()
                    .get_time_detail()
                    .get_wait_wall_time_ms(),
                wait_time + HANDLE_ERROR_MS + COARSE_ERROR_MS
            );
            wait_time += PAYLOAD_SMALL - SNAPSHOT_DURATION_MS;

            // Response 2
            let resp = &rx.recv().unwrap()[0];
            assert!(!resp.get_other_error().is_empty());
            assert_ge!(
                resp.get_exec_details()
                    .get_time_detail()
                    .get_process_wall_time_ms(),
                PAYLOAD_LARGE - COARSE_ERROR_MS
            );
            assert_lt!(
                resp.get_exec_details()
                    .get_time_detail()
                    .get_process_wall_time_ms(),
                PAYLOAD_LARGE + HANDLE_ERROR_MS + COARSE_ERROR_MS
            );
            assert_ge!(
                resp.get_exec_details()
                    .get_time_detail()
                    .get_wait_wall_time_ms(),
                wait_time - HANDLE_ERROR_MS - COARSE_ERROR_MS
            );
            assert_lt!(
                resp.get_exec_details()
                    .get_time_detail()
                    .get_wait_wall_time_ms(),
                wait_time + HANDLE_ERROR_MS + COARSE_ERROR_MS
            );
        }

        {
            // Test multi-stage tasks
            // Request 1: Unary, success response.
            let handler_builder = Box::new(|_, _: &_| {
                Ok(UnaryFixture::new_with_duration_yieldable(
                    Ok(coppb::Response::default()),
                    PAYLOAD_SMALL as u64,
                )
                .into_boxed())
            });
            let resp_future_1 =
                copr.handle_unary_request(req_with_exec_detail.clone(), handler_builder);
            let sender = tx.clone();
            thread::spawn(move || sender.send(vec![block_on(resp_future_1).unwrap()]).unwrap());
            // Sleep a while to make sure that thread is spawn and snapshot is taken.
            thread::sleep(Duration::from_millis(SNAPSHOT_DURATION_MS as u64));

            // Request 2: Unary, error response.
            let handler_builder = Box::new(|_, _: &_| {
                Ok(UnaryFixture::new_with_duration_yieldable(
                    Err(box_err!("foo")),
                    PAYLOAD_LARGE as u64,
                )
                .into_boxed())
            });
            let resp_future_2 =
                copr.handle_unary_request(req_with_exec_detail.clone(), handler_builder);
            let sender = tx.clone();
            thread::spawn(move || sender.send(vec![block_on(resp_future_2).unwrap()]).unwrap());
            thread::sleep(Duration::from_millis(SNAPSHOT_DURATION_MS as u64));

            // Response 1
            //
            // Note: `process_wall_time_ms` includes `total_process_time` and `total_suspend_time`.
            // Someday it will be separated, but for now, let's just consider the combination.
            //
            // In the worst case, `total_suspend_time` could be totally req2 payload. So here:
            // req1 payload <= process time <= (req1 payload + req2 payload)
            let resp = &rx.recv().unwrap()[0];
            assert!(resp.get_other_error().is_empty());
            assert_ge!(
                resp.get_exec_details()
                    .get_time_detail()
                    .get_process_wall_time_ms(),
                PAYLOAD_SMALL - COARSE_ERROR_MS
            );
            assert_lt!(
                resp.get_exec_details()
                    .get_time_detail()
                    .get_process_wall_time_ms(),
                PAYLOAD_SMALL + PAYLOAD_LARGE + HANDLE_ERROR_MS + COARSE_ERROR_MS
            );

            // Response 2
            //
            // Note: `process_wall_time_ms` includes `total_process_time` and `total_suspend_time`.
            // Someday it will be separated, but for now, let's just consider the combination.
            //
            // In the worst case, `total_suspend_time` could be totally req1 payload. So here:
            // req2 payload <= process time <= (req1 payload + req2 payload)
            let resp = &rx.recv().unwrap()[0];
            assert!(!resp.get_other_error().is_empty());
            assert_ge!(
                resp.get_exec_details()
                    .get_time_detail()
                    .get_process_wall_time_ms(),
                PAYLOAD_LARGE - COARSE_ERROR_MS
            );
            assert_lt!(
                resp.get_exec_details()
                    .get_time_detail()
                    .get_process_wall_time_ms(),
                PAYLOAD_SMALL + PAYLOAD_LARGE + HANDLE_ERROR_MS + COARSE_ERROR_MS
            );
        }

        {
            let mut wait_time: i64 = 0;

            // Request 1: Unary, success response.
            let handler_builder = Box::new(|_, _: &_| {
                Ok(UnaryFixture::new_with_duration(
                    Ok(coppb::Response::default()),
                    PAYLOAD_LARGE as u64,
                )
                .into_boxed())
            });
            let resp_future_1 =
                copr.handle_unary_request(req_with_exec_detail.clone(), handler_builder);
            let sender = tx.clone();
            thread::spawn(move || sender.send(vec![block_on(resp_future_1).unwrap()]).unwrap());
            // Sleep a while to make sure that thread is spawn and snapshot is taken.
            thread::sleep(Duration::from_millis(SNAPSHOT_DURATION_MS as u64));

            // Request 2: Stream.
            let handler_builder = Box::new(|_, _: &_| {
                Ok(StreamFixture::new_with_duration(
                    vec![
                        Ok(coppb::Response::default()),
                        Err(box_err!("foo")),
                        Ok(coppb::Response::default()),
                    ],
                    vec![
                        PAYLOAD_SMALL as u64,
                        PAYLOAD_LARGE as u64,
                        PAYLOAD_SMALL as u64,
                    ],
                )
                .into_boxed())
            });
            let resp_future_3 = copr
                .handle_stream_request(req_with_exec_detail, handler_builder)
                .unwrap()
                .map(|x| x.map(|x| x.into()));
            thread::spawn(move || {
                tx.send(
                    block_on_stream(resp_future_3)
                        .collect::<Result<Vec<_>>>()
                        .unwrap(),
                )
                .unwrap()
            });

            // Response 1
            let resp = &rx.recv().unwrap()[0];
            assert!(resp.get_other_error().is_empty());
            assert_ge!(
                resp.get_exec_details()
                    .get_time_detail()
                    .get_process_wall_time_ms(),
                PAYLOAD_LARGE - COARSE_ERROR_MS
            );
            assert_lt!(
                resp.get_exec_details()
                    .get_time_detail()
                    .get_process_wall_time_ms(),
                PAYLOAD_LARGE + HANDLE_ERROR_MS + COARSE_ERROR_MS
            );
            assert_ge!(
                resp.get_exec_details()
                    .get_time_detail()
                    .get_wait_wall_time_ms(),
                wait_time - HANDLE_ERROR_MS - COARSE_ERROR_MS
            );
            assert_lt!(
                resp.get_exec_details()
                    .get_time_detail()
                    .get_wait_wall_time_ms(),
                wait_time + HANDLE_ERROR_MS + COARSE_ERROR_MS
            );
            wait_time += PAYLOAD_LARGE - SNAPSHOT_DURATION_MS;

            // Response 2
            let resp = &rx.recv().unwrap();
            assert_eq!(resp.len(), 2);
            assert!(resp[0].get_other_error().is_empty());
            assert_ge!(
                resp[0]
                    .get_exec_details()
                    .get_time_detail()
                    .get_process_wall_time_ms(),
                PAYLOAD_SMALL - COARSE_ERROR_MS
            );
            assert_lt!(
                resp[0]
                    .get_exec_details()
                    .get_time_detail()
                    .get_process_wall_time_ms(),
                PAYLOAD_SMALL + HANDLE_ERROR_MS + COARSE_ERROR_MS
            );
            assert_ge!(
                resp[0]
                    .get_exec_details()
                    .get_time_detail()
                    .get_wait_wall_time_ms(),
                wait_time - HANDLE_ERROR_MS - COARSE_ERROR_MS
            );
            assert_lt!(
                resp[0]
                    .get_exec_details()
                    .get_time_detail()
                    .get_wait_wall_time_ms(),
                wait_time + HANDLE_ERROR_MS + COARSE_ERROR_MS
            );

            assert!(!resp[1].get_other_error().is_empty());
            assert_ge!(
                resp[1]
                    .get_exec_details()
                    .get_time_detail()
                    .get_process_wall_time_ms(),
                PAYLOAD_LARGE - COARSE_ERROR_MS
            );
            assert_lt!(
                resp[1]
                    .get_exec_details()
                    .get_time_detail()
                    .get_process_wall_time_ms(),
                PAYLOAD_LARGE + HANDLE_ERROR_MS + COARSE_ERROR_MS
            );
            assert_ge!(
                resp[1]
                    .get_exec_details()
                    .get_time_detail()
                    .get_wait_wall_time_ms(),
                wait_time - HANDLE_ERROR_MS - COARSE_ERROR_MS
            );
            assert_lt!(
                resp[1]
                    .get_exec_details()
                    .get_time_detail()
                    .get_wait_wall_time_ms(),
                wait_time + HANDLE_ERROR_MS + COARSE_ERROR_MS
            );
        }
    }

    #[test]
    fn test_exceed_deadline() {
        let engine = TestEngineBuilder::new().build().unwrap();
        let read_pool = ReadPool::from(build_read_pool_for_test(
            &CoprReadPoolConfig::default_for_test(),
            engine,
        ));
        let cm = ConcurrencyManager::new(1.into());
        let copr = Endpoint::<RocksEngine>::new(
            &Config::default(),
            read_pool.handle(),
            cm,
            PerfLevel::EnableCount,
            ResourceTagFactory::new_for_test(),
        );

        {
            let handler_builder = Box::new(|_, _: &_| {
                thread::sleep(Duration::from_millis(600));
                Ok(UnaryFixture::new(Ok(coppb::Response::default())).into_boxed())
            });

            let mut config = ReqContext::default_for_test();
            config.deadline = Deadline::from_now(Duration::from_millis(500));

            let resp = block_on(copr.handle_unary_request(config, handler_builder)).unwrap();
            assert_eq!(resp.get_data().len(), 0);
            assert!(!resp.get_other_error().is_empty());
        }

        {
            let handler_builder = Box::new(|_, _: &_| {
                Ok(
                    UnaryFixture::new_with_duration_yieldable(Ok(coppb::Response::default()), 1500)
                        .into_boxed(),
                )
            });

            let mut config = ReqContext::default_for_test();
            config.deadline = Deadline::from_now(Duration::from_millis(500));

            let resp = block_on(copr.handle_unary_request(config, handler_builder)).unwrap();
            assert_eq!(resp.get_data().len(), 0);
            assert!(!resp.get_other_error().is_empty());
        }
    }

    #[test]
    fn test_check_memory_locks() {
        let engine = TestEngineBuilder::new().build().unwrap();
        let read_pool = ReadPool::from(build_read_pool_for_test(
            &CoprReadPoolConfig::default_for_test(),
            engine,
        ));
        let cm = ConcurrencyManager::new(1.into());
        let key = Key::from_raw(b"key");
        let guard = block_on(cm.lock_key(&key));
        guard.with_lock(|lock| {
            *lock = Some(txn_types::Lock::new(
                LockType::Put,
                b"key".to_vec(),
                10.into(),
                100,
                Some(vec![]),
                0.into(),
                1,
                20.into(),
            ));
        });

        let config = Config::default();
        let copr = Endpoint::<RocksEngine>::new(
            &config,
            read_pool.handle(),
            cm,
            PerfLevel::EnableCount,
            ResourceTagFactory::new_for_test(),
        );
        let mut req = coppb::Request::default();
        req.mut_context().set_isolation_level(IsolationLevel::Si);
        req.set_start_ts(100);
        req.set_tp(REQ_TYPE_DAG);
        let mut key_range = coppb::KeyRange::default();
        key_range.set_start(b"a".to_vec());
        key_range.set_end(b"z".to_vec());
        req.mut_ranges().push(key_range);
        let mut dag = DagRequest::default();
        dag.mut_executors().push(Executor::default());
        req.set_data(dag.write_to_bytes().unwrap());

        let resp = block_on(copr.parse_and_handle_unary_request(req, None));
        assert_eq!(resp.get_locked().get_key(), b"key");
    }
}<|MERGE_RESOLUTION|>--- conflicted
+++ resolved
@@ -379,10 +379,7 @@
         tracker.on_snapshot_finished();
         tracker.req_ctx.deadline.check()?;
         tracker.buckets = snapshot.ext().get_buckets();
-<<<<<<< HEAD
         let buckets_version = tracker.buckets.as_ref().map_or(0, |b| b.version);
-=======
->>>>>>> 18e14248
 
         let mut handler = if tracker.req_ctx.cache_match_version.is_some()
             && tracker.req_ctx.cache_match_version == snapshot.ext().get_data_version()
