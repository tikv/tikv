// Copyright 2016 PingCAP, Inc.
//
// Licensed under the Apache License, Version 2.0 (the "License");
// you may not use this file except in compliance with the License.
// You may obtain a copy of the License at
//
//     http://www.apache.org/licenses/LICENSE-2.0
//
// Unless required by applicable law or agreed to in writing, software
// distributed under the License is distributed on an "AS IS" BASIS,
// See the License for the specific language governing permissions and
// limitations under the License.

use std::usize;
use std::time::Duration;
use std::sync::Arc;
use std::sync::atomic::{AtomicUsize, Ordering};
use std::fmt::{self, Debug, Display, Formatter};

use protobuf::{CodedInputStream, Message as PbMsg};
use futures::{future, stream};
use futures::sync::mpsc as futures_mpsc;
use futures_cpupool::{Builder as CpuPoolBuilder, CpuPool};

use tipb::select::DAGRequest;
use tipb::analyze::{AnalyzeReq, AnalyzeType};
use tipb::executor::ExecType;
use tipb::schema::ColumnInfo;
use kvproto::coprocessor::{KeyRange, Request, Response};
use kvproto::errorpb::{self, ServerIsBusy};
use kvproto::kvrpcpb::{CommandPri, HandleTime, IsolationLevel};

use util::time::{duration_to_sec, Instant};
use util::worker::{FutureScheduler, Runnable, Scheduler};
use util::collections::HashMap;
use server::{Config, OnResponse};
use storage::{self, engine, Engine, Snapshot};
use storage::engine::Error as EngineError;
use pd::PdTask;

use super::codec::mysql;
use super::codec::datum::Datum;
use super::dag::DAGContext;
use super::dag::executor::ExecutorMetrics;
use super::statistics::analyze::AnalyzeContext;
use super::metrics::*;
use super::{Error, Result};

pub const REQ_TYPE_DAG: i64 = 103;
pub const REQ_TYPE_ANALYZE: i64 = 104;

// If a request has been handled for more than 60 seconds, the client should
// be timeout already, so it can be safely aborted.
pub const DEFAULT_REQUEST_MAX_HANDLE_SECS: u64 = 60;
// If handle time is larger than the lower bound, the query is considered as slow query.
const SLOW_QUERY_LOWER_BOUND: f64 = 1.0; // 1 second.

pub const SINGLE_GROUP: &[u8] = b"SingleGroup";

const OUTDATED_ERROR_MSG: &str = "request outdated.";

const ENDPOINT_IS_BUSY: &str = "endpoint is busy";

struct ExecutorPool {
    pool: CpuPool,
}

pub struct Host {
    engine: Box<Engine>,
    sched: Scheduler<Task>,
    reqs: HashMap<u64, Vec<RequestTask>>,
    last_req_id: u64,
    pool: ExecutorPool,
    low_priority_pool: ExecutorPool,
    high_priority_pool: ExecutorPool,
    max_running_task_count: usize,
    running_task_count: Arc<AtomicUsize>,
    batch_row_limit: usize,
<<<<<<< HEAD
    stream_batch_row_limit: usize,
=======
    request_max_handle_secs: u64,
}

struct CopContextFactory {
    sender: FutureScheduler<PdTask>,
}

impl ContextFactory<CopContext> for CopContextFactory {
    fn create(&self) -> CopContext {
        CopContext::new(self.sender.clone())
    }
}

struct CopContext {
    exec_local_metrics: ExecLocalMetrics,
    basic_local_metrics: BasicLocalMetrics,
}

impl CopContext {
    fn new(sender: FutureScheduler<PdTask>) -> CopContext {
        CopContext {
            exec_local_metrics: ExecLocalMetrics::new(sender),
            basic_local_metrics: Default::default(),
        }
    }
}

impl Context for CopContext {
    fn on_tick(&mut self) {
        self.exec_local_metrics.flush();
        self.basic_local_metrics.flush();
    }
>>>>>>> 80de3d31
}

impl Host {
    pub fn new(
        engine: Box<Engine>,
        scheduler: Scheduler<Task>,
        cfg: &Config,
        _pd_task_sender: FutureScheduler<PdTask>,
    ) -> Host {
        Host {
            engine: engine,
            sched: scheduler,
            reqs: HashMap::default(),
            last_req_id: 0,
            pool: Host::create_executor_pool(
                "endpoint-normal-pool",
                cfg.end_point_concurrency,
                cfg.end_point_stack_size.0 as usize,
            ),
            low_priority_pool: Host::create_executor_pool(
                "endpoint-low-pool",
                cfg.end_point_concurrency,
                cfg.end_point_stack_size.0 as usize,
            ),
            high_priority_pool: Host::create_executor_pool(
                "endpoint-high-pool",
                cfg.end_point_concurrency,
                cfg.end_point_stack_size.0 as usize,
            ),
            max_running_task_count: cfg.end_point_max_tasks,
            batch_row_limit: cfg.end_point_batch_row_limit,
<<<<<<< HEAD
            stream_batch_row_limit: cfg.end_point_stream_batch_row_limit,
            running_task_count: Arc::new(AtomicUsize::new(0)),
        }
    }

    fn create_executor_pool(
        name_prefix: &str,
        pool_size: usize,
        thread_stack_size: usize,
    ) -> ExecutorPool {
        let cpu_pool = {
            CpuPoolBuilder::new()
                .name_prefix(name_prefix)
                .pool_size(pool_size)
                .stack_size(thread_stack_size)
                .create()
        };
        ExecutorPool { pool: cpu_pool }
=======
            pool: ThreadPoolBuilder::new(
                thd_name!("endpoint-normal-pool"),
                CopContextFactory { sender: r.clone() },
            ).thread_count(cfg.end_point_concurrency)
                .stack_size(cfg.end_point_stack_size.0 as usize)
                .build(),
            low_priority_pool: ThreadPoolBuilder::new(
                thd_name!("endpoint-low-pool"),
                CopContextFactory { sender: r.clone() },
            ).thread_count(cfg.end_point_concurrency)
                .stack_size(cfg.end_point_stack_size.0 as usize)
                .build(),
            high_priority_pool: ThreadPoolBuilder::new(
                thd_name!("endpoint-high-pool"),
                CopContextFactory { sender: r.clone() },
            ).thread_count(cfg.end_point_concurrency)
                .stack_size(cfg.end_point_stack_size.0 as usize)
                .build(),
            request_max_handle_secs: cfg.end_point_request_max_handle_duration.as_secs(),
        }
>>>>>>> 80de3d31
    }

    #[inline]
    fn running_task_count(&self) -> usize {
        self.running_task_count.load(Ordering::Acquire)
    }

    fn notify_failed<E: Into<Error> + Debug>(&mut self, e: E, reqs: Vec<RequestTask>) {
        debug!("failed to handle batch request: {:?}", e);
        let resp = err_resp(e.into());
        for t in reqs {
            t.on_resp.respond(resp.clone());
        }
    }

    #[inline]
    fn notify_batch_failed<E: Into<Error> + Debug>(&mut self, e: E, batch_id: u64) {
        let reqs = self.reqs.remove(&batch_id).unwrap();
        self.notify_failed(e, reqs);
    }

    fn handle_request(&mut self, snap: Box<Snapshot>, t: RequestTask) {
        if let Err(e) = t.check_outdated() {
            return t.on_resp.respond(err_resp(e));
        }

        let (mut req, cop_req, req_ctx, on_resp) = (t.req, t.cop_req, t.ctx, t.on_resp);
        let mut tracker = t.tracker;
        let ranges = req.take_ranges().into_vec();

        let pool_and_ctx_pool = match req.get_context().get_priority() {
            CommandPri::Low => &mut self.low_priority_pool,
            CommandPri::High => &mut self.high_priority_pool,
            CommandPri::Normal => &mut self.pool,
        };
        let pool = &pool_and_ctx_pool.pool;

        match cop_req {
            CopRequest::DAG(dag) => {
                let mut ctx = match DAGContext::new(dag, ranges, snap, req_ctx) {
                    Ok(ctx) => ctx,
                    Err(e) => return on_resp.respond(err_resp(e)),
                };
                if !on_resp.is_streaming() {
                    let batch_row_limit = self.batch_row_limit;
                    let do_request = move || {
                        tracker.record_wait();
                        let mut resp = ctx.handle_request(batch_row_limit).unwrap_or_else(err_resp);
                        let mut exec_metrics = ExecutorMetrics::default();
                        ctx.collect_metrics_into(&mut exec_metrics);
                        tracker.record_handle(&mut resp, exec_metrics);
                        future::ok::<_, ()>(on_resp.respond(resp))
                    };
                    return pool.spawn_fn(do_request).forget();
                }
                // For streaming.
                let batch_row_limit = self.stream_batch_row_limit;
                let s = stream::unfold((ctx, false), move |(mut ctx, finished)| {
                    if finished {
                        return None;
                    }
                    tracker.record_wait();
                    let (item, finished) = ctx.handle_streaming_request(batch_row_limit)
                        .unwrap_or_else(|e| (Some(err_resp(e)), true));
                    item.map(|mut resp| {
                        let mut exec_metrics = ExecutorMetrics::default();
                        ctx.collect_metrics_into(&mut exec_metrics);
                        tracker.record_handle(&mut resp, exec_metrics);
                        future::ok::<_, futures_mpsc::SendError<_>>((resp, (ctx, finished)))
                    })
                });
                on_resp.respond_stream(box s, pool.clone());
            }
            CopRequest::Analyze(analyze) => {
                let ctx = AnalyzeContext::new(analyze, ranges, snap, &req_ctx);
                let mut exec_metrics = ExecutorMetrics::default();
                let do_request = move || {
                    tracker.record_wait();
                    let mut resp = ctx.handle_request(&mut exec_metrics)
                        .unwrap_or_else(err_resp);
                    tracker.record_handle(&mut resp, exec_metrics);
                    future::ok::<_, ()>(on_resp.respond(resp))
                };
                pool.spawn_fn(do_request).forget();
            }
        }
    }

    fn handle_snapshot_result(&mut self, id: u64, snapshot: engine::Result<Box<Snapshot>>) {
        let snap = match snapshot {
            Ok(s) => s,
<<<<<<< HEAD
            Err(e) => return self.notify_batch_failed(e, id),
        };
        for req in self.reqs.remove(&id).unwrap() {
            self.handle_request(snap.clone(), req);
=======
            Err(e) => {
                notify_batch_failed(e, reqs, &mut local_metrics, self.request_max_handle_secs);
                return;
            }
        };

        if self.running_task_count() >= self.max_running_task_count {
            notify_batch_failed(
                Error::Full(self.max_running_task_count),
                reqs,
                &mut local_metrics,
                self.request_max_handle_secs,
            );
            return;
        }

        let batch_row_limit = self.batch_row_limit;
        for req in reqs {
            let pri = req.priority();
            let pri_str = get_req_pri_str(pri);
            let type_str = req.ctx.get_scan_tag();
            let end_point = TiDbEndPoint::new(snap.clone());

            let pool = match pri {
                CommandPri::Low => &mut self.low_priority_pool,
                CommandPri::High => &mut self.high_priority_pool,
                CommandPri::Normal => &mut self.pool,
            };
            COPR_PENDING_REQS
                .with_label_values(&[type_str, pri_str])
                .inc();
            let request_max_handle_secs = self.request_max_handle_secs;
            pool.execute(move |ctx: &mut CopContext| {
                // decrease pending task
                COPR_PENDING_REQS
                    .with_label_values(&[type_str, pri_str])
                    .dec();
                let region_id = req.req.get_context().get_region_id();
                let stats = end_point.handle_request(
                    req,
                    batch_row_limit,
                    &mut ctx.basic_local_metrics,
                    request_max_handle_secs,
                );
                ctx.exec_local_metrics.collect(type_str, region_id, stats);
            });
>>>>>>> 80de3d31
        }
    }
}

pub enum Task {
    Request(RequestTask),
    SnapRes(u64, engine::Result<Box<Snapshot>>),
    BatchSnapRes(Vec<(u64, engine::Result<Box<Snapshot>>)>),
    RetryRequests(Vec<u64>),
}

impl Display for Task {
    fn fmt(&self, f: &mut Formatter) -> fmt::Result {
        match *self {
            Task::Request(ref req) => write!(f, "{}", req),
            Task::SnapRes(req_id, _) => write!(f, "snapres [{}]", req_id),
            Task::BatchSnapRes(_) => write!(f, "batch snapres"),
            Task::RetryRequests(ref retry) => write!(f, "retry on task ids: {:?}", retry),
        }
    }
}

#[derive(Debug)]
enum CopRequest {
    DAG(DAGRequest),
    Analyze(AnalyzeReq),
}

#[derive(Debug)]
pub struct ReqContext {
    // The deadline before which the task should be responded. For normal request
    // it should be 60s. For coprocessor streaming request, the deadline is 60s
    // for the first response and 10s for rest, if they exceed the first deadline.
    deadline: Instant,
    pub isolation_level: IsolationLevel,
    pub fill_cache: bool,
    pub table_scan: bool, // Whether is a table scan request.
}

impl ReqContext {
    #[inline]
    fn get_scan_tag(&self) -> &'static str {
        if self.table_scan {
            STR_REQ_TYPE_SELECT
        } else {
            STR_REQ_TYPE_INDEX
        }
    }

    pub fn check_if_outdated(&self) -> Result<()> {
        let now = Instant::now_coarse();
        if self.deadline <= now {
            return Err(Error::Outdated(self.deadline, now, self.get_scan_tag()));
        }
        Ok(())
    }
}

#[derive(Debug)]
struct RequestTracker {
    running_task_count: Option<Arc<AtomicUsize>>,
    record_handle_time: bool,
    record_scan_detail: bool,

    exec_metrics: ExecutorMetrics,
    start: Instant, // The request start time.
    total_handle_time: f64,

    // These 4 fields are for ExecDetails.
    wait_start: Option<Instant>,
    handle_start: Option<Instant>,
    wait_time: Option<f64>,
    handle_time: Option<f64>,

    region_id: u64,
    txn_start_ts: u64,
    ranges_len: usize,
    first_range: Option<KeyRange>,
    scan_tag: &'static str,
    pri_str: &'static str,
}

impl RequestTracker {
    fn attach_task_count(&mut self, running_task_count: Arc<AtomicUsize>) {
        running_task_count.fetch_add(1, Ordering::Release);
        self.running_task_count = Some(running_task_count);
    }

    fn record_wait(&mut self) {
        let stop_first_wait = self.wait_time.is_none();
        let wait_start = self.wait_start.take().unwrap();
        let now = Instant::now_coarse();
        self.wait_time = Some(duration_to_sec(now - wait_start));
        self.handle_start = Some(now);

        if stop_first_wait {
            COPR_REQ_WAIT_TIME
                .with_label_values(&[self.scan_tag])
                .observe(self.wait_time.unwrap());
        }
    }

    #[allow(useless_let_if_seq)]
    fn record_handle(&mut self, resp: &mut Response, mut exec_metrics: ExecutorMetrics) {
        let handle_start = self.handle_start.take().unwrap();
        let now = Instant::now_coarse();
        self.handle_time = Some(duration_to_sec(now - handle_start));
        self.wait_start = Some(now);
        self.total_handle_time += self.handle_time.unwrap();

        self.exec_metrics.merge(&mut exec_metrics);

        let mut record_handle_time = self.record_handle_time;
        let mut record_scan_detail = self.record_scan_detail;
        if self.handle_time.unwrap() > SLOW_QUERY_LOWER_BOUND {
            record_handle_time = true;
            record_scan_detail = true;
        }
        if record_handle_time {
            let mut handle = HandleTime::new();
            handle.set_process_ms((self.handle_time.unwrap() * 1000f64) as i64);
            handle.set_wait_ms((self.wait_time.unwrap() * 1000f64) as i64);
            resp.mut_exec_details().set_handle_time(handle);
        }
        if record_scan_detail {
            let detail = self.exec_metrics.cf_stats.scan_detail();
            resp.mut_exec_details().set_scan_detail(detail);
        }
    }
}

impl Drop for RequestTracker {
    fn drop(&mut self) {
        let query_time = duration_to_sec(self.start.elapsed());
        if query_time > SLOW_QUERY_LOWER_BOUND {
            info!(
                "[region {}] handle {:?} [{}] takes {:?} [keys: {}, hit: {}, \
                 ranges: {} ({:?})]",
                self.region_id,
                self.txn_start_ts,
                self.scan_tag,
                query_time,
                self.exec_metrics.cf_stats.total_op_count(),
                self.exec_metrics.cf_stats.total_processed(),
                self.ranges_len,
                self.first_range,
            );
        }

        COPR_PENDING_REQS
            .with_label_values(&[self.scan_tag, self.pri_str])
            .dec();
        COPR_REQ_HISTOGRAM_VEC
            .with_label_values(&[self.scan_tag])
            .observe(query_time);
        COPR_REQ_HANDLE_TIME
            .with_label_values(&[self.scan_tag])
            .observe(self.total_handle_time);
        COPR_SCAN_KEYS
            .with_label_values(&[self.scan_tag])
            .observe(self.exec_metrics.cf_stats.total_op_count() as f64);

        if let Some(task_count) = self.running_task_count.take() {
            task_count.fetch_sub(1, Ordering::Release);
        }
    }
}

#[derive(Debug)]
pub struct RequestTask {
    req: Request,
    cop_req: CopRequest,
    ctx: ReqContext,
    on_resp: OnResponse<Response>,
    tracker: RequestTracker,
}

impl RequestTask {
    pub fn new(
        req: Request,
<<<<<<< HEAD
        on_resp: OnResponse<Response>,
        recursion_limit: u32,
    ) -> Result<RequestTask> {
=======
        on_resp: OnResponse,
        recursion_limit: u32,
        request_max_handle_secs: u64,
    ) -> RequestTask {
        let timer = Instant::now_coarse();
        let deadline = timer + Duration::from_secs(request_max_handle_secs);
        let mut start_ts = None;
        let tp = req.get_tp();
>>>>>>> 80de3d31
        let mut table_scan = false;
        let (start_ts, cop_req) = match req.get_tp() {
            REQ_TYPE_DAG => {
                let mut is = CodedInputStream::from_bytes(req.get_data());
                is.set_recursion_limit(recursion_limit);
                let mut dag = DAGRequest::new();
                box_try!(dag.merge_from(&mut is));
                if let Some(scan) = dag.get_executors().iter().next() {
                    table_scan = scan.get_tp() == ExecType::TypeTableScan;
                }
                (dag.get_start_ts(), CopRequest::DAG(dag))
            }
            REQ_TYPE_ANALYZE => {
                let mut is = CodedInputStream::from_bytes(req.get_data());
                is.set_recursion_limit(recursion_limit);
                let mut analyze = AnalyzeReq::new();
                box_try!(analyze.merge_from(&mut is));
                table_scan = analyze.get_tp() == AnalyzeType::TypeColumn;
                (analyze.get_start_ts(), CopRequest::Analyze(analyze))
            }
            tp => return Err(box_err!("unsupported tp {}", tp)),
        };

        let start = Instant::now_coarse();
        let deadline = start + Duration::from_secs(REQUEST_MAX_HANDLE_SECS);

        let req_ctx = ReqContext {
            deadline: deadline,
            isolation_level: req.get_context().get_isolation_level(),
            fill_cache: !req.get_context().get_not_fill_cache(),
            table_scan: table_scan,
        };

        let request_tracker = RequestTracker {
            running_task_count: None,
            record_handle_time: req.get_context().get_handle_time(),
            record_scan_detail: req.get_context().get_scan_detail(),

            start: start,
            total_handle_time: 0f64,
            wait_start: Some(start),
            handle_start: None,
            wait_time: None,
            handle_time: None,
            exec_metrics: ExecutorMetrics::default(),

            region_id: req.get_context().get_region_id(),
            txn_start_ts: start_ts,
            ranges_len: req.get_ranges().len(),
            first_range: req.get_ranges().get(0).cloned(),
            scan_tag: req_ctx.get_scan_tag(),
            pri_str: get_req_pri_str(req.get_context().get_priority()),
        };

        COPR_PENDING_REQS
            .with_label_values(&[request_tracker.scan_tag, request_tracker.pri_str])
            .add(1.0);

        Ok(RequestTask {
            req: req,
            cop_req: cop_req,
            ctx: req_ctx,
            on_resp: on_resp,
            tracker: request_tracker,
        })
    }

    #[inline]
    fn check_outdated(&self) -> Result<()> {
        self.ctx.check_if_outdated()
    }

    pub fn priority(&self) -> CommandPri {
        self.req.get_context().get_priority()
    }

    fn get_request_key(&self) -> (u64, u64, u64) {
        let ctx = self.req.get_context();
        let region_id = ctx.get_region_id();
        let version = ctx.get_region_epoch().get_version();
        let peer_id = ctx.get_peer().get_id();
        (region_id, version, peer_id)
    }
}

impl Display for RequestTask {
    fn fmt(&self, f: &mut Formatter) -> fmt::Result {
        write!(
            f,
            "request [context {:?}, tp: {}, ranges: {} ({:?})]",
            self.req.get_context(),
            self.req.get_tp(),
            self.req.get_ranges().len(),
            self.req.get_ranges().get(0)
        )
    }
}

impl Runnable<Task> for Host {
    // TODO: limit pending reqs
    fn run(&mut self, _: Task) {
        panic!("Shouldn't call Host::run directly");
    }

    #[allow(for_kv_map)]
    fn run_batch(&mut self, tasks: &mut Vec<Task>) {
        let mut grouped_reqs = map![];
        for task in tasks.drain(..) {
            match task {
                Task::Request(req) => {
                    if let Err(e) = req.check_outdated() {
<<<<<<< HEAD
                        req.on_resp.respond(err_resp(e));
=======
                        on_error(e, req, &mut local_metrics, self.request_max_handle_secs);
>>>>>>> 80de3d31
                        continue;
                    }
                    let key = req.get_request_key();
                    grouped_reqs.entry(key).or_insert_with(Vec::new).push(req);
                }
                Task::SnapRes(q_id, snap_res) => {
                    self.handle_snapshot_result(q_id, snap_res);
                }
                Task::BatchSnapRes(batch) => for (q_id, snap_res) in batch {
                    self.handle_snapshot_result(q_id, snap_res);
                },
                Task::RetryRequests(retry) => for id in retry {
                    if let Err(e) = {
                        let ctx = self.reqs[&id][0].req.get_context();
                        let sched = self.sched.clone();
                        self.engine.async_snapshot(ctx, box move |(_, res)| {
                            sched.schedule(Task::SnapRes(id, res)).unwrap()
<<<<<<< HEAD
                        })
                    } {
                        self.notify_batch_failed(e, id);
=======
                        }) {
                        notify_batch_failed(
                            e,
                            reqs,
                            &mut local_metrics,
                            self.request_max_handle_secs,
                        );
                    } else {
                        self.reqs.insert(id, reqs);
>>>>>>> 80de3d31
                    }
                },
            }
        }

        if grouped_reqs.is_empty() {
            return;
        }

        let mut batch = Vec::with_capacity(grouped_reqs.len());
        let start_id = self.last_req_id + 1;
        for (_, mut reqs) in grouped_reqs {
            let max_running_task_count = self.max_running_task_count;
            if self.running_task_count() >= max_running_task_count {
                self.notify_failed(Error::Full(max_running_task_count), reqs);
                continue;
            }

            for req in &mut reqs {
                let task_count = Arc::clone(&self.running_task_count);
                req.tracker.attach_task_count(task_count);
            }
            self.last_req_id += 1;
            batch.push(reqs[0].req.get_context().clone());
            self.reqs.insert(self.last_req_id, reqs);
        }
        let end_id = self.last_req_id;

        let sched = self.sched.clone();
        let on_finished: engine::BatchCallback<Box<Snapshot>> = box move |results: Vec<_>| {
            let mut ready = Vec::with_capacity(results.len());
            let mut retry = Vec::new();
            for (id, res) in (start_id..end_id + 1).zip(results) {
                match res {
                    Some((_, res)) => ready.push((id, res)),
                    None => retry.push(id),
                }
            }

            if !ready.is_empty() {
                sched.schedule(Task::BatchSnapRes(ready)).unwrap();
            }
            if !retry.is_empty() {
                BATCH_REQUEST_TASKS
                    .with_label_values(&["retry"])
                    .observe(retry.len() as f64);
                sched.schedule(Task::RetryRequests(retry)).unwrap();
            }
        };

        BATCH_REQUEST_TASKS
            .with_label_values(&["all"])
            .observe(batch.len() as f64);

        if let Err(e) = self.engine.async_batch_snapshot(batch, on_finished) {
            for id in start_id..end_id + 1 {
                let err = e.maybe_clone().unwrap_or_else(|| {
                    error!("async snapshot batch failed error {:?}", e);
                    EngineError::Other(box_err!("{:?}", e))
                });
<<<<<<< HEAD
                self.notify_batch_failed(err, id);
=======
                notify_batch_failed(err, reqs, &mut local_metrics, self.request_max_handle_secs);
>>>>>>> 80de3d31
            }
        }
    }
}

<<<<<<< HEAD
pub fn err_resp(e: Error) -> Response {
=======
fn err_resp(e: Error, metrics: &mut BasicLocalMetrics, request_max_handle_secs: u64) -> Response {
>>>>>>> 80de3d31
    let mut resp = Response::new();
    match e {
        Error::Region(e) => {
            let tag = storage::get_tag_from_header(&e);
            COPR_REQ_ERROR.with_label_values(&[tag]).inc();
            resp.set_region_error(e);
        }
        Error::Locked(info) => {
            resp.set_locked(info);
            COPR_REQ_ERROR.with_label_values(&["lock"]).inc();
        }
        Error::Outdated(deadline, now, scan_tag) => {
            let elapsed =
<<<<<<< HEAD
                now.duration_since(deadline) + Duration::from_secs(REQUEST_MAX_HANDLE_SECS);
            COPR_REQ_ERROR.with_label_values(&["outdated"]).inc();
            OUTDATED_REQ_WAIT_TIME
=======
                now.duration_since(deadline) + Duration::from_secs(request_max_handle_secs);
            metrics
                .outdate_time
>>>>>>> 80de3d31
                .with_label_values(&[scan_tag])
                .observe(elapsed.as_secs() as f64);

            resp.set_other_error(OUTDATED_ERROR_MSG.to_owned());
        }
        Error::Full(allow) => {
            COPR_REQ_ERROR.with_label_values(&["full"]).inc();
            let mut errorpb = errorpb::Error::new();
            errorpb.set_message(format!("running batches reach limit {}", allow));
            let mut server_is_busy_err = ServerIsBusy::new();
            server_is_busy_err.set_reason(ENDPOINT_IS_BUSY.to_owned());
            errorpb.set_server_is_busy(server_is_busy_err);
            resp.set_region_error(errorpb);
        }
        Error::Other(_) => {
            resp.set_other_error(format!("{}", e));
<<<<<<< HEAD
            COPR_REQ_ERROR.with_label_values(&["other"]).inc();
=======
            "other"
        }
    };
    metrics
        .error_cnt
        .with_label_values(&[tag])
        .inc_by(1.0)
        .unwrap();
    resp
}

fn on_error(
    e: Error,
    req: RequestTask,
    metrics: &mut BasicLocalMetrics,
    request_max_handle_secs: u64,
) -> ExecutorMetrics {
    let resp = err_resp(e, metrics, request_max_handle_secs);
    respond(resp, req, metrics)
}

fn notify_batch_failed<E: Into<Error> + Debug>(
    e: E,
    reqs: Vec<RequestTask>,
    metrics: &mut BasicLocalMetrics,
    request_max_handle_secs: u64,
) {
    debug!("failed to handle batch request: {:?}", e);
    let resp = err_resp(e.into(), metrics, request_max_handle_secs);
    for t in reqs {
        respond(resp.clone(), t, metrics);
    }
}

fn respond(
    mut resp: Response,
    mut t: RequestTask,
    metrics: &mut BasicLocalMetrics,
) -> ExecutorMetrics {
    if let Some(exec_details) = t.stop_record_handling(metrics) {
        resp.set_exec_details(exec_details);
    }
    (t.on_resp)(resp);
    t.metrics
}

pub struct TiDbEndPoint {
    snap: Box<Snapshot>,
}

impl TiDbEndPoint {
    pub fn new(snap: Box<Snapshot>) -> TiDbEndPoint {
        TiDbEndPoint { snap: snap }
    }
}

impl TiDbEndPoint {
    fn handle_request(
        self,
        mut t: RequestTask,
        batch_row_limit: usize,
        metrics: &mut BasicLocalMetrics,
        request_max_handle_secs: u64,
    ) -> ExecutorMetrics {
        t.stop_record_waiting(metrics);

        if let Err(e) = t.check_outdated() {
            return on_error(e, t, metrics, request_max_handle_secs);
        }

        let resp = match t.cop_req.take().unwrap() {
            Ok(CopRequest::DAG(dag)) => self.handle_dag(dag, &mut t, batch_row_limit),
            Ok(CopRequest::Analyze(analyze)) => self.handle_analyze(analyze, &mut t),
            Err(err) => Err(err),
        };
        match resp {
            Ok(r) => respond(r, t, metrics),
            Err(e) => on_error(e, t, metrics, request_max_handle_secs),
>>>>>>> 80de3d31
        }
    }
    resp
}

pub fn prefix_next(key: &[u8]) -> Vec<u8> {
    let mut nk = key.to_vec();
    if nk.is_empty() {
        nk.push(0);
        return nk;
    }
    let mut i = nk.len() - 1;
    loop {
        if nk[i] == 255 {
            nk[i] = 0;
        } else {
            nk[i] += 1;
            return nk;
        }
        if i == 0 {
            nk = key.to_vec();
            nk.push(0);
            return nk;
        }
        i -= 1;
    }
}

/// `is_point` checks if the key range represents a point.
pub fn is_point(range: &KeyRange) -> bool {
    range.get_end() == &*prefix_next(range.get_start())
}

#[inline]
pub fn get_pk(col: &ColumnInfo, h: i64) -> Datum {
    if mysql::has_unsigned_flag(col.get_flag() as u64) {
        // PK column is unsigned
        Datum::U64(h as u64)
    } else {
        Datum::I64(h)
    }
}

pub const STR_REQ_TYPE_SELECT: &str = "select";
pub const STR_REQ_TYPE_INDEX: &str = "index";
pub const STR_REQ_PRI_LOW: &str = "low";
pub const STR_REQ_PRI_NORMAL: &str = "normal";
pub const STR_REQ_PRI_HIGH: &str = "high";

#[inline]
pub fn get_req_pri_str(pri: CommandPri) -> &'static str {
    match pri {
        CommandPri::Low => STR_REQ_PRI_LOW,
        CommandPri::Normal => STR_REQ_PRI_NORMAL,
        CommandPri::High => STR_REQ_PRI_HIGH,
    }
}

#[cfg(test)]
mod tests {
    use super::*;
    use storage::engine::{self, TEMP_DIR};
    use std::thread;
    use std::time::Duration;
    use std::sync::mpsc;

    use kvproto::coprocessor::Request;
    use tipb::select::DAGRequest;
    use tipb::expression::Expr;
    use tipb::executor::Executor;

    use util::worker::{Builder as WorkerBuilder, FutureWorker};
    use util::time::Instant;

    #[test]
    fn test_get_reg_scan_tag() {
        let mut ctx = ReqContext {
            deadline: Instant::now_coarse(),
            isolation_level: IsolationLevel::RC,
            fill_cache: true,
            table_scan: true,
        };
        assert_eq!(ctx.get_scan_tag(), STR_REQ_TYPE_SELECT);
        ctx.table_scan = false;
        assert_eq!(ctx.get_scan_tag(), STR_REQ_TYPE_INDEX);
    }

    #[test]
    fn test_req_outdated() {
        let mut worker = WorkerBuilder::new("test-endpoint").batch_size(30).create();
        let engine = engine::new_local_engine(TEMP_DIR, &[]).unwrap();
        let mut cfg = Config::default();
        cfg.end_point_concurrency = 1;
        let pd_worker = FutureWorker::new("test-pd-worker");
        let end_point = Host::new(engine, worker.scheduler(), &cfg, pd_worker.scheduler());
        worker.start(end_point).unwrap();

        let mut req = Request::new();
        req.set_tp(REQ_TYPE_DAG);
        let (tx, rx) = mpsc::channel();
<<<<<<< HEAD
        let on_resp = OnResponse::Unary(box move |msg| tx.send(msg).unwrap());
        let mut task = RequestTask::new(req, on_resp, 1000).unwrap();
        task.ctx.deadline -= Duration::from_secs(super::REQUEST_MAX_HANDLE_SECS);

=======
        let mut task = RequestTask::new(
            Request::new(),
            box move |msg| {
                tx.send(msg).unwrap();
            },
            1000,
            super::DEFAULT_REQUEST_MAX_HANDLE_SECS,
        );
        let ctx = ReqContext {
            deadline: task.ctx.deadline
                - Duration::from_secs(super::DEFAULT_REQUEST_MAX_HANDLE_SECS),
            isolation_level: task.ctx.isolation_level,
            fill_cache: task.ctx.fill_cache,
            table_scan: task.ctx.table_scan,
        };
        task.ctx = Arc::new(ctx);
>>>>>>> 80de3d31
        worker.schedule(Task::Request(task)).unwrap();
        let resp = rx.recv_timeout(Duration::from_secs(3)).unwrap();
        assert!(!resp.get_other_error().is_empty());
        assert_eq!(resp.get_other_error(), super::OUTDATED_ERROR_MSG);
<<<<<<< HEAD
=======
        worker.stop();
    }

    #[test]
    fn test_exec_details_with_long_query() {
        let mut worker = WorkerBuilder::new("test-endpoint").batch_size(30).create();
        let engine = engine::new_local_engine(TEMP_DIR, &[]).unwrap();
        let mut cfg = Config::default();
        cfg.end_point_concurrency = 1;
        let pd_worker = FutureWorker::new("test-pd-worker");
        let end_point = Host::new(engine, worker.scheduler(), &cfg, pd_worker.scheduler());
        worker.start(end_point).unwrap();
        let (tx, rx) = mpsc::channel();
        let mut task = RequestTask::new(
            Request::new(),
            box move |msg| {
                tx.send(msg).unwrap();
            },
            1000,
            super::DEFAULT_REQUEST_MAX_HANDLE_SECS,
        );
        let ctx = ReqContext {
            deadline: task.ctx.deadline
                - Duration::from_secs(super::DEFAULT_REQUEST_MAX_HANDLE_SECS),
            isolation_level: task.ctx.isolation_level,
            fill_cache: task.ctx.fill_cache,
            table_scan: task.ctx.table_scan,
        };
        task.ctx = Arc::new(ctx);
        let mut metrics = BasicLocalMetrics::default();
        task.stop_record_waiting(&mut metrics);
        task.timer = task.timer.sub(Duration::from_secs(
            (super::SLOW_QUERY_LOWER_BOUND * 2.0) as u64,
        ));
        worker.schedule(Task::Request(task)).unwrap();
        let resp = rx.recv_timeout(Duration::from_secs(3)).unwrap();

        // check exec details
        let exec_details = resp.get_exec_details();
        assert!(exec_details.has_handle_time());
        assert!(exec_details.has_scan_detail());
        worker.stop();
>>>>>>> 80de3d31
    }

    #[test]
    fn test_too_many_reqs() {
        let mut worker = WorkerBuilder::new("test-endpoint").batch_size(5).create();
        let engine = engine::new_local_engine(TEMP_DIR, &[]).unwrap();
        let mut cfg = Config::default();
        cfg.end_point_concurrency = 1;
        let pd_worker = FutureWorker::new("test-pd-worker");
        let mut end_point = Host::new(engine, worker.scheduler(), &cfg, pd_worker.scheduler());
        end_point.max_running_task_count = 1;
        worker.start(end_point).unwrap();
        let (tx, rx) = mpsc::channel();
        for pos in 0..30 * 4 {
            let tx = tx.clone();
            let mut req = Request::new();
            req.set_tp(REQ_TYPE_DAG);
            if pos % 3 == 0 {
                req.mut_context().set_priority(CommandPri::Low);
            } else if pos % 3 == 1 {
                req.mut_context().set_priority(CommandPri::Normal);
            } else {
                req.mut_context().set_priority(CommandPri::High);
            }
<<<<<<< HEAD
            let on_resp = OnResponse::Unary(box move |msg| {
                thread::sleep(Duration::from_millis(100));
                let _ = tx.send(msg); // To avoid panic if rx is closed.
            });

            let task = RequestTask::new(req, on_resp, 1000).unwrap();
=======
            let task = RequestTask::new(
                req,
                box move |msg| {
                    thread::sleep(Duration::from_millis(100));
                    let _ = tx.send(msg);
                },
                1000,
                super::DEFAULT_REQUEST_MAX_HANDLE_SECS,
            );
>>>>>>> 80de3d31
            worker.schedule(Task::Request(task)).unwrap();
        }
        for _ in 0..120 {
            let resp = rx.recv_timeout(Duration::from_secs(3)).unwrap();
            if !resp.has_region_error() {
                continue;
            }
            assert!(resp.get_region_error().has_server_is_busy());
            return;
        }
        panic!("suppose to get ServerIsBusy error.");
    }

    #[test]
    fn test_stack_guard() {
        let mut expr = Expr::new();
        for _ in 0..10 {
            let mut e = Expr::new();
            e.mut_children().push(expr);
            expr = e;
        }
        let mut e = Executor::new();
        e.mut_selection().mut_conditions().push(expr);
        let mut dag = DAGRequest::new();
        dag.mut_executors().push(e);
        let mut req = Request::new();
        req.set_tp(REQ_TYPE_DAG);
        req.set_data(dag.write_to_bytes().unwrap());
<<<<<<< HEAD

        let err = RequestTask::new(req, OnResponse::Unary(box |_| ()), 5).unwrap_err();
        let s = format!("{:?}", err);
        assert!(
            s.contains("Recursion"),
            "parse should fail due to recursion limit {}",
            s
=======
        RequestTask::new(
            req.clone(),
            box move |_| unreachable!(),
            100,
            super::DEFAULT_REQUEST_MAX_HANDLE_SECS,
        );
        RequestTask::new(
            req,
            box move |res| {
                let s = format!("{:?}", res);
                assert!(
                    s.contains("Recursion"),
                    "parse should fail due to recursion limit {}",
                    s
                );
            },
            5,
            super::DEFAULT_REQUEST_MAX_HANDLE_SECS,
>>>>>>> 80de3d31
        );
    }
}<|MERGE_RESOLUTION|>--- conflicted
+++ resolved
@@ -76,42 +76,8 @@
     max_running_task_count: usize,
     running_task_count: Arc<AtomicUsize>,
     batch_row_limit: usize,
-<<<<<<< HEAD
     stream_batch_row_limit: usize,
-=======
     request_max_handle_secs: u64,
-}
-
-struct CopContextFactory {
-    sender: FutureScheduler<PdTask>,
-}
-
-impl ContextFactory<CopContext> for CopContextFactory {
-    fn create(&self) -> CopContext {
-        CopContext::new(self.sender.clone())
-    }
-}
-
-struct CopContext {
-    exec_local_metrics: ExecLocalMetrics,
-    basic_local_metrics: BasicLocalMetrics,
-}
-
-impl CopContext {
-    fn new(sender: FutureScheduler<PdTask>) -> CopContext {
-        CopContext {
-            exec_local_metrics: ExecLocalMetrics::new(sender),
-            basic_local_metrics: Default::default(),
-        }
-    }
-}
-
-impl Context for CopContext {
-    fn on_tick(&mut self) {
-        self.exec_local_metrics.flush();
-        self.basic_local_metrics.flush();
-    }
->>>>>>> 80de3d31
 }
 
 impl Host {
@@ -143,8 +109,8 @@
             ),
             max_running_task_count: cfg.end_point_max_tasks,
             batch_row_limit: cfg.end_point_batch_row_limit,
-<<<<<<< HEAD
             stream_batch_row_limit: cfg.end_point_stream_batch_row_limit,
+            request_max_handle_secs: cfg.end_point_request_max_handle_duration.as_secs(),
             running_task_count: Arc::new(AtomicUsize::new(0)),
         }
     }
@@ -162,28 +128,6 @@
                 .create()
         };
         ExecutorPool { pool: cpu_pool }
-=======
-            pool: ThreadPoolBuilder::new(
-                thd_name!("endpoint-normal-pool"),
-                CopContextFactory { sender: r.clone() },
-            ).thread_count(cfg.end_point_concurrency)
-                .stack_size(cfg.end_point_stack_size.0 as usize)
-                .build(),
-            low_priority_pool: ThreadPoolBuilder::new(
-                thd_name!("endpoint-low-pool"),
-                CopContextFactory { sender: r.clone() },
-            ).thread_count(cfg.end_point_concurrency)
-                .stack_size(cfg.end_point_stack_size.0 as usize)
-                .build(),
-            high_priority_pool: ThreadPoolBuilder::new(
-                thd_name!("endpoint-high-pool"),
-                CopContextFactory { sender: r.clone() },
-            ).thread_count(cfg.end_point_concurrency)
-                .stack_size(cfg.end_point_stack_size.0 as usize)
-                .build(),
-            request_max_handle_secs: cfg.end_point_request_max_handle_duration.as_secs(),
-        }
->>>>>>> 80de3d31
     }
 
     #[inline]
@@ -193,7 +137,7 @@
 
     fn notify_failed<E: Into<Error> + Debug>(&mut self, e: E, reqs: Vec<RequestTask>) {
         debug!("failed to handle batch request: {:?}", e);
-        let resp = err_resp(e.into());
+        let resp = err_resp(e.into(), self.request_max_handle_secs);
         for t in reqs {
             t.on_resp.respond(resp.clone());
         }
@@ -207,7 +151,7 @@
 
     fn handle_request(&mut self, snap: Box<Snapshot>, t: RequestTask) {
         if let Err(e) = t.check_outdated() {
-            return t.on_resp.respond(err_resp(e));
+            return t.on_resp.respond(err_resp(e, self.request_max_handle_secs));
         }
 
         let (mut req, cop_req, req_ctx, on_resp) = (t.req, t.cop_req, t.ctx, t.on_resp);
@@ -220,18 +164,20 @@
             CommandPri::Normal => &mut self.pool,
         };
         let pool = &pool_and_ctx_pool.pool;
+        let request_max_handle_secs = self.request_max_handle_secs;
 
         match cop_req {
             CopRequest::DAG(dag) => {
                 let mut ctx = match DAGContext::new(dag, ranges, snap, req_ctx) {
                     Ok(ctx) => ctx,
-                    Err(e) => return on_resp.respond(err_resp(e)),
+                    Err(e) => return on_resp.respond(err_resp(e, request_max_handle_secs)),
                 };
                 if !on_resp.is_streaming() {
                     let batch_row_limit = self.batch_row_limit;
                     let do_request = move || {
                         tracker.record_wait();
-                        let mut resp = ctx.handle_request(batch_row_limit).unwrap_or_else(err_resp);
+                        let mut resp = ctx.handle_request(batch_row_limit)
+                            .unwrap_or_else(|e| err_resp(e, request_max_handle_secs));
                         let mut exec_metrics = ExecutorMetrics::default();
                         ctx.collect_metrics_into(&mut exec_metrics);
                         tracker.record_handle(&mut resp, exec_metrics);
@@ -247,7 +193,7 @@
                     }
                     tracker.record_wait();
                     let (item, finished) = ctx.handle_streaming_request(batch_row_limit)
-                        .unwrap_or_else(|e| (Some(err_resp(e)), true));
+                        .unwrap_or_else(|e| (Some(err_resp(e, request_max_handle_secs)), true));
                     item.map(|mut resp| {
                         let mut exec_metrics = ExecutorMetrics::default();
                         ctx.collect_metrics_into(&mut exec_metrics);
@@ -263,7 +209,7 @@
                 let do_request = move || {
                     tracker.record_wait();
                     let mut resp = ctx.handle_request(&mut exec_metrics)
-                        .unwrap_or_else(err_resp);
+                        .unwrap_or_else(|e| err_resp(e, request_max_handle_secs));
                     tracker.record_handle(&mut resp, exec_metrics);
                     future::ok::<_, ()>(on_resp.respond(resp))
                 };
@@ -275,59 +221,10 @@
     fn handle_snapshot_result(&mut self, id: u64, snapshot: engine::Result<Box<Snapshot>>) {
         let snap = match snapshot {
             Ok(s) => s,
-<<<<<<< HEAD
             Err(e) => return self.notify_batch_failed(e, id),
         };
         for req in self.reqs.remove(&id).unwrap() {
             self.handle_request(snap.clone(), req);
-=======
-            Err(e) => {
-                notify_batch_failed(e, reqs, &mut local_metrics, self.request_max_handle_secs);
-                return;
-            }
-        };
-
-        if self.running_task_count() >= self.max_running_task_count {
-            notify_batch_failed(
-                Error::Full(self.max_running_task_count),
-                reqs,
-                &mut local_metrics,
-                self.request_max_handle_secs,
-            );
-            return;
-        }
-
-        let batch_row_limit = self.batch_row_limit;
-        for req in reqs {
-            let pri = req.priority();
-            let pri_str = get_req_pri_str(pri);
-            let type_str = req.ctx.get_scan_tag();
-            let end_point = TiDbEndPoint::new(snap.clone());
-
-            let pool = match pri {
-                CommandPri::Low => &mut self.low_priority_pool,
-                CommandPri::High => &mut self.high_priority_pool,
-                CommandPri::Normal => &mut self.pool,
-            };
-            COPR_PENDING_REQS
-                .with_label_values(&[type_str, pri_str])
-                .inc();
-            let request_max_handle_secs = self.request_max_handle_secs;
-            pool.execute(move |ctx: &mut CopContext| {
-                // decrease pending task
-                COPR_PENDING_REQS
-                    .with_label_values(&[type_str, pri_str])
-                    .dec();
-                let region_id = req.req.get_context().get_region_id();
-                let stats = end_point.handle_request(
-                    req,
-                    batch_row_limit,
-                    &mut ctx.basic_local_metrics,
-                    request_max_handle_secs,
-                );
-                ctx.exec_local_metrics.collect(type_str, region_id, stats);
-            });
->>>>>>> 80de3d31
         }
     }
 }
@@ -508,20 +405,10 @@
 impl RequestTask {
     pub fn new(
         req: Request,
-<<<<<<< HEAD
         on_resp: OnResponse<Response>,
         recursion_limit: u32,
+        request_max_handle_secs: u64,
     ) -> Result<RequestTask> {
-=======
-        on_resp: OnResponse,
-        recursion_limit: u32,
-        request_max_handle_secs: u64,
-    ) -> RequestTask {
-        let timer = Instant::now_coarse();
-        let deadline = timer + Duration::from_secs(request_max_handle_secs);
-        let mut start_ts = None;
-        let tp = req.get_tp();
->>>>>>> 80de3d31
         let mut table_scan = false;
         let (start_ts, cop_req) = match req.get_tp() {
             REQ_TYPE_DAG => {
@@ -546,7 +433,7 @@
         };
 
         let start = Instant::now_coarse();
-        let deadline = start + Duration::from_secs(REQUEST_MAX_HANDLE_SECS);
+        let deadline = start + Duration::from_secs(request_max_handle_secs);
 
         let req_ctx = ReqContext {
             deadline: deadline,
@@ -633,11 +520,8 @@
             match task {
                 Task::Request(req) => {
                     if let Err(e) = req.check_outdated() {
-<<<<<<< HEAD
-                        req.on_resp.respond(err_resp(e));
-=======
-                        on_error(e, req, &mut local_metrics, self.request_max_handle_secs);
->>>>>>> 80de3d31
+                        req.on_resp
+                            .respond(err_resp(e, self.request_max_handle_secs));
                         continue;
                     }
                     let key = req.get_request_key();
@@ -655,21 +539,9 @@
                         let sched = self.sched.clone();
                         self.engine.async_snapshot(ctx, box move |(_, res)| {
                             sched.schedule(Task::SnapRes(id, res)).unwrap()
-<<<<<<< HEAD
                         })
                     } {
                         self.notify_batch_failed(e, id);
-=======
-                        }) {
-                        notify_batch_failed(
-                            e,
-                            reqs,
-                            &mut local_metrics,
-                            self.request_max_handle_secs,
-                        );
-                    } else {
-                        self.reqs.insert(id, reqs);
->>>>>>> 80de3d31
                     }
                 },
             }
@@ -730,21 +602,13 @@
                     error!("async snapshot batch failed error {:?}", e);
                     EngineError::Other(box_err!("{:?}", e))
                 });
-<<<<<<< HEAD
                 self.notify_batch_failed(err, id);
-=======
-                notify_batch_failed(err, reqs, &mut local_metrics, self.request_max_handle_secs);
->>>>>>> 80de3d31
-            }
-        }
-    }
-}
-
-<<<<<<< HEAD
-pub fn err_resp(e: Error) -> Response {
-=======
-fn err_resp(e: Error, metrics: &mut BasicLocalMetrics, request_max_handle_secs: u64) -> Response {
->>>>>>> 80de3d31
+            }
+        }
+    }
+}
+
+pub fn err_resp(e: Error, request_max_handle_secs: u64) -> Response {
     let mut resp = Response::new();
     match e {
         Error::Region(e) => {
@@ -758,15 +622,9 @@
         }
         Error::Outdated(deadline, now, scan_tag) => {
             let elapsed =
-<<<<<<< HEAD
-                now.duration_since(deadline) + Duration::from_secs(REQUEST_MAX_HANDLE_SECS);
+                now.duration_since(deadline) + Duration::from_secs(request_max_handle_secs);
             COPR_REQ_ERROR.with_label_values(&["outdated"]).inc();
             OUTDATED_REQ_WAIT_TIME
-=======
-                now.duration_since(deadline) + Duration::from_secs(request_max_handle_secs);
-            metrics
-                .outdate_time
->>>>>>> 80de3d31
                 .with_label_values(&[scan_tag])
                 .observe(elapsed.as_secs() as f64);
 
@@ -783,88 +641,7 @@
         }
         Error::Other(_) => {
             resp.set_other_error(format!("{}", e));
-<<<<<<< HEAD
             COPR_REQ_ERROR.with_label_values(&["other"]).inc();
-=======
-            "other"
-        }
-    };
-    metrics
-        .error_cnt
-        .with_label_values(&[tag])
-        .inc_by(1.0)
-        .unwrap();
-    resp
-}
-
-fn on_error(
-    e: Error,
-    req: RequestTask,
-    metrics: &mut BasicLocalMetrics,
-    request_max_handle_secs: u64,
-) -> ExecutorMetrics {
-    let resp = err_resp(e, metrics, request_max_handle_secs);
-    respond(resp, req, metrics)
-}
-
-fn notify_batch_failed<E: Into<Error> + Debug>(
-    e: E,
-    reqs: Vec<RequestTask>,
-    metrics: &mut BasicLocalMetrics,
-    request_max_handle_secs: u64,
-) {
-    debug!("failed to handle batch request: {:?}", e);
-    let resp = err_resp(e.into(), metrics, request_max_handle_secs);
-    for t in reqs {
-        respond(resp.clone(), t, metrics);
-    }
-}
-
-fn respond(
-    mut resp: Response,
-    mut t: RequestTask,
-    metrics: &mut BasicLocalMetrics,
-) -> ExecutorMetrics {
-    if let Some(exec_details) = t.stop_record_handling(metrics) {
-        resp.set_exec_details(exec_details);
-    }
-    (t.on_resp)(resp);
-    t.metrics
-}
-
-pub struct TiDbEndPoint {
-    snap: Box<Snapshot>,
-}
-
-impl TiDbEndPoint {
-    pub fn new(snap: Box<Snapshot>) -> TiDbEndPoint {
-        TiDbEndPoint { snap: snap }
-    }
-}
-
-impl TiDbEndPoint {
-    fn handle_request(
-        self,
-        mut t: RequestTask,
-        batch_row_limit: usize,
-        metrics: &mut BasicLocalMetrics,
-        request_max_handle_secs: u64,
-    ) -> ExecutorMetrics {
-        t.stop_record_waiting(metrics);
-
-        if let Err(e) = t.check_outdated() {
-            return on_error(e, t, metrics, request_max_handle_secs);
-        }
-
-        let resp = match t.cop_req.take().unwrap() {
-            Ok(CopRequest::DAG(dag)) => self.handle_dag(dag, &mut t, batch_row_limit),
-            Ok(CopRequest::Analyze(analyze)) => self.handle_analyze(analyze, &mut t),
-            Err(err) => Err(err),
-        };
-        match resp {
-            Ok(r) => respond(r, t, metrics),
-            Err(e) => on_error(e, t, metrics, request_max_handle_secs),
->>>>>>> 80de3d31
         }
     }
     resp
@@ -965,78 +742,15 @@
         let mut req = Request::new();
         req.set_tp(REQ_TYPE_DAG);
         let (tx, rx) = mpsc::channel();
-<<<<<<< HEAD
         let on_resp = OnResponse::Unary(box move |msg| tx.send(msg).unwrap());
-        let mut task = RequestTask::new(req, on_resp, 1000).unwrap();
-        task.ctx.deadline -= Duration::from_secs(super::REQUEST_MAX_HANDLE_SECS);
-
-=======
-        let mut task = RequestTask::new(
-            Request::new(),
-            box move |msg| {
-                tx.send(msg).unwrap();
-            },
-            1000,
-            super::DEFAULT_REQUEST_MAX_HANDLE_SECS,
-        );
-        let ctx = ReqContext {
-            deadline: task.ctx.deadline
-                - Duration::from_secs(super::DEFAULT_REQUEST_MAX_HANDLE_SECS),
-            isolation_level: task.ctx.isolation_level,
-            fill_cache: task.ctx.fill_cache,
-            table_scan: task.ctx.table_scan,
-        };
-        task.ctx = Arc::new(ctx);
->>>>>>> 80de3d31
+        let mut task =
+            RequestTask::new(req, on_resp, 1000, super::DEFAULT_REQUEST_MAX_HANDLE_SECS).unwrap();
+        task.ctx.deadline -= Duration::from_secs(super::DEFAULT_REQUEST_MAX_HANDLE_SECS);
+
         worker.schedule(Task::Request(task)).unwrap();
         let resp = rx.recv_timeout(Duration::from_secs(3)).unwrap();
         assert!(!resp.get_other_error().is_empty());
         assert_eq!(resp.get_other_error(), super::OUTDATED_ERROR_MSG);
-<<<<<<< HEAD
-=======
-        worker.stop();
-    }
-
-    #[test]
-    fn test_exec_details_with_long_query() {
-        let mut worker = WorkerBuilder::new("test-endpoint").batch_size(30).create();
-        let engine = engine::new_local_engine(TEMP_DIR, &[]).unwrap();
-        let mut cfg = Config::default();
-        cfg.end_point_concurrency = 1;
-        let pd_worker = FutureWorker::new("test-pd-worker");
-        let end_point = Host::new(engine, worker.scheduler(), &cfg, pd_worker.scheduler());
-        worker.start(end_point).unwrap();
-        let (tx, rx) = mpsc::channel();
-        let mut task = RequestTask::new(
-            Request::new(),
-            box move |msg| {
-                tx.send(msg).unwrap();
-            },
-            1000,
-            super::DEFAULT_REQUEST_MAX_HANDLE_SECS,
-        );
-        let ctx = ReqContext {
-            deadline: task.ctx.deadline
-                - Duration::from_secs(super::DEFAULT_REQUEST_MAX_HANDLE_SECS),
-            isolation_level: task.ctx.isolation_level,
-            fill_cache: task.ctx.fill_cache,
-            table_scan: task.ctx.table_scan,
-        };
-        task.ctx = Arc::new(ctx);
-        let mut metrics = BasicLocalMetrics::default();
-        task.stop_record_waiting(&mut metrics);
-        task.timer = task.timer.sub(Duration::from_secs(
-            (super::SLOW_QUERY_LOWER_BOUND * 2.0) as u64,
-        ));
-        worker.schedule(Task::Request(task)).unwrap();
-        let resp = rx.recv_timeout(Duration::from_secs(3)).unwrap();
-
-        // check exec details
-        let exec_details = resp.get_exec_details();
-        assert!(exec_details.has_handle_time());
-        assert!(exec_details.has_scan_detail());
-        worker.stop();
->>>>>>> 80de3d31
     }
 
     #[test]
@@ -1061,24 +775,13 @@
             } else {
                 req.mut_context().set_priority(CommandPri::High);
             }
-<<<<<<< HEAD
             let on_resp = OnResponse::Unary(box move |msg| {
                 thread::sleep(Duration::from_millis(100));
                 let _ = tx.send(msg); // To avoid panic if rx is closed.
             });
 
-            let task = RequestTask::new(req, on_resp, 1000).unwrap();
-=======
-            let task = RequestTask::new(
-                req,
-                box move |msg| {
-                    thread::sleep(Duration::from_millis(100));
-                    let _ = tx.send(msg);
-                },
-                1000,
-                super::DEFAULT_REQUEST_MAX_HANDLE_SECS,
-            );
->>>>>>> 80de3d31
+            let task = RequestTask::new(req, on_resp, 1000, super::DEFAULT_REQUEST_MAX_HANDLE_SECS)
+                .unwrap();
             worker.schedule(Task::Request(task)).unwrap();
         }
         for _ in 0..120 {
@@ -1107,34 +810,18 @@
         let mut req = Request::new();
         req.set_tp(REQ_TYPE_DAG);
         req.set_data(dag.write_to_bytes().unwrap());
-<<<<<<< HEAD
-
-        let err = RequestTask::new(req, OnResponse::Unary(box |_| ()), 5).unwrap_err();
+
+        let err = RequestTask::new(
+            req,
+            OnResponse::Unary(box |_| ()),
+            5,
+            super::DEFAULT_REQUEST_MAX_HANDLE_SECS,
+        ).unwrap_err();
         let s = format!("{:?}", err);
         assert!(
             s.contains("Recursion"),
             "parse should fail due to recursion limit {}",
             s
-=======
-        RequestTask::new(
-            req.clone(),
-            box move |_| unreachable!(),
-            100,
-            super::DEFAULT_REQUEST_MAX_HANDLE_SECS,
         );
-        RequestTask::new(
-            req,
-            box move |res| {
-                let s = format!("{:?}", res);
-                assert!(
-                    s.contains("Recursion"),
-                    "parse should fail due to recursion limit {}",
-                    s
-                );
-            },
-            5,
-            super::DEFAULT_REQUEST_MAX_HANDLE_SECS,
->>>>>>> 80de3d31
-        );
     }
 }