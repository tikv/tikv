--- conflicted
+++ resolved
@@ -948,12 +948,11 @@
     #[test]
     fn test_full() {
         use std::sync::Mutex;
-<<<<<<< HEAD
-        use tikv_util::metrics::ThreadBuildWrapper;
-=======
-
->>>>>>> aaf47d0c
-        use tikv_util::yatp_pool::{DefaultTicker, YatpPoolBuilder};
+
+        use tikv_util::{
+            metrics::ThreadBuildWrapper,
+            yatp_pool::{DefaultTicker, YatpPoolBuilder},
+        };
 
         use crate::storage::kv::{destroy_tls_engine, set_tls_engine};
 
