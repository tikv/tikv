// Copyright 2018 TiKV Project Authors. Licensed under Apache-2.0.

use std::{cell::RefCell, marker::PhantomData};

use ::tracker::{get_tls_tracker_token, with_tls_tracker};
use engine_traits::{PerfContext, PerfContextExt, PerfContextKind};
use kvproto::{kvrpcpb, kvrpcpb::ScanDetailV2};
use pd_client::BucketMeta;
use tikv_kv::{with_tls_engine, Engine};
use tikv_util::time::{self, Duration, Instant};
use txn_types::Key;

use super::metrics::*;
use crate::{coprocessor::*, storage::Statistics};

#[derive(Debug, Clone, Copy, PartialEq)]
enum TrackerState {
    /// The tracker is initialized.
    Initialized,

    /// The tracker is notified that the task is scheduled on a thread pool and
    /// start running.
    Scheduled(Instant),

    /// The tracker is notified that the snapshot needed by the task is ready.
    SnapshotRetrieved(Instant),

    /// The tracker is notified that all items just began.
    AllItemsBegan,

    /// The tracker is notified that a single item just began.
    ItemBegan(Instant),

    /// The tracker is notified that a single item just finished.
    ItemFinished(Instant),

    /// The tracker is notified that all items just finished.
    AllItemFinished,

    /// The tracker has finished all tracking and there will be no future
    /// operations.
    Tracked,
}

/// Track coprocessor requests to update statistics and provide slow logs.
#[derive(Debug)]
pub struct Tracker<E: Engine> {
    request_begin_at: Instant,

    // Intermediate results
    current_stage: TrackerState,
    wait_time: Duration,          // Total wait time
    schedule_wait_time: Duration, // Wait time spent on waiting for scheduling
    snapshot_wait_time: Duration, // Wait time spent on waiting for a snapshot
    handler_build_time: Duration, /* Time spent on building the handler (not included in total
                                   * wait time) */
    req_lifetime: Duration,

    // Suspend time between processing two items
    //
    // In a cooperative environment, a copr task may suspend itself at finishing an item,
    // and be resumed by the runtime later. That will raise a considerable suspend time.
    item_suspend_time: Duration,
    total_suspend_time: Duration,

    item_process_time: Duration,
    total_process_time: Duration,
    total_storage_stats: Statistics,
    slow_log_threshold: Duration,
    scan_process_time_ms: u64,

    pub buckets: Option<Arc<BucketMeta>>,

    // Request info, used to print slow log.
    pub req_ctx: ReqContext,

    _phantom: PhantomData<fn() -> E>,
}

impl<E: Engine> Tracker<E> {
    /// Initialize the tracker. Normally it is called outside future pool's
    /// factory context, because the future pool might be full and we need
    /// to wait it. This kind of wait time has to be recorded.
    pub fn new(req_ctx: ReqContext, slow_log_threshold: Duration) -> Self {
        let now = Instant::now();
        Tracker {
            request_begin_at: now,
            current_stage: TrackerState::Initialized,
            wait_time: Duration::default(),
            schedule_wait_time: Duration::default(),
            snapshot_wait_time: Duration::default(),
            handler_build_time: Duration::default(),
            req_lifetime: Duration::default(),
            item_process_time: Duration::default(),
            item_suspend_time: Duration::default(),
            total_suspend_time: Duration::default(),
            total_process_time: Duration::default(),
            total_storage_stats: Statistics::default(),
            scan_process_time_ms: 0,
            slow_log_threshold,
            req_ctx,
            buckets: None,
            _phantom: PhantomData,
        }
    }

    pub fn on_scheduled(&mut self) {
        assert_eq!(self.current_stage, TrackerState::Initialized);
        let now = Instant::now();
        self.schedule_wait_time = now - self.request_begin_at;
        with_tls_tracker(|tracker| {
            tracker.metrics.read_pool_schedule_wait_nanos =
                self.schedule_wait_time.as_nanos() as u64;
        });
        self.current_stage = TrackerState::Scheduled(now);
    }

    pub fn on_snapshot_finished(&mut self) {
        if let TrackerState::Scheduled(at) = self.current_stage {
            let now = Instant::now();
            self.snapshot_wait_time = now - at;
            self.wait_time = now - self.request_begin_at;
            self.current_stage = TrackerState::SnapshotRetrieved(now);
        } else {
            unreachable!()
        }
    }

    pub fn on_begin_all_items(&mut self) {
        if let TrackerState::SnapshotRetrieved(at) = self.current_stage {
            let now = Instant::now();
            self.handler_build_time = now - at;
            self.current_stage = TrackerState::AllItemsBegan;
        } else {
            unreachable!()
        }
    }

    pub fn on_begin_item(&mut self) {
        let now = Instant::now();
        match self.current_stage {
            TrackerState::AllItemsBegan => {}
            TrackerState::ItemFinished(at) => {
                self.item_suspend_time = now - at;
                self.total_suspend_time += self.item_suspend_time;
            }
            _ => unreachable!(),
        }

<<<<<<< HEAD
        self.with_perf_context(|perf_context| perf_context.start_observe());
=======
        self.with_perf_context(|perf_context| {
            if let Some(c) = perf_context {
                c.start_observe();
            }
        });
>>>>>>> 25261c8a
        self.current_stage = TrackerState::ItemBegan(now);
    }

    pub fn on_finish_item(&mut self, some_storage_stats: Option<Statistics>) {
        if let TrackerState::ItemBegan(at) = self.current_stage {
            let now = Instant::now();
            self.item_process_time = now - at;
            self.total_process_time += self.item_process_time;
            if let Some(storage_stats) = some_storage_stats {
                self.total_storage_stats.add(&storage_stats);
            }
            self.with_perf_context(|perf_context| {
<<<<<<< HEAD
                perf_context.report_metrics(&[get_tls_tracker_token()])
=======
                if let Some(c) = perf_context {
                    c.report_metrics(&[get_tls_tracker_token()]);
                }
>>>>>>> 25261c8a
            });
            self.current_stage = TrackerState::ItemFinished(now);
        } else {
            unreachable!()
        }
    }

    pub fn collect_storage_statistics(&mut self, storage_stats: Statistics) {
        self.total_storage_stats.add(&storage_stats);
    }

    pub fn collect_scan_process_time(&mut self, exec_summary: ExecSummary) {
        self.scan_process_time_ms = (exec_summary.time_processed_ns / 1000000) as u64;
    }

    /// Get current item's ExecDetail according to previous collected metrics.
    /// TiDB asks for ExecDetail to be printed in its log.
    /// WARN: TRY BEST NOT TO USE THIS FUNCTION.
    pub fn get_item_exec_details(&self) -> (kvrpcpb::ExecDetails, kvrpcpb::ExecDetailsV2) {
        if let TrackerState::ItemFinished(_) = self.current_stage {
            self.exec_details(self.item_process_time)
        } else {
            unreachable!()
        }
    }

    /// Get ExecDetail according to previous collected metrics.
    /// TiDB asks for ExecDetail to be printed in its log.
    pub fn get_exec_details(&self) -> (kvrpcpb::ExecDetails, kvrpcpb::ExecDetailsV2) {
        if let TrackerState::ItemFinished(_) = self.current_stage {
            // TODO: Separate process time and suspend time
            self.exec_details(self.total_process_time + self.total_suspend_time)
        } else {
            unreachable!()
        }
    }

    fn exec_details(&self, measure: Duration) -> (kvrpcpb::ExecDetails, kvrpcpb::ExecDetailsV2) {
        // For compatibility, ExecDetails field is still filled.
        let mut exec_details = kvrpcpb::ExecDetails::default();

        let mut td = kvrpcpb::TimeDetail::default();
        td.set_process_wall_time_ms(time::duration_to_ms(measure));
        td.set_wait_wall_time_ms(time::duration_to_ms(self.wait_time));
        td.set_kv_read_wall_time_ms(self.scan_process_time_ms);
        exec_details.set_time_detail(td.clone());

        let detail = self.total_storage_stats.scan_detail();
        exec_details.set_scan_detail(detail);

        let mut exec_details_v2 = kvrpcpb::ExecDetailsV2::default();
        exec_details_v2.set_time_detail(td);

        let mut detail_v2 = ScanDetailV2::default();
        detail_v2.set_processed_versions(self.total_storage_stats.write.processed_keys as u64);
        detail_v2.set_processed_versions_size(self.total_storage_stats.processed_size as u64);
        detail_v2.set_total_versions(self.total_storage_stats.write.total_op_count() as u64);
        with_tls_tracker(|tracker| tracker.write_scan_detail(&mut detail_v2));
        exec_details_v2.set_scan_detail_v2(detail_v2);

        (exec_details, exec_details_v2)
    }

    pub fn on_finish_all_items(&mut self) {
        match self.current_stage {
            TrackerState::AllItemsBegan => {}
            TrackerState::ItemFinished(_) => {}
            _ => unreachable!(),
        }

        self.req_lifetime = Instant::now() - self.request_begin_at;
        self.current_stage = TrackerState::AllItemFinished;
        self.track();
    }

    fn track(&mut self) {
        if self.current_stage != TrackerState::AllItemFinished {
            return;
        }

        let total_storage_stats = std::mem::take(&mut self.total_storage_stats);

        if self.total_process_time > self.slow_log_threshold {
            let first_range = self.req_ctx.ranges.first();
            let some_table_id = first_range.as_ref().map(|range| {
                tidb_query_datatype::codec::table::decode_table_id(range.get_start())
                    .unwrap_or_default()
            });

            with_tls_tracker(|tracker| {
                info!(#"slow_log", "slow-query";
                    "region_id" => &self.req_ctx.context.get_region_id(),
                    "remote_host" => &self.req_ctx.peer,
                    "total_lifetime" => ?self.req_lifetime,
                    "wait_time" => ?self.wait_time,
                    "wait_time.schedule" => ?self.schedule_wait_time,
                    "wait_time.snapshot" => ?self.snapshot_wait_time,
                    "handler_build_time" => ?self.handler_build_time,
                    "total_process_time" => ?self.total_process_time,
                    "total_suspend_time" => ?self.total_suspend_time,
                    "txn_start_ts" => self.req_ctx.txn_start_ts,
                    "table_id" => some_table_id,
                    "tag" => self.req_ctx.tag.get_str(),
                    "scan.is_desc" => self.req_ctx.is_desc_scan,
                    "scan.processed" => total_storage_stats.write.processed_keys,
                    "scan.processed_size" => total_storage_stats.processed_size,
                    "scan.total" => total_storage_stats.write.total_op_count(),
                    "scan.ranges" => self.req_ctx.ranges.len(),
                    "scan.range.first" => ?first_range,
                    "perf_stats.block_cache_hit_count" => tracker.metrics.block_cache_hit_count,
                    "perf_stats.block_read_count" => tracker.metrics.block_read_count,
                    "perf_stats.block_read_byte" => tracker.metrics.block_read_byte,
                    "perf_stats.internal_key_skipped_count"
                        => tracker.metrics.internal_key_skipped_count,
                    "perf_stats.internal_delete_skipped_count"
                        => tracker.metrics.deleted_key_skipped_count,
                )
            });
        }

        // req time
        COPR_REQ_HISTOGRAM_STATIC
            .get(self.req_ctx.tag)
            .observe(time::duration_to_sec(self.req_lifetime));

        // wait time
        COPR_REQ_WAIT_TIME_STATIC
            .get(self.req_ctx.tag)
            .all
            .observe(time::duration_to_sec(self.wait_time));

        // schedule wait time
        COPR_REQ_WAIT_TIME_STATIC
            .get(self.req_ctx.tag)
            .schedule
            .observe(time::duration_to_sec(self.schedule_wait_time));

        // snapshot wait time
        COPR_REQ_WAIT_TIME_STATIC
            .get(self.req_ctx.tag)
            .snapshot
            .observe(time::duration_to_sec(self.snapshot_wait_time));

        // handler build time
        COPR_REQ_HANDLER_BUILD_TIME_STATIC
            .get(self.req_ctx.tag)
            .observe(time::duration_to_sec(self.handler_build_time));

        // handle time
        COPR_REQ_HANDLE_TIME_STATIC
            .get(self.req_ctx.tag)
            .observe(time::duration_to_sec(self.total_process_time));

        // scan keys
        COPR_SCAN_KEYS_STATIC
            .get(self.req_ctx.tag)
            .total
            .observe(total_storage_stats.write.total_op_count() as f64);
        COPR_SCAN_KEYS_STATIC
            .get(self.req_ctx.tag)
            .processed_keys
            .observe(total_storage_stats.write.processed_keys as f64);

        tls_collect_scan_details(self.req_ctx.tag, &total_storage_stats);

        let peer = self.req_ctx.context.get_peer();
        let region_id = self.req_ctx.context.get_region_id();
        let start_key = &self.req_ctx.lower_bound;
        let end_key = &self.req_ctx.upper_bound;
        let reverse_scan = if let Some(reverse_scan) = self.req_ctx.is_desc_scan {
            reverse_scan
        } else {
            false
        };

        tls_collect_query(
            region_id,
            peer,
            Key::from_raw(start_key).as_encoded(),
            Key::from_raw(end_key).as_encoded(),
            reverse_scan,
        );
        tls_collect_read_flow(
            self.req_ctx.context.get_region_id(),
            Some(start_key),
            Some(end_key),
            &total_storage_stats,
            self.buckets.as_ref(),
        );
        self.current_stage = TrackerState::Tracked;
    }

    fn with_perf_context<F, T>(&self, f: F) -> T
    where
<<<<<<< HEAD
        F: FnOnce(&mut Box<dyn PerfContext>) -> T,
=======
        F: FnOnce(&mut Option<Box<dyn PerfContext>>) -> T,
>>>>>>> 25261c8a
    {
        thread_local! {
            static SELECT: RefCell<Option<Box<dyn PerfContext>>> = RefCell::new(None);
            static INDEX: RefCell<Option<Box<dyn PerfContext>>> = RefCell::new(None);
            static ANALYZE_TABLE: RefCell<Option<Box<dyn PerfContext>>> = RefCell::new(None);
            static ANALYZE_INDEX: RefCell<Option<Box<dyn PerfContext>>> = RefCell::new(None);
            static ANALYZE_FULL_SAMPLING: RefCell<Option<Box<dyn PerfContext>>> = RefCell::new(None);
            static CHECKSUM_TABLE: RefCell<Option<Box<dyn PerfContext>>> = RefCell::new(None);
            static CHECKSUM_INDEX: RefCell<Option<Box<dyn PerfContext>>> = RefCell::new(None);
            static TEST: RefCell<Option<Box<dyn PerfContext>>> = RefCell::new(None);
        }
        let tls_cell = match self.req_ctx.tag {
            ReqTag::select => &SELECT,
            ReqTag::index => &INDEX,
            ReqTag::analyze_table => &ANALYZE_TABLE,
            ReqTag::analyze_index => &ANALYZE_INDEX,
            ReqTag::analyze_full_sampling => &ANALYZE_FULL_SAMPLING,
            ReqTag::checksum_table => &CHECKSUM_TABLE,
            ReqTag::checksum_index => &CHECKSUM_INDEX,
            ReqTag::test => &TEST,
        };
        tls_cell.with(|c| {
            let mut c = c.borrow_mut();
<<<<<<< HEAD
            let perf_context = c.get_or_insert_with(|| unsafe {
                with_tls_engine::<E, _, _>(|engine| {
                    Box::new(engine.kv_engine().unwrap().get_perf_context(
                        PerfLevel::Uninitialized,
                        PerfContextKind::Coprocessor(self.req_ctx.tag.get_str()),
                    ))
                })
            });
            f(perf_context)
=======
            if c.is_none() {
                *c = unsafe {
                    with_tls_engine::<E, _, _>(|engine| {
                        engine.kv_engine().map(|engine| {
                            Box::new(engine.get_perf_context(
                                PerfLevel::Uninitialized,
                                PerfContextKind::Coprocessor(self.req_ctx.tag.get_str()),
                            )) as Box<dyn PerfContext>
                        })
                    })
                };
            }
            f(&mut c)
>>>>>>> 25261c8a
        })
    }
}

impl<E: Engine> Drop for Tracker<E> {
    /// `Tracker` may be dropped without even calling `on_begin_all_items`. For
    /// example, if get snapshot failed. So we fast-forward if some steps
    /// are missing.
    fn drop(&mut self) {
        if self.current_stage == TrackerState::Initialized {
            self.on_scheduled();
        }
        if let TrackerState::Scheduled(_) = self.current_stage {
            self.on_snapshot_finished();
        }
        if let TrackerState::SnapshotRetrieved(_) = self.current_stage {
            self.on_begin_all_items();
        }
        if let TrackerState::ItemBegan(_) = self.current_stage {
            self.on_finish_item(None);
        }
        if self.current_stage == TrackerState::AllItemsBegan {
            self.on_finish_all_items();
        }
        if let TrackerState::ItemFinished(_) = self.current_stage {
            self.on_finish_all_items();
        }
    }
}<|MERGE_RESOLUTION|>--- conflicted
+++ resolved
@@ -147,15 +147,11 @@
             _ => unreachable!(),
         }
 
-<<<<<<< HEAD
-        self.with_perf_context(|perf_context| perf_context.start_observe());
-=======
         self.with_perf_context(|perf_context| {
             if let Some(c) = perf_context {
                 c.start_observe();
             }
         });
->>>>>>> 25261c8a
         self.current_stage = TrackerState::ItemBegan(now);
     }
 
@@ -168,13 +164,9 @@
                 self.total_storage_stats.add(&storage_stats);
             }
             self.with_perf_context(|perf_context| {
-<<<<<<< HEAD
-                perf_context.report_metrics(&[get_tls_tracker_token()])
-=======
                 if let Some(c) = perf_context {
                     c.report_metrics(&[get_tls_tracker_token()]);
                 }
->>>>>>> 25261c8a
             });
             self.current_stage = TrackerState::ItemFinished(now);
         } else {
@@ -369,11 +361,7 @@
 
     fn with_perf_context<F, T>(&self, f: F) -> T
     where
-<<<<<<< HEAD
-        F: FnOnce(&mut Box<dyn PerfContext>) -> T,
-=======
         F: FnOnce(&mut Option<Box<dyn PerfContext>>) -> T,
->>>>>>> 25261c8a
     {
         thread_local! {
             static SELECT: RefCell<Option<Box<dyn PerfContext>>> = RefCell::new(None);
@@ -397,17 +385,6 @@
         };
         tls_cell.with(|c| {
             let mut c = c.borrow_mut();
-<<<<<<< HEAD
-            let perf_context = c.get_or_insert_with(|| unsafe {
-                with_tls_engine::<E, _, _>(|engine| {
-                    Box::new(engine.kv_engine().unwrap().get_perf_context(
-                        PerfLevel::Uninitialized,
-                        PerfContextKind::Coprocessor(self.req_ctx.tag.get_str()),
-                    ))
-                })
-            });
-            f(perf_context)
-=======
             if c.is_none() {
                 *c = unsafe {
                     with_tls_engine::<E, _, _>(|engine| {
@@ -421,7 +398,6 @@
                 };
             }
             f(&mut c)
->>>>>>> 25261c8a
         })
     }
 }
