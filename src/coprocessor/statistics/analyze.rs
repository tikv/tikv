--- conflicted
+++ resolved
@@ -95,17 +95,28 @@
         }
     }
 
-<<<<<<< HEAD
+    // handle_column is used to process `AnalyzeColumnsReq`
+    // it would build a histogram for the primary key(if needed) and
+    // collectors for each column value.
+    fn handle_column(builder: &mut SampleBuilder) -> Result<Vec<u8>> {
+        let (collectors, pk_builder) = builder.collect_columns_stats()?;
+
+        let pk_hist = pk_builder.into_proto();
+        let cols: Vec<analyze::SampleCollector> =
+            collectors.into_iter().map(|col| col.into_proto()).collect();
+
+        let res_data = {
+            let mut res = analyze::AnalyzeColumnsResp::new();
+            res.set_collectors(RepeatedField::from_vec(cols));
+            res.set_pk_hist(pk_hist);
+            box_try!(res.write_to_bytes())
+        };
+        Ok(res_data)
+    }
+
     // handle_index is used to handle `AnalyzeIndexReq`,
     // it would build a histogram and count-min sketch of index values.
-    fn handle_index(mut self) -> Result<Vec<u8>> {
-        let req = self.req.take_idx_req();
-        let mut scanner = IndexScanExecutor::new_with_cols_len(
-            req.get_num_columns() as i64,
-            self.ranges,
-            self.snap,
-            self.statistics,
-        );
+    fn handle_index(req: AnalyzeIndexReq, scanner: &mut IndexScanExecutor) -> Result<Vec<u8>> {
         let mut hist = Histogram::new(req.get_bucket_size() as usize);
         let mut cms = CMSketch::new(
             req.get_cmsketch_depth() as usize,
@@ -115,7 +126,7 @@
             let bytes = row.data.get_column_values();
             hist.append(bytes);
             if let Some(c) = cms.as_mut() {
-                c.insert(bytes);
+                c.insert(bytes)
             }
         }
         let mut res = analyze::AnalyzeIndexResp::new();
@@ -123,49 +134,6 @@
         if let Some(c) = cms {
             res.set_cms(c.into_proto());
         }
-        let dt = box_try!(res.write_to_bytes());
-        Ok(dt)
-    }
-
-    // handle_column is used to process `AnalyzeColumnsReq`
-    // it would build a histogram for the primary key(if needed) and
-    // collectors for each column value.
-    fn handle_column(mut self) -> Result<Vec<u8>> {
-        let col_req = self.req.take_col_req();
-        let builder = SampleBuilder::new(col_req, self.snap, self.ranges, &mut self.statistics)?;
-
-        let (collectors, pk_builder) = builder.collect_columns_stats()?;
-=======
-    // handle_column is used to process `AnalyzeColumnsReq`
-    // it would build a histogram for the primary key(if needed) and
-    // collectors for each column value.
-    fn handle_column(builder: &mut SampleBuilder) -> Result<Vec<u8>> {
-        let (collectors, pk_builder) = builder.collect_samples_and_estimate_ndvs()?;
-
->>>>>>> 162631ef
-        let pk_hist = pk_builder.into_proto();
-        let cols: Vec<analyze::SampleCollector> =
-            collectors.into_iter().map(|col| col.into_proto()).collect();
-
-        let res_data = {
-            let mut res = analyze::AnalyzeColumnsResp::new();
-            res.set_collectors(RepeatedField::from_vec(cols));
-            res.set_pk_hist(pk_hist);
-            box_try!(res.write_to_bytes())
-        };
-        Ok(res_data)
-    }
-
-    // handle_index is used to handle `AnalyzeIndexReq`,
-    // it would build a histogram of index values.
-    fn handle_index(req: AnalyzeIndexReq, scanner: &mut IndexScanExecutor) -> Result<Vec<u8>> {
-        let mut hist = Histogram::new(req.get_bucket_size() as usize);
-        while let Some(row) = scanner.next()? {
-            let bytes = row.data.get_column_values();
-            hist.append(bytes);
-        }
-        let mut res = analyze::AnalyzeIndexResp::new();
-        res.set_hist(hist.into_proto());
         let dt = box_try!(res.write_to_bytes());
         Ok(dt)
     }
@@ -186,15 +154,9 @@
 }
 
 /// `SampleBuilder` is used to analyze columns. It collects sample from
-<<<<<<< HEAD
 /// the result set using Reservoir Sampling algorithm, estimates NDVs
 /// using FM Sketch during the collecting process, and builds count-min sketch.
-impl<'a> SampleBuilder<'a> {
-=======
-/// the result set using Reservoir Sampling algorithm, and estimates NDVs
-/// using FM Sketch during the collecting process.
 impl SampleBuilder {
->>>>>>> 162631ef
     fn new(
         mut req: AnalyzeColumnsReq,
         snap: SnapshotStore,
@@ -225,18 +187,11 @@
         })
     }
 
-<<<<<<< HEAD
     // `collect_columns_stats` returns the sample collectors which contain total count,
     // null count, distinct values count and count-min sketch. And it also returns the statistic
     // builder for PK which contains the histogram.
     // See https://en.wikipedia.org/wiki/Reservoir_sampling
-    fn collect_columns_stats(mut self) -> Result<(Vec<SampleCollector>, Histogram)> {
-=======
-    // `collect_samples_and_estimate_ndvs` returns the sample collectors which contain total count,
-    // null count and distinct values count. And it also returns the statistic builder for PK
-    // which contains the histogram. See https://en.wikipedia.org/wiki/Reservoir_sampling
-    fn collect_samples_and_estimate_ndvs(&mut self) -> Result<(Vec<SampleCollector>, Histogram)> {
->>>>>>> 162631ef
+    fn collect_columns_stats(&mut self) -> Result<(Vec<SampleCollector>, Histogram)> {
         let mut pk_builder = Histogram::new(self.max_bucket_size);
         let mut collectors = vec![
             SampleCollector::new(
