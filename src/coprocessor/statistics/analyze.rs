--- conflicted
+++ resolved
@@ -402,7 +402,6 @@
                     for i in 0..self.columns_info.len() {
                         column_vals[i].clear();
                         collation_key_vals[i].clear();
-<<<<<<< HEAD
                         let mut sort_key_shortcut = false;
                         if self.columns_info[i].as_accessor().is_string_like() {
                             if let LazyBatchColumn::Decoded(VectorValue::Bytes(ref vec)) =
@@ -421,27 +420,6 @@
                                     }
                                     None => {
                                         collation_key_vals[i].write_evaluable_datum_null()?;
-=======
-                        columns_slice[i].encode(
-                            *logical_row,
-                            &self.columns_info[i],
-                            &mut ctx,
-                            &mut column_vals[i],
-                        )?;
-                        if self.columns_info[i].as_accessor().is_string_like() {
-                            match_template_collator! {
-                                TT, match self.columns_info[i].as_accessor().collation()? {
-                                    Collation::TT => {
-                                        let mut mut_val = &column_vals[i][..];
-                                        let decoded_val = table::decode_col_value(&mut mut_val, &mut ctx, &self.columns_info[i])?;
-                                        if decoded_val == Datum::Null {
-                                            collation_key_vals[i].clone_from(&column_vals[i]);
-                                        } else {
-                                            // Only if the `decoded_val` is Datum::Null, `decoded_val` is a Ok(None).
-                                            // So it is safe the unwrap the Ok value.
-                                            TT::write_sort_key(&mut collation_key_vals[i], &decoded_val.as_string()?.unwrap())?;
-                                        }
->>>>>>> fc9cf096
                                     }
                                 }
                             }
