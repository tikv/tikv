// Copyright 2017 PingCAP, Inc.
//
// Licensed under the Apache License, Version 2.0 (the "License");
// you may not use this file except in compliance with the License.
// You may obtain a copy of the License at
//
//     http://www.apache.org/licenses/LICENSE-2.0
//
// Unless required by applicable law or agreed to in writing, software
// distributed under the License is distributed on an "AS IS" BASIS,
// See the License for the specific language governing permissions and
// limitations under the License.

<<<<<<< HEAD
use coprocessor::endpoint::prefix_next;
use coprocessor::Result;
=======
>>>>>>> d8098ff3
use tipb::executor::IndexScan;
use tipb::schema::ColumnInfo;
use kvproto::coprocessor::KeyRange;
use kvproto::kvrpcpb::IsolationLevel;
use storage::{Snapshot, Statistics};
use byteorder::{BigEndian, ReadBytesExt};
use super::{Executor, Row};
use super::scanner::Scanner;
use super::super::codec::{table, datum, mysql};
use super::super::endpoint::prefix_next;
use super::super::Result;
use super::super::metrics::*;

pub struct IndexScanExecutor<'a> {
    desc: bool,
    col_ids: Vec<i64>,
    cursor: usize,
    key_ranges: Vec<KeyRange>,
    scanner: Scanner<'a>,
    pk_col: Option<ColumnInfo>,
}

impl<'a> IndexScanExecutor<'a> {
    pub fn new(mut meta: IndexScan,
               key_ranges: Vec<KeyRange>,
               snapshot: &'a Snapshot,
               statistics: &'a mut Statistics,
               start_ts: u64,
               isolation_level: IsolationLevel)
               -> IndexScanExecutor<'a> {
        let mut pk_col = None;
        let desc = meta.get_desc();
        let mut cols = meta.mut_columns();
        if cols.last().map_or(false, |c| c.get_pk_handle()) {
            pk_col = Some(cols.pop().unwrap());
        }
        let col_ids = cols.iter()
            .map(|c| c.get_column_id())
            .collect();
        let scanner = Scanner::new(desc, false, snapshot, statistics, start_ts, isolation_level);
<<<<<<< HEAD
        IndexScanExecutor {
=======
        COPR_EXECUTOR_COUNT.with_label_values(&["idxscan"]).inc();
        IndexScanExec {
>>>>>>> d8098ff3
            desc: desc,
            col_ids: col_ids,
            scanner: scanner,
            key_ranges: key_ranges,
            cursor: Default::default(),
            pk_col: pk_col,
        }
    }

    pub fn get_row_from_range(&mut self) -> Result<Option<Row>> {
        let range = &self.key_ranges[self.cursor];
        if range.get_start() > range.get_end() {
            return Ok(None);
        }
        let kv = try!(self.scanner.next_row(range));
        let (key, value) = match kv {
            Some((key, value)) => (key, value),
            None => return Ok(None),
        };

        let seek_key = if self.desc {
            key.clone()
        } else {
            prefix_next(&key)
        };
        self.scanner.set_seek_key(Some(seek_key));

        let (mut values, handle) = {
            box_try!(table::cut_idx_key(key, &self.col_ids))
        };

        let handle = if handle.is_none() {
            box_try!(value.as_slice().read_i64::<BigEndian>())
        } else {
            handle.unwrap()
        };

        if let Some(ref pk_col) = self.pk_col {
            let handle_datum = if mysql::has_unsigned_flag(pk_col.get_flag() as u64) {
                // PK column is unsigned
                datum::Datum::U64(handle as u64)
            } else {
                datum::Datum::I64(handle)
            };
            let mut bytes = box_try!(datum::encode_key(&[handle_datum]));
            values.append(pk_col.get_column_id(), &mut bytes);
        }
        Ok(Some(Row::new(handle, values)))
    }
}

impl<'a> Executor for IndexScanExecutor<'a> {
    fn next(&mut self) -> Result<Option<Row>> {
        while self.cursor < self.key_ranges.len() {
            let data = box_try!(self.get_row_from_range());
            if data.is_none() {
                CORP_GET_OR_SCAN_COUNT.with_label_values(&["range"]).inc();
                self.scanner.set_seek_key(None);
                self.cursor += 1;
                continue;
            }
            return Ok(data);
        }
        Ok(None)
    }
}

#[cfg(test)]
mod test {
    use super::*;
    use super::super::scanner::test::{Data, TestStore, new_col_info};
    use coprocessor::codec::mysql::types;
    use coprocessor::codec::datum::{self, Datum};
    use util::codec::number::NumberEncoder;
    use util::collections::HashMap;
    use std::i64;
    use tipb::schema::ColumnInfo;
    use storage::Statistics;
    use protobuf::RepeatedField;

    const TABLE_ID: i64 = 1;
    const INDEX_ID: i64 = 1;
    const KEY_NUMBER: usize = 10;

    #[inline]
    pub fn get_idx_range(table_id: i64, idx_id: i64, start: i64, end: i64) -> KeyRange {
        let mut start_buf = Vec::with_capacity(8);
        start_buf.encode_i64(start).unwrap();
        let mut end_buf = Vec::with_capacity(8);
        end_buf.encode_i64(end).unwrap();
        let mut key_range = KeyRange::new();
        key_range.set_start(table::encode_index_seek_key(table_id, idx_id, &start_buf));
        key_range.set_end(table::encode_index_seek_key(table_id, idx_id, &end_buf));
        key_range
    }

    pub fn prepare_index_data(key_number: usize, table_id: i64, index_id: i64) -> Data {
        let cols = vec![new_col_info(1, types::LONG_LONG),
                        new_col_info(2, types::VARCHAR),
                        new_col_info(3, types::NEW_DECIMAL)];

        let mut kv_data = Vec::new();
        let mut expect_rows = Vec::new();

        for handle in 0..key_number {
            let indice = map![
                2 => Datum::Bytes(b"abc".to_vec()),
                3 => Datum::Dec(handle.into())
            ];
            let mut expect_row = HashMap::default();
            let mut v: Vec<_> = indice.iter()
                .map(|(cid, value)| {
                    expect_row.insert(*cid, datum::encode_key(&[value.clone()]).unwrap());
                    value.clone()
                })
                .collect();
            let h = Datum::I64(handle as i64);
            v.push(h);
            let encoded = datum::encode_key(&v).unwrap();
            let idx_key = table::encode_index_seek_key(table_id, index_id, &encoded);
            expect_rows.push(expect_row);
            kv_data.push((idx_key, vec![0]));
        }
        Data {
            kv_data: kv_data,
            expect_rows: expect_rows,
            cols: cols,
        }
    }

    struct IndexTestWrapper {
        data: Data,
        store: TestStore,
        scan: IndexScan,
        ranges: Vec<KeyRange>,
        cols: Vec<ColumnInfo>,
    }

    impl IndexTestWrapper {
        fn include_pk_cols() -> IndexTestWrapper {
            let mut wrapper = IndexTestWrapper::default();
            let mut cols = wrapper.data.get_index_cols();
            cols.push(wrapper.data.get_col_pk());
            wrapper.scan.set_columns(RepeatedField::from_vec(cols.clone()));
            wrapper.cols = cols;
            wrapper
        }
    }

    impl Default for IndexTestWrapper {
        fn default() -> IndexTestWrapper {
            let test_data = prepare_index_data(KEY_NUMBER, TABLE_ID, INDEX_ID);
            let test_store = TestStore::new(&test_data.kv_data);
            let mut scan = IndexScan::new();
            // prepare cols
            let cols = test_data.get_index_cols();
            let col_req = RepeatedField::from_vec(cols.clone());
            scan.set_columns(col_req);
            // prepare range
            let range = get_idx_range(TABLE_ID, INDEX_ID, i64::MIN, i64::MAX);
            let key_ranges = vec![range];
            IndexTestWrapper {
                data: test_data,
                store: test_store,
                scan: scan,
                ranges: key_ranges,
                cols: cols,
            }
        }
    }

    #[test]
    fn test_multiple_ranges() {
        let mut statistics = Statistics::default();
        let mut wrapper = IndexTestWrapper::default();
        let (ref start_key, _) = wrapper.data.kv_data[0];
        let (ref split_key, _) = wrapper.data.kv_data[KEY_NUMBER / 3];
        let (ref end_key, _) = wrapper.data.kv_data[KEY_NUMBER / 2];
        let mut r1 = KeyRange::new();
        r1.set_start(start_key.clone());
        r1.set_end(split_key.clone());
        let mut r2 = KeyRange::new();
        r2.set_start(split_key.clone());
        r2.set_end(end_key.clone());
        wrapper.ranges = vec![r1, r2];
        let (snapshot, start_ts) = wrapper.store.get_snapshot();
        let mut scanner = IndexScanExecutor::new(wrapper.scan,
                                                 wrapper.ranges,
                                                 snapshot,
                                                 &mut statistics,
                                                 start_ts,
                                                 IsolationLevel::SI);

        for handle in 0..KEY_NUMBER / 2 {
            let row = scanner.next().unwrap().unwrap();
            assert_eq!(row.handle, handle as i64);
            assert_eq!(row.data.len(), wrapper.cols.len());
            let expect_row = &wrapper.data.expect_rows[handle];
            for col in &wrapper.cols {
                let cid = col.get_column_id();
                let v = row.data.get(cid).unwrap();
                assert_eq!(expect_row[&cid], v.to_vec());
            }
        }
        assert!(scanner.next().unwrap().is_none());
    }

    #[test]
    fn test_reverse_scan() {
        let mut statistics = Statistics::default();
        let mut wrapper = IndexTestWrapper::default();;
        wrapper.scan.set_desc(true);
        let (snapshot, start_ts) = wrapper.store.get_snapshot();
        let mut scanner = IndexScanExecutor::new(wrapper.scan,
                                                 wrapper.ranges,
                                                 snapshot,
                                                 &mut statistics,
                                                 start_ts,
                                                 IsolationLevel::SI);

        for tid in 0..KEY_NUMBER {
            let handle = KEY_NUMBER - tid - 1;
            let row = scanner.next().unwrap().unwrap();
            assert_eq!(row.handle, handle as i64);
            assert_eq!(row.data.len(), 2);
            let expect_row = &wrapper.data.expect_rows[handle];
            for col in &wrapper.cols {
                let cid = col.get_column_id();
                let v = row.data.get(cid).unwrap();
                assert_eq!(expect_row[&cid], v.to_vec());
            }
        }
        assert!(scanner.next().unwrap().is_none());
    }

    #[test]
    fn test_include_pk() {
        let mut statistics = Statistics::default();
        let mut wrapper = IndexTestWrapper::include_pk_cols();
        let (snapshot, start_ts) = wrapper.store.get_snapshot();
        let mut scanner = IndexScanExecutor::new(wrapper.scan,
                                                 wrapper.ranges,
                                                 snapshot,
                                                 &mut statistics,
                                                 start_ts,
                                                 IsolationLevel::SI);

        for handle in 0..KEY_NUMBER {
            let row = scanner.next().unwrap().unwrap();
            assert_eq!(row.handle, handle as i64);
            assert_eq!(row.data.len(), wrapper.cols.len());
            let expect_row = &wrapper.data.expect_rows[handle];
            let handle_datum = datum::Datum::I64(handle as i64);
            let pk = datum::encode_key(&[handle_datum]).unwrap();
            for col in &wrapper.cols {
                let cid = col.get_column_id();
                let v = row.data.get(cid).unwrap();
                if col.get_pk_handle() {
                    assert_eq!(pk, v.to_vec());
                    continue;
                }
                assert_eq!(expect_row[&cid], v.to_vec());
            }
        }
        assert!(scanner.next().unwrap().is_none());
    }
}<|MERGE_RESOLUTION|>--- conflicted
+++ resolved
@@ -11,11 +11,6 @@
 // See the License for the specific language governing permissions and
 // limitations under the License.
 
-<<<<<<< HEAD
-use coprocessor::endpoint::prefix_next;
-use coprocessor::Result;
-=======
->>>>>>> d8098ff3
 use tipb::executor::IndexScan;
 use tipb::schema::ColumnInfo;
 use kvproto::coprocessor::KeyRange;
@@ -56,12 +51,9 @@
             .map(|c| c.get_column_id())
             .collect();
         let scanner = Scanner::new(desc, false, snapshot, statistics, start_ts, isolation_level);
-<<<<<<< HEAD
+
+        COPR_EXECUTOR_COUNT.with_label_values(&["idxscan"]).inc();
         IndexScanExecutor {
-=======
-        COPR_EXECUTOR_COUNT.with_label_values(&["idxscan"]).inc();
-        IndexScanExec {
->>>>>>> d8098ff3
             desc: desc,
             col_ids: col_ids,
             scanner: scanner,
