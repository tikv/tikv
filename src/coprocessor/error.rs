// Copyright 2018 PingCAP, Inc.
//
// Licensed under the Apache License, Version 2.0 (the "License");
// you may not use this file except in compliance with the License.
// You may obtain a copy of the License at
//
//     http://www.apache.org/licenses/LICENSE-2.0
//
// Unless required by applicable law or agreed to in writing, software
// distributed under the License is distributed on an "AS IS" BASIS,
// See the License for the specific language governing permissions and
// limitations under the License.

use std::error;
use std::result;
use std::time::Duration;

use kvproto::{errorpb, kvrpcpb};
use tipb;

use crate::coprocessor;
use crate::storage;

quick_error! {
    #[derive(Debug)]
    pub enum Error {
        Region(err: errorpb::Error) {
            description("region related failure")
            display("region {:?}", err)
        }
        Locked(l: kvrpcpb::LockInfo) {
            description("key is locked")
            display("locked {:?}", l)
        }
        Outdated(elapsed: Duration, tag: &'static str) {
            description("request is outdated")
        }
        Full {
            description("Coprocessor end-point thread pool is full")
        }
        Eval(err: tipb::select::Error) {
            from()
            description("eval failed")
<<<<<<< HEAD
            display("Eval error {:?}", err)
=======
            display("Eval error: {}", err.get_msg())
>>>>>>> 6ff46ed6
        }
        Other(err: Box<dyn error::Error + Send + Sync>) {
            from()
            cause(err.as_ref())
            description(err.description())
            display("{}", err)
        }
    }
}

pub type Result<T> = result::Result<T, Error>;

impl From<storage::engine::Error> for Error {
    fn from(e: storage::engine::Error) -> Error {
        match e {
            storage::engine::Error::Request(e) => Error::Region(e),
            _ => Error::Other(Box::new(e)),
        }
    }
}

impl From<coprocessor::dag::expr::Error> for Error {
    fn from(e: coprocessor::dag::expr::Error) -> Error {
        Error::Eval(e.into())
    }
}

impl From<storage::txn::Error> for Error {
    fn from(e: storage::txn::Error) -> Error {
        match e {
            storage::txn::Error::Mvcc(storage::mvcc::Error::KeyIsLocked {
                primary,
                ts,
                key,
                ttl,
            }) => {
                let mut info = kvrpcpb::LockInfo::new();
                info.set_primary_lock(primary);
                info.set_lock_version(ts);
                info.set_key(key);
                info.set_lock_ttl(ttl);
                Error::Locked(info)
            }
            _ => Error::Other(Box::new(e)),
        }
    }
}<|MERGE_RESOLUTION|>--- conflicted
+++ resolved
@@ -41,11 +41,7 @@
         Eval(err: tipb::select::Error) {
             from()
             description("eval failed")
-<<<<<<< HEAD
-            display("Eval error {:?}", err)
-=======
             display("Eval error: {}", err.get_msg())
->>>>>>> 6ff46ed6
         }
         Other(err: Box<dyn error::Error + Send + Sync>) {
             from()
