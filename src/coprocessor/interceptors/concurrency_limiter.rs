// Copyright 2020 TiKV Project Authors. Licensed under Apache-2.0.

use std::{
    future::Future,
    marker::PhantomData,
    pin::Pin,
    task::{Context, Poll},
    time::Duration,
};

use futures::future::FutureExt;
use pin_project::pin_project;
use tikv_util::time::Instant;
use tokio::sync::{Semaphore, SemaphorePermit};

use crate::coprocessor::metrics::*;

/// Limits the concurrency of heavy tasks by limiting the time spent on
/// executing `fut` before forcing to acquire a semaphore permit.
///
/// The future `fut` can always run for at least `time_limit_without_permit`,
/// but it needs to acquire a permit from the semaphore before it can continue.
pub fn limit_concurrency<'a, F: Future + 'a>(
    fut: F,
    semaphore: &'a Semaphore,
    time_limit_without_permit: Duration,
) -> impl Future<Output = F::Output> + 'a {
    ConcurrencyLimiter::new(
        semaphore
            .acquire()
            .map(|permit| permit.expect("the semaphore never be closed")),
        fut,
        time_limit_without_permit,
    )
}

#[pin_project]
struct ConcurrencyLimiter<'a, PF, F>
where
    PF: Future<Output = SemaphorePermit<'a>>,
    F: Future,
{
    #[pin]
    permit_fut: PF,
    #[pin]
    fut: F,
    time_limit_without_permit: Duration,
    execution_time: Duration,
    state: LimitationState<'a>,
    _phantom: PhantomData<&'a ()>,
}

enum LimitationState<'a> {
    NotLimited,
    Acquiring,
    Acuqired(SemaphorePermit<'a>),
}

impl<'a, PF, F> ConcurrencyLimiter<'a, PF, F>
where
    PF: Future<Output = SemaphorePermit<'a>>,
    F: Future,
{
    fn new(permit_fut: PF, fut: F, time_limit_without_permit: Duration) -> Self {
        ConcurrencyLimiter {
            permit_fut,
            fut,
            time_limit_without_permit,
            execution_time: Duration::default(),
            state: LimitationState::NotLimited,
            _phantom: PhantomData,
        }
    }
}

impl<'a, PF, F> Future for ConcurrencyLimiter<'a, PF, F>
where
    PF: Future<Output = SemaphorePermit<'a>>,
    F: Future,
{
    type Output = F::Output;

    fn poll(self: Pin<&mut Self>, cx: &mut Context<'_>) -> Poll<Self::Output> {
        let this = self.project();
        match this.state {
            LimitationState::NotLimited if this.execution_time > this.time_limit_without_permit => {
                match this.permit_fut.poll(cx) {
                    Poll::Ready(permit) => {
                        *this.state = LimitationState::Acuqired(permit);
                        COPR_ACQUIRE_SEMAPHORE_TYPE.acquired.inc();
                    }
                    Poll::Pending => {
                        *this.state = LimitationState::Acquiring;
                        COPR_WAITING_FOR_SEMAPHORE.inc();
                        return Poll::Pending;
                    }
                }
            }
            LimitationState::Acquiring => match this.permit_fut.poll(cx) {
                Poll::Ready(permit) => {
                    *this.state = LimitationState::Acuqired(permit);
                    COPR_WAITING_FOR_SEMAPHORE.dec();
                    COPR_ACQUIRE_SEMAPHORE_TYPE.acquired.inc();
                }
                Poll::Pending => {
                    return Poll::Pending;
                }
            },
            _ => {}
        }
        let now = Instant::now();
        match this.fut.poll(cx) {
            Poll::Ready(res) => {
                if let LimitationState::NotLimited = this.state {
                    COPR_ACQUIRE_SEMAPHORE_TYPE.unacquired.inc();
                }
                Poll::Ready(res)
            }
            Poll::Pending => {
                *this.execution_time += now.saturating_elapsed();
                Poll::Pending
            }
        }
    }
}

#[cfg(test)]
mod tests {
    use std::{sync::Arc, thread};

    use futures::future::FutureExt;
    use tokio::{
        task::yield_now,
        time::{sleep, timeout},
    };

    use super::*;

    #[tokio::test(flavor = "current_thread")]
    async fn test_limit_concurrency() {
        async fn work(iter: i32) {
            for i in 0..iter {
                thread::sleep(Duration::from_millis(50));
                if i < iter - 1 {
                    yield_now().await;
                }
            }
        }

        let smp = Arc::new(Semaphore::new(0));

        // Light tasks should run without any semaphore permit
        let smp2 = smp.clone();
        tokio::spawn(timeout(Duration::from_millis(250), async move {
<<<<<<< HEAD
                limit_concurrency(work(2), &smp2, Duration::from_millis(500)).await
            }))
            .await.unwrap();
=======
            limit_concurrency(work(2), &*smp2, Duration::from_millis(500)).await
        }))
        .await
        .unwrap()
        .unwrap();
>>>>>>> f96c6601

        // Both t1 and t2 need a semaphore permit to finish. Although t2 is much shorter
        // than t1, it starts with t1
        smp.add_permits(1);
        let smp2 = smp.clone();
        let mut t1 =
            tokio::spawn(
                async move { limit_concurrency(work(8), &smp2, Duration::default()).await },
            )
            .fuse();

        sleep(Duration::from_millis(100)).await;
        let smp2 = smp.clone();
        let mut t2 =
            tokio::spawn(
                async move { limit_concurrency(work(2), &smp2, Duration::default()).await },
            )
            .fuse();

        let deadline = sleep(Duration::from_millis(1500)).fuse();
        futures::pin_mut!(deadline);
        let mut t1_finished = false;
        loop {
            futures_util::select! {
                _ = t1 => {
                    t1_finished = true;
                },
                _ = t2 => {
                    if t1_finished {
                        return;
                    } else {
                        panic!("t2 should finish later than t1");
                    }
                },
                _ = deadline => {
                    panic!("test timeout");
                }
            }
        }
    }
}<|MERGE_RESOLUTION|>--- conflicted
+++ resolved
@@ -152,17 +152,11 @@
         // Light tasks should run without any semaphore permit
         let smp2 = smp.clone();
         tokio::spawn(timeout(Duration::from_millis(250), async move {
-<<<<<<< HEAD
-                limit_concurrency(work(2), &smp2, Duration::from_millis(500)).await
-            }))
-            .await.unwrap();
-=======
             limit_concurrency(work(2), &*smp2, Duration::from_millis(500)).await
         }))
         .await
         .unwrap()
         .unwrap();
->>>>>>> f96c6601
 
         // Both t1 and t2 need a semaphore permit to finish. Although t2 is much shorter
         // than t1, it starts with t1
@@ -170,7 +164,7 @@
         let smp2 = smp.clone();
         let mut t1 =
             tokio::spawn(
-                async move { limit_concurrency(work(8), &smp2, Duration::default()).await },
+                async move { limit_concurrency(work(8), &*smp2, Duration::default()).await },
             )
             .fuse();
 
@@ -178,7 +172,7 @@
         let smp2 = smp.clone();
         let mut t2 =
             tokio::spawn(
-                async move { limit_concurrency(work(2), &smp2, Duration::default()).await },
+                async move { limit_concurrency(work(2), &*smp2, Duration::default()).await },
             )
             .fuse();
 
