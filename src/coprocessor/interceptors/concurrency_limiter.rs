--- conflicted
+++ resolved
@@ -129,20 +129,13 @@
     use std::{sync::Arc, thread};
 
     use futures::future::FutureExt;
-<<<<<<< HEAD
-    use std::sync::Arc;
-    use std::thread;
     use tikv_util::metrics::tokio_spawn_wrapper;
-    use tokio::task::yield_now;
-    use tokio::time::{sleep, timeout};
-=======
     use tokio::{
         task::yield_now,
         time::{sleep, timeout},
     };
 
     use super::*;
->>>>>>> aaf47d0c
 
     #[tokio::test(flavor = "current_thread")]
     async fn test_limit_concurrency() {
