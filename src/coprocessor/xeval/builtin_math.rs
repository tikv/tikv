--- conflicted
+++ resolved
@@ -125,7 +125,6 @@
                                          ScalarFuncSig::AbsInt),
                      Datum::U64(1))]);
 
-<<<<<<< HEAD
     test_eval!(test_abs_real,
                vec![(build_expr_with_sig(vec![Datum::F64(-1.0_f64)],
                                          ExprType::ScalarFunc,
@@ -143,7 +142,7 @@
                                          ExprType::ScalarFunc,
                                          ScalarFuncSig::AbsReal),
                      Datum::F64(0.0_f64))]);
-=======
+
     test_eval!(test_ceil_int,
                vec![(build_expr_with_sig(vec![Datum::F64(-1.23)],
                                          ExprType::ScalarFunc,
@@ -161,5 +160,4 @@
                                          ExprType::ScalarFunc,
                                          ScalarFuncSig::CeilInt),
                      Datum::Null)]);
->>>>>>> c32e6890
 }