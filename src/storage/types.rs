// Copyright 2016 PingCAP, Inc.
//
// Licensed under the Apache License, Version 2.0 (the "License");
// you may not use this file except in compliance with the License.
// You may obtain a copy of the License at
//
//     http://www.apache.org/licenses/LICENSE-2.0
//
// Unless required by applicable law or agreed to in writing, software
// distributed under the License is distributed on an "AS IS" BASIS,
// See the License for the specific language governing permissions and
// limitations under the License.

//! Core data types.

use std::fmt::{self, Display, Formatter};
use std::u64;

use byteorder::{ByteOrder, NativeEndian};

use storage::mvcc::{Lock, Write};
use util::codec::bytes;
use util::codec::bytes::BytesEncoder;
use util::codec::number::{self, NumberEncoder};
use util::{codec, escape};
/// Value type which is essentially raw bytes.
pub type Value = Vec<u8>;

/// Key-value pair type.
///
/// The value is simply raw bytes; the key is a little bit tricky, which is
/// encoded bytes.
pub type KvPair = (Vec<u8>, Value);

/// `MvccInfo` stores all mvcc information of given key.
/// Used by `MvccGetByKey` and `MvccGetByStartTs`.
#[derive(Debug, Default)]
pub struct MvccInfo {
    pub lock: Option<Lock>,
    /// commit_ts and write
    pub writes: Vec<(u64, Write)>,
    /// start_ts and value
    pub values: Vec<(u64, Value)>,
}

/// Key type.
///
/// Keys have 2 types of binary representation - raw and encoded. The raw
/// representation is for public interface, the encoded representation is for
/// internal storage. We can get both representations from an instance of this
/// type.
///
/// Orthogonal to binary representation, keys may or may not embed a timestamp,
/// but this information is transparent to this type, the caller must use it
/// consistently.
<<<<<<< HEAD
#[derive(Debug, Eq, Ord)]
=======
#[derive(Debug, Eq, PartialEq, Ord, PartialOrd, Hash)]
>>>>>>> be3bae00
pub struct Key(Vec<u8>);
/// Core functions for `Key`.
impl Key {
    /// Creates a key from raw bytes.
    #[inline]
    pub fn from_raw(key: &[u8]) -> Key {
        // adding extra length for appending timestamp
        let len = codec::bytes::max_encoded_bytes_size(key.len()) + codec::number::U64_SIZE;
        let mut encoded = Vec::with_capacity(len);
        encoded.encode_bytes(key, false).unwrap();
        Key(encoded)
    }

    /// Gets and moves the raw representation of this key.
    #[inline]
    pub fn into_raw(self) -> Result<Vec<u8>, codec::Error> {
        let mut k = self.0;
        bytes::decode_bytes_in_place(&mut k, false)?;
        Ok(k)
    }

    /// Gets the raw representation of this key.
    #[inline]
    pub fn to_raw(&self) -> Result<Vec<u8>, codec::Error> {
        bytes::decode_bytes(&mut self.0.as_slice(), false)
    }

    /// Creates a key from encoded bytes vector.
    #[inline]
    pub fn from_encoded(encoded_key: Vec<u8>) -> Key {
        Key(encoded_key)
    }

    /// Creates a key with reserved capacity for timestamp from encoded bytes slice.
    #[inline]
    pub fn from_encoded_slice(encoded_key: &[u8]) -> Key {
        let mut k = Vec::with_capacity(encoded_key.len() + number::U64_SIZE);
        k.extend_from_slice(encoded_key);
        Key(k)
    }

    /// Gets the encoded representation of this key.
    #[inline]
    pub fn as_encoded(&self) -> &Vec<u8> {
        &self.0
    }

    /// Gets and moves the encoded representation of this key.
    #[inline]
    pub fn into_encoded(self) -> Vec<u8> {
        self.0
    }

    /// Creates a new key by appending a `u64` timestamp to this key.
    #[inline]
    pub fn append_ts(self, ts: u64) -> Key {
        let mut encoded = self.0;
        encoded.encode_u64_desc(ts).unwrap();
        Key(encoded)
    }

    /// Gets the timestamp contained in this key.
    ///
    /// Preconditions: the caller must ensure this is actually a timestamped
    /// key.
    #[inline]
    pub fn decode_ts(&self) -> Result<u64, codec::Error> {
        Ok(Self::decode_ts_from(&self.0)?)
    }

    /// Creates a new key by truncating the timestamp from this key.
    ///
    /// Preconditions: the caller must ensure this is actually a timestamped key.
    #[inline]
    pub fn truncate_ts(mut self) -> Result<Key, codec::Error> {
        let len = self.0.len();
        if len < number::U64_SIZE {
            // TODO: IMHO, this should be an assertion failure instead of
            // returning an error. If this happens, it indicates a bug in
            // the caller module, have to make code change to fix it.
            //
            // Even if it passed the length check, it still could be buggy,
            // a better way is to introduce a type `TimestampedKey`, and
            // functions to convert between `TimestampedKey` and `Key`.
            // `TimestampedKey` is in a higher (MVCC) layer, while `Key` is
            // in the core storage engine layer.
            Err(codec::Error::KeyLength)
        } else {
            self.0.truncate(len - number::U64_SIZE);
            Ok(self)
        }
    }

    /// Split a ts encoded key, return the user key and timestamp.
    #[inline]
    pub fn split_on_ts_for(key: &[u8]) -> Result<(&[u8], u64), codec::Error> {
        if key.len() < number::U64_SIZE {
            Err(codec::Error::KeyLength)
        } else {
            let pos = key.len() - number::U64_SIZE;
            let k = &key[..pos];
            let mut ts = &key[pos..];
            Ok((k, number::decode_u64_desc(&mut ts)?))
        }
    }

    /// Extract the user key from a ts encoded key.
    #[inline]
    pub fn truncate_ts_for(key: &[u8]) -> Result<&[u8], codec::Error> {
        let len = key.len();
        if len < number::U64_SIZE {
            return Err(codec::Error::KeyLength);
        }
        Ok(&key[..key.len() - number::U64_SIZE])
    }

    /// Decode the timestamp from a ts encoded key.
    #[inline]
    pub fn decode_ts_from(key: &[u8]) -> Result<u64, codec::Error> {
        let len = key.len();
        if len < number::U64_SIZE {
            return Err(codec::Error::KeyLength);
        }
        let mut ts = &key[len - number::U64_SIZE..];
        number::decode_u64_desc(&mut ts)
    }

    /// Whether the user key part of a ts encoded key `ts_encoded_key` equals to the encoded
    /// user key `user_key`.
    ///
    /// There is an optimziation in this function, which is to compare the last 8 encoded bytes
    /// first before comparing the rest. It is because in TiDB many records are ended with an 8
    /// byte row id and in many situations only this part is different when calling this function.
    //
    // TODO: If the last 8 byte is memory aligned, it would be better.
    #[inline]
    pub fn is_user_key_eq(ts_encoded_key: &[u8], user_key: &[u8]) -> bool {
        let user_key_len = user_key.len();
        if ts_encoded_key.len() != user_key_len + number::U64_SIZE {
            return false;
        }
        if user_key_len >= number::U64_SIZE {
            // We compare last 8 bytes as u64 first, then compare the rest.
            // TODO: Can we just use == to check the left part and right part? `memcmp` might
            //       be smart enough.
            let left = NativeEndian::read_u64(&ts_encoded_key[user_key_len - 8..]);
            let right = NativeEndian::read_u64(&user_key[user_key_len - 8..]);
            if left != right {
                return false;
            }
            ts_encoded_key[..user_key_len - 8] == user_key[..user_key_len - 8]
        } else {
            ts_encoded_key[..user_key_len] == user_key[..]
        }
    }
}

impl Clone for Key {
    fn clone(&self) -> Self {
        // default clone implemention use self.len() to reserve capacity
        // for the sake of appending ts, we need to reserve more
        let mut key = Vec::with_capacity(self.0.capacity());
        key.extend_from_slice(&self.0);
        Key(key)
    }
}

impl Display for Key {
    fn fmt(&self, f: &mut Formatter) -> fmt::Result {
        write!(f, "{}", escape(&self.0))
    }
}

#[cfg(test)]
mod tests {
    use super::*;

    #[test]
    fn test_split_ts() {
        let k = b"k";
        let ts = 123;
        assert!(Key::split_on_ts_for(k).is_err());
        let enc = Key::from_encoded_slice(k).append_ts(ts);
        let res = Key::split_on_ts_for(enc.as_encoded()).unwrap();
        assert_eq!(res, (k.as_ref(), ts));
    }

    #[test]
    fn test_is_user_key_eq() {
        // make a short name to keep format for the test.
        fn eq(a: &[u8], b: &[u8]) -> bool {
            Key::is_user_key_eq(a, b)
        }
        assert_eq!(false, eq(b"", b""));
        assert_eq!(false, eq(b"12345", b""));
        assert_eq!(true, eq(b"12345678", b""));
        assert_eq!(true, eq(b"x12345678", b"x"));
        assert_eq!(false, eq(b"x12345", b"x"));
        // user key len == 3
        assert_eq!(true, eq(b"xyz12345678", b"xyz"));
        assert_eq!(true, eq(b"xyz________", b"xyz"));
        assert_eq!(false, eq(b"xyy12345678", b"xyz"));
        assert_eq!(false, eq(b"yyz12345678", b"xyz"));
        assert_eq!(false, eq(b"xyz12345678", b"xy"));
        assert_eq!(false, eq(b"xyy12345678", b"xy"));
        assert_eq!(false, eq(b"yyz12345678", b"xy"));
        // user key len == 7
        assert_eq!(true, eq(b"abcdefg12345678", b"abcdefg"));
        assert_eq!(true, eq(b"abcdefgzzzzzzzz", b"abcdefg"));
        assert_eq!(false, eq(b"abcdefg12345678", b"abcdef"));
        assert_eq!(false, eq(b"abcdefg12345678", b"bcdefg"));
        assert_eq!(false, eq(b"abcdefv12345678", b"abcdefg"));
        assert_eq!(false, eq(b"vbcdefg12345678", b"abcdefg"));
        assert_eq!(false, eq(b"abccefg12345678", b"abcdefg"));
        // user key len == 8
        assert_eq!(true, eq(b"abcdefgh12345678", b"abcdefgh"));
        assert_eq!(true, eq(b"abcdefghyyyyyyyy", b"abcdefgh"));
        assert_eq!(false, eq(b"abcdefgh12345678", b"abcdefg"));
        assert_eq!(false, eq(b"abcdefgh12345678", b"bcdefgh"));
        assert_eq!(false, eq(b"abcdefgz12345678", b"abcdefgh"));
        assert_eq!(false, eq(b"zbcdefgh12345678", b"abcdefgh"));
        assert_eq!(false, eq(b"abcddfgh12345678", b"abcdefgh"));
        // user key len == 9
        assert_eq!(true, eq(b"abcdefghi12345678", b"abcdefghi"));
        assert_eq!(true, eq(b"abcdefghixxxxxxxx", b"abcdefghi"));
        assert_eq!(false, eq(b"abcdefghi12345678", b"abcdefgh"));
        assert_eq!(false, eq(b"abcdefghi12345678", b"bcdefghi"));
        assert_eq!(false, eq(b"abcdefghy12345678", b"abcdefghi"));
        assert_eq!(false, eq(b"ybcdefghi12345678", b"abcdefghi"));
        assert_eq!(false, eq(b"abcddfghi12345678", b"abcdefghi"));
        // user key len == 11
        assert_eq!(true, eq(b"abcdefghijk87654321", b"abcdefghijk"));
        assert_eq!(true, eq(b"abcdefghijkabcdefgh", b"abcdefghijk"));
        assert_eq!(false, eq(b"abcdefghijk87654321", b"abcdefghij"));
        assert_eq!(false, eq(b"abcdefghijk87654321", b"bcdefghijk"));
        assert_eq!(false, eq(b"abcdefghijx87654321", b"abcdefghijk"));
        assert_eq!(false, eq(b"xbcdefghijk87654321", b"abcdefghijk"));
        assert_eq!(false, eq(b"abxdefghijk87654321", b"abcdefghijk"));
        assert_eq!(false, eq(b"axcdefghijk87654321", b"abcdefghijk"));
        assert_eq!(false, eq(b"abcdeffhijk87654321", b"abcdefghijk"));
    }
}<|MERGE_RESOLUTION|>--- conflicted
+++ resolved
@@ -53,12 +53,9 @@
 /// Orthogonal to binary representation, keys may or may not embed a timestamp,
 /// but this information is transparent to this type, the caller must use it
 /// consistently.
-<<<<<<< HEAD
-#[derive(Debug, Eq, Ord)]
-=======
 #[derive(Debug, Eq, PartialEq, Ord, PartialOrd, Hash)]
->>>>>>> be3bae00
 pub struct Key(Vec<u8>);
+
 /// Core functions for `Key`.
 impl Key {
     /// Creates a key from raw bytes.
