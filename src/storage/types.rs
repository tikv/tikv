// Copyright 2016 TiKV Project Authors. Licensed under Apache-2.0.

//! Core data types.

<<<<<<< HEAD
use crate::storage::txn::commands::WriteResultLockInfo;
=======
use std::fmt::Debug;

use kvproto::kvrpcpb;
use txn_types::{Key, Value};

>>>>>>> 4dbb0572
use crate::storage::{
    mvcc::{Lock, LockType, TimeStamp, Write, WriteType},
    txn::ProcessResult,
    Callback, Error, Result,
};
<<<<<<< HEAD
use kvproto::kvrpcpb;
use std::fmt::Debug;
use std::sync::Arc;
use txn_types::{Key, Value};
=======
>>>>>>> 4dbb0572

/// `MvccInfo` stores all mvcc information of given key.
/// Used by `MvccGetByKey` and `MvccGetByStartTs`.
#[derive(Debug, Default)]
pub struct MvccInfo {
    pub lock: Option<Lock>,
    /// commit_ts and write
    pub writes: Vec<(TimeStamp, Write)>,
    /// start_ts and value
    pub values: Vec<(TimeStamp, Value)>,
}

impl MvccInfo {
    pub fn into_proto(self) -> kvrpcpb::MvccInfo {
        fn extract_2pc_values(res: Vec<(TimeStamp, Value)>) -> Vec<kvrpcpb::MvccValue> {
            res.into_iter()
                .map(|(start_ts, value)| {
                    let mut value_info = kvrpcpb::MvccValue::default();
                    value_info.set_start_ts(start_ts.into_inner());
                    value_info.set_value(value);
                    value_info
                })
                .collect()
        }

        fn extract_2pc_writes(res: Vec<(TimeStamp, Write)>) -> Vec<kvrpcpb::MvccWrite> {
            res.into_iter()
                .map(|(commit_ts, write)| {
                    let mut write_info = kvrpcpb::MvccWrite::default();
                    let op = match write.write_type {
                        WriteType::Put => kvrpcpb::Op::Put,
                        WriteType::Delete => kvrpcpb::Op::Del,
                        WriteType::Lock => kvrpcpb::Op::Lock,
                        WriteType::Rollback => kvrpcpb::Op::Rollback,
                    };
                    write_info.set_type(op);
                    write_info.set_start_ts(write.start_ts.into_inner());
                    write_info.set_commit_ts(commit_ts.into_inner());
                    write_info.set_short_value(write.short_value.unwrap_or_default());
                    write_info
                })
                .collect()
        }

        let mut mvcc_info = kvrpcpb::MvccInfo::default();
        if let Some(lock) = self.lock {
            let mut lock_info = kvrpcpb::MvccLock::default();
            let op = match lock.lock_type {
                LockType::Put => kvrpcpb::Op::Put,
                LockType::Delete => kvrpcpb::Op::Del,
                LockType::Lock => kvrpcpb::Op::Lock,
                LockType::Pessimistic => kvrpcpb::Op::PessimisticLock,
            };
            lock_info.set_type(op);
            lock_info.set_start_ts(lock.ts.into_inner());
            lock_info.set_primary(lock.primary);
            lock_info.set_short_value(lock.short_value.unwrap_or_default());
            mvcc_info.set_lock(lock_info);
        }
        let vv = extract_2pc_values(self.values);
        let vw = extract_2pc_writes(self.writes);
        mvcc_info.set_writes(vw.into());
        mvcc_info.set_values(vv.into());
        mvcc_info
    }
}

/// Represents the status of a transaction.
#[derive(PartialEq, Debug)]
pub enum TxnStatus {
    /// The txn was already rolled back before.
    RolledBack,
    /// The txn is just rolled back due to expiration.
    TtlExpire,
    /// The txn is just rolled back due to lock not exist.
    LockNotExist,
    /// The txn haven't yet been committed.
    Uncommitted {
        lock: Lock,
        min_commit_ts_pushed: bool,
    },
    /// The txn was committed.
    Committed { commit_ts: TimeStamp },
    /// The primary key is pessimistically rolled back.
    PessimisticRollBack,
    /// The txn primary key is not found and nothing is done.
    LockNotExistDoNothing,
}

impl TxnStatus {
    pub fn uncommitted(lock: Lock, min_commit_ts_pushed: bool) -> Self {
        Self::Uncommitted {
            lock,
            min_commit_ts_pushed,
        }
    }

    pub fn committed(commit_ts: TimeStamp) -> Self {
        Self::Committed { commit_ts }
    }
}

#[derive(Debug)]
pub struct PrewriteResult {
    pub locks: Vec<Result<()>>,
    pub min_commit_ts: TimeStamp,
    pub one_pc_commit_ts: TimeStamp,
}

<<<<<<< HEAD
#[derive(Debug)]
/// Represents the result of pessimistic lock on a single key.
pub enum PessimisticLockKeyResult {
=======
#[derive(Clone, Debug, PartialEq)]
pub enum PessimisticLockRes {
    /// The previous value is loaded while handling the `AcquirePessimisticLock`
    /// command. The i-th item is the value of the i-th key in the
    /// `AcquirePessimisticLock` command.
    Values(Vec<Option<Value>>),
    /// Checked whether the key exists while handling the
    /// `AcquirePessimisticLock` command. The i-th item is true if the i-th key
    /// in the `AcquirePessimisticLock` command exists.
    Existence(Vec<bool>),
>>>>>>> 4dbb0572
    Empty,
    Value(Option<Value>),
    Existence(bool),
    LockedWithConflict {
        value: Option<Value>,
        conflict_ts: TimeStamp,
    },
    Waiting(Option<WriteResultLockInfo>),
    // PrimaryWaiting(usize),
    Failed(Arc<Error>),
}

impl Clone for PessimisticLockKeyResult {
    fn clone(&self) -> Self {
        match self {
            PessimisticLockKeyResult::Empty => PessimisticLockKeyResult::Empty,
            PessimisticLockKeyResult::Value(v) => PessimisticLockKeyResult::Value(v.clone()),
            PessimisticLockKeyResult::Existence(e) => PessimisticLockKeyResult::Existence(*e),
            PessimisticLockKeyResult::LockedWithConflict { value, conflict_ts } => {
                PessimisticLockKeyResult::LockedWithConflict {
                    value: value.clone(),
                    conflict_ts: *conflict_ts,
                }
            }
            PessimisticLockKeyResult::Waiting(lock_info) => {
                assert!(lock_info.is_none());
                PessimisticLockKeyResult::Waiting(None)
            }
            PessimisticLockKeyResult::Failed(e) => PessimisticLockKeyResult::Failed(e.clone()),
        }
    }
}

impl PessimisticLockKeyResult {
    pub fn new_success(
        need_value: bool,
        need_check_existence: bool,
        locked_with_conflict_ts: Option<TimeStamp>,
        value: Option<Value>,
    ) -> Self {
        if let Some(conflict_ts) = locked_with_conflict_ts {
            Self::LockedWithConflict { value, conflict_ts }
        } else if need_value {
            Self::Value(value)
        } else if need_check_existence {
            Self::Existence(value.is_some())
        } else {
            Self::Empty
        }
    }

    pub fn unwrap_value(self) -> Option<Value> {
        match self {
            Self::Value(v) => v,
            x @ _ => panic!(
                "pessimistic lock key result expected to be a value, got {:?}",
                x
            ),
        }
    }

    pub fn unwrap_existence(self) -> bool {
        match self {
            Self::Existence(e) => e,
            x @ _ => panic!(
                "pessimistic lock key result expected to be existence, got {:?}",
                x
            ),
        }
    }

    pub fn assert_empty(&self) {
        assert!(matches!(self, Self::Empty));
    }

    #[cfg(test)]
    pub fn assert_value(&self, expected_value: Option<&[u8]>) {
        match self {
            Self::Value(v) if v.as_ref().map(|v| v.as_slice()) == expected_value => (),
            x => panic!(
                "pessimistic lock key result not match, expected Value({:?}), got {:?}",
                expected_value, x
            ),
        }
    }

    #[cfg(test)]
    pub fn assert_existence(&self, expected_existence: bool) {
        match self {
            Self::Existence(e) if *e == expected_existence => (),
            x => panic!(
                "pessimistic lock key result not match, expected Existence({:?}), got {:?}",
                expected_existence, x
            ),
        }
    }

    #[cfg(test)]
    pub fn assert_locked_with_conflict(
        &self,
        expected_value: Option<&[u8]>,
        expected_conflict_ts: impl Into<TimeStamp>,
    ) {
        let expected_conflict_ts = expected_conflict_ts.into();
        match self {
            Self::LockedWithConflict { value, conflict_ts }
                if value.as_ref().map(|v| v.as_slice()) == expected_value
                    && *conflict_ts == expected_conflict_ts =>
            {
                ()
            }
            x => panic!(
                "pessimistic lock key result not match, expected LockedWithConflict{{ value: {:?}, conflict_ts: {} }}, got {:?}",
                expected_value, expected_conflict_ts, x
            ),
        }
    }

    #[cfg(test)]
    pub fn assert_waiting(&self) {
        assert!(matches!(self, Self::Waiting(_)));
    }

    #[cfg(test)]
    pub fn unwrap_err(&self) -> Arc<Error> {
        match self {
            Self::Failed(e) => e.clone(),
            x => panic!(
                "pessimistic lock key result not match expected Failed, got {:?}",
                x,
            ),
        }
    }
}

#[derive(Clone, Debug)]
pub struct PessimisticLockResults(pub Vec<PessimisticLockKeyResult>);

impl PessimisticLockResults {
    pub fn new() -> Self {
        Self(vec![])
    }

    pub fn with_capacity(capacity: usize) -> Self {
        Self(Vec::with_capacity(capacity))
    }

    pub fn push(&mut self, key_res: PessimisticLockKeyResult) {
        self.0.push(key_res);
    }

    pub fn into_pb(self) -> (Vec<kvrpcpb::PessimisticLockKeyResult>, Option<Arc<Error>>) {
        let mut error = None;
        let res = self
            .0
            .into_iter()
            .map(|res| {
                let mut res_pb = kvrpcpb::PessimisticLockKeyResult::default();
                match res {
                    PessimisticLockKeyResult::Empty => {
                        res_pb.set_type(kvrpcpb::PessimisticLockKeyResultType::Empty)
                    }
                    PessimisticLockKeyResult::Value(v) => {
                        res_pb.set_type(kvrpcpb::PessimisticLockKeyResultType::Value);
                        res_pb.set_existence(v.is_some());
                        res_pb.set_value(v.unwrap_or_default());
                    }
                    PessimisticLockKeyResult::Existence(e) => {
                        res_pb.set_type(kvrpcpb::PessimisticLockKeyResultType::Existence);
                        res_pb.set_existence(e);
                    }
                    PessimisticLockKeyResult::LockedWithConflict { value, conflict_ts } => {
                        res_pb.set_type(kvrpcpb::PessimisticLockKeyResultType::LockedWithConflict);
                        res_pb.set_existence(value.is_some());
                        res_pb.set_value(value.unwrap_or_default());
                        res_pb.set_locked_with_conflict_ts(conflict_ts.into_inner());
                    }
                    PessimisticLockKeyResult::Waiting(_) => unreachable!(),
                    PessimisticLockKeyResult::Failed(e) => {
                        if error.is_none() {
                            error = Some(e)
                        }
                        res_pb.set_type(kvrpcpb::PessimisticLockKeyResultType::Failed);
                    }
                }
                res_pb
            })
            .collect();
        (res, error)
    }

    pub fn into_legacy_values_and_not_founds(self) -> (Vec<Value>, Vec<bool>) {
        if self.0.is_empty() {
            return (vec![], vec![]);
        }

        match &self.0[0] {
            PessimisticLockKeyResult::Empty => {
                self.0.into_iter().for_each(|res| res.assert_empty());
                (vec![], vec![])
            }
            PessimisticLockKeyResult::Existence(_) => {
                let not_founds = self.0.into_iter().map(|x| !x.unwrap_existence()).collect();
                (vec![], not_founds)
            }
            PessimisticLockKeyResult::Value(_) => {
                let mut not_founds = Vec::with_capacity(self.0.len());
                let mut values = Vec::with_capacity(self.0.len());
                self.0.into_iter().for_each(|x| {
                    let v = x.unwrap_value();
                    match v {
                        Some(v) => {
                            not_founds.push(false);
                            values.push(v);
                        }
                        None => {
                            not_founds.push(true);
                            values.push(vec![]);
                        }
                    }
                });
                (values, not_founds)
            }
            _ => unreachable!(),
        }
    }
}

#[derive(Debug, PartialEq)]
pub enum SecondaryLocksStatus {
    Locked(Vec<kvrpcpb::LockInfo>),
    Committed(TimeStamp),
    RolledBack,
}

impl SecondaryLocksStatus {
    pub fn push(&mut self, lock: kvrpcpb::LockInfo) {
        match self {
            SecondaryLocksStatus::Locked(v) => v.push(lock),
            _ => panic!("unexpected SecondaryLocksStatus"),
        }
    }
}

macro_rules! storage_callback {
    ($($variant: ident ( $cb_ty: ty ) $result_variant: pat => $result: expr,)*) => {
        pub enum StorageCallback {
            $($variant(Callback<$cb_ty>),)*
        }

        impl StorageCallback {
            /// Delivers the process result of a command to the storage callback.
            pub fn execute(self, pr: ProcessResult) {
                match self {
                    $(StorageCallback::$variant(cb) => match pr {
                        $result_variant => cb(Ok($result)),
                        ProcessResult::Failed { err } => cb(Err(err)),
                        _ => panic!("process result mismatch"),
                    },)*
                }
            }
        }

        $(impl StorageCallbackType for $cb_ty {
            fn callback(cb: Callback<Self>) -> StorageCallback {
                StorageCallback::$variant(cb)
            }
        })*
    }
}

storage_callback! {
    Boolean(()) ProcessResult::Res => (),
    Booleans(Vec<Result<()>>) ProcessResult::MultiRes { results } => results,
    MvccInfoByKey(MvccInfo) ProcessResult::MvccKey { mvcc } => mvcc,
    MvccInfoByStartTs(Option<(Key, MvccInfo)>) ProcessResult::MvccStartTs { mvcc } => mvcc,
    Locks(Vec<kvrpcpb::LockInfo>) ProcessResult::Locks { locks } => locks,
    TxnStatus(TxnStatus) ProcessResult::TxnStatus { txn_status } => txn_status,
    Prewrite(PrewriteResult) ProcessResult::PrewriteResult { result } => result,
    PessimisticLock(Result<PessimisticLockResults>) ProcessResult::PessimisticLockRes { res } => res,
    SecondaryLocksStatus(SecondaryLocksStatus) ProcessResult::SecondaryLocksStatus { status } => status,
    RawCompareAndSwap((Option<Value>, bool)) ProcessResult::RawCompareAndSwapRes { previous_value, succeed } => (previous_value, succeed),
}

pub trait StorageCallbackType: Sized {
    fn callback(cb: Callback<Self>) -> StorageCallback;
}<|MERGE_RESOLUTION|>--- conflicted
+++ resolved
@@ -2,27 +2,16 @@
 
 //! Core data types.
 
-<<<<<<< HEAD
-use crate::storage::txn::commands::WriteResultLockInfo;
-=======
-use std::fmt::Debug;
+use std::{fmt::Debug, sync::Arc};
 
 use kvproto::kvrpcpb;
 use txn_types::{Key, Value};
 
->>>>>>> 4dbb0572
 use crate::storage::{
     mvcc::{Lock, LockType, TimeStamp, Write, WriteType},
-    txn::ProcessResult,
+    txn::{commands::WriteResultLockInfo, ProcessResult},
     Callback, Error, Result,
 };
-<<<<<<< HEAD
-use kvproto::kvrpcpb;
-use std::fmt::Debug;
-use std::sync::Arc;
-use txn_types::{Key, Value};
-=======
->>>>>>> 4dbb0572
 
 /// `MvccInfo` stores all mvcc information of given key.
 /// Used by `MvccGetByKey` and `MvccGetByStartTs`.
@@ -132,22 +121,9 @@
     pub one_pc_commit_ts: TimeStamp,
 }
 
-<<<<<<< HEAD
 #[derive(Debug)]
 /// Represents the result of pessimistic lock on a single key.
 pub enum PessimisticLockKeyResult {
-=======
-#[derive(Clone, Debug, PartialEq)]
-pub enum PessimisticLockRes {
-    /// The previous value is loaded while handling the `AcquirePessimisticLock`
-    /// command. The i-th item is the value of the i-th key in the
-    /// `AcquirePessimisticLock` command.
-    Values(Vec<Option<Value>>),
-    /// Checked whether the key exists while handling the
-    /// `AcquirePessimisticLock` command. The i-th item is true if the i-th key
-    /// in the `AcquirePessimisticLock` command exists.
-    Existence(Vec<bool>),
->>>>>>> 4dbb0572
     Empty,
     Value(Option<Value>),
     Existence(bool),
