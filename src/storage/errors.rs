// Copyright 2019 TiKV Project Authors. Licensed under Apache-2.0.

//! Types for storage related errors and associated helper methods.
use std::{
    convert::TryFrom,
    error::Error as StdError,
    fmt::{self, Debug, Display, Formatter},
    io::Error as IoError,
    sync::Arc,
};

use error_code::{self, ErrorCode, ErrorCodeExt};
use kvproto::{errorpb, kvrpcpb, kvrpcpb::ApiVersion};
use thiserror::Error;
use tikv_util::deadline::{DeadlineError, set_deadline_exceeded_busy_error};
use txn_types::{KvPair, TimeStamp};

use crate::storage::{
    CommandKind, Result,
    kv::{self, Error as KvError, ErrorInner as KvErrorInner},
    mvcc::{Error as MvccError, ErrorInner as MvccErrorInner},
    txn::{self, Error as TxnError, ErrorInner as TxnErrorInner},
<<<<<<< HEAD
=======
    types, CommandKind, Result,
>>>>>>> d241ebe4
};

#[derive(Debug, Error)]
/// Detailed errors for storage operations. This enum also unifies code for
/// basic error handling functionality in a single place instead of being spread
/// out.
pub enum ErrorInner {
    #[error("{0}")]
    Kv(#[from] kv::Error),

    #[error("{0}")]
    Txn(#[from] txn::Error),

    #[error("{0}")]
    Engine(#[from] engine_traits::Error),

    #[error("storage is closed.")]
    Closed,

    #[error("{0}")]
    Other(#[from] Box<dyn StdError + Send + Sync>),

    #[error("{0}")]
    Io(#[from] IoError),

    #[error("scheduler is too busy")]
    SchedTooBusy,

    #[error("gc worker is too busy")]
    GcWorkerTooBusy,

    #[error("max key size exceeded, size: {}, limit: {}", .size, .limit)]
    KeyTooLarge { size: usize, limit: usize },

    #[error("invalid cf name: {0}")]
    InvalidCf(String),

    #[error("cf is deprecated in API V2, cf name: {0}")]
    CfDeprecated(String),

    #[error("ttl is not enabled, but get put request with ttl")]
    TtlNotEnabled,

    #[error("Deadline is exceeded")]
    DeadlineExceeded,

    #[error("The length of ttls does not equal to the length of pairs")]
    TtlLenNotEqualsToPairs,

    #[error("Api version in request does not match with TiKV storage, cmd: {:?}, storage: {:?}, request: {:?}", .cmd, .storage_api_version, .req_api_version)]
    ApiVersionNotMatched {
        cmd: CommandKind,
        storage_api_version: ApiVersion,
        req_api_version: ApiVersion,
    },

    #[error("Key mode mismatched with the request mode, cmd: {:?}, storage: {:?}, key: {}", .cmd, .storage_api_version, .key)]
    InvalidKeyMode {
        cmd: CommandKind,
        storage_api_version: ApiVersion,
        key: String,
    },

    #[error("Key mode mismatched with the request mode, cmd: {:?}, storage: {:?}, range: {:?}", .cmd, .storage_api_version, .range)]
    InvalidKeyRangeMode {
        cmd: CommandKind,
        storage_api_version: ApiVersion,
        range: (Option<String>, Option<String>),
    },
}

impl ErrorInner {
    pub fn invalid_key_mode(cmd: CommandKind, storage_api_version: ApiVersion, key: &[u8]) -> Self {
        ErrorInner::InvalidKeyMode {
            cmd,
            storage_api_version,
            key: log_wrappers::hex_encode_upper(key),
        }
    }

    pub fn invalid_key_range_mode(
        cmd: CommandKind,
        storage_api_version: ApiVersion,
        range: (Option<&[u8]>, Option<&[u8]>),
    ) -> Self {
        ErrorInner::InvalidKeyRangeMode {
            cmd,
            storage_api_version,
            range: (
                range.0.map(log_wrappers::hex_encode_upper),
                range.1.map(log_wrappers::hex_encode_upper),
            ),
        }
    }
}

impl From<DeadlineError> for ErrorInner {
    fn from(_: DeadlineError) -> Self {
        ErrorInner::DeadlineExceeded
    }
}

/// Errors for storage module. Wrapper type of `ErrorInner`.
#[derive(Debug, Error)]
#[error(transparent)]
pub struct Error(#[from] pub Box<ErrorInner>);

impl From<ErrorInner> for Error {
    #[inline]
    fn from(e: ErrorInner) -> Self {
        Error(Box::new(e))
    }
}

impl<T: Into<ErrorInner>> From<T> for Error {
    #[inline]
    default fn from(err: T) -> Self {
        let err = err.into();
        err.into()
    }
}

impl ErrorCodeExt for Error {
    fn error_code(&self) -> ErrorCode {
        match self.0.as_ref() {
            ErrorInner::Kv(e) => e.error_code(),
            ErrorInner::Txn(e) => e.error_code(),
            ErrorInner::Engine(e) => e.error_code(),
            ErrorInner::Closed => error_code::storage::CLOSED,
            ErrorInner::Other(_) => error_code::storage::UNKNOWN,
            ErrorInner::Io(_) => error_code::storage::IO,
            ErrorInner::SchedTooBusy => error_code::storage::SCHED_TOO_BUSY,
            ErrorInner::GcWorkerTooBusy => error_code::storage::GC_WORKER_TOO_BUSY,
            ErrorInner::KeyTooLarge { .. } => error_code::storage::KEY_TOO_LARGE,
            ErrorInner::InvalidCf(_) => error_code::storage::INVALID_CF,
            ErrorInner::CfDeprecated(_) => error_code::storage::CF_DEPRECATED,
            ErrorInner::TtlNotEnabled => error_code::storage::TTL_NOT_ENABLED,
            ErrorInner::DeadlineExceeded => error_code::storage::DEADLINE_EXCEEDED,
            ErrorInner::TtlLenNotEqualsToPairs => error_code::storage::TTL_LEN_NOT_EQUALS_TO_PAIRS,
            ErrorInner::ApiVersionNotMatched { .. } => error_code::storage::API_VERSION_NOT_MATCHED,
            ErrorInner::InvalidKeyMode { .. } => error_code::storage::INVALID_KEY_MODE,
            ErrorInner::InvalidKeyRangeMode { .. } => error_code::storage::INVALID_KEY_MODE,
        }
    }
}

/// Tags of errors for storage module.
pub enum ErrorHeaderKind {
    NotLeader,
    RegionNotFound,
    KeyNotInRegion,
    EpochNotMatch,
    ServerIsBusy,
    StaleCommand,
    StoreNotMatch,
    RaftEntryTooLarge,
    ReadIndexNotReady,
    ProposalInMergeMode,
    DataNotReady,
    RegionNotInitialized,
    DiskFull,
    RecoveryInProgress,
    FlashbackInProgress,
    BucketsVersionNotMatch,
    Other,
}

impl ErrorHeaderKind {
    /// TODO: This function is only used for bridging existing & legacy metric
    /// tags. It should be removed once Coprocessor starts using new static
    /// metrics.
    pub fn get_str(&self) -> &'static str {
        match *self {
            ErrorHeaderKind::NotLeader => "not_leader",
            ErrorHeaderKind::RegionNotFound => "region_not_found",
            ErrorHeaderKind::KeyNotInRegion => "key_not_in_region",
            ErrorHeaderKind::EpochNotMatch => "epoch_not_match",
            ErrorHeaderKind::ServerIsBusy => "server_is_busy",
            ErrorHeaderKind::StaleCommand => "stale_command",
            ErrorHeaderKind::StoreNotMatch => "store_not_match",
            ErrorHeaderKind::RaftEntryTooLarge => "raft_entry_too_large",
            ErrorHeaderKind::ReadIndexNotReady => "read_index_not_ready",
            ErrorHeaderKind::ProposalInMergeMode => "proposal_in_merge_mode",
            ErrorHeaderKind::DataNotReady => "data_not_ready",
            ErrorHeaderKind::RegionNotInitialized => "region_not_initialized",
            ErrorHeaderKind::DiskFull => "disk_full",
            ErrorHeaderKind::RecoveryInProgress => "recovery_in_progress",
            ErrorHeaderKind::FlashbackInProgress => "flashback_in_progress",
            ErrorHeaderKind::BucketsVersionNotMatch => "buckets_version_not_match",
            ErrorHeaderKind::Other => "other",
        }
    }
}

impl Display for ErrorHeaderKind {
    fn fmt(&self, f: &mut Formatter<'_>) -> fmt::Result {
        write!(f, "{}", self.get_str())
    }
}

const SCHEDULER_IS_BUSY: &str = "scheduler is busy";
const GC_WORKER_IS_BUSY: &str = "gc worker is busy";

/// Get the `ErrorHeaderKind` enum that corresponds to the error in the protobuf
/// message. Returns `ErrorHeaderKind::Other` if no match found.
pub fn get_error_kind_from_header(header: &errorpb::Error) -> ErrorHeaderKind {
    if header.has_not_leader() {
        ErrorHeaderKind::NotLeader
    } else if header.has_region_not_found() {
        ErrorHeaderKind::RegionNotFound
    } else if header.has_key_not_in_region() {
        ErrorHeaderKind::KeyNotInRegion
    } else if header.has_epoch_not_match() {
        ErrorHeaderKind::EpochNotMatch
    } else if header.has_server_is_busy() {
        ErrorHeaderKind::ServerIsBusy
    } else if header.has_stale_command() {
        ErrorHeaderKind::StaleCommand
    } else if header.has_store_not_match() {
        ErrorHeaderKind::StoreNotMatch
    } else if header.has_raft_entry_too_large() {
        ErrorHeaderKind::RaftEntryTooLarge
    } else if header.has_read_index_not_ready() {
        ErrorHeaderKind::ReadIndexNotReady
    } else if header.has_proposal_in_merging_mode() {
        ErrorHeaderKind::ProposalInMergeMode
    } else if header.has_data_is_not_ready() {
        ErrorHeaderKind::DataNotReady
    } else if header.has_region_not_initialized() {
        ErrorHeaderKind::RegionNotInitialized
    } else if header.has_disk_full() {
        ErrorHeaderKind::DiskFull
    } else if header.has_recovery_in_progress() {
        ErrorHeaderKind::RecoveryInProgress
    } else if header.has_flashback_in_progress() {
        ErrorHeaderKind::FlashbackInProgress
    } else if header.has_bucket_version_not_match() {
        ErrorHeaderKind::BucketsVersionNotMatch
    } else {
        ErrorHeaderKind::Other
    }
}

/// Get the metric tag of the error in the protobuf message.
/// Returns "other" if no match found.
pub fn get_tag_from_header(header: &errorpb::Error) -> &'static str {
    get_error_kind_from_header(header).get_str()
}

pub fn extract_region_error_from_error(e: &Error) -> Option<errorpb::Error> {
    match e {
        // TODO: use `Error::cause` instead.
        Error(box ErrorInner::Kv(KvError(box KvErrorInner::Request(ref e))))
        | Error(box ErrorInner::Txn(TxnError(box TxnErrorInner::Engine(KvError(
            box KvErrorInner::Request(ref e),
        )))))
        | Error(box ErrorInner::Txn(TxnError(box TxnErrorInner::Mvcc(MvccError(
            box MvccErrorInner::Kv(KvError(box KvErrorInner::Request(ref e))),
        ))))) => Some(e.to_owned()),
        Error(box ErrorInner::Txn(TxnError(box TxnErrorInner::MaxTimestampNotSynced {
            ..
        }))) => {
            let mut err = errorpb::Error::default();
            err.set_max_timestamp_not_synced(Default::default());
            Some(err)
        }
        Error(box ErrorInner::Txn(
            e @ TxnError(box TxnErrorInner::RawKvMaxTimestampNotSynced { .. }),
        )) => {
            let mut err = errorpb::Error::default();
            err.set_max_timestamp_not_synced(Default::default());
            err.set_message(format!("{}", e));
            Some(err)
        }
        Error(box ErrorInner::Txn(TxnError(box TxnErrorInner::FlashbackNotPrepared(
            region_id,
        )))) => {
            let mut err = errorpb::Error::default();
            let mut flashback_not_prepared_err = errorpb::FlashbackNotPrepared::default();
            flashback_not_prepared_err.set_region_id(*region_id);
            err.set_flashback_not_prepared(flashback_not_prepared_err);
            Some(err)
        }
        Error(box ErrorInner::Txn(TxnError(box TxnErrorInner::InvalidMaxTsUpdate(
            invalid_max_ts_update,
        )))) => {
            let mut err = errorpb::Error::default();
            err.set_message(invalid_max_ts_update.to_string());
            Some(err)
        }
        Error(box ErrorInner::Txn(TxnError(box TxnErrorInner::Mvcc(MvccError(
            box MvccErrorInner::InvalidMaxTsUpdate(invalid_max_ts_update),
        ))))) => {
            let mut err = errorpb::Error::default();
            err.set_message(invalid_max_ts_update.to_string());
            Some(err)
        }
        Error(box ErrorInner::SchedTooBusy) => {
            let mut err = errorpb::Error::default();
            let mut server_is_busy_err = errorpb::ServerIsBusy::default();
            server_is_busy_err.set_reason(SCHEDULER_IS_BUSY.to_owned());
            err.set_server_is_busy(server_is_busy_err);
            Some(err)
        }
        Error(box ErrorInner::GcWorkerTooBusy) => {
            let mut err = errorpb::Error::default();
            let mut server_is_busy_err = errorpb::ServerIsBusy::default();
            server_is_busy_err.set_reason(GC_WORKER_IS_BUSY.to_owned());
            err.set_server_is_busy(server_is_busy_err);
            Some(err)
        }
        Error(box ErrorInner::Closed) => {
            // TiKV is closing, return an RegionError to tell the client that this region is
            // unavailable temporarily, the client should retry the request in other TiKVs.
            let mut err = errorpb::Error::default();
            err.set_message("TiKV is Closing".to_string());
            Some(err)
        }
        Error(box ErrorInner::DeadlineExceeded) => {
            let mut err = errorpb::Error::default();
            err.set_message(e.to_string());
            set_deadline_exceeded_busy_error(&mut err);
            Some(err)
        }
        _ => None,
    }
}

pub fn extract_region_error<T>(res: &Result<T>) -> Option<errorpb::Error> {
    match res {
        Ok(_) => None,
        Err(e) => extract_region_error_from_error(e),
    }
}

pub fn extract_committed(err: &Error) -> Option<TimeStamp> {
    match *err {
        Error(box ErrorInner::Txn(TxnError(box TxnErrorInner::Mvcc(MvccError(
            box MvccErrorInner::Committed { commit_ts, .. },
        ))))) => Some(commit_ts),
        _ => None,
    }
}

fn get_or_insert_default_for_key_error_debug_info(
    err: &mut kvrpcpb::KeyError,
) -> &mut kvrpcpb::DebugInfo {
    let debug_info = &mut err.debug_info;
    if debug_info.is_none() {
        debug_info.set_default()
    } else {
        debug_info.as_mut().unwrap()
    }
}

fn add_debug_mvcc_for_key_error(
    err: &mut kvrpcpb::KeyError,
    key: &[u8],
    mvcc_info: Option<types::MvccInfo>,
) {
    if let Some(mut mvcc) = mvcc_info {
        let debug_info = get_or_insert_default_for_key_error_debug_info(err);
        // remove the values in default CF to reduce the size of the response.
        mvcc.values.clear();
        // set mvcc info to debug_info
        let mut mvcc_debug_info = kvrpcpb::MvccDebugInfo::default();
        mvcc_debug_info.set_key(key.to_owned());
        mvcc_debug_info.set_mvcc(mvcc.into_proto());
        debug_info.mvcc_info.push(mvcc_debug_info);
    }
}

pub fn extract_key_error(err: &Error) -> kvrpcpb::KeyError {
    let mut key_error = kvrpcpb::KeyError::default();
    match err {
        Error(box ErrorInner::Txn(TxnError(box TxnErrorInner::Mvcc(MvccError(
            box MvccErrorInner::KeyIsLocked(info),
        )))))
        | Error(box ErrorInner::Txn(TxnError(box TxnErrorInner::Engine(KvError(
            box KvErrorInner::KeyIsLocked(info),
        )))))
        | Error(box ErrorInner::Kv(KvError(box KvErrorInner::KeyIsLocked(info)))) => {
            key_error.set_locked(info.clone());
        }
        // failed in prewrite or pessimistic lock
        Error(box ErrorInner::Txn(TxnError(box TxnErrorInner::Mvcc(MvccError(
            box MvccErrorInner::WriteConflict {
                start_ts,
                conflict_start_ts,
                conflict_commit_ts,
                key,
                primary,
                reason,
            },
        ))))) => {
            let mut write_conflict = kvrpcpb::WriteConflict::default();
            write_conflict.set_start_ts(start_ts.into_inner());
            write_conflict.set_conflict_ts(conflict_start_ts.into_inner());
            write_conflict.set_conflict_commit_ts(conflict_commit_ts.into_inner());
            write_conflict.set_key(key.to_owned());
            write_conflict.set_primary(primary.to_owned());
            write_conflict.set_reason(reason.to_owned());
            key_error.set_conflict(write_conflict);
            // for compatibility with older versions.
            key_error.set_retryable(format!("{:?}", err));
        }
        Error(box ErrorInner::Txn(TxnError(box TxnErrorInner::Mvcc(MvccError(
            box MvccErrorInner::AlreadyExist { key, .. },
        ))))) => {
            let mut exist = kvrpcpb::AlreadyExist::default();
            exist.set_key(key.clone());
            key_error.set_already_exist(exist);
        }
        // failed in commit
        Error(box ErrorInner::Txn(TxnError(box TxnErrorInner::Mvcc(MvccError(
            box MvccErrorInner::TxnLockNotFound {
                start_ts,
                commit_ts,
                key,
                mvcc_info,
            },
        ))))) => {
            // use an error without mvcc_info to construct error the error message
            let err_without_mvcc = &Error::from(TxnError::from(MvccError::from(
                MvccErrorInner::TxnLockNotFound {
                    start_ts: *start_ts,
                    commit_ts: *commit_ts,
                    key: key.clone(),
                    mvcc_info: None,
                },
            )));

            warn!("txn conflicts"; "err" => ?err_without_mvcc);
            key_error.set_retryable(format!("{:?}", err_without_mvcc));
            let mut txn_lock_not_found = kvrpcpb::TxnLockNotFound::default();
            txn_lock_not_found.set_key(key.clone());
            key_error.set_txn_lock_not_found(txn_lock_not_found);
            add_debug_mvcc_for_key_error(&mut key_error, key, mvcc_info.clone());
        }
        Error(box ErrorInner::Txn(TxnError(box TxnErrorInner::Mvcc(MvccError(
            box MvccErrorInner::TxnNotFound { start_ts, key },
        ))))) => {
            let mut txn_not_found = kvrpcpb::TxnNotFound::default();
            txn_not_found.set_start_ts(start_ts.into_inner());
            txn_not_found.set_primary_key(key.to_owned());
            key_error.set_txn_not_found(txn_not_found);
        }
        Error(box ErrorInner::Txn(TxnError(box TxnErrorInner::Mvcc(MvccError(
            box MvccErrorInner::Deadlock {
                lock_ts,
                lock_key,
                deadlock_key_hash,
                wait_chain,
                ..
            },
        ))))) => {
            warn!("txn deadlocks"; "err" => ?err);
            let mut deadlock = kvrpcpb::Deadlock::default();
            deadlock.set_lock_ts(lock_ts.into_inner());
            deadlock.set_lock_key(lock_key.to_owned());
            deadlock.set_deadlock_key_hash(*deadlock_key_hash);
            deadlock.set_wait_chain(wait_chain.clone().into());
            key_error.set_deadlock(deadlock);
        }
        Error(box ErrorInner::Txn(TxnError(box TxnErrorInner::Mvcc(MvccError(
            box MvccErrorInner::CommitTsExpired {
                start_ts,
                commit_ts,
                key,
                min_commit_ts,
                mvcc_info,
            },
        ))))) => {
            let mut commit_ts_expired = kvrpcpb::CommitTsExpired::default();
            commit_ts_expired.set_start_ts(start_ts.into_inner());
            commit_ts_expired.set_attempted_commit_ts(commit_ts.into_inner());
            commit_ts_expired.set_key(key.to_owned());
            commit_ts_expired.set_min_commit_ts(min_commit_ts.into_inner());
            key_error.set_commit_ts_expired(commit_ts_expired);
            add_debug_mvcc_for_key_error(&mut key_error, key, mvcc_info.clone());
        }
        Error(box ErrorInner::Txn(TxnError(box TxnErrorInner::Mvcc(MvccError(
            box MvccErrorInner::CommitTsTooLarge { min_commit_ts, .. },
        ))))) => {
            let mut commit_ts_too_large = kvrpcpb::CommitTsTooLarge::default();
            commit_ts_too_large.set_commit_ts(min_commit_ts.into_inner());
            key_error.set_commit_ts_too_large(commit_ts_too_large);
        }
        Error(box ErrorInner::Txn(TxnError(box TxnErrorInner::Mvcc(MvccError(
            box MvccErrorInner::AssertionFailed {
                start_ts,
                key,
                assertion,
                existing_start_ts,
                existing_commit_ts,
            },
        ))))) => {
            let mut assertion_failed = kvrpcpb::AssertionFailed::default();
            assertion_failed.set_start_ts(start_ts.into_inner());
            assertion_failed.set_key(key.to_owned());
            assertion_failed.set_assertion(*assertion);
            assertion_failed.set_existing_start_ts(existing_start_ts.into_inner());
            assertion_failed.set_existing_commit_ts(existing_commit_ts.into_inner());
            key_error.set_assertion_failed(assertion_failed);
        }
        Error(box ErrorInner::Txn(TxnError(box TxnErrorInner::Mvcc(MvccError(
            box MvccErrorInner::PrimaryMismatch(lock_info),
        ))))) => {
            let mut primary_mismatch = kvrpcpb::PrimaryMismatch::default();
            primary_mismatch.set_lock_info(lock_info.clone());
            key_error.set_primary_mismatch(primary_mismatch);
        }
        _ => {
            error!(?*err; "txn aborts");
            key_error.set_abort(format!("{:?}", err));
        }
    }
    key_error
}

pub fn extract_kv_pairs(res: Result<Vec<Result<KvPair>>>) -> Vec<kvrpcpb::KvPair> {
    match res {
        Ok(res) => map_kv_pairs(res),
        Err(e) => {
            let mut pair = kvrpcpb::KvPair::default();
            pair.set_error(extract_key_error(&e));
            vec![pair]
        }
    }
}

pub fn map_kv_pairs(r: Vec<Result<KvPair>>) -> Vec<kvrpcpb::KvPair> {
    r.into_iter()
        .map(|r| match r {
            Ok((key, value)) => {
                let mut pair = kvrpcpb::KvPair::default();
                pair.set_key(key);
                pair.set_value(value);
                pair
            }
            Err(e) => {
                let mut pair = kvrpcpb::KvPair::default();
                pair.set_error(extract_key_error(&e));
                pair
            }
        })
        .collect()
}

pub fn extract_key_errors(res: Result<Vec<Result<()>>>) -> Vec<kvrpcpb::KeyError> {
    match res {
        Ok(res) => res
            .into_iter()
            .filter_map(|x| match x {
                Err(e) => Some(extract_key_error(&e)),
                Ok(_) => None,
            })
            .collect(),
        Err(e) => vec![extract_key_error(&e)],
    }
}

/// The shared version of [`Error`]. In some cases, it's necessary to pass a
/// single error to more than one requests, since the inner error doesn't
/// support cloning.
#[derive(Debug, Clone, Error)]
#[error(transparent)]
pub struct SharedError(pub Arc<Error>);

impl SharedError {
    pub fn inner(&self) -> &ErrorInner {
        &self.0.0
    }
}

impl From<ErrorInner> for SharedError {
    fn from(e: ErrorInner) -> Self {
        Self(Arc::new(Error::from(e)))
    }
}

impl From<Error> for SharedError {
    fn from(e: Error) -> Self {
        Self(Arc::new(e))
    }
}

/// Tries to convert the shared error to owned one. It can success only when
/// it's the only reference to the error.
impl TryFrom<SharedError> for Error {
    type Error = ();

    fn try_from(e: SharedError) -> std::result::Result<Self, Self::Error> {
        Arc::try_unwrap(e.0).map_err(|_| ())
    }
}

#[cfg(test)]
mod test {
    use kvproto::kvrpcpb::WriteConflictReason;
    use txn_types::{Lock, LockType, Write, WriteType};

    use super::*;
    use crate::storage::types::MvccInfo;

    #[test]
    fn test_extract_key_error_write_conflict() {
        let start_ts = 110.into();
        let conflict_start_ts = 108.into();
        let conflict_commit_ts = 109.into();
        let key = b"key".to_vec();
        let primary = b"primary".to_vec();
        let case = Error::from(TxnError::from(MvccError::from(
            MvccErrorInner::WriteConflict {
                start_ts,
                conflict_start_ts,
                conflict_commit_ts,
                key: key.clone(),
                primary: primary.clone(),
                reason: WriteConflictReason::LazyUniquenessCheck,
            },
        )));
        let mut expect = kvrpcpb::KeyError::default();
        let mut write_conflict = kvrpcpb::WriteConflict::default();
        write_conflict.set_start_ts(start_ts.into_inner());
        write_conflict.set_conflict_ts(conflict_start_ts.into_inner());
        write_conflict.set_conflict_commit_ts(conflict_commit_ts.into_inner());
        write_conflict.set_key(key);
        write_conflict.set_primary(primary);
        write_conflict.set_reason(WriteConflictReason::LazyUniquenessCheck);
        expect.set_conflict(write_conflict);
        expect.set_retryable(format!("{:?}", case));

        let got = extract_key_error(&case);
        assert_eq!(got, expect);
    }

    fn mock_mvcc_info() -> MvccInfo {
        MvccInfo {
            lock: Some(Lock::new(
                LockType::Lock,
                b"k".to_vec(),
                10.into(),
                100,
                None,
                10.into(),
                1,
                10.into(),
                false,
            )),
            writes: vec![(
                TimeStamp::new(8),
                Write::new(WriteType::Lock, 7.into(), None),
            )],
            values: vec![(TimeStamp::new(7), b"v".to_vec())],
        }
    }

    fn expected_debug_info_from_mvcc(key: Vec<u8>, mvcc: MvccInfo) -> kvrpcpb::DebugInfo {
        let mut expect_pb_mvcc_info = mvcc.clone().into_proto();
        // should clear the values in default CF to reduce the size of the response.
        expect_pb_mvcc_info.values.clear();
        kvrpcpb::DebugInfo {
            mvcc_info: vec![kvrpcpb::MvccDebugInfo {
                key,
                mvcc: Some(expect_pb_mvcc_info).into(),
                ..Default::default()
            }]
            .into(),
            ..Default::default()
        }
    }

    #[test]
    fn test_extract_key_error_txn_lock_not_found() {
        fn mock_txn_lock_not_found_err(has_mvcc: bool) -> kvrpcpb::KeyError {
            extract_key_error(&Error::from(TxnError::from(MvccError::from(
                MvccErrorInner::TxnLockNotFound {
                    start_ts: TimeStamp::new(123),
                    commit_ts: TimeStamp::new(456),
                    key: b"key".to_vec(),
                    mvcc_info: has_mvcc.then(|| mock_mvcc_info()),
                },
            ))))
        }

        let key = b"key".to_vec();
        let mut expect = kvrpcpb::KeyError::default();
        let mut txn_lock_not_found = kvrpcpb::TxnLockNotFound::default();
        txn_lock_not_found.set_key(key.clone());
        expect.set_txn_lock_not_found(txn_lock_not_found);
        let expected_retryable_msg = format!(
            "{:?}",
            Error::from(TxnError::from(MvccError::from(
                MvccErrorInner::TxnLockNotFound {
                    start_ts: TimeStamp::new(123),
                    commit_ts: TimeStamp::new(456),
                    key: key.clone(),
                    mvcc_info: None,
                }
            ))),
        );
        expect.set_retryable(expected_retryable_msg);

        // without mvcc
        expect.clear_debug_info();
        assert_eq!(mock_txn_lock_not_found_err(false), expect);

        // with mvcc
        let mvcc_info = Some(mock_mvcc_info());
        expect.set_debug_info(expected_debug_info_from_mvcc(
            key.clone(),
            mvcc_info.clone().unwrap(),
        ));
        assert_eq!(mock_txn_lock_not_found_err(true), expect);
    }

    #[test]
    fn test_extract_key_error_commit_ts_expired() {
        fn mock_commit_ts_expired_err(has_mvcc: bool) -> kvrpcpb::KeyError {
            extract_key_error(&Error::from(TxnError::from(MvccError::from(
                MvccErrorInner::CommitTsExpired {
                    start_ts: TimeStamp::new(123),
                    commit_ts: TimeStamp::new(456),
                    key: b"key".to_vec(),
                    min_commit_ts: TimeStamp::new(789),
                    mvcc_info: has_mvcc.then(|| mock_mvcc_info()),
                },
            ))))
        }

        let key = b"key".to_vec();
        let mut expect = kvrpcpb::KeyError::default();
        let mut commit_ts_expired = kvrpcpb::CommitTsExpired::default();
        commit_ts_expired.set_key(key.clone());
        commit_ts_expired.set_start_ts(123);
        commit_ts_expired.set_attempted_commit_ts(456);
        commit_ts_expired.set_min_commit_ts(789);
        expect.set_commit_ts_expired(commit_ts_expired);

        // without mvcc
        expect.clear_debug_info();
        assert_eq!(mock_commit_ts_expired_err(false), expect);

        // with mvcc
        let mvcc = Some(mock_mvcc_info());
        expect.set_debug_info(expected_debug_info_from_mvcc(
            key.clone(),
            mvcc.clone().unwrap(),
        ));
        assert_eq!(mock_commit_ts_expired_err(true), expect);
    }
}<|MERGE_RESOLUTION|>--- conflicted
+++ resolved
@@ -20,10 +20,7 @@
     kv::{self, Error as KvError, ErrorInner as KvErrorInner},
     mvcc::{Error as MvccError, ErrorInner as MvccErrorInner},
     txn::{self, Error as TxnError, ErrorInner as TxnErrorInner},
-<<<<<<< HEAD
-=======
-    types, CommandKind, Result,
->>>>>>> d241ebe4
+    types,
 };
 
 #[derive(Debug, Error)]
