--- conflicted
+++ resolved
@@ -8,11 +8,7 @@
 use crate::storage::kv::{Cursor, ScanMode, Snapshot};
 use crate::storage::Statistics;
 
-<<<<<<< HEAD
-use api_version::{dispatch_api_version, APIVersion, APIV1TTL, APIV2};
-=======
-use api_version::{ApiV1Ttl, ApiV2};
->>>>>>> 222c5761
+use api_version::{dispatch_api_version, KvFormat, ApiV1Ttl, ApiV2};
 use engine_traits::{CfName, IterOptions, DATA_KEY_PREFIX_LEN};
 use kvproto::kvrpcpb::{ApiVersion, KeyRange};
 use std::time::Duration;
@@ -146,27 +142,9 @@
         statistics: &'a mut Vec<Statistics>,
     ) -> Result<(u64, u64, u64)> {
         match self {
-<<<<<<< HEAD
-            RawStore::V1(inner) => {
-                inner
-                    .raw_checksum_ranges(ApiVersion::V1, cf, ranges, statistics)
-                    .await
-            }
-            RawStore::V1TTL(inner) => {
-                inner
-                    .raw_checksum_ranges(ApiVersion::V1ttl, cf, ranges, statistics)
-                    .await
-            }
-            RawStore::V2(inner) => {
-                inner
-                    .raw_checksum_ranges(ApiVersion::V2, cf, ranges, statistics)
-                    .await
-            }
-=======
-            RawStore::V1(inner) => inner.raw_checksum_ranges(cf, ranges, statistics).await,
-            RawStore::V1Ttl(inner) => inner.raw_checksum_ranges(cf, ranges, statistics).await,
-            RawStore::V2(inner) => inner.raw_checksum_ranges(cf, ranges, statistics).await,
->>>>>>> 222c5761
+            RawStore::V1(inner) => inner.raw_checksum_ranges(ApiVersion::V1, cf, ranges, statistics).await,
+            RawStore::V1Ttl(inner) => inner.raw_checksum_ranges(ApiVersion::V1ttl, cf, ranges, statistics).await,
+            RawStore::V2(inner) => inner.raw_checksum_ranges(ApiVersion::V2, cf, ranges, statistics).await,
         }
     }
 }
