// Copyright 2022 TiKV Project Authors. Licensed under Apache-2.0.

use crate::storage::kv::{Error, ErrorInner, Iterator, Result, Snapshot};

use engine_traits::{CfName, DATA_KEY_PREFIX_LEN};
use engine_traits::{IterOptions, ReadOptions};
use txn_types::{Key, TimeStamp, Value};

const VEC_SHRINK_THRESHOLD: usize = 512; // shrink vec when it's over 512.

#[derive(Clone)]
pub struct RawMvccSnapshot<S: Snapshot> {
    snap: S,
}

impl<S: Snapshot> RawMvccSnapshot<S> {
    pub fn from_snapshot(snap: S) -> Self {
        RawMvccSnapshot { snap }
    }

    pub fn seek_first_key_value_cf(
        &self,
        cf: Option<CfName>,
        opts: Option<ReadOptions>,
        key: &Key,
    ) -> Result<Option<Value>> {
        let mut iter_opt = IterOptions::default();
        iter_opt.set_fill_cache(opts.map_or(true, |v| v.fill_cache()));
        iter_opt.use_prefix_seek();
        iter_opt.set_prefix_same_as_start(true);
<<<<<<< HEAD
        let mut end_key = key.clone().append_ts(TimeStamp::zero()).into_encoded();
        end_key.push(0); // `end_key` is inclusive.
        iter_opt.set_vec_upper_bound(end_key, DATA_KEY_PREFIX_LEN);
=======
        let upper_bound = key.clone().append_ts(TimeStamp::zero()).into_encoded();
        iter_opt.set_vec_upper_bound(upper_bound, DATA_KEY_PREFIX_LEN);
>>>>>>> 4cabf515
        let mut iter = match cf {
            Some(cf_name) => self.iter_cf(cf_name, iter_opt)?,
            None => self.iter(iter_opt)?,
        };
        if iter.seek(key)? {
            Ok(Some(iter.value().to_owned()))
        } else {
            Ok(None)
        }
    }
}

impl<S: Snapshot> Snapshot for RawMvccSnapshot<S> {
    type Iter = RawMvccIterator<S::Iter>;
    type Ext<'a>
    where
        S: 'a,
    = S::Ext<'a>;

    fn get(&self, key: &Key) -> Result<Option<Value>> {
        self.seek_first_key_value_cf(None, None, key)
    }

    fn get_cf(&self, cf: CfName, key: &Key) -> Result<Option<Value>> {
        self.seek_first_key_value_cf(Some(cf), None, key)
    }

    fn get_cf_opt(&self, opts: ReadOptions, cf: CfName, key: &Key) -> Result<Option<Value>> {
        self.seek_first_key_value_cf(Some(cf), Some(opts), key)
    }

    fn iter(&self, iter_opt: IterOptions) -> Result<Self::Iter> {
        Ok(RawMvccIterator::new(self.snap.iter(iter_opt)?))
    }

    fn iter_cf(&self, cf: CfName, iter_opt: IterOptions) -> Result<Self::Iter> {
        Ok(RawMvccIterator::new(self.snap.iter_cf(cf, iter_opt)?))
    }

    #[inline]
    fn lower_bound(&self) -> Option<&[u8]> {
        self.snap.lower_bound()
    }

    #[inline]
    fn upper_bound(&self) -> Option<&[u8]> {
        self.snap.upper_bound()
    }

    fn ext(&self) -> S::Ext<'_> {
        self.snap.ext()
    }
}

pub struct RawMvccIterator<I: Iterator> {
    inner: I,
    cur_key: Option<Vec<u8>>,
    cur_value: Option<Vec<u8>>,
    is_valid: Option<bool>,
    is_forward: bool,
}

fn is_user_key_eq(left: &[u8], right: &[u8]) -> bool {
    let len = left.len();
    if len != right.len() {
        return false;
    }
    // ensure all keys is encoded with ts.
    Key::is_user_key_eq(left, Key::truncate_ts_for(right).unwrap())
}

impl<I: Iterator> RawMvccIterator<I> {
    fn new(inner: I) -> Self {
        RawMvccIterator {
            inner,
            cur_key: None,
            cur_value: None,
            is_valid: None,
            is_forward: true,
        }
    }

    fn update_cur_kv(&mut self) {
        if let Some(ref mut key) = self.cur_key {
            key.clear();
            key.extend_from_slice(self.inner.key());
            if key.capacity() > key.len() * 2 && key.capacity() > VEC_SHRINK_THRESHOLD {
                key.shrink_to_fit();
            }
        } else {
            self.cur_key = Some(Vec::from(self.inner.key()));
        };
        if let Some(ref mut value) = self.cur_value {
            value.clear();
            value.extend_from_slice(self.inner.value());
            if value.capacity() > value.len() * 2 && value.capacity() > VEC_SHRINK_THRESHOLD {
                value.shrink_to_fit();
            }
        } else {
            self.cur_value = Some(Vec::from(self.inner.value()));
        };
        self.is_valid = Some(true);
    }

    fn clear_cur_kv(&mut self) {
        self.cur_key = None;
        self.cur_value = None;
        self.is_valid = None;
    }

    fn move_to_prev_max_ts(&mut self) -> Result<bool> {
        if self.inner.valid()? {
            self.update_cur_kv();
            self.inner.prev()?;
        } else {
            self.clear_cur_kv();
            return Ok(false);
        }
        while self.inner.valid()? {
            // cur_key should not be None here.
            if is_user_key_eq(self.cur_key.as_ref().unwrap(), self.inner.key()) {
                self.update_cur_kv();
                self.inner.prev()?;
            } else {
                break;
            }
        }
        Ok(true)
    }
}

// RawMvccIterator always return the latest ts of user key.
// ts is desc encoded after user key, so it's placed the first one for the same user key.
// Only one-way direction scan is supported. Like `seek` then `next` or `seek_for_prev` then `prev`
impl<I: Iterator> Iterator for RawMvccIterator<I> {
    fn next(&mut self) -> Result<bool> {
        if !self.is_forward {
            return Err(Error::from(ErrorInner::Other(Box::from(
                "invalid raw mvcc operation",
            ))));
        }
        let cur_key = self.inner.key().to_owned();
        let mut res = self.inner.next()?;
        while res && self.inner.valid()? && is_user_key_eq(&cur_key, self.inner.key()) {
            res = self.inner.next()?;
        }
        self.clear_cur_kv();
        Ok(res)
    }

    fn prev(&mut self) -> Result<bool> {
        if self.is_forward {
            return Err(Error::from(ErrorInner::Other(Box::from(
                "invalid raw mvcc operation",
            ))));
        }
        self.move_to_prev_max_ts()
    }

    fn seek(&mut self, key: &Key) -> Result<bool> {
        self.is_forward = true;
        self.clear_cur_kv();
        self.inner.seek(key)
    }

    fn seek_for_prev(&mut self, key: &Key) -> Result<bool> {
        self.is_forward = false;
        if self.inner.seek_for_prev(key)? {
            self.move_to_prev_max_ts()
        } else {
            Ok(false)
        }
    }

    fn seek_to_first(&mut self) -> Result<bool> {
        self.is_forward = true;
        self.clear_cur_kv();
        self.inner.seek_to_first()
    }

    fn seek_to_last(&mut self) -> Result<bool> {
        self.is_forward = false;
        if self.inner.seek_to_last()? {
            self.move_to_prev_max_ts()
        } else {
            Ok(false)
        }
    }

    fn valid(&self) -> Result<bool> {
        self.is_valid.map_or_else(|| self.inner.valid(), Ok)
    }

    fn validate_key(&self, key: &Key) -> Result<()> {
        self.inner.validate_key(key)
    }

    fn key(&self) -> &[u8] {
        // need map_or_else to lazy evaluate the default func, as it will abort when invalid.
        self.cur_key.as_deref().unwrap_or_else(|| self.inner.key())
    }

    fn value(&self) -> &[u8] {
        self.cur_value
            .as_deref()
            .unwrap_or_else(|| self.inner.value())
    }
}

#[cfg(test)]
mod tests {
    use super::*;
    use crate::storage::raw::encoded::RawEncodeSnapshot;
    use crate::storage::TestEngineBuilder;
    use api_version::{APIVersion, RawValue, APIV2};
    use engine_traits::raw_ttl::ttl_to_expire_ts;
    use engine_traits::CF_DEFAULT;
<<<<<<< HEAD
    use kvproto::kvrpcpb::{ApiVersion, Context};
=======
    use kvproto::kvrpcpb::Context;
>>>>>>> 4cabf515
    use std::fmt::Debug;
    use std::iter::Iterator as StdIterator;
    use std::sync::mpsc::{channel, Sender};
    use tikv_kv::{Engine, Iterator as EngineIterator, Modify, WriteData};

    fn expect_ok_callback<T: Debug>(done: Sender<i32>, id: i32) -> tikv_kv::Callback<T> {
        Box::new(move |x: tikv_kv::Result<T>| {
            x.unwrap();
            done.send(id).unwrap();
        })
    }

    #[test]
    fn test_raw_mvcc_snapshot() {
<<<<<<< HEAD
        let engine = TestEngineBuilder::new() // Use `TestEngine` to be independent to `Storage`.
            .api_version(ApiVersion::V2)
            .build()
            .unwrap();

        let (tx, rx) = channel();
        let ctx = Context {
            api_version: ApiVersion::V2,
            ..Default::default()
        };
=======
        // Use `Engine` to be independent to `Storage`.
        // Do not set "api version" to use `Engine` as a raw RocksDB.
        let engine = TestEngineBuilder::new().build().unwrap();
        let (tx, rx) = channel();
        let ctx = Context::default();
>>>>>>> 4cabf515

        // TODO: Consider another way other than hard coding, to generate keys' prefix of test data.
        let test_data = vec![
            (b"r\0a".to_vec(), b"aa".to_vec(), 10),
            (b"r\0aa".to_vec(), b"aaa".to_vec(), 20),
            (b"r\0b".to_vec(), b"bb".to_vec(), 30),
            (b"r\0bb".to_vec(), b"bbb".to_vec(), 40),
            (b"r\0c".to_vec(), b"cc".to_vec(), 50),
            (b"r\0cc".to_vec(), b"ccc".to_vec(), 60),
            (b"r\0a".to_vec(), b"n_aa".to_vec(), 70),
            (b"r\0aa".to_vec(), b"n_aaa".to_vec(), 80),
            (b"r\0b".to_vec(), b"n_bb".to_vec(), 90),
            (b"r\0bb".to_vec(), b"n_bbb".to_vec(), 100),
            (b"r\0c".to_vec(), b"n_cc".to_vec(), 110),
            (b"r\0cc".to_vec(), b"n_ccc".to_vec(), 120),
        ];
        let ttl = 300;

        for (key, value, ts) in test_data.clone() {
            let raw_value = RawValue {
                user_value: value,
                expire_ts: ttl_to_expire_ts(ttl),
                is_delete: false,
            };
            let m = Modify::Put(
                CF_DEFAULT,
                APIV2::encode_raw_key_owned(key, Some(ts.into())),
                APIV2::encode_raw_value_owned(raw_value),
            );
            let batch = WriteData::from_modifies(vec![m]);
            engine
                .async_write(&ctx, batch, expect_ok_callback(tx.clone(), 0))
                .unwrap();
            rx.recv().unwrap();
        }

        // snapshot
        let snapshot = engine.snapshot(Default::default()).unwrap();
        let raw_mvcc_snapshot = RawMvccSnapshot::from_snapshot(snapshot);
        let encode_snapshot: RawEncodeSnapshot<_, APIV2> =
            RawEncodeSnapshot::from_snapshot(raw_mvcc_snapshot);

        // get_cf
        for &(ref key, ref value, _) in &test_data[6..12] {
            let res = encode_snapshot.get_cf(CF_DEFAULT, &APIV2::encode_raw_key(key, None));
            assert_eq!(res.unwrap(), Some(value.to_owned()));
        }

        // seek
        let iter_opt = IterOptions::default();
        let mut iter = encode_snapshot.iter_cf(CF_DEFAULT, iter_opt).unwrap();
        let mut pairs = vec![];
        let raw_key = APIV2::encode_raw_key_owned(b"r\0a".to_vec(), None);
        iter.seek(&raw_key).unwrap();
        while iter.valid().unwrap() {
            let (user_key, _) =
                APIV2::decode_raw_key_owned(Key::from_encoded_slice(iter.key()), true).unwrap();
            pairs.push((user_key, iter.value().to_owned()));
            iter.next().unwrap();
        }

        let ret_data: Vec<(Vec<u8>, Vec<u8>)> = test_data
            .clone()
            .into_iter()
            .skip(6)
            .map(|(key, val, _)| (key, val))
            .collect();
        assert_eq!(pairs, ret_data);

        // seek_for_prev
        let raw_key = APIV2::encode_raw_key_owned(b"r\0z".to_vec(), None);
        iter.seek_for_prev(&raw_key).unwrap();
        pairs.clear();
        while iter.valid().unwrap() {
            let (user_key, _) =
                APIV2::decode_raw_key_owned(Key::from_encoded_slice(iter.key()), true).unwrap();
            pairs.push((user_key, iter.value().to_owned()));
            iter.prev().unwrap();
        }
        let ret_data: Vec<(Vec<u8>, Vec<u8>)> = test_data
            .into_iter()
            .skip(6)
            .rev()
            .map(|(key, val, _)| (key, val))
            .collect();
        assert_eq!(pairs, ret_data);

        // two way direction scan is not supported.
        assert_eq!(iter.next().is_err(), true);
    }
}<|MERGE_RESOLUTION|>--- conflicted
+++ resolved
@@ -28,14 +28,8 @@
         iter_opt.set_fill_cache(opts.map_or(true, |v| v.fill_cache()));
         iter_opt.use_prefix_seek();
         iter_opt.set_prefix_same_as_start(true);
-<<<<<<< HEAD
-        let mut end_key = key.clone().append_ts(TimeStamp::zero()).into_encoded();
-        end_key.push(0); // `end_key` is inclusive.
-        iter_opt.set_vec_upper_bound(end_key, DATA_KEY_PREFIX_LEN);
-=======
         let upper_bound = key.clone().append_ts(TimeStamp::zero()).into_encoded();
         iter_opt.set_vec_upper_bound(upper_bound, DATA_KEY_PREFIX_LEN);
->>>>>>> 4cabf515
         let mut iter = match cf {
             Some(cf_name) => self.iter_cf(cf_name, iter_opt)?,
             None => self.iter(iter_opt)?,
@@ -253,11 +247,7 @@
     use api_version::{APIVersion, RawValue, APIV2};
     use engine_traits::raw_ttl::ttl_to_expire_ts;
     use engine_traits::CF_DEFAULT;
-<<<<<<< HEAD
-    use kvproto::kvrpcpb::{ApiVersion, Context};
-=======
     use kvproto::kvrpcpb::Context;
->>>>>>> 4cabf515
     use std::fmt::Debug;
     use std::iter::Iterator as StdIterator;
     use std::sync::mpsc::{channel, Sender};
@@ -272,24 +262,11 @@
 
     #[test]
     fn test_raw_mvcc_snapshot() {
-<<<<<<< HEAD
-        let engine = TestEngineBuilder::new() // Use `TestEngine` to be independent to `Storage`.
-            .api_version(ApiVersion::V2)
-            .build()
-            .unwrap();
-
-        let (tx, rx) = channel();
-        let ctx = Context {
-            api_version: ApiVersion::V2,
-            ..Default::default()
-        };
-=======
         // Use `Engine` to be independent to `Storage`.
         // Do not set "api version" to use `Engine` as a raw RocksDB.
         let engine = TestEngineBuilder::new().build().unwrap();
         let (tx, rx) = channel();
         let ctx = Context::default();
->>>>>>> 4cabf515
 
         // TODO: Consider another way other than hard coding, to generate keys' prefix of test data.
         let test_data = vec![
