// Copyright 2022 TiKV Project Authors. Licensed under Apache-2.0.

use crate::storage::kv::{Error, ErrorInner, Iterator, Result, Snapshot};

use engine_traits::{CfName, DATA_KEY_PREFIX_LEN};
use engine_traits::{IterOptions, ReadOptions};
use txn_types::{Key, TimeStamp, Value};

const VEC_SHRINK_THRESHOLD: usize = 512; // shrink vec when it's over 512.

#[derive(Clone)]
pub struct RawMvccSnapshot<S: Snapshot> {
    snap: S,
}

impl<S: Snapshot> RawMvccSnapshot<S> {
    pub fn from_snapshot(snap: S) -> Self {
        RawMvccSnapshot { snap }
    }

    pub fn seek_first_key_value_cf(
        &self,
        cf: Option<CfName>,
        opts: Option<ReadOptions>,
        key: &Key,
    ) -> Result<Option<Value>> {
        let mut iter_opt = IterOptions::default();
        iter_opt.set_fill_cache(opts.map_or(true, |v| v.fill_cache()));
        iter_opt.use_prefix_seek();
        iter_opt.set_prefix_same_as_start(true);
        let upper_bound = key.clone().append_ts(TimeStamp::zero()).into_encoded();
        iter_opt.set_vec_upper_bound(upper_bound, DATA_KEY_PREFIX_LEN);
        let mut iter = match cf {
            Some(cf_name) => self.iter_cf(cf_name, iter_opt)?,
            None => self.iter(iter_opt)?,
        };
        if iter.seek(key)? {
            Ok(Some(iter.value().to_owned()))
        } else {
            Ok(None)
        }
    }
}

impl<S: Snapshot> Snapshot for RawMvccSnapshot<S> {
    type Iter = RawMvccIterator<S::Iter>;
    type Ext<'a>
    where
        S: 'a,
    = S::Ext<'a>;

    fn get(&self, key: &Key) -> Result<Option<Value>> {
        self.seek_first_key_value_cf(None, None, key)
    }

    fn get_cf(&self, cf: CfName, key: &Key) -> Result<Option<Value>> {
        self.seek_first_key_value_cf(Some(cf), None, key)
    }

    fn get_cf_opt(&self, opts: ReadOptions, cf: CfName, key: &Key) -> Result<Option<Value>> {
        self.seek_first_key_value_cf(Some(cf), Some(opts), key)
    }

    fn iter(&self, iter_opt: IterOptions) -> Result<Self::Iter> {
        Ok(RawMvccIterator::new(self.snap.iter(iter_opt)?))
    }

    fn iter_cf(&self, cf: CfName, iter_opt: IterOptions) -> Result<Self::Iter> {
        Ok(RawMvccIterator::new(self.snap.iter_cf(cf, iter_opt)?))
    }

    #[inline]
    fn lower_bound(&self) -> Option<&[u8]> {
        self.snap.lower_bound()
    }

    #[inline]
    fn upper_bound(&self) -> Option<&[u8]> {
        self.snap.upper_bound()
    }

    fn ext(&self) -> S::Ext<'_> {
        self.snap.ext()
    }
}

pub struct RawMvccIterator<I: Iterator> {
    inner: I,
    cur_key: Option<Vec<u8>>,
    cur_value: Option<Vec<u8>>,
    is_valid: Option<bool>,
    is_forward: bool,
}

fn is_user_key_eq(left: &[u8], right: &[u8]) -> bool {
    let len = left.len();
    if len != right.len() {
        return false;
    }
    // ensure all keys is encoded with ts.
    Key::is_user_key_eq(left, Key::truncate_ts_for(right).unwrap())
}

impl<I: Iterator> RawMvccIterator<I> {
    fn new(inner: I) -> Self {
        RawMvccIterator {
            inner,
            cur_key: None,
            cur_value: None,
            is_valid: None,
            is_forward: true,
        }
    }

    fn update_cur_kv(&mut self) {
        if let Some(ref mut key) = self.cur_key {
            key.clear();
            key.extend_from_slice(self.inner.key());
            if key.capacity() > key.len() * 2 && key.capacity() > VEC_SHRINK_THRESHOLD {
                key.shrink_to_fit();
            }
        } else {
            self.cur_key = Some(Vec::from(self.inner.key()));
        };
        if let Some(ref mut value) = self.cur_value {
            value.clear();
            value.extend_from_slice(self.inner.value());
            if value.capacity() > value.len() * 2 && value.capacity() > VEC_SHRINK_THRESHOLD {
                value.shrink_to_fit();
            }
        } else {
            self.cur_value = Some(Vec::from(self.inner.value()));
        };
        self.is_valid = Some(true);
    }

    fn clear_cur_kv(&mut self) {
        self.cur_key = None;
        self.cur_value = None;
        self.is_valid = None;
    }

    fn move_to_prev_max_ts(&mut self) -> Result<bool> {
        if self.inner.valid()? {
            self.update_cur_kv();
            self.inner.prev()?;
        } else {
            self.clear_cur_kv();
            return Ok(false);
        }
        while self.inner.valid()? {
            // cur_key should not be None here.
            if is_user_key_eq(self.cur_key.as_ref().unwrap(), self.inner.key()) {
                self.update_cur_kv();
                self.inner.prev()?;
            } else {
                break;
            }
        }
        Ok(true)
    }
}

// RawMvccIterator always return the latest ts of user key.
// ts is desc encoded after user key, so it's placed the first one for the same user key.
// Only one-way direction scan is supported. Like `seek` then `next` or `seek_for_prev` then `prev`
impl<I: Iterator> Iterator for RawMvccIterator<I> {
    fn next(&mut self) -> Result<bool> {
        if !self.is_forward {
            return Err(Error::from(ErrorInner::Other(Box::from(
                "invalid raw mvcc operation",
            ))));
        }
        let cur_key = self.inner.key().to_owned();
        let mut res = self.inner.next()?;
        while res && self.inner.valid()? && is_user_key_eq(&cur_key, self.inner.key()) {
            res = self.inner.next()?;
        }
        self.clear_cur_kv();
        Ok(res)
    }

    fn prev(&mut self) -> Result<bool> {
        if self.is_forward {
            return Err(Error::from(ErrorInner::Other(Box::from(
                "invalid raw mvcc operation",
            ))));
        }
        self.move_to_prev_max_ts()
    }

    fn seek(&mut self, key: &Key) -> Result<bool> {
        self.is_forward = true;
        self.clear_cur_kv();
        self.inner.seek(key)
    }

    fn seek_for_prev(&mut self, key: &Key) -> Result<bool> {
        self.is_forward = false;
        if self.inner.seek_for_prev(key)? {
            self.move_to_prev_max_ts()
        } else {
            Ok(false)
        }
    }

    fn seek_to_first(&mut self) -> Result<bool> {
        self.is_forward = true;
        self.clear_cur_kv();
        self.inner.seek_to_first()
    }

    fn seek_to_last(&mut self) -> Result<bool> {
        self.is_forward = false;
        if self.inner.seek_to_last()? {
            self.move_to_prev_max_ts()
        } else {
            Ok(false)
        }
    }

    fn valid(&self) -> Result<bool> {
        self.is_valid.map_or_else(|| self.inner.valid(), Ok)
    }

    fn validate_key(&self, key: &Key) -> Result<()> {
        self.inner.validate_key(key)
    }

    fn key(&self) -> &[u8] {
        // need map_or_else to lazy evaluate the default func, as it will abort when invalid.
        self.cur_key.as_deref().unwrap_or_else(|| self.inner.key())
    }

    fn value(&self) -> &[u8] {
        self.cur_value
            .as_deref()
            .unwrap_or_else(|| self.inner.value())
    }
}

#[cfg(test)]
mod tests {
    use super::*;
    use crate::storage::raw::encoded::RawEncodeSnapshot;
    use crate::storage::TestEngineBuilder;
    use api_version::{APIVersion, RawValue, APIV2};
    use engine_traits::raw_ttl::ttl_to_expire_ts;
    use engine_traits::CF_DEFAULT;
<<<<<<< HEAD
    use kvproto::kvrpcpb::{ApiVersion, Context};
=======
    use kvproto::kvrpcpb::Context;
>>>>>>> 4cabf515
    use std::fmt::Debug;
    use std::iter::Iterator as StdIterator;
    use std::sync::mpsc::{channel, Sender};
    use tikv_kv::{Engine, Iterator as EngineIterator, Modify, WriteData};

    fn expect_ok_callback<T: Debug>(done: Sender<i32>, id: i32) -> tikv_kv::Callback<T> {
        Box::new(move |x: tikv_kv::Result<T>| {
            x.unwrap();
            done.send(id).unwrap();
        })
    }

    #[test]
    fn test_raw_mvcc_snapshot() {
<<<<<<< HEAD
        let engine = TestEngineBuilder::new()
            .api_version(ApiVersion::V2)
            .build()
            .unwrap();

        let (tx, rx) = channel();
        let ctx = Context {
            api_version: ApiVersion::V2,
            ..Default::default()
        };
=======
        // Use `Engine` to be independent to `Storage`.
        // Do not set "api version" to use `Engine` as a raw RocksDB.
        let engine = TestEngineBuilder::new().build().unwrap();
        let (tx, rx) = channel();
        let ctx = Context::default();
>>>>>>> 4cabf515

        // TODO: Consider another way other than hard coding, to generate keys' prefix of test data.
        let test_data = vec![
            (b"r\0a".to_vec(), b"aa".to_vec(), 10),
            (b"r\0aa".to_vec(), b"aaa".to_vec(), 20),
            (b"r\0b".to_vec(), b"bb".to_vec(), 30),
            (b"r\0bb".to_vec(), b"bbb".to_vec(), 40),
            (b"r\0c".to_vec(), b"cc".to_vec(), 50),
            (b"r\0cc".to_vec(), b"ccc".to_vec(), 60),
            (b"r\0a".to_vec(), b"n_aa".to_vec(), 70),
            (b"r\0aa".to_vec(), b"n_aaa".to_vec(), 80),
            (b"r\0b".to_vec(), b"n_bb".to_vec(), 90),
            (b"r\0bb".to_vec(), b"n_bbb".to_vec(), 100),
            (b"r\0c".to_vec(), b"n_cc".to_vec(), 110),
            (b"r\0cc".to_vec(), b"n_ccc".to_vec(), 120),
        ];
        let ttl = 300;

        for (key, value, ts) in test_data.clone() {
            let raw_value = RawValue {
                user_value: value,
                expire_ts: ttl_to_expire_ts(ttl),
                is_delete: false,
            };
            let m = Modify::Put(
                CF_DEFAULT,
                APIV2::encode_raw_key_owned(key, Some(ts.into())),
                APIV2::encode_raw_value_owned(raw_value),
            );
            let batch = WriteData::from_modifies(vec![m]);
            engine
                .async_write(&ctx, batch, expect_ok_callback(tx.clone(), 0))
                .unwrap();
            rx.recv().unwrap();
        }

        // snapshot
        let snapshot = engine.snapshot(Default::default()).unwrap();
        let raw_mvcc_snapshot = RawMvccSnapshot::from_snapshot(snapshot);
        let encode_snapshot: RawEncodeSnapshot<_, APIV2> =
            RawEncodeSnapshot::from_snapshot(raw_mvcc_snapshot);

        // get_cf
        for &(ref key, ref value, _) in &test_data[6..12] {
            let res = encode_snapshot.get_cf(CF_DEFAULT, &APIV2::encode_raw_key(key, None));
            assert_eq!(res.unwrap(), Some(value.to_owned()));
        }

        // seek
        let iter_opt = IterOptions::default();
        let mut iter = encode_snapshot.iter_cf(CF_DEFAULT, iter_opt).unwrap();
        let mut pairs = vec![];
        let raw_key = APIV2::encode_raw_key_owned(b"r\0a".to_vec(), None);
        iter.seek(&raw_key).unwrap();
        while iter.valid().unwrap() {
            let (user_key, _) =
                APIV2::decode_raw_key_owned(Key::from_encoded_slice(iter.key()), true).unwrap();
            pairs.push((user_key, iter.value().to_owned()));
            iter.next().unwrap();
        }

        let ret_data: Vec<(Vec<u8>, Vec<u8>)> = test_data
            .clone()
            .into_iter()
            .skip(6)
            .map(|(key, val, _)| (key, val))
            .collect();
        assert_eq!(pairs, ret_data);

        // seek_for_prev
        let raw_key = APIV2::encode_raw_key_owned(b"r\0z".to_vec(), None);
        iter.seek_for_prev(&raw_key).unwrap();
        pairs.clear();
        while iter.valid().unwrap() {
            let (user_key, _) =
                APIV2::decode_raw_key_owned(Key::from_encoded_slice(iter.key()), true).unwrap();
            pairs.push((user_key, iter.value().to_owned()));
            iter.prev().unwrap();
        }
        let ret_data: Vec<(Vec<u8>, Vec<u8>)> = test_data
            .into_iter()
            .skip(6)
            .rev()
            .map(|(key, val, _)| (key, val))
            .collect();
        assert_eq!(pairs, ret_data);

        // two way direction scan is not supported.
        assert_eq!(iter.next().is_err(), true);
    }
}<|MERGE_RESOLUTION|>--- conflicted
+++ resolved
@@ -247,11 +247,7 @@
     use api_version::{APIVersion, RawValue, APIV2};
     use engine_traits::raw_ttl::ttl_to_expire_ts;
     use engine_traits::CF_DEFAULT;
-<<<<<<< HEAD
-    use kvproto::kvrpcpb::{ApiVersion, Context};
-=======
     use kvproto::kvrpcpb::Context;
->>>>>>> 4cabf515
     use std::fmt::Debug;
     use std::iter::Iterator as StdIterator;
     use std::sync::mpsc::{channel, Sender};
@@ -266,24 +262,11 @@
 
     #[test]
     fn test_raw_mvcc_snapshot() {
-<<<<<<< HEAD
-        let engine = TestEngineBuilder::new()
-            .api_version(ApiVersion::V2)
-            .build()
-            .unwrap();
-
-        let (tx, rx) = channel();
-        let ctx = Context {
-            api_version: ApiVersion::V2,
-            ..Default::default()
-        };
-=======
         // Use `Engine` to be independent to `Storage`.
         // Do not set "api version" to use `Engine` as a raw RocksDB.
         let engine = TestEngineBuilder::new().build().unwrap();
         let (tx, rx) = channel();
         let ctx = Context::default();
->>>>>>> 4cabf515
 
         // TODO: Consider another way other than hard coding, to generate keys' prefix of test data.
         let test_data = vec![
