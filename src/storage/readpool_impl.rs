--- conflicted
+++ resolved
@@ -1,6 +1,5 @@
 // Copyright 2019 TiKV Project Authors. Licensed under Apache-2.0.
 
-use std::any::Any;
 use std::cell::RefCell;
 use std::sync::{Arc, Mutex};
 use std::time::Duration;
@@ -9,10 +8,7 @@
 
 use crate::pd::PdTask;
 use crate::server::readpool::{self, Builder, Config, ReadPool};
-<<<<<<< HEAD
-=======
 use crate::storage::kv::{destroy_tls_engine, set_tls_engine};
->>>>>>> 96a33548
 use tikv_util::collections::HashMap;
 use tikv_util::worker::FutureScheduler;
 
@@ -41,8 +37,6 @@
             local_read_flow_stats: HashMap::default(),
         }
     );
-
-    static TLS_ENGINE_ANY: RefCell<Option<Box<dyn Any>>> = RefCell::new(None);
 }
 
 pub fn build_read_pool<E: Engine>(
@@ -56,15 +50,9 @@
     Builder::from_config(config)
         .name_prefix("store-read")
         .on_tick(move || tls_flush(&pd_sender))
-<<<<<<< HEAD
-        .after_start(move || set_tls_engine_any(engine.lock().unwrap().clone()))
-        .before_stop(move || {
-            destroy_tls_engine_any();
-=======
         .after_start(move || set_tls_engine(engine.lock().unwrap().clone()))
         .before_stop(move || {
             destroy_tls_engine::<E>();
->>>>>>> 96a33548
             tls_flush(&pd_sender2)
         })
         .build()
@@ -74,13 +62,8 @@
     let engine = Arc::new(Mutex::new(engine));
 
     Builder::from_config(&Config::default_for_test())
-<<<<<<< HEAD
-        .after_start(move || set_tls_engine_any(engine.lock().unwrap().clone()))
-        .before_stop(|| destroy_tls_engine_any())
-=======
         .after_start(move || set_tls_engine(engine.lock().unwrap().clone()))
         .before_stop(|| destroy_tls_engine::<E>())
->>>>>>> 96a33548
         .build()
 }
 
@@ -191,25 +174,4 @@
         flow_stats.add(&statistics.write.flow_stats);
         flow_stats.add(&statistics.data.flow_stats);
     });
-}
-
-#[inline]
-pub fn with_tls_engine_any<F, R>(f: F) -> R
-where
-    F: FnOnce(Option<&Box<dyn Any>>) -> R,
-{
-    TLS_ENGINE_ANY.with(|e| f(e.borrow().as_ref()))
-}
-
-#[inline]
-pub fn set_tls_engine_any<E: Engine>(engine: E) {
-    TLS_ENGINE_ANY.with(|e| {
-        *e.borrow_mut() = Some(Box::new(engine));
-    });
-}
-
-pub fn destroy_tls_engine_any() {
-    TLS_ENGINE_ANY.with(|e| {
-        *e.borrow_mut() = None;
-    });
 }