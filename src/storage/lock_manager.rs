// Copyright 2019 TiKV Project Authors. Licensed under Apache-2.0.

<<<<<<< HEAD
use crate::server::lock_manager::waiter_manager;
use crate::server::lock_manager::waiter_manager::Callback;
use crate::storage::mvcc::{Error as MvccError, ErrorInner as MvccErrorInner};
use crate::storage::txn::Error as TxnError;
use crate::storage::Error as StorageError;
use kvproto::kvrpcpb::LockInfo;
use kvproto::metapb::RegionEpoch;
use std::time::Duration;
use txn_types::{Key, TimeStamp};
=======
use std::time::Duration;

use txn_types::TimeStamp;
>>>>>>> 4dbb0572

use crate::{
    server::lock_manager::{waiter_manager, waiter_manager::Callback},
    storage::{txn::ProcessResult, types::StorageCallback},
};

#[derive(Clone, Copy, PartialEq, Debug, Default)]
pub struct LockDigest {
    pub ts: TimeStamp,
    pub hash: u64,
}

impl LockDigest {
    pub fn from_lock_info_pb(lock_info: &LockInfo) -> Self {
        Self {
            ts: lock_info.get_lock_version().into(),
            hash: Key::from_raw(lock_info.get_key()).gen_hash(),
        }
    }
}

/// DiagnosticContext is for diagnosing problems about locks
#[derive(Clone, Default)]
pub struct DiagnosticContext {
    /// The key we care about
    pub key: Vec<u8>,
    /// This tag is used for aggregate related kv requests (eg. generated from
    /// same statement) Currently it is the encoded SQL digest if the client
    /// is TiDB
    pub resource_group_tag: Vec<u8>,
}

/// Time to wait for lock released when encountering locks.
#[derive(Clone, Copy, PartialEq, Debug)]
pub enum WaitTimeout {
    Default,
    Millis(u64),
}

impl WaitTimeout {
    pub fn into_duration_with_ceiling(self, ceiling: u64) -> Duration {
        match self {
            WaitTimeout::Default => Duration::from_millis(ceiling),
            WaitTimeout::Millis(ms) if ms > ceiling => Duration::from_millis(ceiling),
            WaitTimeout::Millis(ms) => Duration::from_millis(ms),
        }
    }

    /// Timeouts are encoded as i64s in protobufs where 0 means using default
    /// timeout. Negative means no wait.
    pub fn from_encoded(i: i64) -> Option<WaitTimeout> {
        use std::cmp::Ordering::*;

        match i.cmp(&0) {
            Equal => Some(WaitTimeout::Default),
            Less => None,
            Greater => Some(WaitTimeout::Millis(i as u64)),
        }
    }
}

impl From<u64> for WaitTimeout {
    fn from(i: u64) -> WaitTimeout {
        WaitTimeout::Millis(i)
    }
}

<<<<<<< HEAD
#[derive(Debug, Clone)]
pub struct KeyLockWaitInfo {
    pub key: Key,
    pub lock_digest: LockDigest,
    pub lock_info: LockInfo,
}

#[derive(Clone, Copy, Hash, PartialEq, Eq, Debug)]
pub struct LockWaitToken(pub Option<u64>);

impl LockWaitToken {
    pub fn is_valid(&self) -> bool {
        self.0.is_some()
    }
}

#[derive(Debug)]
pub struct KeyWakeUpEvent {
    pub key: Key,
    pub released_start_ts: TimeStamp,
    pub awakened_start_ts: TimeStamp,
    pub awakened_allow_resuming: bool,
}

/// `LockManager` manages transactions waiting for locks held by other transactions.
/// It has responsibility to handle deadlocks between transactions.
=======
/// `LockManager` manages transactions waiting for locks held by other
/// transactions. It has responsibility to handle deadlocks between
/// transactions.
>>>>>>> 4dbb0572
pub trait LockManager: Clone + Send + 'static {
    fn set_key_wake_up_delay_callback(&self, cb: Box<dyn Fn(&Key) + Send>);

    fn allocate_token(&self) -> LockWaitToken;
    /// Transaction with `start_ts` waits for `lock` released.
    ///
    /// If the lock is released or waiting times out or deadlock occurs, the
    /// transaction should be waken up and call `cb` with `pr` to notify the
    /// caller.
    ///
    /// If the lock is the first lock the transaction waits for, it won't result
    /// in deadlock.
    fn wait_for(
        &self,
        token: LockWaitToken,
        region_id: u64,
        region_epoch: RegionEpoch,
        term: u64,
        start_ts: TimeStamp,
        wait_info: Vec<KeyLockWaitInfo>,
        is_first_lock: bool,
        timeout: Option<WaitTimeout>,
        cancel_callback: Box<dyn FnOnce(StorageError) + Send>,
        diag_ctx: DiagnosticContext,
    );

<<<<<<< HEAD
    fn update_wait_for() {
        unimplemented!()
    }

    fn on_keys_wakeup(&self, wake_up_events: Vec<KeyWakeUpEvent>);

    /// The locks with `lock_ts` and `hashes` are released, tries to wake up transactions.
    fn remove_lock_wait(&self, token: LockWaitToken);
=======
    /// The locks with `lock_ts` and `hashes` are released, tries to wake up
    /// transactions.
    fn wake_up(
        &self,
        lock_ts: TimeStamp,
        hashes: Vec<u64>,
        commit_ts: TimeStamp,
        is_pessimistic_txn: bool,
    );
>>>>>>> 4dbb0572

    /// Returns true if there are waiters in the `LockManager`.
    ///
    /// This function is used to avoid useless calculation and wake-up.
    fn has_waiter(&self) -> bool {
        true
    }

    fn dump_wait_for_entries(&self, cb: waiter_manager::Callback);
}

// For test
#[derive(Clone)]
pub struct DummyLockManager;

impl LockManager for DummyLockManager {
    fn set_key_wake_up_delay_callback(&self, _cb: Box<dyn Fn(&Key) + Send>) {}

    fn allocate_token(&self) -> LockWaitToken {
        LockWaitToken(None)
    }

    fn wait_for(
        &self,
        _token: LockWaitToken,
        _region_id: u64,
        _region_epoch: RegionEpoch,
        _term: u64,
        _start_ts: TimeStamp,
        wait_info: Vec<KeyLockWaitInfo>,
        _is_first_lock: bool,
        timeout: Option<WaitTimeout>,
        cancel_callback: Box<dyn FnOnce(StorageError) + Send>,
        _diag_ctx: DiagnosticContext,
    ) {
        if timeout.is_none() {
            let error = MvccError::from(MvccErrorInner::KeyIsLocked(
                wait_info.into_iter().next().unwrap().lock_info,
            ));
            cancel_callback(StorageError::from(TxnError::from(error)));
        }
    }

    fn on_keys_wakeup(&self, _wake_up_events: Vec<KeyWakeUpEvent>) {}

    fn remove_lock_wait(&self, _token: LockWaitToken) {}

    fn dump_wait_for_entries(&self, cb: Callback) {
        cb(vec![])
    }
}<|MERGE_RESOLUTION|>--- conflicted
+++ resolved
@@ -1,24 +1,17 @@
 // Copyright 2019 TiKV Project Authors. Licensed under Apache-2.0.
 
-<<<<<<< HEAD
-use crate::server::lock_manager::waiter_manager;
-use crate::server::lock_manager::waiter_manager::Callback;
-use crate::storage::mvcc::{Error as MvccError, ErrorInner as MvccErrorInner};
-use crate::storage::txn::Error as TxnError;
-use crate::storage::Error as StorageError;
-use kvproto::kvrpcpb::LockInfo;
-use kvproto::metapb::RegionEpoch;
-use std::time::Duration;
-use txn_types::{Key, TimeStamp};
-=======
 use std::time::Duration;
 
-use txn_types::TimeStamp;
->>>>>>> 4dbb0572
+use kvproto::{kvrpcpb::LockInfo, metapb::RegionEpoch};
+use txn_types::{Key, TimeStamp};
 
 use crate::{
     server::lock_manager::{waiter_manager, waiter_manager::Callback},
-    storage::{txn::ProcessResult, types::StorageCallback},
+    storage::{
+        mvcc::{Error as MvccError, ErrorInner as MvccErrorInner},
+        txn::Error as TxnError,
+        Error as StorageError,
+    },
 };
 
 #[derive(Clone, Copy, PartialEq, Debug, Default)]
@@ -82,7 +75,6 @@
     }
 }
 
-<<<<<<< HEAD
 #[derive(Debug, Clone)]
 pub struct KeyLockWaitInfo {
     pub key: Key,
@@ -107,13 +99,9 @@
     pub awakened_allow_resuming: bool,
 }
 
-/// `LockManager` manages transactions waiting for locks held by other transactions.
-/// It has responsibility to handle deadlocks between transactions.
-=======
 /// `LockManager` manages transactions waiting for locks held by other
 /// transactions. It has responsibility to handle deadlocks between
 /// transactions.
->>>>>>> 4dbb0572
 pub trait LockManager: Clone + Send + 'static {
     fn set_key_wake_up_delay_callback(&self, cb: Box<dyn Fn(&Key) + Send>);
 
@@ -140,26 +128,15 @@
         diag_ctx: DiagnosticContext,
     );
 
-<<<<<<< HEAD
     fn update_wait_for() {
         unimplemented!()
     }
 
     fn on_keys_wakeup(&self, wake_up_events: Vec<KeyWakeUpEvent>);
 
-    /// The locks with `lock_ts` and `hashes` are released, tries to wake up transactions.
-    fn remove_lock_wait(&self, token: LockWaitToken);
-=======
     /// The locks with `lock_ts` and `hashes` are released, tries to wake up
     /// transactions.
-    fn wake_up(
-        &self,
-        lock_ts: TimeStamp,
-        hashes: Vec<u64>,
-        commit_ts: TimeStamp,
-        is_pessimistic_txn: bool,
-    );
->>>>>>> 4dbb0572
+    fn remove_lock_wait(&self, token: LockWaitToken);
 
     /// Returns true if there are waiters in the `LockManager`.
     ///
