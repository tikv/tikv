// Copyright 2020 TiKV Project Authors. Licensed under Apache-2.0.

// #[PerformanceCriticalPath]
use kvproto::kvrpcpb::{ExtraOp, LockInfo};
use txn_types::{Key, OldValues, TimeStamp, TxnExtra};

use crate::storage::kv::WriteData;
use crate::storage::lock_manager::{LockManager, WaitTimeout};
use crate::storage::mvcc::{
    Error as MvccError, ErrorInner as MvccErrorInner, MvccTxn, SnapshotReader,
};
use crate::storage::txn::commands::{
    Command, CommandExt, ReaderWithStats, ResponsePolicy, TypedCommand, WriteCommand, WriteContext,
    WriteResult, WriteResultLockInfo,
};
use crate::storage::txn::{acquire_pessimistic_lock, Error, ErrorInner, Result};
use crate::storage::{
    Error as StorageError, ErrorInner as StorageErrorInner, PessimisticLockRes, ProcessResult,
    Result as StorageResult, Snapshot,
};

command! {
    /// Acquire a Pessimistic lock on the keys.
    ///
    /// This can be rolled back with a [`PessimisticRollback`](Command::PessimisticRollback) command.
    AcquirePessimisticLock:
        cmd_ty => StorageResult<PessimisticLockRes>,
        display => "kv::command::acquirepessimisticlock keys({}) @ {} {} | {:?}", (keys.len, start_ts, for_update_ts, ctx),
        content => {
            /// The set of keys to lock.
            keys: Vec<(Key, bool)>,
            /// The primary lock. Secondary locks (from `keys`) will refer to the primary lock.
            primary: Vec<u8>,
            /// The transaction timestamp.
            start_ts: TimeStamp,
            /// The Time To Live of the lock, in milliseconds
            lock_ttl: u64,
            is_first_lock: bool,
            for_update_ts: TimeStamp,
            /// Time to wait for lock released in milliseconds when encountering locks.
            wait_timeout: Option<WaitTimeout>,
            /// If it is true, TiKV will return values of the keys if no error, so TiDB can cache the values for
            /// later read in the same transaction.
            return_values: bool,
            min_commit_ts: TimeStamp,
            old_values: OldValues,
            check_existence: bool,
        }
}

impl CommandExt for AcquirePessimisticLock {
    ctx!();
    tag!(acquire_pessimistic_lock);
    ts!(start_ts);
    property!(can_be_pipelined);

    fn write_bytes(&self) -> usize {
        self.keys
            .iter()
            .map(|(key, _)| key.as_encoded().len())
            .sum()
    }

    gen_lock!(keys: multiple(|x| &x.0));
}

fn extract_lock_info_from_result<T>(res: &StorageResult<T>) -> &LockInfo {
    match res {
        Err(StorageError(box StorageErrorInner::Txn(Error(box ErrorInner::Mvcc(MvccError(
            box MvccErrorInner::KeyIsLocked(info),
        )))))) => info,
        _ => panic!("unexpected mvcc error"),
    }
}

impl<S: Snapshot, L: LockManager> WriteCommand<S, L> for AcquirePessimisticLock {
    fn process_write(
        mut self,
        snapshot: S,
        mut context: WriteContext<'_, L>,
    ) -> Result<WriteResult> {
        let (start_ts, ctx, keys) = (self.start_ts, self.ctx, self.keys);
        let mut txn = MvccTxn::new(start_ts, context.concurrency_manager);
        let mut reader = ReaderWithStats::new(
            SnapshotReader::new(start_ts, snapshot, !ctx.get_not_fill_cache()),
            &mut context.statistics,
        );

        let rows = keys.len();
        let mut res = if self.return_values {
            Ok(PessimisticLockRes::Values(vec![]))
        } else if self.check_existence {
            // If return_value is set, the existence status is implicitly included in the result.
            // So check_existence only need to be explicitly handled if `return_values` is not set.
            Ok(PessimisticLockRes::Existence(vec![]))
        } else {
            Ok(PessimisticLockRes::Empty)
        };
        let need_old_value = context.extra_op == ExtraOp::ReadOldValue;
        for (k, should_not_exist) in keys {
            match acquire_pessimistic_lock(
                &mut txn,
                &mut reader,
                k.clone(),
                &self.primary,
                should_not_exist,
                self.lock_ttl,
                self.for_update_ts,
<<<<<<< HEAD
                self.return_values || self.check_existence,
=======
                self.return_values,
                self.check_existence,
>>>>>>> 927b9a76
                self.min_commit_ts,
                need_old_value,
            ) {
                Ok((val, old_value)) => {
                    if self.return_values || self.check_existence {
                        res.as_mut().unwrap().push(val);
                    }
                    if old_value.resolved() {
                        let key = k.append_ts(txn.start_ts);
                        // MutationType is unknown in AcquirePessimisticLock stage.
                        let mutation_type = None;
                        self.old_values.insert(key, (old_value, mutation_type));
                    }
                }
                Err(e @ MvccError(box MvccErrorInner::KeyIsLocked { .. })) => {
                    res = Err(e).map_err(Error::from).map_err(StorageError::from);
                    break;
                }
                Err(e) => return Err(Error::from(e)),
            }
        }

        // Some values are read, update max_ts
        match &res {
            Ok(PessimisticLockRes::Values(values)) if !values.is_empty() => {
                txn.concurrency_manager.update_max_ts(self.for_update_ts);
            }
            Ok(PessimisticLockRes::Existence(values)) if !values.is_empty() => {
                txn.concurrency_manager.update_max_ts(self.for_update_ts);
            }
            _ => (),
        }

        // no conflict
        let (pr, to_be_write, rows, ctx, lock_info) = if res.is_ok() {
            let pr = ProcessResult::PessimisticLockRes { res };
            let extra = TxnExtra {
                old_values: self.old_values,
                // One pc status is unkown AcquirePessimisticLock stage.
                one_pc: false,
            };
            let write_data = WriteData::new(txn.into_modifies(), extra);
            (pr, write_data, rows, ctx, None)
        } else {
            let lock_info_pb = extract_lock_info_from_result(&res);
            let lock_info = WriteResultLockInfo::from_lock_info_pb(
                lock_info_pb,
                self.is_first_lock,
                self.wait_timeout,
            );
            let pr = ProcessResult::PessimisticLockRes { res };
            // Wait for lock released
            (pr, WriteData::default(), 0, ctx, Some(lock_info))
        };
        Ok(WriteResult {
            ctx,
            to_be_write,
            rows,
            pr,
            lock_info,
            lock_guards: vec![],
            response_policy: ResponsePolicy::OnProposed,
        })
    }
}

#[cfg(test)]
mod tests {
    use super::*;

    #[test]
    fn test_gen_lock_info_from_result() {
        let raw_key = b"key".to_vec();
        let key = Key::from_raw(&raw_key);
        let ts = 100;
        let is_first_lock = true;
        let wait_timeout = WaitTimeout::from_encoded(200);

        let mut info = LockInfo::default();
        info.set_key(raw_key.clone());
        info.set_lock_version(ts);
        info.set_lock_ttl(100);
        let case = StorageError::from(StorageErrorInner::Txn(Error::from(ErrorInner::Mvcc(
            MvccError::from(MvccErrorInner::KeyIsLocked(info)),
        ))));
        let lock_info = WriteResultLockInfo::from_lock_info_pb(
            extract_lock_info_from_result::<()>(&Err(case)),
            is_first_lock,
            wait_timeout,
        );
        assert_eq!(lock_info.lock.ts, ts.into());
        assert_eq!(lock_info.lock.hash, key.gen_hash());
        assert_eq!(lock_info.key, raw_key);
        assert_eq!(lock_info.is_first_lock, is_first_lock);
        assert_eq!(lock_info.wait_timeout, wait_timeout);
    }
}<|MERGE_RESOLUTION|>--- conflicted
+++ resolved
@@ -106,12 +106,8 @@
                 should_not_exist,
                 self.lock_ttl,
                 self.for_update_ts,
-<<<<<<< HEAD
-                self.return_values || self.check_existence,
-=======
                 self.return_values,
                 self.check_existence,
->>>>>>> 927b9a76
                 self.min_commit_ts,
                 need_old_value,
             ) {
