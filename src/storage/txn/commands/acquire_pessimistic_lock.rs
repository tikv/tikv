--- conflicted
+++ resolved
@@ -60,7 +60,7 @@
             PessimisticLockCmdInner::SingleRequest { params, keys } => {
                 write!(
                     f,
-                    "keys({}) @ {} {} {} {:?} {} {} | {:?}{}",
+                    "keys({}) @ {} {} {} {:?} {} {} {} | {:?}{}",
                     keys.len(),
                     params.start_ts,
                     params.lock_ttl,
@@ -68,6 +68,7 @@
                     params.wait_timeout,
                     params.min_commit_ts,
                     params.check_existence,
+                    params.lock_only_if_exists,
                     params.pb_ctx,
                     if !params.allow_lock_with_conflict {
                         " (legacy mode)"
@@ -88,7 +89,6 @@
     ///
     /// This can be rolled back with a [`PessimisticRollback`](Command::PessimisticRollback) command.
     AcquirePessimisticLock:
-<<<<<<< HEAD
         cmd_ty => StorageResult<PessimisticLockResults>,
         display => "kv::command::acquirepessimisticlock {}", (inner),
         content => {
@@ -105,31 +105,6 @@
         Self {
             lock_hash: hash_for_lock,
             // hash_for_latch,
-=======
-        cmd_ty => StorageResult<PessimisticLockRes>,
-        display => "kv::command::acquirepessimisticlock keys({:?}) @ {} {} {} {:?} {} {} {} | {:?}",
-        (keys, start_ts, lock_ttl, for_update_ts, wait_timeout, min_commit_ts, check_existence, lock_only_if_exists, ctx),
-        content => {
-            /// The set of keys to lock.
-            keys: Vec<(Key, bool)>,
-            /// The primary lock. Secondary locks (from `keys`) will refer to the primary lock.
-            primary: Vec<u8>,
-            /// The transaction timestamp.
-            start_ts: TimeStamp,
-            /// The Time To Live of the lock, in milliseconds
-            lock_ttl: u64,
-            is_first_lock: bool,
-            for_update_ts: TimeStamp,
-            /// Time to wait for lock released in milliseconds when encountering locks.
-            wait_timeout: Option<WaitTimeout>,
-            /// If it is true, TiKV will return values of the keys if no error, so TiDB can cache the values for
-            /// later read in the same transaction.
-            return_values: bool,
-            min_commit_ts: TimeStamp,
-            old_values: OldValues,
-            check_existence: bool,
-            lock_only_if_exists: bool,
->>>>>>> d8e5dfe3
         }
     }
 }
@@ -263,11 +238,8 @@
                 params.check_existence,
                 params.min_commit_ts,
                 need_old_value,
-<<<<<<< HEAD
+                params.lock_only_if_exists,
                 params.allow_lock_with_conflict,
-=======
-                self.lock_only_if_exists,
->>>>>>> d8e5dfe3
             ) {
                 Ok((key_res, old_value)) => {
                     res.push(key_res);
@@ -309,6 +281,7 @@
                 old_values,
                 // One pc status is unknown in AcquirePessimisticLock stage.
                 one_pc: false,
+                for_flashback: false,
             };
             WriteData::new(modifies, extra)
         } else {
@@ -398,6 +371,7 @@
                 params.check_existence,
                 params.min_commit_ts,
                 need_old_value,
+                params.lock_only_if_exists,
                 true,
             ) {
                 Ok((key_res, old_value)) => {
@@ -461,7 +435,6 @@
     }
 }
 
-<<<<<<< HEAD
 impl AcquirePessimisticLock {
     pub fn new_normal(
         keys: Vec<(Key, bool)>,
@@ -474,6 +447,7 @@
         return_values: bool,
         min_commit_ts: TimeStamp,
         check_existence: bool,
+        lock_only_if_exists: bool,
         allow_lock_with_conflict: bool,
         ctx: kvproto::kvrpcpb::Context,
     ) -> TypedCommand<StorageResult<PessimisticLockResults>> {
@@ -488,6 +462,7 @@
             min_commit_ts,
             check_existence,
             is_first_lock,
+            lock_only_if_exists,
             allow_lock_with_conflict,
         };
         let inner = PessimisticLockCmdInner::SingleRequest { params, keys };
@@ -506,6 +481,7 @@
         min_commit_ts: TimeStamp,
         _old_values: OldValues, // TODO: Remove it
         check_existence: bool,
+        lock_only_if_exists: bool,
         ctx: kvproto::kvrpcpb::Context,
     ) -> TypedCommand<StorageResult<PessimisticLockResults>> {
         let params = PessimisticLockParameters {
@@ -519,45 +495,11 @@
             min_commit_ts,
             check_existence,
             is_first_lock,
+            lock_only_if_exists,
             allow_lock_with_conflict: false,
         };
         let inner = PessimisticLockCmdInner::SingleRequest { params, keys };
         Self::new(inner, ctx)
-=======
-#[cfg(test)]
-mod tests {
-    use super::*;
-
-    #[test]
-    fn test_gen_lock_info_from_result() {
-        let raw_key = b"key".to_vec();
-        let key = Key::from_raw(&raw_key);
-        let ts = 100;
-        let is_first_lock = true;
-        let wait_timeout = WaitTimeout::from_encoded(200);
-
-        let mut info = LockInfo::default();
-        info.set_key(raw_key.clone());
-        info.set_lock_version(ts);
-        info.set_lock_ttl(100);
-        let case = StorageError::from(StorageErrorInner::Txn(Error::from(ErrorInner::Mvcc(
-            MvccError::from(MvccErrorInner::KeyIsLocked(info.clone())),
-        ))));
-        let lock_info = WriteResultLockInfo::new(
-            extract_lock_info_from_result::<()>(&Err(case)).clone(),
-            PessimisticLockParameters {
-                is_first_lock,
-                wait_timeout,
-                ..Default::default()
-            },
-        );
-        assert_eq!(lock_info.lock_digest.ts, ts.into());
-        assert_eq!(lock_info.lock_digest.hash, key.gen_hash());
-        assert_eq!(lock_info.key.into_raw().unwrap(), raw_key);
-        assert_eq!(lock_info.parameters.is_first_lock, is_first_lock);
-        assert_eq!(lock_info.parameters.wait_timeout, wait_timeout);
-        assert_eq!(lock_info.lock_info_pb, info);
->>>>>>> d8e5dfe3
     }
 
     pub fn new_resumed_from_lock_wait_entries(
