--- conflicted
+++ resolved
@@ -1,18 +1,6 @@
 // Copyright 2020 TiKV Project Authors. Licensed under Apache-2.0.
 
 // #[PerformanceCriticalPath]
-<<<<<<< HEAD
-use crate::storage::kv::WriteData;
-use crate::storage::lock_manager::LockManager;
-use crate::storage::mvcc::{MvccTxn, SnapshotReader};
-use crate::storage::txn::commands::{
-    CommandExt, ReaderWithStats, ReleasedLocks, ResponsePolicy, WriteCommand, WriteContext,
-    WriteResult,
-};
-use crate::storage::txn::{cleanup, Result};
-use crate::storage::{ProcessResult, Snapshot};
-=======
->>>>>>> 4dbb0572
 use txn_types::{Key, TimeStamp};
 
 use crate::storage::{
@@ -22,8 +10,8 @@
     txn::{
         cleanup,
         commands::{
-            Command, CommandExt, ReaderWithStats, ReleasedLocks, ResponsePolicy, TypedCommand,
-            WriteCommand, WriteContext, WriteResult,
+            CommandExt, ReaderWithStats, ReleasedLocks, ResponsePolicy, WriteCommand, WriteContext,
+            WriteResult,
         },
         Result,
     },
