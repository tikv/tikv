--- conflicted
+++ resolved
@@ -221,11 +221,7 @@
                     concurrency_manager: cm,
                     extra_op: Default::default(),
                     statistics: &mut Default::default(),
-<<<<<<< HEAD
-=======
-                    pipelined_pessimistic_lock: false,
                     async_apply_prewrite: false,
->>>>>>> 20406a8e
                 },
             )
             .unwrap();
@@ -266,11 +262,7 @@
                     concurrency_manager: cm,
                     extra_op: Default::default(),
                     statistics: &mut Default::default(),
-<<<<<<< HEAD
-=======
-                    pipelined_pessimistic_lock: false,
                     async_apply_prewrite: false,
->>>>>>> 20406a8e
                 },
             )
             .is_err());
