--- conflicted
+++ resolved
@@ -3,15 +3,6 @@
 // #[PerformanceCriticalPath]
 use txn_types::{Key, TimeStamp};
 
-<<<<<<< HEAD
-use crate::storage::kv::WriteData;
-use crate::storage::lock_manager::LockManager;
-use crate::storage::mvcc::{MvccTxn, SnapshotReader};
-use crate::storage::txn::actions::check_txn_status::*;
-use crate::storage::txn::commands::{
-    CommandExt, ReaderWithStats, ReleasedLocks, ResponsePolicy, WriteCommand, WriteContext,
-    WriteResult,
-=======
 use crate::storage::{
     kv::WriteData,
     lock_manager::LockManager,
@@ -19,13 +10,12 @@
     txn::{
         actions::check_txn_status::*,
         commands::{
-            Command, CommandExt, ReaderWithStats, ReleasedLocks, ResponsePolicy, TypedCommand,
-            WriteCommand, WriteContext, WriteResult,
+            CommandExt, ReaderWithStats, ReleasedLocks, ResponsePolicy, WriteCommand, WriteContext,
+            WriteResult,
         },
         Result,
     },
     ProcessResult, Snapshot, TxnStatus,
->>>>>>> 4dbb0572
 };
 
 command! {
@@ -131,15 +121,9 @@
             ),
         };
 
-<<<<<<< HEAD
         let mut released_locks = ReleasedLocks::new();
-        // The lock is released here only when the `check_txn_status` returns `TtlExpire`.
-=======
-        let mut released_locks = ReleasedLocks::new(self.lock_ts, TimeStamp::zero());
-        released_locks.push(released);
         // The lock is released here only when the `check_txn_status` returns
         // `TtlExpire`.
->>>>>>> 4dbb0572
         if let TxnStatus::TtlExpire = txn_status {
             released_locks.push(released);
         }
