// Copyright 2020 TiKV Project Authors. Licensed under Apache-2.0.

// #[PerformanceCriticalPath]
<<<<<<< HEAD
use crate::storage::mvcc::MvccReader;
use crate::storage::txn::commands::{find_mvcc_infos_by_key, CommandExt, ReadCommand};
use crate::storage::txn::{ProcessResult, Result};
use crate::storage::types::MvccInfo;
use crate::storage::{Snapshot, Statistics};
=======
>>>>>>> 4dbb0572
use txn_types::{Key, TimeStamp};

use crate::storage::{
    mvcc::MvccReader,
    txn::{
        commands::{find_mvcc_infos_by_key, Command, CommandExt, ReadCommand, TypedCommand},
        ProcessResult, Result,
    },
    types::MvccInfo,
    Snapshot, Statistics,
};

command! {
    /// Retrieve MVCC information for the given key.
    MvccByKey:
        cmd_ty => MvccInfo,
        display => "kv::command::mvccbykey {:?} | {:?}", (key, ctx),
        content => {
            key: Key,
        }
}

impl CommandExt for MvccByKey {
    ctx!();
    tag!(key_mvcc);
    property!(readonly);

    fn write_bytes(&self) -> usize {
        0
    }

    gen_lock!(empty);
}

impl<S: Snapshot> ReadCommand<S> for MvccByKey {
    fn process_read(self, snapshot: S, statistics: &mut Statistics) -> Result<ProcessResult> {
        let mut reader = MvccReader::new_with_ctx(snapshot, None, &self.ctx);
        let result = find_mvcc_infos_by_key(&mut reader, &self.key, TimeStamp::max());
        statistics.add(&reader.statistics);
        let (lock, writes, values) = result?;
        Ok(ProcessResult::MvccKey {
            mvcc: MvccInfo {
                lock,
                writes,
                values,
            },
        })
    }
}<|MERGE_RESOLUTION|>--- conflicted
+++ resolved
@@ -1,20 +1,12 @@
 // Copyright 2020 TiKV Project Authors. Licensed under Apache-2.0.
 
 // #[PerformanceCriticalPath]
-<<<<<<< HEAD
-use crate::storage::mvcc::MvccReader;
-use crate::storage::txn::commands::{find_mvcc_infos_by_key, CommandExt, ReadCommand};
-use crate::storage::txn::{ProcessResult, Result};
-use crate::storage::types::MvccInfo;
-use crate::storage::{Snapshot, Statistics};
-=======
->>>>>>> 4dbb0572
 use txn_types::{Key, TimeStamp};
 
 use crate::storage::{
     mvcc::MvccReader,
     txn::{
-        commands::{find_mvcc_infos_by_key, Command, CommandExt, ReadCommand, TypedCommand},
+        commands::{find_mvcc_infos_by_key, CommandExt, ReadCommand},
         ProcessResult, Result,
     },
     types::MvccInfo,
