--- conflicted
+++ resolved
@@ -71,7 +71,7 @@
         end_key,
         FlashbackToVersionState::FlashbackWrite {
             next_write_key: start_key,
-            key_old_writes: Vec::new(),
+            keys: Vec::new(),
         },
         ctx,
     )
@@ -130,19 +130,10 @@
                     &self.end_key,
                     statistics,
                 )?;
-<<<<<<< HEAD
                 if key_locks.is_empty() {
                     // No more locks to rollback, continue to the prewrite phase.
                     FlashbackToVersionState::Prewrite {
                         key_to_lock: self.start_key.clone(),
-=======
-                if key_locks.is_empty() && !has_remain_locks {
-                    // No more locks to flashback, continue to scan the writes.
-                    read_again = true;
-                    FlashbackToVersionState::ScanWrite {
-                        next_write_key: self.start_key.clone(),
-                        keys: Vec::new(),
->>>>>>> c26a7cd6
                     }
                 } else {
                     tls_collect_keyread_histogram_vec(tag, key_locks.len() as f64);
@@ -156,7 +147,6 @@
                     }
                 }
             }
-<<<<<<< HEAD
             FlashbackToVersionState::FlashbackWrite { next_write_key, .. } => {
                 if self.commit_ts <= self.start_ts {
                     return Err(Error::from(ErrorInner::InvalidTxnTso {
@@ -170,11 +160,7 @@
                 {
                     return Ok(ProcessResult::Res);
                 }
-                let mut key_old_writes = flashback_to_version_read_write(
-=======
-            FlashbackToVersionState::ScanWrite { next_write_key, .. } => {
                 let mut keys = flashback_to_version_read_write(
->>>>>>> c26a7cd6
                     &mut reader,
                     next_write_key,
                     &self.start_key,
@@ -183,37 +169,22 @@
                     self.commit_ts,
                     statistics,
                 )?;
-<<<<<<< HEAD
-                if key_old_writes.is_empty() {
+                if keys.is_empty() {
                     FlashbackToVersionState::Commit {
                         key_to_commit: self.start_key.clone(),
                     }
                 } else {
-                    tls_collect_keyread_histogram_vec(tag, key_old_writes.len() as f64);
+                    tls_collect_keyread_histogram_vec(tag, keys.len() as f64);
                     FlashbackToVersionState::FlashbackWrite {
                         // DO NOT pop the last key as the next key when it's the only key to prevent
                         // from making flashback fall into a dead loop.
-                        next_write_key: if key_old_writes.len() > 1 {
-                            key_old_writes.pop().map(|(key, _)| key).unwrap()
+                        next_write_key: if keys.len() > 1 {
+                            keys.pop().unwrap()
                         } else {
-                            key_old_writes.last().map(|(key, _)| key.clone()).unwrap()
+                            keys.last().unwrap().clone()
                         },
-                        key_old_writes,
-                    }
-=======
-                if keys.is_empty() {
-                    // No more writes to flashback, just return.
-                    return Ok(ProcessResult::Res);
-                }
-                tls_collect_keyread_histogram_vec(tag, keys.len() as f64);
-                FlashbackToVersionState::ScanWrite {
-                    next_write_key: if keys.len() > 1 {
-                        keys.pop().unwrap()
-                    } else {
-                        keys.last().unwrap().clone()
-                    },
-                    keys,
->>>>>>> c26a7cd6
+                        keys,
+                    }
                 }
             }
             _ => unreachable!(),
