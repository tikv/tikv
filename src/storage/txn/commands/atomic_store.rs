// Copyright 2021 TiKV Project Authors. Licensed under Apache-2.0.

// #[PerformanceCriticalPath]
use engine_traits::CfName;

use crate::storage::{
    kv::{Modify, WriteData},
    lock_manager::LockManager,
    txn::{
        commands::{
            CommandExt, ReleasedLocks, ResponsePolicy, WriteCommand, WriteContext, WriteResult,
        },
        Result,
    },
    ProcessResult, Snapshot,
};

command! {
    /// Run Put or Delete for keys which may be changed by `RawCompareAndSwap`.
    RawAtomicStore:
        cmd_ty => (),
        display => "kv::command::atomic_store {:?}", (ctx),
        content => {
            /// The set of mutations to apply.
            cf: CfName,
            mutations: Vec<Modify>,
        }
}

impl CommandExt for RawAtomicStore {
    ctx!();
    tag!(raw_atomic_store);
    gen_lock!(mutations: multiple(|x| x.key()));

    fn write_bytes(&self) -> usize {
        self.mutations.iter().map(|x| x.size()).sum()
    }
}

impl<S: Snapshot, L: LockManager> WriteCommand<S, L> for RawAtomicStore {
    fn process_write(self, _: S, wctx: WriteContext<'_, L>) -> Result<WriteResult> {
        let rows = self.mutations.len();
        let (mut mutations, ctx, raw_ext) = (self.mutations, self.ctx, wctx.raw_ext);

        if let Some(ref raw_ext) = raw_ext {
            for mutation in &mut mutations {
                if let Modify::Put(_, ref mut key, _) = mutation {
                    key.append_ts_inplace(raw_ext.ts);
                }
            }
        };

        let mut to_be_write = WriteData::from_modifies(mutations);
        to_be_write.set_allowed_on_disk_almost_full();
        Ok(WriteResult {
            ctx,
            to_be_write,
            rows,
            pr: ProcessResult::Res,
            lock_info: vec![],
            released_locks: ReleasedLocks::new(),
<<<<<<< HEAD
            new_acquired_locks: vec![],
            lock_guards: vec![],
=======
            lock_guards: raw_ext.into_iter().map(|r| r.key_guard).collect(),
>>>>>>> d8e5dfe3
            response_policy: ResponsePolicy::OnApplied,
        })
    }
}

#[cfg(test)]
mod tests {
    use api_version::{test_kv_format_impl, ApiV2, KvFormat, RawValue};
    use engine_traits::CF_DEFAULT;
    use futures::executor::block_on;
    use kvproto::kvrpcpb::{ApiVersion, Context};
    use tikv_kv::Engine;

    use super::*;
    use crate::storage::{
        lock_manager::DummyLockManager, txn::scheduler::get_raw_ext, Statistics, TestEngineBuilder,
    };

    #[test]
    fn test_atomic_process_write() {
        test_kv_format_impl!(test_atomic_process_write_impl);
    }

    fn test_atomic_process_write_impl<F: KvFormat>() {
        let mut engine = TestEngineBuilder::new().build().unwrap();
        let cm = concurrency_manager::ConcurrencyManager::new(1.into());
        let raw_keys = vec![b"ra", b"rz"];
        let raw_values = vec![b"valuea", b"valuez"];
        let ts_provider = super::super::test_util::gen_ts_provider(F::TAG);

        let mut modifies = vec![];
        for i in 0..raw_keys.len() {
            let raw_value = RawValue {
                user_value: raw_values[i].to_vec(),
                expire_ts: Some(u64::MAX),
                is_delete: false,
            };
            modifies.push(Modify::Put(
                CF_DEFAULT,
                F::encode_raw_key_owned(raw_keys[i].to_vec(), None),
                F::encode_raw_value_owned(raw_value),
            ));
        }
        let cmd = RawAtomicStore::new(CF_DEFAULT, modifies, Context::default());
        let mut statistic = Statistics::default();
        let snap = engine.snapshot(Default::default()).unwrap();
        let raw_ext = block_on(get_raw_ext(ts_provider, cm.clone(), true, &cmd.cmd)).unwrap();
        let context = WriteContext {
            lock_mgr: &DummyLockManager::new(),
            concurrency_manager: cm,
            extra_op: kvproto::kvrpcpb::ExtraOp::Noop,
            statistics: &mut statistic,
            async_apply_prewrite: false,
            raw_ext,
        };
        let cmd: Command = cmd.into();
        let write_result = cmd.process_write(snap, context).unwrap();
        let mut modifies_with_ts = vec![];
        for i in 0..raw_keys.len() {
            let raw_value = RawValue {
                user_value: raw_values[i].to_vec(),
                expire_ts: Some(u64::MAX),
                is_delete: false,
            };
            modifies_with_ts.push(Modify::Put(
                CF_DEFAULT,
                F::encode_raw_key_owned(raw_keys[i].to_vec(), Some(101.into())),
                F::encode_raw_value_owned(raw_value),
            ));
        }
        assert_eq!(write_result.to_be_write.modifies, modifies_with_ts);
        if F::TAG == ApiVersion::V2 {
            assert_eq!(write_result.lock_guards.len(), 1);
            let raw_key = vec![api_version::api_v2::RAW_KEY_PREFIX];
            let encoded_key = ApiV2::encode_raw_key(&raw_key, Some(100.into()));
            assert_eq!(
                write_result.lock_guards.first().unwrap().key(),
                &encoded_key
            );
        }
    }
}<|MERGE_RESOLUTION|>--- conflicted
+++ resolved
@@ -59,12 +59,8 @@
             pr: ProcessResult::Res,
             lock_info: vec![],
             released_locks: ReleasedLocks::new(),
-<<<<<<< HEAD
             new_acquired_locks: vec![],
-            lock_guards: vec![],
-=======
             lock_guards: raw_ext.into_iter().map(|r| r.key_guard).collect(),
->>>>>>> d8e5dfe3
             response_policy: ResponsePolicy::OnApplied,
         })
     }
@@ -80,7 +76,9 @@
 
     use super::*;
     use crate::storage::{
-        lock_manager::DummyLockManager, txn::scheduler::get_raw_ext, Statistics, TestEngineBuilder,
+        lock_manager::DummyLockManager,
+        txn::{scheduler::get_raw_ext, Command},
+        Statistics, TestEngineBuilder,
     };
 
     #[test]
