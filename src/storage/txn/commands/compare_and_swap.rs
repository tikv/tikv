--- conflicted
+++ resolved
@@ -9,7 +9,7 @@
 };
 use crate::storage::txn::Result;
 use crate::storage::{ProcessResult, Snapshot};
-use api_version::{dispatch_api_version, APIVersion, RawValue};
+use api_version::{match_template_api_version, APIVersion, RawValue};
 use engine_traits::raw_ttl::ttl_to_expire_ts;
 use engine_traits::CfName;
 use kvproto::kvrpcpb::ApiVersion;
@@ -62,8 +62,12 @@
                 expire_ts: ttl_to_expire_ts(self.ttl),
                 is_delete: false,
             };
-            let encoded_raw_value =
-                dispatch_api_version!(self.api_version, API::encode_raw_value_owned(raw_value));
+            let encoded_raw_value = match_template_api_version!(
+                API,
+                match self.api_version {
+                    ApiVersion::API => API::encode_raw_value_owned(raw_value),
+                }
+            );
             let m = Modify::Put(cf, key, encoded_raw_value);
             data.push(m);
             ProcessResult::RawCompareAndSwapRes {
@@ -112,21 +116,12 @@
     /// Note: for API V2, TestEngine don't support MVCC reading, so `pre_propose` observer is ignored,
     /// and no timestamp will be append to key.
     /// The full test of `RawCompareAndSwap` is in `src/storage/mod.rs`.
-<<<<<<< HEAD
-    fn test_cas_basic_impl(api_version: ApiVersion) {
-=======
     fn test_cas_basic_impl<Api: APIVersion>() {
->>>>>>> 69f1b01a
         let engine = TestEngineBuilder::new().build().unwrap();
         let cm = concurrency_manager::ConcurrencyManager::new(1.into());
         let key = b"rk";
 
-<<<<<<< HEAD
-        let encoded_key: Key =
-            dispatch_api_version!(api_version, API::encode_raw_key_owned(key.to_vec(), None));
-=======
         let encoded_key = Api::encode_raw_key(key, None);
->>>>>>> 69f1b01a
 
         let cmd = RawCompareAndSwap::new(
             CF_DEFAULT,
