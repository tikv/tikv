--- conflicted
+++ resolved
@@ -133,14 +133,9 @@
 
     use super::*;
     use crate::storage::{
-<<<<<<< HEAD
-        lock_manager::DummyLockManager,
+        lock_manager::MockLockManager,
         txn::{commands::TypedCommand, scheduler::get_raw_ext, Command},
         Engine, Statistics, TestEngineBuilder,
-=======
-        lock_manager::MockLockManager, txn::scheduler::get_raw_ext, Engine, Statistics,
-        TestEngineBuilder,
->>>>>>> e7c4c704
     };
 
     #[test]
