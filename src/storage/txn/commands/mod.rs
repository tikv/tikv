--- conflicted
+++ resolved
@@ -229,11 +229,8 @@
             req.get_return_values(),
             req.get_min_commit_ts().into(),
             req.get_check_existence(),
-<<<<<<< HEAD
+            req.get_lock_only_if_exists(),
             allow_lock_with_conflict,
-=======
-            req.get_lock_only_if_exists(),
->>>>>>> d8e5dfe3
             req.take_context(),
         )
     }
