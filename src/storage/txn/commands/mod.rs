--- conflicted
+++ resolved
@@ -58,6 +58,7 @@
 
 use crate::storage::{
     kv::WriteData,
+    lock_manager,
     lock_manager::{LockManager, LockWaitToken, WaitTimeout},
     metrics,
     mvcc::{Lock as MvccLock, MvccReader, ReleasedLock, SnapshotReader},
@@ -66,12 +67,8 @@
         scheduler::PartialPessimisticLockRequestSharedState, ProcessResult, Result,
     },
     types::{
-<<<<<<< HEAD
-        MvccInfo, PessimisticLockKeyResult, PessimisticLockResults, PrewriteResult,
-=======
-        MvccInfo, PessimisticLockParameters, PessimisticLockRes, PrewriteResult,
->>>>>>> 3f9d878f
-        SecondaryLocksStatus, StorageCallbackType, TxnStatus,
+        MvccInfo, PessimisticLockKeyResult, PessimisticLockParameters, PessimisticLockRes,
+        PrewriteResult, SecondaryLocksStatus, StorageCallbackType, TxnStatus,
     },
     Error as StorageError, Result as StorageResult, Snapshot, Statistics,
 };
@@ -385,75 +382,13 @@
     pub to_be_write: WriteData,
     pub rows: usize,
     pub pr: ProcessResult,
-<<<<<<< HEAD
-    pub released_locks: Option<ReleasedLocks>,
-    pub new_acquired_locks: Vec<(TimeStamp, Key)>,
-=======
     pub lock_info: Option<WriteResultLockInfo>,
     pub released_locks: ReleasedLocks,
->>>>>>> 3f9d878f
+    pub new_acquired_locks: Vec<(TimeStamp, Key)>,
     pub lock_guards: Vec<KeyHandleGuard>,
     pub response_policy: ResponsePolicy,
 }
 
-<<<<<<< HEAD
-#[derive(Clone)]
-pub struct PessimisticLockParameters {
-    pub pb_ctx: Context,
-    pub primary: Vec<u8>,
-    pub start_ts: TimeStamp,
-    pub lock_ttl: u64,
-    pub for_update_ts: TimeStamp,
-    pub wait_timeout: Option<WaitTimeout>,
-    pub return_values: bool,
-    pub min_commit_ts: TimeStamp,
-    pub check_existence: bool,
-    pub is_first_lock: bool,
-}
-
-pub type CallbackWithArcError<T> =
-    Box<dyn FnOnce(std::result::Result<T, std::sync::Arc<StorageError>>) + Send>;
-
-pub type PessimisticLockKeyCallback = CallbackWithArcError<PessimisticLockKeyResult>;
-
-pub struct WriteResultLockInfo {
-    pub index_in_request: usize,
-    pub key: Key,
-    pub should_not_exist: bool,
-    pub allow_lock_with_conflict: bool,
-    pub last_found_lock: LockInfo,
-    pub lock_hash: u64,
-    pub hash_for_latch: u64,
-    pub key_cb: Option<PessimisticLockKeyCallback>,
-    // pub locks: Vec<(usize, LockInfo, lock_manager::LockDigest,
-    // Option<Callback<PessimisticLockKeyResult>>)>,
-    pub term: Option<NonZeroU64>,
-    pub parameters: PessimisticLockParameters,
-    pub lock_wait_token: LockWaitToken,
-    pub req_states: Option<Arc<PartialPessimisticLockRequestSharedState>>,
-    pub wait_start_time: Option<Instant>,
-}
-
-impl Debug for WriteResultLockInfo {
-    fn fmt(&self, f: &mut Formatter<'_>) -> fmt::Result {
-        write!(f, "{{WriteResultLockInfo...}}")
-    }
-}
-
-impl WriteResultLockInfo {
-    pub fn new(
-        index_in_request: usize,
-        key: Key,
-        should_not_exist: bool,
-        allow_lock_with_conflict: bool,
-        last_found_lock: LockInfo,
-        term: Option<NonZeroU64>,
-        parameters: PessimisticLockParameters,
-        lock_hash: u64,
-        hash_for_latch: u64,
-        key_cb: Option<CallbackWithArcError<PessimisticLockKeyResult>>,
-    ) -> Self {
-=======
 pub struct WriteResultLockInfo {
     pub lock: lock_manager::LockDigest,
     pub key: Key,
@@ -468,26 +403,11 @@
             hash: Key::from_raw(lock_info_pb.get_key()).gen_hash(),
         };
         let key = Key::from_raw(lock_info_pb.get_key());
->>>>>>> 3f9d878f
         Self {
-            index_in_request,
+            lock,
             key,
-<<<<<<< HEAD
-            should_not_exist,
-            allow_lock_with_conflict,
-            last_found_lock,
-            lock_hash,
-            hash_for_latch,
-            key_cb,
-            term,
-            parameters,
-            lock_wait_token: LockWaitToken(None),
-            req_states: None,
-            wait_start_time: None,
-=======
             lock_info_pb,
             parameters,
->>>>>>> 3f9d878f
         }
     }
 
