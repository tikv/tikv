--- conflicted
+++ resolved
@@ -27,7 +27,9 @@
     fmt::{self, Debug, Display, Formatter},
     iter,
     marker::PhantomData,
+    num::NonZeroU64,
     ops::{Deref, DerefMut},
+    sync::Arc,
 };
 
 pub use acquire_pessimistic_lock::AcquirePessimisticLock;
@@ -43,64 +45,31 @@
 pub use mvcc_by_start_ts::MvccByStartTs;
 pub use pause::Pause;
 pub use pessimistic_rollback::PessimisticRollback;
-<<<<<<< HEAD
 pub use prewrite::{one_pc_commit, Prewrite, PrewritePessimistic};
-pub use resolve_lock::ResolveLock;
-=======
-pub use prewrite::{one_pc_commit_ts, Prewrite, PrewritePessimistic};
 pub use resolve_lock::{ResolveLock, RESOLVE_LOCK_BATCH_SIZE};
->>>>>>> 4dbb0572
 pub use resolve_lock_lite::ResolveLockLite;
 pub use resolve_lock_readphase::ResolveLockReadPhase;
 pub use rollback::Rollback;
 use tikv_util::deadline::Deadline;
 use tracker::RequestType;
 pub use txn_heart_beat::TxnHeartBeat;
-<<<<<<< HEAD
-
-pub use resolve_lock::RESOLVE_LOCK_BATCH_SIZE;
-
-use std::fmt::{self, Debug, Display, Formatter};
-use std::iter;
-use std::marker::PhantomData;
-use std::num::NonZeroU64;
-use std::ops::{Deref, DerefMut};
-use std::sync::Arc;
-
-use kvproto::kvrpcpb::*;
 use txn_types::{Key, TimeStamp, Value, Write};
-
-use crate::storage::kv::WriteData;
-use crate::storage::lock_manager::{LockManager, WaitTimeout};
-use crate::storage::mvcc::{Lock as MvccLock, MvccReader, ReleasedLock, SnapshotReader};
-use crate::storage::txn::commands::wake_up_legacy_pessimistic_lock_waits::WakeUpLegacyPessimisticLockWaits;
-use crate::storage::txn::latch;
-use crate::storage::txn::scheduler::PartialPessimisticLockRequestSharedState;
-use crate::storage::txn::{ProcessResult, Result};
-use crate::storage::types::{
-    MvccInfo, PessimisticLockKeyResult, PessimisticLockResults, PrewriteResult,
-    SecondaryLocksStatus, StorageCallbackType, TxnStatus,
-};
-use crate::storage::{
-    metrics, Error as StorageError, Result as StorageResult, Snapshot, Statistics,
-};
-use concurrency_manager::{ConcurrencyManager, KeyHandleGuard};
-=======
-use txn_types::{Key, OldValues, TimeStamp, Value, Write};
 
 use crate::storage::{
     kv::WriteData,
-    lock_manager::{self, LockManager, WaitTimeout},
+    lock_manager::{LockManager, WaitTimeout},
     metrics,
     mvcc::{Lock as MvccLock, MvccReader, ReleasedLock, SnapshotReader},
-    txn::{latch, ProcessResult, Result},
+    txn::{
+        commands::wake_up_legacy_pessimistic_lock_waits::WakeUpLegacyPessimisticLockWaits, latch,
+        scheduler::PartialPessimisticLockRequestSharedState, ProcessResult, Result,
+    },
     types::{
-        MvccInfo, PessimisticLockRes, PrewriteResult, SecondaryLocksStatus, StorageCallbackType,
-        TxnStatus,
+        MvccInfo, PessimisticLockKeyResult, PessimisticLockResults, PrewriteResult,
+        SecondaryLocksStatus, StorageCallbackType, TxnStatus,
     },
-    Result as StorageResult, Snapshot, Statistics,
+    Error as StorageError, Result as StorageResult, Snapshot, Statistics,
 };
->>>>>>> 4dbb0572
 
 /// Store Transaction scheduler commands.
 ///
@@ -387,25 +356,10 @@
     }
 }
 
-<<<<<<< HEAD
-/// Represents for a scheduler command, when should the response sent to the client.
-/// For most cases, the response should be sent after the result being successfully applied to
-/// the storage (if needed). But in some special cases, some optimizations allows the response to be
-/// returned at an earlier phase.
-=======
-#[derive(Default)]
-pub(super) struct ReleasedLocks {
-    start_ts: TimeStamp,
-    commit_ts: TimeStamp,
-    hashes: Vec<u64>,
-    pessimistic: bool,
-}
-
 /// Represents for a scheduler command, when should the response sent to the
 /// client. For most cases, the response should be sent after the result being
 /// successfully applied to the storage (if needed). But in some special cases,
 /// some optimizations allows the response to be returned at an earlier phase.
->>>>>>> 4dbb0572
 ///
 /// Note that this doesn't affect latch releasing. The latch and the memory lock
 /// (if any) are always released after applying, regardless of when the response
@@ -458,7 +412,8 @@
     pub lock_hash: u64,
     pub hash_for_latch: u64,
     pub key_cb: Option<PessimisticLockKeyCallback>,
-    // pub locks: Vec<(usize, LockInfo, lock_manager::LockDigest, Option<Callback<PessimisticLockKeyResult>>)>,
+    // pub locks: Vec<(usize, LockInfo, lock_manager::LockDigest,
+    // Option<Callback<PessimisticLockKeyResult>>)>,
     pub term: Option<NonZeroU64>,
     pub parameters: PessimisticLockParameters,
     pub req_states: Option<Arc<PartialPessimisticLockRequestSharedState>>,
