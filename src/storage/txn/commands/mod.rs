--- conflicted
+++ resolved
@@ -74,13 +74,8 @@
         lock_wait_context::LockWaitContextSharedState,
     },
     metrics,
-<<<<<<< HEAD
-    mvcc::{Lock as MvccLock, MvccReader, ReleasedLock, SnapshotReader},
+    mvcc::{ReleasedLock, SnapshotReader},
     txn::{ProcessResult, Result, latch, txn_status_cache::TxnStatusCache},
-=======
-    mvcc::{ReleasedLock, SnapshotReader},
-    txn::{latch, txn_status_cache::TxnStatusCache, ProcessResult, Result},
->>>>>>> d241ebe4
     types::{
         MvccInfo, PessimisticLockParameters, PessimisticLockResults, PrewriteResult,
         SecondaryLocksStatus, StorageCallbackType, TxnStatus,
