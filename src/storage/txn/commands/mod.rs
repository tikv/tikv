--- conflicted
+++ resolved
@@ -351,8 +351,6 @@
     }
 }
 
-<<<<<<< HEAD
-=======
 impl From<FlashbackToVersionRequest> for TypedCommand<()> {
     fn from(mut req: FlashbackToVersionRequest) -> Self {
         FlashbackToVersionReadPhase::new(
@@ -367,15 +365,6 @@
     }
 }
 
-#[derive(Default)]
-pub(super) struct ReleasedLocks {
-    start_ts: TimeStamp,
-    commit_ts: TimeStamp,
-    hashes: Vec<u64>,
-    pessimistic: bool,
-}
-
->>>>>>> 439fbc88
 /// Represents for a scheduler command, when should the response sent to the
 /// client. For most cases, the response should be sent after the result being
 /// successfully applied to the storage (if needed). But in some special cases,
