--- conflicted
+++ resolved
@@ -1,20 +1,6 @@
 // Copyright 2020 TiKV Project Authors. Licensed under Apache-2.0.
 
 // #[PerformanceCriticalPath]
-<<<<<<< HEAD
-use crate::storage::kv::WriteData;
-use crate::storage::lock_manager::LockManager;
-use crate::storage::mvcc::{
-    Error as MvccError, ErrorInner as MvccErrorInner, MvccTxn, SnapshotReader, MAX_TXN_WRITE_SIZE,
-};
-use crate::storage::txn::commands::{
-    Command, CommandExt, ReaderWithStats, ReleasedLocks, ResolveLockReadPhase, ResponsePolicy,
-    WriteCommand, WriteContext, WriteResult,
-};
-use crate::storage::txn::{cleanup, commit, Error, ErrorInner, Result};
-use crate::storage::{ProcessResult, Snapshot};
-=======
->>>>>>> 4dbb0572
 use collections::HashMap;
 use txn_types::{Key, Lock, TimeStamp};
 
@@ -29,7 +15,7 @@
         cleanup,
         commands::{
             Command, CommandExt, ReaderWithStats, ReleasedLocks, ResolveLockReadPhase,
-            ResponsePolicy, TypedCommand, WriteCommand, WriteContext, WriteResult,
+            ResponsePolicy, WriteCommand, WriteContext, WriteResult,
         },
         commit, Error, ErrorInner, Result,
     },
