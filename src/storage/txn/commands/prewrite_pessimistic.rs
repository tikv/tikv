// Copyright 2020 TiKV Project Authors. Licensed under Apache-2.0.

use txn_types::{Key, Mutation, TimeStamp};

use crate::storage::kv::WriteData;
use crate::storage::lock_manager::LockManager;
use crate::storage::mvcc::MvccTxn;
use crate::storage::mvcc::{Error as MvccError, ErrorInner as MvccErrorInner};
use crate::storage::txn::commands::{
    Command, CommandExt, TypedCommand, WriteCommand, WriteContext, WriteResult,
};
use crate::storage::txn::{pessimistic_prewrite, Error, ErrorInner, Result};
use crate::storage::types::PrewriteResult;
use crate::storage::{Error as StorageError, ProcessResult, Snapshot};

command! {
    /// The prewrite phase of a transaction using pessimistic locking. The first phase of 2PC.
    ///
    /// This prepares the system to commit the transaction. Later a [`Commit`](Command::Commit)
    /// or a [`Rollback`](Command::Rollback) should follow.
    PrewritePessimistic:
        cmd_ty => PrewriteResult,
        display => "kv::command::prewrite_pessimistic mutations({}) @ {} | {:?}", (mutations.len, start_ts, ctx),
        content => {
            /// The set of mutations to apply; the bool = is pessimistic lock.
            mutations: Vec<(Mutation, bool)>,
            /// The primary lock. Secondary locks (from `mutations`) will refer to the primary lock.
            primary: Vec<u8>,
            /// The transaction timestamp.
            start_ts: TimeStamp,
            lock_ttl: u64,
            for_update_ts: TimeStamp,
            /// How many keys this transaction involved.
            txn_size: u64,
            min_commit_ts: TimeStamp,
            max_commit_ts: TimeStamp,
            /// All secondary keys in the whole transaction (i.e., as sent to all nodes, not only
            /// this node). Only present if using async commit.
            secondary_keys: Option<Vec<Vec<u8>>>,
        }
}

impl CommandExt for PrewritePessimistic {
    ctx!();
    tag!(prewrite);
    ts!(start_ts);

    fn write_bytes(&self) -> usize {
        let mut bytes = 0;
        for (m, _) in &self.mutations {
            match *m {
                Mutation::Put((ref key, ref value)) | Mutation::Insert((ref key, ref value)) => {
                    bytes += key.as_encoded().len();
                    bytes += value.len();
                }
                Mutation::Delete(ref key) | Mutation::Lock(ref key) => {
                    bytes += key.as_encoded().len();
                }
                Mutation::CheckNotExists(_) => (),
            }
        }
        bytes
    }

    gen_lock!(mutations: multiple(|(x, _)| x.key()));
}

impl<S: Snapshot, L: LockManager> WriteCommand<S, L> for PrewritePessimistic {
    fn process_write(self, snapshot: S, context: WriteContext<'_, L>) -> Result<WriteResult> {
        let rows = self.mutations.len();

        // Async commit requires the max timestamp in the concurrency manager to be up-to-date.
        // If it is possibly stale due to leader transfer or region merge, return an error.
        // TODO: Fallback to non-async commit if not synced instead of returning an error.
        if self.secondary_keys.is_some() && !snapshot.is_max_ts_synced() {
            return Err(ErrorInner::MaxTimestampNotSynced {
                region_id: self.get_ctx().get_region_id(),
                start_ts: self.start_ts,
            }
            .into());
        }

        let mut txn = MvccTxn::new(
            snapshot,
            self.start_ts,
            !self.ctx.get_not_fill_cache(),
            context.concurrency_manager,
        );
        // Althrough pessimistic prewrite doesn't read the write record for checking conflict, we still set extra op here
        // for getting the written keys.
        txn.extra_op = context.extra_op;

        let async_commit_pk: Option<Key> = self
            .secondary_keys
            .as_ref()
            .filter(|keys| !keys.is_empty())
            .map(|_| Key::from_raw(&self.primary));

        let mut locks = vec![];
        let mut async_commit_ts = TimeStamp::zero();
        for (m, is_pessimistic_lock) in self.mutations.clone().into_iter() {
            let mut secondaries = &self.secondary_keys.as_ref().map(|_| vec![]);

            if Some(m.key()) == async_commit_pk.as_ref() {
                secondaries = &self.secondary_keys;
            }
            match pessimistic_prewrite(
                &mut txn,
                m,
                &self.primary,
                secondaries,
                is_pessimistic_lock,
                self.lock_ttl,
                self.for_update_ts,
                self.txn_size,
                self.min_commit_ts,
<<<<<<< HEAD
=======
                self.max_commit_ts,
                context.pipelined_pessimistic_lock,
>>>>>>> 8c7d117e
            ) {
                Ok(ts) => {
                    if secondaries.is_some() && async_commit_ts < ts {
                        async_commit_ts = ts;
                    }
                }
                e @ Err(MvccError(box MvccErrorInner::KeyIsLocked { .. })) => {
                    locks.push(
                        e.map(|_| ())
                            .map_err(Error::from)
                            .map_err(StorageError::from),
                    );
                }
                Err(e) => return Err(Error::from(e)),
            }
        }
        context.statistics.add(&txn.take_statistics());
        let (pr, to_be_write, rows, ctx, lock_info, lock_guards) = if locks.is_empty() {
            let pr = ProcessResult::PrewriteResult {
                result: PrewriteResult {
                    locks: vec![],
                    min_commit_ts: async_commit_ts,
                },
            };
            let txn_extra = txn.take_extra();
            // Here the lock guards are taken and will be released after the write finishes.
            // If an error occurs before, these lock guards are dropped along with `txn` automatically.
            let lock_guards = txn.take_guards();
            let write_data = WriteData::new(txn.into_modifies(), txn_extra);
            (pr, write_data, rows, self.ctx, None, lock_guards)
        } else {
            // Skip write stage if some keys are locked.
            let pr = ProcessResult::PrewriteResult {
                result: PrewriteResult {
                    locks,
                    min_commit_ts: async_commit_ts,
                },
            };
            (pr, WriteData::default(), 0, self.ctx, None, vec![])
        };
        Ok(WriteResult {
            ctx,
            to_be_write,
            rows,
            pr,
            lock_info,
            lock_guards,
        })
    }
}<|MERGE_RESOLUTION|>--- conflicted
+++ resolved
@@ -114,11 +114,7 @@
                 self.for_update_ts,
                 self.txn_size,
                 self.min_commit_ts,
-<<<<<<< HEAD
-=======
                 self.max_commit_ts,
-                context.pipelined_pessimistic_lock,
->>>>>>> 8c7d117e
             ) {
                 Ok(ts) => {
                     if secondaries.is_some() && async_commit_ts < ts {
