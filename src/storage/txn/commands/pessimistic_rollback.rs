--- conflicted
+++ resolved
@@ -1,18 +1,6 @@
 // Copyright 2020 TiKV Project Authors. Licensed under Apache-2.0.
 
 // #[PerformanceCriticalPath]
-<<<<<<< HEAD
-use crate::storage::kv::WriteData;
-use crate::storage::lock_manager::LockManager;
-use crate::storage::mvcc::{MvccTxn, Result as MvccResult, SnapshotReader};
-use crate::storage::txn::commands::{
-    CommandExt, ReaderWithStats, ReleasedLocks, ResponsePolicy, WriteCommand, WriteContext,
-    WriteResult,
-};
-use crate::storage::txn::Result;
-use crate::storage::{ProcessResult, Result as StorageResult, Snapshot};
-=======
->>>>>>> 4dbb0572
 use std::mem;
 
 use txn_types::{Key, LockType, TimeStamp};
@@ -23,8 +11,8 @@
     mvcc::{MvccTxn, Result as MvccResult, SnapshotReader},
     txn::{
         commands::{
-            Command, CommandExt, ReaderWithStats, ReleasedLocks, ResponsePolicy, TypedCommand,
-            WriteCommand, WriteContext, WriteResult,
+            CommandExt, ReaderWithStats, ReleasedLocks, ResponsePolicy, WriteCommand, WriteContext,
+            WriteResult,
         },
         Result,
     },
