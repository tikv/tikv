// Copyright 2020 TiKV Project Authors. Licensed under Apache-2.0.

// #[PerformanceCriticalPath]
use std::mem;

use txn_types::{Key, LockType, TimeStamp};

use crate::storage::{
    kv::WriteData,
    lock_manager::LockManager,
    mvcc::{MvccTxn, Result as MvccResult, SnapshotReader},
    txn::{
        commands::{
            Command, CommandExt, ReaderWithStats, ReleasedLocks, ResponsePolicy, TypedCommand,
            WriteCommand, WriteContext, WriteResult,
        },
        Result,
    },
    ProcessResult, Result as StorageResult, Snapshot,
};

command! {
    /// Rollback pessimistic locks identified by `start_ts` and `for_update_ts`.
    ///
    /// This can roll back an [`AcquirePessimisticLock`](Command::AcquirePessimisticLock) command.
    PessimisticRollback:
        cmd_ty => Vec<StorageResult<()>>,
        display => "kv::command::pessimistic_rollback keys({:?}) @ {} {} | {:?}", (keys, start_ts, for_update_ts, ctx),
        content => {
            /// The keys to be rolled back.
            keys: Vec<Key>,
            /// The transaction timestamp.
            start_ts: TimeStamp,
            for_update_ts: TimeStamp,
        }
}

impl CommandExt for PessimisticRollback {
    ctx!();
    tag!(pessimistic_rollback);
    request_type!(KvPessimisticRollback);
    ts!(start_ts);
    write_bytes!(keys: multiple);
    gen_lock!(keys: multiple);
}

impl<S: Snapshot, L: LockManager> WriteCommand<S, L> for PessimisticRollback {
    /// Delete any pessimistic lock with small for_update_ts belongs to this
    /// transaction.
    fn process_write(mut self, snapshot: S, context: WriteContext<'_, L>) -> Result<WriteResult> {
        let mut txn = MvccTxn::new(self.start_ts, context.concurrency_manager);
        let mut reader = ReaderWithStats::new(
            SnapshotReader::new_with_ctx(self.start_ts, snapshot, &self.ctx),
            context.statistics,
        );

        let ctx = mem::take(&mut self.ctx);
        let keys = mem::take(&mut self.keys);

        let rows = keys.len();
        let mut released_locks = ReleasedLocks::new();
        for key in keys {
            fail_point!("pessimistic_rollback", |err| Err(
                crate::storage::mvcc::Error::from(crate::storage::mvcc::txn::make_txn_error(
                    err,
                    &key,
                    self.start_ts
                ))
                .into()
            ));
            let released_lock: MvccResult<_> = if let Some(lock) = reader.load_lock(&key)? {
                if lock.lock_type == LockType::Pessimistic
                    && lock.ts == self.start_ts
                    && lock.for_update_ts <= self.for_update_ts
                {
                    Ok(txn.unlock_key(key, true, TimeStamp::zero()))
                } else {
                    Ok(None)
                }
            } else {
                Ok(None)
            };
            released_locks.push(released_lock?);
        }

        let new_acquired_locks = txn.take_new_locks();
        let mut write_data = WriteData::from_modifies(txn.into_modifies());
        write_data.set_allowed_on_disk_almost_full();
        Ok(WriteResult {
            ctx,
            to_be_write: write_data,
            rows,
            pr: ProcessResult::MultiRes { results: vec![] },
            lock_info: vec![],
            released_locks,
<<<<<<< HEAD
=======
            new_acquired_locks,
>>>>>>> 25261c8a
            lock_guards: vec![],
            response_policy: ResponsePolicy::OnApplied,
        })
    }
}

#[cfg(test)]
pub mod tests {
    use concurrency_manager::ConcurrencyManager;
    use kvproto::kvrpcpb::Context;
    use tikv_util::deadline::Deadline;
    use txn_types::Key;

    use super::*;
    use crate::storage::{
        kv::Engine,
        lock_manager::MockLockManager,
        mvcc::tests::*,
        txn::{
            commands::{WriteCommand, WriteContext},
            scheduler::DEFAULT_EXECUTION_DURATION_LIMIT,
            tests::*,
        },
        TestEngineBuilder,
    };

    pub fn must_success<E: Engine>(
        engine: &mut E,
        key: &[u8],
        start_ts: impl Into<TimeStamp>,
        for_update_ts: impl Into<TimeStamp>,
    ) {
        let ctx = Context::default();
        let snapshot = engine.snapshot(Default::default()).unwrap();
        let for_update_ts = for_update_ts.into();
        let cm = ConcurrencyManager::new(for_update_ts);
        let start_ts = start_ts.into();
        let command = crate::storage::txn::commands::PessimisticRollback {
            ctx: ctx.clone(),
            keys: vec![Key::from_raw(key)],
            start_ts,
            for_update_ts,
            deadline: Deadline::from_now(DEFAULT_EXECUTION_DURATION_LIMIT),
        };
        let lock_mgr = MockLockManager::new();
        let write_context = WriteContext {
            lock_mgr: &lock_mgr,
            concurrency_manager: cm,
            extra_op: Default::default(),
            statistics: &mut Default::default(),
            async_apply_prewrite: false,
            raw_ext: None,
        };
        let result = command.process_write(snapshot, write_context).unwrap();
        write(engine, &ctx, result.to_be_write.modifies);
    }

    #[test]
    fn test_pessimistic_rollback() {
        let mut engine = TestEngineBuilder::new().build().unwrap();

        let k = b"k1";
        let v = b"v1";

        // Normal
        must_acquire_pessimistic_lock(&mut engine, k, k, 1, 1);
        must_pessimistic_locked(&mut engine, k, 1, 1);
        must_success(&mut engine, k, 1, 1);
        must_unlocked(&mut engine, k);
        must_get_commit_ts_none(&mut engine, k, 1);
        // Pessimistic rollback is idempotent
        must_success(&mut engine, k, 1, 1);
        must_unlocked(&mut engine, k);
        must_get_commit_ts_none(&mut engine, k, 1);

        // Succeed if the lock doesn't exist.
        must_success(&mut engine, k, 2, 2);

        // Do nothing if meets other transaction's pessimistic lock
        must_acquire_pessimistic_lock(&mut engine, k, k, 2, 3);
        must_success(&mut engine, k, 1, 1);
        must_success(&mut engine, k, 1, 2);
        must_success(&mut engine, k, 1, 3);
        must_success(&mut engine, k, 1, 4);
        must_success(&mut engine, k, 3, 3);
        must_success(&mut engine, k, 4, 4);

        // Succeed if for_update_ts is larger; do nothing if for_update_ts is smaller.
        must_pessimistic_locked(&mut engine, k, 2, 3);
        must_success(&mut engine, k, 2, 2);
        must_pessimistic_locked(&mut engine, k, 2, 3);
        must_success(&mut engine, k, 2, 4);
        must_unlocked(&mut engine, k);

        // Do nothing if rollbacks a non-pessimistic lock.
        must_prewrite_put(&mut engine, k, v, k, 3);
        must_locked(&mut engine, k, 3);
        must_success(&mut engine, k, 3, 3);
        must_locked(&mut engine, k, 3);

        // Do nothing if meets other transaction's optimistic lock
        must_success(&mut engine, k, 2, 2);
        must_success(&mut engine, k, 2, 3);
        must_success(&mut engine, k, 2, 4);
        must_success(&mut engine, k, 4, 4);
        must_locked(&mut engine, k, 3);

        // Do nothing if committed
        must_commit(&mut engine, k, 3, 4);
        must_unlocked(&mut engine, k);
        must_get_commit_ts(&mut engine, k, 3, 4);
        must_success(&mut engine, k, 3, 3);
        must_success(&mut engine, k, 3, 4);
        must_success(&mut engine, k, 3, 5);
    }
}<|MERGE_RESOLUTION|>--- conflicted
+++ resolved
@@ -93,10 +93,7 @@
             pr: ProcessResult::MultiRes { results: vec![] },
             lock_info: vec![],
             released_locks,
-<<<<<<< HEAD
-=======
             new_acquired_locks,
->>>>>>> 25261c8a
             lock_guards: vec![],
             response_policy: ResponsePolicy::OnApplied,
         })
