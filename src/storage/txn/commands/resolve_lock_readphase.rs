--- conflicted
+++ resolved
@@ -1,21 +1,13 @@
 // Copyright 2019 TiKV Project Authors. Licensed under Apache-2.0.
 
 // #[PerformanceCriticalPath]
-<<<<<<< HEAD
-use crate::storage::mvcc::MvccReader;
-use crate::storage::txn::commands::{Command, CommandExt, ReadCommand, ResolveLock};
-use crate::storage::txn::sched_pool::tls_collect_keyread_histogram_vec;
-use crate::storage::txn::{ProcessResult, Result, RESOLVE_LOCK_BATCH_SIZE};
-use crate::storage::{ScanMode, Snapshot, Statistics};
-=======
->>>>>>> 4dbb0572
 use collections::HashMap;
 use txn_types::{Key, TimeStamp};
 
 use crate::storage::{
     mvcc::MvccReader,
     txn::{
-        commands::{Command, CommandExt, ReadCommand, ResolveLock, TypedCommand},
+        commands::{Command, CommandExt, ReadCommand, ResolveLock},
         sched_pool::tls_collect_keyread_histogram_vec,
         ProcessResult, Result, RESOLVE_LOCK_BATCH_SIZE,
     },
