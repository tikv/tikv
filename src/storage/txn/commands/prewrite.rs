--- conflicted
+++ resolved
@@ -435,12 +435,8 @@
             concurrency_manager,
             extra_op: ExtraOp::Noop,
             statistics,
-<<<<<<< HEAD
             latches: &latch::Latches::new(1),
-=======
-            pipelined_pessimistic_lock: false,
             enable_async_commit: true,
->>>>>>> a2816828
         };
         let ret = cmd.cmd.process_write(snap, context)?;
         if let ProcessResult::PrewriteResult {
@@ -481,12 +477,8 @@
             concurrency_manager,
             extra_op: ExtraOp::Noop,
             statistics,
-<<<<<<< HEAD
             latches: &latch::Latches::new(1),
-=======
-            pipelined_pessimistic_lock: false,
             enable_async_commit: true,
->>>>>>> a2816828
         };
 
         let ret = cmd.cmd.process_write(snap, context)?;
@@ -510,12 +502,8 @@
             concurrency_manager,
             extra_op: ExtraOp::Noop,
             statistics,
-<<<<<<< HEAD
             latches: &latch::Latches::new(1),
-=======
-            pipelined_pessimistic_lock: false,
             enable_async_commit: true,
->>>>>>> a2816828
         };
 
         let ret = cmd.cmd.process_write(snap, context)?;
