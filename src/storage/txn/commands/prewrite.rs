--- conflicted
+++ resolved
@@ -40,6 +40,8 @@
             /// How many keys this transaction involved.
             txn_size: u64,
             min_commit_ts: TimeStamp,
+            /// Limits the maximum value of commit ts of async commit and 1PC, which can be used to
+            /// avoid inconsistency with schema change.
             max_commit_ts: TimeStamp,
             /// All secondary keys in the whole transaction (i.e., as sent to all nodes, not only
             /// this node). Only present if using async commit.
@@ -47,9 +49,6 @@
             /// When the transaction involves only one region, it's possible to commit the
             /// transaction directly with 1PC protocol.
             try_one_pc: bool,
-            /// Limits the maximum value of commit ts of 1PC, which can be used to avoid
-            /// inconsistency with schema change.
-            one_pc_max_commit_ts: TimeStamp,
         }
 }
 
@@ -96,7 +95,6 @@
             TimeStamp::default(),
             None,
             false,
-            TimeStamp::zero(),
             Context::default(),
         )
     }
@@ -106,7 +104,7 @@
         mutations: Vec<Mutation>,
         primary: Vec<u8>,
         start_ts: TimeStamp,
-        one_pc_max_commit_ts: TimeStamp,
+        max_commit_ts: TimeStamp,
     ) -> TypedCommand<PrewriteResult> {
         Prewrite::new(
             mutations,
@@ -116,9 +114,9 @@
             false,
             0,
             TimeStamp::default(),
+            max_commit_ts,
             None,
             true,
-            one_pc_max_commit_ts,
             Context::default(),
         )
     }
@@ -159,12 +157,8 @@
             0,
             false,
             0,
-<<<<<<< HEAD
-            TimeStamp::zero(),
-=======
-            TimeStamp::default(),
-            TimeStamp::default(),
->>>>>>> eefee83f
+            TimeStamp::default(),
+            TimeStamp::default(),
             None,
             false,
             TimeStamp::zero(),
@@ -242,11 +236,8 @@
                 self.lock_ttl,
                 self.txn_size,
                 self.min_commit_ts,
-<<<<<<< HEAD
+                self.max_commit_ts,
                 self.try_one_pc,
-=======
-                self.max_commit_ts,
->>>>>>> eefee83f
             ) {
                 Ok(ts) => {
                     if (secondaries.is_some() || self.try_one_pc) && final_min_commit_ts < ts {
