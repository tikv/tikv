--- conflicted
+++ resolved
@@ -9,12 +9,8 @@
     has_data_in_range, Error as MvccError, ErrorInner as MvccErrorInner, MvccTxn,
 };
 use crate::storage::txn::actions::prewrite::prewrite;
-<<<<<<< HEAD
+use crate::storage::txn::actions::shared::handle_1pc;
 use crate::storage::txn::commands::{ResponsePolicy, WriteCommand, WriteContext, WriteResult};
-=======
-use crate::storage::txn::actions::shared::handle_1pc;
-use crate::storage::txn::commands::{WriteCommand, WriteContext, WriteResult};
->>>>>>> 8685aedf
 use crate::storage::txn::{Error, ErrorInner, Result};
 use crate::storage::{
     txn::commands::{Command, CommandExt, TypedCommand},
@@ -255,6 +251,11 @@
                 Err(e) => return Err(Error::from(e)),
             }
         }
+        let async_commit_ts = if self.secondary_keys.is_some() {
+            final_min_commit_ts
+        } else {
+            TimeStamp::zero()
+        };
 
         context.statistics.add(&txn.take_statistics());
         let (pr, to_be_write, rows, ctx, lock_info, lock_guards) = if locks.is_empty() {
@@ -277,7 +278,7 @@
             let pr = ProcessResult::PrewriteResult {
                 result: PrewriteResult {
                     locks: vec![],
-                    min_commit_ts: final_min_commit_ts,
+                    min_commit_ts: async_commit_ts,
                     one_pc_commit_ts,
                 },
             };
@@ -293,7 +294,7 @@
             let pr = ProcessResult::PrewriteResult {
                 result: PrewriteResult {
                     locks,
-                    min_commit_ts: final_min_commit_ts,
+                    min_commit_ts: async_commit_ts,
                     one_pc_commit_ts: TimeStamp::zero(),
                 },
             };
