// Copyright 2020 TiKV Project Authors. Licensed under Apache-2.0.

//! Functionality for handling optimistic and pessimistic prewrites. These are separate commands
//! (although maybe they shouldn't be since there is only one protobuf), but
//! handling of the commands is similar. We therefore have a single type (Prewriter) to handle both
//! kinds of prewrite.

use crate::storage::{
    kv::WriteData,
    lock_manager::LockManager,
    mvcc::{
        has_data_in_range, Error as MvccError, ErrorInner as MvccErrorInner, MvccTxn,
        Result as MvccResult, SnapshotReader, TxnCommitRecord,
    },
    txn::{
        actions::prewrite::{prewrite, CommitKind, TransactionKind, TransactionProperties},
        commands::{
            Command, CommandExt, ReleasedLocks, ResponsePolicy, TypedCommand, WriteCommand,
            WriteContext, WriteResult,
        },
        Error, ErrorInner, Result,
    },
    types::PrewriteResult,
    Context, Error as StorageError, ProcessResult, Snapshot,
};
use engine_traits::CF_WRITE;
use kvproto::kvrpcpb::ExtraOp;
use std::mem;
use txn_types::{Key, Mutation, OldValue, OldValues, TimeStamp, TxnExtra, Write, WriteType};

pub(crate) const FORWARD_MIN_MUTATIONS_NUM: usize = 12;

command! {
    /// The prewrite phase of a transaction. The first phase of 2PC.
    ///
    /// This prepares the system to commit the transaction. Later a [`Commit`](Command::Commit)
    /// or a [`Rollback`](Command::Rollback) should follow.
    Prewrite:
        cmd_ty => PrewriteResult,
        display => "kv::command::prewrite mutations({}) @ {} | {:?}", (mutations.len, start_ts, ctx),
        content => {
            /// The set of mutations to apply.
            mutations: Vec<Mutation>,
            /// The primary lock. Secondary locks (from `mutations`) will refer to the primary lock.
            primary: Vec<u8>,
            /// The transaction timestamp.
            start_ts: TimeStamp,
            lock_ttl: u64,
            skip_constraint_check: bool,
            /// How many keys this transaction involved.
            txn_size: u64,
            min_commit_ts: TimeStamp,
            /// Limits the maximum value of commit ts of async commit and 1PC, which can be used to
            /// avoid inconsistency with schema change.
            max_commit_ts: TimeStamp,
            /// All secondary keys in the whole transaction (i.e., as sent to all nodes, not only
            /// this node). Only present if using async commit.
            secondary_keys: Option<Vec<Vec<u8>>>,
            /// When the transaction involves only one region, it's possible to commit the
            /// transaction directly with 1PC protocol.
            try_one_pc: bool,
        }
}

impl Prewrite {
    #[cfg(test)]
    pub fn with_defaults(
        mutations: Vec<Mutation>,
        primary: Vec<u8>,
        start_ts: TimeStamp,
    ) -> TypedCommand<PrewriteResult> {
        Prewrite::new(
            mutations,
            primary,
            start_ts,
            0,
            false,
            0,
            TimeStamp::default(),
            TimeStamp::default(),
            None,
            false,
            Context::default(),
        )
    }

    #[cfg(test)]
    pub fn with_1pc(
        mutations: Vec<Mutation>,
        primary: Vec<u8>,
        start_ts: TimeStamp,
        max_commit_ts: TimeStamp,
    ) -> TypedCommand<PrewriteResult> {
        Prewrite::new(
            mutations,
            primary,
            start_ts,
            0,
            false,
            0,
            TimeStamp::default(),
            max_commit_ts,
            None,
            true,
            Context::default(),
        )
    }

    #[cfg(test)]
    pub fn with_lock_ttl(
        mutations: Vec<Mutation>,
        primary: Vec<u8>,
        start_ts: TimeStamp,
        lock_ttl: u64,
    ) -> TypedCommand<PrewriteResult> {
        Prewrite::new(
            mutations,
            primary,
            start_ts,
            lock_ttl,
            false,
            0,
            TimeStamp::default(),
            TimeStamp::default(),
            None,
            false,
            Context::default(),
        )
    }

    pub fn with_context(
        mutations: Vec<Mutation>,
        primary: Vec<u8>,
        start_ts: TimeStamp,
        ctx: Context,
    ) -> TypedCommand<PrewriteResult> {
        Prewrite::new(
            mutations,
            primary,
            start_ts,
            0,
            false,
            0,
            TimeStamp::default(),
            TimeStamp::default(),
            None,
            false,
            ctx,
        )
    }

    fn into_prewriter(self) -> Prewriter<Optimistic> {
        Prewriter {
            kind: Optimistic {
                skip_constraint_check: self.skip_constraint_check,
            },
            mutations: self.mutations,
            start_ts: self.start_ts,
            lock_ttl: self.lock_ttl,
            txn_size: self.txn_size,
            try_one_pc: self.try_one_pc,
            min_commit_ts: self.min_commit_ts,
            max_commit_ts: self.max_commit_ts,

            primary: self.primary,
            secondary_keys: self.secondary_keys,

            ctx: self.ctx,
            old_values: OldValues::default(),
        }
    }
}

impl CommandExt for Prewrite {
    ctx!();
    tag!(prewrite);
    ts!(start_ts);

    fn write_bytes(&self) -> usize {
        let mut bytes = 0;
        for m in &self.mutations {
            match *m {
                Mutation::Put((ref key, ref value)) | Mutation::Insert((ref key, ref value)) => {
                    bytes += key.as_encoded().len();
                    bytes += value.len();
                }
                Mutation::Delete(ref key) | Mutation::Lock(ref key) => {
                    bytes += key.as_encoded().len();
                }
                Mutation::CheckNotExists(_) => (),
            }
        }
        bytes
    }

    gen_lock!(mutations: multiple(|x| x.key()));
}

impl<S: Snapshot, L: LockManager> WriteCommand<S, L> for Prewrite {
    fn process_write(self, snapshot: S, context: WriteContext<'_, L>) -> Result<WriteResult> {
        self.into_prewriter().process_write(snapshot, context)
    }
}

command! {
    /// The prewrite phase of a transaction using pessimistic locking. The first phase of 2PC.
    ///
    /// This prepares the system to commit the transaction. Later a [`Commit`](Command::Commit)
    /// or a [`Rollback`](Command::Rollback) should follow.
    PrewritePessimistic:
        cmd_ty => PrewriteResult,
        display => "kv::command::prewrite_pessimistic mutations({}) @ {} | {:?}", (mutations.len, start_ts, ctx),
        content => {
            /// The set of mutations to apply; the bool = is pessimistic lock.
            mutations: Vec<(Mutation, bool)>,
            /// The primary lock. Secondary locks (from `mutations`) will refer to the primary lock.
            primary: Vec<u8>,
            /// The transaction timestamp.
            start_ts: TimeStamp,
            lock_ttl: u64,
            for_update_ts: TimeStamp,
            /// How many keys this transaction involved.
            txn_size: u64,
            min_commit_ts: TimeStamp,
            /// Limits the maximum value of commit ts of 1PC and async commit, which can be used to
            /// avoid inconsistency with schema change.
            max_commit_ts: TimeStamp,
            /// All secondary keys in the whole transaction (i.e., as sent to all nodes, not only
            /// this node). Only present if using async commit.
            secondary_keys: Option<Vec<Vec<u8>>>,
            /// When the transaction involves only one region, it's possible to commit the
            /// transaction directly with 1PC protocol.
            try_one_pc: bool,
        }
}

impl PrewritePessimistic {
    #[cfg(test)]
    pub fn with_defaults(
        mutations: Vec<(Mutation, bool)>,
        primary: Vec<u8>,
        start_ts: TimeStamp,
        for_update_ts: TimeStamp,
    ) -> TypedCommand<PrewriteResult> {
        PrewritePessimistic::new(
            mutations,
            primary,
            start_ts,
            0,
            for_update_ts,
            0,
            TimeStamp::default(),
            TimeStamp::default(),
            None,
            false,
            Context::default(),
        )
    }

    #[cfg(test)]
    pub fn with_1pc(
        mutations: Vec<(Mutation, bool)>,
        primary: Vec<u8>,
        start_ts: TimeStamp,
        for_update_ts: TimeStamp,
        max_commit_ts: TimeStamp,
    ) -> TypedCommand<PrewriteResult> {
        PrewritePessimistic::new(
            mutations,
            primary,
            start_ts,
            0,
            for_update_ts,
            0,
            TimeStamp::default(),
            max_commit_ts,
            None,
            true,
            Context::default(),
        )
    }

    fn into_prewriter(self) -> Prewriter<Pessimistic> {
        Prewriter {
            kind: Pessimistic {
                for_update_ts: self.for_update_ts,
            },
            start_ts: self.start_ts,
            txn_size: self.txn_size,
            primary: self.primary,
            mutations: self.mutations,

            try_one_pc: self.try_one_pc,
            secondary_keys: self.secondary_keys,
            lock_ttl: self.lock_ttl,
            min_commit_ts: self.min_commit_ts,
            max_commit_ts: self.max_commit_ts,

            ctx: self.ctx,
            old_values: OldValues::default(),
        }
    }
}

impl CommandExt for PrewritePessimistic {
    ctx!();
    tag!(prewrite);
    ts!(start_ts);

    fn write_bytes(&self) -> usize {
        let mut bytes = 0;
        for (m, _) in &self.mutations {
            match *m {
                Mutation::Put((ref key, ref value)) | Mutation::Insert((ref key, ref value)) => {
                    bytes += key.as_encoded().len();
                    bytes += value.len();
                }
                Mutation::Delete(ref key) | Mutation::Lock(ref key) => {
                    bytes += key.as_encoded().len();
                }
                Mutation::CheckNotExists(_) => (),
            }
        }
        bytes
    }

    gen_lock!(mutations: multiple(|(x, _)| x.key()));
}

impl<S: Snapshot, L: LockManager> WriteCommand<S, L> for PrewritePessimistic {
    fn process_write(self, snapshot: S, context: WriteContext<'_, L>) -> Result<WriteResult> {
        self.into_prewriter().process_write(snapshot, context)
    }
}

/// Handles both kinds of prewrite (K statically indicates either optimistic or pessimistic).
struct Prewriter<K: PrewriteKind> {
    kind: K,
    mutations: Vec<K::Mutation>,
    primary: Vec<u8>,
    start_ts: TimeStamp,
    lock_ttl: u64,
    txn_size: u64,
    min_commit_ts: TimeStamp,
    max_commit_ts: TimeStamp,
    secondary_keys: Option<Vec<Vec<u8>>>,
    old_values: OldValues,
    try_one_pc: bool,

    ctx: Context,
}

impl<K: PrewriteKind> Prewriter<K> {
    /// Entry point for handling a prewrite by Prewriter.
    fn process_write(
        mut self,
        snapshot: impl Snapshot,
        mut context: WriteContext<'_, impl LockManager>,
    ) -> Result<WriteResult> {
        self.kind
            .can_skip_constraint_check(&mut self.mutations, &snapshot, &mut context)?;
        self.check_max_ts_synced(&snapshot)?;

        let mut txn = MvccTxn::new(self.start_ts, context.concurrency_manager);
        let mut reader =
            SnapshotReader::new(self.start_ts, snapshot, !self.ctx.get_not_fill_cache());
        // Set extra op here for getting the write record when check write conflict in prewrite.

        let rows = self.mutations.len();
        let res = self.prewrite(&mut txn, &mut reader, context.extra_op);
        context.statistics.add(&reader.take_statistics());
        let (locks, final_min_commit_ts) = res?;

        Ok(self.write_result(
            locks,
            txn,
            final_min_commit_ts,
            rows,
            context.async_apply_prewrite,
            context.lock_mgr,
        ))
    }

    // Async commit requires the max timestamp in the concurrency manager to be up-to-date.
    // If it is possibly stale due to leader transfer or region merge, return an error.
    // TODO: Fallback to non-async commit if not synced instead of returning an error.
    fn check_max_ts_synced(&self, snapshot: &impl Snapshot) -> Result<()> {
        if (self.secondary_keys.is_some() || self.try_one_pc) && !snapshot.is_max_ts_synced() {
            Err(ErrorInner::MaxTimestampNotSynced {
                region_id: self.ctx.get_region_id(),
                start_ts: self.start_ts,
            }
            .into())
        } else {
            Ok(())
        }
    }

    /// The core part of the prewrite action. In the abstract, this method iterates over the mutations
    /// in the prewrite and prewrites each one. It keeps track of any locks encountered and (if it's
    /// an async commit transaction) the min_commit_ts, these are returned by the method.
    fn prewrite(
        &mut self,
        txn: &mut MvccTxn,
        reader: &mut SnapshotReader<impl Snapshot>,
        extra_op: ExtraOp,
    ) -> Result<(Vec<std::result::Result<(), StorageError>>, TimeStamp)> {
        let commit_kind = match (&self.secondary_keys, self.try_one_pc) {
            (_, true) => CommitKind::OnePc(self.max_commit_ts),
            (&Some(_), false) => CommitKind::Async(self.max_commit_ts),
            (&None, false) => CommitKind::TwoPc,
        };

        let mut props = TransactionProperties {
            start_ts: self.start_ts,
            kind: self.kind.txn_kind(),
            commit_kind,
            primary: &self.primary,
            txn_size: self.txn_size,
            lock_ttl: self.lock_ttl,
            min_commit_ts: self.min_commit_ts,
            need_old_value: extra_op == ExtraOp::ReadOldValue,
            is_retry_request: self.ctx.is_retry_request,
        };

        let async_commit_pk = self
            .secondary_keys
            .as_ref()
            .filter(|keys| !keys.is_empty())
            .map(|_| Key::from_raw(&self.primary));
        let mut async_commit_pk = async_commit_pk.as_ref();

        let mut final_min_commit_ts = TimeStamp::zero();
        let mut locks = Vec::new();

        // Further check whether the prewrited transaction has been committed
        // when encountering a WriteConflict or PessimisticLockNotFound error.
        // This extra check manages to make prewrite idempotent after the transaction
        // was committed.
        // Note that this check cannot fully guarantee idempotence because an MVCC
        // GC can remove the old committed records, then we cannot determine
        // whether the transaction has been committed, so the error is still returned.
        fn check_committed_record_on_err(
            prewrite_result: MvccResult<(TimeStamp, OldValue)>,
            txn: &mut MvccTxn,
            reader: &mut SnapshotReader<impl Snapshot>,
            key: &Key,
        ) -> Result<(Vec<std::result::Result<(), StorageError>>, TimeStamp)> {
            match reader.get_txn_commit_record(key)? {
                TxnCommitRecord::SingleRecord { commit_ts, write }
                    if write.write_type != WriteType::Rollback =>
                {
                    info!("prewrited transaction has been committed";
                        "start_ts" => reader.start_ts, "commit_ts" => commit_ts,
                        "key" => ?key, "write_type" => ?write.write_type);
                    txn.clear();
                    Ok((vec![], commit_ts))
                }
                _ => Err(prewrite_result.unwrap_err().into()),
            }
        }

        for m in mem::take(&mut self.mutations) {
            let is_pessimistic_lock = m.is_pessimistic_lock();
            let m = m.into_mutation();
            let key = m.key().clone();
            let mutation_type = m.mutation_type();
            let mut secondaries = &self.secondary_keys.as_ref().map(|_| vec![]);
            if Some(m.key()) == async_commit_pk {
                secondaries = &self.secondary_keys;
            }

            let need_min_commit_ts = secondaries.is_some() || self.try_one_pc;
            let prewrite_result =
                prewrite(txn, reader, &props, m, secondaries, is_pessimistic_lock);
            match prewrite_result {
                Ok((ts, old_value)) if !(need_min_commit_ts && ts.is_zero()) => {
                    if need_min_commit_ts && final_min_commit_ts < ts {
                        final_min_commit_ts = ts;
                    }
                    if old_value.valid() {
                        let key = key.append_ts(txn.start_ts);
                        self.old_values
                            .insert(key, (old_value, Some(mutation_type)));
                    }
                }
                Ok((..)) => {
                    // If it needs min_commit_ts but min_commit_ts is zero, the lock
                    // has been prewritten and has fallen back from async commit or 1PC.
                    // We should let later keys prewrite in the old 2PC way.
                    props.commit_kind = CommitKind::TwoPc;
                    async_commit_pk = None;
                    self.secondary_keys = None;
                    self.try_one_pc = false;
                    fallback_1pc_locks(txn);
                    // release memory locks
                    txn.guards = Vec::new();
                    final_min_commit_ts = TimeStamp::zero();
                }
                Err(MvccError(box MvccErrorInner::WriteConflict {
                    start_ts,
                    conflict_commit_ts,
                    ..
                })) if conflict_commit_ts > start_ts => {
                    return check_committed_record_on_err(prewrite_result, txn, reader, &key);
                }
                Err(MvccError(box MvccErrorInner::PessimisticLockNotFound { .. })) => {
                    return check_committed_record_on_err(prewrite_result, txn, reader, &key);
                }
                Err(MvccError(box MvccErrorInner::CommitTsTooLarge { .. })) => {
                    // The prewrite might be a retry and the record may have been committed.
                    // So, we need to prevent the fallback to avoid duplicate commits.
                    if let Ok(res) =
                        check_committed_record_on_err(prewrite_result, txn, reader, &key)
                    {
                        return Ok(res);
                    }
                    // fallback to not using async commit or 1pc
                    props.commit_kind = CommitKind::TwoPc;
                    async_commit_pk = None;
                    self.secondary_keys = None;
                    self.try_one_pc = false;
                    fallback_1pc_locks(txn);
                    // release memory locks
                    txn.guards = Vec::new();
                    final_min_commit_ts = TimeStamp::zero();
                }
                Err(MvccError(box MvccErrorInner::KeyIsLocked { .. })) => {
                    match check_committed_record_on_err(prewrite_result, txn, reader, &key) {
                        Ok(res) => return Ok(res),
                        Err(e) => locks.push(Err(e.into())),
                    }
                }
                Err(e) => return Err(Error::from(e)),
            }
        }

        Ok((locks, final_min_commit_ts))
    }

    /// Prepare a WriteResult object from the results of executing the prewrite.
    fn write_result(
        self,
        locks: Vec<std::result::Result<(), StorageError>>,
        mut txn: MvccTxn,
        final_min_commit_ts: TimeStamp,
        rows: usize,
        async_apply_prewrite: bool,
        lock_manager: &impl LockManager,
    ) -> WriteResult {
        let async_commit_ts = if self.secondary_keys.is_some() {
            final_min_commit_ts
        } else {
            TimeStamp::zero()
        };

        let mut result = if locks.is_empty() {
            let pr = ProcessResult::PrewriteResult {
                result: PrewriteResult {
                    locks: vec![],
                    min_commit_ts: async_commit_ts,
                    one_pc_commit_ts: one_pc_commit_ts(
                        self.try_one_pc,
                        &mut txn,
                        final_min_commit_ts,
                        lock_manager,
                    ),
                },
            };
            let extra = TxnExtra {
                old_values: self.old_values,
                // Set one_pc flag in TxnExtra to let CDC skip handling the resolver.
                one_pc: self.try_one_pc,
            };
            // Here the lock guards are taken and will be released after the write finishes.
            // If an error (KeyIsLocked or WriteConflict) occurs before, these lock guards
            // are dropped along with `txn` automatically.
            let lock_guards = txn.take_guards();
            WriteResult {
                ctx: self.ctx,
                to_be_write: WriteData::new(txn.into_modifies(), extra),
                rows,
                pr,
                lock_info: None,
                lock_guards,
                response_policy: ResponsePolicy::OnApplied,
            }
        } else {
            // Skip write stage if some keys are locked.
            let pr = ProcessResult::PrewriteResult {
                result: PrewriteResult {
                    locks,
                    min_commit_ts: async_commit_ts,
                    one_pc_commit_ts: TimeStamp::zero(),
                },
            };
            WriteResult {
                ctx: self.ctx,
                to_be_write: WriteData::default(),
                rows,
                pr,
                lock_info: None,
                lock_guards: vec![],
                response_policy: ResponsePolicy::OnApplied,
            }
        };

        // Currently if `try_one_pc` is set, it must have succeeded here.
        if (!async_commit_ts.is_zero() || self.try_one_pc) && async_apply_prewrite {
            result.response_policy = ResponsePolicy::OnCommitted
        }

        result
    }
}

/// Encapsulates things which must be done differently for optimistic or pessimistic transactions.
trait PrewriteKind {
    /// The type of mutation and, optionally, its extra information, differing for the
    /// optimistic and pessimistic transaction.
    type Mutation: MutationLock;

    fn txn_kind(&self) -> TransactionKind;

    fn can_skip_constraint_check(
        &mut self,
        _mutations: &mut [Self::Mutation],
        _snapshot: &impl Snapshot,
        _context: &mut WriteContext<'_, impl LockManager>,
    ) -> Result<()> {
        Ok(())
    }
}

/// Optimistic `PreWriteKind`.
struct Optimistic {
    skip_constraint_check: bool,
}

impl PrewriteKind for Optimistic {
    type Mutation = Mutation;

    fn txn_kind(&self) -> TransactionKind {
        TransactionKind::Optimistic(self.skip_constraint_check)
    }

    // If there is no data in range, we could skip constraint check.
    fn can_skip_constraint_check(
        &mut self,
        mutations: &mut [Self::Mutation],
        snapshot: &impl Snapshot,
        context: &mut WriteContext<'_, impl LockManager>,
    ) -> Result<()> {
        if mutations.len() > FORWARD_MIN_MUTATIONS_NUM {
            mutations.sort_by(|a, b| a.key().cmp(b.key()));
            let left_key = mutations.first().unwrap().key();
            let right_key = mutations
                .last()
                .unwrap()
                .key()
                .clone()
                .append_ts(TimeStamp::zero());
            if !has_data_in_range(
                snapshot.clone(),
                CF_WRITE,
                left_key,
                &right_key,
                &mut context.statistics.write,
            )? {
                self.skip_constraint_check = true;
            }
        }
        Ok(())
    }
}

/// Pessimistic `PreWriteKind`.
struct Pessimistic {
    for_update_ts: TimeStamp,
}

impl PrewriteKind for Pessimistic {
    type Mutation = (Mutation, bool);

    fn txn_kind(&self) -> TransactionKind {
        TransactionKind::Pessimistic(self.for_update_ts)
    }
}

/// The type of mutation and, optionally, its extra information, differing for the
/// optimistic and pessimistic transaction.
/// For optimistic txns, this is `Mutation`.
/// For pessimistic txns, this is `(Mutation, bool)`, where the bool indicates
/// whether the mutation takes a pessimistic lock or not.
trait MutationLock {
    fn is_pessimistic_lock(&self) -> bool;
    fn into_mutation(self) -> Mutation;
}

impl MutationLock for Mutation {
    fn is_pessimistic_lock(&self) -> bool {
        false
    }

    fn into_mutation(self) -> Mutation {
        self
    }
}

impl MutationLock for (Mutation, bool) {
    fn is_pessimistic_lock(&self) -> bool {
        self.1
    }

    fn into_mutation(self) -> Mutation {
        self.0
    }
}

/// Compute the commit ts of a 1pc transaction.
pub fn one_pc_commit_ts(
    try_one_pc: bool,
    txn: &mut MvccTxn,
    final_min_commit_ts: TimeStamp,
    lock_manager: &impl LockManager,
) -> TimeStamp {
    if try_one_pc {
        assert_ne!(final_min_commit_ts, TimeStamp::zero());
        // All keys can be successfully locked and `try_one_pc` is set. Try to directly
        // commit them.
        let released_locks = handle_1pc_locks(txn, final_min_commit_ts);
        if !released_locks.is_empty() {
            released_locks.wake_up(lock_manager);
        }
        final_min_commit_ts
    } else {
        assert!(txn.locks_for_1pc.is_empty());
        TimeStamp::zero()
    }
}

/// Commit and delete all 1pc locks in txn.
fn handle_1pc_locks(txn: &mut MvccTxn, commit_ts: TimeStamp) -> ReleasedLocks {
    let mut released_locks = ReleasedLocks::new(txn.start_ts, commit_ts);

    for (key, lock, delete_pessimistic_lock) in std::mem::take(&mut txn.locks_for_1pc) {
        let write = Write::new(
            WriteType::from_lock_type(lock.lock_type).unwrap(),
            txn.start_ts,
            lock.short_value,
        );
        // Transactions committed with 1PC should be impossible to overwrite rollback records.
        txn.put_write(key.clone(), commit_ts, write.as_ref().to_bytes());
        if delete_pessimistic_lock {
            released_locks.push(txn.unlock_key(key, true));
        }
    }

    released_locks
}

/// Change all 1pc locks in txn to 2pc locks.
pub(in crate::storage::txn) fn fallback_1pc_locks(txn: &mut MvccTxn) {
    for (key, lock, _) in std::mem::take(&mut txn.locks_for_1pc) {
        txn.put_lock(key, &lock);
    }
}

#[cfg(test)]
mod tests {
    use super::*;
    use crate::storage::txn::actions::acquire_pessimistic_lock::tests::must_pessimistic_locked;
    use crate::storage::txn::actions::tests::{
        must_pessimistic_prewrite_put_async_commit, must_prewrite_put,
        must_prewrite_put_async_commit, must_prewrite_put_impl,
    };
    use crate::storage::{
        mvcc::{tests::*, Error as MvccError, ErrorInner as MvccErrorInner},
        txn::{
            commands::test_util::prewrite_command,
            commands::test_util::{
                commit, pessimistic_prewrite_with_cm, prewrite, prewrite_with_cm, rollback,
            },
            tests::{must_acquire_pessimistic_lock, must_commit, must_rollback},
            Error, ErrorInner,
        },
        DummyLockManager, Engine, Snapshot, Statistics, TestEngineBuilder,
    };
    use concurrency_manager::ConcurrencyManager;
    use engine_traits::CF_WRITE;
    use kvproto::kvrpcpb::{Context, ExtraOp};
    use txn_types::{Key, Mutation, TimeStamp};

    fn inner_test_prewrite_skip_constraint_check(pri_key_number: u8, write_num: usize) {
        let mut mutations = Vec::default();
        let pri_key = &[pri_key_number];
        for i in 0..write_num {
            mutations.push(Mutation::Insert((
                Key::from_raw(&[i as u8]),
                b"100".to_vec(),
            )));
        }
        let mut statistic = Statistics::default();
        let engine = TestEngineBuilder::new().build().unwrap();
        prewrite(
            &engine,
            &mut statistic,
            vec![Mutation::Put((
                Key::from_raw(&[pri_key_number]),
                b"100".to_vec(),
            ))],
            pri_key.to_vec(),
            99,
            None,
        )
        .unwrap();
        assert_eq!(1, statistic.write.seek);
        let e = prewrite(
            &engine,
            &mut statistic,
            mutations.clone(),
            pri_key.to_vec(),
            100,
            None,
        )
        .err()
        .unwrap();
        assert_eq!(3, statistic.write.seek);
        match e {
            Error(box ErrorInner::Mvcc(MvccError(box MvccErrorInner::KeyIsLocked(_)))) => (),
            _ => panic!("error type not match"),
        }
        commit(
            &engine,
            &mut statistic,
            vec![Key::from_raw(&[pri_key_number])],
            99,
            102,
        )
        .unwrap();
        assert_eq!(3, statistic.write.seek);
        let e = prewrite(
            &engine,
            &mut statistic,
            mutations.clone(),
            pri_key.to_vec(),
            101,
            None,
        )
        .err()
        .unwrap();
        match e {
            Error(box ErrorInner::Mvcc(MvccError(box MvccErrorInner::WriteConflict {
                ..
            }))) => (),
            _ => panic!("error type not match"),
        }
        let e = prewrite(
            &engine,
            &mut statistic,
            mutations.clone(),
            pri_key.to_vec(),
            104,
            None,
        )
        .err()
        .unwrap();
        match e {
            Error(box ErrorInner::Mvcc(MvccError(box MvccErrorInner::AlreadyExist { .. }))) => (),
            _ => panic!("error type not match"),
        }

        statistic.write.seek = 0;
        let ctx = Context::default();
        engine
            .delete_cf(
                &ctx,
                CF_WRITE,
                Key::from_raw(&[pri_key_number]).append_ts(102.into()),
            )
            .unwrap();
        prewrite(
            &engine,
            &mut statistic,
            mutations.clone(),
            pri_key.to_vec(),
            104,
            None,
        )
        .unwrap();
        // All keys are prewrited successful with only one seek operations.
        assert_eq!(1, statistic.write.seek);
        let keys: Vec<Key> = mutations.iter().map(|m| m.key().clone()).collect();
        commit(&engine, &mut statistic, keys.clone(), 104, 105).unwrap();
        let snap = engine.snapshot(Default::default()).unwrap();
        for k in keys {
            let v = snap.get_cf(CF_WRITE, &k.append_ts(105.into())).unwrap();
            assert!(v.is_some());
        }
    }

    #[test]
    fn test_prewrite_skip_constraint_check() {
        inner_test_prewrite_skip_constraint_check(0, FORWARD_MIN_MUTATIONS_NUM + 1);
        inner_test_prewrite_skip_constraint_check(5, FORWARD_MIN_MUTATIONS_NUM + 1);
        inner_test_prewrite_skip_constraint_check(
            FORWARD_MIN_MUTATIONS_NUM as u8,
            FORWARD_MIN_MUTATIONS_NUM + 1,
        );
    }

    #[test]
    fn test_prewrite_skip_too_many_tombstone() {
        use crate::server::gc_worker::gc_by_compact;
        use crate::storage::kv::PerfStatisticsInstant;
        use engine_rocks::{set_perf_level, PerfLevel};
        let mut mutations = Vec::default();
        let pri_key_number = 0;
        let pri_key = &[pri_key_number];
        for i in 0..40 {
            mutations.push(Mutation::Insert((
                Key::from_raw(&[b'z', i as u8]),
                b"100".to_vec(),
            )));
        }
        let engine = TestEngineBuilder::new().build().unwrap();
        let keys: Vec<Key> = mutations.iter().map(|m| m.key().clone()).collect();
        let mut statistic = Statistics::default();
        prewrite(
            &engine,
            &mut statistic,
            mutations.clone(),
            pri_key.to_vec(),
            100,
            None,
        )
        .unwrap();
        // Rollback to make tombstones in lock-cf.
        rollback(&engine, &mut statistic, keys, 100).unwrap();
        // Gc rollback flags store in write-cf to make sure the next prewrite operation will skip
        // seek write cf.
        gc_by_compact(&engine, pri_key, 101);
        set_perf_level(PerfLevel::EnableTimeExceptForMutex);
        let perf = PerfStatisticsInstant::new();
        let mut statistic = Statistics::default();
        while mutations.len() > FORWARD_MIN_MUTATIONS_NUM + 1 {
            mutations.pop();
        }
        prewrite(
            &engine,
            &mut statistic,
            mutations,
            pri_key.to_vec(),
            110,
            None,
        )
        .unwrap();
        let d = perf.delta();
        assert_eq!(1, statistic.write.seek);
        assert_eq!(d.0.internal_delete_skipped_count, 0);
    }

    #[test]
    fn test_prewrite_1pc() {
        use crate::storage::mvcc::tests::{must_get, must_get_commit_ts, must_unlocked};

        let engine = TestEngineBuilder::new().build().unwrap();
        let cm = concurrency_manager::ConcurrencyManager::new(1.into());

        let key = b"k";
        let value = b"v";
        let mutations = vec![Mutation::Put((Key::from_raw(key), value.to_vec()))];

        let mut statistics = Statistics::default();
        prewrite_with_cm(
            &engine,
            cm.clone(),
            &mut statistics,
            mutations,
            key.to_vec(),
            10,
            Some(15),
        )
        .unwrap();
        must_unlocked(&engine, key);
        must_get(&engine, key, 12, value);
        must_get_commit_ts(&engine, key, 10, 11);

        cm.update_max_ts(50.into());

        let mutations = vec![Mutation::Put((Key::from_raw(key), value.to_vec()))];

        let mut statistics = Statistics::default();
        // Test the idempotency of prewrite when falling back to 2PC.
        for _ in 0..2 {
            let res = prewrite_with_cm(
                &engine,
                cm.clone(),
                &mut statistics,
                mutations.clone(),
                key.to_vec(),
                20,
                Some(30),
            )
            .unwrap();
            assert!(res.min_commit_ts.is_zero());
            assert!(res.one_pc_commit_ts.is_zero());
            must_locked(&engine, key, 20);
        }

        must_rollback(&engine, key, 20, false);
        let mutations = vec![
            Mutation::Put((Key::from_raw(key), value.to_vec())),
            Mutation::CheckNotExists(Key::from_raw(b"non_exist")),
        ];
        let mut statistics = Statistics::default();
        prewrite_with_cm(
            &engine,
            cm.clone(),
            &mut statistics,
            mutations,
            key.to_vec(),
            40,
            Some(60),
        )
        .unwrap();

        // Test a 1PC request should not be partially written when encounters error on the halfway.
        // If some of the keys are successfully written as committed state, the atomicity will be
        // broken.
        let (k1, v1) = (b"k1", b"v1");
        let (k2, v2) = (b"k2", b"v2");
        // Lock k2.
        let mut statistics = Statistics::default();
        prewrite_with_cm(
            &engine,
            cm.clone(),
            &mut statistics,
            vec![Mutation::Put((Key::from_raw(k2), v2.to_vec()))],
            k2.to_vec(),
            50,
            None,
        )
        .unwrap();
        // Try 1PC on the two keys and it will fail on the second one.
        let mutations = vec![
            Mutation::Put((Key::from_raw(k1), v1.to_vec())),
            Mutation::Put((Key::from_raw(k2), v2.to_vec())),
        ];
        prewrite_with_cm(
            &engine,
            cm,
            &mut statistics,
            mutations,
            k1.to_vec(),
            60,
            Some(70),
        )
        .unwrap_err();
        must_unlocked(&engine, k1);
        must_locked(&engine, k2, 50);
        must_get_commit_ts_none(&engine, k1, 60);
        must_get_commit_ts_none(&engine, k2, 60);
    }

    #[test]
    fn test_prewrite_pessimsitic_1pc() {
        let engine = TestEngineBuilder::new().build().unwrap();
        let cm = concurrency_manager::ConcurrencyManager::new(1.into());
        let key = b"k";
        let value = b"v";

        must_acquire_pessimistic_lock(&engine, key, key, 10, 10);

        let mutations = vec![(Mutation::Put((Key::from_raw(key), value.to_vec())), true)];
        let mut statistics = Statistics::default();
        pessimistic_prewrite_with_cm(
            &engine,
            cm.clone(),
            &mut statistics,
            mutations,
            key.to_vec(),
            10,
            10,
            Some(15),
        )
        .unwrap();

        must_unlocked(&engine, key);
        must_get(&engine, key, 12, value);
        must_get_commit_ts(&engine, key, 10, 11);

        let (k1, v1) = (b"k", b"v");
        let (k2, v2) = (b"k2", b"v2");

        must_acquire_pessimistic_lock(&engine, k1, k1, 8, 12);

        let mutations = vec![
            (Mutation::Put((Key::from_raw(k1), v1.to_vec())), true),
            (Mutation::Put((Key::from_raw(k2), v2.to_vec())), false),
        ];
        statistics = Statistics::default();
        pessimistic_prewrite_with_cm(
            &engine,
            cm.clone(),
            &mut statistics,
            mutations,
            k1.to_vec(),
            8,
            12,
            Some(15),
        )
        .unwrap();

        must_unlocked(&engine, k1);
        must_unlocked(&engine, k2);
        must_get(&engine, k1, 16, v1);
        must_get(&engine, k2, 16, v2);
        must_get_commit_ts(&engine, k1, 8, 13);
        must_get_commit_ts(&engine, k2, 8, 13);

        cm.update_max_ts(50.into());
        must_acquire_pessimistic_lock(&engine, k1, k1, 20, 20);

        let mutations = vec![(Mutation::Put((Key::from_raw(k1), v1.to_vec())), true)];
        statistics = Statistics::default();
        let res = pessimistic_prewrite_with_cm(
            &engine,
            cm.clone(),
            &mut statistics,
            mutations,
            k1.to_vec(),
            20,
            20,
            Some(30),
        )
        .unwrap();
        assert!(res.min_commit_ts.is_zero());
        assert!(res.one_pc_commit_ts.is_zero());
        must_locked(&engine, k1, 20);

        must_rollback(&engine, k1, 20, true);

        // Test a 1PC request should not be partially written when encounters error on the halfway.
        // If some of the keys are successfully written as committed state, the atomicity will be
        // broken.

        // Lock k2 with a optimistic lock.
        let mut statistics = Statistics::default();
        prewrite_with_cm(
            &engine,
            cm.clone(),
            &mut statistics,
            vec![Mutation::Put((Key::from_raw(k2), v2.to_vec()))],
            k2.to_vec(),
            50,
            None,
        )
        .unwrap();
        // Try 1PC on the two keys and it will fail on the second one.
        let mutations = vec![
            (Mutation::Put((Key::from_raw(k1), v1.to_vec())), true),
            (Mutation::Put((Key::from_raw(k2), v2.to_vec())), false),
        ];
        must_acquire_pessimistic_lock(&engine, k1, k1, 60, 60);
        pessimistic_prewrite_with_cm(
            &engine,
            cm,
            &mut statistics,
            mutations,
            k1.to_vec(),
            60,
            60,
            Some(70),
        )
        .unwrap_err();
        must_pessimistic_locked(&engine, k1, 60, 60);
        must_locked(&engine, k2, 50);
        must_get_commit_ts_none(&engine, k1, 60);
        must_get_commit_ts_none(&engine, k2, 60);
    }

    #[test]
    fn test_prewrite_async_commit() {
        let engine = TestEngineBuilder::new().build().unwrap();
        let cm = concurrency_manager::ConcurrencyManager::new(1.into());

        let key = b"k";
        let value = b"v";
        let mutations = vec![Mutation::Put((Key::from_raw(key), value.to_vec()))];

        let mut statistics = Statistics::default();
        let cmd = super::Prewrite::new(
            mutations,
            key.to_vec(),
            10.into(),
            0,
            false,
            1,
            TimeStamp::default(),
            TimeStamp::default(),
            Some(vec![]),
            false,
            Context::default(),
        );

        let res = prewrite_command(&engine, cm.clone(), &mut statistics, cmd).unwrap();
        assert!(!res.min_commit_ts.is_zero());
        assert_eq!(res.one_pc_commit_ts, TimeStamp::zero());
        must_locked(&engine, key, 10);

        cm.update_max_ts(50.into());

        let (k1, v1) = (b"k1", b"v1");
        let (k2, v2) = (b"k2", b"v2");

        let mutations = vec![
            Mutation::Put((Key::from_raw(k1), v1.to_vec())),
            Mutation::Put((Key::from_raw(k2), v2.to_vec())),
        ];
        let mut statistics = Statistics::default();
        // calculated_ts > max_commit_ts
        // Test the idempotency of prewrite when falling back to 2PC.
        for _ in 0..2 {
            let cmd = super::Prewrite::new(
                mutations.clone(),
                k1.to_vec(),
                20.into(),
                0,
                false,
                2,
                21.into(),
                40.into(),
                Some(vec![k2.to_vec()]),
                false,
                Context::default(),
            );

            let res = prewrite_command(&engine, cm.clone(), &mut statistics, cmd).unwrap();
            assert!(res.min_commit_ts.is_zero());
            assert!(res.one_pc_commit_ts.is_zero());
            assert!(!must_locked(&engine, k1, 20).use_async_commit);
            assert!(!must_locked(&engine, k2, 20).use_async_commit);
        }
    }

    #[test]
    fn test_prewrite_pessimsitic_async_commit() {
        let engine = TestEngineBuilder::new().build().unwrap();
        let cm = concurrency_manager::ConcurrencyManager::new(1.into());

        let key = b"k";
        let value = b"v";

        must_acquire_pessimistic_lock(&engine, key, key, 10, 10);

        let mutations = vec![(Mutation::Put((Key::from_raw(key), value.to_vec())), true)];
        let mut statistics = Statistics::default();
        let cmd = super::PrewritePessimistic::new(
            mutations,
            key.to_vec(),
            10.into(),
            0,
            10.into(),
            1,
            TimeStamp::default(),
            TimeStamp::default(),
            Some(vec![]),
            false,
            Context::default(),
        );

        let res = prewrite_command(&engine, cm.clone(), &mut statistics, cmd).unwrap();
        assert!(!res.min_commit_ts.is_zero());
        assert_eq!(res.one_pc_commit_ts, TimeStamp::zero());
        must_locked(&engine, key, 10);

        cm.update_max_ts(50.into());

        let (k1, v1) = (b"k1", b"v1");
        let (k2, v2) = (b"k2", b"v2");

        must_acquire_pessimistic_lock(&engine, k1, k1, 20, 20);
        must_acquire_pessimistic_lock(&engine, k2, k1, 20, 20);

        let mutations = vec![
            (Mutation::Put((Key::from_raw(k1), v1.to_vec())), true),
            (Mutation::Put((Key::from_raw(k2), v2.to_vec())), true),
        ];
        let mut statistics = Statistics::default();
        // calculated_ts > max_commit_ts
        let cmd = super::PrewritePessimistic::new(
            mutations,
            k1.to_vec(),
            20.into(),
            0,
            20.into(),
            2,
            TimeStamp::default(),
            40.into(),
            Some(vec![k2.to_vec()]),
            false,
            Context::default(),
        );

        let res = prewrite_command(&engine, cm, &mut statistics, cmd).unwrap();
        assert!(res.min_commit_ts.is_zero());
        assert!(res.one_pc_commit_ts.is_zero());
        assert!(!must_locked(&engine, k1, 20).use_async_commit);
        assert!(!must_locked(&engine, k2, 20).use_async_commit);
    }

    #[test]
    fn test_out_of_sync_max_ts() {
        use crate::storage::{kv::Result, CfName, ConcurrencyManager, DummyLockManager, Value};
        use engine_rocks::RocksEngineIterator;
        use engine_traits::{IterOptions, ReadOptions};
        use kvproto::kvrpcpb::ExtraOp;
        #[derive(Clone)]
        struct MockSnapshot;

        impl Snapshot for MockSnapshot {
            type Iter = RocksEngineIterator;

            fn get(&self, _: &Key) -> Result<Option<Value>> {
                unimplemented!()
            }
            fn get_cf(&self, _: CfName, _: &Key) -> Result<Option<Value>> {
                unimplemented!()
            }
            fn get_cf_opt(&self, _: ReadOptions, _: CfName, _: &Key) -> Result<Option<Value>> {
                unimplemented!()
            }
            fn iter(&self, _: IterOptions) -> Result<Self::Iter> {
                unimplemented!()
            }
            fn iter_cf(&self, _: CfName, _: IterOptions) -> Result<Self::Iter> {
                unimplemented!()
            }
            fn is_max_ts_synced(&self) -> bool {
                false
            }
        }

        macro_rules! context {
            () => {
                WriteContext {
                    lock_mgr: &DummyLockManager {},
                    concurrency_manager: ConcurrencyManager::new(10.into()),
                    extra_op: ExtraOp::Noop,
                    statistics: &mut Statistics::default(),
                    async_apply_prewrite: false,
                }
            };
        }

        macro_rules! assert_max_ts_err {
            ($e: expr) => {
                match $e {
                    Err(Error(box ErrorInner::MaxTimestampNotSynced { .. })) => {}
                    _ => panic!("Should have returned an error"),
                }
            };
        }

        // 2pc should be ok
        let cmd = Prewrite::with_defaults(vec![], vec![1, 2, 3], 10.into());
        cmd.cmd.process_write(MockSnapshot, context!()).unwrap();
        // But 1pc should return an error
        let cmd = Prewrite::with_1pc(vec![], vec![1, 2, 3], 10.into(), 20.into());
        assert_max_ts_err!(cmd.cmd.process_write(MockSnapshot, context!()));
        // And so should async commit
        let mut cmd = Prewrite::with_defaults(vec![], vec![1, 2, 3], 10.into());
        if let Command::Prewrite(p) = &mut cmd.cmd {
            p.secondary_keys = Some(vec![]);
        }
        assert_max_ts_err!(cmd.cmd.process_write(MockSnapshot, context!()));

        // And the same for pessimistic prewrites.
        let cmd = PrewritePessimistic::with_defaults(vec![], vec![1, 2, 3], 10.into(), 15.into());
        cmd.cmd.process_write(MockSnapshot, context!()).unwrap();
        let cmd =
            PrewritePessimistic::with_1pc(vec![], vec![1, 2, 3], 10.into(), 15.into(), 20.into());
        assert_max_ts_err!(cmd.cmd.process_write(MockSnapshot, context!()));
        let mut cmd =
            PrewritePessimistic::with_defaults(vec![], vec![1, 2, 3], 10.into(), 15.into());
        if let Command::PrewritePessimistic(p) = &mut cmd.cmd {
            p.secondary_keys = Some(vec![]);
        }
        assert_max_ts_err!(cmd.cmd.process_write(MockSnapshot, context!()));
    }

    // this test shows which stage in raft can we return the response
    #[test]
    fn test_response_stage() {
        let cm = ConcurrencyManager::new(42.into());
        let start_ts = TimeStamp::new(10);
        let keys = [b"k1", b"k2"];
        let values = [b"v1", b"v2"];
        let mutations = vec![
            Mutation::Put((Key::from_raw(keys[0]), keys[0].to_vec())),
            Mutation::Put((Key::from_raw(keys[1]), values[1].to_vec())),
        ];
        let mut statistics = Statistics::default();

        #[derive(Clone)]
        struct Case {
            expected: ResponsePolicy,

            // inputs
            // optimistic/pessimistic prewrite
            pessimistic: bool,
            // async commit on/off
            async_commit: bool,
            // 1pc on/off
            one_pc: bool,
            // async_apply_prewrite enabled in config
            async_apply_prewrite: bool,
        }

        let cases = vec![
            Case {
                // basic case
                expected: ResponsePolicy::OnApplied,

                pessimistic: false,
                async_commit: false,
                one_pc: false,
                async_apply_prewrite: false,
            },
            Case {
                // async_apply_prewrite does not affect non-async/1pc prewrite
                expected: ResponsePolicy::OnApplied,

                pessimistic: false,
                async_commit: false,
                one_pc: false,
                async_apply_prewrite: true,
            },
            Case {
                // works on async prewrite
                expected: ResponsePolicy::OnCommitted,

                pessimistic: false,
                async_commit: true,
                one_pc: false,
                async_apply_prewrite: true,
            },
            Case {
                // early return can be turned on/off by async_apply_prewrite in context
                expected: ResponsePolicy::OnApplied,

                pessimistic: false,
                async_commit: true,
                one_pc: false,
                async_apply_prewrite: false,
            },
            Case {
                // works on 1pc
                expected: ResponsePolicy::OnCommitted,

                pessimistic: false,
                async_commit: false,
                one_pc: true,
                async_apply_prewrite: true,
            },
        ];
        let cases = cases
            .iter()
            .cloned()
            .chain(cases.iter().cloned().map(|mut it| {
                it.pessimistic = true;
                it
            }));

        for case in cases {
            let secondary_keys = if case.async_commit {
                Some(vec![])
            } else {
                None
            };
            let cmd = if case.pessimistic {
                PrewritePessimistic::new(
                    mutations.iter().map(|it| (it.clone(), false)).collect(),
                    keys[0].to_vec(),
                    start_ts,
                    0,
                    11.into(),
                    1,
                    TimeStamp::default(),
                    TimeStamp::default(),
                    secondary_keys,
                    case.one_pc,
                    Context::default(),
                )
            } else {
                Prewrite::new(
                    mutations.clone(),
                    keys[0].to_vec(),
                    start_ts,
                    0,
                    false,
                    1,
                    TimeStamp::default(),
                    TimeStamp::default(),
                    secondary_keys,
                    case.one_pc,
                    Context::default(),
                )
            };
            let context = WriteContext {
                lock_mgr: &DummyLockManager {},
                concurrency_manager: cm.clone(),
                extra_op: ExtraOp::Noop,
                statistics: &mut statistics,
                async_apply_prewrite: case.async_apply_prewrite,
            };
            let engine = TestEngineBuilder::new().build().unwrap();
            let snap = engine.snapshot(Default::default()).unwrap();
            let result = cmd.cmd.process_write(snap, context).unwrap();
            assert_eq!(result.response_policy, case.expected);
        }
    }

    #[test]
    fn test_optimistic_prewrite_committed_transaction() {
        let engine = TestEngineBuilder::new().build().unwrap();
        let cm = ConcurrencyManager::new(1.into());
        let mut statistics = Statistics::default();

        let key = b"k";

        // T1: start_ts = 5, commit_ts = 10, async commit
        must_prewrite_put_async_commit(&engine, key, b"v1", key, &Some(vec![]), 5, 10);
        must_commit(&engine, key, 5, 10);

        // T2: start_ts = 15, commit_ts = 16, 1PC
        let cmd = Prewrite::with_1pc(
            vec![Mutation::Put((Key::from_raw(key), b"v2".to_vec()))],
            key.to_vec(),
            15.into(),
            TimeStamp::default(),
        );
        let result = prewrite_command(&engine, cm.clone(), &mut statistics, cmd).unwrap();
        let one_pc_commit_ts = result.one_pc_commit_ts;

        // T3 is after T1 and T2
        must_prewrite_put(&engine, key, b"v3", key, 20);
        must_commit(&engine, key, 20, 25);

        // Repeating the T1 prewrite request
        let cmd = Prewrite::new(
            vec![Mutation::Put((Key::from_raw(key), b"v1".to_vec()))],
            key.to_vec(),
            5.into(),
            200,
            false,
            1,
            10.into(),
            TimeStamp::default(),
            Some(vec![]),
            false,
            Context::default(),
        );
        let context = WriteContext {
            lock_mgr: &DummyLockManager {},
            concurrency_manager: cm.clone(),
            extra_op: ExtraOp::Noop,
            statistics: &mut statistics,
            async_apply_prewrite: false,
        };
        let snap = engine.snapshot(Default::default()).unwrap();
        let result = cmd.cmd.process_write(snap, context).unwrap();
        assert!(result.to_be_write.modifies.is_empty()); // should not make real modifies
        assert!(result.lock_guards.is_empty());
        match result.pr {
            ProcessResult::PrewriteResult { result } => {
                assert!(result.locks.is_empty());
                assert_eq!(result.min_commit_ts, 10.into()); // equals to the real commit ts
                assert_eq!(result.one_pc_commit_ts, 0.into()); // not using 1PC
            }
            res => panic!("unexpected result {:?}", res),
        }

        // Repeating the T2 prewrite request
        let cmd = Prewrite::with_1pc(
            vec![Mutation::Put((Key::from_raw(key), b"v2".to_vec()))],
            key.to_vec(),
            15.into(),
            TimeStamp::default(),
        );
        let context = WriteContext {
            lock_mgr: &DummyLockManager {},
            concurrency_manager: cm,
            extra_op: ExtraOp::Noop,
            statistics: &mut statistics,
            async_apply_prewrite: false,
        };
        let snap = engine.snapshot(Default::default()).unwrap();
        let result = cmd.cmd.process_write(snap, context).unwrap();
        assert!(result.to_be_write.modifies.is_empty()); // should not make real modifies
        assert!(result.lock_guards.is_empty());
        match result.pr {
            ProcessResult::PrewriteResult { result } => {
                assert!(result.locks.is_empty());
                assert_eq!(result.min_commit_ts, 0.into()); // 1PC does not need this
                assert_eq!(result.one_pc_commit_ts, one_pc_commit_ts); // equals to the previous 1PC commit_ts
            }
            res => panic!("unexpected result {:?}", res),
        }
    }

    #[test]
    fn test_pessimistic_prewrite_committed_transaction() {
        let engine = TestEngineBuilder::new().build().unwrap();
        let cm = ConcurrencyManager::new(1.into());
        let mut statistics = Statistics::default();

        let key = b"k";

        // T1: start_ts = 5, commit_ts = 10, async commit
        must_acquire_pessimistic_lock(&engine, key, key, 5, 5);
        must_pessimistic_prewrite_put_async_commit(
            &engine,
            key,
            b"v1",
            key,
            &Some(vec![]),
            5,
            5,
            true,
            10,
        );
        must_commit(&engine, key, 5, 10);

        // T2: start_ts = 15, commit_ts = 16, 1PC
        must_acquire_pessimistic_lock(&engine, key, key, 15, 15);
        let cmd = PrewritePessimistic::with_1pc(
            vec![(Mutation::Put((Key::from_raw(key), b"v2".to_vec())), true)],
            key.to_vec(),
            15.into(),
            15.into(),
            TimeStamp::default(),
        );
        let result = prewrite_command(&engine, cm.clone(), &mut statistics, cmd).unwrap();
        let one_pc_commit_ts = result.one_pc_commit_ts;

        // T3 is after T1 and T2
        must_prewrite_put(&engine, key, b"v3", key, 20);
        must_commit(&engine, key, 20, 25);

        // Repeating the T1 prewrite request
        let cmd = PrewritePessimistic::new(
            vec![(Mutation::Put((Key::from_raw(key), b"v1".to_vec())), true)],
            key.to_vec(),
            5.into(),
            200,
            5.into(),
            1,
            10.into(),
            TimeStamp::default(),
            Some(vec![]),
            false,
            Context::default(),
        );
        let context = WriteContext {
            lock_mgr: &DummyLockManager {},
            concurrency_manager: cm.clone(),
            extra_op: ExtraOp::Noop,
            statistics: &mut statistics,
            async_apply_prewrite: false,
        };
        let snap = engine.snapshot(Default::default()).unwrap();
        let result = cmd.cmd.process_write(snap, context).unwrap();
        assert!(result.to_be_write.modifies.is_empty()); // should not make real modifies
        assert!(result.lock_guards.is_empty());
        match result.pr {
            ProcessResult::PrewriteResult { result } => {
                assert!(result.locks.is_empty());
                assert_eq!(result.min_commit_ts, 10.into()); // equals to the real commit ts
                assert_eq!(result.one_pc_commit_ts, 0.into()); // not using 1PC
            }
            res => panic!("unexpected result {:?}", res),
        }

        // Repeating the T2 prewrite request
        let cmd = PrewritePessimistic::with_1pc(
            vec![(Mutation::Put((Key::from_raw(key), b"v2".to_vec())), true)],
            key.to_vec(),
            15.into(),
            15.into(),
            TimeStamp::default(),
        );
        let context = WriteContext {
            lock_mgr: &DummyLockManager {},
            concurrency_manager: cm,
            extra_op: ExtraOp::Noop,
            statistics: &mut statistics,
            async_apply_prewrite: false,
        };
        let snap = engine.snapshot(Default::default()).unwrap();
        let result = cmd.cmd.process_write(snap, context).unwrap();
        assert!(result.to_be_write.modifies.is_empty()); // should not make real modifies
        assert!(result.lock_guards.is_empty());
        match result.pr {
            ProcessResult::PrewriteResult { result } => {
                assert!(result.locks.is_empty());
                assert_eq!(result.min_commit_ts, 0.into()); // 1PC does not need this
                assert_eq!(result.one_pc_commit_ts, one_pc_commit_ts); // equals to the previous 1PC commit_ts
            }
            res => panic!("unexpected result {:?}", res),
        }
    }

    #[test]
    fn test_repeated_pessimistic_prewrite_1pc() {
        let engine = TestEngineBuilder::new().build().unwrap();
        let cm = ConcurrencyManager::new(1.into());
        let mut statistics = Statistics::default();

        must_acquire_pessimistic_lock(&engine, b"k2", b"k2", 5, 5);
        // The second key needs a pessimistic lock
        let mutations = vec![
            (Mutation::Put((Key::from_raw(b"k1"), b"v1".to_vec())), false),
            (Mutation::Put((Key::from_raw(b"k2"), b"v2".to_vec())), true),
        ];
        let res = pessimistic_prewrite_with_cm(
            &engine,
            cm.clone(),
            &mut statistics,
            mutations.clone(),
            b"k2".to_vec(),
            5,
            5,
            Some(100),
        )
        .unwrap();
        let commit_ts = res.one_pc_commit_ts;
        cm.update_max_ts(commit_ts.next());
        // repeate the prewrite
        let res = pessimistic_prewrite_with_cm(
            &engine,
            cm,
            &mut statistics,
            mutations,
            b"k2".to_vec(),
            5,
            5,
            Some(100),
        )
        .unwrap();
        // The new commit ts should be same as before.
        assert_eq!(res.one_pc_commit_ts, commit_ts);
        must_seek_write(&engine, b"k1", 100, 5, commit_ts, WriteType::Put);
        must_seek_write(&engine, b"k2", 100, 5, commit_ts, WriteType::Put);
    }

    #[test]
    fn test_repeated_prewrite_non_pessimistic_lock() {
        let engine = TestEngineBuilder::new().build().unwrap();
        let cm = ConcurrencyManager::new(1.into());
        let mut statistics = Statistics::default();

        let cm = &cm;
        let mut prewrite_with_retry_flag =
            |key: &[u8],
             value: &[u8],
             pk: &[u8],
             secondary_keys,
             ts: u64,
             is_pessimistic_lock,
             is_retry_request| {
                let mutation = Mutation::Put((Key::from_raw(key), value.to_vec()));
                let mut ctx = Context::default();
                ctx.set_is_retry_request(is_retry_request);
                let cmd = PrewritePessimistic::new(
                    vec![(mutation, is_pessimistic_lock)],
                    pk.to_vec(),
                    ts.into(),
                    100,
                    ts.into(),
                    1,
                    (ts + 1).into(),
                    0.into(),
                    secondary_keys,
                    false,
                    ctx,
                );
                prewrite_command(&engine, cm.clone(), &mut statistics, cmd)
            };

        must_acquire_pessimistic_lock(&engine, b"k1", b"k1", 10, 10);
        must_pessimistic_prewrite_put_async_commit(
            &engine,
            b"k1",
            b"v1",
            b"k1",
            &Some(vec![b"k2".to_vec()]),
            10,
            10,
            true,
            15,
        );
        must_pessimistic_prewrite_put_async_commit(
            &engine,
            b"k2",
            b"v2",
            b"k1",
            &Some(vec![]),
            10,
            10,
            false,
            15,
        );

        // The transaction may be committed by another reader.
        must_commit(&engine, b"k1", 10, 20);
        must_commit(&engine, b"k2", 10, 20);

        // This is a re-sent prewrite.
        prewrite_with_retry_flag(b"k2", b"v2", b"k1", Some(vec![]), 10, false, true).unwrap();
        // Commit repeatedly, these operations should have no effect.
        must_commit(&engine, b"k1", 10, 25);
        must_commit(&engine, b"k2", 10, 25);

        // Seek from 30, we should read commit_ts = 20 instead of 25.
        must_seek_write(&engine, b"k1", 30, 10, 20, WriteType::Put);
        must_seek_write(&engine, b"k2", 30, 10, 20, WriteType::Put);

        // Write another version to the keys.
        must_prewrite_put(&engine, b"k1", b"v11", b"k1", 35);
        must_prewrite_put(&engine, b"k2", b"v22", b"k1", 35);
        must_commit(&engine, b"k1", 35, 40);
        must_commit(&engine, b"k2", 35, 40);

        // A retrying non-pessimistic-lock prewrite request should not skip constraint checks.
        // Here it should take no effect, even there's already a newer version
        // after it. (No matter if it's async commit).
        prewrite_with_retry_flag(b"k2", b"v2", b"k1", Some(vec![]), 10, false, true).unwrap();
        must_unlocked(&engine, b"k2");

        prewrite_with_retry_flag(b"k2", b"v2", b"k1", None, 10, false, true).unwrap();
        must_unlocked(&engine, b"k2");
        // Committing still does nothing.
        must_commit(&engine, b"k2", 10, 25);
        // Try a different txn start ts (which haven't been successfully committed before).
        // It should report a WriteConflict.
        let err = prewrite_with_retry_flag(b"k2", b"v2", b"k1", None, 11, false, true).unwrap_err();
        assert!(matches!(
            err,
            Error(box ErrorInner::Mvcc(MvccError(
                box MvccErrorInner::WriteConflict { .. }
            )))
        ));
        must_unlocked(&engine, b"k2");
        // However conflict still won't be checked if there's a non-retry request arriving.
        prewrite_with_retry_flag(b"k2", b"v2", b"k1", None, 10, false, false).unwrap();
        must_locked(&engine, b"k2", 10);
    }

    #[test]
    fn test_prewrite_rolledback_transaction() {
        let engine = TestEngineBuilder::new().build().unwrap();
        let cm = ConcurrencyManager::new(1.into());
        let mut statistics = Statistics::default();

        let k1 = b"k1";
        let v1 = b"v1";
        let v2 = b"v2";

        // Test the write conflict path.
        must_acquire_pessimistic_lock(&engine, k1, v1, 1, 1);
        must_rollback(&engine, k1, 1, true);
        must_prewrite_put(&engine, k1, v2, k1, 5);
        must_commit(&engine, k1, 5, 6);
        let prewrite_cmd = Prewrite::new(
            vec![Mutation::Put((Key::from_raw(k1), v1.to_vec()))],
            k1.to_vec(),
            1.into(),
            10,
            false,
            2,
            2.into(),
            10.into(),
            Some(vec![]),
            false,
            Context::default(),
        );
        let context = WriteContext {
            lock_mgr: &DummyLockManager {},
            concurrency_manager: cm.clone(),
            extra_op: ExtraOp::Noop,
            statistics: &mut statistics,
            async_apply_prewrite: false,
        };
        let snap = engine.snapshot(Default::default()).unwrap();
        assert!(prewrite_cmd.cmd.process_write(snap, context).is_err());

        // Test the pessimistic lock is not found path.
        must_acquire_pessimistic_lock(&engine, k1, v1, 10, 10);
        must_rollback(&engine, k1, 10, true);
        must_acquire_pessimistic_lock(&engine, k1, v1, 15, 15);
        let prewrite_cmd = PrewritePessimistic::with_defaults(
            vec![(Mutation::Put((Key::from_raw(k1), v1.to_vec())), true)],
            k1.to_vec(),
            10.into(),
            10.into(),
        );
        let context = WriteContext {
            lock_mgr: &DummyLockManager {},
            concurrency_manager: cm,
            extra_op: ExtraOp::Noop,
            statistics: &mut statistics,
            async_apply_prewrite: false,
        };
        let snap = engine.snapshot(Default::default()).unwrap();
        assert!(prewrite_cmd.cmd.process_write(snap, context).is_err());
    }

    #[test]
<<<<<<< HEAD
    fn test_prewrite_committed_encounter_newer_lock() {
        let engine = TestEngineBuilder::new().build().unwrap();
        let mut statistics = Statistics::default();

        let k1 = b"k1";
        let v1 = b"v1";
        let v2 = b"v2";

        must_prewrite_put_async_commit(&engine, k1, v1, k1, &Some(vec![]), 5, 10);
        // This commit may actually come from a ResolveLock command
        must_commit(&engine, k1, 5, 15);

        // Another transaction prewrites
        must_prewrite_put(&engine, k1, v2, k1, 20);

        // A retried prewrite of the first transaction should be idempotent.
        let prewrite_cmd = Prewrite::new(
            vec![Mutation::Put((Key::from_raw(k1), v1.to_vec()))],
            k1.to_vec(),
            5.into(),
            2000,
            false,
            1,
            5.into(),
            1000.into(),
=======
    fn test_repeated_prewrite_commit_ts_too_large() {
        let engine = TestEngineBuilder::new().build().unwrap();
        let cm = ConcurrencyManager::new(1.into());
        let mut statistics = Statistics::default();

        // First, prewrite and commit normally.
        must_acquire_pessimistic_lock(&engine, b"k1", b"k1", 5, 10);
        must_pessimistic_prewrite_put_async_commit(
            &engine,
            b"k1",
            b"v1",
            b"k1",
            &Some(vec![b"k2".to_vec()]),
            5,
            10,
            true,
            15,
        );
        must_prewrite_put_impl(
            &engine,
            b"k2",
            b"v2",
            b"k1",
            &Some(vec![]),
            5.into(),
            false,
            100,
            10.into(),
            1,
            15.into(),
            20.into(),
            false,
        );
        must_commit(&engine, b"k1", 5, 18);
        must_commit(&engine, b"k2", 5, 18);

        // Update max_ts to be larger than the max_commit_ts.
        cm.update_max_ts(50.into());

        // Retry the prewrite on non-pessimistic key.
        // (is_retry_request flag is not set, here we don't rely on it.)
        let mutation = Mutation::Put((Key::from_raw(b"k2"), b"v2".to_vec()));
        let cmd = PrewritePessimistic::new(
            vec![(mutation, false)],
            b"k1".to_vec(),
            5.into(),
            100,
            10.into(),
            1,
            15.into(),
            20.into(),
>>>>>>> fa16bdec
            Some(vec![]),
            false,
            Context::default(),
        );
<<<<<<< HEAD
        let context = WriteContext {
            lock_mgr: &DummyLockManager {},
            concurrency_manager: ConcurrencyManager::new(20.into()),
            extra_op: ExtraOp::Noop,
            statistics: &mut statistics,
            async_apply_prewrite: false,
        };
        let snap = engine.snapshot(Default::default()).unwrap();
        let res = prewrite_cmd.cmd.process_write(snap, context).unwrap();
        match res.pr {
            ProcessResult::PrewriteResult { result } => {
                assert!(result.locks.is_empty(), "{:?}", result);
                assert_eq!(result.min_commit_ts, 15.into(), "{:?}", result);
            }
            _ => panic!("unexpected result {:?}", res.pr),
        }
=======
        let res = prewrite_command(&engine, cm, &mut statistics, cmd).unwrap();
        // It should return the real commit TS as the min_commit_ts in the result.
        assert_eq!(res.min_commit_ts, 18.into(), "{:?}", res);
        must_unlocked(&engine, b"k2");
>>>>>>> fa16bdec
    }
}<|MERGE_RESOLUTION|>--- conflicted
+++ resolved
@@ -1918,33 +1918,6 @@
     }
 
     #[test]
-<<<<<<< HEAD
-    fn test_prewrite_committed_encounter_newer_lock() {
-        let engine = TestEngineBuilder::new().build().unwrap();
-        let mut statistics = Statistics::default();
-
-        let k1 = b"k1";
-        let v1 = b"v1";
-        let v2 = b"v2";
-
-        must_prewrite_put_async_commit(&engine, k1, v1, k1, &Some(vec![]), 5, 10);
-        // This commit may actually come from a ResolveLock command
-        must_commit(&engine, k1, 5, 15);
-
-        // Another transaction prewrites
-        must_prewrite_put(&engine, k1, v2, k1, 20);
-
-        // A retried prewrite of the first transaction should be idempotent.
-        let prewrite_cmd = Prewrite::new(
-            vec![Mutation::Put((Key::from_raw(k1), v1.to_vec()))],
-            k1.to_vec(),
-            5.into(),
-            2000,
-            false,
-            1,
-            5.into(),
-            1000.into(),
-=======
     fn test_repeated_prewrite_commit_ts_too_large() {
         let engine = TestEngineBuilder::new().build().unwrap();
         let cm = ConcurrencyManager::new(1.into());
@@ -1996,12 +1969,46 @@
             1,
             15.into(),
             20.into(),
->>>>>>> fa16bdec
             Some(vec![]),
             false,
             Context::default(),
         );
-<<<<<<< HEAD
+        let res = prewrite_command(&engine, cm, &mut statistics, cmd).unwrap();
+        // It should return the real commit TS as the min_commit_ts in the result.
+        assert_eq!(res.min_commit_ts, 18.into(), "{:?}", res);
+        must_unlocked(&engine, b"k2");
+    }
+
+    #[test]
+    fn test_prewrite_committed_encounter_newer_lock() {
+        let engine = TestEngineBuilder::new().build().unwrap();
+        let mut statistics = Statistics::default();
+
+        let k1 = b"k1";
+        let v1 = b"v1";
+        let v2 = b"v2";
+
+        must_prewrite_put_async_commit(&engine, k1, v1, k1, &Some(vec![]), 5, 10);
+        // This commit may actually come from a ResolveLock command
+        must_commit(&engine, k1, 5, 15);
+
+        // Another transaction prewrites
+        must_prewrite_put(&engine, k1, v2, k1, 20);
+
+        // A retried prewrite of the first transaction should be idempotent.
+        let prewrite_cmd = Prewrite::new(
+            vec![Mutation::Put((Key::from_raw(k1), v1.to_vec()))],
+            k1.to_vec(),
+            5.into(),
+            2000,
+            false,
+            1,
+            5.into(),
+            1000.into(),
+            Some(vec![]),
+            false,
+            Context::default(),
+        );
         let context = WriteContext {
             lock_mgr: &DummyLockManager {},
             concurrency_manager: ConcurrencyManager::new(20.into()),
@@ -2018,11 +2025,5 @@
             }
             _ => panic!("unexpected result {:?}", res.pr),
         }
-=======
-        let res = prewrite_command(&engine, cm, &mut statistics, cmd).unwrap();
-        // It should return the real commit TS as the min_commit_ts in the result.
-        assert_eq!(res.min_commit_ts, 18.into(), "{:?}", res);
-        must_unlocked(&engine, b"k2");
->>>>>>> fa16bdec
     }
 }