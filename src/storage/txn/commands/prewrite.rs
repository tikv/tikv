--- conflicted
+++ resolved
@@ -549,13 +549,9 @@
 }
 
 /// Encapsulates things which must be done differently for optimistic or pessimistic transactions.
-<<<<<<< HEAD
 trait PrewriteKind: Debug {
-=======
-trait PrewriteKind {
     /// The type of mutation and, optionally, its extra information, differing for the
     /// optimistic and pessimistic transaction.
->>>>>>> 94b9a4ed
     type Mutation: MutationLock;
 
     fn txn_kind(&self) -> TransactionKind;
@@ -570,11 +566,8 @@
     }
 }
 
-<<<<<<< HEAD
+/// Optimistic `PreWriteKind`.
 #[derive(Debug)]
-=======
-/// Optimistic `PreWriteKind`.
->>>>>>> 94b9a4ed
 struct Optimistic {
     skip_constraint_check: bool,
 }
@@ -616,11 +609,8 @@
     }
 }
 
-<<<<<<< HEAD
+/// Pessimistic `PreWriteKind`.
 #[derive(Debug)]
-=======
-/// Pessimistic `PreWriteKind`.
->>>>>>> 94b9a4ed
 struct Pessimistic {
     for_update_ts: TimeStamp,
 }
@@ -633,20 +623,12 @@
     }
 }
 
-<<<<<<< HEAD
-/// See PrewriteKind::Mutation. This is either just a mutation (for optimistic
-/// transactions, since they never include locks) or a mutation and a bool (for
-/// pessimistic transactions, where the bool indicates if the mutation is taking
-/// a pessimistic lock).
-trait MutationLock: Debug {
-=======
 /// The type of mutation and, optionally, its extra information, differing for the
 /// optimistic and pessimistic transaction.
 /// For optimistic txns, this is `Mutation`.
 /// For pessimistic txns, this is `(Mutation, bool)`, where the bool indicates
 /// whether the mutation takes a pessimistic lock or not.
-trait MutationLock {
->>>>>>> 94b9a4ed
+trait MutationLock: Debug {
     fn is_pessimistic_lock(&self) -> bool;
     fn into_mutation(self) -> Mutation;
 }
