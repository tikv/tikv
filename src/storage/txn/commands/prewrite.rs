// Copyright 2020 TiKV Project Authors. Licensed under Apache-2.0.

// #[PerformanceCriticalPath]
//! Functionality for handling optimistic and pessimistic prewrites. These are separate commands
//! (although maybe they shouldn't be since there is only one protobuf), but
//! handling of the commands is similar. We therefore have a single type (Prewriter) to handle both
//! kinds of prewrite.

use crate::storage::{
    kv::WriteData,
    lock_manager::LockManager,
    mvcc::{
        has_data_in_range, Error as MvccError, ErrorInner as MvccErrorInner, MvccTxn,
        Result as MvccResult, SnapshotReader, TxnCommitRecord,
    },
    txn::{
        actions::prewrite::{prewrite, CommitKind, TransactionKind, TransactionProperties},
        commands::{
            Command, CommandExt, ReleasedLocks, ResponsePolicy, TypedCommand, WriteCommand,
            WriteContext, WriteResult,
        },
        Error, ErrorInner, Result,
    },
    types::PrewriteResult,
    Context, Error as StorageError, ProcessResult, Snapshot,
};
use engine_traits::CF_WRITE;
use kvproto::kvrpcpb::ExtraOp;
use std::mem;
use txn_types::{Key, Mutation, OldValue, OldValues, TimeStamp, TxnExtra, Write, WriteType};

use super::ReaderWithStats;

pub(crate) const FORWARD_MIN_MUTATIONS_NUM: usize = 12;

command! {
    /// The prewrite phase of a transaction. The first phase of 2PC.
    ///
    /// This prepares the system to commit the transaction. Later a [`Commit`](Command::Commit)
    /// or a [`Rollback`](Command::Rollback) should follow.
    Prewrite:
        cmd_ty => PrewriteResult,
        display => "kv::command::prewrite mutations({}) @ {} | {:?}", (mutations.len, start_ts, ctx),
        content => {
            /// The set of mutations to apply.
            mutations: Vec<Mutation>,
            /// The primary lock. Secondary locks (from `mutations`) will refer to the primary lock.
            primary: Vec<u8>,
            /// The transaction timestamp.
            start_ts: TimeStamp,
            lock_ttl: u64,
            skip_constraint_check: bool,
            /// How many keys this transaction involved.
            txn_size: u64,
            min_commit_ts: TimeStamp,
            /// Limits the maximum value of commit ts of async commit and 1PC, which can be used to
            /// avoid inconsistency with schema change.
            max_commit_ts: TimeStamp,
            /// All secondary keys in the whole transaction (i.e., as sent to all nodes, not only
            /// this node). Only present if using async commit.
            secondary_keys: Option<Vec<Vec<u8>>>,
            /// When the transaction involves only one region, it's possible to commit the
            /// transaction directly with 1PC protocol.
            try_one_pc: bool,
        }
}

impl Prewrite {
    #[cfg(test)]
    pub fn with_defaults(
        mutations: Vec<Mutation>,
        primary: Vec<u8>,
        start_ts: TimeStamp,
    ) -> TypedCommand<PrewriteResult> {
        Prewrite::new(
            mutations,
            primary,
            start_ts,
            0,
            false,
            0,
            TimeStamp::default(),
            TimeStamp::default(),
            None,
            false,
            Context::default(),
        )
    }

    #[cfg(test)]
    pub fn with_1pc(
        mutations: Vec<Mutation>,
        primary: Vec<u8>,
        start_ts: TimeStamp,
        max_commit_ts: TimeStamp,
    ) -> TypedCommand<PrewriteResult> {
        Prewrite::new(
            mutations,
            primary,
            start_ts,
            0,
            false,
            0,
            TimeStamp::default(),
            max_commit_ts,
            None,
            true,
            Context::default(),
        )
    }

    #[cfg(test)]
    pub fn with_lock_ttl(
        mutations: Vec<Mutation>,
        primary: Vec<u8>,
        start_ts: TimeStamp,
        lock_ttl: u64,
    ) -> TypedCommand<PrewriteResult> {
        Prewrite::new(
            mutations,
            primary,
            start_ts,
            lock_ttl,
            false,
            0,
            TimeStamp::default(),
            TimeStamp::default(),
            None,
            false,
            Context::default(),
        )
    }

    pub fn with_context(
        mutations: Vec<Mutation>,
        primary: Vec<u8>,
        start_ts: TimeStamp,
        ctx: Context,
    ) -> TypedCommand<PrewriteResult> {
        Prewrite::new(
            mutations,
            primary,
            start_ts,
            0,
            false,
            0,
            TimeStamp::default(),
            TimeStamp::default(),
            None,
            false,
            ctx,
        )
    }

    fn into_prewriter(self) -> Prewriter<Optimistic> {
        Prewriter {
            kind: Optimistic {
                skip_constraint_check: self.skip_constraint_check,
            },
            mutations: self.mutations,
            start_ts: self.start_ts,
            lock_ttl: self.lock_ttl,
            txn_size: self.txn_size,
            try_one_pc: self.try_one_pc,
            min_commit_ts: self.min_commit_ts,
            max_commit_ts: self.max_commit_ts,

            primary: self.primary,
            secondary_keys: self.secondary_keys,

            ctx: self.ctx,
            old_values: OldValues::default(),
        }
    }
}

impl CommandExt for Prewrite {
    ctx!();
    tag!(prewrite);
    ts!(start_ts);

    fn write_bytes(&self) -> usize {
        let mut bytes = 0;
        for m in &self.mutations {
            match *m {
                Mutation::Put((ref key, ref value)) | Mutation::Insert((ref key, ref value)) => {
                    bytes += key.as_encoded().len();
                    bytes += value.len();
                }
                Mutation::Delete(ref key) | Mutation::Lock(ref key) => {
                    bytes += key.as_encoded().len();
                }
                Mutation::CheckNotExists(_) => (),
            }
        }
        bytes
    }

    gen_lock!(mutations: multiple(|x| x.key()));
}

impl<S: Snapshot, L: LockManager> WriteCommand<S, L> for Prewrite {
    fn process_write(self, snapshot: S, context: WriteContext<'_, L>) -> Result<WriteResult> {
        self.into_prewriter().process_write(snapshot, context)
    }
}

command! {
    /// The prewrite phase of a transaction using pessimistic locking. The first phase of 2PC.
    ///
    /// This prepares the system to commit the transaction. Later a [`Commit`](Command::Commit)
    /// or a [`Rollback`](Command::Rollback) should follow.
    PrewritePessimistic:
        cmd_ty => PrewriteResult,
        display => "kv::command::prewrite_pessimistic mutations({}) @ {} | {:?}", (mutations.len, start_ts, ctx),
        content => {
            /// The set of mutations to apply; the bool = is pessimistic lock.
            mutations: Vec<(Mutation, bool)>,
            /// The primary lock. Secondary locks (from `mutations`) will refer to the primary lock.
            primary: Vec<u8>,
            /// The transaction timestamp.
            start_ts: TimeStamp,
            lock_ttl: u64,
            for_update_ts: TimeStamp,
            /// How many keys this transaction involved.
            txn_size: u64,
            min_commit_ts: TimeStamp,
            /// Limits the maximum value of commit ts of 1PC and async commit, which can be used to
            /// avoid inconsistency with schema change.
            max_commit_ts: TimeStamp,
            /// All secondary keys in the whole transaction (i.e., as sent to all nodes, not only
            /// this node). Only present if using async commit.
            secondary_keys: Option<Vec<Vec<u8>>>,
            /// When the transaction involves only one region, it's possible to commit the
            /// transaction directly with 1PC protocol.
            try_one_pc: bool,
        }
}

impl PrewritePessimistic {
    #[cfg(test)]
    pub fn with_defaults(
        mutations: Vec<(Mutation, bool)>,
        primary: Vec<u8>,
        start_ts: TimeStamp,
        for_update_ts: TimeStamp,
    ) -> TypedCommand<PrewriteResult> {
        PrewritePessimistic::new(
            mutations,
            primary,
            start_ts,
            0,
            for_update_ts,
            0,
            TimeStamp::default(),
            TimeStamp::default(),
            None,
            false,
            Context::default(),
        )
    }

    #[cfg(test)]
    pub fn with_1pc(
        mutations: Vec<(Mutation, bool)>,
        primary: Vec<u8>,
        start_ts: TimeStamp,
        for_update_ts: TimeStamp,
        max_commit_ts: TimeStamp,
    ) -> TypedCommand<PrewriteResult> {
        PrewritePessimistic::new(
            mutations,
            primary,
            start_ts,
            0,
            for_update_ts,
            0,
            TimeStamp::default(),
            max_commit_ts,
            None,
            true,
            Context::default(),
        )
    }

    fn into_prewriter(self) -> Prewriter<Pessimistic> {
        Prewriter {
            kind: Pessimistic {
                for_update_ts: self.for_update_ts,
            },
            start_ts: self.start_ts,
            txn_size: self.txn_size,
            primary: self.primary,
            mutations: self.mutations,

            try_one_pc: self.try_one_pc,
            secondary_keys: self.secondary_keys,
            lock_ttl: self.lock_ttl,
            min_commit_ts: self.min_commit_ts,
            max_commit_ts: self.max_commit_ts,

            ctx: self.ctx,
            old_values: OldValues::default(),
        }
    }
}

impl CommandExt for PrewritePessimistic {
    ctx!();
    tag!(prewrite);
    ts!(start_ts);

    fn write_bytes(&self) -> usize {
        let mut bytes = 0;
        for (m, _) in &self.mutations {
            match *m {
                Mutation::Put((ref key, ref value)) | Mutation::Insert((ref key, ref value)) => {
                    bytes += key.as_encoded().len();
                    bytes += value.len();
                }
                Mutation::Delete(ref key) | Mutation::Lock(ref key) => {
                    bytes += key.as_encoded().len();
                }
                Mutation::CheckNotExists(_) => (),
            }
        }
        bytes
    }

    gen_lock!(mutations: multiple(|(x, _)| x.key()));
}

impl<S: Snapshot, L: LockManager> WriteCommand<S, L> for PrewritePessimistic {
    fn process_write(self, snapshot: S, context: WriteContext<'_, L>) -> Result<WriteResult> {
        self.into_prewriter().process_write(snapshot, context)
    }
}

/// Handles both kinds of prewrite (K statically indicates either optimistic or pessimistic).
struct Prewriter<K: PrewriteKind> {
    kind: K,
    mutations: Vec<K::Mutation>,
    primary: Vec<u8>,
    start_ts: TimeStamp,
    lock_ttl: u64,
    txn_size: u64,
    min_commit_ts: TimeStamp,
    max_commit_ts: TimeStamp,
    secondary_keys: Option<Vec<Vec<u8>>>,
    old_values: OldValues,
    try_one_pc: bool,

    ctx: Context,
}

impl<K: PrewriteKind> Prewriter<K> {
    /// Entry point for handling a prewrite by Prewriter.
    fn process_write(
        mut self,
        snapshot: impl Snapshot,
        mut context: WriteContext<'_, impl LockManager>,
    ) -> Result<WriteResult> {
        self.kind
            .can_skip_constraint_check(&mut self.mutations, &snapshot, &mut context)?;
        self.check_max_ts_synced(&snapshot)?;

        let mut txn = MvccTxn::new(self.start_ts, context.concurrency_manager);
        let mut reader = ReaderWithStats::new(
            SnapshotReader::new(self.start_ts, snapshot, !self.ctx.get_not_fill_cache()),
            &mut context.statistics,
        );
        // Set extra op here for getting the write record when check write conflict in prewrite.

        let rows = self.mutations.len();
        let res = self.prewrite(&mut txn, &mut reader, context.extra_op);
        let (locks, final_min_commit_ts) = res?;

        Ok(self.write_result(
            locks,
            txn,
            final_min_commit_ts,
            rows,
            context.async_apply_prewrite,
            context.lock_mgr,
        ))
    }

    // Async commit requires the max timestamp in the concurrency manager to be up-to-date.
    // If it is possibly stale due to leader transfer or region merge, return an error.
    // TODO: Fallback to non-async commit if not synced instead of returning an error.
    fn check_max_ts_synced(&self, snapshot: &impl Snapshot) -> Result<()> {
        if (self.secondary_keys.is_some() || self.try_one_pc) && !snapshot.is_max_ts_synced() {
            Err(ErrorInner::MaxTimestampNotSynced {
                region_id: self.ctx.get_region_id(),
                start_ts: self.start_ts,
            }
            .into())
        } else {
            Ok(())
        }
    }

    /// The core part of the prewrite action. In the abstract, this method iterates over the mutations
    /// in the prewrite and prewrites each one. It keeps track of any locks encountered and (if it's
    /// an async commit transaction) the min_commit_ts, these are returned by the method.
    fn prewrite(
        &mut self,
        txn: &mut MvccTxn,
        reader: &mut SnapshotReader<impl Snapshot>,
        extra_op: ExtraOp,
    ) -> Result<(Vec<std::result::Result<(), StorageError>>, TimeStamp)> {
        let commit_kind = match (&self.secondary_keys, self.try_one_pc) {
            (_, true) => CommitKind::OnePc(self.max_commit_ts),
            (&Some(_), false) => CommitKind::Async(self.max_commit_ts),
            (&None, false) => CommitKind::TwoPc,
        };

        let mut props = TransactionProperties {
            start_ts: self.start_ts,
            kind: self.kind.txn_kind(),
            commit_kind,
            primary: &self.primary,
            txn_size: self.txn_size,
            lock_ttl: self.lock_ttl,
            min_commit_ts: self.min_commit_ts,
            need_old_value: extra_op == ExtraOp::ReadOldValue,
            is_retry_request: self.ctx.is_retry_request,
        };

        let async_commit_pk = self
            .secondary_keys
            .as_ref()
            .filter(|keys| !keys.is_empty())
            .map(|_| Key::from_raw(&self.primary));
        let mut async_commit_pk = async_commit_pk.as_ref();

        let mut final_min_commit_ts = TimeStamp::zero();
        let mut locks = Vec::new();

        // Further check whether the prewrited transaction has been committed
        // when encountering a WriteConflict or PessimisticLockNotFound error.
        // This extra check manages to make prewrite idempotent after the transaction
        // was committed.
        // Note that this check cannot fully guarantee idempotence because an MVCC
        // GC can remove the old committed records, then we cannot determine
        // whether the transaction has been committed, so the error is still returned.
        fn check_committed_record_on_err(
            prewrite_result: MvccResult<(TimeStamp, OldValue)>,
            txn: &mut MvccTxn,
            reader: &mut SnapshotReader<impl Snapshot>,
            key: &Key,
        ) -> Result<(Vec<std::result::Result<(), StorageError>>, TimeStamp)> {
            match reader.get_txn_commit_record(key)? {
                TxnCommitRecord::SingleRecord { commit_ts, write }
                    if write.write_type != WriteType::Rollback =>
                {
                    info!("prewrited transaction has been committed";
                        "start_ts" => reader.start_ts, "commit_ts" => commit_ts,
                        "key" => ?key, "write_type" => ?write.write_type);
                    txn.clear();
                    Ok((vec![], commit_ts))
                }
                _ => Err(prewrite_result.unwrap_err().into()),
            }
        }

        for m in mem::take(&mut self.mutations) {
            let is_pessimistic_lock = m.is_pessimistic_lock();
            let m = m.into_mutation();
            let key = m.key().clone();
            let mutation_type = m.mutation_type();

            let mut secondaries = &self.secondary_keys.as_ref().map(|_| vec![]);
            if Some(m.key()) == async_commit_pk {
                secondaries = &self.secondary_keys;
            }

            let need_min_commit_ts = secondaries.is_some() || self.try_one_pc;
            let prewrite_result =
                prewrite(txn, reader, &props, m, secondaries, is_pessimistic_lock);
            match prewrite_result {
                Ok((ts, old_value)) if !(need_min_commit_ts && ts.is_zero()) => {
                    if need_min_commit_ts && final_min_commit_ts < ts {
                        final_min_commit_ts = ts;
                    }
                    if old_value.valid() {
                        let key = key.append_ts(txn.start_ts);
                        self.old_values
                            .insert(key, (old_value, Some(mutation_type)));
                    }
                }
                Ok((..)) => {
                    // If it needs min_commit_ts but min_commit_ts is zero, the lock
                    // has been prewritten and has fallen back from async commit or 1PC.
                    // We should let later keys prewrite in the old 2PC way.
                    props.commit_kind = CommitKind::TwoPc;
                    async_commit_pk = None;
                    self.secondary_keys = None;
                    self.try_one_pc = false;
                    fallback_1pc_locks(txn);
                    // release memory locks
                    txn.guards = Vec::new();
                    final_min_commit_ts = TimeStamp::zero();
                }
                Err(MvccError(box MvccErrorInner::WriteConflict {
                    start_ts,
                    conflict_commit_ts,
                    ..
                })) if conflict_commit_ts > start_ts => {
                    return check_committed_record_on_err(prewrite_result, txn, reader, &key);
                }
                Err(MvccError(box MvccErrorInner::PessimisticLockNotFound { .. })) => {
                    return check_committed_record_on_err(prewrite_result, txn, reader, &key);
                }
                Err(MvccError(box MvccErrorInner::CommitTsTooLarge { .. })) => {
                    // The prewrite might be a retry and the record may have been committed.
                    // So, we need to prevent the fallback to avoid duplicate commits.
                    if let Ok(res) =
                        check_committed_record_on_err(prewrite_result, txn, reader, &key)
                    {
                        return Ok(res);
                    }
                    // fallback to not using async commit or 1pc
                    props.commit_kind = CommitKind::TwoPc;
                    async_commit_pk = None;
                    self.secondary_keys = None;
                    self.try_one_pc = false;
                    fallback_1pc_locks(txn);
                    // release memory locks
                    txn.guards = Vec::new();
                    final_min_commit_ts = TimeStamp::zero();
                }
                Err(MvccError(box MvccErrorInner::KeyIsLocked { .. })) => {
                    match check_committed_record_on_err(prewrite_result, txn, reader, &key) {
                        Ok(res) => return Ok(res),
                        Err(e) => locks.push(Err(e.into())),
                    }
                }
                Err(e) => return Err(Error::from(e)),
            }
        }

        Ok((locks, final_min_commit_ts))
    }

    /// Prepare a WriteResult object from the results of executing the prewrite.
    fn write_result(
        self,
        locks: Vec<std::result::Result<(), StorageError>>,
        mut txn: MvccTxn,
        final_min_commit_ts: TimeStamp,
        rows: usize,
        async_apply_prewrite: bool,
        lock_manager: &impl LockManager,
    ) -> WriteResult {
        let async_commit_ts = if self.secondary_keys.is_some() {
            final_min_commit_ts
        } else {
            TimeStamp::zero()
        };

        let mut result = if locks.is_empty() {
            let pr = ProcessResult::PrewriteResult {
                result: PrewriteResult {
                    locks: vec![],
                    min_commit_ts: async_commit_ts,
                    one_pc_commit_ts: one_pc_commit_ts(
                        self.try_one_pc,
                        &mut txn,
                        final_min_commit_ts,
                        lock_manager,
                    ),
                },
            };
            let extra = TxnExtra {
                old_values: self.old_values,
                // Set one_pc flag in TxnExtra to let CDC skip handling the resolver.
                one_pc: self.try_one_pc,
            };
            // Here the lock guards are taken and will be released after the write finishes.
            // If an error (KeyIsLocked or WriteConflict) occurs before, these lock guards
            // are dropped along with `txn` automatically.
            let lock_guards = txn.take_guards();
            let mut to_be_write = WriteData::new(txn.into_modifies(), extra);
            to_be_write.set_disk_full_opt(self.ctx.get_disk_full_opt());

            WriteResult {
                ctx: self.ctx,
                to_be_write,
                rows,
                pr,
                lock_info: None,
                lock_guards,
                response_policy: ResponsePolicy::OnApplied,
            }
        } else {
            // Skip write stage if some keys are locked.
            let pr = ProcessResult::PrewriteResult {
                result: PrewriteResult {
                    locks,
                    min_commit_ts: async_commit_ts,
                    one_pc_commit_ts: TimeStamp::zero(),
                },
            };
            WriteResult {
                ctx: self.ctx,
                to_be_write: WriteData::default(),
                rows,
                pr,
                lock_info: None,
                lock_guards: vec![],
                response_policy: ResponsePolicy::OnApplied,
            }
        };

        // Currently if `try_one_pc` is set, it must have succeeded here.
        if (!async_commit_ts.is_zero() || self.try_one_pc) && async_apply_prewrite {
            result.response_policy = ResponsePolicy::OnCommitted
        }

        result
    }
}

/// Encapsulates things which must be done differently for optimistic or pessimistic transactions.
trait PrewriteKind {
    /// The type of mutation and, optionally, its extra information, differing for the
    /// optimistic and pessimistic transaction.
    type Mutation: MutationLock;

    fn txn_kind(&self) -> TransactionKind;

    fn can_skip_constraint_check(
        &mut self,
        _mutations: &mut [Self::Mutation],
        _snapshot: &impl Snapshot,
        _context: &mut WriteContext<'_, impl LockManager>,
    ) -> Result<()> {
        Ok(())
    }
}

/// Optimistic `PreWriteKind`.
struct Optimistic {
    skip_constraint_check: bool,
}

impl PrewriteKind for Optimistic {
    type Mutation = Mutation;

    fn txn_kind(&self) -> TransactionKind {
        TransactionKind::Optimistic(self.skip_constraint_check)
    }

    // If there is no data in range, we could skip constraint check.
    fn can_skip_constraint_check(
        &mut self,
        mutations: &mut [Self::Mutation],
        snapshot: &impl Snapshot,
        context: &mut WriteContext<'_, impl LockManager>,
    ) -> Result<()> {
        if mutations.len() > FORWARD_MIN_MUTATIONS_NUM {
            mutations.sort_by(|a, b| a.key().cmp(b.key()));
            let left_key = mutations.first().unwrap().key();
            let right_key = mutations
                .last()
                .unwrap()
                .key()
                .clone()
                .append_ts(TimeStamp::zero());
            if !has_data_in_range(
                snapshot.clone(),
                CF_WRITE,
                left_key,
                &right_key,
                &mut context.statistics.write,
            )? {
                self.skip_constraint_check = true;
            }
        }
        Ok(())
    }
}

/// Pessimistic `PreWriteKind`.
struct Pessimistic {
    for_update_ts: TimeStamp,
}

impl PrewriteKind for Pessimistic {
    type Mutation = (Mutation, bool);

    fn txn_kind(&self) -> TransactionKind {
        TransactionKind::Pessimistic(self.for_update_ts)
    }
}

/// The type of mutation and, optionally, its extra information, differing for the
/// optimistic and pessimistic transaction.
/// For optimistic txns, this is `Mutation`.
/// For pessimistic txns, this is `(Mutation, bool)`, where the bool indicates
/// whether the mutation takes a pessimistic lock or not.
trait MutationLock {
    fn is_pessimistic_lock(&self) -> bool;
    fn into_mutation(self) -> Mutation;
}

impl MutationLock for Mutation {
    fn is_pessimistic_lock(&self) -> bool {
        false
    }

    fn into_mutation(self) -> Mutation {
        self
    }
}

impl MutationLock for (Mutation, bool) {
    fn is_pessimistic_lock(&self) -> bool {
        self.1
    }

    fn into_mutation(self) -> Mutation {
        self.0
    }
}

/// Compute the commit ts of a 1pc transaction.
pub fn one_pc_commit_ts(
    try_one_pc: bool,
    txn: &mut MvccTxn,
    final_min_commit_ts: TimeStamp,
    lock_manager: &impl LockManager,
) -> TimeStamp {
    if try_one_pc {
        assert_ne!(final_min_commit_ts, TimeStamp::zero());
        // All keys can be successfully locked and `try_one_pc` is set. Try to directly
        // commit them.
        let released_locks = handle_1pc_locks(txn, final_min_commit_ts);
        if !released_locks.is_empty() {
            released_locks.wake_up(lock_manager);
        }
        final_min_commit_ts
    } else {
        assert!(txn.locks_for_1pc.is_empty());
        TimeStamp::zero()
    }
}

/// Commit and delete all 1pc locks in txn.
fn handle_1pc_locks(txn: &mut MvccTxn, commit_ts: TimeStamp) -> ReleasedLocks {
    let mut released_locks = ReleasedLocks::new(txn.start_ts, commit_ts);

    for (key, lock, delete_pessimistic_lock) in std::mem::take(&mut txn.locks_for_1pc) {
        let write = Write::new(
            WriteType::from_lock_type(lock.lock_type).unwrap(),
            txn.start_ts,
            lock.short_value,
        );
        // Transactions committed with 1PC should be impossible to overwrite rollback records.
        txn.put_write(key.clone(), commit_ts, write.as_ref().to_bytes());
        if delete_pessimistic_lock {
            released_locks.push(txn.unlock_key(key, true));
        }
    }

    released_locks
}

/// Change all 1pc locks in txn to 2pc locks.
pub(in crate::storage::txn) fn fallback_1pc_locks(txn: &mut MvccTxn) {
    for (key, lock, _) in std::mem::take(&mut txn.locks_for_1pc) {
        txn.put_lock(key, &lock);
    }
}

#[cfg(test)]
mod tests {
    use super::*;
    use crate::storage::txn::actions::acquire_pessimistic_lock::tests::must_pessimistic_locked;
    use crate::storage::txn::actions::tests::{
        must_pessimistic_prewrite_put_async_commit, must_prewrite_put,
        must_prewrite_put_async_commit,
    };
    use crate::storage::{
        mvcc::{tests::*, Error as MvccError, ErrorInner as MvccErrorInner},
        txn::{
            commands::test_util::prewrite_command,
            commands::test_util::{
                commit, pessimistic_prewrite_with_cm, prewrite, prewrite_with_cm, rollback,
            },
            tests::{must_acquire_pessimistic_lock, must_commit, must_rollback},
            Error, ErrorInner,
        },
        DummyLockManager, Engine, Snapshot, Statistics, TestEngineBuilder,
    };
    use concurrency_manager::ConcurrencyManager;
    use engine_traits::CF_WRITE;
    use kvproto::kvrpcpb::{Context, ExtraOp};
    use txn_types::{Key, Mutation, TimeStamp};

    fn inner_test_prewrite_skip_constraint_check(pri_key_number: u8, write_num: usize) {
        let mut mutations = Vec::default();
        let pri_key = &[pri_key_number];
        for i in 0..write_num {
            mutations.push(Mutation::Insert((
                Key::from_raw(&[i as u8]),
                b"100".to_vec(),
            )));
        }
        let mut statistic = Statistics::default();
        let engine = TestEngineBuilder::new().build().unwrap();
        prewrite(
            &engine,
            &mut statistic,
            vec![Mutation::Put((
                Key::from_raw(&[pri_key_number]),
                b"100".to_vec(),
            ))],
            pri_key.to_vec(),
            99,
            None,
        )
        .unwrap();
        assert_eq!(1, statistic.write.seek);
        let e = prewrite(
            &engine,
            &mut statistic,
            mutations.clone(),
            pri_key.to_vec(),
            100,
            None,
        )
        .err()
        .unwrap();
        assert_eq!(3, statistic.write.seek);
        match e {
            Error(box ErrorInner::Mvcc(MvccError(box MvccErrorInner::KeyIsLocked(_)))) => (),
            _ => panic!("error type not match"),
        }
        commit(
            &engine,
            &mut statistic,
            vec![Key::from_raw(&[pri_key_number])],
            99,
            102,
        )
        .unwrap();
        assert_eq!(3, statistic.write.seek);
        let e = prewrite(
            &engine,
            &mut statistic,
            mutations.clone(),
            pri_key.to_vec(),
            101,
            None,
        )
        .err()
        .unwrap();
        match e {
            Error(box ErrorInner::Mvcc(MvccError(box MvccErrorInner::WriteConflict {
                ..
            }))) => (),
            _ => panic!("error type not match"),
        }
        let e = prewrite(
            &engine,
            &mut statistic,
            mutations.clone(),
            pri_key.to_vec(),
            104,
            None,
        )
        .err()
        .unwrap();
        match e {
            Error(box ErrorInner::Mvcc(MvccError(box MvccErrorInner::AlreadyExist { .. }))) => (),
            _ => panic!("error type not match"),
        }

        statistic.write.seek = 0;
        let ctx = Context::default();
        engine
            .delete_cf(
                &ctx,
                CF_WRITE,
                Key::from_raw(&[pri_key_number]).append_ts(102.into()),
            )
            .unwrap();
        prewrite(
            &engine,
            &mut statistic,
            mutations.clone(),
            pri_key.to_vec(),
            104,
            None,
        )
        .unwrap();
        // All keys are prewrited successful with only one seek operations.
        assert_eq!(1, statistic.write.seek);
        let keys: Vec<Key> = mutations.iter().map(|m| m.key().clone()).collect();
        commit(&engine, &mut statistic, keys.clone(), 104, 105).unwrap();
        let snap = engine.snapshot(Default::default()).unwrap();
        for k in keys {
            let v = snap.get_cf(CF_WRITE, &k.append_ts(105.into())).unwrap();
            assert!(v.is_some());
        }
    }

    #[test]
    fn test_prewrite_skip_constraint_check() {
        inner_test_prewrite_skip_constraint_check(0, FORWARD_MIN_MUTATIONS_NUM + 1);
        inner_test_prewrite_skip_constraint_check(5, FORWARD_MIN_MUTATIONS_NUM + 1);
        inner_test_prewrite_skip_constraint_check(
            FORWARD_MIN_MUTATIONS_NUM as u8,
            FORWARD_MIN_MUTATIONS_NUM + 1,
        );
    }

    #[test]
    fn test_prewrite_skip_too_many_tombstone() {
        use crate::server::gc_worker::gc_by_compact;
        use crate::storage::kv::PerfStatisticsInstant;
        use engine_rocks::{set_perf_level, PerfLevel};
        let mut mutations = Vec::default();
        let pri_key_number = 0;
        let pri_key = &[pri_key_number];
        for i in 0..40 {
            mutations.push(Mutation::Insert((
                Key::from_raw(&[b'z', i as u8]),
                b"100".to_vec(),
            )));
        }
        let engine = TestEngineBuilder::new().build().unwrap();
        let keys: Vec<Key> = mutations.iter().map(|m| m.key().clone()).collect();
        let mut statistic = Statistics::default();
        prewrite(
            &engine,
            &mut statistic,
            mutations.clone(),
            pri_key.to_vec(),
            100,
            None,
        )
        .unwrap();
        // Rollback to make tombstones in lock-cf.
        rollback(&engine, &mut statistic, keys, 100).unwrap();
        // Gc rollback flags store in write-cf to make sure the next prewrite operation will skip
        // seek write cf.
        gc_by_compact(&engine, pri_key, 101);
        set_perf_level(PerfLevel::EnableTimeExceptForMutex);
        let perf = PerfStatisticsInstant::new();
        let mut statistic = Statistics::default();
        while mutations.len() > FORWARD_MIN_MUTATIONS_NUM + 1 {
            mutations.pop();
        }
        prewrite(
            &engine,
            &mut statistic,
            mutations,
            pri_key.to_vec(),
            110,
            None,
        )
        .unwrap();
        let d = perf.delta();
        assert_eq!(1, statistic.write.seek);
        assert_eq!(d.0.internal_delete_skipped_count, 0);
    }

    #[test]
    fn test_prewrite_1pc() {
        use crate::storage::mvcc::tests::{must_get, must_get_commit_ts, must_unlocked};

        let engine = TestEngineBuilder::new().build().unwrap();
        let cm = concurrency_manager::ConcurrencyManager::new(1.into());

        let key = b"k";
        let value = b"v";
        let mutations = vec![Mutation::Put((Key::from_raw(key), value.to_vec()))];

        let mut statistics = Statistics::default();
        prewrite_with_cm(
            &engine,
            cm.clone(),
            &mut statistics,
            mutations,
            key.to_vec(),
            10,
            Some(15),
        )
        .unwrap();
        must_unlocked(&engine, key);
        must_get(&engine, key, 12, value);
        must_get_commit_ts(&engine, key, 10, 11);

        cm.update_max_ts(50.into());

        let mutations = vec![Mutation::Put((Key::from_raw(key), value.to_vec()))];

        let mut statistics = Statistics::default();
        // Test the idempotency of prewrite when falling back to 2PC.
        for _ in 0..2 {
            let res = prewrite_with_cm(
                &engine,
                cm.clone(),
                &mut statistics,
                mutations.clone(),
                key.to_vec(),
                20,
                Some(30),
            )
            .unwrap();
            assert!(res.min_commit_ts.is_zero());
            assert!(res.one_pc_commit_ts.is_zero());
            must_locked(&engine, key, 20);
        }

        must_rollback(&engine, key, 20, false);
        let mutations = vec![
            Mutation::Put((Key::from_raw(key), value.to_vec())),
            Mutation::CheckNotExists(Key::from_raw(b"non_exist")),
        ];
        let mut statistics = Statistics::default();
        prewrite_with_cm(
            &engine,
            cm.clone(),
            &mut statistics,
            mutations,
            key.to_vec(),
            40,
            Some(60),
        )
        .unwrap();

        // Test a 1PC request should not be partially written when encounters error on the halfway.
        // If some of the keys are successfully written as committed state, the atomicity will be
        // broken.
        let (k1, v1) = (b"k1", b"v1");
        let (k2, v2) = (b"k2", b"v2");
        // Lock k2.
        let mut statistics = Statistics::default();
        prewrite_with_cm(
            &engine,
            cm.clone(),
            &mut statistics,
            vec![Mutation::Put((Key::from_raw(k2), v2.to_vec()))],
            k2.to_vec(),
            50,
            None,
        )
        .unwrap();
        // Try 1PC on the two keys and it will fail on the second one.
        let mutations = vec![
            Mutation::Put((Key::from_raw(k1), v1.to_vec())),
            Mutation::Put((Key::from_raw(k2), v2.to_vec())),
        ];
        prewrite_with_cm(
            &engine,
            cm,
            &mut statistics,
            mutations,
            k1.to_vec(),
            60,
            Some(70),
        )
        .unwrap_err();
        must_unlocked(&engine, k1);
        must_locked(&engine, k2, 50);
        must_get_commit_ts_none(&engine, k1, 60);
        must_get_commit_ts_none(&engine, k2, 60);
    }

    #[test]
    fn test_prewrite_pessimsitic_1pc() {
        let engine = TestEngineBuilder::new().build().unwrap();
        let cm = concurrency_manager::ConcurrencyManager::new(1.into());
        let key = b"k";
        let value = b"v";

        must_acquire_pessimistic_lock(&engine, key, key, 10, 10);

        let mutations = vec![(Mutation::Put((Key::from_raw(key), value.to_vec())), true)];
        let mut statistics = Statistics::default();
        pessimistic_prewrite_with_cm(
            &engine,
            cm.clone(),
            &mut statistics,
            mutations,
            key.to_vec(),
            10,
            10,
            Some(15),
        )
        .unwrap();

        must_unlocked(&engine, key);
        must_get(&engine, key, 12, value);
        must_get_commit_ts(&engine, key, 10, 11);

        let (k1, v1) = (b"k", b"v");
        let (k2, v2) = (b"k2", b"v2");

        must_acquire_pessimistic_lock(&engine, k1, k1, 8, 12);

        let mutations = vec![
            (Mutation::Put((Key::from_raw(k1), v1.to_vec())), true),
            (Mutation::Put((Key::from_raw(k2), v2.to_vec())), false),
        ];
        statistics = Statistics::default();
        pessimistic_prewrite_with_cm(
            &engine,
            cm.clone(),
            &mut statistics,
            mutations,
            k1.to_vec(),
            8,
            12,
            Some(15),
        )
        .unwrap();

        must_unlocked(&engine, k1);
        must_unlocked(&engine, k2);
        must_get(&engine, k1, 16, v1);
        must_get(&engine, k2, 16, v2);
        must_get_commit_ts(&engine, k1, 8, 13);
        must_get_commit_ts(&engine, k2, 8, 13);

        cm.update_max_ts(50.into());
        must_acquire_pessimistic_lock(&engine, k1, k1, 20, 20);

        let mutations = vec![(Mutation::Put((Key::from_raw(k1), v1.to_vec())), true)];
        statistics = Statistics::default();
        let res = pessimistic_prewrite_with_cm(
            &engine,
            cm.clone(),
            &mut statistics,
            mutations,
            k1.to_vec(),
            20,
            20,
            Some(30),
        )
        .unwrap();
        assert!(res.min_commit_ts.is_zero());
        assert!(res.one_pc_commit_ts.is_zero());
        must_locked(&engine, k1, 20);

        must_rollback(&engine, k1, 20, true);

        // Test a 1PC request should not be partially written when encounters error on the halfway.
        // If some of the keys are successfully written as committed state, the atomicity will be
        // broken.

        // Lock k2 with a optimistic lock.
        let mut statistics = Statistics::default();
        prewrite_with_cm(
            &engine,
            cm.clone(),
            &mut statistics,
            vec![Mutation::Put((Key::from_raw(k2), v2.to_vec()))],
            k2.to_vec(),
            50,
            None,
        )
        .unwrap();
        // Try 1PC on the two keys and it will fail on the second one.
        let mutations = vec![
            (Mutation::Put((Key::from_raw(k1), v1.to_vec())), true),
            (Mutation::Put((Key::from_raw(k2), v2.to_vec())), false),
        ];
        must_acquire_pessimistic_lock(&engine, k1, k1, 60, 60);
        pessimistic_prewrite_with_cm(
            &engine,
            cm,
            &mut statistics,
            mutations,
            k1.to_vec(),
            60,
            60,
            Some(70),
        )
        .unwrap_err();
        must_pessimistic_locked(&engine, k1, 60, 60);
        must_locked(&engine, k2, 50);
        must_get_commit_ts_none(&engine, k1, 60);
        must_get_commit_ts_none(&engine, k2, 60);
    }

    #[test]
    fn test_prewrite_async_commit() {
        let engine = TestEngineBuilder::new().build().unwrap();
        let cm = concurrency_manager::ConcurrencyManager::new(1.into());

        let key = b"k";
        let value = b"v";
        let mutations = vec![Mutation::Put((Key::from_raw(key), value.to_vec()))];

        let mut statistics = Statistics::default();
        let cmd = super::Prewrite::new(
            mutations,
            key.to_vec(),
            10.into(),
            0,
            false,
            1,
            TimeStamp::default(),
            TimeStamp::default(),
            Some(vec![]),
            false,
            Context::default(),
        );

        let res = prewrite_command(&engine, cm.clone(), &mut statistics, cmd).unwrap();
        assert!(!res.min_commit_ts.is_zero());
        assert_eq!(res.one_pc_commit_ts, TimeStamp::zero());
        must_locked(&engine, key, 10);

        cm.update_max_ts(50.into());

        let (k1, v1) = (b"k1", b"v1");
        let (k2, v2) = (b"k2", b"v2");

        let mutations = vec![
            Mutation::Put((Key::from_raw(k1), v1.to_vec())),
            Mutation::Put((Key::from_raw(k2), v2.to_vec())),
        ];
        let mut statistics = Statistics::default();
        // calculated_ts > max_commit_ts
        // Test the idempotency of prewrite when falling back to 2PC.
        for _ in 0..2 {
            let cmd = super::Prewrite::new(
                mutations.clone(),
                k1.to_vec(),
                20.into(),
                0,
                false,
                2,
                21.into(),
                40.into(),
                Some(vec![k2.to_vec()]),
                false,
                Context::default(),
            );

            let res = prewrite_command(&engine, cm.clone(), &mut statistics, cmd).unwrap();
            assert!(res.min_commit_ts.is_zero());
            assert!(res.one_pc_commit_ts.is_zero());
            assert!(!must_locked(&engine, k1, 20).use_async_commit);
            assert!(!must_locked(&engine, k2, 20).use_async_commit);
        }
    }

    #[test]
    fn test_prewrite_pessimsitic_async_commit() {
        let engine = TestEngineBuilder::new().build().unwrap();
        let cm = concurrency_manager::ConcurrencyManager::new(1.into());

        let key = b"k";
        let value = b"v";

        must_acquire_pessimistic_lock(&engine, key, key, 10, 10);

        let mutations = vec![(Mutation::Put((Key::from_raw(key), value.to_vec())), true)];
        let mut statistics = Statistics::default();
        let cmd = super::PrewritePessimistic::new(
            mutations,
            key.to_vec(),
            10.into(),
            0,
            10.into(),
            1,
            TimeStamp::default(),
            TimeStamp::default(),
            Some(vec![]),
            false,
            Context::default(),
        );

        let res = prewrite_command(&engine, cm.clone(), &mut statistics, cmd).unwrap();
        assert!(!res.min_commit_ts.is_zero());
        assert_eq!(res.one_pc_commit_ts, TimeStamp::zero());
        must_locked(&engine, key, 10);

        cm.update_max_ts(50.into());

        let (k1, v1) = (b"k1", b"v1");
        let (k2, v2) = (b"k2", b"v2");

        must_acquire_pessimistic_lock(&engine, k1, k1, 20, 20);
        must_acquire_pessimistic_lock(&engine, k2, k1, 20, 20);

        let mutations = vec![
            (Mutation::Put((Key::from_raw(k1), v1.to_vec())), true),
            (Mutation::Put((Key::from_raw(k2), v2.to_vec())), true),
        ];
        let mut statistics = Statistics::default();
        // calculated_ts > max_commit_ts
        let cmd = super::PrewritePessimistic::new(
            mutations,
            k1.to_vec(),
            20.into(),
            0,
            20.into(),
            2,
            TimeStamp::default(),
            40.into(),
            Some(vec![k2.to_vec()]),
            false,
            Context::default(),
        );

        let res = prewrite_command(&engine, cm, &mut statistics, cmd).unwrap();
        assert!(res.min_commit_ts.is_zero());
        assert!(res.one_pc_commit_ts.is_zero());
        assert!(!must_locked(&engine, k1, 20).use_async_commit);
        assert!(!must_locked(&engine, k2, 20).use_async_commit);
    }

    #[test]
    fn test_out_of_sync_max_ts() {
        use crate::storage::{kv::Result, CfName, ConcurrencyManager, DummyLockManager, Value};
        use engine_test::kv::KvTestEngineIterator;
        use engine_traits::{IterOptions, ReadOptions};
        use kvproto::kvrpcpb::ExtraOp;
        #[derive(Clone)]
        struct MockSnapshot;

        impl Snapshot for MockSnapshot {
            type Iter = KvTestEngineIterator;

            fn get(&self, _: &Key) -> Result<Option<Value>> {
                unimplemented!()
            }
            fn get_cf(&self, _: CfName, _: &Key) -> Result<Option<Value>> {
                unimplemented!()
            }
            fn get_cf_opt(&self, _: ReadOptions, _: CfName, _: &Key) -> Result<Option<Value>> {
                unimplemented!()
            }
            fn iter(&self, _: IterOptions) -> Result<Self::Iter> {
                unimplemented!()
            }
            fn iter_cf(&self, _: CfName, _: IterOptions) -> Result<Self::Iter> {
                unimplemented!()
            }
            fn is_max_ts_synced(&self) -> bool {
                false
            }
        }

        macro_rules! context {
            () => {
                WriteContext {
                    lock_mgr: &DummyLockManager {},
                    concurrency_manager: ConcurrencyManager::new(10.into()),
                    extra_op: ExtraOp::Noop,
                    statistics: &mut Statistics::default(),
                    async_apply_prewrite: false,
                }
            };
        }

        macro_rules! assert_max_ts_err {
            ($e: expr) => {
                match $e {
                    Err(Error(box ErrorInner::MaxTimestampNotSynced { .. })) => {}
                    _ => panic!("Should have returned an error"),
                }
            };
        }

        // 2pc should be ok
        let cmd = Prewrite::with_defaults(vec![], vec![1, 2, 3], 10.into());
        cmd.cmd.process_write(MockSnapshot, context!()).unwrap();
        // But 1pc should return an error
        let cmd = Prewrite::with_1pc(vec![], vec![1, 2, 3], 10.into(), 20.into());
        assert_max_ts_err!(cmd.cmd.process_write(MockSnapshot, context!()));
        // And so should async commit
        let mut cmd = Prewrite::with_defaults(vec![], vec![1, 2, 3], 10.into());
        if let Command::Prewrite(p) = &mut cmd.cmd {
            p.secondary_keys = Some(vec![]);
        }
        assert_max_ts_err!(cmd.cmd.process_write(MockSnapshot, context!()));

        // And the same for pessimistic prewrites.
        let cmd = PrewritePessimistic::with_defaults(vec![], vec![1, 2, 3], 10.into(), 15.into());
        cmd.cmd.process_write(MockSnapshot, context!()).unwrap();
        let cmd =
            PrewritePessimistic::with_1pc(vec![], vec![1, 2, 3], 10.into(), 15.into(), 20.into());
        assert_max_ts_err!(cmd.cmd.process_write(MockSnapshot, context!()));
        let mut cmd =
            PrewritePessimistic::with_defaults(vec![], vec![1, 2, 3], 10.into(), 15.into());
        if let Command::PrewritePessimistic(p) = &mut cmd.cmd {
            p.secondary_keys = Some(vec![]);
        }
        assert_max_ts_err!(cmd.cmd.process_write(MockSnapshot, context!()));
    }

    // this test shows which stage in raft can we return the response
    #[test]
    fn test_response_stage() {
        let cm = ConcurrencyManager::new(42.into());
        let start_ts = TimeStamp::new(10);
        let keys = [b"k1", b"k2"];
        let values = [b"v1", b"v2"];
        let mutations = vec![
            Mutation::Put((Key::from_raw(keys[0]), keys[0].to_vec())),
            Mutation::Put((Key::from_raw(keys[1]), values[1].to_vec())),
        ];
        let mut statistics = Statistics::default();

        #[derive(Clone)]
        struct Case {
            expected: ResponsePolicy,

            // inputs
            // optimistic/pessimistic prewrite
            pessimistic: bool,
            // async commit on/off
            async_commit: bool,
            // 1pc on/off
            one_pc: bool,
            // async_apply_prewrite enabled in config
            async_apply_prewrite: bool,
        }

        let cases = vec![
            Case {
                // basic case
                expected: ResponsePolicy::OnApplied,

                pessimistic: false,
                async_commit: false,
                one_pc: false,
                async_apply_prewrite: false,
            },
            Case {
                // async_apply_prewrite does not affect non-async/1pc prewrite
                expected: ResponsePolicy::OnApplied,

                pessimistic: false,
                async_commit: false,
                one_pc: false,
                async_apply_prewrite: true,
            },
            Case {
                // works on async prewrite
                expected: ResponsePolicy::OnCommitted,

                pessimistic: false,
                async_commit: true,
                one_pc: false,
                async_apply_prewrite: true,
            },
            Case {
                // early return can be turned on/off by async_apply_prewrite in context
                expected: ResponsePolicy::OnApplied,

                pessimistic: false,
                async_commit: true,
                one_pc: false,
                async_apply_prewrite: false,
            },
            Case {
                // works on 1pc
                expected: ResponsePolicy::OnCommitted,

                pessimistic: false,
                async_commit: false,
                one_pc: true,
                async_apply_prewrite: true,
            },
        ];
        let cases = cases
            .iter()
            .cloned()
            .chain(cases.iter().cloned().map(|mut it| {
                it.pessimistic = true;
                it
            }));

        for case in cases {
            let secondary_keys = if case.async_commit {
                Some(vec![])
            } else {
                None
            };
            let cmd = if case.pessimistic {
                PrewritePessimistic::new(
                    mutations.iter().map(|it| (it.clone(), false)).collect(),
                    keys[0].to_vec(),
                    start_ts,
                    0,
                    11.into(),
                    1,
                    TimeStamp::default(),
                    TimeStamp::default(),
                    secondary_keys,
                    case.one_pc,
                    Context::default(),
                )
            } else {
                Prewrite::new(
                    mutations.clone(),
                    keys[0].to_vec(),
                    start_ts,
                    0,
                    false,
                    1,
                    TimeStamp::default(),
                    TimeStamp::default(),
                    secondary_keys,
                    case.one_pc,
                    Context::default(),
                )
            };
            let context = WriteContext {
                lock_mgr: &DummyLockManager {},
                concurrency_manager: cm.clone(),
                extra_op: ExtraOp::Noop,
                statistics: &mut statistics,
                async_apply_prewrite: case.async_apply_prewrite,
            };
            let engine = TestEngineBuilder::new().build().unwrap();
            let snap = engine.snapshot(Default::default()).unwrap();
            let result = cmd.cmd.process_write(snap, context).unwrap();
            assert_eq!(result.response_policy, case.expected);
        }
    }

    #[test]
    fn test_optimistic_prewrite_committed_transaction() {
        let engine = TestEngineBuilder::new().build().unwrap();
        let cm = ConcurrencyManager::new(1.into());
        let mut statistics = Statistics::default();

        let key = b"k";

        // T1: start_ts = 5, commit_ts = 10, async commit
        must_prewrite_put_async_commit(&engine, key, b"v1", key, &Some(vec![]), 5, 10);
        must_commit(&engine, key, 5, 10);

        // T2: start_ts = 15, commit_ts = 16, 1PC
        let cmd = Prewrite::with_1pc(
            vec![Mutation::Put((Key::from_raw(key), b"v2".to_vec()))],
            key.to_vec(),
            15.into(),
            TimeStamp::default(),
        );
        let result = prewrite_command(&engine, cm.clone(), &mut statistics, cmd).unwrap();
        let one_pc_commit_ts = result.one_pc_commit_ts;

        // T3 is after T1 and T2
        must_prewrite_put(&engine, key, b"v3", key, 20);
        must_commit(&engine, key, 20, 25);

        // Repeating the T1 prewrite request
        let cmd = Prewrite::new(
            vec![Mutation::Put((Key::from_raw(key), b"v1".to_vec()))],
            key.to_vec(),
            5.into(),
            200,
            false,
            1,
            10.into(),
            TimeStamp::default(),
            Some(vec![]),
            false,
            Context::default(),
        );
        let context = WriteContext {
            lock_mgr: &DummyLockManager {},
            concurrency_manager: cm.clone(),
            extra_op: ExtraOp::Noop,
            statistics: &mut statistics,
            async_apply_prewrite: false,
        };
        let snap = engine.snapshot(Default::default()).unwrap();
        let result = cmd.cmd.process_write(snap, context).unwrap();
        assert!(result.to_be_write.modifies.is_empty()); // should not make real modifies
        assert!(result.lock_guards.is_empty());
        match result.pr {
            ProcessResult::PrewriteResult { result } => {
                assert!(result.locks.is_empty());
                assert_eq!(result.min_commit_ts, 10.into()); // equals to the real commit ts
                assert_eq!(result.one_pc_commit_ts, 0.into()); // not using 1PC
            }
            res => panic!("unexpected result {:?}", res),
        }

        // Repeating the T2 prewrite request
        let cmd = Prewrite::with_1pc(
            vec![Mutation::Put((Key::from_raw(key), b"v2".to_vec()))],
            key.to_vec(),
            15.into(),
            TimeStamp::default(),
        );
        let context = WriteContext {
            lock_mgr: &DummyLockManager {},
            concurrency_manager: cm,
            extra_op: ExtraOp::Noop,
            statistics: &mut statistics,
            async_apply_prewrite: false,
        };
        let snap = engine.snapshot(Default::default()).unwrap();
        let result = cmd.cmd.process_write(snap, context).unwrap();
        assert!(result.to_be_write.modifies.is_empty()); // should not make real modifies
        assert!(result.lock_guards.is_empty());
        match result.pr {
            ProcessResult::PrewriteResult { result } => {
                assert!(result.locks.is_empty());
                assert_eq!(result.min_commit_ts, 0.into()); // 1PC does not need this
                assert_eq!(result.one_pc_commit_ts, one_pc_commit_ts); // equals to the previous 1PC commit_ts
            }
            res => panic!("unexpected result {:?}", res),
        }
    }

    #[test]
    fn test_pessimistic_prewrite_committed_transaction() {
        let engine = TestEngineBuilder::new().build().unwrap();
        let cm = ConcurrencyManager::new(1.into());
        let mut statistics = Statistics::default();

        let key = b"k";

        // T1: start_ts = 5, commit_ts = 10, async commit
        must_acquire_pessimistic_lock(&engine, key, key, 5, 5);
        must_pessimistic_prewrite_put_async_commit(
            &engine,
            key,
            b"v1",
            key,
            &Some(vec![]),
            5,
            5,
            true,
            10,
        );
        must_commit(&engine, key, 5, 10);

        // T2: start_ts = 15, commit_ts = 16, 1PC
        must_acquire_pessimistic_lock(&engine, key, key, 15, 15);
        let cmd = PrewritePessimistic::with_1pc(
            vec![(Mutation::Put((Key::from_raw(key), b"v2".to_vec())), true)],
            key.to_vec(),
            15.into(),
            15.into(),
            TimeStamp::default(),
        );
        let result = prewrite_command(&engine, cm.clone(), &mut statistics, cmd).unwrap();
        let one_pc_commit_ts = result.one_pc_commit_ts;

        // T3 is after T1 and T2
        must_prewrite_put(&engine, key, b"v3", key, 20);
        must_commit(&engine, key, 20, 25);

        // Repeating the T1 prewrite request
        let cmd = PrewritePessimistic::new(
            vec![(Mutation::Put((Key::from_raw(key), b"v1".to_vec())), true)],
            key.to_vec(),
            5.into(),
            200,
            5.into(),
            1,
            10.into(),
            TimeStamp::default(),
            Some(vec![]),
            false,
            Context::default(),
        );
        let context = WriteContext {
            lock_mgr: &DummyLockManager {},
            concurrency_manager: cm.clone(),
            extra_op: ExtraOp::Noop,
            statistics: &mut statistics,
            async_apply_prewrite: false,
        };
        let snap = engine.snapshot(Default::default()).unwrap();
        let result = cmd.cmd.process_write(snap, context).unwrap();
        assert!(result.to_be_write.modifies.is_empty()); // should not make real modifies
        assert!(result.lock_guards.is_empty());
        match result.pr {
            ProcessResult::PrewriteResult { result } => {
                assert!(result.locks.is_empty());
                assert_eq!(result.min_commit_ts, 10.into()); // equals to the real commit ts
                assert_eq!(result.one_pc_commit_ts, 0.into()); // not using 1PC
            }
            res => panic!("unexpected result {:?}", res),
        }

        // Repeating the T2 prewrite request
        let cmd = PrewritePessimistic::with_1pc(
            vec![(Mutation::Put((Key::from_raw(key), b"v2".to_vec())), true)],
            key.to_vec(),
            15.into(),
            15.into(),
            TimeStamp::default(),
        );
        let context = WriteContext {
            lock_mgr: &DummyLockManager {},
            concurrency_manager: cm,
            extra_op: ExtraOp::Noop,
            statistics: &mut statistics,
            async_apply_prewrite: false,
        };
        let snap = engine.snapshot(Default::default()).unwrap();
        let result = cmd.cmd.process_write(snap, context).unwrap();
        assert!(result.to_be_write.modifies.is_empty()); // should not make real modifies
        assert!(result.lock_guards.is_empty());
        match result.pr {
            ProcessResult::PrewriteResult { result } => {
                assert!(result.locks.is_empty());
                assert_eq!(result.min_commit_ts, 0.into()); // 1PC does not need this
                assert_eq!(result.one_pc_commit_ts, one_pc_commit_ts); // equals to the previous 1PC commit_ts
            }
            res => panic!("unexpected result {:?}", res),
        }
    }

    #[test]
    fn test_repeated_pessimistic_prewrite_1pc() {
        let engine = TestEngineBuilder::new().build().unwrap();
        let cm = ConcurrencyManager::new(1.into());
        let mut statistics = Statistics::default();

        must_acquire_pessimistic_lock(&engine, b"k2", b"k2", 5, 5);
        // The second key needs a pessimistic lock
        let mutations = vec![
            (Mutation::Put((Key::from_raw(b"k1"), b"v1".to_vec())), false),
            (Mutation::Put((Key::from_raw(b"k2"), b"v2".to_vec())), true),
        ];
        let res = pessimistic_prewrite_with_cm(
            &engine,
            cm.clone(),
            &mut statistics,
            mutations.clone(),
            b"k2".to_vec(),
            5,
            5,
            Some(100),
        )
        .unwrap();
        let commit_ts = res.one_pc_commit_ts;
        cm.update_max_ts(commit_ts.next());
        // repeate the prewrite
        let res = pessimistic_prewrite_with_cm(
            &engine,
            cm,
            &mut statistics,
            mutations,
            b"k2".to_vec(),
            5,
            5,
            Some(100),
        )
        .unwrap();
        // The new commit ts should be same as before.
        assert_eq!(res.one_pc_commit_ts, commit_ts);
        must_seek_write(&engine, b"k1", 100, 5, commit_ts, WriteType::Put);
        must_seek_write(&engine, b"k2", 100, 5, commit_ts, WriteType::Put);
    }

    #[test]
    fn test_repeated_prewrite_non_pessimistic_lock() {
        let engine = TestEngineBuilder::new().build().unwrap();
        let cm = ConcurrencyManager::new(1.into());
        let mut statistics = Statistics::default();

        let cm = &cm;
        let mut prewrite_with_retry_flag =
            |key: &[u8],
             value: &[u8],
             pk: &[u8],
             secondary_keys,
             ts: u64,
             is_pessimistic_lock,
             is_retry_request| {
                let mutation = Mutation::Put((Key::from_raw(key), value.to_vec()));
                let mut ctx = Context::default();
                ctx.set_is_retry_request(is_retry_request);
                let cmd = PrewritePessimistic::new(
                    vec![(mutation, is_pessimistic_lock)],
                    pk.to_vec(),
                    ts.into(),
                    100,
                    ts.into(),
                    1,
                    (ts + 1).into(),
                    0.into(),
                    secondary_keys,
                    false,
                    ctx,
                );
                prewrite_command(&engine, cm.clone(), &mut statistics, cmd)
            };

        must_acquire_pessimistic_lock(&engine, b"k1", b"k1", 10, 10);
        must_pessimistic_prewrite_put_async_commit(
            &engine,
            b"k1",
            b"v1",
            b"k1",
            &Some(vec![b"k2".to_vec()]),
            10,
            10,
            true,
            15,
        );
        must_pessimistic_prewrite_put_async_commit(
            &engine,
            b"k2",
            b"v2",
            b"k1",
            &Some(vec![]),
            10,
            10,
            false,
            15,
        );

        // The transaction may be committed by another reader.
        must_commit(&engine, b"k1", 10, 20);
        must_commit(&engine, b"k2", 10, 20);

        // This is a re-sent prewrite.
        prewrite_with_retry_flag(b"k2", b"v2", b"k1", Some(vec![]), 10, false, true).unwrap();
        // Commit repeatedly, these operations should have no effect.
        must_commit(&engine, b"k1", 10, 25);
        must_commit(&engine, b"k2", 10, 25);

        // Seek from 30, we should read commit_ts = 20 instead of 25.
        must_seek_write(&engine, b"k1", 30, 10, 20, WriteType::Put);
        must_seek_write(&engine, b"k2", 30, 10, 20, WriteType::Put);

        // Write another version to the keys.
        must_prewrite_put(&engine, b"k1", b"v11", b"k1", 35);
        must_prewrite_put(&engine, b"k2", b"v22", b"k1", 35);
        must_commit(&engine, b"k1", 35, 40);
        must_commit(&engine, b"k2", 35, 40);

        // A retrying non-pessimistic-lock prewrite request should not skip constraint checks.
        // Here it should take no effect, even there's already a newer version
        // after it. (No matter if it's async commit).
        prewrite_with_retry_flag(b"k2", b"v2", b"k1", Some(vec![]), 10, false, true).unwrap();
        must_unlocked(&engine, b"k2");

        prewrite_with_retry_flag(b"k2", b"v2", b"k1", None, 10, false, true).unwrap();
        must_unlocked(&engine, b"k2");
        // Committing still does nothing.
        must_commit(&engine, b"k2", 10, 25);
        // Try a different txn start ts (which haven't been successfully committed before).
        // It should report a WriteConflict.
        let err = prewrite_with_retry_flag(b"k2", b"v2", b"k1", None, 11, false, true).unwrap_err();
        assert!(matches!(
            err,
            Error(box ErrorInner::Mvcc(MvccError(
                box MvccErrorInner::WriteConflict { .. }
            )))
        ));
        must_unlocked(&engine, b"k2");
        // However conflict still won't be checked if there's a non-retry request arriving.
        prewrite_with_retry_flag(b"k2", b"v2", b"k1", None, 10, false, false).unwrap();
        must_locked(&engine, b"k2", 10);
    }

    #[test]
    fn test_prewrite_rolledback_transaction() {
        let engine = TestEngineBuilder::new().build().unwrap();
        let cm = ConcurrencyManager::new(1.into());
        let mut statistics = Statistics::default();

        let k1 = b"k1";
        let v1 = b"v1";
        let v2 = b"v2";

        // Test the write conflict path.
        must_acquire_pessimistic_lock(&engine, k1, v1, 1, 1);
        must_rollback(&engine, k1, 1, true);
        must_prewrite_put(&engine, k1, v2, k1, 5);
        must_commit(&engine, k1, 5, 6);
        let prewrite_cmd = Prewrite::new(
            vec![Mutation::Put((Key::from_raw(k1), v1.to_vec()))],
            k1.to_vec(),
            1.into(),
            10,
            false,
            2,
            2.into(),
            10.into(),
            Some(vec![]),
            false,
            Context::default(),
        );
        let context = WriteContext {
            lock_mgr: &DummyLockManager {},
            concurrency_manager: cm.clone(),
            extra_op: ExtraOp::Noop,
            statistics: &mut statistics,
            async_apply_prewrite: false,
        };
        let snap = engine.snapshot(Default::default()).unwrap();
        assert!(prewrite_cmd.cmd.process_write(snap, context).is_err());

        // Test the pessimistic lock is not found path.
        must_acquire_pessimistic_lock(&engine, k1, v1, 10, 10);
        must_rollback(&engine, k1, 10, true);
        must_acquire_pessimistic_lock(&engine, k1, v1, 15, 15);
        let prewrite_cmd = PrewritePessimistic::with_defaults(
            vec![(Mutation::Put((Key::from_raw(k1), v1.to_vec())), true)],
            k1.to_vec(),
            10.into(),
            10.into(),
        );
        let context = WriteContext {
            lock_mgr: &DummyLockManager {},
            concurrency_manager: cm,
            extra_op: ExtraOp::Noop,
            statistics: &mut statistics,
            async_apply_prewrite: false,
        };
        let snap = engine.snapshot(Default::default()).unwrap();
        assert!(prewrite_cmd.cmd.process_write(snap, context).is_err());
    }

    #[test]
<<<<<<< HEAD
    fn test_repeated_prewrite_commit_ts_too_large() {
        let engine = TestEngineBuilder::new().build().unwrap();
        let cm = ConcurrencyManager::new(1.into());
        let mut statistics = Statistics::default();

        // First, prewrite and commit normally.
        must_acquire_pessimistic_lock(&engine, b"k1", b"k1", 5, 10);
        must_pessimistic_prewrite_put_async_commit(
            &engine,
            b"k1",
            b"v1",
            b"k1",
            &Some(vec![b"k2".to_vec()]),
            5,
            10,
            true,
            15,
        );
        must_prewrite_put_impl(
            &engine,
            b"k2",
            b"v2",
            b"k1",
            &Some(vec![]),
            5.into(),
            false,
            100,
            10.into(),
            1,
            15.into(),
            20.into(),
            false,
            Assertion::None,
            AssertionLevel::Off,
        );
        must_commit(&engine, b"k1", 5, 18);
        must_commit(&engine, b"k2", 5, 18);

        // Update max_ts to be larger than the max_commit_ts.
        cm.update_max_ts(50.into());

        // Retry the prewrite on non-pessimistic key.
        // (is_retry_request flag is not set, here we don't rely on it.)
        let mutation = Mutation::make_put(Key::from_raw(b"k2"), b"v2".to_vec());
        let cmd = PrewritePessimistic::new(
            vec![(mutation, false)],
            b"k1".to_vec(),
            5.into(),
            100,
            10.into(),
            1,
            15.into(),
            20.into(),
=======
    fn test_prewrite_committed_encounter_newer_lock() {
        let engine = TestEngineBuilder::new().build().unwrap();
        let mut statistics = Statistics::default();

        let k1 = b"k1";
        let v1 = b"v1";
        let v2 = b"v2";

        must_prewrite_put_async_commit(&engine, k1, v1, k1, &Some(vec![]), 5, 10);
        // This commit may actually come from a ResolveLock command
        must_commit(&engine, k1, 5, 15);

        // Another transaction prewrites
        must_prewrite_put(&engine, k1, v2, k1, 20);

        // A retried prewrite of the first transaction should be idempotent.
        let prewrite_cmd = Prewrite::new(
            vec![Mutation::Put((Key::from_raw(k1), v1.to_vec()))],
            k1.to_vec(),
            5.into(),
            2000,
            false,
            1,
            5.into(),
            1000.into(),
>>>>>>> 36d8d145
            Some(vec![]),
            false,
            Context::default(),
        );
<<<<<<< HEAD
        let res = prewrite_command(&engine, cm, &mut statistics, cmd).unwrap();
        // It should return the real commit TS as the min_commit_ts in the result.
        assert_eq!(res.min_commit_ts, 18.into(), "{:?}", res);
        must_unlocked(&engine, b"k2");
=======
        let context = WriteContext {
            lock_mgr: &DummyLockManager {},
            concurrency_manager: ConcurrencyManager::new(20.into()),
            extra_op: ExtraOp::Noop,
            statistics: &mut statistics,
            async_apply_prewrite: false,
        };
        let snap = engine.snapshot(Default::default()).unwrap();
        let res = prewrite_cmd.cmd.process_write(snap, context).unwrap();
        match res.pr {
            ProcessResult::PrewriteResult { result } => {
                assert!(result.locks.is_empty(), "{:?}", result);
                assert_eq!(result.min_commit_ts, 15.into(), "{:?}", result);
            }
            _ => panic!("unexpected result {:?}", res.pr),
        }
>>>>>>> 36d8d145
    }
}<|MERGE_RESOLUTION|>--- conflicted
+++ resolved
@@ -1926,61 +1926,6 @@
     }
 
     #[test]
-<<<<<<< HEAD
-    fn test_repeated_prewrite_commit_ts_too_large() {
-        let engine = TestEngineBuilder::new().build().unwrap();
-        let cm = ConcurrencyManager::new(1.into());
-        let mut statistics = Statistics::default();
-
-        // First, prewrite and commit normally.
-        must_acquire_pessimistic_lock(&engine, b"k1", b"k1", 5, 10);
-        must_pessimistic_prewrite_put_async_commit(
-            &engine,
-            b"k1",
-            b"v1",
-            b"k1",
-            &Some(vec![b"k2".to_vec()]),
-            5,
-            10,
-            true,
-            15,
-        );
-        must_prewrite_put_impl(
-            &engine,
-            b"k2",
-            b"v2",
-            b"k1",
-            &Some(vec![]),
-            5.into(),
-            false,
-            100,
-            10.into(),
-            1,
-            15.into(),
-            20.into(),
-            false,
-            Assertion::None,
-            AssertionLevel::Off,
-        );
-        must_commit(&engine, b"k1", 5, 18);
-        must_commit(&engine, b"k2", 5, 18);
-
-        // Update max_ts to be larger than the max_commit_ts.
-        cm.update_max_ts(50.into());
-
-        // Retry the prewrite on non-pessimistic key.
-        // (is_retry_request flag is not set, here we don't rely on it.)
-        let mutation = Mutation::make_put(Key::from_raw(b"k2"), b"v2".to_vec());
-        let cmd = PrewritePessimistic::new(
-            vec![(mutation, false)],
-            b"k1".to_vec(),
-            5.into(),
-            100,
-            10.into(),
-            1,
-            15.into(),
-            20.into(),
-=======
     fn test_prewrite_committed_encounter_newer_lock() {
         let engine = TestEngineBuilder::new().build().unwrap();
         let mut statistics = Statistics::default();
@@ -2006,17 +1951,10 @@
             1,
             5.into(),
             1000.into(),
->>>>>>> 36d8d145
             Some(vec![]),
             false,
             Context::default(),
         );
-<<<<<<< HEAD
-        let res = prewrite_command(&engine, cm, &mut statistics, cmd).unwrap();
-        // It should return the real commit TS as the min_commit_ts in the result.
-        assert_eq!(res.min_commit_ts, 18.into(), "{:?}", res);
-        must_unlocked(&engine, b"k2");
-=======
         let context = WriteContext {
             lock_mgr: &DummyLockManager {},
             concurrency_manager: ConcurrencyManager::new(20.into()),
@@ -2033,6 +1971,69 @@
             }
             _ => panic!("unexpected result {:?}", res.pr),
         }
->>>>>>> 36d8d145
+    }
+
+    #[test]
+    fn test_repeated_prewrite_commit_ts_too_large() {
+        let engine = TestEngineBuilder::new().build().unwrap();
+        let cm = ConcurrencyManager::new(1.into());
+        let mut statistics = Statistics::default();
+
+        // First, prewrite and commit normally.
+        must_acquire_pessimistic_lock(&engine, b"k1", b"k1", 5, 10);
+        must_pessimistic_prewrite_put_async_commit(
+            &engine,
+            b"k1",
+            b"v1",
+            b"k1",
+            &Some(vec![b"k2".to_vec()]),
+            5,
+            10,
+            true,
+            15,
+        );
+        must_prewrite_put_impl(
+            &engine,
+            b"k2",
+            b"v2",
+            b"k1",
+            &Some(vec![]),
+            5.into(),
+            false,
+            100,
+            10.into(),
+            1,
+            15.into(),
+            20.into(),
+            false,
+            Assertion::None,
+            AssertionLevel::Off,
+        );
+        must_commit(&engine, b"k1", 5, 18);
+        must_commit(&engine, b"k2", 5, 18);
+
+        // Update max_ts to be larger than the max_commit_ts.
+        cm.update_max_ts(50.into());
+
+        // Retry the prewrite on non-pessimistic key.
+        // (is_retry_request flag is not set, here we don't rely on it.)
+        let mutation = Mutation::make_put(Key::from_raw(b"k2"), b"v2".to_vec());
+        let cmd = PrewritePessimistic::new(
+            vec![(mutation, false)],
+            b"k1".to_vec(),
+            5.into(),
+            100,
+            10.into(),
+            1,
+            15.into(),
+            20.into(),
+            Some(vec![]),
+            false,
+            Context::default(),
+        );
+        let res = prewrite_command(&engine, cm, &mut statistics, cmd).unwrap();
+        // It should return the real commit TS as the min_commit_ts in the result.
+        assert_eq!(res.min_commit_ts, 18.into(), "{:?}", res);
+        must_unlocked(&engine, b"k2");
     }
 }