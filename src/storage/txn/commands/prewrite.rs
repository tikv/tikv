--- conflicted
+++ resolved
@@ -569,12 +569,8 @@
             }
 
             let need_min_commit_ts = secondaries.is_some() || self.try_one_pc;
-<<<<<<< HEAD
             let prewrite_result =
-                prewrite_internal(txn, reader, &props, m, secondaries, is_pessimistic_lock);
-=======
-            let prewrite_result = prewrite(txn, reader, &props, m, secondaries, pessimistic_action);
->>>>>>> afbacfc4
+                prewrite_internal(txn, reader, &props, m, secondaries, pessimistic_action);
             match prewrite_result {
                 Ok((ts, old_value, new_locked_key)) if !(need_min_commit_ts && ts.is_zero()) => {
                     if need_min_commit_ts && final_min_commit_ts < ts {
