// Copyright 2020 TiKV Project Authors. Licensed under Apache-2.0.

//! Functionality for handling optimistic and pessimistic prewrites. These are separate commands
//! (although maybe they shouldn't be since there is only one protobuf), but
//! handling of the commands is similar. We therefore have a single type (Prewriter) to handle both
//! kinds of prewrite.

use crate::storage::{
    kv::WriteData,
    lock_manager::LockManager,
    mvcc::{has_data_in_range, Error as MvccError, ErrorInner as MvccErrorInner, MvccTxn},
    txn::{
        actions::prewrite::{prewrite, CommitKind, TransactionKind, TransactionProperties},
        commands::{
            Command, CommandExt, ReleasedLocks, ResponsePolicy, TypedCommand, WriteCommand,
            WriteContext, WriteResult,
        },
        Error, ErrorInner, Result,
    },
    types::PrewriteResult,
    Context, Error as StorageError, ProcessResult, Snapshot,
};
use engine_traits::CF_WRITE;
use std::mem;
use txn_types::{Key, Mutation, TimeStamp, Write, WriteType};

pub(crate) const FORWARD_MIN_MUTATIONS_NUM: usize = 12;

command! {
    /// The prewrite phase of a transaction. The first phase of 2PC.
    ///
    /// This prepares the system to commit the transaction. Later a [`Commit`](Command::Commit)
    /// or a [`Rollback`](Command::Rollback) should follow.
    Prewrite:
        cmd_ty => PrewriteResult,
        display => "kv::command::prewrite mutations({}) @ {} | {:?}", (mutations.len, start_ts, ctx),
        content => {
            /// The set of mutations to apply.
            mutations: Vec<Mutation>,
            /// The primary lock. Secondary locks (from `mutations`) will refer to the primary lock.
            primary: Vec<u8>,
            /// The transaction timestamp.
            start_ts: TimeStamp,
            lock_ttl: u64,
            skip_constraint_check: bool,
            /// How many keys this transaction involved.
            txn_size: u64,
            min_commit_ts: TimeStamp,
            /// Limits the maximum value of commit ts of async commit and 1PC, which can be used to
            /// avoid inconsistency with schema change.
            max_commit_ts: TimeStamp,
            /// All secondary keys in the whole transaction (i.e., as sent to all nodes, not only
            /// this node). Only present if using async commit.
            secondary_keys: Option<Vec<Vec<u8>>>,
            /// When the transaction involves only one region, it's possible to commit the
            /// transaction directly with 1PC protocol.
            try_one_pc: bool,
        }
}

impl Prewrite {
    #[cfg(test)]
    pub fn with_defaults(
        mutations: Vec<Mutation>,
        primary: Vec<u8>,
        start_ts: TimeStamp,
    ) -> TypedCommand<PrewriteResult> {
        Prewrite::new(
            mutations,
            primary,
            start_ts,
            0,
            false,
            0,
            TimeStamp::default(),
            TimeStamp::default(),
            None,
            false,
            Context::default(),
        )
    }

    #[cfg(test)]
    pub fn with_1pc(
        mutations: Vec<Mutation>,
        primary: Vec<u8>,
        start_ts: TimeStamp,
        max_commit_ts: TimeStamp,
    ) -> TypedCommand<PrewriteResult> {
        Prewrite::new(
            mutations,
            primary,
            start_ts,
            0,
            false,
            0,
            TimeStamp::default(),
            max_commit_ts,
            None,
            true,
            Context::default(),
        )
    }

    #[cfg(test)]
    pub fn with_lock_ttl(
        mutations: Vec<Mutation>,
        primary: Vec<u8>,
        start_ts: TimeStamp,
        lock_ttl: u64,
    ) -> TypedCommand<PrewriteResult> {
        Prewrite::new(
            mutations,
            primary,
            start_ts,
            lock_ttl,
            false,
            0,
            TimeStamp::default(),
            TimeStamp::default(),
            None,
            false,
            Context::default(),
        )
    }

    pub fn with_context(
        mutations: Vec<Mutation>,
        primary: Vec<u8>,
        start_ts: TimeStamp,
        ctx: Context,
    ) -> TypedCommand<PrewriteResult> {
        Prewrite::new(
            mutations,
            primary,
            start_ts,
            0,
            false,
            0,
            TimeStamp::default(),
            TimeStamp::default(),
            None,
            false,
            ctx,
        )
    }

    fn into_prewriter(self) -> Prewriter<Optimistic> {
        Prewriter {
            kind: Optimistic {
                skip_constraint_check: self.skip_constraint_check,
            },
            mutations: self.mutations,
            start_ts: self.start_ts,
            lock_ttl: self.lock_ttl,
            txn_size: self.txn_size,
            try_one_pc: self.try_one_pc,
            min_commit_ts: self.min_commit_ts,
            max_commit_ts: self.max_commit_ts,

            primary: self.primary,
            secondary_keys: self.secondary_keys,

            ctx: self.ctx,
        }
    }
}

impl CommandExt for Prewrite {
    ctx!();
    tag!(prewrite);
    ts!(start_ts);

    fn write_bytes(&self) -> usize {
        let mut bytes = 0;
        for m in &self.mutations {
            match *m {
                Mutation::Put((ref key, ref value)) | Mutation::Insert((ref key, ref value)) => {
                    bytes += key.as_encoded().len();
                    bytes += value.len();
                }
                Mutation::Delete(ref key) | Mutation::Lock(ref key) => {
                    bytes += key.as_encoded().len();
                }
                Mutation::CheckNotExists(_) => (),
            }
        }
        bytes
    }

    gen_lock!(mutations: multiple(|x| x.key()));
}

impl<S: Snapshot, L: LockManager> WriteCommand<S, L> for Prewrite {
    fn process_write(self, snapshot: S, context: WriteContext<'_, L>) -> Result<WriteResult> {
        self.into_prewriter().process_write(snapshot, context)
    }
}

command! {
    /// The prewrite phase of a transaction using pessimistic locking. The first phase of 2PC.
    ///
    /// This prepares the system to commit the transaction. Later a [`Commit`](Command::Commit)
    /// or a [`Rollback`](Command::Rollback) should follow.
    PrewritePessimistic:
        cmd_ty => PrewriteResult,
        display => "kv::command::prewrite_pessimistic mutations({}) @ {} | {:?}", (mutations.len, start_ts, ctx),
        content => {
            /// The set of mutations to apply; the bool = is pessimistic lock.
            mutations: Vec<(Mutation, bool)>,
            /// The primary lock. Secondary locks (from `mutations`) will refer to the primary lock.
            primary: Vec<u8>,
            /// The transaction timestamp.
            start_ts: TimeStamp,
            lock_ttl: u64,
            for_update_ts: TimeStamp,
            /// How many keys this transaction involved.
            txn_size: u64,
            min_commit_ts: TimeStamp,
            /// Limits the maximum value of commit ts of 1PC and async commit, which can be used to
            /// avoid inconsistency with schema change.
            max_commit_ts: TimeStamp,
            /// All secondary keys in the whole transaction (i.e., as sent to all nodes, not only
            /// this node). Only present if using async commit.
            secondary_keys: Option<Vec<Vec<u8>>>,
            /// When the transaction involves only one region, it's possible to commit the
            /// transaction directly with 1PC protocol.
            try_one_pc: bool,
        }
}

impl PrewritePessimistic {
    #[cfg(test)]
    pub fn with_defaults(
        mutations: Vec<(Mutation, bool)>,
        primary: Vec<u8>,
        start_ts: TimeStamp,
        for_update_ts: TimeStamp,
    ) -> TypedCommand<PrewriteResult> {
        PrewritePessimistic::new(
            mutations,
            primary,
            start_ts,
            0,
            for_update_ts,
            0,
            TimeStamp::default(),
            TimeStamp::default(),
            None,
            false,
            Context::default(),
        )
    }

    #[cfg(test)]
    pub fn with_1pc(
        mutations: Vec<(Mutation, bool)>,
        primary: Vec<u8>,
        start_ts: TimeStamp,
        for_update_ts: TimeStamp,
        max_commit_ts: TimeStamp,
    ) -> TypedCommand<PrewriteResult> {
        PrewritePessimistic::new(
            mutations,
            primary,
            start_ts,
            0,
            for_update_ts,
            0,
            TimeStamp::default(),
            max_commit_ts,
            None,
            true,
            Context::default(),
        )
    }

    fn into_prewriter(self) -> Prewriter<Pessimistic> {
        Prewriter {
            kind: Pessimistic {
                for_update_ts: self.for_update_ts,
            },
            start_ts: self.start_ts,
            txn_size: self.txn_size,
            primary: self.primary,
            mutations: self.mutations,

            try_one_pc: self.try_one_pc,
            secondary_keys: self.secondary_keys,
            lock_ttl: self.lock_ttl,
            min_commit_ts: self.min_commit_ts,
            max_commit_ts: self.max_commit_ts,

            ctx: self.ctx,
        }
    }
}

impl CommandExt for PrewritePessimistic {
    ctx!();
    tag!(prewrite);
    ts!(start_ts);

    fn write_bytes(&self) -> usize {
        let mut bytes = 0;
        for (m, _) in &self.mutations {
            match *m {
                Mutation::Put((ref key, ref value)) | Mutation::Insert((ref key, ref value)) => {
                    bytes += key.as_encoded().len();
                    bytes += value.len();
                }
                Mutation::Delete(ref key) | Mutation::Lock(ref key) => {
                    bytes += key.as_encoded().len();
                }
                Mutation::CheckNotExists(_) => (),
            }
        }
        bytes
    }

    gen_lock!(mutations: multiple(|(x, _)| x.key()));
}

impl<S: Snapshot, L: LockManager> WriteCommand<S, L> for PrewritePessimistic {
    fn process_write(self, snapshot: S, context: WriteContext<'_, L>) -> Result<WriteResult> {
        self.into_prewriter().process_write(snapshot, context)
    }
}

/// Handles both kinds of prewrite (K statically indicates either optimistic or pessimistic).
struct Prewriter<K: PrewriteKind> {
    kind: K,
    mutations: Vec<K::Mutation>,
    primary: Vec<u8>,
    start_ts: TimeStamp,
    lock_ttl: u64,
    txn_size: u64,
    min_commit_ts: TimeStamp,
    max_commit_ts: TimeStamp,
    secondary_keys: Option<Vec<Vec<u8>>>,
    try_one_pc: bool,

    ctx: Context,
}

impl<K: PrewriteKind> Prewriter<K> {
    /// Entry point for handling a prewrite by Prewriter.
    fn process_write(
        mut self,
        snapshot: impl Snapshot,
        mut context: WriteContext<'_, impl LockManager>,
    ) -> Result<WriteResult> {
        self.kind
            .can_skip_constraint_check(&mut self.mutations, &snapshot, &mut context)?;
        self.check_max_ts_synced(&snapshot)?;

        let mut txn = MvccTxn::new(
            snapshot,
            self.start_ts,
            !self.ctx.get_not_fill_cache(),
            context.concurrency_manager,
        );
        // Set extra op here for getting the write record when check write conflict in prewrite.
        txn.extra_op = context.extra_op;

        let rows = self.mutations.len();
        let (locks, final_min_commit_ts) = self.prewrite(&mut txn)?;

        context.statistics.add(&txn.take_statistics());

        Ok(self.write_result(
            locks,
            txn,
            final_min_commit_ts,
            rows,
            context.async_apply_prewrite,
            context.lock_mgr,
        ))
    }

    // Async commit requires the max timestamp in the concurrency manager to be up-to-date.
    // If it is possibly stale due to leader transfer or region merge, return an error.
    // TODO: Fallback to non-async commit if not synced instead of returning an error.
    fn check_max_ts_synced(&self, snapshot: &impl Snapshot) -> Result<()> {
        if (self.secondary_keys.is_some() || self.try_one_pc) && !snapshot.is_max_ts_synced() {
            Err(ErrorInner::MaxTimestampNotSynced {
                region_id: self.ctx.get_region_id(),
                start_ts: self.start_ts,
            }
            .into())
        } else {
            Ok(())
        }
    }

    /// The core part of the prewrite action. In the abstract, this method iterates over the mutations
    /// in the prewrite and prewrites each one. It keeps track of any locks encountered and (if it's
    /// an async commit transaction) the min_commit_ts, these are returned by the method.
    fn prewrite(
        &mut self,
        txn: &mut MvccTxn<impl Snapshot>,
    ) -> Result<(Vec<std::result::Result<(), StorageError>>, TimeStamp)> {
        let commit_kind = match (&self.secondary_keys, self.try_one_pc) {
            (_, true) => CommitKind::OnePc(self.max_commit_ts),
            (&Some(_), false) => CommitKind::Async(self.max_commit_ts),
            (&None, false) => CommitKind::TwoPc,
        };

        let mut props = TransactionProperties {
            start_ts: self.start_ts,
            kind: self.kind.txn_kind(),
            commit_kind,
            primary: &self.primary,
            txn_size: self.txn_size,
            lock_ttl: self.lock_ttl,
            min_commit_ts: self.min_commit_ts,
        };

        let async_commit_pk = self
            .secondary_keys
            .as_ref()
            .filter(|keys| !keys.is_empty())
            .map(|_| Key::from_raw(&self.primary));
        let mut async_commit_pk = async_commit_pk.as_ref();

        let mut final_min_commit_ts = TimeStamp::zero();
        let mut locks = Vec::new();

        for m in mem::take(&mut self.mutations) {
            let is_pessimistic_lock = m.is_pessimistic_lock();
            let m = m.into_mutation();

            let mut secondaries = &self.secondary_keys.as_ref().map(|_| vec![]);
            if Some(m.key()) == async_commit_pk {
                secondaries = &self.secondary_keys;
            }

            let prewrite_result = prewrite(txn, &props, m, secondaries, is_pessimistic_lock);
            match prewrite_result {
                Ok(ts) => {
                    if (secondaries.is_some() || self.try_one_pc) && final_min_commit_ts < ts {
                        final_min_commit_ts = ts;
                    }
                }
                Err(MvccError(box MvccErrorInner::CommitTsTooLarge { .. })) => {
                    // fallback to not using async commit or 1pc
                    props.commit_kind = CommitKind::TwoPc;
                    async_commit_pk = None;
                    self.secondary_keys = None;
                    self.try_one_pc = false;
                    fallback_1pc_locks(txn);
                    // release memory locks
                    txn.guards = Vec::new();
                    final_min_commit_ts = TimeStamp::zero();
                }
                e @ Err(MvccError(box MvccErrorInner::KeyIsLocked { .. })) => {
                    locks.push(
                        e.map(|_| ())
                            .map_err(Error::from)
                            .map_err(StorageError::from),
                    );
                }
                Err(e) => return Err(Error::from(e)),
            }
        }

        Ok((locks, final_min_commit_ts))
    }

    /// Prepare a WriteResult object from the results of executing the prewrite.
    fn write_result(
        self,
        locks: Vec<std::result::Result<(), StorageError>>,
        mut txn: MvccTxn<impl Snapshot>,
        final_min_commit_ts: TimeStamp,
        rows: usize,
        async_apply_prewrite: bool,
        lock_manager: &impl LockManager,
    ) -> WriteResult {
        let async_commit_ts = if self.secondary_keys.is_some() {
            final_min_commit_ts
        } else {
            TimeStamp::zero()
        };

        let mut result = if locks.is_empty() {
            let pr = ProcessResult::PrewriteResult {
                result: PrewriteResult {
                    locks: vec![],
                    min_commit_ts: async_commit_ts,
                    one_pc_commit_ts: one_pc_commit_ts(
                        self.try_one_pc,
                        &mut txn,
                        final_min_commit_ts,
                        lock_manager,
                    ),
                },
            };

            // Here the lock guards are taken and will be released after the write finishes.
            // If an error (KeyIsLocked or WriteConflict) occurs before, these lock guards
            // are dropped along with `txn` automatically.
            let extra = txn.take_extra();
            let lock_guards = txn.take_guards();
            WriteResult {
                ctx: self.ctx,
                to_be_write: WriteData::new(txn.into_modifies(), extra),
                rows,
                pr,
                lock_info: None,
                lock_guards,
                response_policy: ResponsePolicy::OnApplied,
            }
        } else {
            // Skip write stage if some keys are locked.
            let pr = ProcessResult::PrewriteResult {
                result: PrewriteResult {
                    locks,
                    min_commit_ts: async_commit_ts,
                    one_pc_commit_ts: TimeStamp::zero(),
                },
            };
            WriteResult {
                ctx: self.ctx,
                to_be_write: WriteData::default(),
                rows,
                pr,
                lock_info: None,
                lock_guards: vec![],
                response_policy: ResponsePolicy::OnApplied,
            }
        };

        // Currently if `try_one_pc` is set, it must have succeeded here.
        if (!async_commit_ts.is_zero() || self.try_one_pc) && async_apply_prewrite {
            result.response_policy = ResponsePolicy::OnCommitted
        }

        result
    }
}

/// Encapsulates things which must be done differently for optimistic or pessimistic transactions.
trait PrewriteKind {
    /// The type of mutation and, optionally, its extra information, differing for the
    /// optimistic and pessimistic transaction.
    type Mutation: MutationLock;

    fn txn_kind(&self) -> TransactionKind;

    fn can_skip_constraint_check(
        &mut self,
        _mutations: &mut [Self::Mutation],
        _snapshot: &impl Snapshot,
        _context: &mut WriteContext<'_, impl LockManager>,
    ) -> Result<()> {
        Ok(())
    }
}

/// Optimistic `PreWriteKind`.
struct Optimistic {
    skip_constraint_check: bool,
}

impl PrewriteKind for Optimistic {
    type Mutation = Mutation;

    fn txn_kind(&self) -> TransactionKind {
        TransactionKind::Optimistic(self.skip_constraint_check)
    }

    // If there is no data in range, we could skip constraint check.
    fn can_skip_constraint_check(
        &mut self,
        mutations: &mut [Self::Mutation],
        snapshot: &impl Snapshot,
        context: &mut WriteContext<'_, impl LockManager>,
    ) -> Result<()> {
        if mutations.len() > FORWARD_MIN_MUTATIONS_NUM {
            mutations.sort_by(|a, b| a.key().cmp(b.key()));
            let left_key = mutations.first().unwrap().key();
            let right_key = mutations
                .last()
                .unwrap()
                .key()
                .clone()
                .append_ts(TimeStamp::zero());
            if !has_data_in_range(
                snapshot.clone(),
                CF_WRITE,
                left_key,
                &right_key,
                &mut context.statistics.write,
            )? {
                self.skip_constraint_check = true;
            }
        }
        Ok(())
    }
}

/// Pessimistic `PreWriteKind`.
struct Pessimistic {
    for_update_ts: TimeStamp,
}

impl PrewriteKind for Pessimistic {
    type Mutation = (Mutation, bool);

    fn txn_kind(&self) -> TransactionKind {
        TransactionKind::Pessimistic(self.for_update_ts)
    }
}

/// The type of mutation and, optionally, its extra information, differing for the
/// optimistic and pessimistic transaction.
/// For optimistic txns, this is `Mutation`.
/// For pessimistic txns, this is `(Mutation, bool)`, where the bool indicates
/// whether the mutation takes a pessimistic lock or not.
trait MutationLock {
    fn is_pessimistic_lock(&self) -> bool;
    fn into_mutation(self) -> Mutation;
}

impl MutationLock for Mutation {
    fn is_pessimistic_lock(&self) -> bool {
        false
    }

    fn into_mutation(self) -> Mutation {
        self
    }
}

impl MutationLock for (Mutation, bool) {
    fn is_pessimistic_lock(&self) -> bool {
        self.1
    }

    fn into_mutation(self) -> Mutation {
        self.0
    }
}

/// Compute the commit ts of a 1pc transaction.
fn one_pc_commit_ts(
    try_one_pc: bool,
    txn: &mut MvccTxn<impl Snapshot>,
    final_min_commit_ts: TimeStamp,
    lock_manager: &impl LockManager,
) -> TimeStamp {
    if try_one_pc {
        assert_ne!(final_min_commit_ts, TimeStamp::zero());
        // All keys can be successfully locked and `try_one_pc` is set. Try to directly
        // commit them.
        let released_locks = handle_1pc_locks(txn, final_min_commit_ts);
        if !released_locks.is_empty() {
            released_locks.wake_up(lock_manager);
        }
        final_min_commit_ts
    } else {
        assert!(txn.locks_for_1pc.is_empty());
        TimeStamp::zero()
    }
}

/// Commit and delete all 1pc locks in txn.
fn handle_1pc_locks<S: Snapshot>(txn: &mut MvccTxn<S>, commit_ts: TimeStamp) -> ReleasedLocks {
    let mut released_locks = ReleasedLocks::new(txn.start_ts, commit_ts);

    for (key, lock, delete_pessimistic_lock) in std::mem::take(&mut txn.locks_for_1pc) {
        let write = Write::new(
            WriteType::from_lock_type(lock.lock_type).unwrap(),
            txn.start_ts,
            lock.short_value,
        );
        // Transactions committed with 1PC should be impossible to overwrite rollback records.
        txn.put_write(key.clone(), commit_ts, write.as_ref().to_bytes());
        if delete_pessimistic_lock {
            released_locks.push(txn.unlock_key(key, true));
        }
    }

    released_locks
}

/// Change all 1pc locks in txn to 2pc locks.
pub(in crate::storage::txn) fn fallback_1pc_locks<S: Snapshot>(txn: &mut MvccTxn<S>) {
    for (key, lock, _) in std::mem::take(&mut txn.locks_for_1pc) {
        txn.put_lock(key, &lock);
    }
}

#[cfg(test)]
mod tests {
    use super::*;
    use crate::storage::{
        mvcc::{tests::*, Error as MvccError, ErrorInner as MvccErrorInner},
        txn::{
            commands::test_util::prewrite_command,
            commands::test_util::{
                commit, pessimsitic_prewrite_with_cm, prewrite, prewrite_with_cm, rollback,
            },
            tests::must_acquire_pessimistic_lock,
            Error, ErrorInner,
        },
        Engine, Snapshot, Statistics, TestEngineBuilder,
    };
    use engine_traits::CF_WRITE;
    use kvproto::kvrpcpb::Context;
    use txn_types::{Key, Mutation, TimeStamp};

    fn inner_test_prewrite_skip_constraint_check(pri_key_number: u8, write_num: usize) {
        let mut mutations = Vec::default();
        let pri_key = &[pri_key_number];
        for i in 0..write_num {
            mutations.push(Mutation::Insert((
                Key::from_raw(&[i as u8]),
                b"100".to_vec(),
            )));
        }
        let mut statistic = Statistics::default();
        let engine = TestEngineBuilder::new().build().unwrap();
        prewrite(
            &engine,
            &mut statistic,
            vec![Mutation::Put((
                Key::from_raw(&[pri_key_number]),
                b"100".to_vec(),
            ))],
            pri_key.to_vec(),
            99,
            None,
        )
        .unwrap();
        assert_eq!(1, statistic.write.seek);
        let e = prewrite(
            &engine,
            &mut statistic,
            mutations.clone(),
            pri_key.to_vec(),
            100,
            None,
        )
        .err()
        .unwrap();
        assert_eq!(2, statistic.write.seek);
        match e {
            Error(box ErrorInner::Mvcc(MvccError(box MvccErrorInner::KeyIsLocked(_)))) => (),
            _ => panic!("error type not match"),
        }
        commit(
            &engine,
            &mut statistic,
            vec![Key::from_raw(&[pri_key_number])],
            99,
            102,
        )
        .unwrap();
        assert_eq!(2, statistic.write.seek);
        let e = prewrite(
            &engine,
            &mut statistic,
            mutations.clone(),
            pri_key.to_vec(),
            101,
            None,
        )
        .err()
        .unwrap();
        match e {
            Error(box ErrorInner::Mvcc(MvccError(box MvccErrorInner::WriteConflict {
                ..
            }))) => (),
            _ => panic!("error type not match"),
        }
        let e = prewrite(
            &engine,
            &mut statistic,
            mutations.clone(),
            pri_key.to_vec(),
            104,
            None,
        )
        .err()
        .unwrap();
        match e {
            Error(box ErrorInner::Mvcc(MvccError(box MvccErrorInner::AlreadyExist { .. }))) => (),
            _ => panic!("error type not match"),
        }

        statistic.write.seek = 0;
        let ctx = Context::default();
        engine
            .delete_cf(
                &ctx,
                CF_WRITE,
                Key::from_raw(&[pri_key_number]).append_ts(102.into()),
            )
            .unwrap();
        prewrite(
            &engine,
            &mut statistic,
            mutations.clone(),
            pri_key.to_vec(),
            104,
            None,
        )
        .unwrap();
        // All keys are prewrited successful with only one seek operations.
        assert_eq!(1, statistic.write.seek);
        let keys: Vec<Key> = mutations.iter().map(|m| m.key().clone()).collect();
        commit(&engine, &mut statistic, keys.clone(), 104, 105).unwrap();
        let snap = engine.snapshot(Default::default()).unwrap();
        for k in keys {
            let v = snap.get_cf(CF_WRITE, &k.append_ts(105.into())).unwrap();
            assert!(v.is_some());
        }
    }

    #[test]
    fn test_prewrite_skip_constraint_check() {
        inner_test_prewrite_skip_constraint_check(0, FORWARD_MIN_MUTATIONS_NUM + 1);
        inner_test_prewrite_skip_constraint_check(5, FORWARD_MIN_MUTATIONS_NUM + 1);
        inner_test_prewrite_skip_constraint_check(
            FORWARD_MIN_MUTATIONS_NUM as u8,
            FORWARD_MIN_MUTATIONS_NUM + 1,
        );
    }

    #[test]
    fn test_prewrite_skip_too_many_tombstone() {
        use crate::server::gc_worker::gc_by_compact;
        use crate::storage::kv::PerfStatisticsInstant;
        use engine_rocks::{set_perf_level, PerfLevel};
        let mut mutations = Vec::default();
        let pri_key_number = 0;
        let pri_key = &[pri_key_number];
        for i in 0..40 {
            mutations.push(Mutation::Insert((
                Key::from_raw(&[b'z', i as u8]),
                b"100".to_vec(),
            )));
        }
        let engine = TestEngineBuilder::new().build().unwrap();
        let keys: Vec<Key> = mutations.iter().map(|m| m.key().clone()).collect();
        let mut statistic = Statistics::default();
        prewrite(
            &engine,
            &mut statistic,
            mutations.clone(),
            pri_key.to_vec(),
            100,
            None,
        )
        .unwrap();
        // Rollback to make tombstones in lock-cf.
        rollback(&engine, &mut statistic, keys, 100).unwrap();
        // Gc rollback flags store in write-cf to make sure the next prewrite operation will skip
        // seek write cf.
        gc_by_compact(&engine, pri_key, 101);
        set_perf_level(PerfLevel::EnableTimeExceptForMutex);
        let perf = PerfStatisticsInstant::new();
        let mut statistic = Statistics::default();
        while mutations.len() > FORWARD_MIN_MUTATIONS_NUM + 1 {
            mutations.pop();
        }
        prewrite(
            &engine,
            &mut statistic,
            mutations,
            pri_key.to_vec(),
            110,
            None,
        )
        .unwrap();
        let d = perf.delta();
        assert_eq!(1, statistic.write.seek);
        assert_eq!(d.0.internal_delete_skipped_count, 0);
    }

    #[test]
    fn test_prewrite_1pc() {
        use crate::storage::mvcc::tests::{must_get, must_get_commit_ts, must_unlocked};

        let engine = TestEngineBuilder::new().build().unwrap();
        let cm = concurrency_manager::ConcurrencyManager::new(1.into());

        let key = b"k";
        let value = b"v";
        let mutations = vec![Mutation::Put((Key::from_raw(key), value.to_vec()))];

        let mut statistics = Statistics::default();
        prewrite_with_cm(
            &engine,
            cm.clone(),
            &mut statistics,
            mutations,
            key.to_vec(),
            10,
            Some(15),
        )
        .unwrap();
        must_unlocked(&engine, key);
        must_get(&engine, key, 12, value);
        must_get_commit_ts(&engine, key, 10, 11);

        cm.update_max_ts(50.into());

        let mutations = vec![Mutation::Put((Key::from_raw(key), value.to_vec()))];

        let mut statistics = Statistics::default();
        let res = prewrite_with_cm(
            &engine,
            cm.clone(),
            &mut statistics,
            mutations,
            key.to_vec(),
            20,
            Some(30),
        )
<<<<<<< HEAD
        .unwrap_err();

        let mutations = vec![
            Mutation::Put((Key::from_raw(key), value.to_vec())),
            Mutation::CheckNotExists(Key::from_raw(b"non_exist")),
        ];
        let mut statistics = Statistics::default();
        prewrite_with_cm(
            &engine,
            cm,
            &mut statistics,
            mutations,
            key.to_vec(),
            40,
            Some(60),
        )
        .unwrap();
=======
        .unwrap();
        assert!(res.min_commit_ts.is_zero());
        assert!(res.one_pc_commit_ts.is_zero());
        must_locked(&engine, key, 20);
>>>>>>> cea0f296
    }

    #[test]
    fn test_prewrite_pessimsitic_1pc() {
        let engine = TestEngineBuilder::new().build().unwrap();
        let cm = concurrency_manager::ConcurrencyManager::new(1.into());
        let key = b"k";
        let value = b"v";

        must_acquire_pessimistic_lock(&engine, key, key, 10, 10);

        let mutations = vec![(Mutation::Put((Key::from_raw(key), value.to_vec())), true)];
        let mut statistics = Statistics::default();
        pessimsitic_prewrite_with_cm(
            &engine,
            cm.clone(),
            &mut statistics,
            mutations,
            key.to_vec(),
            10,
            10,
            Some(15),
        )
        .unwrap();

        must_unlocked(&engine, key);
        must_get(&engine, key, 12, value);
        must_get_commit_ts(&engine, key, 10, 11);

        let (k1, v1) = (b"k", b"v");
        let (k2, v2) = (b"k2", b"v2");

        must_acquire_pessimistic_lock(&engine, k1, k1, 8, 12);

        let mutations = vec![
            (Mutation::Put((Key::from_raw(k1), v1.to_vec())), true),
            (Mutation::Put((Key::from_raw(k2), v2.to_vec())), false),
        ];
        statistics = Statistics::default();
        pessimsitic_prewrite_with_cm(
            &engine,
            cm.clone(),
            &mut statistics,
            mutations,
            k1.to_vec(),
            8,
            12,
            Some(15),
        )
        .unwrap();

        must_unlocked(&engine, k1);
        must_unlocked(&engine, k2);
        must_get(&engine, k1, 16, v1);
        must_get(&engine, k2, 16, v2);
        must_get_commit_ts(&engine, k1, 8, 13);
        must_get_commit_ts(&engine, k2, 8, 13);

        cm.update_max_ts(50.into());
        must_acquire_pessimistic_lock(&engine, k1, k1, 20, 20);

        let mutations = vec![(Mutation::Put((Key::from_raw(k1), v1.to_vec())), true)];
        statistics = Statistics::default();
        let res = pessimsitic_prewrite_with_cm(
            &engine,
            cm,
            &mut statistics,
            mutations,
            k1.to_vec(),
            20,
            20,
            Some(30),
        )
        .unwrap();
        assert!(res.min_commit_ts.is_zero());
        assert!(res.one_pc_commit_ts.is_zero());
        must_locked(&engine, k1, 20);
    }

    #[test]
    fn test_prewrite_async_commit() {
        let engine = TestEngineBuilder::new().build().unwrap();
        let cm = concurrency_manager::ConcurrencyManager::new(1.into());

        let key = b"k";
        let value = b"v";
        let mutations = vec![Mutation::Put((Key::from_raw(key), value.to_vec()))];

        let mut statistics = Statistics::default();
        let cmd = super::Prewrite::new(
            mutations,
            key.to_vec(),
            10.into(),
            0,
            false,
            1,
            TimeStamp::default(),
            TimeStamp::default(),
            Some(vec![]),
            false,
            Context::default(),
        );

        let res = prewrite_command(&engine, cm.clone(), &mut statistics, cmd).unwrap();
        assert!(!res.min_commit_ts.is_zero());
        assert_eq!(res.one_pc_commit_ts, TimeStamp::zero());
        must_locked(&engine, key, 10);

        cm.update_max_ts(50.into());

        let (k1, v1) = (b"k1", b"v1");
        let (k2, v2) = (b"k2", b"v2");

        let mutations = vec![
            Mutation::Put((Key::from_raw(k1), v1.to_vec())),
            Mutation::Put((Key::from_raw(k2), v2.to_vec())),
        ];
        let mut statistics = Statistics::default();
        // calculated_ts > max_commit_ts
        let cmd = super::Prewrite::new(
            mutations,
            k1.to_vec(),
            20.into(),
            0,
            false,
            2,
            TimeStamp::default(),
            40.into(),
            Some(vec![k2.to_vec()]),
            false,
            Context::default(),
        );

        let res = prewrite_command(&engine, cm, &mut statistics, cmd).unwrap();
        assert!(res.min_commit_ts.is_zero());
        assert!(res.one_pc_commit_ts.is_zero());
        assert!(!must_locked(&engine, k1, 20).use_async_commit);
        assert!(!must_locked(&engine, k2, 20).use_async_commit);
    }

    #[test]
    fn test_prewrite_pessimsitic_async_commit() {
        let engine = TestEngineBuilder::new().build().unwrap();
        let cm = concurrency_manager::ConcurrencyManager::new(1.into());

        let key = b"k";
        let value = b"v";

        must_acquire_pessimistic_lock(&engine, key, key, 10, 10);

        let mutations = vec![(Mutation::Put((Key::from_raw(key), value.to_vec())), true)];
        let mut statistics = Statistics::default();
        let cmd = super::PrewritePessimistic::new(
            mutations,
            key.to_vec(),
            10.into(),
            0,
            10.into(),
            1,
            TimeStamp::default(),
            TimeStamp::default(),
            Some(vec![]),
            false,
            Context::default(),
        );

        let res = prewrite_command(&engine, cm.clone(), &mut statistics, cmd).unwrap();
        assert!(!res.min_commit_ts.is_zero());
        assert_eq!(res.one_pc_commit_ts, TimeStamp::zero());
        must_locked(&engine, key, 10);

        cm.update_max_ts(50.into());

        let (k1, v1) = (b"k1", b"v1");
        let (k2, v2) = (b"k2", b"v2");

        must_acquire_pessimistic_lock(&engine, k1, k1, 20, 20);
        must_acquire_pessimistic_lock(&engine, k2, k1, 20, 20);

        let mutations = vec![
            (Mutation::Put((Key::from_raw(k1), v1.to_vec())), true),
            (Mutation::Put((Key::from_raw(k2), v2.to_vec())), true),
        ];
        let mut statistics = Statistics::default();
        // calculated_ts > max_commit_ts
        let cmd = super::PrewritePessimistic::new(
            mutations,
            k1.to_vec(),
            20.into(),
            0,
            20.into(),
            2,
            TimeStamp::default(),
            40.into(),
            Some(vec![k2.to_vec()]),
            false,
            Context::default(),
        );

        let res = prewrite_command(&engine, cm, &mut statistics, cmd).unwrap();
        assert!(res.min_commit_ts.is_zero());
        assert!(res.one_pc_commit_ts.is_zero());
        assert!(!must_locked(&engine, k1, 20).use_async_commit);
        assert!(!must_locked(&engine, k2, 20).use_async_commit);
    }

    #[test]
    fn test_out_of_sync_max_ts() {
        use crate::storage::{
            kv::Result, CfName, ConcurrencyManager, Cursor, DummyLockManager, IterOptions,
            ScanMode, Value,
        };
        use engine_rocks::RocksEngineIterator;
        use engine_traits::ReadOptions;
        use kvproto::kvrpcpb::ExtraOp;
        #[derive(Clone)]
        struct MockSnapshot;

        impl Snapshot for MockSnapshot {
            type Iter = RocksEngineIterator;

            fn get(&self, _: &Key) -> Result<Option<Value>> {
                unimplemented!()
            }
            fn get_cf(&self, _: CfName, _: &Key) -> Result<Option<Value>> {
                unimplemented!()
            }
            fn get_cf_opt(&self, _: ReadOptions, _: CfName, _: &Key) -> Result<Option<Value>> {
                unimplemented!()
            }
            fn iter(&self, _: IterOptions, _: ScanMode) -> Result<Cursor<Self::Iter>> {
                unimplemented!()
            }
            fn iter_cf(
                &self,
                _: CfName,
                _: IterOptions,
                _: ScanMode,
            ) -> Result<Cursor<Self::Iter>> {
                unimplemented!()
            }
            fn is_max_ts_synced(&self) -> bool {
                false
            }
        }

        macro_rules! context {
            () => {
                WriteContext {
                    lock_mgr: &DummyLockManager {},
                    concurrency_manager: ConcurrencyManager::new(10.into()),
                    extra_op: ExtraOp::Noop,
                    statistics: &mut Statistics::default(),
                    async_apply_prewrite: false,
                }
            };
        }

        macro_rules! assert_max_ts_err {
            ($e: expr) => {
                match $e {
                    Err(Error(box ErrorInner::MaxTimestampNotSynced { .. })) => {}
                    _ => panic!("Should have returned an error"),
                }
            };
        }

        // 2pc should be ok
        let cmd = Prewrite::with_defaults(vec![], vec![1, 2, 3], 10.into());
        cmd.cmd.process_write(MockSnapshot, context!()).unwrap();
        // But 1pc should return an error
        let cmd = Prewrite::with_1pc(vec![], vec![1, 2, 3], 10.into(), 20.into());
        assert_max_ts_err!(cmd.cmd.process_write(MockSnapshot, context!()));
        // And so should async commit
        let mut cmd = Prewrite::with_defaults(vec![], vec![1, 2, 3], 10.into());
        if let Command::Prewrite(p) = &mut cmd.cmd {
            p.secondary_keys = Some(vec![]);
        }
        assert_max_ts_err!(cmd.cmd.process_write(MockSnapshot, context!()));

        // And the same for pessimistic prewrites.
        let cmd = PrewritePessimistic::with_defaults(vec![], vec![1, 2, 3], 10.into(), 15.into());
        cmd.cmd.process_write(MockSnapshot, context!()).unwrap();
        let cmd =
            PrewritePessimistic::with_1pc(vec![], vec![1, 2, 3], 10.into(), 15.into(), 20.into());
        assert_max_ts_err!(cmd.cmd.process_write(MockSnapshot, context!()));
        let mut cmd =
            PrewritePessimistic::with_defaults(vec![], vec![1, 2, 3], 10.into(), 15.into());
        if let Command::PrewritePessimistic(p) = &mut cmd.cmd {
            p.secondary_keys = Some(vec![]);
        }
        assert_max_ts_err!(cmd.cmd.process_write(MockSnapshot, context!()));
    }
}<|MERGE_RESOLUTION|>--- conflicted
+++ resolved
@@ -920,8 +920,10 @@
             20,
             Some(30),
         )
-<<<<<<< HEAD
-        .unwrap_err();
+        .unwrap();
+        assert!(res.min_commit_ts.is_zero());
+        assert!(res.one_pc_commit_ts.is_zero());
+        must_locked(&engine, key, 20);
 
         let mutations = vec![
             Mutation::Put((Key::from_raw(key), value.to_vec())),
@@ -938,12 +940,6 @@
             Some(60),
         )
         .unwrap();
-=======
-        .unwrap();
-        assert!(res.min_commit_ts.is_zero());
-        assert!(res.one_pc_commit_ts.is_zero());
-        must_locked(&engine, key, 20);
->>>>>>> cea0f296
     }
 
     #[test]
