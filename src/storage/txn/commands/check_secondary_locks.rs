--- conflicted
+++ resolved
@@ -1,16 +1,6 @@
 // Copyright 2020 TiKV Project Authors. Licensed under Apache-2.0.
 
 // #[PerformanceCriticalPath]
-<<<<<<< HEAD
-use crate::storage::kv::WriteData;
-use crate::storage::lock_manager::LockManager;
-use crate::storage::mvcc::{LockType, MvccTxn, SnapshotReader, TimeStamp, TxnCommitRecord};
-use crate::storage::txn::commands::ReaderWithStats;
-use crate::storage::txn::{
-    actions::check_txn_status::{collapse_prev_rollback, make_rollback},
-    commands::{
-        CommandExt, ReleasedLocks, ResponsePolicy, WriteCommand, WriteContext, WriteResult,
-=======
 use txn_types::{Key, Lock, WriteType};
 
 use crate::storage::{
@@ -20,11 +10,10 @@
     txn::{
         actions::check_txn_status::{collapse_prev_rollback, make_rollback},
         commands::{
-            Command, CommandExt, ReaderWithStats, ReleasedLocks, ResponsePolicy, TypedCommand,
-            WriteCommand, WriteContext, WriteResult,
+            CommandExt, ReaderWithStats, ReleasedLocks, ResponsePolicy, WriteCommand, WriteContext,
+            WriteResult,
         },
         Result,
->>>>>>> 4dbb0572
     },
     types::SecondaryLocksStatus,
     ProcessResult, Snapshot,
