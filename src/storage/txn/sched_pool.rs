// Copyright 2019 TiKV Project Authors. Licensed under Apache-2.0.

use std::{
    cell::RefCell,
    mem,
    sync::{Arc, Mutex},
};

use collections::HashMap;
use file_system::{set_io_type, IOType};
use kvproto::pdpb::QueryKind;
use prometheus::local::*;
use raftstore::store::WriteStats;
use tikv_util::{
    sys::SysQuota,
    time::Duration,
    yatp_pool::{FuturePool, PoolTicker, YatpPoolBuilder},
};

use crate::storage::{
    kv::{destroy_tls_engine, set_tls_engine, Engine, FlowStatsReporter, Statistics},
    metrics::*,
};
<<<<<<< HEAD
use crate::storage::metrics::*;
use crate::tikv_util::metrics::ThreadBuildWrapper;
=======
>>>>>>> aaf47d0c

pub struct SchedLocalMetrics {
    local_scan_details: HashMap<&'static str, Statistics>,
    processing_read_duration: LocalHistogramVec,
    processing_write_duration: LocalHistogramVec,
    command_keyread_histogram_vec: LocalHistogramVec,
    local_write_stats: WriteStats,
}

thread_local! {
     static TLS_SCHED_METRICS: RefCell<SchedLocalMetrics> = RefCell::new(
        SchedLocalMetrics {
            local_scan_details: HashMap::default(),
            processing_read_duration: SCHED_PROCESSING_READ_HISTOGRAM_VEC.local(),
            processing_write_duration: SCHED_PROCESSING_WRITE_HISTOGRAM_VEC.local(),
            command_keyread_histogram_vec: KV_COMMAND_KEYREAD_HISTOGRAM_VEC.local(),
            local_write_stats:WriteStats::default(),
        }
    );
}

#[derive(Clone)]
pub struct SchedPool {
    pub pool: FuturePool,
}

#[derive(Clone)]
pub struct SchedTicker<R: FlowStatsReporter> {
    reporter: R,
}

impl<R: FlowStatsReporter> PoolTicker for SchedTicker<R> {
    fn on_tick(&mut self) {
        tls_flush(&self.reporter);
    }
}

impl SchedPool {
    pub fn new<E: Engine, R: FlowStatsReporter>(
        engine: E,
        pool_size: usize,
        reporter: R,
        name_prefix: &str,
    ) -> Self {
        let engine = Arc::new(Mutex::new(engine));
        // for low cpu quota env, set the max-thread-count as 4 to allow potential cases that we need more thread than cpu num.
        let max_pool_size = std::cmp::max(
            pool_size,
            std::cmp::max(4, SysQuota::cpu_cores_quota() as usize),
        );
        let pool = YatpPoolBuilder::new(SchedTicker {reporter:reporter.clone()})
            .thread_count(1, pool_size, max_pool_size)
            .name_prefix(name_prefix)
            // Safety: by setting `after_start_wrapper` and `before_stop_wrapper`,
            // `FuturePool` ensures the tls_engine invariants.
            .after_start_wrapper(move || {
                set_tls_engine(engine.lock().unwrap().clone());
                set_io_type(IOType::ForegroundWrite);
            })
            .before_stop_wrapper(move || unsafe {
                // Safety: we ensure the `set_` and `destroy_` calls use the same engine type.
                destroy_tls_engine::<E>();
                tls_flush(&reporter);
            })
            .build_future_pool();
        SchedPool { pool }
    }
}

pub fn tls_collect_scan_details(cmd: &'static str, stats: &Statistics) {
    TLS_SCHED_METRICS.with(|m| {
        m.borrow_mut()
            .local_scan_details
            .entry(cmd)
            .or_insert_with(Default::default)
            .add(stats);
    });
}

pub fn tls_flush<R: FlowStatsReporter>(reporter: &R) {
    TLS_SCHED_METRICS.with(|m| {
        let mut m = m.borrow_mut();
        for (cmd, stat) in m.local_scan_details.drain() {
            for (cf, cf_details) in stat.details().iter() {
                for (tag, count) in cf_details.iter() {
                    KV_COMMAND_SCAN_DETAILS
                        .with_label_values(&[cmd, *cf, *tag])
                        .inc_by(*count as u64);
                }
            }
        }
        m.processing_read_duration.flush();
        m.processing_write_duration.flush();
        m.command_keyread_histogram_vec.flush();

        // Report PD metrics
        if !m.local_write_stats.is_empty() {
            let mut write_stats = WriteStats::default();
            mem::swap(&mut write_stats, &mut m.local_write_stats);
            reporter.report_write_stats(write_stats);
        }
    });
}

pub fn tls_collect_query(region_id: u64, kind: QueryKind) {
    TLS_SCHED_METRICS.with(|m| {
        let mut m = m.borrow_mut();
        m.local_write_stats.add_query_num(region_id, kind);
    });
}

pub fn tls_collect_read_duration(cmd: &str, duration: Duration) {
    TLS_SCHED_METRICS.with(|m| {
        m.borrow_mut()
            .processing_read_duration
            .with_label_values(&[cmd])
            .observe(tikv_util::time::duration_to_sec(duration))
    });
}

pub fn tls_collect_keyread_histogram_vec(cmd: &str, count: f64) {
    TLS_SCHED_METRICS.with(|m| {
        m.borrow_mut()
            .command_keyread_histogram_vec
            .with_label_values(&[cmd])
            .observe(count);
    });
}<|MERGE_RESOLUTION|>--- conflicted
+++ resolved
@@ -17,15 +17,13 @@
     yatp_pool::{FuturePool, PoolTicker, YatpPoolBuilder},
 };
 
-use crate::storage::{
-    kv::{destroy_tls_engine, set_tls_engine, Engine, FlowStatsReporter, Statistics},
-    metrics::*,
+use crate::{
+    storage::{
+        kv::{destroy_tls_engine, set_tls_engine, Engine, FlowStatsReporter, Statistics},
+        metrics::*,
+    },
+    tikv_util::metrics::ThreadBuildWrapper,
 };
-<<<<<<< HEAD
-use crate::storage::metrics::*;
-use crate::tikv_util::metrics::ThreadBuildWrapper;
-=======
->>>>>>> aaf47d0c
 
 pub struct SchedLocalMetrics {
     local_scan_details: HashMap<&'static str, Statistics>,
