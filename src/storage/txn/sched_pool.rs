--- conflicted
+++ resolved
@@ -183,21 +183,6 @@
                     tls_flush(&reporter);
                 })
         };
-<<<<<<< HEAD
-        // FIXME: for performance issue, disable priority pool temporarily
-        if let Some(ref r) = resource_ctl {
-            SchedPool::Priority {
-                worker_pool: builder(pool_size, "sched-worker-pool")
-                    .build_priority_future_pool(r.clone()),
-                resource_ctl: r.clone(),
-            }
-        } else {
-            SchedPool::Vanilla {
-                worker_pool: builder(pool_size, "sched-worker-pool").build_future_pool(),
-                high_worker_pool: builder(std::cmp::max(1, pool_size / 2), "sched-high-pri-pool")
-                    .build_future_pool(),
-            }
-=======
         let vanilla = VanillaQueue {
             worker_pool: builder(pool_size, "sched-worker-pool").build_future_pool(),
             high_worker_pool: builder(std::cmp::max(1, pool_size / 2), "sched-worker-high")
@@ -218,7 +203,6 @@
             vanilla,
             priority,
             queue_type,
->>>>>>> dd8322ce
         }
     }
 
