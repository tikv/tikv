// Copyright 2016 TiKV Project Authors. Licensed under Apache-2.0.

use kvproto::kvrpcpb::IsolationLevel;
use tikv_util::buffer_vec::BufferVec;

use crate::storage::metrics::*;
<<<<<<< HEAD
use crate::storage::mvcc::{EntryScanner, RangeForwardScanner};
use crate::storage::mvcc::{Error as MvccError, MvccReader};
=======
use crate::storage::mvcc::EntryScanner;
use crate::storage::mvcc::Error as MvccError;
use crate::storage::mvcc::PointGetterBuilder;
>>>>>>> a036e281
use crate::storage::mvcc::{Scanner as MvccScanner, ScannerBuilder};
use crate::storage::{Key, KvPair, Snapshot, Statistics, Value};

use super::{Error, Result};

pub trait Store: Send {
    /// The scanner type returned by `scanner()`.
    type Scanner: Scanner;

    type RangeScanner: RangeScanner;

    /// Fetch the provided key.
    fn get(&self, key: &Key, statistics: &mut Statistics) -> Result<Option<Value>>;

    /// Fetch the provided set of keys.
    fn batch_get(
        &self,
        keys: &[Key],
        statistics: &mut Statistics,
    ) -> Result<Vec<Result<Option<Value>>>>;

    /// Retrieve a scanner over the bounds.
    fn scanner(
        &self,
        desc: bool,
        key_only: bool,
        lower_bound: Option<Key>,
        upper_bound: Option<Key>,
    ) -> Result<Self::Scanner>;

    fn build_range_scanner_forward(
        &self,
        _key_only: bool,
        _lower_bound: Option<Key>,
        _upper_bound: Option<Key>,
    ) -> failure::Fallible<Self::RangeScanner> {
        unimplemented!()
    }
}

/// [`Scanner`]s allow retrieving items or batches from a scan result.
///
/// Commonly they are obtained as a result of a [`scanner`](Store::scanner) operation.
pub trait Scanner: Send {
    /// Get the next [`KvPair`](KvPair) if it exists.
    fn next(&mut self) -> Result<Option<(Key, Value)>>;

    /// Get the next [`KvPair`](KvPair)s up to `limit` if they exist.
    fn scan(&mut self, limit: usize) -> Result<Vec<Result<KvPair>>> {
        let mut results = Vec::with_capacity(limit);
        while results.len() < limit {
            match self.next() {
                Ok(Some((k, v))) => {
                    results.push(Ok((k.to_raw()?, v)));
                }
                Ok(None) => break,
                Err(e @ Error::Mvcc(MvccError::KeyIsLocked { .. })) => {
                    results.push(Err(e));
                }
                Err(e) => return Err(e),
            }
        }
        Ok(results)
    }

    /// Take statistics.
    fn take_statistics(&mut self) -> Statistics;
}

pub trait RangeScanner: Send {
    fn scan_first_lock(&mut self) -> failure::Fallible<()>;

    fn next(
        &mut self,
        n: usize,
        out_keys: &mut BufferVec,
        out_values: &mut BufferVec,
    ) -> failure::Fallible<usize>;

    fn take_statistics(&mut self) -> Statistics;
}

pub trait TxnEntryStore: Send {
    /// The scanner type returned by `scanner()`.
    type Scanner: TxnEntryScanner;

    /// Retrieve a scanner over the bounds.
    fn entry_scanner(
        &self,
        lower_bound: Option<Key>,
        upper_bound: Option<Key>,
    ) -> Result<Self::Scanner>;
}

/// [`TxnEntryScanner`] allows retrieving items or batches from a scan result.
///
/// Commonly they are obtained as a result of a
/// [`entry_scanner`](TxnEntryStore::entry_scanner) operation.
pub trait TxnEntryScanner: Send {
    fn next_entry(&mut self) -> Result<Option<TxnEntry>>;

    fn scan_entries(&mut self, batch: &mut EntryBatch) -> Result<()> {
        while batch.entries.len() < batch.entries.capacity() {
            match self.next_entry() {
                Ok(Some(entry)) => {
                    batch.entries.push(entry);
                }
                Ok(None) => break,
                Err(e) => return Err(e),
            }
        }
        Ok(())
    }

    /// Take statistics.
    fn take_statistics(&mut self) -> Statistics;
}

/// A transaction entry in underlying storage.
#[derive(PartialEq, Debug)]
pub enum TxnEntry {
    Prewrite { default: KvPair, lock: KvPair },
    Commit { default: KvPair, write: KvPair },
    // TOOD: Add more entry if needed.
}

/// A batch of transaction entries.
pub struct EntryBatch {
    entries: Vec<TxnEntry>,
}

impl EntryBatch {
    pub fn with_capacity(cap: usize) -> EntryBatch {
        EntryBatch {
            entries: Vec::with_capacity(cap),
        }
    }

    pub fn clear(&mut self) {
        self.entries.clear();
    }

    pub fn len(&self) -> usize {
        self.entries.len()
    }

    pub fn is_empty(&self) -> bool {
        self.entries.len() == 0
    }

    pub fn drain(&mut self) -> std::vec::Drain<'_, TxnEntry> {
        self.entries.drain(..)
    }
}

pub struct SnapshotStore<S: Snapshot> {
    snapshot: S,
    start_ts: u64,
    isolation_level: IsolationLevel,
    fill_cache: bool,
}

impl<S: Snapshot> Store for SnapshotStore<S> {
    type Scanner = MvccScanner<S>;

<<<<<<< HEAD
    type RangeScanner = RangeForwardScanner<S>;

    #[inline]
=======
>>>>>>> a036e281
    fn get(&self, key: &Key, statistics: &mut Statistics) -> Result<Option<Value>> {
        let mut point_getter = PointGetterBuilder::new(self.snapshot.clone(), self.start_ts)
            .fill_cache(self.fill_cache)
            .isolation_level(self.isolation_level)
            .multi(false)
            .build()?;
        let v = point_getter.get(key)?;
        statistics.add(&point_getter.take_statistics());
        Ok(v)
    }

    fn batch_get(
        &self,
        keys: &[Key],
        statistics: &mut Statistics,
    ) -> Result<Vec<Result<Option<Value>>>> {
        use std::mem::{self, MaybeUninit};
        type Element = Result<Option<Value>>;

        if keys.len() == 1 {
            return Ok(vec![self.get(&keys[0], statistics)]);
        }

        let mut order_and_keys: Vec<_> = keys.iter().enumerate().collect();
        order_and_keys.sort_unstable_by(|(_, a), (_, b)| a.cmp(b));

        let mut point_getter = PointGetterBuilder::new(self.snapshot.clone(), self.start_ts)
            .fill_cache(self.fill_cache)
            .isolation_level(self.isolation_level)
            .multi(true)
            .build()?;

        let mut values: Vec<MaybeUninit<Element>> = Vec::with_capacity(keys.len());
        for _ in 0..keys.len() {
            values.push(MaybeUninit::uninit());
        }
        for (original_order, key) in order_and_keys {
            let value = point_getter.get(key).map_err(Error::from);
            unsafe {
                values[original_order].as_mut_ptr().write(value);
            }
        }

        statistics.add(&point_getter.take_statistics());

        let values = unsafe { mem::transmute::<Vec<MaybeUninit<Element>>, Vec<Element>>(values) };
        Ok(values)
    }

    #[inline]
    fn scanner(
        &self,
        desc: bool,
        key_only: bool,
        lower_bound: Option<Key>,
        upper_bound: Option<Key>,
    ) -> Result<MvccScanner<S>> {
        // Check request bounds with physical bound
        self.verify_range(&lower_bound, &upper_bound)?;
        let scanner = ScannerBuilder::new(self.snapshot.clone(), self.start_ts, desc)
            .range(lower_bound, upper_bound)
            .omit_value(key_only)
            .fill_cache(self.fill_cache)
            .isolation_level(self.isolation_level)
            .build()?;

        Ok(scanner)
    }

    fn build_range_scanner_forward(
        &self,
        key_only: bool,
        lower_bound: Option<Key>,
        upper_bound: Option<Key>,
    ) -> failure::Fallible<Self::RangeScanner> {
        self.verify_range(&lower_bound, &upper_bound)?;
        ScannerBuilder::new(self.snapshot.clone(), self.start_ts, false)
            .range(lower_bound, upper_bound)
            .omit_value(key_only)
            .fill_cache(self.fill_cache)
            .isolation_level(self.isolation_level)
            .build_forward_range_scanner()
    }
}

impl<S: Snapshot> TxnEntryStore for SnapshotStore<S> {
    type Scanner = EntryScanner<S>;
    fn entry_scanner(
        &self,
        lower_bound: Option<Key>,
        upper_bound: Option<Key>,
    ) -> Result<EntryScanner<S>> {
        // Check request bounds with physical bound
        self.verify_range(&lower_bound, &upper_bound)?;
        let scanner =
            ScannerBuilder::new(self.snapshot.clone(), self.start_ts, false /* desc */)
                .range(lower_bound, upper_bound)
                .omit_value(false)
                .fill_cache(self.fill_cache)
                .isolation_level(self.isolation_level)
                .build_entry_scanner()?;

        Ok(scanner)
    }
}

impl<S: Snapshot> SnapshotStore<S> {
    pub fn new(
        snapshot: S,
        start_ts: u64,
        isolation_level: IsolationLevel,
        fill_cache: bool,
    ) -> Self {
        SnapshotStore {
            snapshot,
            start_ts,
            isolation_level,
            fill_cache,
        }
    }

    fn verify_range(&self, lower_bound: &Option<Key>, upper_bound: &Option<Key>) -> Result<()> {
        if let Some(ref l) = lower_bound {
            if let Some(b) = self.snapshot.lower_bound() {
                if !b.is_empty() && l.as_encoded().as_slice() < b {
                    REQUEST_EXCEED_BOUND.inc();
                    return Err(Error::InvalidReqRange {
                        start: Some(l.as_encoded().clone()),
                        end: upper_bound.as_ref().map(|ref b| b.as_encoded().clone()),
                        lower_bound: Some(b.to_vec()),
                        upper_bound: self.snapshot.upper_bound().map(|b| b.to_vec()),
                    });
                }
            }
        }
        if let Some(ref u) = upper_bound {
            if let Some(b) = self.snapshot.upper_bound() {
                if !b.is_empty() && (u.as_encoded().as_slice() > b || u.as_encoded().is_empty()) {
                    REQUEST_EXCEED_BOUND.inc();
                    return Err(Error::InvalidReqRange {
                        start: lower_bound.as_ref().map(|ref b| b.as_encoded().clone()),
                        end: Some(u.as_encoded().clone()),
                        lower_bound: self.snapshot.lower_bound().map(|b| b.to_vec()),
                        upper_bound: Some(b.to_vec()),
                    });
                }
            }
        }

        Ok(())
    }
}

/// A Store that reads on fixtures.
pub struct FixtureStore {
    data: std::collections::BTreeMap<Key, Result<Vec<u8>>>,
}

impl Clone for FixtureStore {
    fn clone(&self) -> Self {
        let data = self
            .data
            .iter()
            .map(|(k, v)| {
                let owned_k = k.clone();
                let owned_v = match v {
                    Ok(v) => Ok(v.clone()),
                    Err(e) => Err(e.maybe_clone().unwrap()),
                };
                (owned_k, owned_v)
            })
            .collect();
        Self { data }
    }
}

impl FixtureStore {
    pub fn new(data: std::collections::BTreeMap<Key, Result<Vec<u8>>>) -> Self {
        FixtureStore { data }
    }
}

impl Store for FixtureStore {
    type Scanner = FixtureStoreScanner;

    type RangeScanner = FixtureStoreRangeScanner;

    #[inline]
    fn get(&self, key: &Key, _statistics: &mut Statistics) -> Result<Option<Vec<u8>>> {
        let r = self.data.get(key);
        match r {
            None => Ok(None),
            Some(Ok(v)) => Ok(Some(v.clone())),
            Some(Err(e)) => Err(e.maybe_clone().unwrap()),
        }
    }

    #[inline]
    fn batch_get(
        &self,
        keys: &[Key],
        statistics: &mut Statistics,
    ) -> Result<Vec<Result<Option<Vec<u8>>>>> {
        Ok(keys.iter().map(|key| self.get(key, statistics)).collect())
    }

    #[inline]
    fn scanner(
        &self,
        desc: bool,
        key_only: bool,
        lower_bound: Option<Key>,
        upper_bound: Option<Key>,
    ) -> Result<FixtureStoreScanner> {
        use std::ops::Bound;

        let lower = lower_bound.as_ref().map_or(Bound::Unbounded, |v| {
            if !desc {
                Bound::Included(v)
            } else {
                Bound::Excluded(v)
            }
        });
        let upper = upper_bound.as_ref().map_or(Bound::Unbounded, |v| {
            if desc {
                Bound::Included(v)
            } else {
                Bound::Excluded(v)
            }
        });

        let mut vec: Vec<_> = self
            .data
            .range((lower, upper))
            .map(|(k, v)| {
                let owned_k = k.clone();
                let owned_v = if key_only {
                    match v {
                        Ok(_v) => Ok(vec![]),
                        Err(e) => Err(e.maybe_clone().unwrap()),
                    }
                } else {
                    match v {
                        Ok(v) => Ok(v.clone()),
                        Err(e) => Err(e.maybe_clone().unwrap()),
                    }
                };
                (owned_k, owned_v)
            })
            .collect();

        if desc {
            vec.reverse();
        }

        Ok(FixtureStoreScanner {
            // TODO: Remove clone when GATs is available. See rust-lang/rfcs#1598.
            data: vec.into_iter(),
        })
    }
}

pub struct FixtureStoreRangeScanner;

impl RangeScanner for FixtureStoreRangeScanner {
    fn scan_first_lock(&mut self) -> failure::Fallible<()> {
        unimplemented!()
    }

    fn next(
        &mut self,
        _n: usize,
        _out_keys: &mut BufferVec,
        _out_values: &mut BufferVec,
    ) -> failure::Fallible<usize> {
        unimplemented!()
    }

    fn take_statistics(&mut self) -> Statistics {
        unimplemented!()
    }
}

/// A Scanner that scans on fixtures.
pub struct FixtureStoreScanner {
    data: std::vec::IntoIter<(Key, Result<Vec<u8>>)>,
}

impl Scanner for FixtureStoreScanner {
    #[inline]
    fn next(&mut self) -> Result<Option<(Key, Vec<u8>)>> {
        let value = self.data.next();
        match value {
            None => Ok(None),
            Some((k, Ok(v))) => Ok(Some((k, v))),
            Some((_k, Err(e))) => Err(e),
        }
    }

    #[inline]
    fn take_statistics(&mut self) -> Statistics {
        Statistics::default()
    }
}

#[cfg(test)]
mod tests {
    use super::Error;
    use super::{FixtureStore, Scanner, SnapshotStore, Store};

    use crate::storage::kv::{
        Engine, Result as EngineResult, RocksEngine, RocksSnapshot, ScanMode,
    };
    use crate::storage::mvcc::Error as MvccError;
    use crate::storage::mvcc::MvccTxn;
    use crate::storage::{
        CfName, Cursor, Iterator, Key, KvPair, Mutation, Options, Snapshot, Statistics,
        TestEngineBuilder, Value,
    };
    use engine::IterOption;
    use kvproto::kvrpcpb::{Context, IsolationLevel};

    const KEY_PREFIX: &str = "key_prefix";
    const START_TS: u64 = 10;
    const COMMIT_TS: u64 = 20;
    const START_ID: u64 = 1000;

    struct TestStore {
        keys: Vec<String>,
        snapshot: RocksSnapshot,
        ctx: Context,
        engine: RocksEngine,
    }

    impl TestStore {
        fn new(key_num: u64) -> TestStore {
            let engine = TestEngineBuilder::new().build().unwrap();
            let keys: Vec<String> = (START_ID..START_ID + key_num)
                .map(|i| format!("{}{}", KEY_PREFIX, i))
                .collect();
            let ctx = Context::default();
            let snapshot = engine.snapshot(&ctx).unwrap();
            let mut store = TestStore {
                keys,
                snapshot,
                ctx,
                engine,
            };
            store.init_data();
            store
        }

        #[inline]
        fn init_data(&mut self) {
            let primary_key = format!("{}{}", KEY_PREFIX, START_ID);
            let pk = primary_key.as_bytes();
            // do prewrite.
            {
                let mut txn = MvccTxn::new(self.snapshot.clone(), START_TS, true).unwrap();
                for key in &self.keys {
                    let key = key.as_bytes();
                    txn.prewrite(
                        Mutation::Put((Key::from_raw(key), key.to_vec())),
                        pk,
                        &Options::default(),
                    )
                    .unwrap();
                }
                self.engine.write(&self.ctx, txn.into_modifies()).unwrap();
            }
            self.refresh_snapshot();
            // do commit
            {
                let mut txn = MvccTxn::new(self.snapshot.clone(), START_TS, true).unwrap();
                for key in &self.keys {
                    let key = key.as_bytes();
                    txn.commit(Key::from_raw(key), COMMIT_TS).unwrap();
                }
                self.engine.write(&self.ctx, txn.into_modifies()).unwrap();
            }
            self.refresh_snapshot();
        }

        #[inline]
        fn refresh_snapshot(&mut self) {
            self.snapshot = self.engine.snapshot(&self.ctx).unwrap()
        }

        fn store(&self) -> SnapshotStore<RocksSnapshot> {
            SnapshotStore::new(
                self.snapshot.clone(),
                COMMIT_TS + 1,
                IsolationLevel::Si,
                true,
            )
        }
    }

    // Snapshot with bound
    #[derive(Clone)]
    struct MockRangeSnapshot {
        start: Vec<u8>,
        end: Vec<u8>,
    }

    #[derive(Default)]
    struct MockRangeSnapshotIter {}

    impl Iterator for MockRangeSnapshotIter {
        fn next(&mut self) -> bool {
            true
        }
        fn prev(&mut self) -> bool {
            true
        }
        fn seek(&mut self, _: &Key) -> EngineResult<bool> {
            Ok(true)
        }
        fn seek_for_prev(&mut self, _: &Key) -> EngineResult<bool> {
            Ok(true)
        }
        fn seek_to_first(&mut self) -> bool {
            true
        }
        fn seek_to_last(&mut self) -> bool {
            true
        }
        fn valid(&self) -> bool {
            true
        }
        fn status(&self) -> EngineResult<()> {
            Ok(())
        }
        fn validate_key(&self, _: &Key) -> EngineResult<()> {
            Ok(())
        }
        fn key(&self) -> &[u8] {
            b""
        }
        fn value(&self) -> &[u8] {
            b""
        }
    }

    impl MockRangeSnapshot {
        fn new(start: Vec<u8>, end: Vec<u8>) -> Self {
            Self { start, end }
        }
    }

    impl Snapshot for MockRangeSnapshot {
        type Iter = MockRangeSnapshotIter;

        fn get(&self, _: &Key) -> EngineResult<Option<Value>> {
            Ok(None)
        }
        fn get_cf(&self, _: CfName, _: &Key) -> EngineResult<Option<Value>> {
            Ok(None)
        }
        fn iter(&self, _: IterOption, _: ScanMode) -> EngineResult<Cursor<Self::Iter>> {
            Ok(Cursor::new(
                MockRangeSnapshotIter::default(),
                ScanMode::Forward,
            ))
        }
        fn iter_cf(
            &self,
            _: CfName,
            _: IterOption,
            _: ScanMode,
        ) -> EngineResult<Cursor<Self::Iter>> {
            Ok(Cursor::new(
                MockRangeSnapshotIter::default(),
                ScanMode::Forward,
            ))
        }
        fn lower_bound(&self) -> Option<&[u8]> {
            Some(self.start.as_slice())
        }
        fn upper_bound(&self) -> Option<&[u8]> {
            Some(self.end.as_slice())
        }
    }

    #[test]
    fn test_snapshot_store_get() {
        let key_num = 100;
        let store = TestStore::new(key_num);
        let snapshot_store = store.store();
        let mut statistics = Statistics::default();
        for key in &store.keys {
            let key = key.as_bytes();
            let data = snapshot_store
                .get(&Key::from_raw(key), &mut statistics)
                .unwrap();
            assert!(data.is_some(), "{:?} expect some, but got none", key);
        }
    }

    #[test]
    fn test_snapshot_store_batch_get() {
        let key_num = 100;
        let store = TestStore::new(key_num);
        let snapshot_store = store.store();
        let mut statistics = Statistics::default();
        let mut keys_list = Vec::new();
        for key in &store.keys {
            keys_list.push(Key::from_raw(key.as_bytes()));
        }
        let data = snapshot_store
            .batch_get(&keys_list, &mut statistics)
            .unwrap();
        for item in data {
            let item = item.unwrap();
            assert!(item.is_some(), "item expect some while get none");
        }
    }

    #[test]
    fn test_snapshot_store_scan() {
        let key_num = 100;
        let store = TestStore::new(key_num);
        let snapshot_store = store.store();
        let key = format!("{}{}", KEY_PREFIX, START_ID);
        let start_key = Key::from_raw(key.as_bytes());
        let mut scanner = snapshot_store
            .scanner(false, false, Some(start_key), None)
            .unwrap();

        let half = (key_num / 2) as usize;
        let expect = &store.keys[0..half];
        let result = scanner.scan(half).unwrap();
        let result: Vec<Option<KvPair>> = result.into_iter().map(Result::ok).collect();
        let expect: Vec<Option<KvPair>> = expect
            .iter()
            .map(|k| Some((k.clone().into_bytes(), k.clone().into_bytes())))
            .collect();
        assert_eq!(result, expect, "expect {:?}, but got {:?}", expect, result);
    }

    #[test]
    fn test_snapshot_store_reverse_scan() {
        let key_num = 100;
        let store = TestStore::new(key_num);
        let snapshot_store = store.store();

        let half = (key_num / 2) as usize;
        let key = format!("{}{}", KEY_PREFIX, START_ID + (half as u64) - 1);
        let start_key = Key::from_raw(key.as_bytes());
        let expect = &store.keys[0..half - 1];
        let mut scanner = snapshot_store
            .scanner(true, false, None, Some(start_key))
            .unwrap();

        let result = scanner.scan(half).unwrap();
        let result: Vec<Option<KvPair>> = result.into_iter().map(Result::ok).collect();

        let mut expect: Vec<Option<KvPair>> = expect
            .iter()
            .map(|k| Some((k.clone().into_bytes(), k.clone().into_bytes())))
            .collect();
        expect.reverse();

        assert_eq!(result, expect, "expect {:?}, but got {:?}", expect, result);
    }

    #[test]
    fn test_scan_with_bound() {
        let key_num = 100;
        let store = TestStore::new(key_num);
        let snapshot_store = store.store();

        let lower_bound = Key::from_raw(format!("{}{}", KEY_PREFIX, START_ID + 10).as_bytes());
        let upper_bound = Key::from_raw(format!("{}{}", KEY_PREFIX, START_ID + 20).as_bytes());

        let expected: Vec<_> = (10..20)
            .map(|i| Key::from_raw(format!("{}{}", KEY_PREFIX, START_ID + i).as_bytes()))
            .collect();

        let mut scanner = snapshot_store
            .scanner(
                false,
                false,
                Some(lower_bound.clone()),
                Some(upper_bound.clone()),
            )
            .unwrap();

        // Collect all scanned keys
        let mut result = Vec::new();
        while let Some((k, _)) = scanner.next().unwrap() {
            result.push(k);
        }
        assert_eq!(result, expected);

        let mut scanner = snapshot_store
            .scanner(true, false, Some(lower_bound), Some(upper_bound))
            .unwrap();

        // Collect all scanned keys
        let mut result = Vec::new();
        while let Some((k, _)) = scanner.next().unwrap() {
            result.push(k);
        }
        assert_eq!(result, expected.into_iter().rev().collect::<Vec<_>>());
    }

    #[test]
    fn test_scanner_verify_bound() {
        // Store with a limited range
        let snap = MockRangeSnapshot::new(b"b".to_vec(), b"c".to_vec());
        let store = SnapshotStore::new(snap, 0, IsolationLevel::Si, true);
        let bound_a = Key::from_encoded(b"a".to_vec());
        let bound_b = Key::from_encoded(b"b".to_vec());
        let bound_c = Key::from_encoded(b"c".to_vec());
        let bound_d = Key::from_encoded(b"d".to_vec());
        assert!(store.scanner(false, false, None, None).is_ok());
        assert!(store
            .scanner(false, false, Some(bound_b.clone()), Some(bound_c.clone()))
            .is_ok());
        assert!(store
            .scanner(false, false, Some(bound_a.clone()), Some(bound_c.clone()))
            .is_err());
        assert!(store
            .scanner(false, false, Some(bound_b.clone()), Some(bound_d.clone()))
            .is_err());
        assert!(store
            .scanner(false, false, Some(bound_a.clone()), Some(bound_d.clone()))
            .is_err());

        // Store with whole range
        let snap2 = MockRangeSnapshot::new(b"".to_vec(), b"".to_vec());
        let store2 = SnapshotStore::new(snap2, 0, IsolationLevel::Si, true);
        assert!(store2.scanner(false, false, None, None).is_ok());
        assert!(store2
            .scanner(false, false, Some(bound_a.clone()), None)
            .is_ok());
        assert!(store2
            .scanner(false, false, Some(bound_a.clone()), Some(bound_b.clone()))
            .is_ok());
        assert!(store2
            .scanner(false, false, None, Some(bound_c.clone()))
            .is_ok());
    }

    fn gen_fixture_store() -> FixtureStore {
        use std::collections::BTreeMap;

        let mut data = BTreeMap::default();
        data.insert(Key::from_raw(b"abc"), Ok(b"foo".to_vec()));
        data.insert(Key::from_raw(b"ab"), Ok(b"bar".to_vec()));
        data.insert(Key::from_raw(b"abcd"), Ok(b"box".to_vec()));
        data.insert(Key::from_raw(b"b"), Ok(b"alpha".to_vec()));
        data.insert(Key::from_raw(b"bb"), Ok(b"alphaalpha".to_vec()));
        data.insert(
            Key::from_raw(b"bba"),
            Err(Error::Mvcc(MvccError::KeyIsLocked(
                kvproto::kvrpcpb::LockInfo::default(),
            ))),
        );
        data.insert(Key::from_raw(b"z"), Ok(b"beta".to_vec()));
        data.insert(Key::from_raw(b"ca"), Ok(b"hello".to_vec()));
        data.insert(
            Key::from_raw(b"zz"),
            Err(Error::Mvcc(MvccError::BadFormatLock)),
        );

        FixtureStore::new(data)
    }

    #[test]
    fn test_fixture_get() {
        let store = gen_fixture_store();
        let mut statistics = Statistics::default();
        assert_eq!(
            store
                .get(&Key::from_raw(b"not exist"), &mut statistics)
                .unwrap(),
            None
        );
        assert_eq!(
            store.get(&Key::from_raw(b"c"), &mut statistics).unwrap(),
            None
        );
        assert_eq!(
            store.get(&Key::from_raw(b"ab"), &mut statistics).unwrap(),
            Some(b"bar".to_vec())
        );
        assert_eq!(
            store.get(&Key::from_raw(b"caa"), &mut statistics).unwrap(),
            None
        );
        assert_eq!(
            store.get(&Key::from_raw(b"ca"), &mut statistics).unwrap(),
            Some(b"hello".to_vec())
        );
        assert!(store.get(&Key::from_raw(b"bba"), &mut statistics).is_err());
        assert_eq!(
            store.get(&Key::from_raw(b"bbaa"), &mut statistics).unwrap(),
            None
        );
        assert_eq!(
            store.get(&Key::from_raw(b"abcd"), &mut statistics).unwrap(),
            Some(b"box".to_vec())
        );
        assert_eq!(
            store
                .get(&Key::from_raw(b"abcd\x00"), &mut statistics)
                .unwrap(),
            None
        );
        assert_eq!(
            store
                .get(&Key::from_raw(b"\x00abcd"), &mut statistics)
                .unwrap(),
            None
        );
        assert_eq!(
            store
                .get(&Key::from_raw(b"ab\x00cd"), &mut statistics)
                .unwrap(),
            None
        );
        assert_eq!(
            store.get(&Key::from_raw(b"ab"), &mut statistics).unwrap(),
            Some(b"bar".to_vec())
        );
        assert!(store.get(&Key::from_raw(b"zz"), &mut statistics).is_err());
        assert_eq!(
            store.get(&Key::from_raw(b"z"), &mut statistics).unwrap(),
            Some(b"beta".to_vec())
        );
    }

    #[test]
    fn test_fixture_scanner() {
        let store = gen_fixture_store();

        let mut scanner = store.scanner(false, false, None, None).unwrap();
        assert_eq!(
            scanner.next().unwrap(),
            Some((Key::from_raw(b"ab"), b"bar".to_vec()))
        );
        assert_eq!(
            scanner.next().unwrap(),
            Some((Key::from_raw(b"abc"), b"foo".to_vec()))
        );
        assert_eq!(
            scanner.next().unwrap(),
            Some((Key::from_raw(b"abcd"), b"box".to_vec()))
        );
        assert_eq!(
            scanner.next().unwrap(),
            Some((Key::from_raw(b"b"), b"alpha".to_vec()))
        );
        assert_eq!(
            scanner.next().unwrap(),
            Some((Key::from_raw(b"bb"), b"alphaalpha".to_vec()))
        );
        assert!(scanner.next().is_err());
        assert_eq!(
            scanner.next().unwrap(),
            Some((Key::from_raw(b"ca"), b"hello".to_vec()))
        );
        assert_eq!(
            scanner.next().unwrap(),
            Some((Key::from_raw(b"z"), b"beta".to_vec()))
        );
        assert!(scanner.next().is_err());
        // note: mvcc impl does not guarantee to work any more after meeting a non lock error
        assert_eq!(scanner.next().unwrap(), None);

        let mut scanner = store.scanner(true, false, None, None).unwrap();
        assert!(scanner.next().is_err());
        // note: mvcc impl does not guarantee to work any more after meeting a non lock error
        assert_eq!(
            scanner.next().unwrap(),
            Some((Key::from_raw(b"z"), b"beta".to_vec()))
        );
        assert_eq!(
            scanner.next().unwrap(),
            Some((Key::from_raw(b"ca"), b"hello".to_vec()))
        );
        assert!(scanner.next().is_err());
        assert_eq!(
            scanner.next().unwrap(),
            Some((Key::from_raw(b"bb"), b"alphaalpha".to_vec()))
        );
        assert_eq!(
            scanner.next().unwrap(),
            Some((Key::from_raw(b"b"), b"alpha".to_vec()))
        );
        assert_eq!(
            scanner.next().unwrap(),
            Some((Key::from_raw(b"abcd"), b"box".to_vec()))
        );
        assert_eq!(
            scanner.next().unwrap(),
            Some((Key::from_raw(b"abc"), b"foo".to_vec()))
        );
        assert_eq!(
            scanner.next().unwrap(),
            Some((Key::from_raw(b"ab"), b"bar".to_vec()))
        );
        assert_eq!(scanner.next().unwrap(), None);

        let mut scanner = store.scanner(false, true, None, None).unwrap();
        assert_eq!(
            scanner.next().unwrap(),
            Some((Key::from_raw(b"ab"), vec![]))
        );
        assert_eq!(
            scanner.next().unwrap(),
            Some((Key::from_raw(b"abc"), vec![]))
        );
        assert_eq!(
            scanner.next().unwrap(),
            Some((Key::from_raw(b"abcd"), vec![]))
        );
        assert_eq!(scanner.next().unwrap(), Some((Key::from_raw(b"b"), vec![])));
        assert_eq!(
            scanner.next().unwrap(),
            Some((Key::from_raw(b"bb"), vec![]))
        );
        assert!(scanner.next().is_err());
        assert_eq!(
            scanner.next().unwrap(),
            Some((Key::from_raw(b"ca"), vec![]))
        );
        assert_eq!(scanner.next().unwrap(), Some((Key::from_raw(b"z"), vec![])));
        assert!(scanner.next().is_err());
        // note: mvcc impl does not guarantee to work any more after meeting a non lock error
        assert_eq!(scanner.next().unwrap(), None);

        let mut scanner = store
            .scanner(
                false,
                true,
                Some(Key::from_raw(b"abc")),
                Some(Key::from_raw(b"abcd")),
            )
            .unwrap();
        assert_eq!(
            scanner.next().unwrap(),
            Some((Key::from_raw(b"abc"), vec![]))
        );
        assert_eq!(scanner.next().unwrap(), None);

        let mut scanner = store
            .scanner(
                false,
                true,
                Some(Key::from_raw(b"abc")),
                Some(Key::from_raw(b"bba")),
            )
            .unwrap();
        assert_eq!(
            scanner.next().unwrap(),
            Some((Key::from_raw(b"abc"), vec![]))
        );
        assert_eq!(
            scanner.next().unwrap(),
            Some((Key::from_raw(b"abcd"), vec![]))
        );
        assert_eq!(scanner.next().unwrap(), Some((Key::from_raw(b"b"), vec![])));
        assert_eq!(
            scanner.next().unwrap(),
            Some((Key::from_raw(b"bb"), vec![]))
        );
        assert_eq!(scanner.next().unwrap(), None);

        let mut scanner = store
            .scanner(
                false,
                true,
                Some(Key::from_raw(b"b")),
                Some(Key::from_raw(b"c")),
            )
            .unwrap();
        assert_eq!(scanner.next().unwrap(), Some((Key::from_raw(b"b"), vec![])));
        assert_eq!(
            scanner.next().unwrap(),
            Some((Key::from_raw(b"bb"), vec![]))
        );
        assert!(scanner.next().is_err());
        assert_eq!(scanner.next().unwrap(), None);

        let mut scanner = store
            .scanner(
                false,
                true,
                Some(Key::from_raw(b"b")),
                Some(Key::from_raw(b"b")),
            )
            .unwrap();
        assert_eq!(scanner.next().unwrap(), None);

        let mut scanner = store
            .scanner(
                true,
                true,
                Some(Key::from_raw(b"abc")),
                Some(Key::from_raw(b"abcd")),
            )
            .unwrap();
        assert_eq!(
            scanner.next().unwrap(),
            Some((Key::from_raw(b"abcd"), vec![]))
        );
        assert_eq!(scanner.next().unwrap(), None);

        let mut scanner = store
            .scanner(
                true,
                true,
                Some(Key::from_raw(b"abc")),
                Some(Key::from_raw(b"bba")),
            )
            .unwrap();
        assert!(scanner.next().is_err());
        assert_eq!(
            scanner.next().unwrap(),
            Some((Key::from_raw(b"bb"), vec![]))
        );
        assert_eq!(scanner.next().unwrap(), Some((Key::from_raw(b"b"), vec![])));
        assert_eq!(
            scanner.next().unwrap(),
            Some((Key::from_raw(b"abcd"), vec![]))
        );
        assert_eq!(scanner.next().unwrap(), None);
    }
}

#[cfg(test)]
mod benches {
    use crate::test;

    use rand::RngCore;
    use std::collections::BTreeMap;

    use super::{FixtureStore, Scanner, Store};
    use crate::storage::{Key, Statistics};

    fn gen_payload(n: usize) -> Vec<u8> {
        let mut data = vec![0; n];
        rand::thread_rng().fill_bytes(&mut data);
        data
    }

    #[bench]
    fn bench_fixture_get(b: &mut test::Bencher) {
        let user_key = gen_payload(64);
        let mut data = BTreeMap::default();
        for i in 0..100 {
            let mut key = user_key.clone();
            key.push(i);
            data.insert(Key::from_raw(&key), Ok(gen_payload(100)));
        }
        let store = FixtureStore::new(data);
        let mut query_user_key = user_key.clone();
        query_user_key.push(10);
        let query_key = Key::from_raw(&query_user_key);
        b.iter(|| {
            let store = test::black_box(&store);
            let mut statistics = Statistics::default();
            let value = store
                .get(test::black_box(&query_key), &mut statistics)
                .unwrap();
            test::black_box(value);
        })
    }

    #[bench]
    fn bench_fixture_batch_get(b: &mut test::Bencher) {
        let mut batch_get_keys = vec![];
        let mut data = BTreeMap::default();
        for _ in 0..100 {
            let user_key = gen_payload(64);
            let key = Key::from_raw(&user_key);
            batch_get_keys.push(key.clone());
            data.insert(key, Ok(gen_payload(100)));
        }
        let store = FixtureStore::new(data);
        b.iter(|| {
            let store = test::black_box(&store);
            let mut statistics = Statistics::default();
            let value = store.batch_get(test::black_box(&batch_get_keys), &mut statistics);
            test::black_box(value.unwrap());
        })
    }

    #[bench]
    fn bench_fixture_scanner(b: &mut test::Bencher) {
        let mut data = BTreeMap::default();
        for _ in 0..2000 {
            let user_key = gen_payload(64);
            data.insert(Key::from_raw(&user_key), Ok(gen_payload(100)));
        }
        let store = FixtureStore::new(data);
        b.iter(|| {
            let store = test::black_box(&store);
            let scanner = store
                .scanner(
                    test::black_box(true),
                    test::black_box(false),
                    test::black_box(None),
                    test::black_box(None),
                )
                .unwrap();
            test::black_box(scanner);
        })
    }

    #[bench]
    fn bench_fixture_scanner_next(b: &mut test::Bencher) {
        let mut data = BTreeMap::default();
        for _ in 0..2000 {
            let user_key = gen_payload(64);
            data.insert(Key::from_raw(&user_key), Ok(gen_payload(100)));
        }
        let store = FixtureStore::new(data);
        b.iter(|| {
            let store = test::black_box(&store);
            let mut scanner = store
                .scanner(
                    test::black_box(true),
                    test::black_box(false),
                    test::black_box(None),
                    test::black_box(None),
                )
                .unwrap();
            for _ in 0..1000 {
                let v = scanner.next().unwrap();
                test::black_box(v);
            }
        })
    }

    #[bench]
    fn bench_fixture_scanner_scan(b: &mut test::Bencher) {
        let mut data = BTreeMap::default();
        for _ in 0..2000 {
            let user_key = gen_payload(64);
            data.insert(Key::from_raw(&user_key), Ok(gen_payload(100)));
        }
        let store = FixtureStore::new(data);
        b.iter(|| {
            let store = test::black_box(&store);
            let mut scanner = store
                .scanner(
                    test::black_box(true),
                    test::black_box(false),
                    test::black_box(None),
                    test::black_box(None),
                )
                .unwrap();
            test::black_box(scanner.scan(1000).unwrap());
        })
    }
}<|MERGE_RESOLUTION|>--- conflicted
+++ resolved
@@ -4,14 +4,9 @@
 use tikv_util::buffer_vec::BufferVec;
 
 use crate::storage::metrics::*;
-<<<<<<< HEAD
+use crate::storage::mvcc::PointGetterBuilder;
 use crate::storage::mvcc::{EntryScanner, RangeForwardScanner};
 use crate::storage::mvcc::{Error as MvccError, MvccReader};
-=======
-use crate::storage::mvcc::EntryScanner;
-use crate::storage::mvcc::Error as MvccError;
-use crate::storage::mvcc::PointGetterBuilder;
->>>>>>> a036e281
 use crate::storage::mvcc::{Scanner as MvccScanner, ScannerBuilder};
 use crate::storage::{Key, KvPair, Snapshot, Statistics, Value};
 
@@ -177,12 +172,9 @@
 impl<S: Snapshot> Store for SnapshotStore<S> {
     type Scanner = MvccScanner<S>;
 
-<<<<<<< HEAD
     type RangeScanner = RangeForwardScanner<S>;
 
     #[inline]
-=======
->>>>>>> a036e281
     fn get(&self, key: &Key, statistics: &mut Statistics) -> Result<Option<Value>> {
         let mut point_getter = PointGetterBuilder::new(self.snapshot.clone(), self.start_ts)
             .fill_cache(self.fill_cache)
