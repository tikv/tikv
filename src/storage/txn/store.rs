--- conflicted
+++ resolved
@@ -30,7 +30,7 @@
 
     fn scanner(
         &self,
-        asc: bool,
+        desc: bool,
         key_only: bool,
         lower_bound: Option<Key>,
         upper_bound: Option<Key>,
@@ -107,12 +107,12 @@
     #[inline]
     fn scanner(
         &self,
-        asc: bool,
+        desc: bool,
         key_only: bool,
         lower_bound: Option<Key>,
         upper_bound: Option<Key>,
     ) -> Result<StoreScanner<S>> {
-        let (forward_scanner, backward_scanner) = if asc {
+        let (forward_scanner, backward_scanner) = if !desc {
             let forward_scanner = ForwardScannerBuilder::new(self.snapshot.clone(), self.start_ts)
                 .range(lower_bound, upper_bound)
                 .omit_value(key_only)
@@ -182,7 +182,6 @@
 }
 
 #[cfg(test)]
-<<<<<<< HEAD
 use std::collections::BTreeMap;
 #[cfg(test)]
 use std::ops::Bound;
@@ -222,20 +221,20 @@
     #[inline]
     fn scanner(
         &self,
-        asc: bool,
+        desc: bool,
         key_only: bool,
         lower_bound: Option<Key>,
         upper_bound: Option<Key>,
     ) -> Result<FixtureStoreScanner> {
         let lower = lower_bound.as_ref().map_or(Bound::Unbounded, |v| {
-            if asc {
+            if !desc {
                 Bound::Included(v)
             } else {
                 Bound::Excluded(v)
             }
         });
         let upper = upper_bound.as_ref().map_or(Bound::Unbounded, |v| {
-            if !asc {
+            if desc {
                 Bound::Included(v)
             } else {
                 Bound::Excluded(v)
@@ -262,7 +261,7 @@
             })
             .collect();
 
-        if !asc {
+        if desc {
             vec.reverse();
         }
 
@@ -298,14 +297,10 @@
 }
 
 #[cfg(test)]
-mod test {
+mod tests {
     use super::Error;
     use super::{FixtureStore, Scanner, SnapshotStore, Store};
 
-=======
-mod tests {
-    use super::SnapshotStore;
->>>>>>> b04e03ff
     use kvproto::kvrpcpb::{Context, IsolationLevel};
     use storage::engine::{self, Engine, RocksEngine, RocksSnapshot, TEMP_DIR};
     use storage::mvcc::Error as MvccError;
@@ -427,7 +422,7 @@
         let key = format!("{}{}", KEY_PREFIX, START_ID);
         let start_key = Key::from_raw(key.as_bytes());
         let mut scanner = snapshot_store
-            .scanner(true, false, Some(start_key), None)
+            .scanner(false, false, Some(start_key), None)
             .unwrap();
 
         let half = (key_num / 2) as usize;
@@ -452,7 +447,7 @@
         let start_key = Key::from_raw(key.as_bytes());
         let expect = &store.keys[0..half - 1];
         let mut scanner = snapshot_store
-            .scanner(false, false, None, Some(start_key))
+            .scanner(true, false, None, Some(start_key))
             .unwrap();
 
         let result = scanner.scan(half).unwrap();
@@ -482,7 +477,7 @@
 
         let mut scanner = snapshot_store
             .scanner(
-                true,
+                false,
                 false,
                 Some(lower_bound.clone()),
                 Some(upper_bound.clone()),
@@ -497,7 +492,7 @@
         assert_eq!(result, expected);
 
         let mut scanner = snapshot_store
-            .scanner(false, false, Some(lower_bound), Some(upper_bound))
+            .scanner(true, false, Some(lower_bound), Some(upper_bound))
             .unwrap();
 
         // Collect all scanned keys
@@ -605,7 +600,7 @@
     fn test_fixture_scanner() {
         let store = gen_fixture_store();
 
-        let mut scanner = store.scanner(true, false, None, None).unwrap();
+        let mut scanner = store.scanner(false, false, None, None).unwrap();
         assert_eq!(
             scanner.next().unwrap(),
             Some((Key::from_raw(b"ab"), b"bar".to_vec()))
@@ -639,7 +634,7 @@
         // note: mvcc impl does not guarantee to work any more after meeting a non lock error
         assert_eq!(scanner.next().unwrap(), None);
 
-        let mut scanner = store.scanner(false, false, None, None).unwrap();
+        let mut scanner = store.scanner(true, false, None, None).unwrap();
         assert!(scanner.next().is_err());
         // note: mvcc impl does not guarantee to work any more after meeting a non lock error
         assert_eq!(
@@ -673,7 +668,7 @@
         );
         assert_eq!(scanner.next().unwrap(), None);
 
-        let mut scanner = store.scanner(true, true, None, None).unwrap();
+        let mut scanner = store.scanner(false, true, None, None).unwrap();
         assert_eq!(
             scanner.next().unwrap(),
             Some((Key::from_raw(b"ab"), vec![]))
@@ -699,6 +694,69 @@
         assert_eq!(scanner.next().unwrap(), Some((Key::from_raw(b"z"), vec![])));
         assert!(scanner.next().is_err());
         // note: mvcc impl does not guarantee to work any more after meeting a non lock error
+        assert_eq!(scanner.next().unwrap(), None);
+
+        let mut scanner = store
+            .scanner(
+                false,
+                true,
+                Some(Key::from_raw(b"abc")),
+                Some(Key::from_raw(b"abcd")),
+            )
+            .unwrap();
+        assert_eq!(
+            scanner.next().unwrap(),
+            Some((Key::from_raw(b"abc"), vec![]))
+        );
+        assert_eq!(scanner.next().unwrap(), None);
+
+        let mut scanner = store
+            .scanner(
+                false,
+                true,
+                Some(Key::from_raw(b"abc")),
+                Some(Key::from_raw(b"bba")),
+            )
+            .unwrap();
+        assert_eq!(
+            scanner.next().unwrap(),
+            Some((Key::from_raw(b"abc"), vec![]))
+        );
+        assert_eq!(
+            scanner.next().unwrap(),
+            Some((Key::from_raw(b"abcd"), vec![]))
+        );
+        assert_eq!(scanner.next().unwrap(), Some((Key::from_raw(b"b"), vec![])));
+        assert_eq!(
+            scanner.next().unwrap(),
+            Some((Key::from_raw(b"bb"), vec![]))
+        );
+        assert_eq!(scanner.next().unwrap(), None);
+
+        let mut scanner = store
+            .scanner(
+                false,
+                true,
+                Some(Key::from_raw(b"b")),
+                Some(Key::from_raw(b"c")),
+            )
+            .unwrap();
+        assert_eq!(scanner.next().unwrap(), Some((Key::from_raw(b"b"), vec![])));
+        assert_eq!(
+            scanner.next().unwrap(),
+            Some((Key::from_raw(b"bb"), vec![]))
+        );
+        assert!(scanner.next().is_err());
+        assert_eq!(scanner.next().unwrap(), None);
+
+        let mut scanner = store
+            .scanner(
+                false,
+                true,
+                Some(Key::from_raw(b"b")),
+                Some(Key::from_raw(b"b")),
+            )
+            .unwrap();
         assert_eq!(scanner.next().unwrap(), None);
 
         let mut scanner = store
@@ -711,76 +769,13 @@
             .unwrap();
         assert_eq!(
             scanner.next().unwrap(),
-            Some((Key::from_raw(b"abc"), vec![]))
+            Some((Key::from_raw(b"abcd"), vec![]))
         );
         assert_eq!(scanner.next().unwrap(), None);
 
         let mut scanner = store
             .scanner(
                 true,
-                true,
-                Some(Key::from_raw(b"abc")),
-                Some(Key::from_raw(b"bba")),
-            )
-            .unwrap();
-        assert_eq!(
-            scanner.next().unwrap(),
-            Some((Key::from_raw(b"abc"), vec![]))
-        );
-        assert_eq!(
-            scanner.next().unwrap(),
-            Some((Key::from_raw(b"abcd"), vec![]))
-        );
-        assert_eq!(scanner.next().unwrap(), Some((Key::from_raw(b"b"), vec![])));
-        assert_eq!(
-            scanner.next().unwrap(),
-            Some((Key::from_raw(b"bb"), vec![]))
-        );
-        assert_eq!(scanner.next().unwrap(), None);
-
-        let mut scanner = store
-            .scanner(
-                true,
-                true,
-                Some(Key::from_raw(b"b")),
-                Some(Key::from_raw(b"c")),
-            )
-            .unwrap();
-        assert_eq!(scanner.next().unwrap(), Some((Key::from_raw(b"b"), vec![])));
-        assert_eq!(
-            scanner.next().unwrap(),
-            Some((Key::from_raw(b"bb"), vec![]))
-        );
-        assert!(scanner.next().is_err());
-        assert_eq!(scanner.next().unwrap(), None);
-
-        let mut scanner = store
-            .scanner(
-                true,
-                true,
-                Some(Key::from_raw(b"b")),
-                Some(Key::from_raw(b"b")),
-            )
-            .unwrap();
-        assert_eq!(scanner.next().unwrap(), None);
-
-        let mut scanner = store
-            .scanner(
-                false,
-                true,
-                Some(Key::from_raw(b"abc")),
-                Some(Key::from_raw(b"abcd")),
-            )
-            .unwrap();
-        assert_eq!(
-            scanner.next().unwrap(),
-            Some((Key::from_raw(b"abcd"), vec![]))
-        );
-        assert_eq!(scanner.next().unwrap(), None);
-
-        let mut scanner = store
-            .scanner(
-                false,
                 true,
                 Some(Key::from_raw(b"abc")),
                 Some(Key::from_raw(b"bba")),
