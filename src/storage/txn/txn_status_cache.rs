// Copyright 2023 TiKV Project Authors. Licensed under Apache-2.0.

//! This module implements a cache for the status of recent finished
//! transactions. When a transaction is committed or rolled back, we store the
//! information in the cache for a while. Later, in some cases, one can find
//! the transaction status without accessing the physical storage. This helps
//! to quickly find out the transaction status in some cases.
//!
//! > **Note:**
//! > * Currently, only committed transactions are cached. We may also cache
//! > rolled-back transactions in the future.
//! > * Currently, the cache is only used to filter unnecessary stale prewrite
//! > requests. We will also consider use the cache for other purposes in the
//! > future.
//!
//! ## Why we need this?
//!
//! ### For filtering out unwanted late-arrived stale prewrite requests
//!
//! This solves a problem which has a complicated background.
//!
//! There's such an optimization in pessimistic transactions when TiKV runs
//! accompanied with TiDB: non-unique index keys don't need to be pessimistic-
//! locked, and WRITE CF don't need to be checked either when prewriting. The
//! correctness in case there's any kinds of conflicts will be protected by
//! the corresponding row key, as the index key is never written without
//! writing the corresponding row key.
//!
//! However, it's later found to be problematic, especially with async commit
//! and 1PC, as the prewrite requests on these index keys lost its idempotency.
//! You can see [this issue](https://github.com/tikv/tikv/issues/11187) to see
//! how it causes problems, including those that affects transaction
//! correctness.
//!
//! The problem happens when the prewrite request to the same index key is
//! sent more than once. Our first solution is to add a `is_retry_request` flag
//! to the second (or even more) requests, which is sent due to retrying from
//! the client side. But it's still imperfect, considering that it's
//! theoretically possible that the original request arrives to TiKV later than
//! the retried one. In fact, we once observed this happens in an environment
//! where the network is terribly unstable.
//!
//! Our second solution, additional to the previous one, is to use this cache.
//! Each committed transaction should be guaranteed to be kept in the cache for
//! [a long-enough time](CACHE_ITEMS_REQUIRED_KEEP_TIME_MILLIS). When a prewrite
//! request is received, it should check the cache before executing. If it finds
//! its belonging transaction is already committed, it won't skip constraint
//! check in WRITE CF. Note that if the index key is already committed but the
//! transaction info is not cached, then a late-arrived prewrite request cannot
//! be protected by this mechanism. This means we shouldn't miss any cacheable
//! transactions, and it is the reason why committed transactions should be
//! cached for *a long-enough time*.
//!
//! Unfortunately, the solution is still imperfect. As it's already known, one
//! of the reasons is that we don't have mechanism to refuse requests that have
//! past more than [CACHE_ITEMS_REQUIRED_KEEP_TIME_MILLIS] since they were sent.
//! The other reason is that the cache can't be synced across different TiKV
//! instances. Consider this case:
//!
//! 1. Client try to send prewrite request to TiKV A, who has the leader of the
//! region containing a index key. The request is not received by TiKV and the
//! client retries.
//! 2. The leader is transferred to TiKV B, and the retries prewrite request
//! is sent to it and processed successfully.
//! 3. The transaction is committed on TiKV B, not being known by TiKV A.
//! 4. The leader transferred back to TiKV A.
//! 5. The original request arrives to TiKV A and being executed. As the
//! status of the transaction is not in the cache in TiKV A, the prewrite
//! request will be handled in normal way, skipping constraint checks.
//!
//! As of the time when this module is written, the above remaining cases have
//! not yet been handled, considering the extremely low possibility to happen
//! and high complexity to fix.
//!
//! The perfect and most elegant way to fix all of these problem is never to
//! skip constraint checks or never skipping pessimistic locks for index keys.
//! Or to say, totally remove the optimization mentioned above on index keys.
//! But for historical reason, this may lead to significant performance
//! regression in existing clusters.
//!
//! ### For read data locked by large transactions more efficiently
//!
//! * Note: the `TxnStatusCache` is designed prepared for this usage, but not
//! used yet for now.
//!
//! Consider the case that a cluster a very-large transaction locked a lot of
//! keys after prewritting, while many simple reads and writes executes
//! frequently, thus these simple transactions frequently meets the lock left
//! by the large transaction. It will be very inefficient for these small
//! transactions to come back to the client and start resolve lock procedure.
//! Even if the client side has the cache of that transaction, it still wastes
//! an RTT.
//!
//! There would be more possibilities if we have such a cache in TiKV side: for
//! read requests, it can check the cache to know whether it can read from the
//! lock; and for write requests, if it finds the transaction of that lock is
//! already committed, it can merge together the resolve-lock-committing and the
//! write operation that the request needs to perform.

use std::{
    sync::{atomic::AtomicU64, Arc},
    time::{SystemTime, UNIX_EPOCH},
};

use crossbeam::utils::CachePadded;
use parking_lot::Mutex;
use tikv_util::{
    lru,
    lru::{GetTailKv, LruCache},
};
use txn_types::TimeStamp;

use crate::storage::metrics::*;

const TXN_STATUS_CACHE_SLOTS: usize = 128;

/// An cache item should be kept for at least this time.
/// Actually this should be guaranteed only for committed transactions. See
/// [this section](#
/// for-filtering-out-unwanted-late-arrived-stale-prewrite-requests) for details
/// about why this is needed.
const CACHE_ITEMS_REQUIRED_KEEP_TIME_MILLIS: u64 = 30000;

struct CacheEntry {
    commit_ts: TimeStamp,
    /// The system timestamp in milliseconds when the entry is inserted to the
    /// cache.
    insert_time: u64,
}

/// Defines the policy to evict expired entries from the cache.
/// [`TxnStatusCache`] needs to keep entries for a while, so the common
/// policy that only limiting capacity is not proper to be used here.
struct TxnStatusCacheEvictPolicy {
    limit_millis: u64,
    #[allow(dead_code)]
    simulated_system_time: Option<Arc<AtomicU64>>,
}

impl TxnStatusCacheEvictPolicy {
    #[inline]
    #[cfg(not(test))]
    fn now(&self) -> SystemTime {
        SystemTime::now()
    }

    /// When used in tests, the system time can be simulated by controlling the
    /// field `simulated_system_time`.
    #[inline]
    #[cfg(test)]
    fn now(&self) -> SystemTime {
        // Always get the system time to simulate the latency.
        let now = SystemTime::now();
        if let Some(pseudo_system_time) = &self.simulated_system_time {
            UNIX_EPOCH
                + std::time::Duration::from_millis(
                    pseudo_system_time.load(std::sync::atomic::Ordering::Acquire),
                )
        } else {
            now
        }
    }
}

impl lru::EvictPolicy<TimeStamp, CacheEntry> for TxnStatusCacheEvictPolicy {
    fn should_evict(
        &self,
        current_size: usize,
        capacity: usize,
        get_tail_kv: &impl GetTailKv<TimeStamp, CacheEntry>,
    ) -> bool {
        if current_size <= capacity {
            return false;
        }

        // See how much time has been elapsed since the tail entry is inserted.
        // If it's long enough, remove it.
        if let Some((_, v)) = get_tail_kv.get_tail_kv() {
            self.now().duration_since(UNIX_EPOCH).unwrap().as_millis() as u64
                > self.limit_millis + v.insert_time
        } else {
            true
        }
    }
}

struct TxnStatusCacheSlot {
    cache: LruCache<TimeStamp, CacheEntry, lru::CountTracker, TxnStatusCacheEvictPolicy>,
    last_check_size: usize,
    last_check_capacity: usize,
}

/// The cache for storing transaction status. It holds recent
/// `start_ts` -> `commit_ts` pairs for a while, which can be useful for quickly
/// but not strictly determining transaction status.
///
/// `TxnStatusCache` is divided into several slots
/// to make the lock more fine-grained. Each slot uses an [`LruCache`] as the
/// internal implementation, with customized evict policy. However, we do not
/// always adopt the LRU behavior. Some operation to an existing entry in the
/// cache won't promote it to the most-recent place.
///
/// Note that the `TxnStatusCache` updates metrics in some operations assuming
/// there's at most one instance of `TxnStatusCache` in a process.
pub struct TxnStatusCache {
    slots: Vec<CachePadded<Mutex<TxnStatusCacheSlot>>>,
}

unsafe impl Sync for TxnStatusCache {}

impl TxnStatusCache {
    fn new_impl(
        slots: usize,
        limit_millis: u64,
        simulated_system_time: Option<Arc<AtomicU64>>,
    ) -> Self {
        let mut initial_capacity = 0;
        let res = Self {
            slots: (0..slots)
                .map(|_| {
                    let cache = LruCache::new(
                        16,
                        0,
                        lru::CountTracker::default(),
                        TxnStatusCacheEvictPolicy {
                            limit_millis,
                            simulated_system_time: simulated_system_time.clone(),
                        },
                    );
                    let capacity = cache.internal_allocated_capacity();
                    initial_capacity += capacity;
                    Mutex::new(TxnStatusCacheSlot {
                        cache,
                        last_check_size: 0,
                        last_check_capacity: capacity,
                    })
                    .into()
                })
                .collect(),
        };
        SCHED_TXN_STATUS_CACHE_SIZE
            .allocated
            .set(initial_capacity as i64);
        res
    }

    pub fn new() -> Self {
        Self::with_slots_and_time_limit(
            TXN_STATUS_CACHE_SLOTS,
            CACHE_ITEMS_REQUIRED_KEEP_TIME_MILLIS,
        )
    }

    #[cfg(test)]
    pub fn new_for_test() -> Self {
        Self::with_slots_and_time_limit(16, CACHE_ITEMS_REQUIRED_KEEP_TIME_MILLIS)
    }

    pub fn with_slots_and_time_limit(slots: usize, limit_millis: u64) -> Self {
        Self::new_impl(slots, limit_millis, None)
    }

    /// Create a `TxnStatusCache` instance for test purpose, with simulating
    /// system time enabled. This helps when testing functionalities that are
    /// related to system time.
    ///
    /// An `AtomicU64` will be returned. Store timestamps
    /// in milliseconds in it to control the time.
    #[cfg(test)]
    fn with_simulated_system_time(slots: usize, limit_millis: u64) -> (Self, Arc<AtomicU64>) {
        let system_time = Arc::new(AtomicU64::new(0));
        let res = Self::new_impl(slots, limit_millis, Some(system_time.clone()));
        (res, system_time)
    }

    fn slot_index(&self, start_ts: TimeStamp) -> usize {
        fxhash::hash(&start_ts) % self.slots.len()
    }

    /// Insert a transaction status into the cache. The current system should
    /// be passed from outside to avoid getting system time repeatedly when
    /// multiple items is being inserted.
    ///
    /// If the transaction's information is already in the cache, it will
    /// **NOT** be promoted to the most-recent place of the internal LRU.
    pub fn insert(&self, start_ts: TimeStamp, commit_ts: TimeStamp, now: SystemTime) {
        let mut slot = self.slots[self.slot_index(start_ts)].lock();
        let insert_time = now.duration_since(UNIX_EPOCH).unwrap().as_millis() as u64;
        slot.cache.insert_if_not_exist(
            start_ts,
            CacheEntry {
                commit_ts,
                insert_time,
            },
        );
        let size = slot.cache.size();
        let capacity = slot.cache.internal_allocated_capacity();
        // Update statistics.
        // CAUTION: Assuming that only one TxnStatusCache instance is in a TiKV process.
        SCHED_TXN_STATUS_CACHE_SIZE
            .used
            .add(size as i64 - slot.last_check_size as i64);
        SCHED_TXN_STATUS_CACHE_SIZE
            .allocated
            .add(capacity as i64 - slot.last_check_capacity as i64);
        slot.last_check_size = size;
        slot.last_check_capacity = capacity;
    }

    /// Try to get an item from the cache, without promoting the item (if
    /// exists) to the most recent place.
    pub fn get_no_promote(&self, start_ts: TimeStamp) -> Option<TimeStamp> {
        let slot = self.slots[self.slot_index(start_ts)].lock();
        slot.cache
            .get_no_promote(&start_ts)
            .map(|entry| entry.commit_ts)
    }

    pub fn get(&self, start_ts: TimeStamp) -> Option<TimeStamp> {
        let mut slot = self.slots[self.slot_index(start_ts)].lock();
        slot.cache.get(&start_ts).map(|entry| entry.commit_ts)
    }
}

#[cfg(test)]
mod tests {
    use std::{
        sync::{
            atomic::{AtomicU64, Ordering},
            Arc,
        },
        time::{Duration, Instant, SystemTime},
    };

<<<<<<< HEAD
    use rand::Rng;
=======
    use rand::{prelude::SliceRandom, Rng};
    use test::Bencher;
>>>>>>> b2191123

    use super::*;

    fn bench_insert_impl(b: &mut test::Bencher, init_size: usize) {
        let (c, time) =
            TxnStatusCache::with_simulated_system_time(TXN_STATUS_CACHE_SLOTS, init_size as u64);
        let start_time = SystemTime::now();
        // Spread these items evenly in a specific time limit, so that every time
        // a new item is inserted, an item will be popped out.
        for i in 1..=init_size {
            c.insert(
                (i as u64).into(),
                (i as u64 + 1).into(),
                start_time + Duration::from_millis(i as u64),
            );
        }
        let mut current_time_shift = (init_size + 1) as u64;
        b.iter(|| {
            let simulated_now = start_time + Duration::from_millis(current_time_shift);
            // Simulate the system time advancing.
            time.store(
                simulated_now
                    .duration_since(UNIX_EPOCH)
                    .unwrap()
                    .as_millis() as u64,
                Ordering::Release,
            );
            c.insert(
                current_time_shift.into(),
                (current_time_shift + 1).into(),
                simulated_now,
            );
            current_time_shift += 1;
        });
        test::black_box(&c);
    }

    fn bench_get_impl(b: &mut test::Bencher, init_size: usize) {
        let c = TxnStatusCache::with_slots_and_time_limit(
            TXN_STATUS_CACHE_SLOTS,
            CACHE_ITEMS_REQUIRED_KEEP_TIME_MILLIS,
        );
        let now = SystemTime::now();
        for i in 1..=init_size {
            c.insert(
                (i as u64).into(),
                (i as u64 + 1).into(),
                now + Duration::from_millis(i as u64),
            );
        }
        let rand_range = if init_size == 0 { 10000 } else { init_size } as u64;
        b.iter(|| {
            let ts = rand::thread_rng().gen_range(0u64, rand_range);
            let res = c.get_no_promote(ts.into());
            test::black_box(&res);
        })
    }

    #[bench]
    fn bench_insert_empty(b: &mut test::Bencher) {
        bench_insert_impl(b, 0);
    }

    #[bench]
    fn bench_insert_100000(b: &mut test::Bencher) {
        bench_insert_impl(b, 100000);
    }

    #[bench]
    fn bench_get_empty(b: &mut test::Bencher) {
        bench_get_impl(b, 0);
    }

    #[bench]
    fn bench_get_100000(b: &mut test::Bencher) {
        bench_get_impl(b, 100000);
    }

    /// A simple statistic tool for collecting a set of data and calculating the
    /// average, stddev, and percentiles (by using a linear histogram).
    /// Data is collected in u128, and results are given in f64.
    struct SimpleStatistics {
        sum: u128,
        sum_square: u128,
        count: usize,
        bucket_width: u128,
        buckets: Vec<usize>,
    }

    impl SimpleStatistics {
        fn new(bucket_width: u128) -> Self {
            Self {
                sum: 0,
                sum_square: 0,
                count: 0,
                bucket_width,
                buckets: vec![],
            }
        }

        /// Merge another instance into the current one
        fn add(&mut self, other: Self) {
            self.sum += other.sum;
            self.sum_square += other.sum_square;
            self.count += other.count;
            assert_eq!(self.bucket_width, other.bucket_width);
            if self.buckets.len() < other.buckets.len() {
                self.buckets.resize(other.buckets.len(), 0);
            }
            for (count, other_count) in self.buckets.iter_mut().zip(other.buckets.iter()) {
                *count += *other_count
            }
        }

        fn avg(&self) -> f64 {
            self.sum as f64 / (self.count as f64)
        }

        fn stddev(&self) -> f64 {
            let avg = self.avg();
            let sum_sqr_diff: f64 =
                (self.sum_square as f64) - (self.sum as f64 * avg * 2.0) + avg * self.count as f64;
            (sum_sqr_diff / (self.count - 1) as f64).sqrt()
        }

        /// Calculate the percentile value at specified position (should be in
        /// range [0, 1])
        fn percentile(&self, position: f64) -> f64 {
            let mut bucket = self.buckets.len();
            let mut prefix_sum = self.count;
            while bucket > 0 {
                bucket -= 1;
                prefix_sum -= self.buckets[bucket];
                let prefix_percentile = prefix_sum as f64 / self.count as f64;
                if prefix_percentile <= position {
                    assert_le!(prefix_sum as f64, position * self.count as f64);
                    assert_lt!(
                        position * self.count as f64,
                        (prefix_sum + self.buckets[bucket]) as f64
                    );
                    break;
                }
            }

            bucket as f64 * self.bucket_width as f64
                + (position * self.count as f64 - prefix_sum as f64) * self.bucket_width as f64
                    / self.buckets[bucket] as f64
        }

        fn observe(&mut self, value: u128) {
            self.sum += value;
            self.sum_square += value * value;
            self.count += 1;
            let bucket = (value / self.bucket_width) as usize;
            if self.buckets.len() <= bucket {
                self.buckets.resize(bucket + 1, 0);
            }
            self.buckets[bucket] += 1;
        }
    }

    fn bench_concurrent_impl<T>(
        name: &str,
        threads: usize,
        function: impl Fn(u64) -> T + Send + Sync + 'static,
    ) {
        let start_time = Instant::now();
        // Run the benchmark code repeatedly for 10 seconds.
        const TIME_LIMIT: Duration = Duration::from_secs(10);
        let iteration = Arc::new(AtomicU64::new(0));

        // Make the lifetime checker happy.
        let function = Arc::new(function);

        let mut handles = Vec::with_capacity(threads);
        for _ in 0..threads {
            let f = function.clone();
            let iteration = iteration.clone();
            let handle = std::thread::spawn(move || {
                let mut stats = SimpleStatistics::new(20);
                loop {
                    if start_time.elapsed() > TIME_LIMIT {
                        break;
                    }
                    let i = iteration.fetch_add(1, Ordering::SeqCst);
                    let iter_start_time = Instant::now();
                    test::black_box(f(i));
                    let duration = iter_start_time.elapsed();
                    stats.observe(duration.as_nanos());
                }
                stats
            });
            handles.push(handle);
        }

        let mut total_stats = SimpleStatistics::new(20);
        for h in handles {
            total_stats.add(h.join().unwrap());
        }

        println!(
            "benchmark {}: duration per iter: avg: {:?}, stddev: {:?}, percentile .99: {:?}, percentile .999: {:?}",
            name,
            Duration::from_nanos(total_stats.avg() as u64),
            Duration::from_nanos(total_stats.stddev() as u64),
            Duration::from_nanos(total_stats.percentile(0.99) as u64),
            Duration::from_nanos(total_stats.percentile(0.999) as u64),
        );
    }

    fn bench_txn_status_cache_concurrent_impl(
        threads: usize,
        init_size: usize,
        simulate_contention: bool,
        get_before_insert: bool,
    ) {
        let slots = if simulate_contention {
            1
        } else {
            TXN_STATUS_CACHE_SLOTS
        };
        let (c, time) = TxnStatusCache::with_simulated_system_time(slots, init_size as u64);
        let start_time = SystemTime::now();
        for i in 1..=init_size {
            c.insert(
                (i as u64).into(),
                (i as u64 + 1).into(),
                start_time + Duration::from_millis(i as u64),
            );
        }

        let name = format!(
            "bench_concurrent_{}_{}_size{}{}",
            if get_before_insert {
                "get_and_insert"
            } else {
                "insert"
            },
            threads,
            init_size,
            if simulate_contention {
                "_contention"
            } else {
                ""
            },
        );

        bench_concurrent_impl(&name, threads, move |iter| {
            let time_shift = init_size as u64 + iter;
            let now = start_time + Duration::from_millis(time_shift);
            time.store(
                now.duration_since(UNIX_EPOCH).unwrap().as_millis() as u64,
                Ordering::Release,
            );

            if get_before_insert {
                test::black_box(c.get_no_promote(time_shift.into()));
            }
            c.insert(time_shift.into(), (time_shift + 1).into(), now);
            test::black_box(&c);
        });
    }

    #[bench]
<<<<<<< HEAD
    #[ignore]
    fn test_bench_txn_status_cache_concurrent(_b: &mut test::Bencher) {
        // This case is implemented to run the concurrent benchmark in a handy way
        // just like running other normal benchmarks. However, it doesn't seem
        // to be possible to benchmark an operation in concurrent way by using
        // either the built-in bencher or criterion.
        // Here we test it in our own way without using the built-in bencher,
        // and output the result by stdout.
        // When you need to run this benchmark, comment out the `#[ignore]` and
        // add --nocapture in your benchmark command line to get the result.
=======
    // #[ignore]
    fn bench_txn_status_cache_concurrent(_b: &mut Bencher) {
>>>>>>> b2191123
        bench_txn_status_cache_concurrent_impl(16, 10000, false, false);
        bench_txn_status_cache_concurrent_impl(16, 10000, true, false);
        bench_txn_status_cache_concurrent_impl(16, 10000, false, true);
        bench_txn_status_cache_concurrent_impl(16, 10000, true, true);
        bench_txn_status_cache_concurrent_impl(64, 10000, false, false);
        bench_txn_status_cache_concurrent_impl(64, 10000, true, false);
        bench_txn_status_cache_concurrent_impl(64, 10000, false, true);
        bench_txn_status_cache_concurrent_impl(64, 10000, true, true);
    }

    #[test]
    fn test_txn_status_cache_insert_and_get() {
        let c = TxnStatusCache::new_for_test();
        assert!(c.get_no_promote(1.into()).is_none());

        let now = SystemTime::now();

        c.insert(1.into(), 2.into(), now);
        assert_eq!(c.get_no_promote(1.into()).unwrap(), 2.into());
        c.insert(3.into(), 4.into(), now);
        assert_eq!(c.get_no_promote(3.into()).unwrap(), 4.into());

        // This won't actually happen, since a transaction will never have commit info
        // with two different commit_ts. We just use this to check replacing
        // won't happen.
        c.insert(1.into(), 4.into(), now);
        assert_eq!(c.get_no_promote(1.into()).unwrap(), 2.into());

        let mut start_ts_list: Vec<_> = (1..100).step_by(2).map(TimeStamp::from).collect();
        start_ts_list.shuffle(&mut rand::thread_rng());
        for &start_ts in &start_ts_list {
            let commit_ts = start_ts.next();
            c.insert(start_ts, commit_ts, now);
        }
        start_ts_list.shuffle(&mut rand::thread_rng());
        for &start_ts in &start_ts_list {
            let commit_ts = start_ts.next();
            assert_eq!(c.get_no_promote(start_ts).unwrap(), commit_ts);
        }
    }

    #[test]
    fn test_txn_status_cache_evicting_expired() {
        let (c, time) = TxnStatusCache::with_simulated_system_time(1, 1000);
        let time_base = SystemTime::now();
        let set_time = |offset_millis: u64| {
            time.store(
                time_base.duration_since(UNIX_EPOCH).unwrap().as_millis() as u64 + offset_millis,
                Ordering::Release,
            )
        };
        let now = || UNIX_EPOCH + Duration::from_millis(time.load(Ordering::Acquire));

        set_time(0);
        assert_lt!(
            time_base.duration_since(now()).unwrap(),
            Duration::from_millis(1)
        );

        c.insert(1.into(), 2.into(), now());
        set_time(1);
        c.insert(3.into(), 4.into(), now());
        set_time(2);
        c.insert(5.into(), 6.into(), now());

        // Insert entry 1 again. So if entry 1 is the first one to be popped out, it
        // verifies that inserting an existing key won't promote it.
        c.insert(1.into(), 2.into(), now());

        // All the 3 entries are kept
        assert_eq!(c.get_no_promote(1.into()).unwrap(), 2.into());
        assert_eq!(c.get_no_promote(3.into()).unwrap(), 4.into());
        assert_eq!(c.get_no_promote(5.into()).unwrap(), 6.into());

        set_time(1001);
        c.insert(7.into(), 8.into(), now());
        // Entry 1 will be popped out.
        assert!(c.get_no_promote(1.into()).is_none());
        assert_eq!(c.get_no_promote(3.into()).unwrap(), 4.into());
        assert_eq!(c.get_no_promote(5.into()).unwrap(), 6.into());
        set_time(1004);
        c.insert(9.into(), 10.into(), now());
        // It pops more than 1 entries if there are many expired items at the tail.
        // Entry 3 and 5 will be popped out.
        assert!(c.get_no_promote(1.into()).is_none());
        assert!(c.get_no_promote(3.into()).is_none());
        assert!(c.get_no_promote(5.into()).is_none());
        assert_eq!(c.get_no_promote(7.into()).unwrap(), 8.into());
        assert_eq!(c.get_no_promote(9.into()).unwrap(), 10.into());

        // Now the cache's contents are:
        // 7@1001, 9@1004
        // Test `get` promotes an entry and entries are not in order on insert time.
        assert_eq!(c.get(7.into()).unwrap(), 8.into());
        set_time(2003);
        c.insert(11.into(), 12.into(), now());
        assert_eq!(c.get_no_promote(7.into()).unwrap(), 8.into());
        assert_eq!(c.get_no_promote(9.into()).unwrap(), 10.into());
        assert_eq!(c.get_no_promote(11.into()).unwrap(), 12.into());

        set_time(2005);
        c.insert(13.into(), 14.into(), now());
        assert!(c.get_no_promote(7.into()).is_none());
        assert!(c.get_no_promote(9.into()).is_none());
        assert_eq!(c.get_no_promote(11.into()).unwrap(), 12.into());

        // Now the cache's contents are:
        // 11@2003, 13@2005
        // Test inserting existed entries.
        // According to the implementation of LruCache, though it won't do any update to
        // the content, it still check the tail to see if anything can be
        // evicted.
        set_time(3004);
        c.insert(13.into(), 14.into(), now());
        assert!(c.get_no_promote(11.into()).is_none());
        assert_eq!(c.get_no_promote(13.into()).unwrap(), 14.into());

        set_time(3006);
        c.insert(13.into(), 14.into(), now());
        assert!(c.get_no_promote(13.into()).is_none());

        // Now the cache is empty.
        c.insert(15.into(), 16.into(), now());
        set_time(3008);
        c.insert(17.into(), 18.into(), now());
        // Test inserting existed entry doesn't promote it.
        // Re-insert 15.
        set_time(3009);
        c.insert(15.into(), 16.into(), now());
        set_time(4007);
        c.insert(19.into(), 20.into(), now());
        // 15's insert time is not updated, and is at the tail of the LRU, so it should
        // be popped.
        assert!(c.get_no_promote(15.into()).is_none());
        assert_eq!(c.get_no_promote(17.into()).unwrap(), 18.into());

        // Now the cache's contents are:
        // 17@3008, 19@4007
        // Test system time being changed, which can lead to current time being less
        // than entries' insert time.
        set_time(2000);
        c.insert(21.into(), 22.into(), now());
        assert_eq!(c.get_no_promote(17.into()).unwrap(), 18.into());
        assert_eq!(c.get_no_promote(19.into()).unwrap(), 20.into());
        assert_eq!(c.get_no_promote(21.into()).unwrap(), 22.into());
        set_time(3500);
        c.insert(23.into(), 24.into(), now());
        assert_eq!(c.get_no_promote(21.into()).unwrap(), 22.into());
        assert_eq!(c.get(17.into()).unwrap(), 18.into());
        assert_eq!(c.get(19.into()).unwrap(), 20.into());
        assert_eq!(c.get(23.into()).unwrap(), 24.into());
        // `get` promotes the entries, and entry 21 is put to the tail.
        c.insert(23.into(), 24.into(), now());
        assert_eq!(c.get_no_promote(17.into()).unwrap(), 18.into());
        assert_eq!(c.get_no_promote(19.into()).unwrap(), 20.into());
        assert!(c.get_no_promote(21.into()).is_none());
        assert_eq!(c.get_no_promote(23.into()).unwrap(), 24.into());

        // Now the cache's contents are:
        // 17@3008, 19@4007, 23@3500
        // The time passed to `insert` may differ from the time fetched in
        // the `TxnStatusCacheEvictPolicy` as they are fetched at different time.
        set_time(4009);
        // Insert with time 4007, but check with time 4009
        c.insert(25.into(), 26.into(), now() - Duration::from_millis(2));
        assert!(c.get_no_promote(17.into()).is_none());
        assert_eq!(c.get_no_promote(19.into()).unwrap(), 20.into());
        // It's also possible to check with a lower time considering that system time
        // may be changed. Insert with time 5018, but check with time 5008
        set_time(5008);
        c.insert(27.into(), 28.into(), now() + Duration::from_millis(10));
        assert!(c.get_no_promote(19.into()).is_none());
        assert!(c.get_no_promote(23.into()).is_none());
        assert_eq!(c.get_no_promote(25.into()).unwrap(), 26.into());
        assert_eq!(c.get_no_promote(27.into()).unwrap(), 28.into());
    }
}<|MERGE_RESOLUTION|>--- conflicted
+++ resolved
@@ -332,12 +332,7 @@
         time::{Duration, Instant, SystemTime},
     };
 
-<<<<<<< HEAD
-    use rand::Rng;
-=======
     use rand::{prelude::SliceRandom, Rng};
-    use test::Bencher;
->>>>>>> b2191123
 
     use super::*;
 
@@ -602,9 +597,8 @@
     }
 
     #[bench]
-<<<<<<< HEAD
     #[ignore]
-    fn test_bench_txn_status_cache_concurrent(_b: &mut test::Bencher) {
+    fn bench_txn_status_cache_concurrent(_b: &mut test::Bencher) {
         // This case is implemented to run the concurrent benchmark in a handy way
         // just like running other normal benchmarks. However, it doesn't seem
         // to be possible to benchmark an operation in concurrent way by using
@@ -613,10 +607,6 @@
         // and output the result by stdout.
         // When you need to run this benchmark, comment out the `#[ignore]` and
         // add --nocapture in your benchmark command line to get the result.
-=======
-    // #[ignore]
-    fn bench_txn_status_cache_concurrent(_b: &mut Bencher) {
->>>>>>> b2191123
         bench_txn_status_cache_concurrent_impl(16, 10000, false, false);
         bench_txn_status_cache_concurrent_impl(16, 10000, true, false);
         bench_txn_status_cache_concurrent_impl(16, 10000, false, true);
