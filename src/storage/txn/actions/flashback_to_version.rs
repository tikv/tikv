// Copyright 2022 TiKV Project Authors. Licensed under Apache-2.0.

use txn_types::{Key, Lock, TimeStamp, Write, WriteType};

use crate::storage::{
    mvcc::{MvccReader, MvccTxn, SnapshotReader, MAX_TXN_WRITE_SIZE},
    txn::{actions::check_txn_status::rollback_lock, Error, ErrorInner, Result as TxnResult},
    Snapshot, Statistics,
};

pub const FLASHBACK_BATCH_SIZE: usize = 256 + 1 /* To store the next key for multiple batches */;

// TODO: we should resolve all locks before starting a flashback.
pub fn flashback_to_version_read_lock<S: Snapshot>(
    reader: &mut MvccReader<S>,
    next_lock_key: &Option<Key>,
    end_key: &Option<Key>,
    statistics: &mut Statistics,
) -> TxnResult<(Vec<(Key, Lock)>, bool)> {
    if next_lock_key.is_none() {
        return Ok((vec![], false));
    }
    let key_locks_result = reader.scan_locks(
        next_lock_key.as_ref(),
        end_key.as_ref(),
        // To flashback `CF_LOCK`, we need to delete all locks.
        |_| true,
        FLASHBACK_BATCH_SIZE,
    );
    statistics.add(&reader.statistics);
    Ok(key_locks_result?)
}

pub fn flashback_to_version_read_write<S: Snapshot>(
    reader: &mut MvccReader<S>,
    key_locks_len: usize,
    next_write_key: &Option<Key>,
    end_key: &Option<Key>,
    flashback_version: TimeStamp,
    flashback_start_ts: TimeStamp,
    flashback_commit_ts: TimeStamp,
    statistics: &mut Statistics,
) -> TxnResult<(Vec<(Key, Option<Write>)>, bool)> {
    if next_write_key.is_none() {
        return Ok((vec![], false));
    } else if key_locks_len >= FLASHBACK_BATCH_SIZE {
        // The batch is full, we need to read the writes in the next batch later.
        return Ok((vec![], true));
    }
    // To flashback the data, we need to get all the latest keys first by scanning
    // every unique key in `CF_WRITE` and to get its corresponding old MVCC write
    // record if exists.
    let (key_ts_old_writes, has_remain_writes) = reader.scan_writes(
        next_write_key.as_ref(),
        end_key.as_ref(),
        Some(flashback_version),
        // No need to find an old version for the key if its latest `commit_ts` is smaller
        // than or equal to the version.
        |key| key.decode_ts().unwrap_or(TimeStamp::zero()) > flashback_version,
        FLASHBACK_BATCH_SIZE - key_locks_len,
    )?;
    statistics.add(&reader.statistics);
    let mut key_old_writes = Vec::with_capacity(FLASHBACK_BATCH_SIZE - key_locks_len);
    // Check the latest commit ts to make sure there is no commit change during the
    // flashback, otherwise, we need to abort the flashback.
    for (key, commit_ts, old_write) in key_ts_old_writes {
        if commit_ts >= flashback_commit_ts {
            return Err(Error::from(ErrorInner::InvalidTxnTso {
                start_ts: flashback_start_ts,
                commit_ts: flashback_commit_ts,
            }));
        }
        key_old_writes.push((key, old_write));
    }
    Ok((key_old_writes, has_remain_writes))
}

pub fn flashback_to_version(
    txn: &mut MvccTxn,
    reader: &mut SnapshotReader<impl Snapshot>,
    next_lock_key: &mut Option<Key>,
    next_write_key: &mut Option<Key>,
    key_locks: Vec<(Key, Lock)>,
    key_old_writes: Vec<(Key, Option<Write>)>,
    start_ts: TimeStamp,
    commit_ts: TimeStamp,
) -> TxnResult<usize> {
    // To flashback the `CF_LOCK`, we need to delete all locks records whose
    // `start_ts` is greater than the specified version, and if it's not a
    // short-value `LockType::Put`, we need to delete the actual data from
    // `CF_DEFAULT` as well.
    // TODO: `resolved_ts` should be taken into account.
    for (key, lock) in key_locks {
        if txn.write_size() >= MAX_TXN_WRITE_SIZE {
            *next_lock_key = Some(key);
            break;
        }
        // To guarantee rollback with start ts of the locks
        reader.start_ts = lock.ts;
        rollback_lock(
            txn,
            reader,
            key.clone(),
            &lock,
            lock.is_pessimistic_txn(),
            true,
        )?;
    }
    // To flashback the `CF_WRITE` and `CF_DEFAULT`, we need to write a new MVCC
    // record for each key in `self.keys` with its old value at `self.version`,
    // specifically, the flashback will have the following behavior:
    //   - If a key doesn't exist at `self.version`, it will be put a
    //     `WriteType::Delete`.
    //   - If a key exists at `self.version`, it will be put the exact same record
    //     in `CF_WRITE` and `CF_DEFAULT` if needed with `self.commit_ts` and
    //     `self.start_ts`.
    for (key, old_write) in key_old_writes {
        if txn.write_size() >= MAX_TXN_WRITE_SIZE {
            *next_write_key = Some(key);
            break;
        }
        let new_write = if let Some(old_write) = old_write {
            // If it's not a short value and it's a `WriteType::Put`, we should put the old
            // value in `CF_DEFAULT` with `self.start_ts` as well.
            if old_write.short_value.is_none() && old_write.write_type == WriteType::Put {
                txn.put_value(
                    key.clone(),
                    start_ts,
                    reader.load_data(&key, old_write.clone())?,
                );
            }
            Write::new(old_write.write_type, start_ts, old_write.short_value)
        } else {
            // If the old write doesn't exist, we should put a `WriteType::Delete` record to
            // delete the current key when needed.
            if let Some((_, latest_write)) = reader.seek_write(&key, commit_ts)? {
                if latest_write.write_type == WriteType::Delete {
                    continue;
                }
            }
            Write::new(WriteType::Delete, start_ts, None)
        };
        txn.put_write(key.clone(), commit_ts, new_write.as_ref().to_bytes());
    }
    Ok(txn.modifies.len())
}

#[cfg(test)]
pub mod tests {
    use concurrency_manager::ConcurrencyManager;
    use kvproto::kvrpcpb::Context;
    use tikv_kv::ScanMode;
    use txn_types::TimeStamp;

    use super::*;
    use crate::storage::{
        mvcc::tests::{must_get, must_get_none, write},
        txn::{
            actions::{
                acquire_pessimistic_lock::tests::must_pessimistic_locked,
                commit::tests::must_succeed as must_commit,
                tests::{must_prewrite_delete, must_prewrite_put, must_rollback},
            },
            tests::{must_acquire_pessimistic_lock, must_pessimistic_prewrite_put_err},
        },
        Engine, TestEngineBuilder,
    };

<<<<<<< HEAD
    fn must_flashback_to_version<E: Engine>(
        engine: &E,
=======
    fn must_flashback_write<E: Engine>(
        engine: &mut E,
>>>>>>> c6f4f1cb
        key: &[u8],
        version: impl Into<TimeStamp>,
        start_ts: impl Into<TimeStamp>,
        commit_ts: impl Into<TimeStamp>,
    ) -> usize {
        let key = Key::from_raw(key);
        let (version, start_ts, commit_ts) = (version.into(), start_ts.into(), commit_ts.into());
        let ctx = Context::default();
        let snapshot = engine.snapshot(Default::default()).unwrap();
        let mut reader = MvccReader::new_with_ctx(snapshot, Some(ScanMode::Forward), &ctx);
        let mut statistics = Statistics::default();
        let (key_locks, has_remain_locks) =
            flashback_to_version_read_lock(&mut reader, &Some(key.clone()), &None, &mut statistics)
                .unwrap();
        assert!(!has_remain_locks);
        let (key_old_writes, has_remain_writes) = flashback_to_version_read_write(
            &mut reader,
            0,
            &Some(key.clone()),
            &None,
            version,
            start_ts,
            commit_ts,
            &mut statistics,
        )
        .unwrap();
        assert!(!has_remain_writes);
        let cm = ConcurrencyManager::new(TimeStamp::zero());
        let mut txn = MvccTxn::new(start_ts, cm);
        let snapshot = engine.snapshot(Default::default()).unwrap();
        let mut reader = SnapshotReader::new_with_ctx(version, snapshot, &ctx);
        let rows = flashback_to_version(
            &mut txn,
            &mut reader,
            &mut None,
            &mut Some(key),
            key_locks,
            key_old_writes,
            start_ts,
            commit_ts,
        )
        .unwrap();
        write(engine, &ctx, txn.into_modifies());
        rows
    }

    #[test]
    fn test_flashback_to_version() {
        let mut engine = TestEngineBuilder::new().build().unwrap();
        let mut ts = TimeStamp::zero();
        let k = b"k";
        // Prewrite and commit Put(k -> v1) with stat_ts = 1, commit_ts = 2.
        let v1 = b"v1";
        must_prewrite_put(&mut engine, k, v1, k, *ts.incr());
        must_commit(&mut engine, k, ts, *ts.incr());
        must_get(&mut engine, k, *ts.incr(), v1);
        // Prewrite and rollback Put(k -> v2) with stat_ts = 4.
        let v2 = b"v2";
        must_prewrite_put(&mut engine, k, v2, k, *ts.incr());
        must_rollback(&mut engine, k, ts, false);
        must_get(&mut engine, k, *ts.incr(), v1);
        // Prewrite and rollback Delete(k) with stat_ts = 6.
        must_prewrite_delete(&mut engine, k, k, *ts.incr());
        must_rollback(&mut engine, k, ts, false);
        must_get(&mut engine, k, *ts.incr(), v1);
        // Prewrite and commit Delete(k) with stat_ts = 8, commit_ts = 9.
        must_prewrite_delete(&mut engine, k, k, *ts.incr());
        must_commit(&mut engine, k, ts, *ts.incr());
        must_get_none(&mut engine, k, *ts.incr());
        // Prewrite and commit Put(k -> v2) with stat_ts = 11, commit_ts = 12.
        must_prewrite_put(&mut engine, k, v2, k, *ts.incr());
        must_commit(&mut engine, k, ts, *ts.incr());
        must_get(&mut engine, k, *ts.incr(), v2);
        // Flashback to version 1 with start_ts = 14, commit_ts = 15.
        assert_eq!(
<<<<<<< HEAD
            must_flashback_to_version(&engine, k, 1, *ts.incr(), *ts.incr()),
=======
            must_flashback_write(&mut engine, k, 1, *ts.incr(), *ts.incr()),
>>>>>>> c6f4f1cb
            1
        );
        must_get_none(&mut engine, k, *ts.incr());
        // Flashback to version 2 with start_ts = 17, commit_ts = 18.
        assert_eq!(
<<<<<<< HEAD
            must_flashback_to_version(&engine, k, 2, *ts.incr(), *ts.incr()),
=======
            must_flashback_write(&mut engine, k, 2, *ts.incr(), *ts.incr()),
>>>>>>> c6f4f1cb
            1
        );
        must_get(&mut engine, k, *ts.incr(), v1);
        // Flashback to version 5 with start_ts = 20, commit_ts = 21.
        assert_eq!(
<<<<<<< HEAD
            must_flashback_to_version(&engine, k, 5, *ts.incr(), *ts.incr()),
=======
            must_flashback_write(&mut engine, k, 5, *ts.incr(), *ts.incr()),
>>>>>>> c6f4f1cb
            1
        );
        must_get(&mut engine, k, *ts.incr(), v1);
        // Flashback to version 7 with start_ts = 23, commit_ts = 24.
        assert_eq!(
<<<<<<< HEAD
            must_flashback_to_version(&engine, k, 7, *ts.incr(), *ts.incr()),
=======
            must_flashback_write(&mut engine, k, 7, *ts.incr(), *ts.incr()),
>>>>>>> c6f4f1cb
            1
        );
        must_get(&mut engine, k, *ts.incr(), v1);
        // Flashback to version 10 with start_ts = 26, commit_ts = 27.
        assert_eq!(
<<<<<<< HEAD
            must_flashback_to_version(&engine, k, 10, *ts.incr(), *ts.incr()),
=======
            must_flashback_write(&mut engine, k, 10, *ts.incr(), *ts.incr()),
>>>>>>> c6f4f1cb
            1
        );
        must_get_none(&mut engine, k, *ts.incr());
        // Flashback to version 13 with start_ts = 29, commit_ts = 30.
        assert_eq!(
<<<<<<< HEAD
            must_flashback_to_version(&engine, k, 13, *ts.incr(), *ts.incr()),
=======
            must_flashback_write(&mut engine, k, 13, *ts.incr(), *ts.incr()),
>>>>>>> c6f4f1cb
            1
        );
        must_get(&mut engine, k, *ts.incr(), v2);
        // Flashback to version 27 with start_ts = 32, commit_ts = 33.
        assert_eq!(
<<<<<<< HEAD
            must_flashback_to_version(&engine, k, 27, *ts.incr(), *ts.incr()),
=======
            must_flashback_write(&mut engine, k, 27, *ts.incr(), *ts.incr()),
>>>>>>> c6f4f1cb
            1
        );
        must_get_none(&mut engine, k, *ts.incr());
    }

    #[test]
    fn test_flashback_to_version_deleted() {
        let mut engine = TestEngineBuilder::new().build().unwrap();
        let mut ts = TimeStamp::zero();
        let (k, v) = (b"k", b"v");
        must_prewrite_put(&mut engine, k, v, k, *ts.incr());
        must_commit(&mut engine, k, ts, *ts.incr());
        must_get(&mut engine, k, ts, v);
        must_prewrite_delete(&mut engine, k, k, *ts.incr());
        must_commit(&mut engine, k, ts, *ts.incr());
        // Since the key has been deleted, flashback to version 1 should not do
        // anything.
        assert_eq!(
<<<<<<< HEAD
            must_flashback_to_version(&engine, k, ts, *ts.incr(), *ts.incr()),
=======
            must_flashback_write(&mut engine, k, ts, *ts.incr(), *ts.incr()),
>>>>>>> c6f4f1cb
            0
        );
        must_get_none(&mut engine, k, ts);
    }

    #[test]
    fn test_flashback_to_version_pessimistic() {
        use kvproto::kvrpcpb::PrewriteRequestPessimisticAction::*;

        let engine = TestEngineBuilder::new().build().unwrap();
        let k = b"k";
        let (v1, v2, v3) = (b"v1", b"v2", b"v3");
        // Prewrite and commit Put(k -> v1) with stat_ts = 10, commit_ts = 15.
        must_prewrite_put(&engine, k, v1, k, 10);
        must_commit(&engine, k, 10, 15);
        // Prewrite and commit Put(k -> v2) with stat_ts = 20, commit_ts = 25.
        must_prewrite_put(&engine, k, v2, k, 20);
        must_commit(&engine, k, 20, 25);

        must_acquire_pessimistic_lock(&engine, k, k, 30, 30);
        must_pessimistic_locked(&engine, k, 30, 30);

        // Flashback to version 17 with start_ts = 35, commit_ts = 40.
        // Distinguish from pessimistic start_ts 30 to make sure rollback ts is by lock
        // ts.
        assert_eq!(must_flashback_to_version(&engine, k, 17, 35, 40), 3);

        // Pessimistic Prewrite Put(k -> v3) with stat_ts = 30 will be error with
        // Rollback.
        must_pessimistic_prewrite_put_err(&engine, k, v3, k, 30, 30, DoPessimisticCheck);
        must_get(&engine, k, 45, v1);
    }
}<|MERGE_RESOLUTION|>--- conflicted
+++ resolved
@@ -166,13 +166,8 @@
         Engine, TestEngineBuilder,
     };
 
-<<<<<<< HEAD
     fn must_flashback_to_version<E: Engine>(
-        engine: &E,
-=======
-    fn must_flashback_write<E: Engine>(
         engine: &mut E,
->>>>>>> c6f4f1cb
         key: &[u8],
         version: impl Into<TimeStamp>,
         start_ts: impl Into<TimeStamp>,
@@ -248,71 +243,43 @@
         must_get(&mut engine, k, *ts.incr(), v2);
         // Flashback to version 1 with start_ts = 14, commit_ts = 15.
         assert_eq!(
-<<<<<<< HEAD
-            must_flashback_to_version(&engine, k, 1, *ts.incr(), *ts.incr()),
-=======
-            must_flashback_write(&mut engine, k, 1, *ts.incr(), *ts.incr()),
->>>>>>> c6f4f1cb
+            must_flashback_to_version(&mut engine, k, 1, *ts.incr(), *ts.incr()),
             1
         );
         must_get_none(&mut engine, k, *ts.incr());
         // Flashback to version 2 with start_ts = 17, commit_ts = 18.
         assert_eq!(
-<<<<<<< HEAD
-            must_flashback_to_version(&engine, k, 2, *ts.incr(), *ts.incr()),
-=======
-            must_flashback_write(&mut engine, k, 2, *ts.incr(), *ts.incr()),
->>>>>>> c6f4f1cb
+            must_flashback_to_version(&mut engine, k, 2, *ts.incr(), *ts.incr()),
             1
         );
         must_get(&mut engine, k, *ts.incr(), v1);
         // Flashback to version 5 with start_ts = 20, commit_ts = 21.
         assert_eq!(
-<<<<<<< HEAD
-            must_flashback_to_version(&engine, k, 5, *ts.incr(), *ts.incr()),
-=======
-            must_flashback_write(&mut engine, k, 5, *ts.incr(), *ts.incr()),
->>>>>>> c6f4f1cb
+            must_flashback_to_version(&mut engine, k, 5, *ts.incr(), *ts.incr()),
             1
         );
         must_get(&mut engine, k, *ts.incr(), v1);
         // Flashback to version 7 with start_ts = 23, commit_ts = 24.
         assert_eq!(
-<<<<<<< HEAD
-            must_flashback_to_version(&engine, k, 7, *ts.incr(), *ts.incr()),
-=======
-            must_flashback_write(&mut engine, k, 7, *ts.incr(), *ts.incr()),
->>>>>>> c6f4f1cb
+            must_flashback_to_version(&mut engine, k, 7, *ts.incr(), *ts.incr()),
             1
         );
         must_get(&mut engine, k, *ts.incr(), v1);
         // Flashback to version 10 with start_ts = 26, commit_ts = 27.
         assert_eq!(
-<<<<<<< HEAD
-            must_flashback_to_version(&engine, k, 10, *ts.incr(), *ts.incr()),
-=======
-            must_flashback_write(&mut engine, k, 10, *ts.incr(), *ts.incr()),
->>>>>>> c6f4f1cb
+            must_flashback_to_version(&mut engine, k, 10, *ts.incr(), *ts.incr()),
             1
         );
         must_get_none(&mut engine, k, *ts.incr());
         // Flashback to version 13 with start_ts = 29, commit_ts = 30.
         assert_eq!(
-<<<<<<< HEAD
-            must_flashback_to_version(&engine, k, 13, *ts.incr(), *ts.incr()),
-=======
-            must_flashback_write(&mut engine, k, 13, *ts.incr(), *ts.incr()),
->>>>>>> c6f4f1cb
+            must_flashback_to_version(&mut engine, k, 13, *ts.incr(), *ts.incr()),
             1
         );
         must_get(&mut engine, k, *ts.incr(), v2);
         // Flashback to version 27 with start_ts = 32, commit_ts = 33.
         assert_eq!(
-<<<<<<< HEAD
-            must_flashback_to_version(&engine, k, 27, *ts.incr(), *ts.incr()),
-=======
-            must_flashback_write(&mut engine, k, 27, *ts.incr(), *ts.incr()),
->>>>>>> c6f4f1cb
+            must_flashback_to_version(&mut engine, k, 27, *ts.incr(), *ts.incr()),
             1
         );
         must_get_none(&mut engine, k, *ts.incr());
@@ -331,11 +298,7 @@
         // Since the key has been deleted, flashback to version 1 should not do
         // anything.
         assert_eq!(
-<<<<<<< HEAD
-            must_flashback_to_version(&engine, k, ts, *ts.incr(), *ts.incr()),
-=======
-            must_flashback_write(&mut engine, k, ts, *ts.incr(), *ts.incr()),
->>>>>>> c6f4f1cb
+            must_flashback_to_version(&mut engine, k, ts, *ts.incr(), *ts.incr()),
             0
         );
         must_get_none(&mut engine, k, ts);
@@ -345,27 +308,27 @@
     fn test_flashback_to_version_pessimistic() {
         use kvproto::kvrpcpb::PrewriteRequestPessimisticAction::*;
 
-        let engine = TestEngineBuilder::new().build().unwrap();
+        let mut engine = TestEngineBuilder::new().build().unwrap();
         let k = b"k";
         let (v1, v2, v3) = (b"v1", b"v2", b"v3");
         // Prewrite and commit Put(k -> v1) with stat_ts = 10, commit_ts = 15.
-        must_prewrite_put(&engine, k, v1, k, 10);
-        must_commit(&engine, k, 10, 15);
+        must_prewrite_put(&mut engine, k, v1, k, 10);
+        must_commit(&mut engine, k, 10, 15);
         // Prewrite and commit Put(k -> v2) with stat_ts = 20, commit_ts = 25.
-        must_prewrite_put(&engine, k, v2, k, 20);
-        must_commit(&engine, k, 20, 25);
-
-        must_acquire_pessimistic_lock(&engine, k, k, 30, 30);
-        must_pessimistic_locked(&engine, k, 30, 30);
+        must_prewrite_put(&mut engine, k, v2, k, 20);
+        must_commit(&mut engine, k, 20, 25);
+
+        must_acquire_pessimistic_lock(&mut engine, k, k, 30, 30);
+        must_pessimistic_locked(&mut engine, k, 30, 30);
 
         // Flashback to version 17 with start_ts = 35, commit_ts = 40.
         // Distinguish from pessimistic start_ts 30 to make sure rollback ts is by lock
         // ts.
-        assert_eq!(must_flashback_to_version(&engine, k, 17, 35, 40), 3);
+        assert_eq!(must_flashback_to_version(&mut engine, k, 17, 35, 40), 3);
 
         // Pessimistic Prewrite Put(k -> v3) with stat_ts = 30 will be error with
         // Rollback.
-        must_pessimistic_prewrite_put_err(&engine, k, v3, k, 30, 30, DoPessimisticCheck);
-        must_get(&engine, k, 45, v1);
+        must_pessimistic_prewrite_put_err(&mut engine, k, v3, k, 30, 30, DoPessimisticCheck);
+        must_get(&mut engine, k, 45, v1);
     }
 }