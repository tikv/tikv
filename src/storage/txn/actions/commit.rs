--- conflicted
+++ resolved
@@ -6,17 +6,10 @@
 use crate::storage::{
     Snapshot,
     mvcc::{
-<<<<<<< HEAD
-        ErrorInner, MvccTxn, ReleasedLock, Result as MvccResult, SnapshotReader,
+        ErrorInner, MvccInfo, MvccTxn, ReleasedLock, Result as MvccResult, SnapshotReader,
         metrics::{MVCC_CONFLICT_COUNTER, MVCC_DUPLICATE_CMD_COUNTER_VEC},
     },
-=======
-        metrics::{MVCC_CONFLICT_COUNTER, MVCC_DUPLICATE_CMD_COUNTER_VEC},
-        ErrorInner, MvccInfo, MvccTxn, ReleasedLock, Result as MvccResult, SnapshotReader,
-    },
     txn::actions::mvcc::collect_mvcc_info_for_debug,
-    Snapshot,
->>>>>>> d241ebe4
 };
 
 pub fn commit<S: Snapshot>(
@@ -182,7 +175,7 @@
     };
     use crate::storage::{
         Engine,
-        mvcc::{MvccTxn, tests::*},
+        mvcc::{Error, MvccTxn, tests::*},
     };
     #[cfg(test)]
     use crate::storage::{
@@ -190,14 +183,6 @@
         mvcc::SHORT_VALUE_MAX_LEN,
         txn::commands::check_txn_status,
         txn::tests::{must_acquire_pessimistic_lock, must_pessimistic_prewrite_put},
-<<<<<<< HEAD
-=======
-        TestEngineBuilder, TxnStatus,
-    };
-    use crate::storage::{
-        mvcc::{tests::*, Error, MvccTxn},
-        Engine,
->>>>>>> d241ebe4
     };
 
     pub fn must_succeed<E: Engine>(
