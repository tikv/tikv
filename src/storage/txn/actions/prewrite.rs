// Copyright 2020 TiKV Project Authors. Licensed under Apache-2.0.
use crate::storage::{
    mvcc::{
        metrics::{
            CONCURRENCY_MANAGER_LOCK_DURATION_HISTOGRAM, MVCC_CONFLICT_COUNTER,
            MVCC_DUPLICATE_CMD_COUNTER_VEC,
        },
        Error, ErrorInner, Lock, LockType, MvccTxn, Result, SnapshotReader,
    },
    txn::actions::check_data_constraint::check_data_constraint,
    txn::LockInfo,
    Snapshot,
};
use fail::fail_point;
use std::cmp;
use txn_types::{
    is_short_value, Key, Mutation, MutationType, OldValue, TimeStamp, Value, Write, WriteType,
};

/// Prewrite a single mutation by creating and storing a lock and value.
pub fn prewrite<S: Snapshot>(
    txn: &mut MvccTxn,
    reader: &mut SnapshotReader<S>,
    txn_props: &TransactionProperties,
    mutation: Mutation,
    secondary_keys: &Option<Vec<Vec<u8>>>,
    is_pessimistic_lock: bool,
) -> Result<(TimeStamp, OldValue)> {
    let mut mutation = PrewriteMutation::from_mutation(mutation, secondary_keys, txn_props)?;

    fail_point!(
        if txn_props.is_pessimistic() {
            "pessimistic_prewrite"
        } else {
            "prewrite"
        },
        |err| Err(crate::storage::mvcc::txn::make_txn_error(
            err,
            &mutation.key,
            mutation.txn_props.start_ts
        )
        .into())
    );

    let lock_status = match reader.load_lock(&mutation.key)? {
        Some(lock) => mutation.check_lock(lock, is_pessimistic_lock)?,
        None if is_pessimistic_lock => {
            amend_pessimistic_lock(&mutation.key, reader)?;
            LockStatus::None
        }
        None => LockStatus::None,
    };

    if let LockStatus::Locked(ts) = lock_status {
        return Ok((ts, OldValue::Unspecified));
    }

    // Note that the `prev_write` may have invalid GC fence.
    let prev_write = if !mutation.skip_constraint_check() {
        mutation.check_for_newer_version(reader)?
    } else {
        None
    };

    if mutation.should_not_write {
        // `checkNotExists` is equivalent to a get operation, so it should update the max_ts.
        txn.concurrency_manager.update_max_ts(txn_props.start_ts);
        let min_commit_ts = if mutation.need_min_commit_ts() {
            // Don't calculate the min_commit_ts according to the concurrency manager's max_ts
            // for a should_not_write mutation because it's not persisted and doesn't change data.
            cmp::max(txn_props.min_commit_ts, txn_props.start_ts.next())
        } else {
            TimeStamp::zero()
        };
        return Ok((min_commit_ts, OldValue::Unspecified));
    }

    let old_value = if txn_props.need_old_value && mutation.mutation_type.may_have_old_value() {
<<<<<<< HEAD
        get_old_value(txn, prev_write)?
=======
        if let Some(w) = prev_write {
            reader.get_old_value(&mutation.key, w)?
        } else {
            OldValue::None
        }
>>>>>>> 7bcb41eb
    } else {
        OldValue::Unspecified
    };

    let final_min_commit_ts = mutation.write_lock(lock_status, txn)?;

    fail_point!("after_prewrite_one_key");

    Ok((final_min_commit_ts, old_value))
}

#[derive(Clone, Debug)]
pub struct TransactionProperties<'a> {
    pub start_ts: TimeStamp,
    pub kind: TransactionKind,
    pub commit_kind: CommitKind,
    pub primary: &'a [u8],
    pub txn_size: u64,
    pub lock_ttl: u64,
    pub min_commit_ts: TimeStamp,
    pub need_old_value: bool,
}

impl<'a> TransactionProperties<'a> {
    fn max_commit_ts(&self) -> TimeStamp {
        match &self.commit_kind {
            CommitKind::TwoPc => unreachable!(),
            CommitKind::OnePc(ts) => *ts,
            CommitKind::Async(ts) => *ts,
        }
    }

    fn is_pessimistic(&self) -> bool {
        match &self.kind {
            TransactionKind::Optimistic(_) => false,
            TransactionKind::Pessimistic(_) => true,
        }
    }

    fn for_update_ts(&self) -> TimeStamp {
        match &self.kind {
            TransactionKind::Optimistic(_) => TimeStamp::zero(),
            TransactionKind::Pessimistic(ts) => *ts,
        }
    }
}

#[derive(Clone, Debug)]
pub enum CommitKind {
    TwoPc,
    /// max_commit_ts
    OnePc(TimeStamp),
    /// max_commit_ts
    Async(TimeStamp),
}

#[derive(Clone, Debug)]
pub enum TransactionKind {
    // bool is skip_constraint_check
    Optimistic(bool),
    // for_update_ts
    Pessimistic(TimeStamp),
}

enum LockStatus {
    // Lock has already been locked; min_commit_ts of lock.
    Locked(TimeStamp),
    Pessimistic,
    None,
}

impl LockStatus {
    fn has_pessimistic_lock(&self) -> bool {
        matches!(self, LockStatus::Pessimistic)
    }
}

/// A single mutation to be prewritten.
struct PrewriteMutation<'a> {
    key: Key,
    value: Option<Value>,
    mutation_type: MutationType,
    secondary_keys: &'a Option<Vec<Vec<u8>>>,
    min_commit_ts: TimeStamp,

    lock_type: Option<LockType>,
    lock_ttl: u64,

    should_not_exist: bool,
    should_not_write: bool,
    txn_props: &'a TransactionProperties<'a>,
}

impl<'a> PrewriteMutation<'a> {
    fn from_mutation(
        mutation: Mutation,
        secondary_keys: &'a Option<Vec<Vec<u8>>>,
        txn_props: &'a TransactionProperties<'a>,
    ) -> Result<PrewriteMutation<'a>> {
        let should_not_write = mutation.should_not_write();

        if txn_props.is_pessimistic() && should_not_write {
            return Err(box_err!(
                "cannot handle checkNotExists in pessimistic prewrite"
            ));
        }

        let should_not_exist = mutation.should_not_exists();
        let mutation_type = mutation.mutation_type();
        let lock_type = LockType::from_mutation(&mutation);
        let (key, value) = mutation.into_key_value();
        Ok(PrewriteMutation {
            key,
            value,
            mutation_type,
            secondary_keys,
            min_commit_ts: txn_props.min_commit_ts,

            lock_type,
            lock_ttl: txn_props.lock_ttl,

            should_not_exist,
            should_not_write,
            txn_props,
        })
    }

    // Pessimistic transactions only acquire pessimistic locks on row keys and unique index keys.
    // The corresponding secondary index keys are not locked until pessimistic prewrite.
    // It's possible that lock conflict occurs on them, but the isolation is
    // guaranteed by pessimistic locks, so let TiDB resolves these locks immediately.
    fn lock_info(&self, lock: Lock) -> Result<LockInfo> {
        let mut info = lock.into_lock_info(self.key.to_raw()?);
        if self.txn_props.is_pessimistic() {
            info.set_lock_ttl(0);
        }
        Ok(info)
    }

    /// Check whether the current key is locked at any timestamp.
    fn check_lock(&mut self, lock: Lock, is_pessimistic_lock: bool) -> Result<LockStatus> {
        if lock.ts != self.txn_props.start_ts {
            // Abort on lock belonging to other transaction if
            // prewrites a pessimistic lock.
            if is_pessimistic_lock {
                warn!(
                    "prewrite failed (pessimistic lock not found)";
                    "start_ts" => self.txn_props.start_ts,
                    "key" => %self.key,
                    "lock_ts" => lock.ts
                );
                return Err(ErrorInner::PessimisticLockNotFound {
                    start_ts: self.txn_props.start_ts,
                    key: self.key.to_raw()?,
                }
                .into());
            }

            return Err(ErrorInner::KeyIsLocked(self.lock_info(lock)?).into());
        }

        if lock.lock_type == LockType::Pessimistic {
            // TODO: remove it in future
            if !self.txn_props.is_pessimistic() {
                return Err(ErrorInner::LockTypeNotMatch {
                    start_ts: self.txn_props.start_ts,
                    key: self.key.to_raw()?,
                    pessimistic: true,
                }
                .into());
            }

            // The lock is pessimistic and owned by this txn, go through to overwrite it.
            // The ttl and min_commit_ts of the lock may have been pushed forward.
            self.lock_ttl = std::cmp::max(self.lock_ttl, lock.ttl);
            self.min_commit_ts = std::cmp::max(self.min_commit_ts, lock.min_commit_ts);

            return Ok(LockStatus::Pessimistic);
        }

        // Duplicated command. No need to overwrite the lock and data.
        MVCC_DUPLICATE_CMD_COUNTER_VEC.prewrite.inc();
        let min_commit_ts = if lock.use_async_commit {
            lock.min_commit_ts
        } else {
            TimeStamp::zero()
        };
        Ok(LockStatus::Locked(min_commit_ts))
    }

    fn check_for_newer_version<S: Snapshot>(
        &self,
        reader: &mut SnapshotReader<S>,
    ) -> Result<Option<Write>> {
        match reader.seek_write(&self.key, TimeStamp::max())? {
            Some((commit_ts, write)) => {
                // Abort on writes after our start timestamp ...
                // If exists a commit version whose commit timestamp is larger than current start
                // timestamp, we should abort current prewrite.
                if commit_ts > self.txn_props.start_ts {
                    MVCC_CONFLICT_COUNTER.prewrite_write_conflict.inc();
                    self.write_conflict_error(&write, commit_ts)?;
                }
                // If there's a write record whose commit_ts equals to our start ts, the current
                // transaction is ok to continue, unless the record means that the current
                // transaction has been rolled back.
                if commit_ts == self.txn_props.start_ts
                    && (write.write_type == WriteType::Rollback || write.has_overlapped_rollback)
                {
                    MVCC_CONFLICT_COUNTER.rolled_back.inc();
                    // TODO: Maybe we need to add a new error for the rolled back case.
                    self.write_conflict_error(&write, commit_ts)?;
                }
                // Should check it when no lock exists, otherwise it can report error when there is
                // a lock belonging to a committed transaction which deletes the key.
                check_data_constraint(reader, self.should_not_exist, &write, commit_ts, &self.key)?;

                Ok(Some(write))
            }
            None => Ok(None),
        }
    }

    fn write_lock(self, lock_status: LockStatus, txn: &mut MvccTxn) -> Result<TimeStamp> {
        let mut try_one_pc = self.try_one_pc();

        let mut lock = Lock::new(
            self.lock_type.unwrap(),
            self.txn_props.primary.to_vec(),
            self.txn_props.start_ts,
            self.lock_ttl,
            None,
            self.txn_props.for_update_ts(),
            self.txn_props.txn_size,
            self.min_commit_ts,
        );

        if let Some(value) = self.value {
            if is_short_value(&value) {
                // If the value is short, embed it in Lock.
                lock.short_value = Some(value);
            } else {
                // value is long
                txn.put_value(self.key.clone(), self.txn_props.start_ts, value);
            }
        }

        if let Some(secondary_keys) = self.secondary_keys {
            lock.use_async_commit = true;
            lock.secondaries = secondary_keys.to_owned();
        }

        let final_min_commit_ts = if lock.use_async_commit || try_one_pc {
            let res = async_commit_timestamps(
                &self.key,
                &mut lock,
                self.txn_props.start_ts,
                self.txn_props.for_update_ts(),
                self.txn_props.max_commit_ts(),
                txn,
            );
            if let Err(Error(box ErrorInner::CommitTsTooLarge { .. })) = &res {
                try_one_pc = false;
                lock.use_async_commit = false;
                lock.secondaries = Vec::new();
            }
            res
        } else {
            Ok(TimeStamp::zero())
        };

        if try_one_pc {
            txn.put_locks_for_1pc(self.key, lock, lock_status.has_pessimistic_lock());
        } else {
            txn.put_lock(self.key, &lock);
        }

        final_min_commit_ts
    }

    fn write_conflict_error(&self, write: &Write, commit_ts: TimeStamp) -> Result<()> {
        Err(ErrorInner::WriteConflict {
            start_ts: self.txn_props.start_ts,
            conflict_start_ts: write.start_ts,
            conflict_commit_ts: commit_ts,
            key: self.key.to_raw()?,
            primary: self.txn_props.primary.to_vec(),
        }
        .into())
    }

    fn skip_constraint_check(&self) -> bool {
        match &self.txn_props.kind {
            TransactionKind::Optimistic(s) => *s,
            TransactionKind::Pessimistic(_) => true,
        }
    }

    fn need_min_commit_ts(&self) -> bool {
        matches!(
            &self.txn_props.commit_kind,
            CommitKind::Async(_) | CommitKind::OnePc(_)
        )
    }

    fn try_one_pc(&self) -> bool {
        matches!(&self.txn_props.commit_kind, CommitKind::OnePc(_))
    }
}

// The final_min_commit_ts will be calculated if either async commit or 1PC is enabled.
// It's allowed to enable 1PC without enabling async commit.
fn async_commit_timestamps(
    key: &Key,
    lock: &mut Lock,
    start_ts: TimeStamp,
    for_update_ts: TimeStamp,
    max_commit_ts: TimeStamp,
    txn: &mut MvccTxn,
) -> Result<TimeStamp> {
    // This operation should not block because the latch makes sure only one thread
    // is operating on this key.
    let key_guard = CONCURRENCY_MANAGER_LOCK_DURATION_HISTOGRAM.observe_closure_duration(|| {
        ::futures_executor::block_on(txn.concurrency_manager.lock_key(key))
    });

    let final_min_commit_ts = key_guard.with_lock(|l| {
        let max_ts = txn.concurrency_manager.max_ts();
        fail_point!("before-set-lock-in-memory");
        let min_commit_ts = cmp::max(cmp::max(max_ts, start_ts), for_update_ts).next();
        let min_commit_ts = cmp::max(lock.min_commit_ts, min_commit_ts);

        let max_commit_ts = max_commit_ts;
        if !max_commit_ts.is_zero() && min_commit_ts > max_commit_ts {
            warn!("commit_ts is too large, fallback to normal 2PC";
                "start_ts" => start_ts,
                "min_commit_ts" => min_commit_ts,
                "max_commit_ts" => max_commit_ts);
            return Err(ErrorInner::CommitTsTooLarge {
                start_ts,
                min_commit_ts,
                max_commit_ts,
            });
        }

        lock.min_commit_ts = min_commit_ts;
        *l = Some(lock.clone());
        Ok(min_commit_ts)
    })?;

    txn.guards.push(key_guard);

    Ok(final_min_commit_ts)
}

// TiKV may fails to write pessimistic locks due to pipelined process.
// If the data is not changed after acquiring the lock, we can still prewrite the key.
fn amend_pessimistic_lock<S: Snapshot>(key: &Key, reader: &mut SnapshotReader<S>) -> Result<()> {
    if let Some((commit_ts, _)) = reader.seek_write(key, TimeStamp::max())? {
        // The invariants of pessimistic locks are:
        //   1. lock's for_update_ts >= key's latest commit_ts
        //   2. lock's for_update_ts >= txn's start_ts
        //   3. If the data is changed after acquiring the pessimistic lock, key's new commit_ts > lock's for_update_ts
        //
        // So, if the key's latest commit_ts is still less than or equal to lock's for_update_ts, the data is not changed.
        // However, we can't get lock's for_update_ts in current implementation (txn's for_update_ts is updated for each DML),
        // we can only use txn's start_ts to check -- If the key's commit_ts is less than txn's start_ts, it's less than
        // lock's for_update_ts too.
        if commit_ts >= reader.start_ts {
            warn!(
                "prewrite failed (pessimistic lock not found)";
                "start_ts" => reader.start_ts,
                "commit_ts" => commit_ts,
                "key" => %key
            );
            MVCC_CONFLICT_COUNTER
                .pipelined_acquire_pessimistic_lock_amend_fail
                .inc();
            return Err(ErrorInner::PessimisticLockNotFound {
                start_ts: reader.start_ts,
                key: key.clone().into_raw()?,
            }
            .into());
        }
    }
    // Used pipelined pessimistic lock acquiring in this txn but failed
    // Luckily no other txn modified this lock, amend it by treat it as optimistic txn.
    MVCC_CONFLICT_COUNTER
        .pipelined_acquire_pessimistic_lock_amend_success
        .inc();
    Ok(())
}

pub mod tests {
    use super::*;
    #[cfg(test)]
    use crate::storage::txn::{
        commands::prewrite::fallback_1pc_locks,
        tests::{
            must_acquire_pessimistic_lock, must_cleanup_with_gc_fence, must_commit,
            must_prewrite_lock, must_prewrite_put,
        },
    };
    use crate::storage::{mvcc::tests::*, Engine};
    use concurrency_manager::ConcurrencyManager;
    use kvproto::kvrpcpb::Context;
    #[cfg(test)]
    use txn_types::OldValue;

    fn optimistic_txn_props(primary: &[u8], start_ts: TimeStamp) -> TransactionProperties<'_> {
        TransactionProperties {
            start_ts,
            kind: TransactionKind::Optimistic(false),
            commit_kind: CommitKind::TwoPc,
            primary,
            txn_size: 0,
            lock_ttl: 0,
            min_commit_ts: TimeStamp::default(),
            need_old_value: false,
        }
    }

    #[cfg(test)]
    fn optimistic_async_props(
        primary: &[u8],
        start_ts: TimeStamp,
        max_commit_ts: TimeStamp,
        txn_size: u64,
        one_pc: bool,
    ) -> TransactionProperties<'_> {
        TransactionProperties {
            start_ts,
            kind: TransactionKind::Optimistic(false),
            commit_kind: if one_pc {
                CommitKind::OnePc(max_commit_ts)
            } else {
                CommitKind::Async(max_commit_ts)
            },
            primary,
            txn_size,
            lock_ttl: 2000,
            min_commit_ts: 10.into(),
            need_old_value: false,
        }
    }

    // Insert has a constraint that key should not exist
    pub fn try_prewrite_insert<E: Engine>(
        engine: &E,
        key: &[u8],
        value: &[u8],
        pk: &[u8],
        ts: impl Into<TimeStamp>,
    ) -> Result<()> {
        let ctx = Context::default();
        let snapshot = engine.snapshot(Default::default()).unwrap();
        let ts = ts.into();
        let cm = ConcurrencyManager::new(ts);
        let mut txn = MvccTxn::new(ts, cm);
        let mut reader = SnapshotReader::new(ts, snapshot, true);

        prewrite(
            &mut txn,
            &mut reader,
            &optimistic_txn_props(pk, ts),
            Mutation::Insert((Key::from_raw(key), value.to_vec())),
            &None,
            false,
        )?;
        write(engine, &ctx, txn.into_modifies());
        Ok(())
    }

    pub fn try_prewrite_check_not_exists<E: Engine>(
        engine: &E,
        key: &[u8],
        pk: &[u8],
        ts: impl Into<TimeStamp>,
    ) -> Result<()> {
        let snapshot = engine.snapshot(Default::default()).unwrap();
        let ts = ts.into();
        let cm = ConcurrencyManager::new(ts);
        let mut txn = MvccTxn::new(ts, cm);
        let mut reader = SnapshotReader::new(ts, snapshot, true);

        prewrite(
            &mut txn,
            &mut reader,
            &optimistic_txn_props(pk, ts),
            Mutation::CheckNotExists(Key::from_raw(key)),
            &None,
            false,
        )?;
        Ok(())
    }

    #[test]
    fn test_async_commit_prewrite_check_max_commit_ts() {
        let engine = crate::storage::TestEngineBuilder::new().build().unwrap();
        let cm = ConcurrencyManager::new(42.into());

        let snapshot = engine.snapshot(Default::default()).unwrap();
        let mut txn = MvccTxn::new(10.into(), cm.clone());
        let mut reader = SnapshotReader::new(10.into(), snapshot, true);

        // calculated commit_ts = 43 ≤ 50, ok
        prewrite(
            &mut txn,
            &mut reader,
            &optimistic_async_props(b"k1", 10.into(), 50.into(), 2, false),
            Mutation::Put((Key::from_raw(b"k1"), b"v1".to_vec())),
            &Some(vec![b"k2".to_vec()]),
            false,
        )
        .unwrap();

        cm.update_max_ts(60.into());
        // calculated commit_ts = 61 > 50, err
        let err = prewrite(
            &mut txn,
            &mut reader,
            &optimistic_async_props(b"k1", 10.into(), 50.into(), 1, false),
            Mutation::Put((Key::from_raw(b"k2"), b"v2".to_vec())),
            &Some(vec![]),
            false,
        )
        .unwrap_err();
        assert!(matches!(
            err,
            Error(box ErrorInner::CommitTsTooLarge { .. })
        ));

        let modifies = txn.into_modifies();
        assert_eq!(modifies.len(), 2); // the mutation that meets CommitTsTooLarge still exists
        write(&engine, &Default::default(), modifies);
        assert!(must_locked(&engine, b"k1", 10).use_async_commit);
        // The written lock should not have use_async_commit flag.
        assert!(!must_locked(&engine, b"k2", 10).use_async_commit);
    }

    #[test]
    fn test_async_commit_prewrite_min_commit_ts() {
        let engine = crate::storage::TestEngineBuilder::new().build().unwrap();
        let cm = ConcurrencyManager::new(41.into());
        let snapshot = engine.snapshot(Default::default()).unwrap();

        // should_not_write mutations don't write locks or change data so that they needn't ask
        // the concurrency manager for max_ts. Its min_commit_ts may be less than or equal to max_ts.
        let mut props = optimistic_async_props(b"k0", 10.into(), 50.into(), 2, false);
        props.min_commit_ts = 11.into();
        let mut txn = MvccTxn::new(10.into(), cm.clone());
        let mut reader = SnapshotReader::new(10.into(), snapshot.clone(), false);
        let (min_ts, _) = prewrite(
            &mut txn,
            &mut reader,
            &props,
            Mutation::CheckNotExists(Key::from_raw(b"k0")),
            &Some(vec![]),
            false,
        )
        .unwrap();
        assert!(min_ts > props.start_ts);
        assert!(min_ts >= props.min_commit_ts);
        assert!(min_ts < 41.into());

        // `checkNotExists` is equivalent to a get operation, so it should update the max_ts.
        let mut props = optimistic_txn_props(b"k0", 42.into());
        props.min_commit_ts = 43.into();
        let mut txn = MvccTxn::new(42.into(), cm.clone());
        let mut reader = SnapshotReader::new(42.into(), snapshot.clone(), false);
        prewrite(
            &mut txn,
            &mut reader,
            &props,
            Mutation::CheckNotExists(Key::from_raw(b"k0")),
            &Some(vec![]),
            false,
        )
        .unwrap();
        assert_eq!(cm.max_ts(), props.start_ts);

        // should_write mutations' min_commit_ts must be > max_ts
        let mut txn = MvccTxn::new(10.into(), cm.clone());
        let mut reader = SnapshotReader::new(10.into(), snapshot.clone(), false);
        let (min_ts, _) = prewrite(
            &mut txn,
            &mut reader,
            &optimistic_async_props(b"k1", 10.into(), 50.into(), 2, false),
            Mutation::Put((Key::from_raw(b"k1"), b"v1".to_vec())),
            &Some(vec![b"k2".to_vec()]),
            false,
        )
        .unwrap();
        assert!(min_ts > 42.into());
        assert!(min_ts < 50.into());

        for &should_not_write in &[false, true] {
            let mutation = if should_not_write {
                Mutation::CheckNotExists(Key::from_raw(b"k3"))
            } else {
                Mutation::Put((Key::from_raw(b"k3"), b"v1".to_vec()))
            };

            // min_commit_ts must be > start_ts
            let mut txn = MvccTxn::new(44.into(), cm.clone());
            let mut reader = SnapshotReader::new(44.into(), snapshot.clone(), false);
            let (min_ts, _) = prewrite(
                &mut txn,
                &mut reader,
                &optimistic_async_props(b"k3", 44.into(), 50.into(), 2, false),
                mutation.clone(),
                &Some(vec![b"k4".to_vec()]),
                false,
            )
            .unwrap();
            assert!(min_ts > 44.into());
            assert!(min_ts < 50.into());
            txn.take_guards();

            // min_commit_ts must be > for_update_ts
            if !should_not_write {
                let mut props = optimistic_async_props(b"k5", 44.into(), 50.into(), 2, false);
                props.kind = TransactionKind::Pessimistic(45.into());
                let (min_ts, _) = prewrite(
                    &mut txn,
                    &mut reader,
                    &props,
                    mutation.clone(),
                    &Some(vec![b"k6".to_vec()]),
                    false,
                )
                .unwrap();
                assert!(min_ts > 45.into());
                assert!(min_ts < 50.into());
                txn.take_guards();
            }

            // min_commit_ts must be >= txn min_commit_ts
            let mut props = optimistic_async_props(b"k7", 44.into(), 50.into(), 2, false);
            props.min_commit_ts = 46.into();
            let (min_ts, _) = prewrite(
                &mut txn,
                &mut reader,
                &props,
                mutation.clone(),
                &Some(vec![b"k8".to_vec()]),
                false,
            )
            .unwrap();
            assert!(min_ts >= 46.into());
            assert!(min_ts < 50.into());
            txn.take_guards();
        }
    }

    #[test]
    fn test_1pc_check_max_commit_ts() {
        let engine = crate::storage::TestEngineBuilder::new().build().unwrap();
        let cm = ConcurrencyManager::new(42.into());

        let snapshot = engine.snapshot(Default::default()).unwrap();

        let mut txn = MvccTxn::new(10.into(), cm.clone());
        let mut reader = SnapshotReader::new(10.into(), snapshot, false);
        // calculated commit_ts = 43 ≤ 50, ok
        prewrite(
            &mut txn,
            &mut reader,
            &optimistic_async_props(b"k1", 10.into(), 50.into(), 2, true),
            Mutation::Put((Key::from_raw(b"k1"), b"v1".to_vec())),
            &None,
            false,
        )
        .unwrap();

        cm.update_max_ts(60.into());
        // calculated commit_ts = 61 > 50, err
        let err = prewrite(
            &mut txn,
            &mut reader,
            &optimistic_async_props(b"k1", 10.into(), 50.into(), 1, true),
            Mutation::Put((Key::from_raw(b"k2"), b"v2".to_vec())),
            &None,
            false,
        )
        .unwrap_err();
        assert!(matches!(
            err,
            Error(box ErrorInner::CommitTsTooLarge { .. })
        ));

        fallback_1pc_locks(&mut txn);
        let modifies = txn.into_modifies();
        assert_eq!(modifies.len(), 2); // the mutation that meets CommitTsTooLarge still exists
        write(&engine, &Default::default(), modifies);
        // success 1pc prewrite needs to be transformed to locks
        assert!(!must_locked(&engine, b"k1", 10).use_async_commit);
        assert!(!must_locked(&engine, b"k2", 10).use_async_commit);
    }

    pub fn try_pessimistic_prewrite_check_not_exists<E: Engine>(
        engine: &E,
        key: &[u8],
        pk: &[u8],
        ts: impl Into<TimeStamp>,
    ) -> Result<()> {
        let snapshot = engine.snapshot(Default::default()).unwrap();
        let ts = ts.into();
        let cm = ConcurrencyManager::new(ts);
        let mut txn = MvccTxn::new(ts, cm);
        let mut reader = SnapshotReader::new(ts, snapshot, false);

        prewrite(
            &mut txn,
            &mut reader,
            &TransactionProperties {
                start_ts: ts,
                kind: TransactionKind::Pessimistic(TimeStamp::default()),
                commit_kind: CommitKind::TwoPc,
                primary: pk,
                txn_size: 0,
                lock_ttl: 0,
                min_commit_ts: TimeStamp::default(),
                need_old_value: false,
            },
            Mutation::CheckNotExists(Key::from_raw(key)),
            &None,
            false,
        )?;
        Ok(())
    }

    #[test]
    fn test_async_commit_pessimistic_prewrite_check_max_commit_ts() {
        let engine = crate::storage::TestEngineBuilder::new().build().unwrap();
        let cm = ConcurrencyManager::new(42.into());

        must_acquire_pessimistic_lock(&engine, b"k1", b"k1", 10, 10);
        must_acquire_pessimistic_lock(&engine, b"k2", b"k1", 10, 10);

        let snapshot = engine.snapshot(Default::default()).unwrap();

        let mut txn = MvccTxn::new(10.into(), cm.clone());
        let mut reader = SnapshotReader::new(10.into(), snapshot, false);
        let txn_props = TransactionProperties {
            start_ts: 10.into(),
            kind: TransactionKind::Pessimistic(20.into()),
            commit_kind: CommitKind::Async(50.into()),
            primary: b"k1",
            txn_size: 2,
            lock_ttl: 2000,
            min_commit_ts: 10.into(),
            need_old_value: false,
        };
        // calculated commit_ts = 43 ≤ 50, ok
        prewrite(
            &mut txn,
            &mut reader,
            &txn_props,
            Mutation::Put((Key::from_raw(b"k1"), b"v1".to_vec())),
            &Some(vec![b"k2".to_vec()]),
            true,
        )
        .unwrap();

        cm.update_max_ts(60.into());
        // calculated commit_ts = 61 > 50, ok
        prewrite(
            &mut txn,
            &mut reader,
            &txn_props,
            Mutation::Put((Key::from_raw(b"k2"), b"v2".to_vec())),
            &Some(vec![]),
            true,
        )
        .unwrap_err();
    }

    #[test]
    fn test_1pc_pessimistic_prewrite_check_max_commit_ts() {
        let engine = crate::storage::TestEngineBuilder::new().build().unwrap();
        let cm = ConcurrencyManager::new(42.into());

        must_acquire_pessimistic_lock(&engine, b"k1", b"k1", 10, 10);
        must_acquire_pessimistic_lock(&engine, b"k2", b"k1", 10, 10);

        let snapshot = engine.snapshot(Default::default()).unwrap();

        let mut txn = MvccTxn::new(10.into(), cm.clone());
        let mut reader = SnapshotReader::new(10.into(), snapshot, false);
        let txn_props = TransactionProperties {
            start_ts: 10.into(),
            kind: TransactionKind::Pessimistic(20.into()),
            commit_kind: CommitKind::OnePc(50.into()),
            primary: b"k1",
            txn_size: 2,
            lock_ttl: 2000,
            min_commit_ts: 10.into(),
            need_old_value: false,
        };
        // calculated commit_ts = 43 ≤ 50, ok
        prewrite(
            &mut txn,
            &mut reader,
            &txn_props,
            Mutation::Put((Key::from_raw(b"k1"), b"v1".to_vec())),
            &None,
            true,
        )
        .unwrap();

        cm.update_max_ts(60.into());
        // calculated commit_ts = 61 > 50, ok
        prewrite(
            &mut txn,
            &mut reader,
            &txn_props,
            Mutation::Put((Key::from_raw(b"k2"), b"v2".to_vec())),
            &None,
            true,
        )
        .unwrap_err();
    }

    #[test]
    fn test_prewrite_check_gc_fence() {
        let engine = crate::storage::TestEngineBuilder::new().build().unwrap();
        let cm = ConcurrencyManager::new(1.into());

        // PUT,           Read
        //  `------^
        must_prewrite_put(&engine, b"k1", b"v1", b"k1", 10);
        must_commit(&engine, b"k1", 10, 30);
        must_cleanup_with_gc_fence(&engine, b"k1", 30, 0, 40, true);

        // PUT,           Read
        //  * (GC fence ts = 0)
        must_prewrite_put(&engine, b"k2", b"v2", b"k2", 11);
        must_commit(&engine, b"k2", 11, 30);
        must_cleanup_with_gc_fence(&engine, b"k2", 30, 0, 0, true);

        // PUT, LOCK,   LOCK, Read
        //  `---------^
        must_prewrite_put(&engine, b"k3", b"v3", b"k3", 12);
        must_commit(&engine, b"k3", 12, 30);
        must_prewrite_lock(&engine, b"k3", b"k3", 37);
        must_commit(&engine, b"k3", 37, 38);
        must_cleanup_with_gc_fence(&engine, b"k3", 30, 0, 40, true);
        must_prewrite_lock(&engine, b"k3", b"k3", 42);
        must_commit(&engine, b"k3", 42, 43);

        // PUT, LOCK,   LOCK, Read
        //  *
        must_prewrite_put(&engine, b"k4", b"v4", b"k4", 13);
        must_commit(&engine, b"k4", 13, 30);
        must_prewrite_lock(&engine, b"k4", b"k4", 37);
        must_commit(&engine, b"k4", 37, 38);
        must_prewrite_lock(&engine, b"k4", b"k4", 42);
        must_commit(&engine, b"k4", 42, 43);
        must_cleanup_with_gc_fence(&engine, b"k4", 30, 0, 0, true);

        // PUT,   PUT,    READ
        //  `-----^ `------^
        must_prewrite_put(&engine, b"k5", b"v5", b"k5", 14);
        must_commit(&engine, b"k5", 14, 20);
        must_prewrite_put(&engine, b"k5", b"v5x", b"k5", 21);
        must_commit(&engine, b"k5", 21, 30);
        must_cleanup_with_gc_fence(&engine, b"k5", 20, 0, 30, false);
        must_cleanup_with_gc_fence(&engine, b"k5", 30, 0, 40, true);

        // PUT,   PUT,    READ
        //  `-----^ *
        must_prewrite_put(&engine, b"k6", b"v6", b"k6", 15);
        must_commit(&engine, b"k6", 15, 20);
        must_prewrite_put(&engine, b"k6", b"v6x", b"k6", 22);
        must_commit(&engine, b"k6", 22, 30);
        must_cleanup_with_gc_fence(&engine, b"k6", 20, 0, 30, false);
        must_cleanup_with_gc_fence(&engine, b"k6", 30, 0, 0, true);

        // PUT,  LOCK,    READ
        //  `----------^
        // Note that this case is special because usually the `LOCK` is the first write already got
        // during prewrite/acquire_pessimistic_lock and will continue searching an older version
        // from the `LOCK` record.
        must_prewrite_put(&engine, b"k7", b"v7", b"k7", 16);
        must_commit(&engine, b"k7", 16, 30);
        must_prewrite_lock(&engine, b"k7", b"k7", 37);
        must_commit(&engine, b"k7", 37, 38);
        must_cleanup_with_gc_fence(&engine, b"k7", 30, 0, 40, true);

        // 1. Check GC fence when doing constraint check with the older version.
        let snapshot = engine.snapshot(Default::default()).unwrap();

        let mut txn = MvccTxn::new(50.into(), cm.clone());
        let mut reader = SnapshotReader::new(50.into(), snapshot.clone(), false);
        let txn_props = TransactionProperties {
            start_ts: 50.into(),
            kind: TransactionKind::Optimistic(false),
            commit_kind: CommitKind::TwoPc,
            primary: b"k1",
            txn_size: 6,
            lock_ttl: 2000,
            min_commit_ts: 51.into(),
            need_old_value: false,
        };

        let cases = vec![
            (b"k1", true),
            (b"k2", false),
            (b"k3", true),
            (b"k4", false),
            (b"k5", true),
            (b"k6", false),
            (b"k7", true),
        ];

        for (key, success) in cases {
            let res = prewrite(
                &mut txn,
                &mut reader,
                &txn_props,
                Mutation::CheckNotExists(Key::from_raw(key)),
                &None,
                false,
            );
            if success {
                res.unwrap();
            } else {
                res.unwrap_err();
            }

            let res = prewrite(
                &mut txn,
                &mut reader,
                &txn_props,
                Mutation::Insert((Key::from_raw(key), b"value".to_vec())),
                &None,
                false,
            );
            if success {
                res.unwrap();
            } else {
                res.unwrap_err();
            }
        }
        // Don't actually write the txn so that the test data is not changed.
        drop(txn);

        // 2. Check GC fence when reading the old value.
        let mut txn = MvccTxn::new(50.into(), cm);
        let mut reader = SnapshotReader::new(50.into(), snapshot, false);
        let txn_props = TransactionProperties {
            start_ts: 50.into(),
            kind: TransactionKind::Optimistic(false),
            commit_kind: CommitKind::TwoPc,
            primary: b"k1",
            txn_size: 6,
            lock_ttl: 2000,
            min_commit_ts: 51.into(),
            need_old_value: true,
        };

        let cases: Vec<_> = vec![
            (b"k1" as &[u8], None),
            (b"k2", Some((b"v2" as &[u8], 11))),
            (b"k3", None),
            // `get_old_value` won't seek before Lock record
            (b"k4", None),
            (b"k5", None),
            (b"k6", Some((b"v6x", 22))),
            (b"k7", None),
        ]
        .into_iter()
        .map(|(k, v)| {
            let old_value = v
                .map(|(value, ts)| OldValue::Value {
                    short_value: Some(value.to_vec()),
                    start_ts: ts.into(),
                })
                .unwrap_or(OldValue::None);
            (Key::from_raw(k), old_value)
        })
        .collect();

        for (key, expected_value) in &cases {
            let (_, old_value) = prewrite(
                &mut txn,
                &mut reader,
                &txn_props,
                Mutation::Put((key.clone(), b"value".to_vec())),
                &None,
                false,
            )
            .unwrap();
            assert_eq!(&old_value, expected_value);
        }
    }
}<|MERGE_RESOLUTION|>--- conflicted
+++ resolved
@@ -76,15 +76,11 @@
     }
 
     let old_value = if txn_props.need_old_value && mutation.mutation_type.may_have_old_value() {
-<<<<<<< HEAD
-        get_old_value(txn, prev_write)?
-=======
         if let Some(w) = prev_write {
-            reader.get_old_value(&mutation.key, w)?
+            reader.get_old_value(w)?
         } else {
             OldValue::None
         }
->>>>>>> 7bcb41eb
     } else {
         OldValue::Unspecified
     };
