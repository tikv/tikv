--- conflicted
+++ resolved
@@ -1959,12 +1959,7 @@
             must_rollback(&engine, &k2, 30, true);
             must_rollback(&engine, &k4, 30, true);
 
-<<<<<<< HEAD
-            // Pessimistic transaction fail on strict level no matter whether `pessimistic_lock_type`.
-=======
-            // Pessimistic transaction fail on strict level no matter whether
-            // `is_pessimistic_lock`.
->>>>>>> 1ea26a2a
+            // Pessimistic transaction fail on strict level no matter what `pessimistic_action` is.
             let pass = assertion_level != AssertionLevel::Strict;
             prewrite_put(
                 &k1,
