// Copyright 2020 TiKV Project Authors. Licensed under Apache-2.0.
use crate::storage::txn::actions::get_old_value::get_old_value;
use crate::storage::{
    mvcc::{
        metrics::{
            CONCURRENCY_MANAGER_LOCK_DURATION_HISTOGRAM, MVCC_CONFLICT_COUNTER,
            MVCC_DUPLICATE_CMD_COUNTER_VEC,
        },
        Error, ErrorInner, Lock, LockType, MvccTxn, Result,
    },
    txn::actions::check_data_constraint::check_data_constraint,
    txn::LockInfo,
    Snapshot,
};
use fail::fail_point;
use std::cmp;
use txn_types::{
    is_short_value, Key, Mutation, MutationType, OldValue, TimeStamp, Value, Write, WriteType,
};

/// Prewrite a single mutation by creating and storing a lock and value.
pub fn prewrite<S: Snapshot>(
    txn: &mut MvccTxn<S>,
    txn_props: &TransactionProperties,
    mutation: Mutation,
    secondary_keys: &Option<Vec<Vec<u8>>>,
    is_pessimistic_lock: bool,
) -> Result<(TimeStamp, OldValue)> {
    let mut mutation = PrewriteMutation::from_mutation(mutation, secondary_keys, txn_props)?;

<<<<<<< HEAD
    #[cfg(feature = "failpoint")]
=======
    #[cfg(feature = "failpoints")]
>>>>>>> 89acff1e
    {
        let fail_point = if txn_props.is_pessimistic() {
            "pessimistic_prewrite"
        } else {
            "prewrite"
        };
        fail_point!(fail_point, |err| Err(
            crate::storage::mvcc::txn::make_txn_error(
                err,
                &mutation.key,
                mutation.txn_props.start_ts
            )
            .into()
        ));
    }

    let lock_status = match txn.reader.load_lock(&mutation.key)? {
        Some(lock) => mutation.check_lock(lock, is_pessimistic_lock)?,
        None if is_pessimistic_lock => {
            amend_pessimistic_lock(&mutation.key, txn)?;
            LockStatus::None
        }
        None => LockStatus::None,
    };

    if let LockStatus::Locked(ts) = lock_status {
        return Ok((ts, OldValue::Unspecified));
    }

    // Note that the `prev_write` may have invalid GC fence.
    let prev_write = if !mutation.skip_constraint_check() {
        mutation.check_for_newer_version(txn)?
    } else {
        None
    };

    if mutation.should_not_write {
        // `checkNotExists` is equivalent to a get operation, so it should update the max_ts.
        txn.concurrency_manager.update_max_ts(txn_props.start_ts);
        let min_commit_ts = if mutation.need_min_commit_ts() {
            // Don't calculate the min_commit_ts according to the concurrency manager's max_ts
            // for a should_not_write mutation because it's not persisted and doesn't change data.
            cmp::max(txn_props.min_commit_ts, txn_props.start_ts.next())
        } else {
            TimeStamp::zero()
        };
        return Ok((min_commit_ts, OldValue::Unspecified));
    }

    let old_value = if txn_props.need_old_value && mutation.mutation_type.may_have_old_value() {
        get_old_value(txn, &mutation.key, prev_write)?
    } else {
        OldValue::Unspecified
    };

    let final_min_commit_ts = mutation.write_lock(lock_status, txn)?;

    fail_point!("after_prewrite_one_key");

    Ok((final_min_commit_ts, old_value))
}

#[derive(Clone, Debug)]
pub struct TransactionProperties<'a> {
    pub start_ts: TimeStamp,
    pub kind: TransactionKind,
    pub commit_kind: CommitKind,
    pub primary: &'a [u8],
    pub txn_size: u64,
    pub lock_ttl: u64,
    pub min_commit_ts: TimeStamp,
    pub need_old_value: bool,
}

impl<'a> TransactionProperties<'a> {
    fn max_commit_ts(&self) -> TimeStamp {
        match &self.commit_kind {
            CommitKind::TwoPc => unreachable!(),
            CommitKind::OnePc(ts) => *ts,
            CommitKind::Async(ts) => *ts,
        }
    }

    fn is_pessimistic(&self) -> bool {
        match &self.kind {
            TransactionKind::Optimistic(_) => false,
            TransactionKind::Pessimistic(_) => true,
        }
    }

    fn for_update_ts(&self) -> TimeStamp {
        match &self.kind {
            TransactionKind::Optimistic(_) => TimeStamp::zero(),
            TransactionKind::Pessimistic(ts) => *ts,
        }
    }
}

#[derive(Clone, Debug)]
pub enum CommitKind {
    TwoPc,
    /// max_commit_ts
    OnePc(TimeStamp),
    /// max_commit_ts
    Async(TimeStamp),
}

#[derive(Clone, Debug)]
pub enum TransactionKind {
    // bool is skip_constraint_check
    Optimistic(bool),
    // for_update_ts
    Pessimistic(TimeStamp),
}

enum LockStatus {
    // Lock has already been locked; min_commit_ts of lock.
    Locked(TimeStamp),
    Pessimistic,
    None,
}

impl LockStatus {
    fn has_pessimistic_lock(&self) -> bool {
        matches!(self, LockStatus::Pessimistic)
    }
}

/// A single mutation to be prewritten.
struct PrewriteMutation<'a> {
    key: Key,
    value: Option<Value>,
    mutation_type: MutationType,
    secondary_keys: &'a Option<Vec<Vec<u8>>>,
    min_commit_ts: TimeStamp,

    lock_type: Option<LockType>,
    lock_ttl: u64,

    should_not_exist: bool,
    should_not_write: bool,
    txn_props: &'a TransactionProperties<'a>,
}

impl<'a> PrewriteMutation<'a> {
    fn from_mutation(
        mutation: Mutation,
        secondary_keys: &'a Option<Vec<Vec<u8>>>,
        txn_props: &'a TransactionProperties<'a>,
    ) -> Result<PrewriteMutation<'a>> {
        let should_not_write = mutation.should_not_write();

        if txn_props.is_pessimistic() && should_not_write {
            return Err(box_err!(
                "cannot handle checkNotExists in pessimistic prewrite"
            ));
        }

        let should_not_exist = mutation.should_not_exists();
        let mutation_type = mutation.mutation_type();
        let lock_type = LockType::from_mutation(&mutation);
        let (key, value) = mutation.into_key_value();
        Ok(PrewriteMutation {
            key,
            value,
            mutation_type,
            secondary_keys,
            min_commit_ts: txn_props.min_commit_ts,

            lock_type,
            lock_ttl: txn_props.lock_ttl,

            should_not_exist,
            should_not_write,
            txn_props,
        })
    }

    // Pessimistic transactions only acquire pessimistic locks on row keys and unique index keys.
    // The corresponding secondary index keys are not locked until pessimistic prewrite.
    // It's possible that lock conflict occurs on them, but the isolation is
    // guaranteed by pessimistic locks, so let TiDB resolves these locks immediately.
    fn lock_info(&self, lock: Lock) -> Result<LockInfo> {
        let mut info = lock.into_lock_info(self.key.to_raw()?);
        if self.txn_props.is_pessimistic() {
            info.set_lock_ttl(0);
        }
        Ok(info)
    }

    /// Check whether the current key is locked at any timestamp.
    fn check_lock(&mut self, lock: Lock, is_pessimistic_lock: bool) -> Result<LockStatus> {
        if lock.ts != self.txn_props.start_ts {
            // Abort on lock belonging to other transaction if
            // prewrites a pessimistic lock.
            if is_pessimistic_lock {
                warn!(
                    "prewrite failed (pessimistic lock not found)";
                    "start_ts" => self.txn_props.start_ts,
                    "key" => %self.key,
                    "lock_ts" => lock.ts
                );
                return Err(ErrorInner::PessimisticLockNotFound {
                    start_ts: self.txn_props.start_ts,
                    key: self.key.to_raw()?,
                }
                .into());
            }

            return Err(ErrorInner::KeyIsLocked(self.lock_info(lock)?).into());
        }

        if lock.lock_type == LockType::Pessimistic {
            // TODO: remove it in future
            if !self.txn_props.is_pessimistic() {
                return Err(ErrorInner::LockTypeNotMatch {
                    start_ts: self.txn_props.start_ts,
                    key: self.key.to_raw()?,
                    pessimistic: true,
                }
                .into());
            }

            // The lock is pessimistic and owned by this txn, go through to overwrite it.
            // The ttl and min_commit_ts of the lock may have been pushed forward.
            self.lock_ttl = std::cmp::max(self.lock_ttl, lock.ttl);
            self.min_commit_ts = std::cmp::max(self.min_commit_ts, lock.min_commit_ts);

            return Ok(LockStatus::Pessimistic);
        }

        // Duplicated command. No need to overwrite the lock and data.
        MVCC_DUPLICATE_CMD_COUNTER_VEC.prewrite.inc();
        let min_commit_ts = if lock.use_async_commit {
            lock.min_commit_ts
        } else {
            TimeStamp::zero()
        };
        Ok(LockStatus::Locked(min_commit_ts))
    }

    fn check_for_newer_version<S: Snapshot>(&self, txn: &mut MvccTxn<S>) -> Result<Option<Write>> {
        match txn.reader.seek_write(&self.key, TimeStamp::max())? {
            Some((commit_ts, write)) => {
                // Abort on writes after our start timestamp ...
                // If exists a commit version whose commit timestamp is larger than current start
                // timestamp, we should abort current prewrite.
                if commit_ts > self.txn_props.start_ts {
                    MVCC_CONFLICT_COUNTER.prewrite_write_conflict.inc();
                    self.write_conflict_error(&write, commit_ts)?;
                }
                // If there's a write record whose commit_ts equals to our start ts, the current
                // transaction is ok to continue, unless the record means that the current
                // transaction has been rolled back.
                if commit_ts == self.txn_props.start_ts
                    && (write.write_type == WriteType::Rollback || write.has_overlapped_rollback)
                {
                    MVCC_CONFLICT_COUNTER.rolled_back.inc();
                    // TODO: Maybe we need to add a new error for the rolled back case.
                    self.write_conflict_error(&write, commit_ts)?;
                }
                // Should check it when no lock exists, otherwise it can report error when there is
                // a lock belonging to a committed transaction which deletes the key.
                check_data_constraint(txn, self.should_not_exist, &write, commit_ts, &self.key)?;

                Ok(Some(write))
            }
            None => Ok(None),
        }
    }

    fn write_lock<S: Snapshot>(
        self,
        lock_status: LockStatus,
        txn: &mut MvccTxn<S>,
    ) -> Result<TimeStamp> {
        let mut try_one_pc = self.try_one_pc();

        let mut lock = Lock::new(
            self.lock_type.unwrap(),
            self.txn_props.primary.to_vec(),
            self.txn_props.start_ts,
            self.lock_ttl,
            None,
            self.txn_props.for_update_ts(),
            self.txn_props.txn_size,
            self.min_commit_ts,
        );

        if let Some(value) = self.value {
            if is_short_value(&value) {
                // If the value is short, embed it in Lock.
                lock.short_value = Some(value);
            } else {
                // value is long
                txn.put_value(self.key.clone(), self.txn_props.start_ts, value);
            }
        }

        if let Some(secondary_keys) = self.secondary_keys {
            lock.use_async_commit = true;
            lock.secondaries = secondary_keys.to_owned();
        }

        let final_min_commit_ts = if lock.use_async_commit || try_one_pc {
            let res = async_commit_timestamps(
                &self.key,
                &mut lock,
                self.txn_props.start_ts,
                self.txn_props.for_update_ts(),
                self.txn_props.max_commit_ts(),
                txn,
            );
            if let Err(Error(box ErrorInner::CommitTsTooLarge { .. })) = &res {
                try_one_pc = false;
                lock.use_async_commit = false;
                lock.secondaries = Vec::new();
            }
            res
        } else {
            Ok(TimeStamp::zero())
        };

        if try_one_pc {
            txn.put_locks_for_1pc(self.key, lock, lock_status.has_pessimistic_lock());
        } else {
            txn.put_lock(self.key, &lock);
        }

        final_min_commit_ts
    }

    fn write_conflict_error(&self, write: &Write, commit_ts: TimeStamp) -> Result<()> {
        Err(ErrorInner::WriteConflict {
            start_ts: self.txn_props.start_ts,
            conflict_start_ts: write.start_ts,
            conflict_commit_ts: commit_ts,
            key: self.key.to_raw()?,
            primary: self.txn_props.primary.to_vec(),
        }
        .into())
    }

    fn skip_constraint_check(&self) -> bool {
        match &self.txn_props.kind {
            TransactionKind::Optimistic(s) => *s,
            TransactionKind::Pessimistic(_) => true,
        }
    }

    fn need_min_commit_ts(&self) -> bool {
        matches!(
            &self.txn_props.commit_kind,
            CommitKind::Async(_) | CommitKind::OnePc(_)
        )
    }

    fn try_one_pc(&self) -> bool {
        matches!(&self.txn_props.commit_kind, CommitKind::OnePc(_))
    }
}

// The final_min_commit_ts will be calculated if either async commit or 1PC is enabled.
// It's allowed to enable 1PC without enabling async commit.
fn async_commit_timestamps<S: Snapshot>(
    key: &Key,
    lock: &mut Lock,
    start_ts: TimeStamp,
    for_update_ts: TimeStamp,
    max_commit_ts: TimeStamp,
    txn: &mut MvccTxn<S>,
) -> Result<TimeStamp> {
    // This operation should not block because the latch makes sure only one thread
    // is operating on this key.
    let key_guard = CONCURRENCY_MANAGER_LOCK_DURATION_HISTOGRAM.observe_closure_duration(|| {
        ::futures_executor::block_on(txn.concurrency_manager.lock_key(key))
    });

    let final_min_commit_ts = key_guard.with_lock(|l| {
        let max_ts = txn.concurrency_manager.max_ts();
        fail_point!("before-set-lock-in-memory");
        let min_commit_ts = cmp::max(cmp::max(max_ts, start_ts), for_update_ts).next();
        let min_commit_ts = cmp::max(lock.min_commit_ts, min_commit_ts);

        let max_commit_ts = max_commit_ts;
        if !max_commit_ts.is_zero() && min_commit_ts > max_commit_ts {
            warn!("commit_ts is too large, fallback to normal 2PC";
                "start_ts" => start_ts,
                "min_commit_ts" => min_commit_ts,
                "max_commit_ts" => max_commit_ts);
            return Err(ErrorInner::CommitTsTooLarge {
                start_ts,
                min_commit_ts,
                max_commit_ts,
            });
        }

        lock.min_commit_ts = min_commit_ts;
        *l = Some(lock.clone());
        Ok(min_commit_ts)
    })?;

    txn.guards.push(key_guard);

    Ok(final_min_commit_ts)
}

// TiKV may fails to write pessimistic locks due to pipelined process.
// If the data is not changed after acquiring the lock, we can still prewrite the key.
fn amend_pessimistic_lock<S: Snapshot>(key: &Key, txn: &mut MvccTxn<S>) -> Result<()> {
    if let Some((commit_ts, _)) = txn.reader.seek_write(key, TimeStamp::max())? {
        // The invariants of pessimistic locks are:
        //   1. lock's for_update_ts >= key's latest commit_ts
        //   2. lock's for_update_ts >= txn's start_ts
        //   3. If the data is changed after acquiring the pessimistic lock, key's new commit_ts > lock's for_update_ts
        //
        // So, if the key's latest commit_ts is still less than or equal to lock's for_update_ts, the data is not changed.
        // However, we can't get lock's for_update_ts in current implementation (txn's for_update_ts is updated for each DML),
        // we can only use txn's start_ts to check -- If the key's commit_ts is less than txn's start_ts, it's less than
        // lock's for_update_ts too.
        if commit_ts >= txn.start_ts {
            warn!(
                "prewrite failed (pessimistic lock not found)";
                "start_ts" => txn.start_ts,
                "commit_ts" => commit_ts,
                "key" => %key
            );
            MVCC_CONFLICT_COUNTER
                .pipelined_acquire_pessimistic_lock_amend_fail
                .inc();
            return Err(ErrorInner::PessimisticLockNotFound {
                start_ts: txn.start_ts,
                key: key.clone().into_raw()?,
            }
            .into());
        }
    }
    // Used pipelined pessimistic lock acquiring in this txn but failed
    // Luckily no other txn modified this lock, amend it by treat it as optimistic txn.
    MVCC_CONFLICT_COUNTER
        .pipelined_acquire_pessimistic_lock_amend_success
        .inc();
    Ok(())
}

pub mod tests {
    use super::*;
    #[cfg(test)]
    use crate::storage::txn::{
        commands::prewrite::fallback_1pc_locks,
        tests::{
            must_acquire_pessimistic_lock, must_cleanup_with_gc_fence, must_commit,
            must_prewrite_lock, must_prewrite_put,
        },
    };
    use crate::storage::{mvcc::tests::*, Engine};
    use concurrency_manager::ConcurrencyManager;
    use kvproto::kvrpcpb::Context;
    #[cfg(test)]
    use txn_types::OldValue;

    fn optimistic_txn_props(primary: &[u8], start_ts: TimeStamp) -> TransactionProperties<'_> {
        TransactionProperties {
            start_ts,
            kind: TransactionKind::Optimistic(false),
            commit_kind: CommitKind::TwoPc,
            primary,
            txn_size: 0,
            lock_ttl: 0,
            min_commit_ts: TimeStamp::default(),
            need_old_value: false,
        }
    }

    #[cfg(test)]
    fn optimistic_async_props(
        primary: &[u8],
        start_ts: TimeStamp,
        max_commit_ts: TimeStamp,
        txn_size: u64,
        one_pc: bool,
    ) -> TransactionProperties<'_> {
        TransactionProperties {
            start_ts,
            kind: TransactionKind::Optimistic(false),
            commit_kind: if one_pc {
                CommitKind::OnePc(max_commit_ts)
            } else {
                CommitKind::Async(max_commit_ts)
            },
            primary,
            txn_size,
            lock_ttl: 2000,
            min_commit_ts: 10.into(),
            need_old_value: false,
        }
    }

    // Insert has a constraint that key should not exist
    pub fn try_prewrite_insert<E: Engine>(
        engine: &E,
        key: &[u8],
        value: &[u8],
        pk: &[u8],
        ts: impl Into<TimeStamp>,
    ) -> Result<()> {
        let ctx = Context::default();
        let snapshot = engine.snapshot(Default::default()).unwrap();
        let ts = ts.into();
        let cm = ConcurrencyManager::new(ts);
        let mut txn = MvccTxn::new(snapshot, ts, true, cm);

        prewrite(
            &mut txn,
            &optimistic_txn_props(pk, ts),
            Mutation::Insert((Key::from_raw(key), value.to_vec())),
            &None,
            false,
        )?;
        write(engine, &ctx, txn.into_modifies());
        Ok(())
    }

    pub fn try_prewrite_check_not_exists<E: Engine>(
        engine: &E,
        key: &[u8],
        pk: &[u8],
        ts: impl Into<TimeStamp>,
    ) -> Result<()> {
        let snapshot = engine.snapshot(Default::default()).unwrap();
        let ts = ts.into();
        let cm = ConcurrencyManager::new(ts);
        let mut txn = MvccTxn::new(snapshot, ts, true, cm);

        prewrite(
            &mut txn,
            &optimistic_txn_props(pk, ts),
            Mutation::CheckNotExists(Key::from_raw(key)),
            &None,
            false,
        )?;
        Ok(())
    }

    #[test]
    fn test_async_commit_prewrite_check_max_commit_ts() {
        let engine = crate::storage::TestEngineBuilder::new().build().unwrap();
        let cm = ConcurrencyManager::new(42.into());

        let snapshot = engine.snapshot(Default::default()).unwrap();

        let mut txn = MvccTxn::new(snapshot, 10.into(), false, cm.clone());
        // calculated commit_ts = 43 ≤ 50, ok
        prewrite(
            &mut txn,
            &optimistic_async_props(b"k1", 10.into(), 50.into(), 2, false),
            Mutation::Put((Key::from_raw(b"k1"), b"v1".to_vec())),
            &Some(vec![b"k2".to_vec()]),
            false,
        )
        .unwrap();

        cm.update_max_ts(60.into());
        // calculated commit_ts = 61 > 50, err
        let err = prewrite(
            &mut txn,
            &optimistic_async_props(b"k1", 10.into(), 50.into(), 1, false),
            Mutation::Put((Key::from_raw(b"k2"), b"v2".to_vec())),
            &Some(vec![]),
            false,
        )
        .unwrap_err();
        assert!(matches!(
            err,
            Error(box ErrorInner::CommitTsTooLarge { .. })
        ));

        let modifies = txn.into_modifies();
        assert_eq!(modifies.len(), 2); // the mutation that meets CommitTsTooLarge still exists
        write(&engine, &Default::default(), modifies);
        assert!(must_locked(&engine, b"k1", 10).use_async_commit);
        // The written lock should not have use_async_commit flag.
        assert!(!must_locked(&engine, b"k2", 10).use_async_commit);
    }

    #[test]
    fn test_async_commit_prewrite_min_commit_ts() {
        let engine = crate::storage::TestEngineBuilder::new().build().unwrap();
        let cm = ConcurrencyManager::new(41.into());
        let snapshot = engine.snapshot(Default::default()).unwrap();

        // should_not_write mutations don't write locks or change data so that they needn't ask
        // the concurrency manager for max_ts. Its min_commit_ts may be less than or equal to max_ts.
        let mut props = optimistic_async_props(b"k0", 10.into(), 50.into(), 2, false);
        props.min_commit_ts = 11.into();
        let mut txn = MvccTxn::new(snapshot.clone(), 10.into(), false, cm.clone());
        let (min_ts, _) = prewrite(
            &mut txn,
            &props,
            Mutation::CheckNotExists(Key::from_raw(b"k0")),
            &Some(vec![]),
            false,
        )
        .unwrap();
        assert!(min_ts > props.start_ts);
        assert!(min_ts >= props.min_commit_ts);
        assert!(min_ts < 41.into());

        // `checkNotExists` is equivalent to a get operation, so it should update the max_ts.
        let mut props = optimistic_txn_props(b"k0", 42.into());
        props.min_commit_ts = 43.into();
        let mut txn = MvccTxn::new(snapshot.clone(), 42.into(), false, cm.clone());
        prewrite(
            &mut txn,
            &props,
            Mutation::CheckNotExists(Key::from_raw(b"k0")),
            &Some(vec![]),
            false,
        )
        .unwrap();
        assert_eq!(cm.max_ts(), props.start_ts);

        // should_write mutations' min_commit_ts must be > max_ts
        let mut txn = MvccTxn::new(snapshot.clone(), 10.into(), false, cm.clone());
        let (min_ts, _) = prewrite(
            &mut txn,
            &optimistic_async_props(b"k1", 10.into(), 50.into(), 2, false),
            Mutation::Put((Key::from_raw(b"k1"), b"v1".to_vec())),
            &Some(vec![b"k2".to_vec()]),
            false,
        )
        .unwrap();
        assert!(min_ts > 42.into());
        assert!(min_ts < 50.into());

        for &should_not_write in &[false, true] {
            let mutation = if should_not_write {
                Mutation::CheckNotExists(Key::from_raw(b"k3"))
            } else {
                Mutation::Put((Key::from_raw(b"k3"), b"v1".to_vec()))
            };

            // min_commit_ts must be > start_ts
            let mut txn = MvccTxn::new(snapshot.clone(), 44.into(), false, cm.clone());
            let (min_ts, _) = prewrite(
                &mut txn,
                &optimistic_async_props(b"k3", 44.into(), 50.into(), 2, false),
                mutation.clone(),
                &Some(vec![b"k4".to_vec()]),
                false,
            )
            .unwrap();
            assert!(min_ts > 44.into());
            assert!(min_ts < 50.into());
            txn.take_guards();

            // min_commit_ts must be > for_update_ts
            if !should_not_write {
                let mut props = optimistic_async_props(b"k5", 44.into(), 50.into(), 2, false);
                props.kind = TransactionKind::Pessimistic(45.into());
                let (min_ts, _) = prewrite(
                    &mut txn,
                    &props,
                    mutation.clone(),
                    &Some(vec![b"k6".to_vec()]),
                    false,
                )
                .unwrap();
                assert!(min_ts > 45.into());
                assert!(min_ts < 50.into());
                txn.take_guards();
            }

            // min_commit_ts must be >= txn min_commit_ts
            let mut props = optimistic_async_props(b"k7", 44.into(), 50.into(), 2, false);
            props.min_commit_ts = 46.into();
            let (min_ts, _) = prewrite(
                &mut txn,
                &props,
                mutation.clone(),
                &Some(vec![b"k8".to_vec()]),
                false,
            )
            .unwrap();
            assert!(min_ts >= 46.into());
            assert!(min_ts < 50.into());
            txn.take_guards();
        }
    }

    #[test]
    fn test_1pc_check_max_commit_ts() {
        let engine = crate::storage::TestEngineBuilder::new().build().unwrap();
        let cm = ConcurrencyManager::new(42.into());

        let snapshot = engine.snapshot(Default::default()).unwrap();

        let mut txn = MvccTxn::new(snapshot, 10.into(), false, cm.clone());
        // calculated commit_ts = 43 ≤ 50, ok
        prewrite(
            &mut txn,
            &optimistic_async_props(b"k1", 10.into(), 50.into(), 2, true),
            Mutation::Put((Key::from_raw(b"k1"), b"v1".to_vec())),
            &None,
            false,
        )
        .unwrap();

        cm.update_max_ts(60.into());
        // calculated commit_ts = 61 > 50, err
        let err = prewrite(
            &mut txn,
            &optimistic_async_props(b"k1", 10.into(), 50.into(), 1, true),
            Mutation::Put((Key::from_raw(b"k2"), b"v2".to_vec())),
            &None,
            false,
        )
        .unwrap_err();
        assert!(matches!(
            err,
            Error(box ErrorInner::CommitTsTooLarge { .. })
        ));

        fallback_1pc_locks(&mut txn);
        let modifies = txn.into_modifies();
        assert_eq!(modifies.len(), 2); // the mutation that meets CommitTsTooLarge still exists
        write(&engine, &Default::default(), modifies);
        // success 1pc prewrite needs to be transformed to locks
        assert!(!must_locked(&engine, b"k1", 10).use_async_commit);
        assert!(!must_locked(&engine, b"k2", 10).use_async_commit);
    }

    pub fn try_pessimistic_prewrite_check_not_exists<E: Engine>(
        engine: &E,
        key: &[u8],
        pk: &[u8],
        ts: impl Into<TimeStamp>,
    ) -> Result<()> {
        let snapshot = engine.snapshot(Default::default()).unwrap();
        let ts = ts.into();
        let cm = ConcurrencyManager::new(ts);
        let mut txn = MvccTxn::new(snapshot, ts, true, cm);

        prewrite(
            &mut txn,
            &TransactionProperties {
                start_ts: ts,
                kind: TransactionKind::Pessimistic(TimeStamp::default()),
                commit_kind: CommitKind::TwoPc,
                primary: pk,
                txn_size: 0,
                lock_ttl: 0,
                min_commit_ts: TimeStamp::default(),
                need_old_value: false,
            },
            Mutation::CheckNotExists(Key::from_raw(key)),
            &None,
            false,
        )?;
        Ok(())
    }

    #[test]
    fn test_async_commit_pessimistic_prewrite_check_max_commit_ts() {
        let engine = crate::storage::TestEngineBuilder::new().build().unwrap();
        let cm = ConcurrencyManager::new(42.into());

        must_acquire_pessimistic_lock(&engine, b"k1", b"k1", 10, 10);
        must_acquire_pessimistic_lock(&engine, b"k2", b"k1", 10, 10);

        let snapshot = engine.snapshot(Default::default()).unwrap();

        let mut txn = MvccTxn::new(snapshot, 10.into(), false, cm.clone());
        let txn_props = TransactionProperties {
            start_ts: 10.into(),
            kind: TransactionKind::Pessimistic(20.into()),
            commit_kind: CommitKind::Async(50.into()),
            primary: b"k1",
            txn_size: 2,
            lock_ttl: 2000,
            min_commit_ts: 10.into(),
            need_old_value: false,
        };
        // calculated commit_ts = 43 ≤ 50, ok
        prewrite(
            &mut txn,
            &txn_props,
            Mutation::Put((Key::from_raw(b"k1"), b"v1".to_vec())),
            &Some(vec![b"k2".to_vec()]),
            true,
        )
        .unwrap();

        cm.update_max_ts(60.into());
        // calculated commit_ts = 61 > 50, ok
        prewrite(
            &mut txn,
            &txn_props,
            Mutation::Put((Key::from_raw(b"k2"), b"v2".to_vec())),
            &Some(vec![]),
            true,
        )
        .unwrap_err();
    }

    #[test]
    fn test_1pc_pessimistic_prewrite_check_max_commit_ts() {
        let engine = crate::storage::TestEngineBuilder::new().build().unwrap();
        let cm = ConcurrencyManager::new(42.into());

        must_acquire_pessimistic_lock(&engine, b"k1", b"k1", 10, 10);
        must_acquire_pessimistic_lock(&engine, b"k2", b"k1", 10, 10);

        let snapshot = engine.snapshot(Default::default()).unwrap();

        let mut txn = MvccTxn::new(snapshot, 10.into(), false, cm.clone());
        let txn_props = TransactionProperties {
            start_ts: 10.into(),
            kind: TransactionKind::Pessimistic(20.into()),
            commit_kind: CommitKind::OnePc(50.into()),
            primary: b"k1",
            txn_size: 2,
            lock_ttl: 2000,
            min_commit_ts: 10.into(),
            need_old_value: false,
        };
        // calculated commit_ts = 43 ≤ 50, ok
        prewrite(
            &mut txn,
            &txn_props,
            Mutation::Put((Key::from_raw(b"k1"), b"v1".to_vec())),
            &None,
            true,
        )
        .unwrap();

        cm.update_max_ts(60.into());
        // calculated commit_ts = 61 > 50, ok
        prewrite(
            &mut txn,
            &txn_props,
            Mutation::Put((Key::from_raw(b"k2"), b"v2".to_vec())),
            &None,
            true,
        )
        .unwrap_err();
    }

    #[test]
    fn test_prewrite_check_gc_fence() {
        let engine = crate::storage::TestEngineBuilder::new().build().unwrap();
        let cm = ConcurrencyManager::new(1.into());

        // PUT,           Read
        //  `------^
        must_prewrite_put(&engine, b"k1", b"v1", b"k1", 10);
        must_commit(&engine, b"k1", 10, 30);
        must_cleanup_with_gc_fence(&engine, b"k1", 30, 0, 40, true);

        // PUT,           Read
        //  * (GC fence ts = 0)
        must_prewrite_put(&engine, b"k2", b"v2", b"k2", 11);
        must_commit(&engine, b"k2", 11, 30);
        must_cleanup_with_gc_fence(&engine, b"k2", 30, 0, 0, true);

        // PUT, LOCK,   LOCK, Read
        //  `---------^
        must_prewrite_put(&engine, b"k3", b"v3", b"k3", 12);
        must_commit(&engine, b"k3", 12, 30);
        must_prewrite_lock(&engine, b"k3", b"k3", 37);
        must_commit(&engine, b"k3", 37, 38);
        must_cleanup_with_gc_fence(&engine, b"k3", 30, 0, 40, true);
        must_prewrite_lock(&engine, b"k3", b"k3", 42);
        must_commit(&engine, b"k3", 42, 43);

        // PUT, LOCK,   LOCK, Read
        //  *
        must_prewrite_put(&engine, b"k4", b"v4", b"k4", 13);
        must_commit(&engine, b"k4", 13, 30);
        must_prewrite_lock(&engine, b"k4", b"k4", 37);
        must_commit(&engine, b"k4", 37, 38);
        must_prewrite_lock(&engine, b"k4", b"k4", 42);
        must_commit(&engine, b"k4", 42, 43);
        must_cleanup_with_gc_fence(&engine, b"k4", 30, 0, 0, true);

        // PUT,   PUT,    READ
        //  `-----^ `------^
        must_prewrite_put(&engine, b"k5", b"v5", b"k5", 14);
        must_commit(&engine, b"k5", 14, 20);
        must_prewrite_put(&engine, b"k5", b"v5x", b"k5", 21);
        must_commit(&engine, b"k5", 21, 30);
        must_cleanup_with_gc_fence(&engine, b"k5", 20, 0, 30, false);
        must_cleanup_with_gc_fence(&engine, b"k5", 30, 0, 40, true);

        // PUT,   PUT,    READ
        //  `-----^ *
        must_prewrite_put(&engine, b"k6", b"v6", b"k6", 15);
        must_commit(&engine, b"k6", 15, 20);
        must_prewrite_put(&engine, b"k6", b"v6x", b"k6", 22);
        must_commit(&engine, b"k6", 22, 30);
        must_cleanup_with_gc_fence(&engine, b"k6", 20, 0, 30, false);
        must_cleanup_with_gc_fence(&engine, b"k6", 30, 0, 0, true);

        // PUT,  LOCK,    READ
        //  `----------^
        // Note that this case is special because usually the `LOCK` is the first write already got
        // during prewrite/acquire_pessimistic_lock and will continue searching an older version
        // from the `LOCK` record.
        must_prewrite_put(&engine, b"k7", b"v7", b"k7", 16);
        must_commit(&engine, b"k7", 16, 30);
        must_prewrite_lock(&engine, b"k7", b"k7", 37);
        must_commit(&engine, b"k7", 37, 38);
        must_cleanup_with_gc_fence(&engine, b"k7", 30, 0, 40, true);

        // 1. Check GC fence when doing constraint check with the older version.
        let snapshot = engine.snapshot(Default::default()).unwrap();

        let mut txn = MvccTxn::new(snapshot.clone(), 50.into(), false, cm.clone());
        let txn_props = TransactionProperties {
            start_ts: 50.into(),
            kind: TransactionKind::Optimistic(false),
            commit_kind: CommitKind::TwoPc,
            primary: b"k1",
            txn_size: 6,
            lock_ttl: 2000,
            min_commit_ts: 51.into(),
            need_old_value: false,
        };

        let cases = vec![
            (b"k1", true),
            (b"k2", false),
            (b"k3", true),
            (b"k4", false),
            (b"k5", true),
            (b"k6", false),
            (b"k7", true),
        ];

        for (key, success) in cases {
            let res = prewrite(
                &mut txn,
                &txn_props,
                Mutation::CheckNotExists(Key::from_raw(key)),
                &None,
                false,
            );
            if success {
                res.unwrap();
            } else {
                res.unwrap_err();
            }

            let res = prewrite(
                &mut txn,
                &txn_props,
                Mutation::Insert((Key::from_raw(key), b"value".to_vec())),
                &None,
                false,
            );
            if success {
                res.unwrap();
            } else {
                res.unwrap_err();
            }
        }
        // Don't actually write the txn so that the test data is not changed.
        drop(txn);

        // 2. Check GC fence when reading the old value.
        let mut txn = MvccTxn::new(snapshot, 50.into(), false, cm);
        let txn_props = TransactionProperties {
            start_ts: 50.into(),
            kind: TransactionKind::Optimistic(false),
            commit_kind: CommitKind::TwoPc,
            primary: b"k1",
            txn_size: 6,
            lock_ttl: 2000,
            min_commit_ts: 51.into(),
            need_old_value: true,
        };

        let cases: Vec<_> = vec![
            (b"k1" as &[u8], None),
            (b"k2", Some((b"v2" as &[u8], 11))),
            (b"k3", None),
            (b"k4", Some((b"v4", 13))),
            (b"k5", None),
            (b"k6", Some((b"v6x", 22))),
            (b"k7", None),
        ]
        .into_iter()
        .map(|(k, v)| {
            let old_value = v
                .map(|(value, ts)| OldValue::Value {
                    short_value: Some(value.to_vec()),
                    start_ts: ts.into(),
                })
                .unwrap_or(OldValue::None);
            (Key::from_raw(k), old_value)
        })
        .collect();

        for (key, expected_value) in &cases {
            let (_, old_value) = prewrite(
                &mut txn,
                &txn_props,
                Mutation::Put((key.clone(), b"value".to_vec())),
                &None,
                false,
            )
            .unwrap();
            assert_eq!(&old_value, expected_value);
        }
    }
}<|MERGE_RESOLUTION|>--- conflicted
+++ resolved
@@ -28,11 +28,7 @@
 ) -> Result<(TimeStamp, OldValue)> {
     let mut mutation = PrewriteMutation::from_mutation(mutation, secondary_keys, txn_props)?;
 
-<<<<<<< HEAD
-    #[cfg(feature = "failpoint")]
-=======
     #[cfg(feature = "failpoints")]
->>>>>>> 89acff1e
     {
         let fail_point = if txn_props.is_pessimistic() {
             "pessimistic_prewrite"
