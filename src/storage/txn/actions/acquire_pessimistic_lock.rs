--- conflicted
+++ resolved
@@ -1,16 +1,6 @@
 // Copyright 2021 TiKV Project Authors. Licensed under Apache-2.0.
 
 // #[PerformanceCriticalPath]
-<<<<<<< HEAD
-use crate::storage::mvcc::{
-    metrics::{MVCC_CONFLICT_COUNTER, MVCC_DUPLICATE_CMD_COUNTER_VEC},
-    ErrorInner, MvccTxn, Result as MvccResult, SnapshotReader,
-};
-use crate::storage::txn::actions::check_data_constraint::check_data_constraint;
-use crate::storage::types::PessimisticLockKeyResult;
-use crate::storage::Snapshot;
-=======
->>>>>>> 4dbb0572
 use txn_types::{Key, LockType, OldValue, PessimisticLock, TimeStamp, Value, Write, WriteType};
 
 use crate::storage::{
@@ -19,6 +9,7 @@
         ErrorInner, MvccTxn, Result as MvccResult, SnapshotReader,
     },
     txn::actions::check_data_constraint::check_data_constraint,
+    types::PessimisticLockKeyResult,
     Snapshot,
 };
 
@@ -52,20 +43,9 @@
         crate::storage::mvcc::txn::make_txn_error(err, &key, reader.start_ts).into()
     ));
 
-<<<<<<< HEAD
-    // Update max_ts for Insert operation to guarante linearizability and snapshot isolation
+    // Update max_ts for Insert operation to guarante linearizability and snapshot
+    // isolation
     if should_not_exist || need_value || need_check_existence {
-        txn.concurrency_manager.update_max_ts(for_update_ts);
-    }
-
-    // When `need_value` is set, the value need to be loaded of course. If `need_check_existence`
-    // and `need_old_value` are both set, we also load the value even if `need_value` is false,
-    // so that it avoids `load_old_value` doing repeated work.
-    let mut need_load_value = need_value || (need_check_existence && need_old_value);
-=======
-    // Update max_ts for Insert operation to guarantee linearizability and snapshot
-    // isolation
-    if should_not_exist {
         txn.concurrency_manager.update_max_ts(for_update_ts);
     }
 
@@ -73,8 +53,7 @@
     // `need_check_existence` and `need_old_value` are both set, we also load
     // the value even if `need_value` is false, so that it avoids
     // `load_old_value` doing repeated work.
-    let need_load_value = need_value || (need_check_existence && need_old_value);
->>>>>>> 4dbb0572
+    let mut need_load_value = need_value || (need_check_existence && need_old_value);
 
     fn load_old_value<S: Snapshot>(
         need_old_value: bool,
@@ -100,22 +79,6 @@
         }
     }
 
-<<<<<<< HEAD
-=======
-    /// Returns proper result according to the loaded value (if any) the
-    /// specified settings.
-    #[inline]
-    fn ret_val(need_value: bool, need_check_existence: bool, val: Option<Value>) -> Option<Value> {
-        if need_value {
-            val
-        } else if need_check_existence {
-            val.map(|_| vec![])
-        } else {
-            None
-        }
-    }
-
->>>>>>> 4dbb0572
     let mut val = None;
     if let Some(lock) = reader.load_lock(&key)? {
         if lock.ts != reader.start_ts {
@@ -250,8 +213,9 @@
             }
         }
 
-        // Check data constraint when acquiring pessimistic lock. But in case we are going to lock
-        // it with write conflict, we do not check it since the statement will then retry.
+        // Check data constraint when acquiring pessimistic lock. But in case we are
+        // going to lock it with write conflict, we do not check it since the
+        // statement will then retry.
         if locked_with_conflict_ts.is_none() {
             check_data_constraint(reader, should_not_exist, &write, commit_ts, &key)?;
         }
