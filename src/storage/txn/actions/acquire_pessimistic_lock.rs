--- conflicted
+++ resolved
@@ -246,13 +246,9 @@
             check_data_constraint(reader, should_not_exist, &write, commit_ts, &key)?;
         }
 
-<<<<<<< HEAD
+        (last_change_ts, versions_to_last_change) = write.next_last_change_info(commit_ts);
+
         if need_value || need_check_existence || locked_with_conflict_ts.is_some() {
-=======
-        (last_change_ts, versions_to_last_change) = write.next_last_change_info(commit_ts);
-
-        if need_value || need_check_existence {
->>>>>>> 9f707fd9
             val = match write.write_type {
                 // If it's a valid Write, no need to read again.
                 WriteType::Put
@@ -1595,7 +1591,110 @@
     }
 
     #[test]
-<<<<<<< HEAD
+    fn test_calculate_last_change_ts() {
+        use engine_traits::CF_WRITE;
+
+        let mut engine = TestEngineBuilder::new().build().unwrap();
+        let key = b"k";
+
+        // Latest version is a PUT
+        let write = Write::new(WriteType::Put, 15.into(), Some(b"value".to_vec()));
+        engine
+            .put_cf(
+                Default::default(),
+                CF_WRITE,
+                Key::from_raw(key).append_ts(20.into()),
+                write.as_ref().to_bytes(),
+            )
+            .unwrap();
+        must_succeed(&mut engine, key, key, 10, 30);
+        let lock = must_pessimistic_locked(&mut engine, key, 10, 30);
+        assert_eq!(lock.last_change_ts, 20.into());
+        assert_eq!(lock.versions_to_last_change, 1);
+        pessimistic_rollback::tests::must_success(&mut engine, key, 10, 30);
+
+        // Latest version is a DELETE
+        let write = Write::new(WriteType::Delete, 40.into(), None);
+        engine
+            .put_cf(
+                Default::default(),
+                CF_WRITE,
+                Key::from_raw(key).append_ts(50.into()),
+                write.as_ref().to_bytes(),
+            )
+            .unwrap();
+        must_succeed(&mut engine, key, key, 60, 70);
+        let lock = must_pessimistic_locked(&mut engine, key, 60, 70);
+        assert_eq!(lock.last_change_ts, 50.into());
+        assert_eq!(lock.versions_to_last_change, 1);
+        pessimistic_rollback::tests::must_success(&mut engine, key, 60, 70);
+
+        // Latest version is a LOCK without last_change_ts
+        let write = Write::new(WriteType::Lock, 70.into(), None);
+        engine
+            .put_cf(
+                Default::default(),
+                CF_WRITE,
+                Key::from_raw(key).append_ts(75.into()),
+                write.as_ref().to_bytes(),
+            )
+            .unwrap();
+        must_succeed(&mut engine, key, key, 80, 80);
+        let lock = must_pessimistic_locked(&mut engine, key, 80, 80);
+        assert!(lock.last_change_ts.is_zero());
+        assert_eq!(lock.versions_to_last_change, 0);
+        pessimistic_rollback::tests::must_success(&mut engine, key, 80, 80);
+
+        // Latest version is a ROLLBACK without last_change_ts
+        let write = Write::new(WriteType::Lock, 90.into(), None);
+        engine
+            .put_cf(
+                Default::default(),
+                CF_WRITE,
+                Key::from_raw(key).append_ts(90.into()),
+                write.as_ref().to_bytes(),
+            )
+            .unwrap();
+        must_succeed(&mut engine, key, key, 95, 95);
+        let lock = must_pessimistic_locked(&mut engine, key, 95, 95);
+        assert!(lock.last_change_ts.is_zero());
+        assert_eq!(lock.versions_to_last_change, 0);
+        pessimistic_rollback::tests::must_success(&mut engine, key, 95, 95);
+
+        // Latest version is a LOCK with last_change_ts
+        let write = Write::new(WriteType::Lock, 100.into(), None).set_last_change(40.into(), 4);
+        engine
+            .put_cf(
+                Default::default(),
+                CF_WRITE,
+                Key::from_raw(key).append_ts(110.into()),
+                write.as_ref().to_bytes(),
+            )
+            .unwrap();
+        must_succeed(&mut engine, key, key, 120, 130);
+        let lock = must_pessimistic_locked(&mut engine, key, 120, 130);
+        assert_eq!(lock.last_change_ts, 40.into());
+        assert_eq!(lock.versions_to_last_change, 5);
+        pessimistic_rollback::tests::must_success(&mut engine, key, 120, 130);
+
+        // Latest version is a ROLLBACK with last_change_ts
+        let write = Write::new(WriteType::Rollback, 120.into(), None).set_last_change(40.into(), 5);
+        engine
+            .put_cf(
+                Default::default(),
+                CF_WRITE,
+                Key::from_raw(key).append_ts(120.into()),
+                write.as_ref().to_bytes(),
+            )
+            .unwrap();
+        must_succeed(&mut engine, key, key, 140, 140);
+        let lock = must_pessimistic_locked(&mut engine, key, 140, 140);
+        assert_eq!(lock.last_change_ts, 40.into());
+        assert_eq!(lock.versions_to_last_change, 6);
+        pessimistic_rollback::tests::must_success(&mut engine, key, 140, 140);
+    }
+
+    #[test]
     fn test_lock_with_conflict() {
         use pessimistic_rollback::tests::must_success as must_pessimistic_rollback;
 
@@ -1683,108 +1782,5 @@
         must_pessimistic_locked(&mut engine, b"k1", 10, 50);
         must_pessimistic_rollback(&mut engine, b"k1", 10, 50);
         must_unlocked(&mut engine, b"k1");
-=======
-    fn test_calculate_last_change_ts() {
-        use engine_traits::CF_WRITE;
-
-        let mut engine = TestEngineBuilder::new().build().unwrap();
-        let key = b"k";
-
-        // Latest version is a PUT
-        let write = Write::new(WriteType::Put, 15.into(), Some(b"value".to_vec()));
-        engine
-            .put_cf(
-                Default::default(),
-                CF_WRITE,
-                Key::from_raw(key).append_ts(20.into()),
-                write.as_ref().to_bytes(),
-            )
-            .unwrap();
-        must_succeed(&mut engine, key, key, 10, 30);
-        let lock = must_pessimistic_locked(&mut engine, key, 10, 30);
-        assert_eq!(lock.last_change_ts, 20.into());
-        assert_eq!(lock.versions_to_last_change, 1);
-        pessimistic_rollback::tests::must_success(&mut engine, key, 10, 30);
-
-        // Latest version is a DELETE
-        let write = Write::new(WriteType::Delete, 40.into(), None);
-        engine
-            .put_cf(
-                Default::default(),
-                CF_WRITE,
-                Key::from_raw(key).append_ts(50.into()),
-                write.as_ref().to_bytes(),
-            )
-            .unwrap();
-        must_succeed(&mut engine, key, key, 60, 70);
-        let lock = must_pessimistic_locked(&mut engine, key, 60, 70);
-        assert_eq!(lock.last_change_ts, 50.into());
-        assert_eq!(lock.versions_to_last_change, 1);
-        pessimistic_rollback::tests::must_success(&mut engine, key, 60, 70);
-
-        // Latest version is a LOCK without last_change_ts
-        let write = Write::new(WriteType::Lock, 70.into(), None);
-        engine
-            .put_cf(
-                Default::default(),
-                CF_WRITE,
-                Key::from_raw(key).append_ts(75.into()),
-                write.as_ref().to_bytes(),
-            )
-            .unwrap();
-        must_succeed(&mut engine, key, key, 80, 80);
-        let lock = must_pessimistic_locked(&mut engine, key, 80, 80);
-        assert!(lock.last_change_ts.is_zero());
-        assert_eq!(lock.versions_to_last_change, 0);
-        pessimistic_rollback::tests::must_success(&mut engine, key, 80, 80);
-
-        // Latest version is a ROLLBACK without last_change_ts
-        let write = Write::new(WriteType::Lock, 90.into(), None);
-        engine
-            .put_cf(
-                Default::default(),
-                CF_WRITE,
-                Key::from_raw(key).append_ts(90.into()),
-                write.as_ref().to_bytes(),
-            )
-            .unwrap();
-        must_succeed(&mut engine, key, key, 95, 95);
-        let lock = must_pessimistic_locked(&mut engine, key, 95, 95);
-        assert!(lock.last_change_ts.is_zero());
-        assert_eq!(lock.versions_to_last_change, 0);
-        pessimistic_rollback::tests::must_success(&mut engine, key, 95, 95);
-
-        // Latest version is a LOCK with last_change_ts
-        let write = Write::new(WriteType::Lock, 100.into(), None).set_last_change(40.into(), 4);
-        engine
-            .put_cf(
-                Default::default(),
-                CF_WRITE,
-                Key::from_raw(key).append_ts(110.into()),
-                write.as_ref().to_bytes(),
-            )
-            .unwrap();
-        must_succeed(&mut engine, key, key, 120, 130);
-        let lock = must_pessimistic_locked(&mut engine, key, 120, 130);
-        assert_eq!(lock.last_change_ts, 40.into());
-        assert_eq!(lock.versions_to_last_change, 5);
-        pessimistic_rollback::tests::must_success(&mut engine, key, 120, 130);
-
-        // Latest version is a ROLLBACK with last_change_ts
-        let write = Write::new(WriteType::Rollback, 120.into(), None).set_last_change(40.into(), 5);
-        engine
-            .put_cf(
-                Default::default(),
-                CF_WRITE,
-                Key::from_raw(key).append_ts(120.into()),
-                write.as_ref().to_bytes(),
-            )
-            .unwrap();
-        must_succeed(&mut engine, key, key, 140, 140);
-        let lock = must_pessimistic_locked(&mut engine, key, 140, 140);
-        assert_eq!(lock.last_change_ts, 40.into());
-        assert_eq!(lock.versions_to_last_change, 6);
-        pessimistic_rollback::tests::must_success(&mut engine, key, 140, 140);
->>>>>>> 9f707fd9
     }
 }