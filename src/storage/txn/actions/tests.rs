--- conflicted
+++ resolved
@@ -483,7 +483,14 @@
 }
 
 pub fn must_prewrite_lock<E: Engine>(engine: &E, key: &[u8], pk: &[u8], ts: impl Into<TimeStamp>) {
-    must_prewrite_lock_impl(engine, key, pk, ts, TimeStamp::zero(), PessimisticLockType::NonPessimisticLocked);
+    must_prewrite_lock_impl(
+        engine,
+        key,
+        pk,
+        ts,
+        TimeStamp::zero(),
+        PessimisticLockType::NonPessimisticLocked,
+    );
 }
 
 pub fn must_prewrite_lock_err<E: Engine>(
@@ -498,29 +505,15 @@
     let mut txn = MvccTxn::new(ts, cm);
     let mut reader = SnapshotReader::new(ts, snapshot, true);
 
-<<<<<<< HEAD
-    assert!(
-        prewrite(
-            &mut txn,
-            &mut reader,
-            &default_txn_props(ts, pk, TimeStamp::zero()),
-            Mutation::make_lock(Key::from_raw(key)),
-            &None,
-            PessimisticLockType::NonPessimisticLocked,
-        )
-        .is_err()
-    );
-=======
     prewrite(
         &mut txn,
         &mut reader,
         &default_txn_props(ts, pk, TimeStamp::zero()),
         Mutation::make_lock(Key::from_raw(key)),
         &None,
-        false,
+        PessimiticLockType::NonPessimisticLocked,
     )
     .unwrap_err();
->>>>>>> 1ea26a2a
 }
 
 pub fn must_pessimistic_prewrite_lock<E: Engine>(
