--- conflicted
+++ resolved
@@ -43,11 +43,8 @@
             lock_ttl,
             txn_size,
             min_commit_ts,
-<<<<<<< HEAD
-            false,
-=======
             max_commit_ts,
->>>>>>> eefee83f
+            false,
         )
         .unwrap();
     } else {
@@ -286,11 +283,8 @@
             0,
             0,
             TimeStamp::default(),
-<<<<<<< HEAD
-            false,
-=======
-            TimeStamp::default(),
->>>>>>> eefee83f
+            TimeStamp::default(),
+            false,
         )
         .unwrap_err()
     } else {
@@ -389,11 +383,8 @@
             0,
             0,
             TimeStamp::default(),
-<<<<<<< HEAD
-            false,
-=======
-            TimeStamp::default(),
->>>>>>> eefee83f
+            TimeStamp::default(),
+            false,
         )
         .unwrap();
     } else {
@@ -463,11 +454,8 @@
             0,
             0,
             TimeStamp::default(),
-<<<<<<< HEAD
-            false,
-=======
-            TimeStamp::default(),
->>>>>>> eefee83f
+            TimeStamp::default(),
+            false,
         )
         .unwrap();
     } else {
@@ -517,11 +505,8 @@
         0,
         0,
         TimeStamp::default(),
-<<<<<<< HEAD
-        false,
-=======
-        TimeStamp::default(),
->>>>>>> eefee83f
+        TimeStamp::default(),
+        false,
     )
     .is_err());
 }
