// Copyright 2020 TiKV Project Authors. Licensed under Apache-2.0.

use tikv_kv::SnapshotExt;
// #[PerformanceCriticalPath]
use txn_types::{Key, Lock, TimeStamp, Write, WriteType};

use crate::storage::{
    mvcc::{
        metrics::MVCC_CHECK_TXN_STATUS_COUNTER_VEC, reader::OverlappedWrite, ErrorInner, LockType,
        MvccTxn, ReleasedLock, Result, SnapshotReader, TxnCommitRecord,
    },
    Snapshot, TxnStatus,
};

// The returned `TxnStatus` is Some(..) if the transaction status is already
// determined.
fn check_txn_status_from_pessimistic_primary_lock(
    txn: &mut MvccTxn,
    reader: &mut SnapshotReader<impl Snapshot>,
    primary_key: Key,
    lock: &Lock,
    current_ts: TimeStamp,
    resolving_pessimistic_lock: bool,
) -> Result<(Option<TxnStatus>, Option<ReleasedLock>)> {
    assert!(lock.is_pessimistic_lock());
    // Check the storage information first in case the force lock could be stale.
    // See https://github.com/pingcap/tidb/issues/43540 for more details.
    if lock.is_pessimistic_lock_with_conflict() {
        // Use `check_txn_status_missing_lock` to check if there exists a commit or
        // rollback record in the write CF, if so the current primary
        // pessimistic lock is stale. Otherwise the primary pessimistic lock is
        // regarded as valid, and the transaction status is determined by it.
        if let Some(txn_status) = check_determined_txn_status(reader, &primary_key)? {
            info!("unlock stale pessimistic primary lock";
                "primary_key" => ?&primary_key,
                "lock" => ?&lock,
                "current_ts" => current_ts,
                "resolving_pessimistic_lock" => ?resolving_pessimistic_lock,
            );
            let released = txn.unlock_key(primary_key, true, TimeStamp::zero());
            MVCC_CHECK_TXN_STATUS_COUNTER_VEC.pessimistic_rollback.inc();
            return Ok((Some(txn_status), released));
        }
    }

    // The primary pessimistic lock has expired, and this lock is regarded as valid
    // primary lock. If `resolving_pessimistic_lock` is false, it means the
    // secondary lock is a prewrite lock and the transaction must already be in
    // commit phase, thus the primary key must NOT change any more. In this case
    // if primary lock expires, unlock it and put a rollback record.
    // If `resolving_pessimistic_lock` is true. The transaction may still be ongoing
    // and it's not in commit phase, the primary key could still change. If the
    // primary lock expires, just pessimistically rollback it but do NOT put an
    // rollback record.
    if lock.ts.physical() + lock.ttl < current_ts.physical() {
        return if resolving_pessimistic_lock {
            let released = txn.unlock_key(primary_key, true, TimeStamp::zero());
            MVCC_CHECK_TXN_STATUS_COUNTER_VEC.pessimistic_rollback.inc();
            Ok((Some(TxnStatus::PessimisticRollBack), released))
        } else {
            let released = rollback_lock(txn, reader, primary_key, lock, true, true)?;
            MVCC_CHECK_TXN_STATUS_COUNTER_VEC.rollback.inc();
            Ok((Some(TxnStatus::TtlExpire), released))
        };
    }

    Ok((None, None))
}

/// Evaluate transaction status if a lock exists with the anticipated
/// 'start_ts'.
///
/// 1. Validate whether the existing lock indeed corresponds to the
/// primary lock. The primary key may switch under certain circumstances. If
/// it's a stale lock, the transaction status should not be determined by it.
/// Refer to https://github.com/pingcap/tidb/issues/42937 for additional information.
///    Note that the primary key should remain unaltered if the transaction is
/// already in the commit or 2PC phase.
///
/// 2. Manage the check in accordance with the primary lock type:
/// 2.1 For the pessimistic type:
/// 2.1.1 If it's a forced lock, validate the storage data initially to ensure
/// the forced lock isn't stale.
/// 2.1.2 If it's a regular lock, verify the lock's TTL and the current
/// timestamp to determine the status. If the `resolving_pessimistic` parameter
/// is true, perform a pessimistic rollback, else carry out a real rollback.
/// 2.2 For the prewrite type, verify the lock's TTL and the current timestamp
/// to decide the status.
///
/// 3. Perform required operations on the valid primary lock, such as
/// incrementing `min_commit_ts`. The actual procedure for executing the
/// rollback differs based on the presence or absence of an overlapping write
/// record.
pub fn check_txn_status_lock_exists(
    txn: &mut MvccTxn,
    reader: &mut SnapshotReader<impl Snapshot>,
    primary_key: Key,
    mut lock: Lock,
    current_ts: TimeStamp,
    caller_start_ts: TimeStamp,
    force_sync_commit: bool,
    resolving_pessimistic_lock: bool,
    verify_is_primary: bool,
    rollback_if_not_exist: bool,
) -> Result<(TxnStatus, Option<ReleasedLock>)> {
    if verify_is_primary && !primary_key.is_encoded_from(&lock.primary) {
        // If the resolving lock is a prewrite lock and the current lock is a
        // pessimistic lock, the primary key in the prewrite lock must be valid.
        // So if the current lock dose not match it must be invalid, unlock the
        // invalid lock and check the transaction status with the lock missing path.
        return match (resolving_pessimistic_lock, lock.is_pessimistic_lock()) {
            (false, true) => {
                info!("unlock invalid pessimistic primary lock";
                    "primary_key" => ?&primary_key,
                    "lock" => ?&lock,
                    "current_ts" => current_ts,
                    "resolving_pessimistic_lock" => ?resolving_pessimistic_lock,
                );
                let txn_status = check_txn_status_missing_lock(
                    txn,
                    reader,
                    primary_key.clone(),
                    None,
                    MissingLockAction::rollback(rollback_if_not_exist),
                    resolving_pessimistic_lock,
                )?;
                let released = txn.unlock_key(primary_key, true, TimeStamp::zero());
                MVCC_CHECK_TXN_STATUS_COUNTER_VEC.pessimistic_rollback.inc();
                Ok((txn_status, released))
            }
            _ => {
                warn!("mismatch primary key and lock";
                    "primary_key" => ?&primary_key,
                    "lock" => ?&lock,
                    "current_ts" => current_ts,
                    "resolving_pessimistic_lock" => ?resolving_pessimistic_lock,
                    "rollback_if_not_exist" => rollback_if_not_exist,
                );
                // Return the current lock info to tell the client what the actual primary is.
                Err(
                    ErrorInner::PrimaryMismatch(lock.into_lock_info(primary_key.into_raw()?))
                        .into(),
                )
            }
        };
    }

    // Never rollback or push forward min_commit_ts in check_txn_status if it's
    // using async commit. Rollback of async-commit locks are done during
    // ResolveLock.
    if lock.use_async_commit {
        if force_sync_commit {
            info!(
                "fallback is set, check_txn_status treats it as a non-async-commit txn";
                "start_ts" => reader.start_ts,
                "primary_key" => ?primary_key,
            );
        } else {
            return Ok((TxnStatus::uncommitted(lock, false), None));
        }
    }

    let is_pessimistic_txn = !lock.for_update_ts.is_zero();
    if lock.is_pessimistic_lock() {
        let check_result = check_txn_status_from_pessimistic_primary_lock(
            txn,
            reader,
            primary_key.clone(),
            &lock,
            current_ts,
            resolving_pessimistic_lock,
        )?;
        // Return if the primary lock is stale or the transaction status is decided.
        if let (Some(txn_status), Some(released_lock)) = check_result {
            return Ok((txn_status, Some(released_lock)));
        }
        assert!(check_result.0.is_none() && check_result.1.is_none());
    } else if lock.ts.physical() + lock.ttl < current_ts.physical() {
        let released = rollback_lock(txn, reader, primary_key, &lock, is_pessimistic_txn, true)?;
        MVCC_CHECK_TXN_STATUS_COUNTER_VEC.rollback.inc();
        return Ok((TxnStatus::TtlExpire, released));
    }

    // If lock.min_commit_ts is 0, it's not a large transaction and we can't push
    // forward its min_commit_ts otherwise the transaction can't be committed by
    // old version TiDB during rolling update.
    if !lock.min_commit_ts.is_zero()
        && !caller_start_ts.is_max()
        // Push forward the min_commit_ts so that reading won't be blocked by locks.
        && caller_start_ts >= lock.min_commit_ts
    {
        lock.min_commit_ts = caller_start_ts.next();

        if lock.min_commit_ts < current_ts {
            lock.min_commit_ts = current_ts;
        }

        txn.put_lock(primary_key, &lock, false);
        MVCC_CHECK_TXN_STATUS_COUNTER_VEC.update_ts.inc();
    }

    // As long as the primary lock's min_commit_ts > caller_start_ts, locks belong
    // to the same transaction can't block reading. Return MinCommitTsPushed
    // result to the client to let it bypass locks.
    let min_commit_ts_pushed = (!caller_start_ts.is_zero() && lock.min_commit_ts > caller_start_ts)
        // If the caller_start_ts is max, it's a point get in the autocommit transaction.
        // We don't push forward lock's min_commit_ts and the point get can ignore the lock
        // next time because it's not committed yet.
        || caller_start_ts.is_max();

    Ok((TxnStatus::uncommitted(lock, min_commit_ts_pushed), None))
}

// Check transaction status from storage for the primary key, this function
// would have no impact on the transaction status, it is read only and would not
// write anything. The returned `TxnStatus` is Some(..) if it's already
// determined.
pub fn check_determined_txn_status(
    reader: &mut SnapshotReader<impl Snapshot>,
    primary_key: &Key,
) -> Result<Option<TxnStatus>> {
    MVCC_CHECK_TXN_STATUS_COUNTER_VEC.get_commit_info.inc();
    match reader.get_txn_commit_record(primary_key)? {
        TxnCommitRecord::SingleRecord { commit_ts, write } => {
            if write.write_type == WriteType::Rollback {
                Ok(Some(TxnStatus::RolledBack))
            } else {
                Ok(Some(TxnStatus::committed(commit_ts)))
            }
        }
        TxnCommitRecord::OverlappedRollback { .. } => Ok(Some(TxnStatus::RolledBack)),
        TxnCommitRecord::None { .. } => Ok(None),
    }
}

pub fn check_txn_status_missing_lock(
    txn: &mut MvccTxn,
    reader: &mut SnapshotReader<impl Snapshot>,
    primary_key: Key,
    mismatch_lock: Option<Lock>,
    action: MissingLockAction,
    resolving_pessimistic_lock: bool,
) -> Result<TxnStatus> {
    MVCC_CHECK_TXN_STATUS_COUNTER_VEC.get_commit_info.inc();

    match reader.get_txn_commit_record(&primary_key)? {
        TxnCommitRecord::SingleRecord { commit_ts, write } => {
            if write.write_type == WriteType::Rollback {
                Ok(TxnStatus::RolledBack)
            } else {
                Ok(TxnStatus::committed(commit_ts))
            }
        }
        TxnCommitRecord::OverlappedRollback { .. } => Ok(TxnStatus::RolledBack),
        TxnCommitRecord::None { overlapped_write } => {
            if MissingLockAction::ReturnError == action {
                return Err(ErrorInner::TxnNotFound {
                    start_ts: reader.start_ts,
                    key: primary_key.into_raw()?,
                }
                .into());
            }
            if resolving_pessimistic_lock {
                return Ok(TxnStatus::LockNotExistDoNothing);
            }

            let ts = reader.start_ts;

            // collapse previous rollback if exist.
            if action.collapse_rollback() {
                collapse_prev_rollback(txn, reader, &primary_key)?;
            }

            if let (Some(l), None) = (mismatch_lock, overlapped_write.as_ref()) {
                txn.mark_rollback_on_mismatching_lock(
                    &primary_key,
                    l,
                    action == MissingLockAction::ProtectedRollback,
                );
            }

            // Insert a Rollback to Write CF in case that a stale prewrite
            // command is received after a cleanup command.
            if let Some(write) = action.construct_write(ts, overlapped_write) {
                txn.put_write(primary_key, ts, write.as_ref().to_bytes());
            }
            MVCC_CHECK_TXN_STATUS_COUNTER_VEC.rollback.inc();

            Ok(TxnStatus::LockNotExist)
        }
    }
}

pub fn rollback_lock(
    txn: &mut MvccTxn,
    reader: &mut SnapshotReader<impl Snapshot>,
    key: Key,
    lock: &Lock,
    is_pessimistic_txn: bool,
    collapse_rollback: bool,
) -> Result<Option<ReleasedLock>> {
    let overlapped_write = match reader.get_txn_commit_record(&key)? {
        TxnCommitRecord::None { overlapped_write } => overlapped_write,
        TxnCommitRecord::SingleRecord { write, commit_ts }
            if write.write_type != WriteType::Rollback =>
        {
            panic!(
                "txn record found but not expected: {:?} {} {:?} {:?} [region_id={}]",
                write,
                commit_ts,
                txn,
                lock,
                reader.reader.snapshot_ext().get_region_id().unwrap_or(0)
            )
        }
        _ => return Ok(txn.unlock_key(key, is_pessimistic_txn, TimeStamp::zero())),
    };

    // If prewrite type is DEL or LOCK or PESSIMISTIC, it is no need to delete
    // value.
    if lock.short_value.is_none() && lock.lock_type == LockType::Put {
        txn.delete_value(key.clone(), lock.ts);
    }

<<<<<<< HEAD
    // Only the primary key needs to be protected.
    // The primary keys of optimistic transactions must also be protected, see:
    // (TODO: github issue link here)
    let protected: bool = key.is_encoded_from(&lock.primary);
=======
    // (1) The primary key of a pessimistic transaction needs to be protected.
    //
    // (2) If the lock belongs to a pipelined-DML transaction, it must be protected.
    //
    // This is for avoiding false positive of assertion failures.
    // Consider the sequence of events happening on a same key:
    // 1. T0 commits at commit_ts=10
    // 2. T1(pipelined-DML) with start_ts=10 flushes, and assert exist. The
    //    assertion passes.
    // 3. T2 rolls back T1. The lock is removed, if this is not protected, there's
    //    no clue left that indicates T1 is rolled back.
    // 4. T1 flushes again, and assert not exist. It observes T0's commit and
    //    assertion failed.
    // If the lock is protected, the second flush will detect the conflict and
    // return a write conflict error.
    let protected: bool =
        (is_pessimistic_txn && key.is_encoded_from(&lock.primary)) || (lock.generation > 0);
>>>>>>> 8c9f31c4
    if let Some(write) = make_rollback(reader.start_ts, protected, overlapped_write) {
        txn.put_write(key.clone(), reader.start_ts, write.as_ref().to_bytes());
    }

    if collapse_rollback {
        collapse_prev_rollback(txn, reader, &key)?;
    }

    Ok(txn.unlock_key(key, is_pessimistic_txn, TimeStamp::zero()))
}

pub fn collapse_prev_rollback(
    txn: &mut MvccTxn,
    reader: &mut SnapshotReader<impl Snapshot>,
    key: &Key,
) -> Result<()> {
    if let Some((commit_ts, write)) = reader.seek_write(key, reader.start_ts)? {
        if write.write_type == WriteType::Rollback && !write.as_ref().is_protected() {
            txn.delete_write(key.clone(), commit_ts);
        }
    }
    Ok(())
}

/// Generate the Write record that should be written that means to perform a
/// specified rollback operation.
pub fn make_rollback(
    start_ts: TimeStamp,
    protected: bool,
    overlapped_write: Option<OverlappedWrite>,
) -> Option<Write> {
    match overlapped_write {
        Some(OverlappedWrite { write, gc_fence }) => {
            assert!(start_ts > write.start_ts);
            if protected {
                Some(write.set_overlapped_rollback(true, Some(gc_fence)))
            } else {
                // No need to update the original write.
                None
            }
        }
        None => Some(Write::new_rollback(start_ts, protected)),
    }
}

#[derive(Debug, Copy, Clone, PartialEq)]
pub enum MissingLockAction {
    Rollback,
    ProtectedRollback,
    ReturnError,
}

impl MissingLockAction {
    pub fn rollback_protect(protect_rollback: bool) -> MissingLockAction {
        if protect_rollback {
            MissingLockAction::ProtectedRollback
        } else {
            MissingLockAction::Rollback
        }
    }

    pub fn rollback(rollback_if_not_exist: bool) -> MissingLockAction {
        if rollback_if_not_exist {
            MissingLockAction::ProtectedRollback
        } else {
            MissingLockAction::ReturnError
        }
    }

    fn collapse_rollback(&self) -> bool {
        match self {
            MissingLockAction::Rollback => true,
            MissingLockAction::ProtectedRollback => false,
            _ => unreachable!(),
        }
    }

    pub fn construct_write(
        &self,
        ts: TimeStamp,
        overlapped_write: Option<OverlappedWrite>,
    ) -> Option<Write> {
        make_rollback(ts, !self.collapse_rollback(), overlapped_write)
    }
}<|MERGE_RESOLUTION|>--- conflicted
+++ resolved
@@ -322,12 +322,6 @@
         txn.delete_value(key.clone(), lock.ts);
     }
 
-<<<<<<< HEAD
-    // Only the primary key needs to be protected.
-    // The primary keys of optimistic transactions must also be protected, see:
-    // (TODO: github issue link here)
-    let protected: bool = key.is_encoded_from(&lock.primary);
-=======
     // (1) The primary key of a pessimistic transaction needs to be protected.
     //
     // (2) If the lock belongs to a pipelined-DML transaction, it must be protected.
@@ -343,9 +337,7 @@
     //    assertion failed.
     // If the lock is protected, the second flush will detect the conflict and
     // return a write conflict error.
-    let protected: bool =
-        (is_pessimistic_txn && key.is_encoded_from(&lock.primary)) || (lock.generation > 0);
->>>>>>> 8c9f31c4
+    let protected: bool = key.is_encoded_from(&lock.primary) || (lock.generation > 0);
     if let Some(write) = make_rollback(reader.start_ts, protected, overlapped_write) {
         txn.put_write(key.clone(), reader.start_ts, write.as_ref().to_bytes());
     }
