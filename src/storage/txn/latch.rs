--- conflicted
+++ resolved
@@ -1,31 +1,27 @@
 // Copyright 2016 TiKV Project Authors. Licensed under Apache-2.0.
 
 // #[PerformanceCriticalPath]
-<<<<<<< HEAD
-use std::collections::hash_map::{DefaultHasher, RandomState};
-use std::collections::{BinaryHeap, VecDeque};
-use std::hash::{Hash, Hasher};
-use std::num::NonZeroU64;
-use std::usize;
-=======
 use std::{
-    collections::{hash_map::DefaultHasher, VecDeque},
+    collections::{
+        hash_map::{DefaultHasher, RandomState},
+        BinaryHeap, VecDeque,
+    },
     hash::{Hash, Hasher},
+    num::NonZeroU64,
+    sync::atomic::Ordering,
     usize,
 };
->>>>>>> 4dbb0572
-
-use crate::storage::txn::commands::{ReleasedLocks, WriteResultLockInfo};
+
 use collections::HashMap;
 use crossbeam::utils::CachePadded;
 use parking_lot::{Mutex, MutexGuard};
-use std::sync::atomic::Ordering;
 use txn_types::Key;
+
+use crate::storage::txn::commands::{ReleasedLocks, WriteResultLockInfo};
 
 const WAITING_LIST_SHRINK_SIZE: usize = 8;
 const WAITING_LIST_MAX_CAPACITY: usize = 16;
 
-<<<<<<< HEAD
 pub struct LockWaitInfoComparableWrapper(pub Box<WriteResultLockInfo>);
 
 impl From<WriteResultLockInfo> for LockWaitInfoComparableWrapper {
@@ -50,7 +46,8 @@
 
 impl PartialOrd<Self> for LockWaitInfoComparableWrapper {
     fn partial_cmp(&self, other: &Self) -> Option<std::cmp::Ordering> {
-        // Reverse it since the std BinaryHeap is max heap and we want to pop the minimal.
+        // Reverse it since the std BinaryHeap is max heap and we want to pop the
+        // minimal.
         other
             .0
             .parameters
@@ -61,7 +58,8 @@
 
 impl Ord for LockWaitInfoComparableWrapper {
     fn cmp(&self, other: &Self) -> std::cmp::Ordering {
-        // Reverse it since the std BinaryHeap is max heap and we want to pop the minimal.
+        // Reverse it since the std BinaryHeap is max heap and we want to pop the
+        // minimal.
         other.0.parameters.start_ts.cmp(&self.0.parameters.start_ts)
     }
 }
@@ -69,25 +67,16 @@
 pub(super) type LockWaitQueueMap =
     std::collections::HashMap<Key, BinaryHeap<LockWaitInfoComparableWrapper>, RandomState>;
 
-/// Latch which is used to serialize accesses to resources hashed to the same slot.
-=======
 /// Latch which is used to serialize accesses to resources hashed to the same
 /// slot.
->>>>>>> 4dbb0572
 ///
 /// Latches are indexed by slot IDs. The keys of a command are hashed into
 /// unsigned numbers, then the command is added to the waiting queues of the
 /// latches.
 ///
-<<<<<<< HEAD
-/// If command A is ahead of command B in one latch, it must be ahead of command B in all the
-/// overlapping latches. This is an invariant ensured by the `gen_lock`, `acquire` and `release`.
-=======
 /// If command A is ahead of command B in one latch, it must be ahead of command
 /// B in all the overlapping latches. This is an invariant ensured by the
 /// `gen_lock`, `acquire` and `release`.
-#[derive(Clone)]
->>>>>>> 4dbb0572
 struct Latch {
     // store hash value of the key and command ID which requires this key.
     pub waiting: VecDeque<Option<(u64, u64)>>,
@@ -115,20 +104,12 @@
         None
     }
 
-<<<<<<< HEAD
-    /// Remove the first command ID in the queue whose hash value is equal to hash_key.
-    /// If the element which would be removed does not appear at the front of the queue, it will leave
-    /// a hole in the queue. So we must remove consecutive hole when remove the head of the
-    /// queue to make the queue not too long.
-    pub fn pop_front(&mut self, key_hash: u64, ignore_cid: Option<u64>) -> Option<(u64, u64)> {
-=======
     /// Remove the first command ID in the queue whose hash value is equal to
     /// hash_key. If the element which would be removed does not appear at the
     /// front of the queue, it will leave a hole in the queue. So we must remove
     /// consecutive hole when remove the head of the queue to make the queue not
     /// too long.
-    pub fn pop_front(&mut self, key_hash: u64) -> Option<(u64, u64)> {
->>>>>>> 4dbb0572
+    pub fn pop_front(&mut self, key_hash: u64, ignore_cid: Option<u64>) -> Option<(u64, u64)> {
         if let Some(item) = self.waiting.pop_front() {
             if let Some((k, cid)) = item.as_ref() {
                 if *k == key_hash && Some(*cid) != ignore_cid {
@@ -154,17 +135,12 @@
         self.waiting.push_back(Some((key_hash, cid)));
     }
 
-<<<<<<< HEAD
     pub fn push_preemptive(&mut self, key_hash: u64, cid: u64) {
         self.waiting.push_front(Some((key_hash, cid)));
     }
 
-    /// For some hot keys, the waiting list maybe very long, so we should shrink the waiting
-    /// VecDeque after pop.
-=======
     /// For some hot keys, the waiting list maybe very long, so we should shrink
     /// the waiting VecDeque after pop.
->>>>>>> 4dbb0572
     fn maybe_shrink(&mut self) {
         // Pop item which is none to make queue not too long.
         while let Some(item) = self.waiting.front() {
@@ -181,8 +157,9 @@
     }
 }
 
-/// Lock required for a command. It also represents the logical ownership of the latches it has
-/// acquired, carrying the necessary information that moves along with the ownership.
+/// Lock required for a command. It also represents the logical ownership of the
+/// latches it has acquired, carrying the necessary information that moves along
+/// with the ownership.
 pub struct Lock {
     /// The hash value of the keys that a command must acquire before being able
     /// to be processed.
@@ -220,7 +197,6 @@
         }
     }
 
-<<<<<<< HEAD
     pub fn new_already_acquired(
         required_hashes: Vec<u64>,
         lock_wait_queues: HashMap<u64, LockWaitQueueMap>,
@@ -233,11 +209,8 @@
         }
     }
 
-    /// Returns true if all the required latches have be acquired, false otherwise.
-=======
     /// Returns true if all the required latches have be acquired, false
     /// otherwise.
->>>>>>> 4dbb0572
     pub fn acquired(&self) -> bool {
         self.required_hashes.len() == self.owned_count
     }
@@ -312,14 +285,16 @@
         lock.acquired()
     }
 
-<<<<<<< HEAD
-    /// Releases all latches owned by the `lock` of command with ID `who`, returns:
+    /// Releases all latches owned by the `lock` of command with ID `who`,
+    /// returns:
     /// * The cids to wake up
-    /// * The latch hashes to be inherited by the next awakened pessimistic lock command, if any
+    /// * The latch hashes to be inherited by the next awakened pessimistic lock
+    ///   command, if any
     /// * The lock info of the next awakened pessimistic lock command, if any
     /// * The `LockWaitQueueMap`s inherited along with the latch hashes.
     ///
-    /// Preconditions: the caller must ensure the command is at the front of the latches.
+    /// Preconditions: the caller must ensure the command is at the front of the
+    /// latches.
     pub fn release(
         &self,
         mut lock: Lock,
@@ -333,7 +308,8 @@
         Vec<WriteResultLockInfo>,
         HashMap<u64, LockWaitQueueMap>,
     ) {
-        // It's not allowed that a command releases locks and acquire locks at the same time.
+        // It's not allowed that a command releases locks and acquire locks at the same
+        // time.
         assert!(!(wait_for_locks.is_some() && released_locks.is_some()));
 
         let mut wait_for_locks = if let Some(mut v) = wait_for_locks {
@@ -352,15 +328,6 @@
         let mut cmd_wakeup_list: Vec<u64> = vec![];
         let mut latch_keep_list: Vec<u64> = vec![];
         let mut txn_lock_wakeup_list = vec![];
-=======
-    /// Releases all latches owned by the `lock` of command with ID `who`,
-    /// returns the wakeup list.
-    ///
-    /// Preconditions: the caller must ensure the command is at the front of the
-    /// latches.
-    pub fn release(&self, lock: &Lock, who: u64) -> Vec<u64> {
-        let mut wakeup_list: Vec<u64> = vec![];
->>>>>>> 4dbb0572
         for &key_hash in &lock.required_hashes[..lock.owned_count] {
             let mut queues = lock.lock_wait_queues.remove(&key_hash);
 
@@ -388,7 +355,8 @@
             assert_eq!(front, who);
             assert_eq!(v, key_hash);
 
-            // If we are waking up some blocked pessimistic lock requests, do not wake up next queueing command.
+            // If we are waking up some blocked pessimistic lock requests, do not wake up
+            // next queueing command.
             if !has_awakened_lock_needs_derive_latch {
                 // Put back the queue to latch
                 if let Some(queues) = queues {
