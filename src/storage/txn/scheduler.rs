--- conflicted
+++ resolved
@@ -297,14 +297,9 @@
             e @ Err(ScheduleError::Stopped(_)) => info!("scheduler worker stopped, {:?}", e),
             Err(e) => {
                 panic!(
-<<<<<<< HEAD
                     "schedule WriteFinished msg failed, cid={}, err:{:?}",
                     cid,
                     e
-=======
-                    "send write finished to scheduler failed cid={}, err:{:?}",
-                    cid, e
->>>>>>> b0740b9a
                 );
             }
         }
@@ -810,14 +805,9 @@
         if let Err(err) = scheduler.schedule(Msg::WritePrepareFailed { cid: cid, err: e }) {
             // Todo: if this happens, lock will hold for ever
             panic!(
-<<<<<<< HEAD
                 "schedule WritePrepareFailed msg failed. cid={}, err={:?}",
                 cid,
                 err
-=======
-                "send WritePrepareFailed message to channel failed. cid={}, err={:?}",
-                cid, err
->>>>>>> b0740b9a
             );
         }
     }
