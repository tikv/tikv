--- conflicted
+++ resolved
@@ -928,137 +928,6 @@
                         is_async_apply_prewrite,
                         tag,
                     );
-<<<<<<< HEAD
-                } else {
-                    let mut pr = Some(pr);
-                    let mut is_async_apply_prewrite = false;
-
-                    let (proposed_cb, committed_cb): (Option<ExtCallback>, Option<ExtCallback>) =
-                        match response_policy {
-                            ResponsePolicy::OnApplied => (None, None),
-                            ResponsePolicy::OnCommitted => {
-                                self.inner.store_pr(cid, pr.take().unwrap());
-                                let sched = scheduler.clone();
-                                // Currently, the only case that response is returned after finishing
-                                // commit is async applying prewrites for async commit transactions.
-                                // The committed callback is not guaranteed to be invoked. So store
-                                // the `pr` to the tctx instead of capturing it to the closure.
-                                let committed_cb = Box::new(move || {
-                                    fail_point!("before_async_apply_prewrite_finish", |_| {});
-                                    let (cb, pr) = sched.inner.take_task_cb_and_pr(cid);
-                                    Self::early_response(
-                                        cid,
-                                        cb.unwrap(),
-                                        pr.unwrap(),
-                                        tag,
-                                        metrics::CommandStageKind::async_apply_prewrite,
-                                    );
-                                });
-                                is_async_apply_prewrite = true;
-                                (None, Some(committed_cb))
-                            }
-                            ResponsePolicy::OnProposed => {
-                                if pipelined {
-                                    // The normal write process is respond to clients and release
-                                    // latches after async write finished. If pipelined pessimistic
-                                    // locking is enabled, the process becomes parallel and there are
-                                    // two msgs for one command:
-                                    //   1. Msg::PipelinedWrite: respond to clients
-                                    //   2. Msg::WriteFinished: deque context and release latches
-                                    // The proposed callback is not guaranteed to be invoked. So store
-                                    // the `pr` to the tctx instead of capturing it to the closure.
-                                    self.inner.store_pr(cid, pr.take().unwrap());
-                                    let sched = scheduler.clone();
-                                    // Currently, the only case that response is returned after finishing
-                                    // proposed phase is pipelined pessimistic lock.
-                                    // TODO: Unify the code structure of pipelined pessimistic lock and
-                                    // async apply prewrite.
-                                    let proposed_cb = Box::new(move || {
-                                        fail_point!("before_pipelined_write_finish", |_| {});
-                                        let (cb, pr) = sched.inner.take_task_cb_and_pr(cid);
-                                        Self::early_response(
-                                            cid,
-                                            cb.unwrap(),
-                                            pr.unwrap(),
-                                            tag,
-                                            metrics::CommandStageKind::pipelined_write,
-                                        );
-                                    });
-                                    (Some(proposed_cb), None)
-                                } else {
-                                    (None, None)
-                                }
-                            }
-                        };
-
-                    let sched = scheduler.clone();
-                    let sched_pool = scheduler.get_sched_pool(priority).pool.clone();
-                    let write_size = to_be_write.size();
-                    // The callback to receive async results of write prepare from the storage engine.
-                    let engine_cb = Box::new(move |result: EngineResult<()>| {
-                        sched_pool
-                            .spawn(async move {
-                                fail_point!("scheduler_async_write_finish");
-
-                                let ok = result.is_ok();
-                                sched.on_write_finished(
-                                    cid,
-                                    pr,
-                                    result,
-                                    lock_guards,
-                                    pipelined,
-                                    is_async_apply_prewrite,
-                                    tag,
-                                );
-                                KV_COMMAND_KEYWRITE_HISTOGRAM_VEC
-                                    .get(tag)
-                                    .observe(rows as f64);
-
-                                if !ok {
-                                    // Only consume the quota when write succeeds, otherwise failed write requests may exhaust
-                                    // the quota and other write requests would be in long delay.
-                                    if sched.inner.flow_controller.enabled() {
-                                        sched.inner.flow_controller.unconsume(write_size);
-                                    }
-                                }
-                            })
-                            .unwrap()
-                    });
-
-                    if self.inner.flow_controller.enabled() {
-                        if self.inner.flow_controller.is_unlimited() {
-                            // no need to delay if unthrottled, just call consume to record write flow
-                            let _ = self.inner.flow_controller.consume(write_size);
-                        } else {
-                            let start = Instant::now_coarse();
-                            // Control mutex is used to ensure there is only one request consuming the quota.
-                            // The delay may exceed 1s, and the speed limit is changed every second.
-                            // If the speed of next second is larger than the one of first second,
-                            // without the mutex, the write flow can't throttled strictly.
-                            let control_mutex = self.inner.control_mutex.clone();
-                            let _guard = control_mutex.lock().await;
-                            let delay = self.inner.flow_controller.consume(write_size);
-                            let delay_end = Instant::now_coarse() + delay;
-                            while !self.inner.flow_controller.is_unlimited() {
-                                let now = Instant::now_coarse();
-                                if now >= delay_end {
-                                    break;
-                                }
-                                if now >= deadline.inner() {
-                                    scheduler
-                                        .finish_with_err(cid, StorageErrorInner::DeadlineExceeded);
-                                    self.inner.flow_controller.unconsume(write_size);
-                                    SCHED_THROTTLE_TIME.observe(start.saturating_elapsed_secs());
-                                    return;
-                                }
-                                GLOBAL_TIMER_HANDLE
-                                    .delay(std::time::Instant::now() + Duration::from_millis(1))
-                                    .compat()
-                                    .await
-                                    .unwrap();
-                            }
-                            SCHED_THROTTLE_TIME.observe(start.saturating_elapsed_secs());
-=======
                     KV_COMMAND_KEYWRITE_HISTOGRAM_VEC
                         .get(tag)
                         .observe(rows as f64);
@@ -1068,7 +937,6 @@
                         // the quota and other write requests would be in long delay.
                         if sched.inner.flow_controller.enabled() {
                             sched.inner.flow_controller.unconsume(write_size);
->>>>>>> 2a6bd805
                         }
                     }
                 })
