// Copyright 2016 TiKV Project Authors. Licensed under Apache-2.0.

// #[PerformanceCriticalPath
//! TxnScheduler which schedules the execution of `storage::Command`s.
//!
//! There is one scheduler for each store. It receives commands from clients,
//! executes them against the MVCC layer storage engine.
//!
//! Logically, the data organization hierarchy from bottom to top is row ->
//! region -> store -> database. But each region is replicated onto N stores for
//! reliability, the replicas form a Raft group, one of which acts as the
//! leader. When the client read or write a row, the command is sent to the
//! scheduler which is on the region leader's store.
//!
//! TxnScheduler runs in a single-thread event loop, but command executions are
//! delegated to a pool of worker thread.
//!
//! TxnScheduler keeps track of all the running commands and uses latches to
//! ensure serialized access to the overlapping rows involved in concurrent
//! commands. But note that scheduler only ensures serialized access to the
//! overlapping rows at command level, but a transaction may consist of multiple
//! commands, therefore conflicts may happen at transaction level. Transaction
//! semantics is ensured by the transaction protocol implemented in the client
//! library, which is transparent to the scheduler.

use std::{
    marker::PhantomData,
    mem,
    sync::{
        atomic::{AtomicBool, AtomicU64, AtomicUsize, Ordering},
        Arc,
    },
    time::Duration,
    u64,
};

use causal_ts::CausalTsProviderImpl;
use collections::HashMap;
use concurrency_manager::{ConcurrencyManager, KeyHandleGuard};
use crossbeam::utils::CachePadded;
use engine_traits::{CF_DEFAULT, CF_LOCK, CF_WRITE};
use futures::{compat::Future01CompatExt, StreamExt};
use kvproto::{
    kvrpcpb::{self, CommandPri, Context, DiskFullOpt, ExtraOp},
    pdpb::QueryKind,
};
use parking_lot::{Mutex, MutexGuard, RwLockWriteGuard};
use pd_client::{Feature, FeatureGate};
use raftstore::store::TxnExt;
use resource_control::ResourceController;
use resource_metering::{FutureExt, ResourceTagFactory};
use smallvec::{smallvec, SmallVec};
use tikv_kv::{Modify, Snapshot, SnapshotExt, WriteData, WriteEvent};
use tikv_util::{quota_limiter::QuotaLimiter, time::Instant, timer::GLOBAL_TIMER_HANDLE};
use tracker::{get_tls_tracker_token, set_tls_tracker_token, TrackerToken};
use txn_types::TimeStamp;

use crate::{
    server::lock_manager::waiter_manager,
    storage::{
        config::Config,
        errors::SharedError,
        get_causal_ts, get_priority_tag, get_raw_key_guard,
        kv::{
            self, with_tls_engine, Engine, FlowStatsReporter, Result as EngineResult, SnapContext,
            Statistics,
        },
        lock_manager::{
            self,
            lock_wait_context::{LockWaitContext, PessimisticLockKeyCallback},
            lock_waiting_queue::{DelayedNotifyAllFuture, LockWaitEntry, LockWaitQueues},
            DiagnosticContext, LockManager, LockWaitToken,
        },
        metrics::*,
        mvcc::{Error as MvccError, ErrorInner as MvccErrorInner, ReleasedLock},
        txn::{
            commands,
            commands::{
                Command, RawExt, ReleasedLocks, ResponsePolicy, WriteContext, WriteResult,
                WriteResultLockInfo,
            },
            flow_controller::FlowController,
            latch::{Latches, Lock},
            sched_pool::{tls_collect_query, tls_collect_scan_details, SchedPool},
            Error, ErrorInner, ProcessResult,
        },
        types::StorageCallback,
        DynamicConfigs, Error as StorageError, ErrorInner as StorageErrorInner,
        PessimisticLockKeyResult, PessimisticLockResults,
    },
};

const TASKS_SLOTS_NUM: usize = 1 << 12; // 4096 slots.

// The default limit is set to be very large. Then, requests without
// `max_exectuion_duration` will not be aborted unexpectedly.
pub const DEFAULT_EXECUTION_DURATION_LIMIT: Duration = Duration::from_secs(24 * 60 * 60);

const IN_MEMORY_PESSIMISTIC_LOCK: Feature = Feature::require(6, 0, 0);
pub const LAST_CHANGE_TS: Feature = Feature::require(6, 5, 0);

type SVec<T> = SmallVec<[T; 4]>;

/// Task is a running command.
pub(super) struct Task {
    pub(super) cid: u64,
    pub(super) tracker: TrackerToken,
    pub(super) cmd: Command,
    pub(super) extra_op: ExtraOp,
}

impl Task {
    /// Creates a task for a running command.
    pub(super) fn new(cid: u64, tracker: TrackerToken, cmd: Command) -> Task {
        Task {
            cid,
            tracker,
            cmd,
            extra_op: ExtraOp::Noop,
        }
    }
}

struct CmdTimer {
    tag: CommandKind,
    begin: Instant,
}

impl Drop for CmdTimer {
    fn drop(&mut self) {
        SCHED_HISTOGRAM_VEC_STATIC
            .get(self.tag)
            .observe(self.begin.saturating_elapsed_secs());
    }
}

// It stores context of a task.
struct TaskContext {
    task: Option<Task>,

    lock: Lock,
    cb: Option<SchedulerTaskCallback>,
    pr: Option<ProcessResult>,
    woken_up_resumable_lock_requests: SVec<Box<LockWaitEntry>>,
    // The one who sets `owned` from false to true is allowed to take
    // `cb` and `pr` safely.
    owned: AtomicBool,
    write_bytes: usize,
    tag: CommandKind,
    // How long it waits on latches.
    // latch_timer: Option<Instant>,
    latch_timer: Instant,
    // Total duration of a command.
    _cmd_timer: CmdTimer,
}

impl TaskContext {
    fn new(task: Task, cb: SchedulerTaskCallback, prepared_latches: Option<Lock>) -> TaskContext {
        let tag = task.cmd.tag();
        let lock = prepared_latches.unwrap_or_else(|| task.cmd.gen_lock());
        // The initial locks should be either all acquired or all not acquired.
        assert!(lock.owned_count == 0 || lock.owned_count == lock.required_hashes.len());
        // Write command should acquire write lock.
        if !task.cmd.readonly() && !lock.is_write_lock() {
            panic!("write lock is expected for command {}", task.cmd);
        }
        let write_bytes = if lock.is_write_lock() {
            task.cmd.write_bytes()
        } else {
            0
        };

        TaskContext {
            task: Some(task),
            lock,
            cb: Some(cb),
            pr: None,
            woken_up_resumable_lock_requests: smallvec![],
            owned: AtomicBool::new(false),
            write_bytes,
            tag,
            latch_timer: Instant::now(),
            _cmd_timer: CmdTimer {
                tag,
                begin: Instant::now(),
            },
        }
    }

    fn on_schedule(&mut self) {
        SCHED_LATCH_HISTOGRAM_VEC
            .get(self.tag)
            .observe(self.latch_timer.saturating_elapsed_secs());
    }

    // Try to own this TaskContext by setting `owned` from false to true.
    // Returns whether it succeeds to own the TaskContext.
    fn try_own(&self) -> bool {
        self.owned
            .compare_exchange(false, true, Ordering::SeqCst, Ordering::Relaxed)
            .is_ok()
    }
}

pub enum SchedulerTaskCallback {
    NormalRequestCallback(StorageCallback),
    LockKeyCallbacks(Vec<PessimisticLockKeyCallback>),
}

impl SchedulerTaskCallback {
    fn execute(self, pr: ProcessResult) {
        match self {
            Self::NormalRequestCallback(cb) => cb.execute(pr),
            Self::LockKeyCallbacks(cbs) => match pr {
                ProcessResult::Failed { err }
                | ProcessResult::PessimisticLockRes { res: Err(err) } => {
                    let err = SharedError::from(err);
                    for cb in cbs {
                        cb(Err(err.clone()), false);
                    }
                }
                ProcessResult::PessimisticLockRes { res: Ok(v) } => {
                    assert_eq!(v.0.len(), cbs.len());
                    for (res, cb) in v.0.into_iter().zip(cbs) {
                        cb(Ok(res), false)
                    }
                }
                _ => unreachable!(),
            },
        }
    }

    fn unwrap_normal_request_callback(self) -> StorageCallback {
        match self {
            Self::NormalRequestCallback(cb) => cb,
            _ => panic!(""),
        }
    }
}

struct TxnSchedulerInner<L: LockManager> {
    // slot_id -> { cid -> `TaskContext` } in the slot.
    task_slots: Vec<CachePadded<Mutex<HashMap<u64, TaskContext>>>>,

    // cmd id generator
    id_alloc: CachePadded<AtomicU64>,

    // write concurrency control
    latches: Latches,

    sched_pending_write_threshold: usize,

    // all tasks are executed in this pool
    sched_worker_pool: SchedPool,

    // used to control write flow
    running_write_bytes: CachePadded<AtomicUsize>,

    flow_controller: Arc<FlowController>,

    // used for apiv2
    causal_ts_provider: Option<Arc<CausalTsProviderImpl>>,

    control_mutex: Arc<tokio::sync::Mutex<bool>>,

    lock_mgr: L,

    concurrency_manager: ConcurrencyManager,

    pipelined_pessimistic_lock: Arc<AtomicBool>,

    in_memory_pessimistic_lock: Arc<AtomicBool>,

    enable_async_apply_prewrite: bool,

    pessimistic_lock_wake_up_delay_duration_ms: Arc<AtomicU64>,

    resource_tag_factory: ResourceTagFactory,

    lock_wait_queues: LockWaitQueues<L>,

    quota_limiter: Arc<QuotaLimiter>,
    feature_gate: FeatureGate,
}

#[inline]
fn id_index(cid: u64) -> usize {
    cid as usize % TASKS_SLOTS_NUM
}

impl<L: LockManager> TxnSchedulerInner<L> {
    /// Generates the next command ID.
    #[inline]
    fn gen_id(&self) -> u64 {
        let id = self.id_alloc.fetch_add(1, Ordering::Relaxed);
        id + 1
    }

    #[inline]
    fn get_task_slot(&self, cid: u64) -> MutexGuard<'_, HashMap<u64, TaskContext>> {
        self.task_slots[id_index(cid)].lock()
    }

    fn new_task_context(
        &self,
        task: Task,
        callback: SchedulerTaskCallback,
        prepared_latches: Option<Lock>,
    ) -> TaskContext {
        let tctx = TaskContext::new(task, callback, prepared_latches);
        let running_write_bytes = self
            .running_write_bytes
            .fetch_add(tctx.write_bytes, Ordering::AcqRel) as i64;
        SCHED_WRITING_BYTES_GAUGE.set(running_write_bytes + tctx.write_bytes as i64);
        SCHED_CONTEX_GAUGE.inc();
        tctx
    }

    fn dequeue_task_context(&self, cid: u64) -> TaskContext {
        let tctx = self.get_task_slot(cid).remove(&cid).unwrap();

        let running_write_bytes = self
            .running_write_bytes
            .fetch_sub(tctx.write_bytes, Ordering::AcqRel) as i64;
        SCHED_WRITING_BYTES_GAUGE.set(running_write_bytes - tctx.write_bytes as i64);
        SCHED_CONTEX_GAUGE.dec();

        tctx
    }

    /// Try to own the corresponding task context and take the callback.
    ///
    /// If the task is been processing, it should be owned.
    /// If it has been finished, then it is not in the slot.
    /// In both cases, cb should be None. Otherwise, cb should be some.
    fn try_own_and_take_cb(&self, cid: u64) -> Option<SchedulerTaskCallback> {
        self.get_task_slot(cid)
            .get_mut(&cid)
            .and_then(|tctx| if tctx.try_own() { tctx.cb.take() } else { None })
    }

    fn take_task_cb(&self, cid: u64) -> Option<SchedulerTaskCallback> {
        self.get_task_slot(cid)
            .get_mut(&cid)
            .map(|tctx| tctx.cb.take())
            .unwrap_or(None)
    }

    fn store_lock_changes(
        &self,
        cid: u64,
        woken_up_resumable_lock_requests: SVec<Box<LockWaitEntry>>,
    ) {
        self.get_task_slot(cid)
            .get_mut(&cid)
            .map(move |tctx| {
                assert!(tctx.woken_up_resumable_lock_requests.is_empty());
                tctx.woken_up_resumable_lock_requests = woken_up_resumable_lock_requests;
            })
            .unwrap();
    }

    fn too_busy(&self, region_id: u64) -> bool {
        fail_point!("txn_scheduler_busy", |_| true);
        self.running_write_bytes.load(Ordering::Acquire) >= self.sched_pending_write_threshold
            || self.flow_controller.should_drop(region_id)
    }

    /// Tries to acquire all the required latches for a command when waken up by
    /// another finished command.
    ///
    /// Returns a deadline error if the deadline is exceeded. Returns the `Task`
    /// if all latches are acquired, returns `None` otherwise.
    fn acquire_lock_on_wakeup(
        &self,
        cid: u64,
    ) -> Result<Option<Task>, (String, CommandPri, StorageError)> {
        let mut task_slot = self.get_task_slot(cid);
        let tctx = task_slot.get_mut(&cid).unwrap();
        // Check deadline early during acquiring latches to avoid expired requests
        // blocking other requests.
        let cmd = &tctx.task.as_ref().unwrap().cmd;
        if let Err(e) = cmd.deadline().check() {
            // `acquire_lock_on_wakeup` is called when another command releases its locks
            // and wakes up command `cid`. This command inserted its lock before
            // and now the lock is at the front of the queue. The actual
            // acquired count is one more than the `owned_count` recorded in the
            // lock, so we increase one to make `release` work.
            tctx.lock.owned_count += 1;
            return Err((cmd.group_name(), cmd.priority(), e.into()));
        }
        if self.latches.acquire(&mut tctx.lock, cid) {
            tctx.on_schedule();
            return Ok(tctx.task.take());
        }
        Ok(None)
    }

    fn dump_wait_for_entries(&self, cb: waiter_manager::Callback) {
        self.lock_mgr.dump_wait_for_entries(cb);
    }

    fn scale_pool_size(&self, pool_size: usize) {
        self.sched_worker_pool.scale_pool_size(pool_size);
    }
}

/// TxnScheduler which schedules the execution of `storage::Command`s.
#[derive(Clone)]
pub struct TxnScheduler<E: Engine, L: LockManager> {
    inner: Arc<TxnSchedulerInner<L>>,
    // The engine can be fetched from the thread local storage of scheduler threads.
    // So, we don't store the engine here.
    _engine: PhantomData<E>,
}

unsafe impl<E: Engine, L: LockManager> Send for TxnScheduler<E, L> {}

impl<E: Engine, L: LockManager> TxnScheduler<E, L> {
    /// Creates a scheduler.
    pub(in crate::storage) fn new<R: FlowStatsReporter>(
        engine: E,
        lock_mgr: L,
        concurrency_manager: ConcurrencyManager,
        config: &Config,
        dynamic_configs: DynamicConfigs,
        flow_controller: Arc<FlowController>,
        causal_ts_provider: Option<Arc<CausalTsProviderImpl>>,
        reporter: R,
        resource_tag_factory: ResourceTagFactory,
        quota_limiter: Arc<QuotaLimiter>,
        feature_gate: FeatureGate,
        resource_ctl: Option<Arc<ResourceController>>,
    ) -> Self {
        let t = Instant::now_coarse();
        let mut task_slots = Vec::with_capacity(TASKS_SLOTS_NUM);
        for _ in 0..TASKS_SLOTS_NUM {
            task_slots.push(Mutex::new(Default::default()).into());
        }

        let lock_wait_queues = LockWaitQueues::new(lock_mgr.clone());

        let inner = Arc::new(TxnSchedulerInner {
            task_slots,
            id_alloc: AtomicU64::new(0).into(),
            latches: Latches::new(config.scheduler_concurrency),
            running_write_bytes: AtomicUsize::new(0).into(),
            sched_pending_write_threshold: config.scheduler_pending_write_threshold.0 as usize,
            sched_worker_pool: SchedPool::new(
<<<<<<< HEAD
                engine.clone(),
                config.scheduler_worker_pool_size,
                reporter.clone(),
=======
                engine,
                config.scheduler_worker_pool_size,
                reporter,
>>>>>>> 7240e577
                feature_gate.clone(),
                resource_ctl,
            ),
            control_mutex: Arc::new(tokio::sync::Mutex::new(false)),
            lock_mgr,
            concurrency_manager,
            pipelined_pessimistic_lock: dynamic_configs.pipelined_pessimistic_lock,
            in_memory_pessimistic_lock: dynamic_configs.in_memory_pessimistic_lock,
            enable_async_apply_prewrite: config.enable_async_apply_prewrite,
            pessimistic_lock_wake_up_delay_duration_ms: dynamic_configs.wake_up_delay_duration_ms,
            flow_controller,
            causal_ts_provider,
            resource_tag_factory,
            lock_wait_queues,
            quota_limiter,
            feature_gate,
        });

        slow_log!(
            t.saturating_elapsed(),
            "initialized the transaction scheduler"
        );
        TxnScheduler {
            inner,
            _engine: PhantomData,
        }
    }

    pub fn dump_wait_for_entries(&self, cb: waiter_manager::Callback) {
        self.inner.dump_wait_for_entries(cb);
    }

    pub fn scale_pool_size(&self, pool_size: usize) {
        self.inner.scale_pool_size(pool_size)
    }

    pub(in crate::storage) fn run_cmd(&self, cmd: Command, callback: StorageCallback) {
        // write flow control
        if cmd.need_flow_control() && self.inner.too_busy(cmd.ctx().region_id) {
            SCHED_TOO_BUSY_COUNTER_VEC.get(cmd.tag()).inc();
            callback.execute(ProcessResult::Failed {
                err: StorageError::from(StorageErrorInner::SchedTooBusy),
            });
            return;
        }
        self.schedule_command(
            None,
            cmd,
            SchedulerTaskCallback::NormalRequestCallback(callback),
            None,
        );
    }

    /// Releases all the latches held by a command.
    fn release_latches(
        &self,
        lock: Lock,
        cid: u64,
        keep_latches_for_next_cmd: Option<(u64, &Lock)>,
    ) {
        let wakeup_list = self
            .inner
            .latches
            .release(&lock, cid, keep_latches_for_next_cmd);
        for wcid in wakeup_list {
            self.try_to_wake_up(wcid);
        }
    }

    fn schedule_command(
        &self,
        specified_cid: Option<u64>,
        cmd: Command,
        callback: SchedulerTaskCallback,
        prepared_latches: Option<Lock>,
    ) {
        let cid = specified_cid.unwrap_or_else(|| self.inner.gen_id());
        let tracker = get_tls_tracker_token();
        debug!("received new command"; "cid" => cid, "cmd" => ?cmd, "tracker" => ?tracker);

        let tag = cmd.tag();
        let priority_tag = get_priority_tag(cmd.priority());
        SCHED_STAGE_COUNTER_VEC.get(tag).new.inc();
        SCHED_COMMANDS_PRI_COUNTER_VEC_STATIC
            .get(priority_tag)
            .inc();

        let mut task_slot = self.inner.get_task_slot(cid);
        let tctx = task_slot.entry(cid).or_insert_with(|| {
            self.inner
                .new_task_context(Task::new(cid, tracker, cmd), callback, prepared_latches)
        });

        if self.inner.latches.acquire(&mut tctx.lock, cid) {
            fail_point!("txn_scheduler_acquire_success");
            tctx.on_schedule();
            let task = tctx.task.take().unwrap();
            drop(task_slot);
            self.execute(task);
            return;
        }
        let task = tctx.task.as_ref().unwrap();
        self.fail_fast_or_check_deadline(cid, &task.cmd);
        fail_point!("txn_scheduler_acquire_fail");
    }

    fn fail_fast_or_check_deadline(&self, cid: u64, cmd: &Command) {
        let tag = cmd.tag();
        let ctx = cmd.ctx().clone();
        let deadline = cmd.deadline();
        let sched = self.clone();
        self.get_sched_pool()
            .spawn(&cmd.group_name(), cmd.priority(), async move {
                match unsafe {
                    with_tls_engine(|engine: &mut E| engine.precheck_write_with_ctx(&ctx))
                } {
                    // Precheck failed, try to return err early.
                    Err(e) => {
                        let cb = sched.inner.try_own_and_take_cb(cid);
                        // The task is not processing or finished currently. It's safe
                        // to response early here. In the future, the task will be waked up
                        // and it will finished with DeadlineExceeded error.
                        // As the cb is taken here, it will not be executed anymore.
                        if let Some(cb) = cb {
                            let pr = ProcessResult::Failed {
                                err: StorageError::from(e),
                            };
                            Self::early_response(
                                cid,
                                cb,
                                pr,
                                tag,
                                CommandStageKind::precheck_write_err,
                            );
                        }
                    }
                    Ok(()) => {
                        SCHED_STAGE_COUNTER_VEC.get(tag).precheck_write_ok.inc();
                        // Check deadline in background.
                        GLOBAL_TIMER_HANDLE
                            .delay(deadline.to_std_instant())
                            .compat()
                            .await
                            .unwrap();
                        let cb = sched.inner.try_own_and_take_cb(cid);
                        if let Some(cb) = cb {
                            cb.execute(ProcessResult::Failed {
                                err: StorageErrorInner::DeadlineExceeded.into(),
                            })
                        }
                    }
                }
            })
            .unwrap();
    }

    /// Tries to acquire all the necessary latches. If all the necessary latches
    /// are acquired, the method initiates a get snapshot operation for further
    /// processing.
    fn try_to_wake_up(&self, cid: u64) {
        match self.inner.acquire_lock_on_wakeup(cid) {
            Ok(Some(task)) => {
                fail_point!("txn_scheduler_try_to_wake_up");
                self.execute(task);
            }
            Ok(None) => {}
            Err((group_name, pri, err)) => {
                // Spawn the finish task to the pool to avoid stack overflow
                // when many queuing tasks fail successively.
                let this = self.clone();
                self.get_sched_pool()
                    .spawn(&group_name, pri, async move {
                        this.finish_with_err(cid, err);
                    })
                    .unwrap();
            }
        }
    }

    fn schedule_awakened_pessimistic_locks(
        &self,
        specified_cid: Option<u64>,
        prepared_latches: Option<Lock>,
        mut awakened_entries: SVec<Box<LockWaitEntry>>,
    ) {
        let key_callbacks: Vec<_> = awakened_entries
            .iter_mut()
            .map(|i| i.key_cb.take().unwrap().into_inner())
            .collect();

        let cmd = commands::AcquirePessimisticLockResumed::from_lock_wait_entries(awakened_entries);

        // TODO: Make flow control take effect on this thing.
        self.schedule_command(
            specified_cid,
            cmd.into(),
            SchedulerTaskCallback::LockKeyCallbacks(key_callbacks),
            prepared_latches,
        );
    }

    // pub for test
    pub fn get_sched_pool(&self) -> &SchedPool {
        &self.inner.sched_worker_pool
    }

    /// Executes the task in the sched pool.
    fn execute(&self, mut task: Task) {
        set_tls_tracker_token(task.tracker);
        let sched = self.clone();

        self.get_sched_pool()
            .spawn(&task.cmd.group_name(), task.cmd.priority(), async move {
                fail_point!("scheduler_start_execute");
                if sched.check_task_deadline_exceeded(&task) {
                    return;
                }

                let tag = task.cmd.tag();
                SCHED_STAGE_COUNTER_VEC.get(tag).snapshot.inc();

                let mut snap_ctx = SnapContext {
                    pb_ctx: task.cmd.ctx(),
                    ..Default::default()
                };
                if matches!(
                    task.cmd,
                    Command::FlashbackToVersionReadPhase { .. }
                        | Command::FlashbackToVersion { .. }
                ) {
                    snap_ctx.allowed_in_flashback = true;
                }
                // The program is currently in scheduler worker threads.
                // Safety: `self.inner.worker_pool` should ensure that a TLS engine exists.
                match unsafe { with_tls_engine(|engine: &mut E| kv::snapshot(engine, snap_ctx)) }
                    .await
                {
                    Ok(snapshot) => {
                        SCHED_STAGE_COUNTER_VEC.get(tag).snapshot_ok.inc();
                        let term = snapshot.ext().get_term();
                        let extra_op = snapshot.ext().get_txn_extra_op();
                        if !sched
                            .inner
                            .get_task_slot(task.cid)
                            .get(&task.cid)
                            .unwrap()
                            .try_own()
                        {
                            sched.finish_with_err(task.cid, StorageErrorInner::DeadlineExceeded);
                            return;
                        }

                        if let Some(term) = term {
                            task.cmd.ctx_mut().set_term(term.get());
                        }
                        task.extra_op = extra_op;

                        debug!(
                            "process cmd with snapshot";
                            "cid" => task.cid, "term" => ?term, "extra_op" => ?extra_op,
                            "trakcer" => ?task.tracker
                        );
                        sched.process(snapshot, task).await;
                    }
                    Err(err) => {
                        SCHED_STAGE_COUNTER_VEC.get(tag).snapshot_err.inc();

                        info!("get snapshot failed"; "cid" => task.cid, "err" => ?err);
                        sched.finish_with_err(task.cid, Error::from(err));
                    }
                }
            })
            .unwrap();
    }

    /// Calls the callback with an error.
    fn finish_with_err<ER>(&self, cid: u64, err: ER)
    where
        StorageError: From<ER>,
    {
        debug!("write command finished with error"; "cid" => cid);
        let tctx = self.inner.dequeue_task_context(cid);

        SCHED_STAGE_COUNTER_VEC.get(tctx.tag).error.inc();

        let pr = ProcessResult::Failed {
            err: StorageError::from(err),
        };
        if let Some(cb) = tctx.cb {
            cb.execute(pr);
        }

        if !tctx.woken_up_resumable_lock_requests.is_empty() {
            self.put_back_lock_wait_entries(tctx.woken_up_resumable_lock_requests);
        }
        self.release_latches(tctx.lock, cid, None);
    }

    /// Event handler for the success of read.
    ///
    /// If a next command is present, continues to execute; otherwise, delivers
    /// the result to the callback.
    fn on_read_finished(&self, cid: u64, pr: ProcessResult, tag: CommandKind) {
        SCHED_STAGE_COUNTER_VEC.get(tag).read_finish.inc();

        debug!("read command finished"; "cid" => cid);
        let tctx = self.inner.dequeue_task_context(cid);
        if let ProcessResult::NextCommand { cmd } = pr {
            SCHED_STAGE_COUNTER_VEC.get(tag).next_cmd.inc();
            self.schedule_command(None, cmd, tctx.cb.unwrap(), None);
        } else {
            tctx.cb.unwrap().execute(pr);
        }

        self.release_latches(tctx.lock, cid, None);
    }

    /// Event handler for the success of write.
    fn on_write_finished(
        &self,
        cid: u64,
        pr: Option<ProcessResult>,
        result: EngineResult<()>,
        lock_guards: Vec<KeyHandleGuard>,
        pipelined: bool,
        async_apply_prewrite: bool,
        new_acquired_locks: Vec<kvrpcpb::LockInfo>,
        tag: CommandKind,
        group_name: &str,
    ) {
        // TODO: Does async apply prewrite worth a special metric here?
        if pipelined {
            SCHED_STAGE_COUNTER_VEC
                .get(tag)
                .pipelined_write_finish
                .inc();
        } else if async_apply_prewrite {
            SCHED_STAGE_COUNTER_VEC
                .get(tag)
                .async_apply_prewrite_finish
                .inc();
        } else {
            SCHED_STAGE_COUNTER_VEC.get(tag).write_finish.inc();
        }

        debug!("write command finished";
            "cid" => cid, "pipelined" => pipelined, "async_apply_prewrite" => async_apply_prewrite);
        drop(lock_guards);
        let tctx = self.inner.dequeue_task_context(cid);

        let mut do_wake_up = !tctx.woken_up_resumable_lock_requests.is_empty();
        // If pipelined pessimistic lock or async apply prewrite takes effect, it's not
        // guaranteed that the proposed or committed callback is surely invoked, which
        // takes and invokes `tctx.cb(tctx.pr)`.
        if let Some(cb) = tctx.cb {
            let pr = match result {
                Ok(()) => pr.or(tctx.pr).unwrap(),
                Err(e) => {
                    if !Self::is_undetermined_error(&e) {
                        do_wake_up = false;
                    }
                    ProcessResult::Failed {
                        err: StorageError::from(e),
                    }
                }
            };
            if let ProcessResult::NextCommand { cmd } = pr {
                SCHED_STAGE_COUNTER_VEC.get(tag).next_cmd.inc();
                self.schedule_command(None, cmd, cb, None);
            } else {
                cb.execute(pr);
            }
        } else {
            assert!(pipelined || async_apply_prewrite);
        }

        self.on_acquired_locks_finished(group_name, new_acquired_locks);

        if do_wake_up {
            let woken_up_resumable_lock_requests = tctx.woken_up_resumable_lock_requests;
            let next_cid = self.inner.gen_id();
            let mut next_latches =
                Self::gen_latches_for_lock_wait_entries(woken_up_resumable_lock_requests.iter());

            self.release_latches(tctx.lock, cid, Some((next_cid, &next_latches)));

            next_latches.force_assume_acquired();
            self.schedule_awakened_pessimistic_locks(
                Some(next_cid),
                Some(next_latches),
                woken_up_resumable_lock_requests,
            );
        } else {
            if !tctx.woken_up_resumable_lock_requests.is_empty() {
                self.put_back_lock_wait_entries(tctx.woken_up_resumable_lock_requests);
            }
            self.release_latches(tctx.lock, cid, None);
        }
    }

    fn gen_latches_for_lock_wait_entries<'a>(
        entries: impl IntoIterator<Item = &'a Box<LockWaitEntry>>,
    ) -> Lock {
        Lock::new(entries.into_iter().map(|entry| &entry.key))
    }

    /// Event handler for the request of waiting for lock
    fn on_wait_for_lock(
        &self,
        ctx: &Context,
        cid: u64,
        lock_info: WriteResultLockInfo,
        tracker: TrackerToken,
    ) {
        let key = lock_info.key.clone();
        let lock_digest = lock_info.lock_digest;
        let start_ts = lock_info.parameters.start_ts;
        let is_first_lock = lock_info.parameters.is_first_lock;
        let wait_timeout = lock_info.parameters.wait_timeout;

        let diag_ctx = DiagnosticContext {
            key: lock_info.key.to_raw().unwrap(),
            resource_group_tag: ctx.get_resource_group_tag().into(),
            tracker,
        };
        let wait_token = self.inner.lock_mgr.allocate_token();

        let (lock_req_ctx, lock_wait_entry, lock_info_pb) =
            self.make_lock_waiting(cid, wait_token, lock_info);

        // The entry must be pushed to the lock waiting queue before sending to
        // `lock_mgr`. When the request is canceled in anywhere outside the lock
        // waiting queue (including `lock_mgr`), it first tries to remove the
        // entry from the lock waiting queue. If the entry doesn't exist
        // in the queue, it will be regarded as already popped out from the queue and
        // therefore will woken up, thus the canceling operation will be
        // skipped. So pushing the entry to the queue must be done before any
        // possible cancellation.
        self.inner
            .lock_wait_queues
            .push_lock_wait(lock_wait_entry, lock_info_pb.clone());

        let wait_info = lock_manager::KeyLockWaitInfo {
            key,
            lock_digest,
            lock_info: lock_info_pb,
        };
        self.inner.lock_mgr.wait_for(
            wait_token,
            ctx.get_region_id(),
            ctx.get_region_epoch().clone(),
            ctx.get_term(),
            start_ts,
            wait_info,
            is_first_lock,
            wait_timeout,
            lock_req_ctx.get_callback_for_cancellation(),
            diag_ctx,
        );
    }

    fn on_release_locks(
        &self,
        group_name: &str,
        released_locks: ReleasedLocks,
    ) -> SVec<Box<LockWaitEntry>> {
        // This function is always called when holding the latch of the involved keys.
        // So if we found the lock waiting queues are empty, there's no chance
        // that other threads/commands adds new lock-wait entries to the keys
        // concurrently. Therefore it's safe to skip waking up when we found the
        // lock waiting queues are empty.
        if self.inner.lock_wait_queues.is_empty() {
            return smallvec![];
        }

        let mut legacy_wake_up_list = SVec::new();
        let mut delay_wake_up_futures = SVec::new();
        let mut resumable_wake_up_list = SVec::new();
        let wake_up_delay_duration_ms = self
            .inner
            .pessimistic_lock_wake_up_delay_duration_ms
            .load(Ordering::Relaxed);

        released_locks.into_iter().for_each(|released_lock| {
            let (lock_wait_entry, delay_wake_up_future) =
                match self.inner.lock_wait_queues.pop_for_waking_up(
                    &released_lock.key,
                    released_lock.start_ts,
                    released_lock.commit_ts,
                    wake_up_delay_duration_ms,
                ) {
                    Some(e) => e,
                    None => return,
                };

            if lock_wait_entry.parameters.allow_lock_with_conflict {
                resumable_wake_up_list.push(lock_wait_entry);
            } else {
                legacy_wake_up_list.push((lock_wait_entry, released_lock));
            }
            if let Some(f) = delay_wake_up_future {
                delay_wake_up_futures.push(f);
            }
        });

        if !legacy_wake_up_list.is_empty() || !delay_wake_up_futures.is_empty() {
            self.wake_up_legacy_pessimistic_locks(
                group_name,
                legacy_wake_up_list,
                delay_wake_up_futures,
            );
        }

        resumable_wake_up_list
    }

    fn on_acquired_locks_finished(
        &self,
        group_name: &str,
        new_acquired_locks: Vec<kvrpcpb::LockInfo>,
    ) {
        if new_acquired_locks.is_empty() || self.inner.lock_wait_queues.is_empty() {
            return;
        }

        // If there are not too many new locks, do not spawn the task to the high
        // priority pool since it may consume more CPU.
        if new_acquired_locks.len() < 30 {
            self.inner
                .lock_wait_queues
                .update_lock_wait(new_acquired_locks);
        } else {
            let lock_wait_queues = self.inner.lock_wait_queues.clone();
            self.get_sched_pool()
                .spawn(group_name, CommandPri::High, async move {
                    lock_wait_queues.update_lock_wait(new_acquired_locks);
                })
                .unwrap();
        }
    }

    fn wake_up_legacy_pessimistic_locks(
        &self,
        group_name: &str,
        legacy_wake_up_list: impl IntoIterator<Item = (Box<LockWaitEntry>, ReleasedLock)>
        + Send
        + 'static,
        delayed_wake_up_futures: impl IntoIterator<Item = DelayedNotifyAllFuture> + Send + 'static,
    ) {
        let self1 = self.clone();
        let group_name1 = group_name.to_owned();
        self.get_sched_pool()
<<<<<<< HEAD
            .spawn(&group_name, CommandPri::High, async move {
=======
            .spawn(group_name, CommandPri::High, async move {
>>>>>>> 7240e577
                for (lock_info, released_lock) in legacy_wake_up_list {
                    let cb = lock_info.key_cb.unwrap().into_inner();
                    let e = StorageError::from(Error::from(MvccError::from(
                        MvccErrorInner::WriteConflict {
                            start_ts: lock_info.parameters.start_ts,
                            conflict_start_ts: released_lock.start_ts,
                            conflict_commit_ts: released_lock.commit_ts,
                            key: released_lock.key.into_raw().unwrap(),
                            primary: lock_info.parameters.primary,
                            reason: kvrpcpb::WriteConflictReason::PessimisticRetry,
                        },
                    )));
                    cb(Err(e.into()), false);
                }

                for f in delayed_wake_up_futures {
                    let self2 = self1.clone();
                    self1
                        .get_sched_pool()
                        .spawn(&group_name1, CommandPri::High, async move {
                            let res = f.await;
                            if let Some(resumable_lock_wait_entry) = res {
                                self2.schedule_awakened_pessimistic_locks(
                                    None,
                                    None,
                                    smallvec![resumable_lock_wait_entry],
                                );
                            }
                        })
                        .unwrap();
                }
            })
            .unwrap();
    }

    fn is_undetermined_error(_e: &tikv_kv::Error) -> bool {
        // TODO: If there's some cases that `engine.async_write` returns error but it's
        // still possible that the data is successfully written, return true.
        false
    }

    fn early_response(
        cid: u64,
        cb: SchedulerTaskCallback,
        pr: ProcessResult,
        tag: CommandKind,
        stage: CommandStageKind,
    ) {
        debug!("early return response"; "cid" => cid);
        SCHED_STAGE_COUNTER_VEC.get(tag).get(stage).inc();
        cb.execute(pr);
        // It won't release locks here until write finished.
    }

    /// Process the task in the current thread.
    async fn process(self, snapshot: E::Snap, task: Task) {
        if self.check_task_deadline_exceeded(&task) {
            return;
        }

        let resource_tag = self.inner.resource_tag_factory.new_tag(task.cmd.ctx());
        async {
            let tag = task.cmd.tag();
            fail_point!("scheduler_async_snapshot_finish");
            SCHED_STAGE_COUNTER_VEC.get(tag).process.inc();

            let timer = Instant::now();

            let region_id = task.cmd.ctx().get_region_id();
            let ts = task.cmd.ts();
            let mut statistics = Statistics::default();
            match &task.cmd {
                Command::Prewrite(_) | Command::PrewritePessimistic(_) => {
                    tls_collect_query(region_id, QueryKind::Prewrite);
                }
                Command::AcquirePessimisticLock(_) => {
                    tls_collect_query(region_id, QueryKind::AcquirePessimisticLock);
                }
                Command::Commit(_) => {
                    tls_collect_query(region_id, QueryKind::Commit);
                }
                Command::Rollback(_) | Command::PessimisticRollback(_) => {
                    tls_collect_query(region_id, QueryKind::Rollback);
                }
                _ => {}
            }

            fail_point!("scheduler_process");
            if task.cmd.readonly() {
                self.process_read(snapshot, task, &mut statistics);
            } else {
                self.process_write(snapshot, task, &mut statistics).await;
            };
            tls_collect_scan_details(tag.get_str(), &statistics);
            let elapsed = timer.saturating_elapsed();
            slow_log!(
                elapsed,
                "[region {}] scheduler handle command: {}, ts: {}",
                region_id,
                tag,
                ts
            );
        }
        .in_resource_metering_tag(resource_tag)
        .await;
    }

    /// Processes a read command within a worker thread, then posts
    /// `ReadFinished` message back to the `TxnScheduler`.
    fn process_read(self, snapshot: E::Snap, task: Task, statistics: &mut Statistics) {
        fail_point!("txn_before_process_read");
        debug!("process read cmd in worker pool"; "cid" => task.cid);

        let tag = task.cmd.tag();

        let begin_instant = Instant::now();
        let cmd = task.cmd;
        let pr = unsafe {
            with_perf_context::<E, _, _>(tag, || {
                cmd.process_read(snapshot, statistics)
                    .unwrap_or_else(|e| ProcessResult::Failed { err: e.into() })
            })
        };
        SCHED_PROCESSING_READ_HISTOGRAM_STATIC
            .get(tag)
            .observe(begin_instant.saturating_elapsed_secs());
        self.on_read_finished(task.cid, pr, tag);
    }

    /// Processes a write command within a worker thread, then posts either a
    /// `WriteFinished` message if successful or a `FinishedWithErr` message
    /// back to the `TxnScheduler`.
    async fn process_write(self, snapshot: E::Snap, task: Task, statistics: &mut Statistics) {
        fail_point!("txn_before_process_write");
        let write_bytes = task.cmd.write_bytes();
        let tag = task.cmd.tag();
        let cid = task.cid;
        let group_name = task.cmd.group_name();
        let tracker = task.tracker;
        let scheduler = self.clone();
        let quota_limiter = self.inner.quota_limiter.clone();
        let mut sample = quota_limiter.new_sample(true);
        let pessimistic_lock_mode = self.pessimistic_lock_mode();
        let pipelined =
            task.cmd.can_be_pipelined() && pessimistic_lock_mode == PessimisticLockMode::Pipelined;
        let txn_ext = snapshot.ext().get_txn_ext().cloned();
        let max_ts_synced = snapshot.ext().is_max_ts_synced();
        let causal_ts_provider = self.inner.causal_ts_provider.clone();
        let concurrency_manager = self.inner.concurrency_manager.clone();

        let raw_ext = get_raw_ext(
            causal_ts_provider,
            concurrency_manager.clone(),
            max_ts_synced,
            &task.cmd,
        )
        .await;
        if let Err(err) = raw_ext {
            info!("get_raw_ext failed"; "cid" => cid, "err" => ?err);
            scheduler.finish_with_err(cid, err);
            return;
        }
        let raw_ext = raw_ext.unwrap();

        let deadline = task.cmd.deadline();
        let write_result = {
            let _guard = sample.observe_cpu();
            let context = WriteContext {
                lock_mgr: &self.inner.lock_mgr,
                concurrency_manager,
                extra_op: task.extra_op,
                statistics,
                async_apply_prewrite: self.inner.enable_async_apply_prewrite,
                raw_ext,
            };
            let begin_instant = Instant::now();
            let res = unsafe {
                with_perf_context::<E, _, _>(tag, || {
                    task.cmd
                        .process_write(snapshot, context)
                        .map_err(StorageError::from)
                })
            };
            SCHED_PROCESSING_READ_HISTOGRAM_STATIC
                .get(tag)
                .observe(begin_instant.saturating_elapsed_secs());
            res
        };

        if write_result.is_ok() {
            // TODO: write bytes can be a bit inaccurate due to error requests or in-memory
            // pessimistic locks.
            sample.add_write_bytes(write_bytes);
        }
        let read_bytes = statistics.cf_statistics(CF_DEFAULT).flow_stats.read_bytes
            + statistics.cf_statistics(CF_LOCK).flow_stats.read_bytes
            + statistics.cf_statistics(CF_WRITE).flow_stats.read_bytes;
        sample.add_read_bytes(read_bytes);
        let quota_delay = quota_limiter.consume_sample(sample, true).await;
        if !quota_delay.is_zero() {
            TXN_COMMAND_THROTTLE_TIME_COUNTER_VEC_STATIC
                .get(tag)
                .inc_by(quota_delay.as_micros() as u64);
        }

        let WriteResult {
            ctx,
            mut to_be_write,
            rows,
            pr,
            lock_info,
            released_locks,
            new_acquired_locks,
            lock_guards,
            response_policy,
        } = match deadline
            .check()
            .map_err(StorageError::from)
            .and(write_result)
        {
            // Write prepare failure typically means conflicting transactions are detected. Delivers
            // the error to the callback, and releases the latches.
            Err(err) => {
                SCHED_STAGE_COUNTER_VEC.get(tag).prepare_write_err.inc();
                debug!("write command failed"; "cid" => cid, "err" => ?err);
                scheduler.finish_with_err(cid, err);
                return;
            }
            // Initiates an async write operation on the storage engine, there'll be a
            // `WriteFinished` message when it finishes.
            Ok(res) => res,
        };
        let region_id = ctx.get_region_id();
        SCHED_STAGE_COUNTER_VEC.get(tag).write.inc();

        let mut pr = Some(pr);

        if !lock_info.is_empty() {
            if tag == CommandKind::acquire_pessimistic_lock {
                assert_eq!(lock_info.len(), 1);
                let lock_info = lock_info.into_iter().next().unwrap();

                // Only handle lock waiting if `wait_timeout` is set. Otherwise it indicates
                // that it's a lock-no-wait request and we need to report error
                // immediately.
                if lock_info.parameters.wait_timeout.is_some() {
                    assert_eq!(to_be_write.size(), 0);
                    pr = Some(ProcessResult::Res);

                    scheduler.on_wait_for_lock(&ctx, cid, lock_info, tracker);
                } else {
                    // For requests with `allow_lock_with_conflict`, key errors are set key-wise.
                    // TODO: It's better to return this error from
                    // `commands::AcquirePessimisticLocks::process_write`.
                    if lock_info.parameters.allow_lock_with_conflict {
                        pr = Some(ProcessResult::PessimisticLockRes {
                            res: Err(StorageError::from(Error::from(MvccError::from(
                                MvccErrorInner::KeyIsLocked(lock_info.lock_info_pb),
                            )))),
                        });
                    }
                }
            } else if tag == CommandKind::acquire_pessimistic_lock_resumed {
                // Some requests meets lock again after waiting and resuming.
                scheduler.on_wait_for_lock_after_resuming(cid, pr.as_mut().unwrap(), lock_info);
            } else {
                // WriteResult returning lock info is only expected to exist for pessimistic
                // lock requests.
                unreachable!();
            }
        }

        let woken_up_resumable_entries = if !released_locks.is_empty() {
            scheduler.on_release_locks(&group_name, released_locks)
        } else {
            smallvec![]
        };

        if !woken_up_resumable_entries.is_empty() {
            scheduler
                .inner
                .store_lock_changes(cid, woken_up_resumable_entries);
        }

        if to_be_write.modifies.is_empty() {
            scheduler.on_write_finished(
                cid,
                pr,
                Ok(()),
                lock_guards,
                false,
                false,
                new_acquired_locks,
                tag,
                &group_name,
            );
            return;
        }

        if (tag == CommandKind::acquire_pessimistic_lock
            || tag == CommandKind::acquire_pessimistic_lock_resumed)
            && pessimistic_lock_mode == PessimisticLockMode::InMemory
            && self.try_write_in_memory_pessimistic_locks(
                txn_ext.as_deref(),
                &mut to_be_write,
                &ctx,
            )
        {
            // Safety: `self.sched_pool` ensures a TLS engine exists.
            unsafe {
                with_tls_engine(|engine: &mut E| {
                    // We skip writing the raftstore, but to improve CDC old value hit rate,
                    // we should send the old values to the CDC scheduler.
                    engine.schedule_txn_extra(to_be_write.extra);
                })
            }
            scheduler.on_write_finished(
                cid,
                pr,
                Ok(()),
                lock_guards,
                false,
                false,
                new_acquired_locks,
                tag,
                &group_name,
            );
            return;
        }

        let mut is_async_apply_prewrite = false;
        let write_size = to_be_write.size();
        if ctx.get_disk_full_opt() == DiskFullOpt::AllowedOnAlmostFull {
            to_be_write.disk_full_opt = DiskFullOpt::AllowedOnAlmostFull
        }
        to_be_write.deadline = Some(deadline);

        let sched = scheduler.clone();

        let mut subscribed = WriteEvent::BASIC_EVENT;
        match response_policy {
            ResponsePolicy::OnCommitted => {
                subscribed |= WriteEvent::EVENT_COMMITTED;
                is_async_apply_prewrite = true;
            }
            ResponsePolicy::OnProposed if pipelined => subscribed |= WriteEvent::EVENT_PROPOSED,
            _ => (),
        }

        if self.inner.flow_controller.enabled() {
            if self.inner.flow_controller.is_unlimited(region_id) {
                // no need to delay if unthrottled, just call consume to record write flow
                let _ = self.inner.flow_controller.consume(region_id, write_size);
            } else {
                let start = Instant::now_coarse();
                // Control mutex is used to ensure there is only one request consuming the
                // quota. The delay may exceed 1s, and the speed limit is changed every second.
                // If the speed of next second is larger than the one of first second, without
                // the mutex, the write flow can't throttled strictly.
                let control_mutex = self.inner.control_mutex.clone();
                let _guard = control_mutex.lock().await;
                let delay = self.inner.flow_controller.consume(region_id, write_size);
                let delay_end = Instant::now_coarse() + delay;
                while !self.inner.flow_controller.is_unlimited(region_id) {
                    let now = Instant::now_coarse();
                    if now >= delay_end {
                        break;
                    }
                    if now >= deadline.inner() {
                        scheduler.finish_with_err(cid, StorageErrorInner::DeadlineExceeded);
                        self.inner.flow_controller.unconsume(region_id, write_size);
                        SCHED_THROTTLE_TIME.observe(start.saturating_elapsed_secs());
                        return;
                    }
                    GLOBAL_TIMER_HANDLE
                        .delay(std::time::Instant::now() + Duration::from_millis(1))
                        .compat()
                        .await
                        .unwrap();
                }
                SCHED_THROTTLE_TIME.observe(start.saturating_elapsed_secs());
            }
        }

        let (version, term) = (ctx.get_region_epoch().get_version(), ctx.get_term());
        // Mutations on the lock CF should overwrite the memory locks.
        // We only set a deleted flag here, and the lock will be finally removed when it
        // finishes applying. See the comments in `PeerPessimisticLocks` for how this
        // flag is used.
        let txn_ext2 = txn_ext.clone();
        let mut pessimistic_locks_guard = txn_ext2
            .as_ref()
            .map(|txn_ext| txn_ext.pessimistic_locks.write());
        let removed_pessimistic_locks = match pessimistic_locks_guard.as_mut() {
            Some(locks)
                // If there is a leader or region change, removing the locks is unnecessary.
                if locks.term == term && locks.version == version && !locks.is_empty() =>
            {
                to_be_write
                    .modifies
                    .iter()
                    .filter_map(|write| match write {
                        Modify::Put(cf, key, ..) | Modify::Delete(cf, key) if *cf == CF_LOCK => {
                            locks.get_mut(key).map(|(_, deleted)| {
                                *deleted = true;
                                key.to_owned()
                            })
                        }
                        _ => None,
                    })
                    .collect::<Vec<_>>()
            }
            _ => vec![],
        };
        // Keep the read lock guard of the pessimistic lock table until the request is
        // sent to the raftstore.
        //
        // If some in-memory pessimistic locks need to be proposed, we will propose
        // another TransferLeader command. Then, we can guarentee even if the proposed
        // locks don't include the locks deleted here, the response message of the
        // transfer leader command must be later than this write command because this
        // write command has been sent to the raftstore. Then, we don't need to worry
        // this request will fail due to the voluntary leader transfer.
        let downgraded_guard = pessimistic_locks_guard.and_then(|guard| {
            (!removed_pessimistic_locks.is_empty()).then(|| RwLockWriteGuard::downgrade(guard))
        });
        let on_applied = Box::new(move |res: &mut kv::Result<()>| {
            if res.is_ok() && !removed_pessimistic_locks.is_empty() {
                // Removing pessimistic locks when it succeeds to apply. This should be done in
                // the apply thread, to make sure it happens before other admin commands are
                // executed.
                if let Some(mut pessimistic_locks) = txn_ext
                    .as_ref()
                    .map(|txn_ext| txn_ext.pessimistic_locks.write())
                {
                    // If epoch version or term does not match, region or leader change has
                    // happened, so we needn't remove the key.
                    if pessimistic_locks.term == term && pessimistic_locks.version == version {
                        for key in removed_pessimistic_locks {
                            pessimistic_locks.remove(&key);
                        }
                    }
                }
            }
        });

        let mut res = unsafe {
            with_tls_engine(|e: &mut E| {
                e.async_write(&ctx, to_be_write, subscribed, Some(on_applied))
            })
        };
        drop(downgraded_guard);

        while let Some(ev) = res.next().await {
            match ev {
                WriteEvent::Committed => {
                    let early_return = (|| {
                        fail_point!("before_async_apply_prewrite_finish", |_| false);
                        true
                    })();
                    if WriteEvent::subscribed_committed(subscribed) && early_return {
                        // Currently, the only case that response is returned after finishing
                        // commit is async applying prewrites for async commit transactions.
                        let cb = scheduler.inner.take_task_cb(cid);
                        Self::early_response(
                            cid,
                            cb.unwrap(),
                            pr.take().unwrap(),
                            tag,
                            CommandStageKind::async_apply_prewrite,
                        );
                    }
                }
                WriteEvent::Proposed => {
                    let early_return = (|| {
                        fail_point!("before_pipelined_write_finish", |_| false);
                        true
                    })();
                    if WriteEvent::subscribed_proposed(subscribed) && early_return {
                        // The normal write process is respond to clients and release
                        // latches after async write finished. If pipelined pessimistic
                        // locking is enabled, the process becomes parallel and there are
                        // two msgs for one command:
                        //   1. Msg::PipelinedWrite: respond to clients
                        //   2. Msg::WriteFinished: deque context and release latches
                        // Currently, the only case that response is returned after finishing
                        // proposed phase is pipelined pessimistic lock.
                        // TODO: Unify the code structure of pipelined pessimistic lock and
                        // async apply prewrite.
                        let cb = scheduler.inner.take_task_cb(cid);
                        Self::early_response(
                            cid,
                            cb.unwrap(),
                            pr.take().unwrap(),
                            tag,
                            CommandStageKind::pipelined_write,
                        );
                    }
                }
                WriteEvent::Finished(res) => {
                    fail_point!("scheduler_async_write_finish");
                    let ok = res.is_ok();

                    sched.on_write_finished(
                        cid,
                        pr,
                        res,
                        lock_guards,
                        pipelined,
                        is_async_apply_prewrite,
                        new_acquired_locks,
                        tag,
                        &group_name,
                    );
                    KV_COMMAND_KEYWRITE_HISTOGRAM_VEC
                        .get(tag)
                        .observe(rows as f64);

                    if !ok {
                        // Only consume the quota when write succeeds, otherwise failed write
                        // requests may exhaust the quota and other write requests would be in long
                        // delay.
                        if sched.inner.flow_controller.enabled() {
                            sched.inner.flow_controller.unconsume(region_id, write_size);
                        }
                    }
                    return;
                }
            }
        }
        // If it's not finished while the channel is closed, it means the write
        // is undeterministic. in this case, we don't know whether the
        // request is finished or not, so we should not release latch as
        // it may break correctness.
    }

    /// Returns whether it succeeds to write pessimistic locks to the in-memory
    /// lock table.
    fn try_write_in_memory_pessimistic_locks(
        &self,
        txn_ext: Option<&TxnExt>,
        to_be_write: &mut WriteData,
        context: &Context,
    ) -> bool {
        let txn_ext = match txn_ext {
            Some(txn_ext) => txn_ext,
            None => return false,
        };
        let mut pessimistic_locks = txn_ext.pessimistic_locks.write();
        // When not writable, it only means we cannot write locks to the in-memory lock
        // table, but it is still possible for the region to propose request.
        // When term or epoch version has changed, the request must fail. To be simple,
        // here we just let the request fallback to propose and let raftstore generate
        // an appropriate error.
        if !pessimistic_locks.is_writable()
            || pessimistic_locks.term != context.get_term()
            || pessimistic_locks.version != context.get_region_epoch().get_version()
        {
            return false;
        }
        match pessimistic_locks.insert(mem::take(&mut to_be_write.modifies)) {
            Ok(()) => {
                IN_MEMORY_PESSIMISTIC_LOCKING_COUNTER_STATIC.success.inc();
                true
            }
            Err(modifies) => {
                IN_MEMORY_PESSIMISTIC_LOCKING_COUNTER_STATIC.full.inc();
                to_be_write.modifies = modifies;
                false
            }
        }
    }

    /// If the task has expired, return `true` and call the callback of
    /// the task with a `DeadlineExceeded` error.
    #[inline]
    fn check_task_deadline_exceeded(&self, task: &Task) -> bool {
        if let Err(e) = task.cmd.deadline().check() {
            self.finish_with_err(task.cid, e);
            true
        } else {
            false
        }
    }

    fn pessimistic_lock_mode(&self) -> PessimisticLockMode {
        let pipelined = self
            .inner
            .pipelined_pessimistic_lock
            .load(Ordering::Relaxed);
        let in_memory = self
            .inner
            .in_memory_pessimistic_lock
            .load(Ordering::Relaxed)
            && self
                .inner
                .feature_gate
                .can_enable(IN_MEMORY_PESSIMISTIC_LOCK);
        if pipelined && in_memory {
            PessimisticLockMode::InMemory
        } else if pipelined {
            PessimisticLockMode::Pipelined
        } else {
            PessimisticLockMode::Sync
        }
    }

    fn make_lock_waiting(
        &self,
        cid: u64,
        lock_wait_token: LockWaitToken,
        lock_info: WriteResultLockInfo,
    ) -> (LockWaitContext<L>, Box<LockWaitEntry>, kvrpcpb::LockInfo) {
        let mut slot = self.inner.get_task_slot(cid);
        let task_ctx = slot.get_mut(&cid).unwrap();
        let cb = task_ctx.cb.take().unwrap();

        let ctx = LockWaitContext::new(
            lock_info.key.clone(),
            self.inner.lock_wait_queues.clone(),
            lock_wait_token,
            cb.unwrap_normal_request_callback(),
            lock_info.parameters.allow_lock_with_conflict,
        );
        let first_batch_cb = ctx.get_callback_for_first_write_batch();
        task_ctx.cb = Some(SchedulerTaskCallback::NormalRequestCallback(first_batch_cb));
        drop(slot);

        assert!(lock_info.req_states.is_none());

        let lock_wait_entry = Box::new(LockWaitEntry {
            key: lock_info.key,
            lock_hash: lock_info.lock_digest.hash,
            parameters: lock_info.parameters,
            should_not_exist: lock_info.should_not_exist,
            lock_wait_token,
            req_states: ctx.get_shared_states().clone(),
            legacy_wake_up_index: None,
            key_cb: Some(ctx.get_callback_for_blocked_key().into()),
        });

        (ctx, lock_wait_entry, lock_info.lock_info_pb)
    }

    fn make_lock_waiting_after_resuming(
        &self,
        lock_info: WriteResultLockInfo,
        cb: PessimisticLockKeyCallback,
    ) -> Box<LockWaitEntry> {
        Box::new(LockWaitEntry {
            key: lock_info.key,
            lock_hash: lock_info.lock_digest.hash,
            parameters: lock_info.parameters,
            should_not_exist: lock_info.should_not_exist,
            lock_wait_token: lock_info.lock_wait_token,
            // This must be called after an execution fo AcquirePessimisticLockResumed, in which
            // case there must be a valid req_state.
            req_states: lock_info.req_states.unwrap(),
            legacy_wake_up_index: None,
            key_cb: Some(cb.into()),
        })
    }

    fn on_wait_for_lock_after_resuming(
        &self,
        cid: u64,
        pr: &mut ProcessResult,
        lock_info: Vec<WriteResultLockInfo>,
    ) {
        if lock_info.is_empty() {
            return;
        }

        // TODO: Update lock wait relationship.

        let results = match pr {
            ProcessResult::PessimisticLockRes {
                res: Ok(PessimisticLockResults(res)),
            } => res,
            _ => unreachable!(),
        };

        let mut slot = self.inner.get_task_slot(cid);
        let task_ctx = slot.get_mut(&cid).unwrap();
        let cbs = match task_ctx.cb {
            Some(SchedulerTaskCallback::LockKeyCallbacks(ref mut v)) => v,
            _ => unreachable!(),
        };
        assert_eq!(results.len(), cbs.len());

        let finished_len = results.len() - lock_info.len();

        let original_results = std::mem::replace(results, Vec::with_capacity(finished_len));
        let original_cbs = std::mem::replace(cbs, Vec::with_capacity(finished_len));
        let mut lock_wait_entries = SmallVec::<[_; 10]>::with_capacity(lock_info.len());
        let mut lock_info_it = lock_info.into_iter();

        for (result, cb) in original_results.into_iter().zip(original_cbs) {
            if let PessimisticLockKeyResult::Waiting = &result {
                let lock_info = lock_info_it.next().unwrap();
                let lock_info_pb = lock_info.lock_info_pb.clone();
                let entry = self.make_lock_waiting_after_resuming(lock_info, cb);
                lock_wait_entries.push((entry, lock_info_pb));
            } else {
                results.push(result);
                cbs.push(cb);
            }
        }

        assert!(lock_info_it.next().is_none());
        assert_eq!(results.len(), cbs.len());

        // Release the mutex in the latch slot.
        drop(slot);

        // Add to the lock waiting queue.
        // TODO: the request may be canceled from lock manager at this time. If so, it
        // should not be added to the queue.
        for (entry, lock_info_pb) in lock_wait_entries {
            self.inner
                .lock_wait_queues
                .push_lock_wait(entry, lock_info_pb);
        }
    }

    fn put_back_lock_wait_entries(&self, entries: impl IntoIterator<Item = Box<LockWaitEntry>>) {
        for entry in entries.into_iter() {
            // TODO: Do not pass `default` as the lock info. Here we need another method
            // `put_back_lock_wait`, which doesn't require updating lock info and
            // additionally checks if the lock wait entry is already canceled.
            self.inner
                .lock_wait_queues
                .push_lock_wait(entry, Default::default());
        }
    }
}

pub async fn get_raw_ext(
    causal_ts_provider: Option<Arc<CausalTsProviderImpl>>,
    concurrency_manager: ConcurrencyManager,
    max_ts_synced: bool,
    cmd: &Command,
) -> Result<Option<RawExt>, Error> {
    if causal_ts_provider.is_some() {
        match cmd {
            Command::RawCompareAndSwap(_) | Command::RawAtomicStore(_) => {
                if !max_ts_synced {
                    return Err(ErrorInner::MaxTimestampNotSynced {
                        region_id: cmd.ctx().get_region_id(),
                        start_ts: TimeStamp::zero(),
                    }
                    .into());
                }
                let key_guard = get_raw_key_guard(&causal_ts_provider, concurrency_manager)
                    .await
                    .map_err(|err: StorageError| {
                        ErrorInner::Other(box_err!("failed to key guard: {:?}", err))
                    })?;
                let ts =
                    get_causal_ts(&causal_ts_provider)
                        .await
                        .map_err(|err: StorageError| {
                            ErrorInner::Other(box_err!("failed to get casual ts: {:?}", err))
                        })?;
                return Ok(Some(RawExt {
                    ts: ts.unwrap(),
                    key_guard: key_guard.unwrap(),
                }));
            }
            _ => {}
        }
    }
    Ok(None)
}

#[derive(Debug, PartialEq)]
enum PessimisticLockMode {
    // Return success only if the pessimistic lock is persisted.
    Sync,
    // Return success after the pessimistic lock is proposed successfully.
    Pipelined,
    // Try to store pessimistic locks only in the memory.
    InMemory,
}

#[cfg(test)]
mod tests {
    use std::thread;

    use futures_executor::block_on;
    use kvproto::kvrpcpb::{BatchRollbackRequest, CheckTxnStatusRequest, Context};
    use raftstore::store::{ReadStats, WriteStats};
    use tikv_util::{config::ReadableSize, future::paired_future_callback};
    use txn_types::{Key, TimeStamp};

    use super::*;
    use crate::storage::{
        kv::{Error as KvError, ErrorInner as KvErrorInner},
        lock_manager::{MockLockManager, WaitTimeout},
        mvcc::{self, Mutation},
        test_util::latest_feature_gate,
        txn::{
            commands,
            commands::TypedCommand,
            flow_controller::{EngineFlowController, FlowController},
            latch::*,
        },
        RocksEngine, TestEngineBuilder, TxnStatus,
    };

    #[derive(Clone)]
    struct DummyReporter;

    impl FlowStatsReporter for DummyReporter {
        fn report_read_stats(&self, _read_stats: ReadStats) {}
        fn report_write_stats(&self, _write_stats: WriteStats) {}
    }

    // TODO(cosven): use this in the following test cases to reduce duplicate code.
    fn new_test_scheduler() -> (TxnScheduler<RocksEngine, MockLockManager>, RocksEngine) {
        let engine = TestEngineBuilder::new().build().unwrap();
        let config = Config {
            scheduler_concurrency: 1024,
            scheduler_worker_pool_size: 1,
            scheduler_pending_write_threshold: ReadableSize(100 * 1024 * 1024),
            enable_async_apply_prewrite: false,
            ..Default::default()
        };
        (
            TxnScheduler::new(
                engine.clone(),
                MockLockManager::new(),
                ConcurrencyManager::new(1.into()),
                &config,
                DynamicConfigs {
                    pipelined_pessimistic_lock: Arc::new(AtomicBool::new(true)),
                    in_memory_pessimistic_lock: Arc::new(AtomicBool::new(false)),
                    wake_up_delay_duration_ms: Arc::new(AtomicU64::new(0)),
                },
                Arc::new(FlowController::Singleton(EngineFlowController::empty())),
                None,
                DummyReporter,
                ResourceTagFactory::new_for_test(),
                Arc::new(QuotaLimiter::default()),
                latest_feature_gate(),
                Some(Arc::new(ResourceController::new("test".to_owned(), true))),
            ),
            engine,
        )
    }

    #[test]
    fn test_command_latches() {
        let mut temp_map = HashMap::default();
        temp_map.insert(10.into(), 20.into());
        let readonly_cmds: Vec<Command> = vec![
            commands::ResolveLockReadPhase::new(temp_map.clone(), None, Context::default()).into(),
            commands::MvccByKey::new(Key::from_raw(b"k"), Context::default()).into(),
            commands::MvccByStartTs::new(25.into(), Context::default()).into(),
        ];
        let write_cmds: Vec<Command> = vec![
            commands::Prewrite::with_defaults(
                vec![Mutation::make_put(Key::from_raw(b"k"), b"v".to_vec())],
                b"k".to_vec(),
                10.into(),
            )
            .into(),
            commands::AcquirePessimisticLock::new(
                vec![(Key::from_raw(b"k"), false)],
                b"k".to_vec(),
                10.into(),
                0,
                false,
                TimeStamp::default(),
                Some(WaitTimeout::Default),
                false,
                TimeStamp::default(),
                false,
                false,
                false,
                Context::default(),
            )
            .into(),
            commands::Commit::new(
                vec![Key::from_raw(b"k")],
                10.into(),
                20.into(),
                Context::default(),
            )
            .into(),
            commands::Cleanup::new(
                Key::from_raw(b"k"),
                10.into(),
                20.into(),
                Context::default(),
            )
            .into(),
            commands::Rollback::new(vec![Key::from_raw(b"k")], 10.into(), Context::default())
                .into(),
            commands::PessimisticRollback::new(
                vec![Key::from_raw(b"k")],
                10.into(),
                20.into(),
                Context::default(),
            )
            .into(),
            commands::ResolveLock::new(
                temp_map,
                None,
                vec![(
                    Key::from_raw(b"k"),
                    mvcc::Lock::new(
                        mvcc::LockType::Put,
                        b"k".to_vec(),
                        10.into(),
                        20,
                        None,
                        TimeStamp::zero(),
                        0,
                        TimeStamp::zero(),
                    ),
                )],
                Context::default(),
            )
            .into(),
            commands::ResolveLockLite::new(
                10.into(),
                TimeStamp::zero(),
                vec![Key::from_raw(b"k")],
                Context::default(),
            )
            .into(),
            commands::TxnHeartBeat::new(Key::from_raw(b"k"), 10.into(), 100, Context::default())
                .into(),
        ];

        let latches = Latches::new(1024);
        let write_locks: Vec<Lock> = write_cmds
            .into_iter()
            .enumerate()
            .map(|(id, cmd)| {
                let mut lock = cmd.gen_lock();
                assert_eq!(latches.acquire(&mut lock, id as u64), id == 0);
                lock
            })
            .collect();

        for (id, cmd) in readonly_cmds.iter().enumerate() {
            let mut lock = cmd.gen_lock();
            assert!(latches.acquire(&mut lock, id as u64));
        }

        // acquire/release locks one by one.
        let max_id = write_locks.len() as u64 - 1;
        for (id, mut lock) in write_locks.into_iter().enumerate() {
            let id = id as u64;
            if id != 0 {
                assert!(latches.acquire(&mut lock, id));
            }
            let unlocked = latches.release(&lock, id, None);
            if id == max_id {
                assert!(unlocked.is_empty());
            } else {
                assert_eq!(unlocked, vec![id + 1]);
            }
        }
    }

    #[test]
    fn test_acquire_latch_deadline() {
<<<<<<< HEAD
        let (scheduler, engine) = new_test_scheduler();
=======
        let (scheduler, _) = new_test_scheduler();
>>>>>>> 7240e577

        let mut lock = Lock::new(&[Key::from_raw(b"b")]);
        let cid = scheduler.inner.gen_id();
        assert!(scheduler.inner.latches.acquire(&mut lock, cid));

        let mut req = BatchRollbackRequest::default();
        req.mut_context().max_execution_duration_ms = 100;
        req.set_keys(vec![b"a".to_vec(), b"b".to_vec(), b"c".to_vec()].into());

        let cmd: TypedCommand<()> = req.into();
        let (cb, f) = paired_future_callback();
        scheduler.run_cmd(cmd.cmd, StorageCallback::Boolean(cb));

        // The task waits for 200ms until it acquires the latch, but the execution
        // time limit is 100ms. Before the latch is released, it should return
        // DeadlineExceeded error.
        thread::sleep(Duration::from_millis(200));
        assert!(matches!(
            block_on(f).unwrap(),
            Err(StorageError(box StorageErrorInner::DeadlineExceeded))
        ));
        scheduler.release_latches(lock, cid, None);

        // A new request should not be blocked.
        let mut req = BatchRollbackRequest::default();
        req.mut_context().max_execution_duration_ms = 100;
        req.set_keys(vec![b"a".to_vec(), b"b".to_vec(), b"c".to_vec()].into());
        let cmd: TypedCommand<()> = req.into();
        let (cb, f) = paired_future_callback();
        scheduler.run_cmd(cmd.cmd, StorageCallback::Boolean(cb));
        block_on(f).unwrap().unwrap();
    }

    /// When all latches are acquired, the command should be executed directly.
    /// When any latch is not acquired, the command should be prechecked.
    #[test]
    fn test_schedule_command_with_fail_fast_mode() {
        let (scheduler, engine) = new_test_scheduler();

        // req can acquire all latches, so it should be executed directly.
        let mut req = BatchRollbackRequest::default();
        req.mut_context().max_execution_duration_ms = 10000;
        req.set_keys(vec![b"a".to_vec(), b"b".to_vec(), b"c".to_vec()].into());
        let cmd: TypedCommand<()> = req.into();
        let (cb, f) = paired_future_callback();
        scheduler.run_cmd(cmd.cmd, StorageCallback::Boolean(cb));
        // It must be executed (and succeed).
        block_on(f).unwrap().unwrap();

        // Acquire the latch, so that next command(req2) can't require all latches.
        let mut lock = Lock::new(&[Key::from_raw(b"d")]);
        let cid = scheduler.inner.gen_id();
        assert!(scheduler.inner.latches.acquire(&mut lock, cid));

        engine.trigger_not_leader();

        // req2 can't acquire all latches, req2 will be prechecked.
        let mut req2 = BatchRollbackRequest::default();
        req2.mut_context().max_execution_duration_ms = 10000;
        req2.set_keys(vec![b"a".to_vec(), b"b".to_vec(), b"d".to_vec()].into());
        let cmd2: TypedCommand<()> = req2.into();
        let (cb2, f2) = paired_future_callback();
        scheduler.run_cmd(cmd2.cmd, StorageCallback::Boolean(cb2));

        // Precheck should return NotLeader error.
        assert!(matches!(
            block_on(f2).unwrap(),
            Err(StorageError(box StorageErrorInner::Kv(KvError(
                box KvErrorInner::Request(ref e),
            )))) if e.has_not_leader(),
        ));
        // The task context should be owned, and it's cb should be taken.
        let cid2 = cid + 1; // Hack: get the cid of req2.
        let mut task_slot = scheduler.inner.get_task_slot(cid2);
        let tctx = task_slot.get_mut(&cid2).unwrap();
        assert!(!tctx.try_own());
        assert!(tctx.cb.is_none());
    }

    #[test]
    fn test_pool_available_deadline() {
<<<<<<< HEAD
        let (scheduler, engine) = new_test_scheduler();
=======
        let (scheduler, _) = new_test_scheduler();
>>>>>>> 7240e577

        // Spawn a task that sleeps for 500ms to occupy the pool. The next request
        // cannot run within 500ms.
        scheduler
            .get_sched_pool()
<<<<<<< HEAD
            .spawn("", CommandPri::Normal, async { thread::sleep(Duration::from_millis(500)) })
=======
            .spawn("", CommandPri::Normal, async {
                thread::sleep(Duration::from_millis(500))
            })
>>>>>>> 7240e577
            .unwrap();

        let mut req = BatchRollbackRequest::default();
        req.mut_context().max_execution_duration_ms = 100;
        req.set_keys(vec![b"a".to_vec(), b"b".to_vec(), b"c".to_vec()].into());

        let cmd: TypedCommand<()> = req.into();
        let (cb, f) = paired_future_callback();
        scheduler.run_cmd(cmd.cmd, StorageCallback::Boolean(cb));

        // But the max execution duration is 100ms, so the deadline is exceeded.
        assert!(matches!(
            block_on(f).unwrap(),
            Err(StorageError(box StorageErrorInner::DeadlineExceeded))
        ));

        // A new request should not be blocked.
        let mut req = BatchRollbackRequest::default();
        req.mut_context().max_execution_duration_ms = 100;
        req.set_keys(vec![b"a".to_vec(), b"b".to_vec(), b"c".to_vec()].into());
        let cmd: TypedCommand<()> = req.into();
        let (cb, f) = paired_future_callback();
        scheduler.run_cmd(cmd.cmd, StorageCallback::Boolean(cb));
        block_on(f).unwrap().unwrap();
    }

    #[test]
    fn test_flow_control_trottle_deadline() {
<<<<<<< HEAD
        let (scheduler, engine) = new_test_scheduler();
=======
        let (scheduler, _) = new_test_scheduler();
>>>>>>> 7240e577

        let mut req = CheckTxnStatusRequest::default();
        req.mut_context().max_execution_duration_ms = 100;
        req.set_primary_key(b"a".to_vec());
        req.set_lock_ts(10);
        req.set_rollback_if_not_exist(true);

        let cmd: TypedCommand<TxnStatus> = req.into();
        let (cb, f) = paired_future_callback();

        scheduler.inner.flow_controller.enable(true);
        scheduler.inner.flow_controller.set_speed_limit(0, 1.0);
        scheduler.run_cmd(cmd.cmd, StorageCallback::TxnStatus(cb));
        // The task waits for 200ms until it locks the control_mutex, but the execution
        // time limit is 100ms. Before the mutex is locked, it should return
        // DeadlineExceeded error.
        thread::sleep(Duration::from_millis(200));
        assert!(matches!(
            block_on(f).unwrap(),
            Err(StorageError(box StorageErrorInner::DeadlineExceeded))
        ));
        // should unconsume if the request fails
        assert_eq!(scheduler.inner.flow_controller.total_bytes_consumed(0), 0);

        // A new request should not be blocked without flow control.
        scheduler
            .inner
            .flow_controller
            .set_speed_limit(0, f64::INFINITY);
        let mut req = CheckTxnStatusRequest::default();
        req.mut_context().max_execution_duration_ms = 100;
        req.set_primary_key(b"a".to_vec());
        req.set_lock_ts(10);
        req.set_rollback_if_not_exist(true);

        let cmd: TypedCommand<TxnStatus> = req.into();
        let (cb, f) = paired_future_callback();
        scheduler.run_cmd(cmd.cmd, StorageCallback::TxnStatus(cb));
        block_on(f).unwrap().unwrap();
    }

    #[test]
    fn test_accumulate_many_expired_commands() {
<<<<<<< HEAD
        let (scheduler, engine) = new_test_scheduler();
=======
        let (scheduler, _) = new_test_scheduler();
>>>>>>> 7240e577

        let mut lock = Lock::new(&[Key::from_raw(b"b")]);
        let cid = scheduler.inner.gen_id();
        assert!(scheduler.inner.latches.acquire(&mut lock, cid));

        // Push lots of requests in the queue.
        for _ in 0..65536 {
            let mut req = BatchRollbackRequest::default();
            req.mut_context().max_execution_duration_ms = 100;
            req.set_keys(vec![b"a".to_vec(), b"b".to_vec(), b"c".to_vec()].into());

            let cmd: TypedCommand<()> = req.into();
            let (cb, _) = paired_future_callback();
            scheduler.run_cmd(cmd.cmd, StorageCallback::Boolean(cb));
        }

        // The task waits for 200ms until it acquires the latch, but the execution
        // time limit is 100ms.
        thread::sleep(Duration::from_millis(200));

        // When releasing the lock, the queuing tasks should be all waken up without
        // stack overflow.
        scheduler.release_latches(lock, cid, None);

        // A new request should not be blocked.
        let mut req = BatchRollbackRequest::default();
        req.set_keys(vec![b"a".to_vec(), b"b".to_vec(), b"c".to_vec()].into());
        let cmd: TypedCommand<()> = req.into();
        let (cb, f) = paired_future_callback();
        scheduler.run_cmd(cmd.cmd, StorageCallback::Boolean(cb));
        block_on(f).unwrap().unwrap();
    }

    #[test]
    fn test_pessimistic_lock_mode() {
        let engine = TestEngineBuilder::new().build().unwrap();
        let config = Config {
            scheduler_concurrency: 1024,
            scheduler_worker_pool_size: 1,
            scheduler_pending_write_threshold: ReadableSize(100 * 1024 * 1024),
            enable_async_apply_prewrite: false,
            ..Default::default()
        };
        let feature_gate = FeatureGate::default();
        feature_gate.set_version("6.0.0").unwrap();

        let scheduler = TxnScheduler::new(
            engine,
            MockLockManager::new(),
            ConcurrencyManager::new(1.into()),
            &config,
            DynamicConfigs {
                pipelined_pessimistic_lock: Arc::new(AtomicBool::new(false)),
                in_memory_pessimistic_lock: Arc::new(AtomicBool::new(false)),
                wake_up_delay_duration_ms: Arc::new(AtomicU64::new(0)),
            },
            Arc::new(FlowController::Singleton(EngineFlowController::empty())),
            None,
            DummyReporter,
            ResourceTagFactory::new_for_test(),
            Arc::new(QuotaLimiter::default()),
            feature_gate.clone(),
            Some(Arc::new(ResourceController::new("test".to_owned(), true))),
        );
        // Use sync mode if pipelined_pessimistic_lock is false.
        assert_eq!(scheduler.pessimistic_lock_mode(), PessimisticLockMode::Sync);
        // Use sync mode even when in_memory is true.
        scheduler
            .inner
            .in_memory_pessimistic_lock
            .store(true, Ordering::SeqCst);
        assert_eq!(scheduler.pessimistic_lock_mode(), PessimisticLockMode::Sync);
        // Mode is InMemory when both pipelined and in_memory is true.
        scheduler
            .inner
            .pipelined_pessimistic_lock
            .store(true, Ordering::SeqCst);
        assert_eq!(
            scheduler.pessimistic_lock_mode(),
            PessimisticLockMode::InMemory
        );
        // Test the feature gate. The feature should not work under 6.0.0.
        unsafe { feature_gate.reset_version("5.4.0").unwrap() };
        assert_eq!(
            scheduler.pessimistic_lock_mode(),
            PessimisticLockMode::Pipelined
        );
        feature_gate.set_version("6.0.0").unwrap();
        // Mode is Pipelined when only pipelined is true.
        scheduler
            .inner
            .in_memory_pessimistic_lock
            .store(false, Ordering::SeqCst);
        assert_eq!(
            scheduler.pessimistic_lock_mode(),
            PessimisticLockMode::Pipelined
        );
    }
}<|MERGE_RESOLUTION|>--- conflicted
+++ resolved
@@ -447,15 +447,9 @@
             running_write_bytes: AtomicUsize::new(0).into(),
             sched_pending_write_threshold: config.scheduler_pending_write_threshold.0 as usize,
             sched_worker_pool: SchedPool::new(
-<<<<<<< HEAD
-                engine.clone(),
-                config.scheduler_worker_pool_size,
-                reporter.clone(),
-=======
                 engine,
                 config.scheduler_worker_pool_size,
                 reporter,
->>>>>>> 7240e577
                 feature_gate.clone(),
                 resource_ctl,
             ),
@@ -1008,11 +1002,7 @@
         let self1 = self.clone();
         let group_name1 = group_name.to_owned();
         self.get_sched_pool()
-<<<<<<< HEAD
             .spawn(&group_name, CommandPri::High, async move {
-=======
-            .spawn(group_name, CommandPri::High, async move {
->>>>>>> 7240e577
                 for (lock_info, released_lock) in legacy_wake_up_list {
                     let cb = lock_info.key_cb.unwrap().into_inner();
                     let e = StorageError::from(Error::from(MvccError::from(
@@ -1983,11 +1973,7 @@
 
     #[test]
     fn test_acquire_latch_deadline() {
-<<<<<<< HEAD
-        let (scheduler, engine) = new_test_scheduler();
-=======
         let (scheduler, _) = new_test_scheduler();
->>>>>>> 7240e577
 
         let mut lock = Lock::new(&[Key::from_raw(b"b")]);
         let cid = scheduler.inner.gen_id();
@@ -2069,23 +2055,15 @@
 
     #[test]
     fn test_pool_available_deadline() {
-<<<<<<< HEAD
-        let (scheduler, engine) = new_test_scheduler();
-=======
         let (scheduler, _) = new_test_scheduler();
->>>>>>> 7240e577
 
         // Spawn a task that sleeps for 500ms to occupy the pool. The next request
         // cannot run within 500ms.
         scheduler
             .get_sched_pool()
-<<<<<<< HEAD
-            .spawn("", CommandPri::Normal, async { thread::sleep(Duration::from_millis(500)) })
-=======
             .spawn("", CommandPri::Normal, async {
                 thread::sleep(Duration::from_millis(500))
             })
->>>>>>> 7240e577
             .unwrap();
 
         let mut req = BatchRollbackRequest::default();
@@ -2114,11 +2092,7 @@
 
     #[test]
     fn test_flow_control_trottle_deadline() {
-<<<<<<< HEAD
-        let (scheduler, engine) = new_test_scheduler();
-=======
         let (scheduler, _) = new_test_scheduler();
->>>>>>> 7240e577
 
         let mut req = CheckTxnStatusRequest::default();
         req.mut_context().max_execution_duration_ms = 100;
@@ -2162,11 +2136,7 @@
 
     #[test]
     fn test_accumulate_many_expired_commands() {
-<<<<<<< HEAD
-        let (scheduler, engine) = new_test_scheduler();
-=======
         let (scheduler, _) = new_test_scheduler();
->>>>>>> 7240e577
 
         let mut lock = Lock::new(&[Key::from_raw(b"b")]);
         let cid = scheduler.inner.gen_id();
