// Copyright 2016 TiKV Project Authors. Licensed under Apache-2.0.

// #[PerformanceCriticalPath
//! Scheduler which schedules the execution of `storage::Command`s.
//!
//! There is one scheduler for each store. It receives commands from clients,
//! executes them against the MVCC layer storage engine.
//!
//! Logically, the data organization hierarchy from bottom to top is row ->
//! region -> store -> database. But each region is replicated onto N stores for
//! reliability, the replicas form a Raft group, one of which acts as the
//! leader. When the client read or write a row, the command is sent to the
//! scheduler which is on the region leader's store.
//!
//! Scheduler runs in a single-thread event loop, but command executions are
//! delegated to a pool of worker thread.
//!
//! Scheduler keeps track of all the running commands and uses latches to ensure
//! serialized access to the overlapping rows involved in concurrent commands.
//! But note that scheduler only ensures serialized access to the overlapping
//! rows at command level, but a transaction may consist of multiple commands,
//! therefore conflicts may happen at transaction level. Transaction semantics
//! is ensured by the transaction protocol implemented in the client library,
//! which is transparent to the scheduler.

use std::{
    marker::PhantomData,
    mem,
    sync::{
        atomic::{AtomicBool, AtomicU64, AtomicUsize, Ordering},
        Arc,
    },
    time::Duration,
    u64,
};

use collections::HashMap;
use concurrency_manager::{ConcurrencyManager, KeyHandleGuard};
use crossbeam::utils::CachePadded;
use engine_traits::{CF_DEFAULT, CF_LOCK, CF_WRITE};
use futures::compat::Future01CompatExt;
use kvproto::{
    kvrpcpb::{CommandPri, Context, DiskFullOpt, ExtraOp},
    pdpb::QueryKind,
};
use parking_lot::{Mutex, MutexGuard, RwLockWriteGuard};
use pd_client::{Feature, FeatureGate};
use raftstore::store::TxnExt;
use resource_metering::{FutureExt, ResourceTagFactory};
use tikv_kv::{Modify, Snapshot, SnapshotExt, WriteData};
use tikv_util::{quota_limiter::QuotaLimiter, time::Instant, timer::GLOBAL_TIMER_HANDLE};
use tracker::{get_tls_tracker_token, set_tls_tracker_token, TrackerToken};
use txn_types::TimeStamp;

use crate::{
    server::lock_manager::waiter_manager,
    storage::{
        config::Config,
        get_priority_tag,
        kv::{
            self, with_tls_engine, Engine, ExtCallback, FlowStatsReporter, Result as EngineResult,
            SnapContext, Statistics,
        },
        lock_manager::{self, DiagnosticContext, LockManager, WaitTimeout},
        metrics::*,
        txn::{
            commands::{Command, ResponsePolicy, WriteContext, WriteResult, WriteResultLockInfo},
            flow_controller::FlowController,
            latch::{Latches, Lock},
            sched_pool::{tls_collect_query, tls_collect_scan_details, SchedPool},
            Error, ProcessResult,
        },
        types::StorageCallback,
        DynamicConfigs, Error as StorageError, ErrorInner as StorageErrorInner,
    },
};

const TASKS_SLOTS_NUM: usize = 1 << 12; // 4096 slots.

// The default limit is set to be very large. Then, requests without
// `max_exectuion_duration` will not be aborted unexpectedly.
pub const DEFAULT_EXECUTION_DURATION_LIMIT: Duration = Duration::from_secs(24 * 60 * 60);

const IN_MEMORY_PESSIMISTIC_LOCK: Feature = Feature::require(6, 0, 0);

/// Task is a running command.
pub(super) struct Task {
    pub(super) cid: u64,
    pub(super) tracker: TrackerToken,
    pub(super) cmd: Command,
    pub(super) extra_op: ExtraOp,
}

impl Task {
    /// Creates a task for a running command.
    pub(super) fn new(cid: u64, tracker: TrackerToken, cmd: Command) -> Task {
        Task {
            cid,
            tracker,
            cmd,
            extra_op: ExtraOp::Noop,
        }
    }
}

struct CmdTimer {
    tag: CommandKind,
    begin: Instant,
}

impl Drop for CmdTimer {
    fn drop(&mut self) {
        SCHED_HISTOGRAM_VEC_STATIC
            .get(self.tag)
            .observe(self.begin.saturating_elapsed_secs());
    }
}

// It stores context of a task.
struct TaskContext {
    task: Option<Task>,

    lock: Lock,
    cb: Option<StorageCallback>,
    pr: Option<ProcessResult>,
    // The one who sets `owned` from false to true is allowed to take
    // `cb` and `pr` safely.
    owned: AtomicBool,
    write_bytes: usize,
    tag: CommandKind,
    // How long it waits on latches.
    // latch_timer: Option<Instant>,
    latch_timer: Instant,
    // Total duration of a command.
    _cmd_timer: CmdTimer,
}

impl TaskContext {
    fn new(task: Task, cb: StorageCallback) -> TaskContext {
        let tag = task.cmd.tag();
        let lock = task.cmd.gen_lock();
        // Write command should acquire write lock.
        if !task.cmd.readonly() && !lock.is_write_lock() {
            panic!("write lock is expected for command {}", task.cmd);
        }
        let write_bytes = if lock.is_write_lock() {
            task.cmd.write_bytes()
        } else {
            0
        };

        TaskContext {
            task: Some(task),
            lock,
            cb: Some(cb),
            pr: None,
            owned: AtomicBool::new(false),
            write_bytes,
            tag,
            latch_timer: Instant::now(),
            _cmd_timer: CmdTimer {
                tag,
                begin: Instant::now(),
            },
        }
    }

    fn on_schedule(&mut self) {
        SCHED_LATCH_HISTOGRAM_VEC
            .get(self.tag)
            .observe(self.latch_timer.saturating_elapsed_secs());
    }

    // Try to own this TaskContext by setting `owned` from false to true.
    // Returns whether it succeeds to own the TaskContext.
    fn try_own(&self) -> bool {
        self.owned
            .compare_exchange(false, true, Ordering::SeqCst, Ordering::Relaxed)
            .is_ok()
    }
}

struct SchedulerInner<L: LockManager> {
    // slot_id -> { cid -> `TaskContext` } in the slot.
    task_slots: Vec<CachePadded<Mutex<HashMap<u64, TaskContext>>>>,

    // cmd id generator
    id_alloc: CachePadded<AtomicU64>,

    // write concurrency control
    latches: Latches,

    sched_pending_write_threshold: usize,

    // worker pool
    worker_pool: SchedPool,

    // high priority commands and system commands will be delivered to this pool
    high_priority_pool: SchedPool,

    // used to control write flow
    running_write_bytes: CachePadded<AtomicUsize>,

    flow_controller: Arc<FlowController>,

    control_mutex: Arc<tokio::sync::Mutex<bool>>,

    lock_mgr: L,

    concurrency_manager: ConcurrencyManager,

    pipelined_pessimistic_lock: Arc<AtomicBool>,

    in_memory_pessimistic_lock: Arc<AtomicBool>,

    enable_async_apply_prewrite: bool,

    resource_tag_factory: ResourceTagFactory,

    quota_limiter: Arc<QuotaLimiter>,
    feature_gate: FeatureGate,
}

#[inline]
fn id_index(cid: u64) -> usize {
    cid as usize % TASKS_SLOTS_NUM
}

impl<L: LockManager> SchedulerInner<L> {
    /// Generates the next command ID.
    #[inline]
    fn gen_id(&self) -> u64 {
        let id = self.id_alloc.fetch_add(1, Ordering::Relaxed);
        id + 1
    }

    #[inline]
    fn get_task_slot(&self, cid: u64) -> MutexGuard<'_, HashMap<u64, TaskContext>> {
        self.task_slots[id_index(cid)].lock()
    }

    fn new_task_context(&self, task: Task, callback: StorageCallback) -> TaskContext {
        let tctx = TaskContext::new(task, callback);
        let running_write_bytes = self
            .running_write_bytes
            .fetch_add(tctx.write_bytes, Ordering::AcqRel) as i64;
        SCHED_WRITING_BYTES_GAUGE.set(running_write_bytes + tctx.write_bytes as i64);
        SCHED_CONTEX_GAUGE.inc();
        tctx
    }

    fn dequeue_task_context(&self, cid: u64) -> TaskContext {
        let tctx = self.get_task_slot(cid).remove(&cid).unwrap();

        let running_write_bytes = self
            .running_write_bytes
            .fetch_sub(tctx.write_bytes, Ordering::AcqRel) as i64;
        SCHED_WRITING_BYTES_GAUGE.set(running_write_bytes - tctx.write_bytes as i64);
        SCHED_CONTEX_GAUGE.dec();

        tctx
    }

    fn take_task_cb_and_pr(&self, cid: u64) -> (Option<StorageCallback>, Option<ProcessResult>) {
        self.get_task_slot(cid)
            .get_mut(&cid)
            .map(|tctx| (tctx.cb.take(), tctx.pr.take()))
            .unwrap_or((None, None))
    }

    fn store_pr(&self, cid: u64, pr: ProcessResult) {
        self.get_task_slot(cid).get_mut(&cid).unwrap().pr = Some(pr);
    }

    fn too_busy(&self, region_id: u64) -> bool {
        fail_point!("txn_scheduler_busy", |_| true);
        self.running_write_bytes.load(Ordering::Acquire) >= self.sched_pending_write_threshold
            || self.flow_controller.should_drop(region_id)
    }

    /// Tries to acquire all the required latches for a command when waken up by
    /// another finished command.
    ///
    /// Returns a deadline error if the deadline is exceeded. Returns the `Task`
    /// if all latches are acquired, returns `None` otherwise.
    fn acquire_lock_on_wakeup(&self, cid: u64) -> Result<Option<Task>, StorageError> {
        let mut task_slot = self.get_task_slot(cid);
        let tctx = task_slot.get_mut(&cid).unwrap();
        // Check deadline early during acquiring latches to avoid expired requests
        // blocking other requests.
        if let Err(e) = tctx.task.as_ref().unwrap().cmd.deadline().check() {
            // `acquire_lock_on_wakeup` is called when another command releases its locks
            // and wakes up command `cid`. This command inserted its lock before
            // and now the lock is at the front of the queue. The actual
            // acquired count is one more than the `owned_count` recorded in the
            // lock, so we increase one to make `release` work.
            tctx.lock.owned_count += 1;
            return Err(e.into());
        }
        if self.latches.acquire(&mut tctx.lock, cid) {
            tctx.on_schedule();
            return Ok(tctx.task.take());
        }
        Ok(None)
    }

    fn dump_wait_for_entries(&self, cb: waiter_manager::Callback) {
        self.lock_mgr.dump_wait_for_entries(cb);
    }

    fn scale_pool_size(&self, pool_size: usize) {
        self.worker_pool.pool.scale_pool_size(pool_size);
        self.high_priority_pool
            .pool
            .scale_pool_size(std::cmp::max(1, pool_size / 2));
    }
}

/// Scheduler which schedules the execution of `storage::Command`s.
#[derive(Clone)]
pub struct Scheduler<E: Engine, L: LockManager> {
    inner: Arc<SchedulerInner<L>>,
    // The engine can be fetched from the thread local storage of scheduler threads.
    // So, we don't store the engine here.
    _engine: PhantomData<E>,
}

unsafe impl<E: Engine, L: LockManager> Send for Scheduler<E, L> {}

impl<E: Engine, L: LockManager> Scheduler<E, L> {
    /// Creates a scheduler.
    pub(in crate::storage) fn new<R: FlowStatsReporter>(
        engine: E,
        lock_mgr: L,
        concurrency_manager: ConcurrencyManager,
        config: &Config,
        dynamic_configs: DynamicConfigs,
        flow_controller: Arc<FlowController>,
        reporter: R,
        resource_tag_factory: ResourceTagFactory,
        quota_limiter: Arc<QuotaLimiter>,
        feature_gate: FeatureGate,
    ) -> Self {
        let t = Instant::now_coarse();
        let mut task_slots = Vec::with_capacity(TASKS_SLOTS_NUM);
        for _ in 0..TASKS_SLOTS_NUM {
            task_slots.push(Mutex::new(Default::default()).into());
        }

        let inner = Arc::new(SchedulerInner {
            task_slots,
            id_alloc: AtomicU64::new(0).into(),
            latches: Latches::new(config.scheduler_concurrency),
            running_write_bytes: AtomicUsize::new(0).into(),
            sched_pending_write_threshold: config.scheduler_pending_write_threshold.0 as usize,
            worker_pool: SchedPool::new(
                engine.clone(),
                config.scheduler_worker_pool_size,
                reporter.clone(),
                "sched-worker-pool",
            ),
            high_priority_pool: SchedPool::new(
                engine,
                std::cmp::max(1, config.scheduler_worker_pool_size / 2),
                reporter,
                "sched-high-pri-pool",
            ),
            control_mutex: Arc::new(tokio::sync::Mutex::new(false)),
            lock_mgr,
            concurrency_manager,
            pipelined_pessimistic_lock: dynamic_configs.pipelined_pessimistic_lock,
            in_memory_pessimistic_lock: dynamic_configs.in_memory_pessimistic_lock,
            enable_async_apply_prewrite: config.enable_async_apply_prewrite,
            flow_controller,
            resource_tag_factory,
            quota_limiter,
            feature_gate,
        });

        slow_log!(
            t.saturating_elapsed(),
            "initialized the transaction scheduler"
        );
        Scheduler {
            inner,
            _engine: PhantomData,
        }
    }

    pub fn dump_wait_for_entries(&self, cb: waiter_manager::Callback) {
        self.inner.dump_wait_for_entries(cb);
    }

    pub fn scale_pool_size(&self, pool_size: usize) {
        self.inner.scale_pool_size(pool_size)
    }

    pub(in crate::storage) fn run_cmd(&self, cmd: Command, callback: StorageCallback) {
        // write flow control
        if cmd.need_flow_control() && self.inner.too_busy(cmd.ctx().region_id) {
            SCHED_TOO_BUSY_COUNTER_VEC.get(cmd.tag()).inc();
            callback.execute(ProcessResult::Failed {
                err: StorageError::from(StorageErrorInner::SchedTooBusy),
            });
            return;
        }
        self.schedule_command(cmd, callback);
    }

    /// Releases all the latches held by a command.
    fn release_lock(&self, lock: &Lock, cid: u64) {
        let wakeup_list = self.inner.latches.release(lock, cid);
        for wcid in wakeup_list {
            self.try_to_wake_up(wcid);
        }
    }

    fn schedule_command(&self, cmd: Command, callback: StorageCallback) {
        let cid = self.inner.gen_id();
        let tracker = get_tls_tracker_token();
        debug!("received new command"; "cid" => cid, "cmd" => ?cmd, "tracker" => ?tracker);
        let tag = cmd.tag();
        let priority_tag = get_priority_tag(cmd.priority());
        SCHED_STAGE_COUNTER_VEC.get(tag).new.inc();
        SCHED_COMMANDS_PRI_COUNTER_VEC_STATIC
            .get(priority_tag)
            .inc();

        let mut task_slot = self.inner.get_task_slot(cid);
        let tctx = task_slot.entry(cid).or_insert_with(|| {
            self.inner
                .new_task_context(Task::new(cid, tracker, cmd), callback)
        });
        let deadline = tctx.task.as_ref().unwrap().cmd.deadline();
        if self.inner.latches.acquire(&mut tctx.lock, cid) {
            fail_point!("txn_scheduler_acquire_success");
            tctx.on_schedule();
            let task = tctx.task.take().unwrap();
            drop(task_slot);
            self.execute(task);
            return;
        }
        // Check deadline in background.
        let sched = self.clone();
        self.inner
            .high_priority_pool
            .pool
            .spawn(async move {
                GLOBAL_TIMER_HANDLE
                    .delay(deadline.to_std_instant())
                    .compat()
                    .await
                    .unwrap();
                let cb = sched
                    .inner
                    .get_task_slot(cid)
                    .get_mut(&cid)
                    .and_then(|tctx| if tctx.try_own() { tctx.cb.take() } else { None });
                if let Some(cb) = cb {
                    cb.execute(ProcessResult::Failed {
                        err: StorageErrorInner::DeadlineExceeded.into(),
                    })
                }
            })
            .unwrap();
        fail_point!("txn_scheduler_acquire_fail");
    }

    /// Tries to acquire all the necessary latches. If all the necessary latches
    /// are acquired, the method initiates a get snapshot operation for further
    /// processing.
    fn try_to_wake_up(&self, cid: u64) {
        match self.inner.acquire_lock_on_wakeup(cid) {
            Ok(Some(task)) => {
                fail_point!("txn_scheduler_try_to_wake_up");
                self.execute(task);
            }
            Ok(None) => {}
            Err(err) => {
                // Spawn the finish task to the pool to avoid stack overflow
                // when many queuing tasks fail successively.
                let this = self.clone();
                self.inner
                    .worker_pool
                    .pool
                    .spawn(async move {
                        this.finish_with_err(cid, err);
                    })
                    .unwrap();
            }
        }
    }

    // pub for test
    pub fn get_sched_pool(&self, priority: CommandPri) -> &SchedPool {
        if priority == CommandPri::High {
            &self.inner.high_priority_pool
        } else {
            &self.inner.worker_pool
        }
    }

    /// Executes the task in the sched pool.
    fn execute(&self, mut task: Task) {
        set_tls_tracker_token(task.tracker);
        let sched = self.clone();
        self.get_sched_pool(task.cmd.priority())
            .pool
            .spawn(async move {
                fail_point!("scheduler_start_execute");
                if sched.check_task_deadline_exceeded(&task) {
                    return;
                }

                let tag = task.cmd.tag();
                SCHED_STAGE_COUNTER_VEC.get(tag).snapshot.inc();

                let snap_ctx = SnapContext {
                    pb_ctx: task.cmd.ctx(),
                    ..Default::default()
                };
                // The program is currently in scheduler worker threads.
                // Safety: `self.inner.worker_pool` should ensure that a TLS engine exists.
                match unsafe { with_tls_engine(|engine: &E| kv::snapshot(engine, snap_ctx)) }.await
                {
                    Ok(snapshot) => {
                        SCHED_STAGE_COUNTER_VEC.get(tag).snapshot_ok.inc();
                        let term = snapshot.ext().get_term();
                        let extra_op = snapshot.ext().get_txn_extra_op();
                        if !sched
                            .inner
                            .get_task_slot(task.cid)
                            .get(&task.cid)
                            .unwrap()
                            .try_own()
                        {
                            sched.finish_with_err(task.cid, StorageErrorInner::DeadlineExceeded);
                            return;
                        }

                        if let Some(term) = term {
                            task.cmd.ctx_mut().set_term(term.get());
                        }
                        task.extra_op = extra_op;

                        debug!(
                            "process cmd with snapshot";
                            "cid" => task.cid, "term" => ?term, "extra_op" => ?extra_op,
                            "trakcer" => ?task.tracker
                        );
                        sched.process(snapshot, task).await;
                    }
                    Err(err) => {
                        SCHED_STAGE_COUNTER_VEC.get(tag).snapshot_err.inc();

                        info!("get snapshot failed"; "cid" => task.cid, "err" => ?err);
                        sched.finish_with_err(task.cid, Error::from(err));
                    }
                }
            })
            .unwrap();
    }

    /// Calls the callback with an error.
    fn finish_with_err<ER>(&self, cid: u64, err: ER)
    where
        StorageError: From<ER>,
    {
        debug!("write command finished with error"; "cid" => cid);
        let tctx = self.inner.dequeue_task_context(cid);

        SCHED_STAGE_COUNTER_VEC.get(tctx.tag).error.inc();

        let pr = ProcessResult::Failed {
            err: StorageError::from(err),
        };
        if let Some(cb) = tctx.cb {
            cb.execute(pr);
        }

        self.release_lock(&tctx.lock, cid);
    }

    /// Event handler for the success of read.
    ///
    /// If a next command is present, continues to execute; otherwise, delivers
    /// the result to the callback.
    fn on_read_finished(&self, cid: u64, pr: ProcessResult, tag: CommandKind) {
        SCHED_STAGE_COUNTER_VEC.get(tag).read_finish.inc();

        debug!("read command finished"; "cid" => cid);
        let tctx = self.inner.dequeue_task_context(cid);
        if let ProcessResult::NextCommand { cmd } = pr {
            SCHED_STAGE_COUNTER_VEC.get(tag).next_cmd.inc();
            self.schedule_command(cmd, tctx.cb.unwrap());
        } else {
            tctx.cb.unwrap().execute(pr);
        }

        self.release_lock(&tctx.lock, cid);
    }

    /// Event handler for the success of write.
    fn on_write_finished(
        &self,
        cid: u64,
        pr: Option<ProcessResult>,
        result: EngineResult<()>,
        lock_guards: Vec<KeyHandleGuard>,
        pipelined: bool,
        async_apply_prewrite: bool,
        tag: CommandKind,
    ) {
        // TODO: Does async apply prewrite worth a special metric here?
        if pipelined {
            SCHED_STAGE_COUNTER_VEC
                .get(tag)
                .pipelined_write_finish
                .inc();
        } else if async_apply_prewrite {
            SCHED_STAGE_COUNTER_VEC
                .get(tag)
                .async_apply_prewrite_finish
                .inc();
        } else {
            SCHED_STAGE_COUNTER_VEC.get(tag).write_finish.inc();
        }

        debug!("write command finished";
            "cid" => cid, "pipelined" => pipelined, "async_apply_prewrite" => async_apply_prewrite);
        drop(lock_guards);
        let tctx = self.inner.dequeue_task_context(cid);

        // If pipelined pessimistic lock or async apply prewrite takes effect, it's not
        // guaranteed that the proposed or committed callback is surely invoked, which
        // takes and invokes `tctx.cb(tctx.pr)`.
        if let Some(cb) = tctx.cb {
            let pr = match result {
                Ok(()) => pr.or(tctx.pr).unwrap(),
                Err(e) => ProcessResult::Failed {
                    err: StorageError::from(e),
                },
            };
            if let ProcessResult::NextCommand { cmd } = pr {
                SCHED_STAGE_COUNTER_VEC.get(tag).next_cmd.inc();
                self.schedule_command(cmd, cb);
            } else {
                cb.execute(pr);
            }
        } else {
            assert!(pipelined || async_apply_prewrite);
        }

        self.release_lock(&tctx.lock, cid);
    }

    /// Event handler for the request of waiting for lock
    fn on_wait_for_lock(
        &self,
        cid: u64,
        start_ts: TimeStamp,
        pr: ProcessResult,
        lock: lock_manager::Lock,
        is_first_lock: bool,
        wait_timeout: Option<WaitTimeout>,
        diag_ctx: DiagnosticContext,
    ) {
        debug!("command waits for lock released"; "cid" => cid);
        let tctx = self.inner.dequeue_task_context(cid);
        SCHED_STAGE_COUNTER_VEC.get(tctx.tag).lock_wait.inc();
        self.inner.lock_mgr.wait_for(
            start_ts,
            tctx.cb.unwrap(),
            pr,
            lock,
            is_first_lock,
            wait_timeout,
            diag_ctx,
        );
        self.release_lock(&tctx.lock, cid);
    }

    fn early_response(
        cid: u64,
        cb: StorageCallback,
        pr: ProcessResult,
        tag: CommandKind,
        stage: CommandStageKind,
    ) {
        debug!("early return response"; "cid" => cid);
        SCHED_STAGE_COUNTER_VEC.get(tag).get(stage).inc();
        cb.execute(pr);
        // It won't release locks here until write finished.
    }

    /// Process the task in the current thread.
    async fn process(self, snapshot: E::Snap, task: Task) {
        if self.check_task_deadline_exceeded(&task) {
            return;
        }

        let resource_tag = self.inner.resource_tag_factory.new_tag(task.cmd.ctx());
        async {
            let tag = task.cmd.tag();
            fail_point!("scheduler_async_snapshot_finish");
            SCHED_STAGE_COUNTER_VEC.get(tag).process.inc();

            let timer = Instant::now();

            let region_id = task.cmd.ctx().get_region_id();
            let ts = task.cmd.ts();
            let mut statistics = Statistics::default();
            match &task.cmd {
                Command::Prewrite(_) | Command::PrewritePessimistic(_) => {
                    tls_collect_query(region_id, QueryKind::Prewrite);
                }
                Command::AcquirePessimisticLock(_) => {
                    tls_collect_query(region_id, QueryKind::AcquirePessimisticLock);
                }
                Command::Commit(_) => {
                    tls_collect_query(region_id, QueryKind::Commit);
                }
                Command::Rollback(_) | Command::PessimisticRollback(_) => {
                    tls_collect_query(region_id, QueryKind::Rollback);
                }
                _ => {}
            }

            fail_point!("scheduler_process");
            if task.cmd.readonly() {
                self.process_read(snapshot, task, &mut statistics);
            } else {
                self.process_write(snapshot, task, &mut statistics).await;
            };
            tls_collect_scan_details(tag.get_str(), &statistics);
            let elapsed = timer.saturating_elapsed();
            slow_log!(
                elapsed,
                "[region {}] scheduler handle command: {}, ts: {}",
                region_id,
                tag,
                ts
            );
        }
        .in_resource_metering_tag(resource_tag)
        .await;
    }

    /// Processes a read command within a worker thread, then posts
    /// `ReadFinished` message back to the `Scheduler`.
    fn process_read(self, snapshot: E::Snap, task: Task, statistics: &mut Statistics) {
        fail_point!("txn_before_process_read");
        debug!("process read cmd in worker pool"; "cid" => task.cid);

        let tag = task.cmd.tag();

        let begin_instant = Instant::now();
        let cmd = task.cmd;
        let pr = unsafe {
            with_perf_context::<E, _, _>(tag, || {
                cmd.process_read(snapshot, statistics)
                    .unwrap_or_else(|e| ProcessResult::Failed { err: e.into() })
            })
        };
        SCHED_PROCESSING_READ_HISTOGRAM_STATIC
            .get(tag)
            .observe(begin_instant.saturating_elapsed_secs());
        self.on_read_finished(task.cid, pr, tag);
    }

    /// Processes a write command within a worker thread, then posts either a
    /// `WriteFinished` message if successful or a `FinishedWithErr` message
    /// back to the `Scheduler`.
    async fn process_write(self, snapshot: E::Snap, task: Task, statistics: &mut Statistics) {
        fail_point!("txn_before_process_write");
        let write_bytes = task.cmd.write_bytes();
        let tag = task.cmd.tag();
        let cid = task.cid;
        let priority = task.cmd.priority();
        let ts = task.cmd.ts();
        let scheduler = self.clone();
        let quota_limiter = self.inner.quota_limiter.clone();
        let mut sample = quota_limiter.new_sample(true);
        let pessimistic_lock_mode = self.pessimistic_lock_mode();
        let pipelined =
            task.cmd.can_be_pipelined() && pessimistic_lock_mode == PessimisticLockMode::Pipelined;
        let txn_ext = snapshot.ext().get_txn_ext().cloned();

        let deadline = task.cmd.deadline();
        let write_result = {
            let _guard = sample.observe_cpu();
            let context = WriteContext {
                lock_mgr: &self.inner.lock_mgr,
                concurrency_manager: self.inner.concurrency_manager.clone(),
                extra_op: task.extra_op,
                statistics,
                async_apply_prewrite: self.inner.enable_async_apply_prewrite,
            };
            let begin_instant = Instant::now();
            let res = unsafe {
                with_perf_context::<E, _, _>(tag, || {
                    task.cmd
                        .process_write(snapshot, context)
                        .map_err(StorageError::from)
                })
            };
            SCHED_PROCESSING_READ_HISTOGRAM_STATIC
                .get(tag)
                .observe(begin_instant.saturating_elapsed_secs());
            res
        };

        if write_result.is_ok() {
            // TODO: write bytes can be a bit inaccurate due to error requests or in-memory
            // pessimistic locks.
            sample.add_write_bytes(write_bytes);
        }
        let read_bytes = statistics.cf_statistics(CF_DEFAULT).flow_stats.read_bytes
            + statistics.cf_statistics(CF_LOCK).flow_stats.read_bytes
            + statistics.cf_statistics(CF_WRITE).flow_stats.read_bytes;
        sample.add_read_bytes(read_bytes);
        let quota_delay = quota_limiter.consume_sample(sample, true).await;
        if !quota_delay.is_zero() {
            TXN_COMMAND_THROTTLE_TIME_COUNTER_VEC_STATIC
                .get(tag)
                .inc_by(quota_delay.as_micros() as u64);
        }

        let WriteResult {
            ctx,
            mut to_be_write,
            rows,
            pr,
            lock_info,
            lock_guards,
            response_policy,
        } = match deadline
            .check()
            .map_err(StorageError::from)
            .and(write_result)
        {
            // Write prepare failure typically means conflicting transactions are detected. Delivers
            // the error to the callback, and releases the latches.
            Err(err) => {
                SCHED_STAGE_COUNTER_VEC.get(tag).prepare_write_err.inc();
                debug!("write command failed"; "cid" => cid, "err" => ?err);
                scheduler.finish_with_err(cid, err);
                return;
            }
            // Initiates an async write operation on the storage engine, there'll be a
            // `WriteFinished` message when it finishes.
            Ok(res) => res,
        };
        let region_id = ctx.get_region_id();
        SCHED_STAGE_COUNTER_VEC.get(tag).write.inc();

        if let Some(lock_info) = lock_info {
            let WriteResultLockInfo {
                lock,
                key,
                is_first_lock,
                wait_timeout,
            } = lock_info;
            let diag_ctx = DiagnosticContext {
                key,
                resource_group_tag: ctx.get_resource_group_tag().into(),
            };
            scheduler.on_wait_for_lock(cid, ts, pr, lock, is_first_lock, wait_timeout, diag_ctx);
            return;
        }

        let mut pr = Some(pr);
        if to_be_write.modifies.is_empty() {
            scheduler.on_write_finished(cid, pr, Ok(()), lock_guards, false, false, tag);
            return;
        }

        if tag == CommandKind::acquire_pessimistic_lock
            && pessimistic_lock_mode == PessimisticLockMode::InMemory
            && self.try_write_in_memory_pessimistic_locks(
                txn_ext.as_deref(),
                &mut to_be_write,
                &ctx,
            )
        {
            // Safety: `self.sched_pool` ensures a TLS engine exists.
            unsafe {
                with_tls_engine(|engine: &E| {
                    // We skip writing the raftstore, but to improve CDC old value hit rate,
                    // we should send the old values to the CDC scheduler.
                    engine.schedule_txn_extra(to_be_write.extra);
                })
            }
            scheduler.on_write_finished(cid, pr, Ok(()), lock_guards, false, false, tag);
            return;
        }

        let mut is_async_apply_prewrite = false;
        let write_size = to_be_write.size();
        if ctx.get_disk_full_opt() == DiskFullOpt::AllowedOnAlmostFull {
            to_be_write.disk_full_opt = DiskFullOpt::AllowedOnAlmostFull
        }
        to_be_write.deadline = Some(deadline);

        let sched = scheduler.clone();
        let sched_pool = scheduler.get_sched_pool(priority).pool.clone();

        let (proposed_cb, committed_cb): (Option<ExtCallback>, Option<ExtCallback>) =
            match response_policy {
                ResponsePolicy::OnApplied => (None, None),
                ResponsePolicy::OnCommitted => {
                    self.inner.store_pr(cid, pr.take().unwrap());
                    let sched = scheduler.clone();
                    // Currently, the only case that response is returned after finishing
                    // commit is async applying prewrites for async commit transactions.
                    // The committed callback is not guaranteed to be invoked. So store
                    // the `pr` to the tctx instead of capturing it to the closure.
                    let committed_cb = Box::new(move || {
                        fail_point!("before_async_apply_prewrite_finish", |_| {});
                        let (cb, pr) = sched.inner.take_task_cb_and_pr(cid);
                        Self::early_response(
                            cid,
                            cb.unwrap(),
                            pr.unwrap(),
                            tag,
                            CommandStageKind::async_apply_prewrite,
                        );
                    });
                    is_async_apply_prewrite = true;
                    (None, Some(committed_cb))
                }
                ResponsePolicy::OnProposed => {
                    if pipelined {
                        // The normal write process is respond to clients and release
                        // latches after async write finished. If pipelined pessimistic
                        // locking is enabled, the process becomes parallel and there are
                        // two msgs for one command:
                        //   1. Msg::PipelinedWrite: respond to clients
                        //   2. Msg::WriteFinished: deque context and release latches
                        // The proposed callback is not guaranteed to be invoked. So store
                        // the `pr` to the tctx instead of capturing it to the closure.
                        self.inner.store_pr(cid, pr.take().unwrap());
                        let sched = scheduler.clone();
                        // Currently, the only case that response is returned after finishing
                        // proposed phase is pipelined pessimistic lock.
                        // TODO: Unify the code structure of pipelined pessimistic lock and
                        // async apply prewrite.
                        let proposed_cb = Box::new(move || {
                            fail_point!("before_pipelined_write_finish", |_| {});
                            let (cb, pr) = sched.inner.take_task_cb_and_pr(cid);
                            Self::early_response(
                                cid,
                                cb.unwrap(),
                                pr.unwrap(),
                                tag,
                                CommandStageKind::pipelined_write,
                            );
                        });
                        (Some(proposed_cb), None)
                    } else {
                        (None, None)
                    }
                }
            };

        if self.inner.flow_controller.enabled() {
            if self.inner.flow_controller.is_unlimited(region_id) {
                // no need to delay if unthrottled, just call consume to record write flow
                let _ = self.inner.flow_controller.consume(region_id, write_size);
            } else {
                let start = Instant::now_coarse();
                // Control mutex is used to ensure there is only one request consuming the
                // quota. The delay may exceed 1s, and the speed limit is changed every second.
                // If the speed of next second is larger than the one of first second, without
                // the mutex, the write flow can't throttled strictly.
                let control_mutex = self.inner.control_mutex.clone();
                let _guard = control_mutex.lock().await;
                let delay = self.inner.flow_controller.consume(region_id, write_size);
                let delay_end = Instant::now_coarse() + delay;
                while !self.inner.flow_controller.is_unlimited(region_id) {
                    let now = Instant::now_coarse();
                    if now >= delay_end {
                        break;
                    }
                    if now >= deadline.inner() {
                        scheduler.finish_with_err(cid, StorageErrorInner::DeadlineExceeded);
                        self.inner.flow_controller.unconsume(region_id, write_size);
                        SCHED_THROTTLE_TIME.observe(start.saturating_elapsed_secs());
                        return;
                    }
                    GLOBAL_TIMER_HANDLE
                        .delay(std::time::Instant::now() + Duration::from_millis(1))
                        .compat()
                        .await
                        .unwrap();
                }
                SCHED_THROTTLE_TIME.observe(start.saturating_elapsed_secs());
            }
        }

        let (version, term) = (ctx.get_region_epoch().get_version(), ctx.get_term());
        // Mutations on the lock CF should overwrite the memory locks.
        // We only set a deleted flag here, and the lock will be finally removed when it
        // finishes applying. See the comments in `PeerPessimisticLocks` for how this
        // flag is used.
        let txn_ext2 = txn_ext.clone();
        let mut pessimistic_locks_guard = txn_ext2
            .as_ref()
            .map(|txn_ext| txn_ext.pessimistic_locks.write());
        let removed_pessimistic_locks = match pessimistic_locks_guard.as_mut() {
            Some(locks)
                // If there is a leader or region change, removing the locks is unnecessary.
                if locks.term == term && locks.version == version && !locks.is_empty() =>
            {
                to_be_write
                    .modifies
                    .iter()
                    .filter_map(|write| match write {
                        Modify::Put(cf, key, ..) | Modify::Delete(cf, key) if *cf == CF_LOCK => {
                            locks.get_mut(key).map(|(_, deleted)| {
                                *deleted = true;
                                key.to_owned()
                            })
                        }
                        _ => None,
                    })
                    .collect::<Vec<_>>()
            }
            _ => vec![],
        };
        // Keep the read lock guard of the pessimistic lock table until the request is
        // sent to the raftstore.
        //
        // If some in-memory pessimistic locks need to be proposed, we will propose
        // another TransferLeader command. Then, we can guarentee even if the proposed
        // locks don't include the locks deleted here, the response message of the
        // transfer leader command must be later than this write command because this
        // write command has been sent to the raftstore. Then, we don't need to worry
        // this request will fail due to the voluntary leader transfer.
        let _downgraded_guard = pessimistic_locks_guard.and_then(|guard| {
            (!removed_pessimistic_locks.is_empty()).then(|| RwLockWriteGuard::downgrade(guard))
        });

        // The callback to receive async results of write prepare from the storage
        // engine.
        let engine_cb = Box::new(move |result: EngineResult<()>| {
            let ok = result.is_ok();
            if ok && !removed_pessimistic_locks.is_empty() {
                // Removing pessimistic locks when it succeeds to apply. This should be done in
                // the apply thread, to make sure it happens before other admin commands are
                // executed.
                if let Some(mut pessimistic_locks) = txn_ext
                    .as_ref()
                    .map(|txn_ext| txn_ext.pessimistic_locks.write())
                {
                    // If epoch version or term does not match, region or leader change has
                    // happened, so we needn't remove the key.
                    if pessimistic_locks.term == term && pessimistic_locks.version == version {
                        for key in removed_pessimistic_locks {
                            pessimistic_locks.remove(&key);
                        }
                    }
                }
            }

            sched_pool
                .spawn(async move {
                    fail_point!("scheduler_async_write_finish");

                    sched.on_write_finished(
                        cid,
                        pr,
                        result,
                        lock_guards,
                        pipelined,
                        is_async_apply_prewrite,
                        tag,
                    );
                    KV_COMMAND_KEYWRITE_HISTOGRAM_VEC
                        .get(tag)
                        .observe(rows as f64);

                    if !ok {
                        // Only consume the quota when write succeeds, otherwise failed write
                        // requests may exhaust the quota and other write requests would be in long
                        // delay.
                        if sched.inner.flow_controller.enabled() {
                            sched.inner.flow_controller.unconsume(region_id, write_size);
                        }
                    }
                })
                .unwrap()
        });

        // Safety: `self.sched_pool` ensures a TLS engine exists.
        unsafe {
            with_tls_engine(|engine: &E| {
                if let Err(e) =
                    engine.async_write_ext(&ctx, to_be_write, engine_cb, proposed_cb, committed_cb)
                {
                    SCHED_STAGE_COUNTER_VEC.get(tag).async_write_err.inc();

                    info!("engine async_write failed"; "cid" => cid, "err" => ?e);
                    scheduler.finish_with_err(cid, e);
                }
            })
        }
    }

    /// Returns whether it succeeds to write pessimistic locks to the in-memory
    /// lock table.
    fn try_write_in_memory_pessimistic_locks(
        &self,
        txn_ext: Option<&TxnExt>,
        to_be_write: &mut WriteData,
        context: &Context,
    ) -> bool {
        let txn_ext = match txn_ext {
            Some(txn_ext) => txn_ext,
            None => return false,
        };
        let mut pessimistic_locks = txn_ext.pessimistic_locks.write();
        // When not writable, it only means we cannot write locks to the in-memory lock
        // table, but it is still possible for the region to propose request.
        // When term or epoch version has changed, the request must fail. To be simple,
        // here we just let the request fallback to propose and let raftstore generate
        // an appropriate error.
        if !pessimistic_locks.is_writable()
            || pessimistic_locks.term != context.get_term()
            || pessimistic_locks.version != context.get_region_epoch().get_version()
        {
            return false;
        }
        match pessimistic_locks.insert(mem::take(&mut to_be_write.modifies)) {
            Ok(()) => {
                IN_MEMORY_PESSIMISTIC_LOCKING_COUNTER_STATIC.success.inc();
                true
            }
            Err(modifies) => {
                IN_MEMORY_PESSIMISTIC_LOCKING_COUNTER_STATIC.full.inc();
                to_be_write.modifies = modifies;
                false
            }
        }
    }

    /// If the task has expired, return `true` and call the callback of
    /// the task with a `DeadlineExceeded` error.
    #[inline]
    fn check_task_deadline_exceeded(&self, task: &Task) -> bool {
        if let Err(e) = task.cmd.deadline().check() {
            self.finish_with_err(task.cid, e);
            true
        } else {
            false
        }
    }

    fn pessimistic_lock_mode(&self) -> PessimisticLockMode {
        let pipelined = self
            .inner
            .pipelined_pessimistic_lock
            .load(Ordering::Relaxed);
        let in_memory = self
            .inner
            .in_memory_pessimistic_lock
            .load(Ordering::Relaxed)
            && self
                .inner
                .feature_gate
                .can_enable(IN_MEMORY_PESSIMISTIC_LOCK);
        if pipelined && in_memory {
            PessimisticLockMode::InMemory
        } else if pipelined {
            PessimisticLockMode::Pipelined
        } else {
            PessimisticLockMode::Sync
        }
    }
}

#[derive(Debug, PartialEq)]
enum PessimisticLockMode {
    // Return success only if the pessimistic lock is persisted.
    Sync,
    // Return success after the pessimistic lock is proposed successfully.
    Pipelined,
    // Try to store pessimistic locks only in the memory.
    InMemory,
}

#[cfg(test)]
mod tests {
    use std::thread;

    use futures_executor::block_on;
    use kvproto::kvrpcpb::{BatchRollbackRequest, CheckTxnStatusRequest, Context};
    use raftstore::store::{ReadStats, WriteStats};
    use tikv_util::{config::ReadableSize, future::paired_future_callback};
    use txn_types::{Key, OldValues};

    use super::*;
    use crate::storage::{
        lock_manager::DummyLockManager,
        mvcc::{self, Mutation},
        test_util::latest_feature_gate,
        txn::{
            commands,
            commands::TypedCommand,
            flow_controller::{EngineFlowController, FlowController},
            latch::*,
        },
        TestEngineBuilder, TxnStatus,
    };

    #[derive(Clone)]
    struct DummyReporter;

    impl FlowStatsReporter for DummyReporter {
        fn report_read_stats(&self, _read_stats: ReadStats) {}
        fn report_write_stats(&self, _write_stats: WriteStats) {}
    }

    #[test]
    fn test_command_latches() {
        let mut temp_map = HashMap::default();
        temp_map.insert(10.into(), 20.into());
        let readonly_cmds: Vec<Command> = vec![
            commands::ResolveLockReadPhase::new(temp_map.clone(), None, Context::default()).into(),
            commands::MvccByKey::new(Key::from_raw(b"k"), Context::default()).into(),
            commands::MvccByStartTs::new(25.into(), Context::default()).into(),
        ];
        let write_cmds: Vec<Command> = vec![
            commands::Prewrite::with_defaults(
                vec![Mutation::make_put(Key::from_raw(b"k"), b"v".to_vec())],
                b"k".to_vec(),
                10.into(),
            )
            .into(),
            commands::AcquirePessimisticLock::new(
                vec![(Key::from_raw(b"k"), false)],
                b"k".to_vec(),
                10.into(),
                0,
                false,
                TimeStamp::default(),
                Some(WaitTimeout::Default),
                false,
                TimeStamp::default(),
                OldValues::default(),
                false,
                Context::default(),
            )
            .into(),
            commands::Commit::new(
                vec![Key::from_raw(b"k")],
                10.into(),
                20.into(),
                Context::default(),
            )
            .into(),
            commands::Cleanup::new(
                Key::from_raw(b"k"),
                10.into(),
                20.into(),
                Context::default(),
            )
            .into(),
            commands::Rollback::new(vec![Key::from_raw(b"k")], 10.into(), Context::default())
                .into(),
            commands::PessimisticRollback::new(
                vec![Key::from_raw(b"k")],
                10.into(),
                20.into(),
                Context::default(),
            )
            .into(),
            commands::ResolveLock::new(
                temp_map,
                None,
                vec![(
                    Key::from_raw(b"k"),
                    mvcc::Lock::new(
                        mvcc::LockType::Put,
                        b"k".to_vec(),
                        10.into(),
                        20,
                        None,
                        TimeStamp::zero(),
                        0,
                        TimeStamp::zero(),
                    ),
                )],
                Context::default(),
            )
            .into(),
            commands::ResolveLockLite::new(
                10.into(),
                TimeStamp::zero(),
                vec![Key::from_raw(b"k")],
                Context::default(),
            )
            .into(),
            commands::TxnHeartBeat::new(Key::from_raw(b"k"), 10.into(), 100, Context::default())
                .into(),
        ];

        let latches = Latches::new(1024);
        let write_locks: Vec<Lock> = write_cmds
            .into_iter()
            .enumerate()
            .map(|(id, cmd)| {
                let mut lock = cmd.gen_lock();
                assert_eq!(latches.acquire(&mut lock, id as u64), id == 0);
                lock
            })
            .collect();

        for (id, cmd) in readonly_cmds.iter().enumerate() {
            let mut lock = cmd.gen_lock();
            assert!(latches.acquire(&mut lock, id as u64));
        }

        // acquire/release locks one by one.
        let max_id = write_locks.len() as u64 - 1;
        for (id, mut lock) in write_locks.into_iter().enumerate() {
            let id = id as u64;
            if id != 0 {
                assert!(latches.acquire(&mut lock, id));
            }
            let unlocked = latches.release(&lock, id);
            if id as u64 == max_id {
                assert!(unlocked.is_empty());
            } else {
                assert_eq!(unlocked, vec![id + 1]);
            }
        }
    }

    #[test]
    fn test_acquire_latch_deadline() {
        let engine = TestEngineBuilder::new().build().unwrap();
        let config = Config {
            scheduler_concurrency: 1024,
            scheduler_worker_pool_size: 1,
            scheduler_pending_write_threshold: ReadableSize(100 * 1024 * 1024),
            enable_async_apply_prewrite: false,
            ..Default::default()
        };
        let scheduler = Scheduler::new(
            engine,
            DummyLockManager,
            ConcurrencyManager::new(1.into()),
            &config,
            DynamicConfigs {
                pipelined_pessimistic_lock: Arc::new(AtomicBool::new(true)),
                in_memory_pessimistic_lock: Arc::new(AtomicBool::new(false)),
            },
            Arc::new(FlowController::Singleton(EngineFlowController::empty())),
            DummyReporter,
            ResourceTagFactory::new_for_test(),
            Arc::new(QuotaLimiter::default()),
            latest_feature_gate(),
        );

        let mut lock = Lock::new(&[Key::from_raw(b"b")]);
        let cid = scheduler.inner.gen_id();
        assert!(scheduler.inner.latches.acquire(&mut lock, cid));

        let mut req = BatchRollbackRequest::default();
        req.mut_context().max_execution_duration_ms = 100;
        req.set_keys(vec![b"a".to_vec(), b"b".to_vec(), b"c".to_vec()].into());

        let cmd: TypedCommand<()> = req.into();
        let (cb, f) = paired_future_callback();
        scheduler.run_cmd(cmd.cmd, StorageCallback::Boolean(cb));

        // The task waits for 200ms until it acquires the latch, but the execution
        // time limit is 100ms. Before the latch is released, it should return
        // DeadlineExceeded error.
        thread::sleep(Duration::from_millis(200));
        assert!(matches!(
            block_on(f).unwrap(),
            Err(StorageError(box StorageErrorInner::DeadlineExceeded))
        ));
        scheduler.release_lock(&lock, cid);

        // A new request should not be blocked.
        let mut req = BatchRollbackRequest::default();
        req.mut_context().max_execution_duration_ms = 100;
        req.set_keys(vec![b"a".to_vec(), b"b".to_vec(), b"c".to_vec()].into());
        let cmd: TypedCommand<()> = req.into();
        let (cb, f) = paired_future_callback();
        scheduler.run_cmd(cmd.cmd, StorageCallback::Boolean(cb));
        block_on(f).unwrap().unwrap();
    }

    #[test]
    fn test_pool_available_deadline() {
        let engine = TestEngineBuilder::new().build().unwrap();
        let config = Config {
            scheduler_concurrency: 1024,
            scheduler_worker_pool_size: 1,
            scheduler_pending_write_threshold: ReadableSize(100 * 1024 * 1024),
            enable_async_apply_prewrite: false,
            ..Default::default()
        };
        let scheduler = Scheduler::new(
            engine,
            DummyLockManager,
            ConcurrencyManager::new(1.into()),
            &config,
            DynamicConfigs {
                pipelined_pessimistic_lock: Arc::new(AtomicBool::new(true)),
                in_memory_pessimistic_lock: Arc::new(AtomicBool::new(false)),
            },
            Arc::new(FlowController::Singleton(EngineFlowController::empty())),
            DummyReporter,
            ResourceTagFactory::new_for_test(),
            Arc::new(QuotaLimiter::default()),
            latest_feature_gate(),
        );

        // Spawn a task that sleeps for 500ms to occupy the pool. The next request
        // cannot run within 500ms.
        scheduler
            .get_sched_pool(CommandPri::Normal)
            .pool
            .spawn(async { thread::sleep(Duration::from_millis(500)) })
            .unwrap();

        let mut req = BatchRollbackRequest::default();
        req.mut_context().max_execution_duration_ms = 100;
        req.set_keys(vec![b"a".to_vec(), b"b".to_vec(), b"c".to_vec()].into());

        let cmd: TypedCommand<()> = req.into();
        let (cb, f) = paired_future_callback();
        scheduler.run_cmd(cmd.cmd, StorageCallback::Boolean(cb));

        // But the max execution duration is 100ms, so the deadline is exceeded.
        assert!(matches!(
            block_on(f).unwrap(),
            Err(StorageError(box StorageErrorInner::DeadlineExceeded))
        ));

        // A new request should not be blocked.
        let mut req = BatchRollbackRequest::default();
        req.mut_context().max_execution_duration_ms = 100;
        req.set_keys(vec![b"a".to_vec(), b"b".to_vec(), b"c".to_vec()].into());
        let cmd: TypedCommand<()> = req.into();
        let (cb, f) = paired_future_callback();
        scheduler.run_cmd(cmd.cmd, StorageCallback::Boolean(cb));
        block_on(f).unwrap().unwrap();
    }

    #[test]
    fn test_flow_control_trottle_deadline() {
        let engine = TestEngineBuilder::new().build().unwrap();
        let config = Config {
            scheduler_concurrency: 1024,
            scheduler_worker_pool_size: 1,
            scheduler_pending_write_threshold: ReadableSize(100 * 1024 * 1024),
            enable_async_apply_prewrite: false,
            ..Default::default()
        };
        let scheduler = Scheduler::new(
            engine,
            DummyLockManager,
            ConcurrencyManager::new(1.into()),
            &config,
            DynamicConfigs {
                pipelined_pessimistic_lock: Arc::new(AtomicBool::new(true)),
                in_memory_pessimistic_lock: Arc::new(AtomicBool::new(false)),
            },
            Arc::new(FlowController::Singleton(EngineFlowController::empty())),
            DummyReporter,
            ResourceTagFactory::new_for_test(),
            Arc::new(QuotaLimiter::default()),
            latest_feature_gate(),
        );

        let mut req = CheckTxnStatusRequest::default();
        req.mut_context().max_execution_duration_ms = 100;
        req.set_primary_key(b"a".to_vec());
        req.set_lock_ts(10);
        req.set_rollback_if_not_exist(true);

        let cmd: TypedCommand<TxnStatus> = req.into();
        let (cb, f) = paired_future_callback();

        scheduler.inner.flow_controller.enable(true);
        scheduler.inner.flow_controller.set_speed_limit(0, 1.0);
        scheduler.run_cmd(cmd.cmd, StorageCallback::TxnStatus(cb));
        // The task waits for 200ms until it locks the control_mutex, but the execution
        // time limit is 100ms. Before the mutex is locked, it should return
        // DeadlineExceeded error.
        thread::sleep(Duration::from_millis(200));
        assert!(matches!(
            block_on(f).unwrap(),
            Err(StorageError(box StorageErrorInner::DeadlineExceeded))
        ));
        // should unconsume if the request fails
        assert_eq!(scheduler.inner.flow_controller.total_bytes_consumed(0), 0);

        // A new request should not be blocked without flow control.
        scheduler
            .inner
            .flow_controller
            .set_speed_limit(0, f64::INFINITY);
        let mut req = CheckTxnStatusRequest::default();
        req.mut_context().max_execution_duration_ms = 100;
        req.set_primary_key(b"a".to_vec());
        req.set_lock_ts(10);
        req.set_rollback_if_not_exist(true);

        let cmd: TypedCommand<TxnStatus> = req.into();
        let (cb, f) = paired_future_callback();
        scheduler.run_cmd(cmd.cmd, StorageCallback::TxnStatus(cb));
        block_on(f).unwrap().unwrap();
    }

    #[test]
    fn test_accumulate_many_expired_commands() {
        let engine = TestEngineBuilder::new().build().unwrap();
        let config = Config {
            scheduler_concurrency: 1024,
            scheduler_worker_pool_size: 1,
            scheduler_pending_write_threshold: ReadableSize(100 * 1024 * 1024),
            enable_async_apply_prewrite: false,
            ..Default::default()
        };
        let scheduler = Scheduler::new(
            engine,
            DummyLockManager,
            ConcurrencyManager::new(1.into()),
            &config,
            DynamicConfigs {
                pipelined_pessimistic_lock: Arc::new(AtomicBool::new(true)),
                in_memory_pessimistic_lock: Arc::new(AtomicBool::new(false)),
            },
            Arc::new(FlowController::Singleton(EngineFlowController::empty())),
            DummyReporter,
            ResourceTagFactory::new_for_test(),
            Arc::new(QuotaLimiter::default()),
            latest_feature_gate(),
        );

        let mut lock = Lock::new(&[Key::from_raw(b"b")]);
        let cid = scheduler.inner.gen_id();
        assert!(scheduler.inner.latches.acquire(&mut lock, cid));

        // Push lots of requests in the queue.
        for _ in 0..65536 {
            let mut req = BatchRollbackRequest::default();
            req.mut_context().max_execution_duration_ms = 100;
            req.set_keys(vec![b"a".to_vec(), b"b".to_vec(), b"c".to_vec()].into());

            let cmd: TypedCommand<()> = req.into();
            let (cb, _) = paired_future_callback();
            scheduler.run_cmd(cmd.cmd, StorageCallback::Boolean(cb));
        }

        // The task waits for 200ms until it acquires the latch, but the execution
        // time limit is 100ms.
        thread::sleep(Duration::from_millis(200));

        // When releasing the lock, the queuing tasks should be all waken up without
        // stack overflow.
        scheduler.release_lock(&lock, cid);

        // A new request should not be blocked.
        let mut req = BatchRollbackRequest::default();
        req.set_keys(vec![b"a".to_vec(), b"b".to_vec(), b"c".to_vec()].into());
        let cmd: TypedCommand<()> = req.into();
        let (cb, f) = paired_future_callback();
        scheduler.run_cmd(cmd.cmd, StorageCallback::Boolean(cb));
<<<<<<< HEAD
        block_on(f).unwrap();
=======
        block_on(f).unwrap().unwrap();
>>>>>>> f96c6601
    }

    #[test]
    fn test_pessimistic_lock_mode() {
        let engine = TestEngineBuilder::new().build().unwrap();
        let config = Config {
            scheduler_concurrency: 1024,
            scheduler_worker_pool_size: 1,
            scheduler_pending_write_threshold: ReadableSize(100 * 1024 * 1024),
            enable_async_apply_prewrite: false,
            ..Default::default()
        };
        let feature_gate = FeatureGate::default();
        feature_gate.set_version("6.0.0").unwrap();

        let scheduler = Scheduler::new(
            engine,
            DummyLockManager,
            ConcurrencyManager::new(1.into()),
            &config,
            DynamicConfigs {
                pipelined_pessimistic_lock: Arc::new(AtomicBool::new(false)),
                in_memory_pessimistic_lock: Arc::new(AtomicBool::new(false)),
            },
            Arc::new(FlowController::Singleton(EngineFlowController::empty())),
            DummyReporter,
            ResourceTagFactory::new_for_test(),
            Arc::new(QuotaLimiter::default()),
            feature_gate.clone(),
        );
        // Use sync mode if pipelined_pessimistic_lock is false.
        assert_eq!(scheduler.pessimistic_lock_mode(), PessimisticLockMode::Sync);
        // Use sync mode even when in_memory is true.
        scheduler
            .inner
            .in_memory_pessimistic_lock
            .store(true, Ordering::SeqCst);
        assert_eq!(scheduler.pessimistic_lock_mode(), PessimisticLockMode::Sync);
        // Mode is InMemory when both pipelined and in_memory is true.
        scheduler
            .inner
            .pipelined_pessimistic_lock
            .store(true, Ordering::SeqCst);
        assert_eq!(
            scheduler.pessimistic_lock_mode(),
            PessimisticLockMode::InMemory
        );
        // Test the feature gate. The feature should not work under 6.0.0.
        unsafe { feature_gate.reset_version("5.4.0").unwrap() };
        assert_eq!(
            scheduler.pessimistic_lock_mode(),
            PessimisticLockMode::Pipelined
        );
        feature_gate.set_version("6.0.0").unwrap();
        // Mode is Pipelined when only pipelined is true.
        scheduler
            .inner
            .in_memory_pessimistic_lock
            .store(false, Ordering::SeqCst);
        assert_eq!(
            scheduler.pessimistic_lock_mode(),
            PessimisticLockMode::Pipelined
        );
    }
}<|MERGE_RESOLUTION|>--- conflicted
+++ resolved
@@ -1574,11 +1574,7 @@
         let cmd: TypedCommand<()> = req.into();
         let (cb, f) = paired_future_callback();
         scheduler.run_cmd(cmd.cmd, StorageCallback::Boolean(cb));
-<<<<<<< HEAD
-        block_on(f).unwrap();
-=======
         block_on(f).unwrap().unwrap();
->>>>>>> f96c6601
     }
 
     #[test]
