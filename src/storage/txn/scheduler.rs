--- conflicted
+++ resolved
@@ -30,7 +30,7 @@
 use prometheus::HistogramTimer;
 use tikv_util::{collections::HashMap, time::SlowTimer};
 
-use crate::storage::kv::{with_tls_engine, Result as EngineResult};
+use crate::storage::kv::{with_tls_engine, Error as EngineError, Result as EngineResult};
 use crate::storage::lock_manager::{self, LockManager};
 use crate::storage::txn::latch::{Latches, Lock};
 use crate::storage::txn::process::{Executor, MsgScheduler, Task};
@@ -367,7 +367,6 @@
         // write flow control
         if cmd.need_flow_control() && self.inner.too_busy() {
             SCHED_TOO_BUSY_COUNTER_VEC.get(cmd.tag()).inc();
-<<<<<<< HEAD
             if let CommandKind::Batch { ids, .. } = cmd.kind {
                 callback.execute_batch(
                     ids.into_iter()
@@ -376,7 +375,7 @@
                                 Some((
                                     id,
                                     ProcessResult::Failed {
-                                        err: StorageError::SchedTooBusy,
+                                        err: StorageError::from(StorageErrorInner::SchedTooBusy),
                                     },
                                 ))
                             } else {
@@ -387,14 +386,9 @@
                 );
             } else {
                 callback.execute(ProcessResult::Failed {
-                    err: StorageError::SchedTooBusy,
+                    err: StorageError::from(StorageErrorInner::SchedTooBusy),
                 });
             }
-=======
-            callback.execute(ProcessResult::Failed {
-                err: StorageError::from(StorageErrorInner::SchedTooBusy),
-            });
->>>>>>> 4b6c4d91
             return;
         }
         self.schedule_command(cmd, callback);
@@ -428,11 +422,10 @@
                         ids.into_iter()
                             .filter_map(move |id| {
                                 if let Some(id) = id {
-                                    // TODO(tabokie): unsafe unwrap
                                     Some((
                                         id,
                                         ProcessResult::Failed {
-                                            err: e.must_clone().into(),
+                                            err: EngineError::from(e.0.must_clone()).into(),
                                         },
                                     ))
                                 } else {
