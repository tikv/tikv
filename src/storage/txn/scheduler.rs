--- conflicted
+++ resolved
@@ -251,17 +251,12 @@
         } else {
             self.worker_pool.clone()
         };
-<<<<<<< HEAD
         Executor::new(
-            pool.scheduler(),
+            pool,
             self.scheduler.clone(),
             self.waiter_mgr_scheduler.clone(),
             self.detector_scheduler.clone(),
         )
-=======
-        let scheduler = self.scheduler.clone();
-        Executor::new(scheduler, pool)
->>>>>>> 93146c23
     }
 
     /// Event handler for new command.
