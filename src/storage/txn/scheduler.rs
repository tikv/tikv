--- conflicted
+++ resolved
@@ -53,7 +53,7 @@
 use tikv_util::{
     deadline::Deadline, quota_limiter::QuotaLimiter, time::Instant, timer::GLOBAL_TIMER_HANDLE,
 };
-use tracker::{get_tls_tracker_token, set_tls_tracker_token, TrackerToken};
+use tracker::{get_tls_tracker_token, set_tls_tracker_token, TrackerToken, INVALID_TRACKER_TOKEN};
 use txn_types::TimeStamp;
 
 use crate::{
@@ -308,25 +308,21 @@
         tctx
     }
 
-<<<<<<< HEAD
-    fn take_task_cb_and_pr(
-        &self,
-        cid: u64,
-    ) -> (Option<SchedulerTaskCallback>, Option<ProcessResult>) {
-=======
     /// Try to own the corresponding task context and take the callback.
     ///
     /// If the task is been processing, it should be owned.
     /// If it has been finished, then it is not in the slot.
     /// In both cases, cb should be None. Otherwise, cb should be some.
-    fn try_own_and_take_cb(&self, cid: u64) -> Option<StorageCallback> {
+    fn try_own_and_take_cb(&self, cid: u64) -> Option<SchedulerTaskCallback> {
         self.get_task_slot(cid)
             .get_mut(&cid)
             .and_then(|tctx| if tctx.try_own() { tctx.cb.take() } else { None })
     }
 
-    fn take_task_cb_and_pr(&self, cid: u64) -> (Option<StorageCallback>, Option<ProcessResult>) {
->>>>>>> afbacfc4
+    fn take_task_cb_and_pr(
+        &self,
+        cid: u64,
+    ) -> (Option<SchedulerTaskCallback>, Option<ProcessResult>) {
         self.get_task_slot(cid)
             .get_mut(&cid)
             .map(|tctx| (tctx.cb.take(), tctx.pr.take()))
@@ -984,6 +980,7 @@
                 let diag_ctx = DiagnosticContext {
                     key: raw_key.clone(),
                     resource_group_tag: item.0.parameters.pb_ctx.get_resource_group_tag().into(),
+                    tracker: INVALID_TRACKER_TOKEN, // TODO: Pass a proper token here.
                 };
                 events.push(lock_manager::UpdateWaitForEvent {
                     token: item.0.lock_wait_token,
@@ -1025,6 +1022,7 @@
                 diag_ctx: DiagnosticContext {
                     key: item.key.to_raw().unwrap(),
                     resource_group_tag: item.parameters.pb_ctx.get_resource_group_tag().into(),
+                    tracker: INVALID_TRACKER_TOKEN, // TODO: Pass a proper token here.
                 },
             })
             .collect();
@@ -1137,11 +1135,7 @@
         let tag = task.cmd.tag();
         let cid = task.cid;
         let priority = task.cmd.priority();
-<<<<<<< HEAD
-=======
-        let ts = task.cmd.ts();
         let tracker = task.tracker;
->>>>>>> afbacfc4
         let scheduler = self.clone();
         let quota_limiter = self.inner.quota_limiter.clone();
         let mut sample = quota_limiter.new_sample(true);
@@ -1227,7 +1221,6 @@
         let region_id = ctx.get_region_id();
         SCHED_STAGE_COUNTER_VEC.get(tag).write.inc();
 
-<<<<<<< HEAD
         let mut pr = Some(pr);
         let mut lock_info = if tag == CommandKind::acquire_pessimistic_lock
             || tag == CommandKind::acquire_pessimistic_lock_resumed
@@ -1244,6 +1237,7 @@
                     let diag_ctx = DiagnosticContext {
                         key: l[0].key.to_raw().unwrap(),
                         resource_group_tag: ctx.get_resource_group_tag().into(),
+                        tracker,
                     };
                     let wait_token = scheduler.inner.lock_mgr.allocate_token();
 
@@ -1328,22 +1322,6 @@
 
         if let Some(released_locks) = released_locks.as_mut() {
             scheduler.on_release_locks_pre_persist(cid, released_locks);
-=======
-        if let Some(lock_info) = lock_info {
-            let WriteResultLockInfo {
-                lock,
-                key,
-                is_first_lock,
-                wait_timeout,
-            } = lock_info;
-            let diag_ctx = DiagnosticContext {
-                key,
-                resource_group_tag: ctx.get_resource_group_tag().into(),
-                tracker,
-            };
-            scheduler.on_wait_for_lock(cid, ts, pr, lock, is_first_lock, wait_timeout, diag_ctx);
-            return;
->>>>>>> afbacfc4
         }
 
         if to_be_write.modifies.is_empty() {
