// Copyright 2016 TiKV Project Authors. Licensed under Apache-2.0.

//! Scheduler which schedules the execution of `storage::Command`s.
//!
//! There is one scheduler for each store. It receives commands from clients, executes them against
//! the MVCC layer storage engine.
//!
//! Logically, the data organization hierarchy from bottom to top is row -> region -> store ->
//! database. But each region is replicated onto N stores for reliability, the replicas form a Raft
//! group, one of which acts as the leader. When the client read or write a row, the command is
//! sent to the scheduler which is on the region leader's store.
//!
//! Scheduler runs in a single-thread event loop, but command executions are delegated to a pool of
//! worker thread.
//!
//! Scheduler keeps track of all the running commands and uses latches to ensure serialized access
//! to the overlapping rows involved in concurrent commands. But note that scheduler only ensures
//! serialized access to the overlapping rows at command level, but a transaction may consist of
//! multiple commands, therefore conflicts may happen at transaction level. Transaction semantics
//! is ensured by the transaction protocol implemented in the client library, which is transparent
//! to the scheduler.

use spin::Mutex;
use std::fmt::{self, Debug, Display, Formatter};
use std::sync::atomic::{AtomicU64, AtomicUsize, Ordering};
use std::sync::Arc;
use std::u64;

use kvproto::kvrpcpb::CommandPri;
use prometheus::HistogramTimer;
use tikv_util::{collections::HashMap, time::SlowTimer};

use crate::storage::kv::{with_tls_engine, Result as EngineResult};
use crate::storage::lock_manager::{self, LockManager};
use crate::storage::txn::latch::{Latches, Lock};
<<<<<<< HEAD
use crate::storage::txn::process::{
    execute_batch_callback, execute_callback, Executor, MsgScheduler, ProcessResult, Task,
};
=======
use crate::storage::txn::process::{Executor, MsgScheduler, Task};
>>>>>>> 6fff85c2
use crate::storage::txn::sched_pool::SchedPool;
use crate::storage::txn::Error;
use crate::storage::{
    metrics::{
        self, SCHED_COMMANDS_PRI_COUNTER_VEC_STATIC, SCHED_CONTEX_GAUGE,
        SCHED_HISTOGRAM_VEC_STATIC, SCHED_LATCH_HISTOGRAM_VEC, SCHED_STAGE_COUNTER_VEC,
        SCHED_TOO_BUSY_COUNTER_VEC, SCHED_WRITING_BYTES_GAUGE,
    },
    types::ProcessResult,
    Key,
};
use crate::storage::{
    Command, CommandKind, Engine, Error as StorageError, StorageCallback, TimeStamp,
};

const TASKS_SLOTS_NUM: usize = 1 << 12; // 4096 slots.

/// Message types for the scheduler event loop.
pub enum Msg {
    RawCmd {
        cmd: Command,
        cb: StorageCallback,
    },
    ReadFinished {
        cid: u64,
        pr: ProcessResult,
        tag: metrics::CommandKind,
    },
    WriteFinished {
        cid: u64,
        pr: ProcessResult,
        result: EngineResult<()>,
        tag: metrics::CommandKind,
    },
    FinishedWithErr {
        cid: u64,
        err: Error,
        tag: metrics::CommandKind,
    },
    WaitForLock {
        cid: u64,
        start_ts: TimeStamp,
        pr: ProcessResult,
        lock: lock_manager::Lock,
        is_first_lock: bool,
        wait_timeout: i64,
    },
}

/// Debug for messages.
impl Debug for Msg {
    fn fmt(&self, f: &mut Formatter<'_>) -> fmt::Result {
        write!(f, "{}", self)
    }
}

/// Display for messages.
impl Display for Msg {
    fn fmt(&self, f: &mut Formatter<'_>) -> fmt::Result {
        match *self {
            Msg::RawCmd { ref cmd, .. } => write!(f, "RawCmd {}", cmd),
            Msg::ReadFinished { cid, .. } => write!(f, "ReadFinished [cid={}]", cid),
            Msg::WriteFinished { cid, .. } => write!(f, "WriteFinished [cid={}]", cid),
            Msg::FinishedWithErr { cid, .. } => write!(f, "FinishedWithErr [cid={}]", cid),
            Msg::WaitForLock { cid, .. } => write!(f, "WaitForLock [cid={}]", cid),
        }
    }
}

// It stores context of a task.
struct TaskContext {
    task: Option<Task>,

    lock: Lock,
    cb: StorageCallback,
    write_bytes: usize,
    tag: metrics::CommandKind,
    // How long it waits on latches.
    latch_timer: Option<HistogramTimer>,
    // Total duration of a command.
    _cmd_timer: HistogramTimer,
}

impl TaskContext {
    fn new(task: Task, latches: &Latches, cb: StorageCallback) -> TaskContext {
        let tag = task.cmd().tag();
        let lock = gen_command_lock(latches, task.cmd());
        // Write command should acquire write lock.
        if !task.cmd().readonly() && !lock.is_write_lock() {
            panic!("write lock is expected for command {}", task.cmd());
        }
        let write_bytes = if lock.is_write_lock() {
            task.cmd().write_bytes()
        } else {
            0
        };

        TaskContext {
            task: Some(task),
            lock,
            cb,
            write_bytes,
            tag,
            latch_timer: Some(SCHED_LATCH_HISTOGRAM_VEC.get(tag).start_coarse_timer()),
            _cmd_timer: SCHED_HISTOGRAM_VEC_STATIC.get(tag).start_coarse_timer(),
        }
    }

    fn on_schedule(&mut self) {
        self.latch_timer.take();
    }
}

struct SchedulerInner<L: LockManager> {
    // slot_id -> { cid -> `TaskContext` } in the slot.
    task_contexts: Vec<Mutex<HashMap<u64, TaskContext>>>,

    // cmd id generator
    id_alloc: AtomicU64,

    // write concurrency control
    latches: Latches,

    sched_pending_write_threshold: usize,

    // worker pool
    worker_pool: SchedPool,

    // high priority commands and system commands will be delivered to this pool
    high_priority_pool: SchedPool,

    // used to control write flow
    running_write_bytes: Arc<AtomicUsize>,

    pending_commands: Arc<AtomicUsize>,

    lock_mgr: Option<L>,
}

#[inline]
fn id_index(cid: u64) -> usize {
    cid as usize % TASKS_SLOTS_NUM
}

impl<L: LockManager> SchedulerInner<L> {
    /// Generates the next command ID.
    #[inline]
    fn gen_id(&self) -> u64 {
        let id = self.id_alloc.fetch_add(1, Ordering::Relaxed);
        id + 1
    }

    fn peek_task_mutex(&self, cid: u64) -> &Mutex<HashMap<u64, TaskContext>> {
        &self.task_contexts[id_index(cid)]
    }

    fn dequeue_task(&self, cid: u64) -> Task {
        let mut tasks = self.task_contexts[id_index(cid)].lock();
        let task = tasks.get_mut(&cid).unwrap().task.take().unwrap();
        assert_eq!(task.cid, cid);
        task
    }

    fn enqueue_task(&self, task: Task, callback: StorageCallback) {
        let cid = task.cid;
        let tctx = TaskContext::new(task, &self.latches, callback);

        let running_write_bytes =
            self.running_write_bytes
                .fetch_add(tctx.write_bytes, Ordering::Relaxed) as i64;
        self.pending_commands.fetch_add(1, Ordering::Relaxed);
        SCHED_WRITING_BYTES_GAUGE.set(running_write_bytes + tctx.write_bytes as i64);
        SCHED_CONTEX_GAUGE.inc();

        let mut tasks = self.task_contexts[id_index(cid)].lock();
        if tasks.insert(cid, tctx).is_some() {
            panic!("TaskContext cid={} shouldn't exist", cid);
        }
    }

    fn dequeue_task_context(&self, cid: u64) -> TaskContext {
        let tctx = self.task_contexts[id_index(cid)]
            .lock()
            .remove(&cid)
            .unwrap();

        let running_write_bytes =
            self.running_write_bytes
                .fetch_sub(tctx.write_bytes, Ordering::Relaxed) as i64;
        self.pending_commands.fetch_sub(1, Ordering::Relaxed);
        SCHED_WRITING_BYTES_GAUGE.set(running_write_bytes - tctx.write_bytes as i64);
        SCHED_CONTEX_GAUGE.dec();

        tctx
    }

    fn too_busy(&self) -> bool {
        fail_point!("txn_scheduler_busy", |_| true);
        self.running_write_bytes.load(Ordering::Relaxed) >= self.sched_pending_write_threshold
    }

    /// Tries to acquire all the required latches for a command.
    ///
    /// Returns `true` if successful; returns `false` otherwise.
    fn acquire_lock(&self, cid: u64) -> bool {
        let mut task_contexts = self.task_contexts[id_index(cid)].lock();
        let tctx = task_contexts.get_mut(&cid).unwrap();
        if self.latches.acquire(&mut tctx.lock, cid) {
            tctx.on_schedule();
            return true;
        }
        false
    }
}

/// Scheduler which schedules the execution of `storage::Command`s.
#[derive(Clone)]
pub struct Scheduler<E: Engine, L: LockManager> {
    // `engine` is `None` means currently the program is in scheduler worker threads.
    engine: Option<E>,
    inner: Arc<SchedulerInner<L>>,
}

unsafe impl<E: Engine, L: LockManager> Send for Scheduler<E, L> {}

impl<E: Engine, L: LockManager> Scheduler<E, L> {
    /// Creates a scheduler.
    pub fn new(
        engine: E,
        lock_mgr: Option<L>,
        concurrency: usize,
        worker_pool_size: usize,
        sched_pending_write_threshold: usize,
    ) -> Self {
        // Add 2 logs records how long is need to initialize TASKS_SLOTS_NUM * 2048000 `Mutex`es.
        // In a 3.5G Hz machine it needs 1.3s, which is a notable duration during start-up.
        let t = SlowTimer::new();
        let mut task_contexts = Vec::with_capacity(TASKS_SLOTS_NUM);
        for _ in 0..TASKS_SLOTS_NUM {
            task_contexts.push(Mutex::new(Default::default()));
        }

        let inner = Arc::new(SchedulerInner {
            task_contexts,
            id_alloc: AtomicU64::new(0),
            latches: Latches::new(concurrency),
            running_write_bytes: Arc::new(AtomicUsize::new(0)),
            pending_commands: Arc::new(AtomicUsize::new(0)),
            sched_pending_write_threshold,
            worker_pool: SchedPool::new(engine.clone(), worker_pool_size, "sched-worker-pool"),
            high_priority_pool: SchedPool::new(
                engine.clone(),
                std::cmp::max(1, worker_pool_size / 2),
                "sched-high-pri-pool",
            ),
            lock_mgr,
        });

        slow_log!(t, "initialized the transaction scheduler");
        Scheduler {
            engine: Some(engine),
            inner,
        }
    }

<<<<<<< HEAD
    pub fn get_pool_size(&self) -> usize {
        self.inner.worker_pool.pool.get_pool_size()
    }

    pub fn writing_bytes(&self) -> &Arc<AtomicUsize> {
        &self.inner.running_write_bytes
    }

    pub fn pending_commands(&self) -> &Arc<AtomicUsize> {
        &self.inner.pending_commands
    }

    pub fn run_cmd(&self, cmd: Command, callback: StorageCb) {
=======
    pub fn run_cmd(&self, cmd: Command, callback: StorageCallback) {
>>>>>>> 6fff85c2
        self.on_receive_new_cmd(cmd, callback);
    }
}

impl<E: Engine, L: LockManager> Scheduler<E, L> {
    fn fetch_executor(&self, priority: CommandPri, is_sys_cmd: bool) -> Executor<E, Self, L> {
        let pool = if priority == CommandPri::High || is_sys_cmd {
            self.inner.high_priority_pool.clone()
        } else {
            self.inner.worker_pool.clone()
        };
        let scheduler = Scheduler {
            engine: None,
            inner: Arc::clone(&self.inner),
        };
        Executor::new(scheduler, pool, self.inner.lock_mgr.clone())
    }

    /// Releases all the latches held by a command.
    fn release_lock(&self, lock: &Lock, cid: u64) {
        let wakeup_list = self.inner.latches.release(lock, cid);
        for wcid in wakeup_list {
            self.try_to_wake_up(wcid);
        }
    }

    fn schedule_command(&self, cmd: Command, callback: StorageCallback) {
        let cid = self.inner.gen_id();
        debug!("received new command"; "cid" => cid, "cmd" => ?cmd);

        let tag = cmd.tag();
        let priority_tag = cmd.priority_tag();
        let task = Task::new(cid, cmd);
        // TODO: enqueue_task should return an reference of the tctx.
        self.inner.enqueue_task(task, callback);
        self.try_to_wake_up(cid);
        SCHED_STAGE_COUNTER_VEC.get(tag).new.inc();
        SCHED_COMMANDS_PRI_COUNTER_VEC_STATIC
            .get(priority_tag)
            .inc();
    }

    /// Tries to acquire all the necessary latches. If all the necessary latches are acquired,
    /// the method initiates a get snapshot operation for further processing.
    fn try_to_wake_up(&self, cid: u64) {
        if self.inner.acquire_lock(cid) {
            self.get_snapshot(cid);
        }
    }

<<<<<<< HEAD
    fn on_receive_new_cmd(&self, cmd: Command, mut callback: StorageCb) {
        // write flow control
        if cmd.need_flow_control() && self.inner.too_busy() {
            SCHED_TOO_BUSY_COUNTER_VEC.get(cmd.tag()).inc();
            if let CommandKind::Batch { ids, .. } = cmd.kind {
                execute_batch_callback(
                    &mut callback,
                    ids.into_iter()
                        .filter_map(|id| {
                            if let Some(id) = id {
                                Some((
                                    id,
                                    ProcessResult::Failed {
                                        err: StorageError::SchedTooBusy,
                                    },
                                ))
                            } else {
                                None
                            }
                        })
                        .collect(),
                );
            } else {
                execute_callback(
                    callback,
                    ProcessResult::Failed {
                        err: StorageError::SchedTooBusy,
                    },
                );
            }
=======
    fn on_receive_new_cmd(&self, cmd: Command, callback: StorageCallback) {
        // write flow control
        if cmd.need_flow_control() && self.inner.too_busy() {
            SCHED_TOO_BUSY_COUNTER_VEC.get(cmd.tag()).inc();
            callback.execute(ProcessResult::Failed {
                err: StorageError::SchedTooBusy,
            });
>>>>>>> 6fff85c2
            return;
        }
        self.schedule_command(cmd, callback);
    }

    /// Initiates an async operation to get a snapshot from the storage engine, then posts a
    /// `SnapshotFinished` message back to the event loop when it finishes.
    fn get_snapshot(&self, cid: u64) {
        let task = self.inner.dequeue_task(cid);
        let tag = task.tag;
        let ctx = task.context().clone();
        let executor = self.fetch_executor(task.priority(), task.cmd().is_sys_cmd());
        let ids = if let CommandKind::Batch { ids, .. } = &task.cmd().kind {
            Some(ids.clone())
        } else {
            None
        };

        let cb = Box::new(move |(cb_ctx, snapshot)| {
            executor.execute(cb_ctx, snapshot, task);
        });

        let f = |engine: &E| {
            if let Err(e) = engine.async_snapshot(&ctx, cb) {
                SCHED_STAGE_COUNTER_VEC.get(tag).async_snapshot_err.inc();

                info!("engine async_snapshot failed"; "err" => ?e);
                if let Some(ids) = ids {
                    self.batch_finish_some(
                        cid,
                        ids.into_iter()
                            .filter_map(move |id| {
                                if let Some(id) = id {
                                    // TODO(tabokie): unsafe unwrap
                                    Some((
                                        id,
                                        ProcessResult::Failed {
                                            err: e.must_clone().into(),
                                        },
                                    ))
                                } else {
                                    None
                                }
                            })
                            .collect(),
                    );
                    self.batch_cleanup(cid);
                } else {
                    self.finish_with_err(cid, e.into());
                }
            } else {
                SCHED_STAGE_COUNTER_VEC.get(tag).snapshot.inc();
            }
        };

        if let Some(engine) = self.engine.as_ref() {
            f(engine)
        } else {
            // The program is currently in scheduler worker threads.
            // Safety: `self.inner.worker_pool` should ensure that a TLS engine exists.
            unsafe { with_tls_engine(f) }
        }
    }

    /// Calls the callback with an error.
    fn finish_with_err(&self, cid: u64, err: Error) {
        debug!("write command finished with error"; "cid" => cid);
        let tctx = self.inner.dequeue_task_context(cid);

        SCHED_STAGE_COUNTER_VEC.get(tctx.tag).error.inc();

        let pr = ProcessResult::Failed {
            err: StorageError::from(err),
        };
        tctx.cb.execute(pr);

        self.release_lock(&tctx.lock, cid);
    }

    /// Event handler for the success of read.
    ///
    /// If a next command is present, continues to execute; otherwise, delivers the result to the
    /// callback.
    fn on_read_finished(&self, cid: u64, pr: ProcessResult, tag: metrics::CommandKind) {
        SCHED_STAGE_COUNTER_VEC.get(tag).read_finish.inc();

        debug!("read command finished"; "cid" => cid);
        let tctx = self.inner.dequeue_task_context(cid);
        if let ProcessResult::NextCommand { cmd } = pr {
            SCHED_STAGE_COUNTER_VEC.get(tag).next_cmd.inc();
            self.schedule_command(cmd, tctx.cb);
        } else {
            tctx.cb.execute(pr);
        }

        self.release_lock(&tctx.lock, cid);
    }

    /// Event handler for the success of write.
    fn on_write_finished(
        &self,
        cid: u64,
        pr: ProcessResult,
        result: EngineResult<()>,
        tag: metrics::CommandKind,
    ) {
        SCHED_STAGE_COUNTER_VEC.get(tag).write_finish.inc();

        debug!("write command finished"; "cid" => cid);
        let tctx = self.inner.dequeue_task_context(cid);
        let pr = match result {
            Ok(()) => pr,
            Err(e) => ProcessResult::Failed {
                err: StorageError::from(e),
            },
        };
        if let ProcessResult::NextCommand { cmd } = pr {
            SCHED_STAGE_COUNTER_VEC.get(tag).next_cmd.inc();
            self.schedule_command(cmd, tctx.cb);
        } else {
            tctx.cb.execute(pr);
        }

        self.release_lock(&tctx.lock, cid);
    }

    /// Event handler for the request of waiting for lock
    fn on_wait_for_lock(
        &self,
        cid: u64,
        start_ts: TimeStamp,
        pr: ProcessResult,
        lock: lock_manager::Lock,
        is_first_lock: bool,
        wait_timeout: i64,
    ) {
        debug!("command waits for lock released"; "cid" => cid);
        let tctx = self.inner.dequeue_task_context(cid);
        SCHED_STAGE_COUNTER_VEC.get(tctx.tag).lock_wait.inc();
        self.inner.lock_mgr.as_ref().unwrap().wait_for(
            start_ts,
            tctx.cb,
            pr,
            lock,
            is_first_lock,
            wait_timeout,
        );
        self.release_lock(&tctx.lock, cid);
    }

    fn batch_finish_some(&self, cid: u64, results: Vec<(u64, ProcessResult)>) {
        let mut tasks = self.inner.peek_task_mutex(cid).lock();
        let tctx = tasks.get_mut(&cid).unwrap();
        execute_batch_callback(&mut tctx.cb, results);
    }

    // Only called when all commands in batch are finished.
    fn batch_cleanup(&self, cid: u64) {
        let tctx = self.inner.dequeue_task_context(cid);
        self.release_lock(&tctx.lock, cid);
    }
}

impl<E: Engine, L: LockManager> MsgScheduler for Scheduler<E, L> {
    fn on_msg(&self, task: Msg) {
        match task {
            Msg::ReadFinished { cid, tag, pr } => self.on_read_finished(cid, pr, tag),
            Msg::WriteFinished {
                cid,
                tag,
                pr,
                result,
            } => self.on_write_finished(cid, pr, result, tag),
            Msg::FinishedWithErr { cid, err, .. } => self.finish_with_err(cid, err),
            Msg::WaitForLock {
                cid,
                start_ts,
                pr,
                lock,
                is_first_lock,
                wait_timeout,
            } => self.on_wait_for_lock(cid, start_ts, pr, lock, is_first_lock, wait_timeout),
            _ => unreachable!(),
        }
    }

    fn on_batch_msg(&self, tasks: Vec<(u64, Msg)>) {
        if tasks.is_empty() {
            return;
        }
        let cid = match tasks[0].1 {
            Msg::ReadFinished { cid, .. } => cid,
            Msg::WriteFinished { cid, .. } => cid,
            Msg::FinishedWithErr { cid, .. } => cid,
            _ => panic!("msg type mismatch"),
        };
        self.batch_finish_some(
            cid,
            tasks
                .into_iter()
                .map(|(id, msg)| {
                    (
                        id,
                        match msg {
                            Msg::ReadFinished { pr, .. } => pr,
                            Msg::WriteFinished { pr, result, .. } => match result {
                                Ok(()) => pr,
                                Err(e) => ProcessResult::Failed {
                                    err: StorageError::from(e),
                                },
                            },
                            Msg::FinishedWithErr { err, .. } => ProcessResult::Failed {
                                err: StorageError::from(err),
                            },
                            _ => unreachable!(),
                        },
                    )
                })
                .collect(),
        );
    }

    fn on_batch_completed(&self, cid: u64) {
        self.batch_cleanup(cid);
    }
}

fn gen_command_lock(latches: &Latches, cmd: &Command) -> Lock {
    match cmd.kind {
        CommandKind::Prewrite { ref mutations, .. } => {
            let keys: Vec<&Key> = mutations.iter().map(|x| x.key()).collect();
            latches.gen_lock(&keys)
        }
        CommandKind::ResolveLock { ref key_locks, .. } => {
            let keys: Vec<&Key> = key_locks.iter().map(|x| &x.0).collect();
            latches.gen_lock(&keys)
        }
        CommandKind::AcquirePessimisticLock { ref keys, .. } => {
            let keys: Vec<&Key> = keys.iter().map(|x| &x.0).collect();
            latches.gen_lock(&keys)
        }
        CommandKind::ResolveLockLite {
            ref resolve_keys, ..
        } => latches.gen_lock(resolve_keys),
        CommandKind::Commit { ref keys, .. }
        | CommandKind::Rollback { ref keys, .. }
        | CommandKind::PessimisticRollback { ref keys, .. } => latches.gen_lock(keys),
        CommandKind::Cleanup { ref key, .. } => latches.gen_lock(&[key]),
        CommandKind::Pause { ref keys, .. } => latches.gen_lock(keys),
        CommandKind::TxnHeartBeat {
            ref primary_key, ..
        } => latches.gen_lock(&[primary_key]),
        CommandKind::CheckTxnStatus {
            ref primary_key, ..
        } => latches.gen_lock(&[primary_key]),

        // Avoid using wildcard _ here to avoid forgetting add new commands here.
        CommandKind::ScanLock { .. }
        | CommandKind::DeleteRange { .. }
        | CommandKind::MvccByKey { .. }
        | CommandKind::MvccByStartTs { .. } => Lock::new(vec![]),
        CommandKind::Batch { ref commands, .. } => {
            let mut k: Vec<&Key> = Vec::new();
            for cmd in commands {
                if let CommandKind::Prewrite { ref mutations, .. } = cmd.kind {
                    k.extend(mutations.iter().map(|x| x.key()));
                } else if let CommandKind::Commit { ref keys, .. } = cmd.kind {
                    k.extend(keys.iter())
                }
            }
            latches.gen_lock(&k)
        }
    }
}

#[cfg(test)]
mod tests {
    use super::*;
    use crate::storage::mvcc;
    use crate::storage::txn::latch::*;
    use crate::storage::{Key, Mutation, Options};
    use kvproto::kvrpcpb::Context;
    use tikv_util::collections::HashMap;

    #[test]
    fn test_command_latches() {
        let mut temp_map = HashMap::default();
        temp_map.insert(10.into(), 20.into());
        let readonly_cmds = vec![
            Command {
                ctx: Context::default(),
                kind: CommandKind::ScanLock {
                    max_ts: 5.into(),
                    start_key: None,
                    limit: 0,
                },
            },
            Command {
                ctx: Context::default(),
                kind: CommandKind::ResolveLock {
                    txn_status: temp_map.clone(),
                    scan_key: None,
                    key_locks: vec![],
                },
            },
            Command {
                ctx: Context::default(),
                kind: CommandKind::MvccByKey {
                    key: Key::from_raw(b"k"),
                },
            },
            Command {
                ctx: Context::default(),
                kind: CommandKind::MvccByStartTs {
                    start_ts: 25.into(),
                },
            },
        ];
        let write_cmds = vec![
            Command {
                ctx: Context::default(),
                kind: CommandKind::Prewrite {
                    mutations: vec![Mutation::Put((Key::from_raw(b"k"), b"v".to_vec()))],
                    primary: b"k".to_vec(),
                    start_ts: 10.into(),
                    options: Options::default(),
                },
            },
            Command {
                ctx: Context::default(),
                kind: CommandKind::AcquirePessimisticLock {
                    keys: vec![(Key::from_raw(b"k"), false)],
                    primary: b"k".to_vec(),
                    start_ts: 10.into(),
                    options: Options::default(),
                },
            },
            Command {
                ctx: Context::default(),
                kind: CommandKind::Commit {
                    keys: vec![Key::from_raw(b"k")],
                    lock_ts: 10.into(),
                    commit_ts: 20.into(),
                },
            },
            Command {
                ctx: Context::default(),
                kind: CommandKind::Cleanup {
                    key: Key::from_raw(b"k"),
                    start_ts: 10.into(),
                    current_ts: 20.into(),
                },
            },
            Command {
                ctx: Context::default(),
                kind: CommandKind::Rollback {
                    keys: vec![Key::from_raw(b"k")],
                    start_ts: 10.into(),
                },
            },
            Command {
                ctx: Context::default(),
                kind: CommandKind::PessimisticRollback {
                    keys: vec![Key::from_raw(b"k")],
                    start_ts: 10.into(),
                    for_update_ts: 20.into(),
                },
            },
            Command {
                ctx: Context::default(),
                kind: CommandKind::ResolveLock {
                    txn_status: temp_map.clone(),
                    scan_key: None,
                    key_locks: vec![(
                        Key::from_raw(b"k"),
                        mvcc::Lock::new(
                            mvcc::LockType::Put,
                            b"k".to_vec(),
                            10.into(),
                            20,
                            None,
                            TimeStamp::zero(),
                            0,
                            TimeStamp::zero(),
                        ),
                    )],
                },
            },
            Command {
                ctx: Context::default(),
                kind: CommandKind::ResolveLockLite {
                    start_ts: 10.into(),
                    commit_ts: TimeStamp::zero(),
                    resolve_keys: vec![Key::from_raw(b"k")],
                },
            },
            Command {
                ctx: Context::default(),
                kind: CommandKind::TxnHeartBeat {
                    primary_key: Key::from_raw(b"k"),
                    start_ts: 10.into(),
                    advise_ttl: 100,
                },
            },
        ];

        let latches = Latches::new(1024);
        let write_locks: Vec<Lock> = write_cmds
            .into_iter()
            .enumerate()
            .map(|(id, cmd)| {
                let mut lock = gen_command_lock(&latches, &cmd);
                assert_eq!(latches.acquire(&mut lock, id as u64), id == 0);
                lock
            })
            .collect();

        for (id, cmd) in readonly_cmds.iter().enumerate() {
            let mut lock = gen_command_lock(&latches, cmd);
            assert!(latches.acquire(&mut lock, id as u64));
        }

        // acquire/release locks one by one.
        let max_id = write_locks.len() as u64 - 1;
        for (id, mut lock) in write_locks.into_iter().enumerate() {
            let id = id as u64;
            if id != 0 {
                assert!(latches.acquire(&mut lock, id));
            }
            let unlocked = latches.release(&lock, id);
            if id as u64 == max_id {
                assert!(unlocked.is_empty());
            } else {
                assert_eq!(unlocked, vec![id + 1]);
            }
        }
    }
}<|MERGE_RESOLUTION|>--- conflicted
+++ resolved
@@ -33,13 +33,7 @@
 use crate::storage::kv::{with_tls_engine, Result as EngineResult};
 use crate::storage::lock_manager::{self, LockManager};
 use crate::storage::txn::latch::{Latches, Lock};
-<<<<<<< HEAD
-use crate::storage::txn::process::{
-    execute_batch_callback, execute_callback, Executor, MsgScheduler, ProcessResult, Task,
-};
-=======
 use crate::storage::txn::process::{Executor, MsgScheduler, Task};
->>>>>>> 6fff85c2
 use crate::storage::txn::sched_pool::SchedPool;
 use crate::storage::txn::Error;
 use crate::storage::{
@@ -305,7 +299,6 @@
         }
     }
 
-<<<<<<< HEAD
     pub fn get_pool_size(&self) -> usize {
         self.inner.worker_pool.pool.get_pool_size()
     }
@@ -318,10 +311,7 @@
         &self.inner.pending_commands
     }
 
-    pub fn run_cmd(&self, cmd: Command, callback: StorageCb) {
-=======
     pub fn run_cmd(&self, cmd: Command, callback: StorageCallback) {
->>>>>>> 6fff85c2
         self.on_receive_new_cmd(cmd, callback);
     }
 }
@@ -372,14 +362,12 @@
         }
     }
 
-<<<<<<< HEAD
-    fn on_receive_new_cmd(&self, cmd: Command, mut callback: StorageCb) {
+    fn on_receive_new_cmd(&self, cmd: Command, mut callback: StorageCallback) {
         // write flow control
         if cmd.need_flow_control() && self.inner.too_busy() {
             SCHED_TOO_BUSY_COUNTER_VEC.get(cmd.tag()).inc();
             if let CommandKind::Batch { ids, .. } = cmd.kind {
-                execute_batch_callback(
-                    &mut callback,
+                callback.execute_batch(
                     ids.into_iter()
                         .filter_map(|id| {
                             if let Some(id) = id {
@@ -396,22 +384,10 @@
                         .collect(),
                 );
             } else {
-                execute_callback(
-                    callback,
-                    ProcessResult::Failed {
-                        err: StorageError::SchedTooBusy,
-                    },
-                );
+                callback.execute(ProcessResult::Failed {
+                    err: StorageError::SchedTooBusy,
+                });
             }
-=======
-    fn on_receive_new_cmd(&self, cmd: Command, callback: StorageCallback) {
-        // write flow control
-        if cmd.need_flow_control() && self.inner.too_busy() {
-            SCHED_TOO_BUSY_COUNTER_VEC.get(cmd.tag()).inc();
-            callback.execute(ProcessResult::Failed {
-                err: StorageError::SchedTooBusy,
-            });
->>>>>>> 6fff85c2
             return;
         }
         self.schedule_command(cmd, callback);
@@ -565,7 +541,7 @@
     fn batch_finish_some(&self, cid: u64, results: Vec<(u64, ProcessResult)>) {
         let mut tasks = self.inner.peek_task_mutex(cid).lock();
         let tctx = tasks.get_mut(&cid).unwrap();
-        execute_batch_callback(&mut tctx.cb, results);
+        tctx.cb.execute_batch(results);
     }
 
     // Only called when all commands in batch are finished.
