// Copyright 2016 TiKV Project Authors. Licensed under Apache-2.0.

// #[PerformanceCriticalPath
//! Scheduler which schedules the execution of `storage::Command`s.
//!
//! There is one scheduler for each store. It receives commands from clients,
//! executes them against the MVCC layer storage engine.
//!
//! Logically, the data organization hierarchy from bottom to top is row ->
//! region -> store -> database. But each region is replicated onto N stores for
//! reliability, the replicas form a Raft group, one of which acts as the
//! leader. When the client read or write a row, the command is sent to the
//! scheduler which is on the region leader's store.
//!
//! Scheduler runs in a single-thread event loop, but command executions are
//! delegated to a pool of worker thread.
//!
<<<<<<< HEAD
//! Scheduler keeps track of all the running commands and uses latches to ensure serialized access
//! to the overlapping rows involved in concurrent commands. But note that scheduler only ensures
//! serialized access to the overlapping rows at command level, but a transaction may consist of
//! multiple commands, therefore conflicts may happen at transaction level. Transaction semantics
//! is ensured by the transaction protocol implemented in the client library, which is transparent
//! to the scheduler.

use std::iter::Iterator;
use std::marker::PhantomData;
use std::sync::atomic::{AtomicBool, AtomicU64, AtomicUsize, Ordering};
use std::sync::mpsc::channel;
use std::sync::Arc;
use std::time::Duration;
use std::{mem, u64};
=======
//! Scheduler keeps track of all the running commands and uses latches to ensure
//! serialized access to the overlapping rows involved in concurrent commands.
//! But note that scheduler only ensures serialized access to the overlapping
//! rows at command level, but a transaction may consist of multiple commands,
//! therefore conflicts may happen at transaction level. Transaction semantics
//! is ensured by the transaction protocol implemented in the client library,
//! which is transparent to the scheduler.

use std::{
    marker::PhantomData,
    mem,
    sync::{
        atomic::{AtomicBool, AtomicU64, AtomicUsize, Ordering},
        Arc,
    },
    time::Duration,
    u64,
};
>>>>>>> 4dbb0572

use collections::HashMap;
use concurrency_manager::{ConcurrencyManager, KeyHandleGuard};
use crossbeam::utils::CachePadded;
use engine_traits::{CF_DEFAULT, CF_LOCK, CF_WRITE};
use futures::compat::Future01CompatExt;
use kvproto::{
    kvrpcpb::{CommandPri, Context, DiskFullOpt, ExtraOp},
    pdpb::QueryKind,
};
use parking_lot::{Mutex, MutexGuard, RwLockWriteGuard};
use pd_client::{Feature, FeatureGate};
use raftstore::store::TxnExt;
use resource_metering::{FutureExt, ResourceTagFactory};
use tikv_kv::{Modify, Snapshot, SnapshotExt, WriteData};
use tikv_util::{quota_limiter::QuotaLimiter, time::Instant, timer::GLOBAL_TIMER_HANDLE};
use tracker::{get_tls_tracker_token, set_tls_tracker_token, TrackerToken};
use txn_types::TimeStamp;

<<<<<<< HEAD
use crate::server::lock_manager::waiter_manager;
use crate::storage::config::Config;
use crate::storage::kv::{
    self, with_tls_engine, Engine, Error as EngineError, ExtCallback, Result as EngineResult,
    SnapContext, Statistics,
};
use crate::storage::lock_manager::{
    self, DiagnosticContext, LockDigest, LockManager, LockWaitToken, WaitTimeout,
};
use crate::storage::metrics::{self, *};
use crate::storage::mvcc::{Error as MvccError, ErrorInner as MvccErrorInner, ReleasedLock};
use crate::storage::txn::commands::{
    self, CallbackWithArcError, PessimisticLockKeyCallback, ReleasedLocks, ResponsePolicy,
    SyncCommandContext, WriteContext, WriteResult, WriteResultLockInfo,
};
use crate::storage::txn::latch::LockWaitQueueMap;
use crate::storage::txn::sched_pool::tls_collect_query;
use crate::storage::txn::{
    commands::Command,
    flow_controller::FlowController,
    latch::{Latches, Lock},
    sched_pool::{tls_collect_read_duration, tls_collect_scan_details, SchedPool},
    Error, ProcessResult,
};
use crate::storage::types::{PessimisticLockKeyResult, PessimisticLockResults};
use crate::storage::DynamicConfigs;
use crate::storage::{
    get_priority_tag, kv::FlowStatsReporter, types::StorageCallback, Error as StorageError,
    ErrorInner as StorageErrorInner,
=======
use crate::{
    server::lock_manager::waiter_manager,
    storage::{
        config::Config,
        get_priority_tag,
        kv::{
            self, with_tls_engine, Engine, ExtCallback, FlowStatsReporter, Result as EngineResult,
            SnapContext, Statistics,
        },
        lock_manager::{self, DiagnosticContext, LockManager, WaitTimeout},
        metrics::*,
        txn::{
            commands::{Command, ResponsePolicy, WriteContext, WriteResult, WriteResultLockInfo},
            flow_controller::FlowController,
            latch::{Latches, Lock},
            sched_pool::{tls_collect_query, tls_collect_scan_details, SchedPool},
            Error, ProcessResult,
        },
        types::StorageCallback,
        DynamicConfigs, Error as StorageError, ErrorInner as StorageErrorInner,
    },
>>>>>>> 4dbb0572
};

const TASKS_SLOTS_NUM: usize = 1 << 12; // 4096 slots.

// The default limit is set to be very large. Then, requests without
// `max_exectuion_duration` will not be aborted unexpectedly.
pub const DEFAULT_EXECUTION_DURATION_LIMIT: Duration = Duration::from_secs(24 * 60 * 60);

const IN_MEMORY_PESSIMISTIC_LOCK: Feature = Feature::require(6, 0, 0);

/// Task is a running command.
pub(super) struct Task {
    pub(super) cid: u64,
    pub(super) tracker: TrackerToken,
    pub(super) cmd: Command,
    pub(super) extra_op: ExtraOp,
}

impl Task {
    /// Creates a task for a running command.
    pub(super) fn new(cid: u64, tracker: TrackerToken, cmd: Command) -> Task {
        Task {
            cid,
            tracker,
            cmd,
            extra_op: ExtraOp::Noop,
        }
    }
}

struct CmdTimer {
    tag: CommandKind,
    begin: Instant,
}

impl Drop for CmdTimer {
    fn drop(&mut self) {
        SCHED_HISTOGRAM_VEC_STATIC
            .get(self.tag)
            .observe(self.begin.saturating_elapsed_secs());
    }
}

// It stores context of a task.
struct TaskContext {
    task: Option<Task>,

    lock: Lock,
    cb: Option<SchedulerTaskCallback>,
    pr: Option<ProcessResult>,
    // The one who sets `owned` from false to true is allowed to take
    // `cb` and `pr` safely.
    owned: AtomicBool,
    write_bytes: usize,
    tag: CommandKind,
    // How long it waits on latches.
    // latch_timer: Option<Instant>,
    latch_timer: Instant,
    // Total duration of a command.
    _cmd_timer: CmdTimer,
}

impl TaskContext {
    fn new(task: Task, cb: SchedulerTaskCallback, prepared_latches: Option<Lock>) -> TaskContext {
        let tag = task.cmd.tag();
        let lock = prepared_latches.unwrap_or_else(|| task.cmd.gen_lock());
        // The initial locks should be either all acquired or all not acquired.
        assert!(lock.owned_count == 0 || lock.owned_count == lock.required_hashes.len());
        // Write command should acquire write lock.
        if !task.cmd.readonly() && !lock.is_write_lock() {
            panic!("write lock is expected for command {}", task.cmd);
        }
        let write_bytes = if lock.is_write_lock() {
            task.cmd.write_bytes()
        } else {
            0
        };

        TaskContext {
            task: Some(task),
            lock,
            cb: Some(cb),
            pr: None,
            owned: AtomicBool::new(false),
            write_bytes,
            tag,
            latch_timer: Instant::now(),
            _cmd_timer: CmdTimer {
                tag,
                begin: Instant::now(),
            },
        }
    }

    fn on_schedule(&mut self) {
        SCHED_LATCH_HISTOGRAM_VEC
            .get(self.tag)
            .observe(self.latch_timer.saturating_elapsed_secs());
    }

    // Try to own this TaskContext by setting `owned` from false to true.
    // Returns whether it succeeds to own the TaskContext.
    fn try_own(&self) -> bool {
        self.owned
            .compare_exchange(false, true, Ordering::SeqCst, Ordering::Relaxed)
            .is_ok()
    }
}

pub enum SchedulerTaskCallback {
    NormalRequestCallback(StorageCallback),
    LockKeyCallbacks(Vec<CallbackWithArcError<PessimisticLockKeyResult>>),
}

impl SchedulerTaskCallback {
    fn execute(self, pr: ProcessResult) {
        match self {
            Self::NormalRequestCallback(cb) => cb.execute(pr),
            Self::LockKeyCallbacks(cbs) => match pr {
                ProcessResult::Failed { err }
                | ProcessResult::PessimisticLockRes { res: Err(err) } => {
                    let err = Arc::new(err);
                    for cb in cbs {
                        cb(Err(err.clone()));
                    }
                }
                ProcessResult::PessimisticLockRes { res: Ok(v) } => {
                    assert_eq!(v.0.len(), cbs.len());
                    for (res, cb) in v.0.into_iter().zip(cbs) {
                        cb(Ok(res))
                    }
                }
                _ => unreachable!(),
            },
        }
    }
}

struct SchedulerInner<L: LockManager> {
    // slot_id -> { cid -> `TaskContext` } in the slot.
    task_slots: Vec<CachePadded<Mutex<HashMap<u64, TaskContext>>>>,

    // cmd id generator
    id_alloc: CachePadded<AtomicU64>,

    // write concurrency control
    latches: Latches,

    sched_pending_write_threshold: usize,

    // worker pool
    worker_pool: SchedPool,

    // high priority commands and system commands will be delivered to this pool
    high_priority_pool: SchedPool,

    // used to control write flow
    running_write_bytes: CachePadded<AtomicUsize>,

    flow_controller: Arc<FlowController>,

    control_mutex: Arc<tokio::sync::Mutex<bool>>,

    lock_mgr: L,

    concurrency_manager: ConcurrencyManager,

    pipelined_pessimistic_lock: Arc<AtomicBool>,

    in_memory_pessimistic_lock: Arc<AtomicBool>,

    enable_async_apply_prewrite: bool,

    resource_tag_factory: ResourceTagFactory,

    quota_limiter: Arc<QuotaLimiter>,
    feature_gate: FeatureGate,
}

#[inline]
fn id_index(cid: u64) -> usize {
    cid as usize % TASKS_SLOTS_NUM
}

impl<L: LockManager> SchedulerInner<L> {
    /// Generates the next command ID.
    #[inline]
    fn gen_id(&self) -> u64 {
        let id = self.id_alloc.fetch_add(1, Ordering::Relaxed);
        id + 1
    }

    #[inline]
    fn get_task_slot(&self, cid: u64) -> MutexGuard<'_, HashMap<u64, TaskContext>> {
        self.task_slots[id_index(cid)].lock()
    }

    fn new_task_context(
        &self,
        task: Task,
        callback: SchedulerTaskCallback,
        prepared_latches: Option<Lock>,
    ) -> TaskContext {
        let tctx = TaskContext::new(task, callback, prepared_latches);
        let running_write_bytes = self
            .running_write_bytes
            .fetch_add(tctx.write_bytes, Ordering::AcqRel) as i64;
        SCHED_WRITING_BYTES_GAUGE.set(running_write_bytes + tctx.write_bytes as i64);
        SCHED_CONTEX_GAUGE.inc();
        tctx
    }

    fn dequeue_task_context(&self, cid: u64) -> TaskContext {
        let tctx = self.get_task_slot(cid).remove(&cid).unwrap();

        let running_write_bytes = self
            .running_write_bytes
            .fetch_sub(tctx.write_bytes, Ordering::AcqRel) as i64;
        SCHED_WRITING_BYTES_GAUGE.set(running_write_bytes - tctx.write_bytes as i64);
        SCHED_CONTEX_GAUGE.dec();

        tctx
    }

    fn take_task_cb_and_pr(
        &self,
        cid: u64,
    ) -> (Option<SchedulerTaskCallback>, Option<ProcessResult>) {
        self.get_task_slot(cid)
            .get_mut(&cid)
            .map(|tctx| (tctx.cb.take(), tctx.pr.take()))
            .unwrap_or((None, None))
    }

    fn store_pr(&self, cid: u64, pr: ProcessResult) {
        self.get_task_slot(cid).get_mut(&cid).unwrap().pr = Some(pr);
    }

    fn too_busy(&self, region_id: u64) -> bool {
        fail_point!("txn_scheduler_busy", |_| true);
        self.running_write_bytes.load(Ordering::Acquire) >= self.sched_pending_write_threshold
            || self.flow_controller.should_drop(region_id)
    }

    /// Tries to acquire all the required latches for a command when waken up by
    /// another finished command.
    ///
<<<<<<< HEAD
    /// Returns a deadline error if the deadline is exceeded. Returns the `Task` if
    /// all latches are acquired, returns `None` otherwise.
    fn acquire_lock_on_wakeup(
        &self,
        cid: u64,
    ) -> Result<Option<(Task, MutexGuard<'_, HashMap<u64, TaskContext>>)>, StorageError> {
=======
    /// Returns a deadline error if the deadline is exceeded. Returns the `Task`
    /// if all latches are acquired, returns `None` otherwise.
    fn acquire_lock_on_wakeup(&self, cid: u64) -> Result<Option<Task>, StorageError> {
>>>>>>> 4dbb0572
        let mut task_slot = self.get_task_slot(cid);
        let tctx = task_slot.get_mut(&cid).unwrap();
        // Check deadline early during acquiring latches to avoid expired requests
        // blocking other requests.
        if let Err(e) = tctx.task.as_ref().unwrap().cmd.deadline().check() {
            // `acquire_lock_on_wakeup` is called when another command releases its locks
            // and wakes up command `cid`. This command inserted its lock before
            // and now the lock is at the front of the queue. The actual
            // acquired count is one more than the `owned_count` recorded in the
            // lock, so we increase one to make `release` work.
            tctx.lock.owned_count += 1;
            return Err(e.into());
        }
        if self.latches.acquire(&mut tctx.lock, cid) {
            tctx.on_schedule();
            match tctx.task.take() {
                Some(task) => return Ok(Some((task, task_slot))),
                None => return Ok(None),
            }
        }
        Ok(None)
    }

    fn dump_wait_for_entries(&self, cb: waiter_manager::Callback) {
        self.lock_mgr.dump_wait_for_entries(cb);
    }

    fn scale_pool_size(&self, pool_size: usize) {
        self.worker_pool.pool.scale_pool_size(pool_size);
        self.high_priority_pool
            .pool
            .scale_pool_size(std::cmp::max(1, pool_size / 2));
    }
}

/// Scheduler which schedules the execution of `storage::Command`s.
#[derive(Clone)]
pub struct Scheduler<E: Engine, L: LockManager> {
    inner: Arc<SchedulerInner<L>>,
    // The engine can be fetched from the thread local storage of scheduler threads.
    // So, we don't store the engine here.
    _engine: PhantomData<E>,
}

unsafe impl<E: Engine, L: LockManager> Send for Scheduler<E, L> {}

impl<E: Engine, L: LockManager> Scheduler<E, L> {
    /// Creates a scheduler.
    pub(in crate::storage) fn new<R: FlowStatsReporter>(
        engine: E,
        lock_mgr: L,
        concurrency_manager: ConcurrencyManager,
        config: &Config,
        dynamic_configs: DynamicConfigs,
        flow_controller: Arc<FlowController>,
        reporter: R,
        resource_tag_factory: ResourceTagFactory,
        quota_limiter: Arc<QuotaLimiter>,
        feature_gate: FeatureGate,
    ) -> Self {
        let t = Instant::now_coarse();
        let mut task_slots = Vec::with_capacity(TASKS_SLOTS_NUM);
        for _ in 0..TASKS_SLOTS_NUM {
            task_slots.push(Mutex::new(Default::default()).into());
        }

        let inner = Arc::new(SchedulerInner {
            task_slots,
            id_alloc: AtomicU64::new(0).into(),
            latches: Latches::new(config.scheduler_concurrency),
            running_write_bytes: AtomicUsize::new(0).into(),
            sched_pending_write_threshold: config.scheduler_pending_write_threshold.0 as usize,
            worker_pool: SchedPool::new(
                engine.clone(),
                config.scheduler_worker_pool_size,
                reporter.clone(),
                "sched-worker-pool",
            ),
            high_priority_pool: SchedPool::new(
                engine,
                std::cmp::max(1, config.scheduler_worker_pool_size / 2),
                reporter,
                "sched-high-pri-pool",
            ),
            control_mutex: Arc::new(tokio::sync::Mutex::new(false)),
            lock_mgr,
            concurrency_manager,
            pipelined_pessimistic_lock: dynamic_configs.pipelined_pessimistic_lock,
            in_memory_pessimistic_lock: dynamic_configs.in_memory_pessimistic_lock,
            enable_async_apply_prewrite: config.enable_async_apply_prewrite,
            flow_controller,
            resource_tag_factory,
            quota_limiter,
            feature_gate,
        });

        slow_log!(
            t.saturating_elapsed(),
            "initialized the transaction scheduler"
        );
        Scheduler {
            inner,
            _engine: PhantomData,
        }
    }

    pub fn dump_wait_for_entries(&self, cb: waiter_manager::Callback) {
        self.inner.dump_wait_for_entries(cb);
    }

    pub fn scale_pool_size(&self, pool_size: usize) {
        self.inner.scale_pool_size(pool_size)
    }

    pub(in crate::storage) fn run_cmd(&self, cmd: Command, callback: StorageCallback) {
        // write flow control
        if cmd.need_flow_control() && self.inner.too_busy(cmd.ctx().region_id) {
            SCHED_TOO_BUSY_COUNTER_VEC.get(cmd.tag()).inc();
            callback.execute(ProcessResult::Failed {
                err: StorageError::from(StorageErrorInner::SchedTooBusy),
            });
            return;
        }
        self.schedule_command(
            None,
            cmd,
            SchedulerTaskCallback::NormalRequestCallback(callback),
            None,
        );
    }

    /// Releases all the latches held by a command.
    fn release_latches(
        &self,
        lock: Lock,
        cid: u64,
        wait_for_locks: Option<Vec<WriteResultLockInfo>>,
        released_locks: Option<ReleasedLocks>,
        tag: metrics::CommandKind,
    ) {
        let start_time = Instant::now();
        let next_cid_for_holding_latches = if released_locks.is_some() {
            Some(self.inner.gen_id())
        } else {
            None
        };
        let (cmd_wakeup_list, latch_keep_list, mut txn_lock_wakeup_list, queues) =
            self.inner.latches.release(
                lock,
                cid,
                wait_for_locks,
                released_locks,
                next_cid_for_holding_latches,
            );
        for wcid in cmd_wakeup_list {
            self.try_to_wake_up(wcid);
        }

        let mut awakened_legacy_locks = vec![];

        {
            let mut i = 0;
            while i < txn_lock_wakeup_list.len() {
                if txn_lock_wakeup_list[i].allow_lock_with_conflict {
                    i += 1;
                } else {
                    awakened_legacy_locks.push(txn_lock_wakeup_list.swap_remove(i));
                }
            }
        }

        assert_eq!(latch_keep_list.is_empty(), txn_lock_wakeup_list.is_empty());

        if !txn_lock_wakeup_list.is_empty() {
            self.schedule_awakened_pessimistic_locks(
                next_cid_for_holding_latches.unwrap(),
                txn_lock_wakeup_list,
                latch_keep_list,
                queues,
            );
        }

        if !awakened_legacy_locks.is_empty() {
            let mut wake_up_events = Vec::with_capacity(awakened_legacy_locks.len());
            for lock in &awakened_legacy_locks {
                wake_up_events.push(lock_manager::KeyWakeUpEvent {
                    key: lock.key.clone(),
                    released_start_ts: 0.into(),
                    awakened_start_ts: lock.parameters.start_ts,
                    awakened_allow_resuming: lock.allow_lock_with_conflict,
                })
            }
            self.inner.lock_mgr.on_keys_wakeup(wake_up_events);
            self.wake_up_legacy_pessimistic_locks(awakened_legacy_locks.into_iter().map(|item| {
                let key = item.key.clone();
                (item, ReleasedLock::new(0.into(), None, key, false))
            }))
        }

        STORAGE_RELEASE_LATCH_DURATION_HISTOGRAM_STATIC
            .get(tag)
            .observe(start_time.saturating_elapsed_secs())
    }

<<<<<<< HEAD
    fn schedule_command(
        &self,
        specified_cid: Option<u64>,
        cmd: Command,
        callback: SchedulerTaskCallback,
        prepared_latches: Option<Lock>,
    ) {
        let cid = specified_cid.unwrap_or_else(|| self.inner.gen_id());
        debug!("received new command"; "cid" => cid, "cmd" => ?cmd);

=======
    fn schedule_command(&self, cmd: Command, callback: StorageCallback) {
        let cid = self.inner.gen_id();
        let tracker = get_tls_tracker_token();
        debug!("received new command"; "cid" => cid, "cmd" => ?cmd, "tracker" => ?tracker);
>>>>>>> 4dbb0572
        let tag = cmd.tag();
        let priority_tag = get_priority_tag(cmd.priority());
        SCHED_STAGE_COUNTER_VEC.get(tag).new.inc();
        SCHED_COMMANDS_PRI_COUNTER_VEC_STATIC
            .get(priority_tag)
            .inc();

        let mut task_slot = self.inner.get_task_slot(cid);
        let tctx = task_slot.entry(cid).or_insert_with(|| {
            self.inner
<<<<<<< HEAD
                .new_task_context(Task::new(cid, cmd), callback, prepared_latches)
=======
                .new_task_context(Task::new(cid, tracker, cmd), callback)
>>>>>>> 4dbb0572
        });
        let deadline = tctx.task.as_ref().unwrap().cmd.deadline();
        if self.inner.latches.acquire(&mut tctx.lock, cid) {
            fail_point!("txn_scheduler_acquire_success");
            tctx.on_schedule();
            let task = tctx.task.take().unwrap();
            self.execute(task, task_slot);
            return;
        }
        // Check deadline in background.
        let sched = self.clone();
        self.inner
            .high_priority_pool
            .pool
            .spawn(async move {
                GLOBAL_TIMER_HANDLE
                    .delay(deadline.to_std_instant())
                    .compat()
                    .await
                    .unwrap();
                let cb = sched
                    .inner
                    .get_task_slot(cid)
                    .get_mut(&cid)
                    .and_then(|tctx| if tctx.try_own() { tctx.cb.take() } else { None });
                if let Some(cb) = cb {
                    cb.execute(ProcessResult::Failed {
                        err: StorageErrorInner::DeadlineExceeded.into(),
                    })
                }
            })
            .unwrap();
        fail_point!("txn_scheduler_acquire_fail");
    }

    /// Tries to acquire all the necessary latches. If all the necessary latches
    /// are acquired, the method initiates a get snapshot operation for further
    /// processing.
    fn try_to_wake_up(&self, cid: u64) {
        match self.inner.acquire_lock_on_wakeup(cid) {
            Ok(Some((task, task_slot))) => {
                fail_point!("txn_scheduler_try_to_wake_up");
                self.execute(task, task_slot);
            }
            Ok(None) => {}
            Err(err) => {
                // Spawn the finish task to the pool to avoid stack overflow
                // when many queuing tasks fail successively.
                let this = self.clone();
                self.inner
                    .worker_pool
                    .pool
                    .spawn(async move {
                        this.finish_with_err(cid, err);
                    })
                    .unwrap();
            }
        }
    }

    fn schedule_awakened_pessimistic_locks(
        &self,
        cid: u64,
        mut awakened_locks_info: Vec<WriteResultLockInfo>,
        latches: Vec<u64>,
        lock_wait_queues: HashMap<u64, LockWaitQueueMap>,
    ) {
        let start_time = Instant::now();

        let key_callbacks: Vec<_> = awakened_locks_info
            .iter_mut()
            .map(|i| i.key_cb.take().unwrap())
            .collect();

        let latches = Lock::new_already_acquired(latches, lock_wait_queues);
        let cmd = commands::AcquirePessimisticLock::new_resumed_from_lock_info(awakened_locks_info);

        // TODO: Make flow control take effect on this thing.
        self.schedule_command(
            Some(cid),
            cmd.into(),
            SchedulerTaskCallback::LockKeyCallbacks(key_callbacks),
            Some(latches),
        );

        STORAGE_KEYWISE_PESSIMISTIC_LOCK_HANDLE_DURATION_HISTOGRAM_STATIC
            .schedule
            .observe(start_time.saturating_elapsed_secs());
    }

    // pub for test
    pub fn get_sched_pool(&self, priority: CommandPri) -> &SchedPool {
        if priority == CommandPri::High {
            &self.inner.high_priority_pool
        } else {
            &self.inner.worker_pool
        }
    }

    /// Executes the task in the sched pool.
<<<<<<< HEAD
    fn execute(&self, mut task: Task, task_slot: MutexGuard<'_, HashMap<u64, TaskContext>>) {
        if task.cmd.is_sync_cmd() {
            self.process_sync(task, task_slot);
            return;
        }

        // Release the mutex.
        drop(task_slot);

=======
    fn execute(&self, mut task: Task) {
        set_tls_tracker_token(task.tracker);
>>>>>>> 4dbb0572
        let sched = self.clone();
        self.get_sched_pool(task.cmd.priority())
            .pool
            .spawn(async move {
                fail_point!("scheduler_start_execute");
                if sched.check_task_deadline_exceeded(&task) {
                    return;
                }

                let tag = task.cmd.tag();
                SCHED_STAGE_COUNTER_VEC.get(tag).snapshot.inc();

                let snap_ctx = SnapContext {
                    pb_ctx: task.cmd.ctx(),
                    ..Default::default()
                };
                // The program is currently in scheduler worker threads.
                // Safety: `self.inner.worker_pool` should ensure that a TLS engine exists.
                match unsafe { with_tls_engine(|engine: &E| kv::snapshot(engine, snap_ctx)) }.await
                {
                    Ok(snapshot) => {
                        SCHED_STAGE_COUNTER_VEC.get(tag).snapshot_ok.inc();
                        let term = snapshot.ext().get_term();
                        let extra_op = snapshot.ext().get_txn_extra_op();
                        if !sched
                            .inner
                            .get_task_slot(task.cid)
                            .get(&task.cid)
                            .unwrap()
                            .try_own()
                        {
                            sched.finish_with_err(task.cid, StorageErrorInner::DeadlineExceeded);
                            return;
                        }

                        if let Some(term) = term {
                            task.cmd.ctx_mut().set_term(term.get());
                        }
                        task.extra_op = extra_op;

                        debug!(
                            "process cmd with snapshot";
                            "cid" => task.cid, "term" => ?term, "extra_op" => ?extra_op,
                            "trakcer" => ?task.tracker
                        );
                        sched.process(snapshot, task).await;
                    }
                    Err(err) => {
                        SCHED_STAGE_COUNTER_VEC.get(tag).snapshot_err.inc();

                        info!("get snapshot failed"; "cid" => task.cid, "err" => ?err);
                        sched.finish_with_err(task.cid, Error::from(err));
                    }
                }
            })
            .unwrap();
    }

    /// Calls the callback with an error.
    fn finish_with_err<ER>(&self, cid: u64, err: ER)
    where
        StorageError: From<ER>,
    {
        debug!("write command finished with error"; "cid" => cid);
        let tctx = self.inner.dequeue_task_context(cid);

        SCHED_STAGE_COUNTER_VEC.get(tctx.tag).error.inc();

        let pr = ProcessResult::Failed {
            err: StorageError::from(err),
        };
        if let Some(cb) = tctx.cb {
            cb.execute(pr);
        }

        self.release_latches(tctx.lock, cid, None, None, tctx.tag);
    }

    /// Event handler for the success of read.
    ///
    /// If a next command is present, continues to execute; otherwise, delivers
    /// the result to the callback.
    fn on_read_finished(&self, cid: u64, pr: ProcessResult, tag: CommandKind) {
        SCHED_STAGE_COUNTER_VEC.get(tag).read_finish.inc();

        debug!("read command finished"; "cid" => cid);
        let tctx = self.inner.dequeue_task_context(cid);
        if let ProcessResult::NextCommand { cmd } = pr {
            SCHED_STAGE_COUNTER_VEC.get(tag).next_cmd.inc();
            self.schedule_command(None, cmd, tctx.cb.unwrap(), None);
        } else {
            tctx.cb.unwrap().execute(pr);
        }

        self.release_latches(tctx.lock, cid, None, None, tag);
    }

    /// Event handler for the success of write.
    fn on_write_finished(
        &self,
        cid: u64,
        pr: Option<ProcessResult>,
        result: EngineResult<()>,
        lock_guards: Vec<KeyHandleGuard>,
        wait_for_locks: Option<Vec<WriteResultLockInfo>>,
        mut released_locks: Option<ReleasedLocks>,
        pipelined: bool,
        async_apply_prewrite: bool,
        tag: CommandKind,
    ) {
        assert!(!(wait_for_locks.is_some() && released_locks.is_some()));

        // TODO: Does async apply prewrite worth a special metric here?
        if pipelined {
            SCHED_STAGE_COUNTER_VEC
                .get(tag)
                .pipelined_write_finish
                .inc();
        } else if async_apply_prewrite {
            SCHED_STAGE_COUNTER_VEC
                .get(tag)
                .async_apply_prewrite_finish
                .inc();
        } else {
            SCHED_STAGE_COUNTER_VEC.get(tag).write_finish.inc();
        }

        debug!("write command finished";
            "cid" => cid, "pipelined" => pipelined, "async_apply_prewrite" => async_apply_prewrite);
        drop(lock_guards);
        let tctx = self.inner.dequeue_task_context(cid);

        // If pipelined pessimistic lock or async apply prewrite takes effect, it's not
        // guaranteed that the proposed or committed callback is surely invoked, which
        // takes and invokes `tctx.cb(tctx.pr)`.
        if let Some(cb) = tctx.cb {
            let pr = match result {
                Ok(()) => pr.or(tctx.pr).unwrap(),
                Err(e) => {
                    if !Self::need_wake_up_pessimistic_lock_on_error(&e) {
                        released_locks = None;
                    }
                    ProcessResult::Failed {
                        err: StorageError::from(e),
                    }
                }
            };
            if let ProcessResult::NextCommand { cmd } = pr {
                SCHED_STAGE_COUNTER_VEC.get(tag).next_cmd.inc();
                self.schedule_command(None, cmd, cb, None);
            } else {
                cb.execute(pr);
            }
        } else {
            assert!((pipelined && wait_for_locks.is_none()) || async_apply_prewrite);
        }
        self.release_latches(tctx.lock, cid, wait_for_locks, released_locks, tag);
    }

    /// Event handler for the request of waiting for lock
    fn on_wait_for_lock(
        &self,
        context: &Context,
        token: LockWaitToken,
        start_ts: TimeStamp,
        is_first_lock: bool,
        lock_info: &[WriteResultLockInfo],
        cancel_callback: Box<dyn FnOnce(StorageError) + Send>,
        wait_timeout: Option<WaitTimeout>,
        diag_ctx: DiagnosticContext,
    ) {
        // debug!("command waits for lock released"; "cid" => cid);
        let wait_info = lock_info
            .iter()
            .map(|lock| lock_manager::KeyLockWaitInfo {
                key: lock.key.clone(),
                lock_digest: LockDigest {
                    ts: lock.last_found_lock.get_lock_version().into(),
                    hash: lock.lock_hash,
                },
                lock_info: lock.last_found_lock.clone(),
            })
            .collect();
        self.inner.lock_mgr.wait_for(
            token,
            context.get_region_id(),
            context.get_region_epoch().clone(),
            context.get_term(),
            start_ts,
            wait_info,
            is_first_lock,
            wait_timeout,
            cancel_callback,
            diag_ctx,
        );
    }

    fn update_wait_for_lock(&self) {
        // TODO: unimplemented.
    }

    fn need_wake_up_pessimistic_lock_on_error(_e: &EngineError) -> bool {
        // TODO: If there's some cases that `engine.async_write` returns error but it's still
        // possible that the data is successfully written, return true.
        // However if it's caused by region leader transferring or epoch change, it doesn't need
        // to return true because we'll have other way to cancel the waiting request.
        false
    }

    fn early_response(
        cid: u64,
        cb: SchedulerTaskCallback,
        pr: ProcessResult,
        tag: CommandKind,
        stage: CommandStageKind,
    ) {
        debug!("early return response"; "cid" => cid);
        SCHED_STAGE_COUNTER_VEC.get(tag).get(stage).inc();
        cb.execute(pr);
        // It won't release locks here until write finished.
    }

    /// Process the task in the current thread.
    async fn process(self, snapshot: E::Snap, task: Task) {
        if self.check_task_deadline_exceeded(&task) {
            return;
        }

        let resource_tag = self.inner.resource_tag_factory.new_tag(task.cmd.ctx());
        async {
            let tag = task.cmd.tag();
            fail_point!("scheduler_async_snapshot_finish");
            SCHED_STAGE_COUNTER_VEC.get(tag).process.inc();

            let timer = Instant::now();

            let region_id = task.cmd.ctx().get_region_id();
            let ts = task.cmd.ts();
            let mut statistics = Statistics::default();
            match &task.cmd {
                Command::Prewrite(_) | Command::PrewritePessimistic(_) => {
                    tls_collect_query(region_id, QueryKind::Prewrite);
                }
                Command::AcquirePessimisticLock(_) => {
                    tls_collect_query(region_id, QueryKind::AcquirePessimisticLock);
                }
                Command::Commit(_) => {
                    tls_collect_query(region_id, QueryKind::Commit);
                }
                Command::Rollback(_) | Command::PessimisticRollback(_) => {
                    tls_collect_query(region_id, QueryKind::Rollback);
                }
                _ => {}
            }

            fail_point!("scheduler_process");
            if task.cmd.readonly() {
                self.process_read(snapshot, task, &mut statistics);
            } else {
                self.process_write(snapshot, task, &mut statistics).await;
            };
            tls_collect_scan_details(tag.get_str(), &statistics);
            let elapsed = timer.saturating_elapsed();
            slow_log!(
                elapsed,
                "[region {}] scheduler handle command: {}, ts: {}",
                region_id,
                tag,
                ts
            );
        }
        .in_resource_metering_tag(resource_tag)
        .await;
    }

    /// Processes a read command within a worker thread, then posts
    /// `ReadFinished` message back to the `Scheduler`.
    fn process_read(self, snapshot: E::Snap, task: Task, statistics: &mut Statistics) {
        fail_point!("txn_before_process_read");
        debug!("process read cmd in worker pool"; "cid" => task.cid);

        let tag = task.cmd.tag();

        let begin_instant = Instant::now();
        let cmd = task.cmd;
        let pr = unsafe {
            with_perf_context::<E, _, _>(tag, || {
                cmd.process_read(snapshot, statistics)
                    .unwrap_or_else(|e| ProcessResult::Failed { err: e.into() })
            })
        };
        SCHED_PROCESSING_READ_HISTOGRAM_STATIC
            .get(tag)
            .observe(begin_instant.saturating_elapsed_secs());
        self.on_read_finished(task.cid, pr, tag);
    }

<<<<<<< HEAD
    /// Processes a write command within a worker thread, then posts either a `WriteFinished`
    /// message if successful or a `FinishedWithErr` message back to the `Scheduler`.
    async fn process_write(self, snapshot: E::Snap, mut task: Task, statistics: &mut Statistics) {
=======
    /// Processes a write command within a worker thread, then posts either a
    /// `WriteFinished` message if successful or a `FinishedWithErr` message
    /// back to the `Scheduler`.
    async fn process_write(self, snapshot: E::Snap, task: Task, statistics: &mut Statistics) {
>>>>>>> 4dbb0572
        fail_point!("txn_before_process_write");
        let write_bytes = task.cmd.write_bytes();
        let tag = task.cmd.tag();
        let cid = task.cid;
        let priority = task.cmd.priority();
        let scheduler = self.clone();
        let quota_limiter = self.inner.quota_limiter.clone();
        let mut sample = quota_limiter.new_sample(true);
        let pessimistic_lock_mode = self.pessimistic_lock_mode();
        let pipelined =
            task.cmd.can_be_pipelined() && pessimistic_lock_mode == PessimisticLockMode::Pipelined;
        let txn_ext = snapshot.ext().get_txn_ext().cloned();

        // Keep some information to use after the command being consumed.
        let pessimistic_lock_single_request_meta =
            if let Command::AcquirePessimisticLock(cmd) = &mut task.cmd {
                cmd.get_single_request_meta()
            } else {
                None
            };

        let deadline = task.cmd.deadline();
        let write_result = {
            let _guard = sample.observe_cpu();
            let context = WriteContext {
                lock_mgr: &self.inner.lock_mgr,
                concurrency_manager: self.inner.concurrency_manager.clone(),
                extra_op: task.extra_op,
                statistics,
                async_apply_prewrite: self.inner.enable_async_apply_prewrite,
            };
            let begin_instant = Instant::now();
            let res = unsafe {
                with_perf_context::<E, _, _>(tag, || {
                    task.cmd
                        .process_write(snapshot, context)
                        .map_err(StorageError::from)
                })
            };
            SCHED_PROCESSING_READ_HISTOGRAM_STATIC
                .get(tag)
                .observe(begin_instant.saturating_elapsed_secs());
            res
        };

        if write_result.is_ok() {
            // TODO: write bytes can be a bit inaccurate due to error requests or in-memory
            // pessimistic locks.
            sample.add_write_bytes(write_bytes);
        }
        let read_bytes = statistics.cf_statistics(CF_DEFAULT).flow_stats.read_bytes
            + statistics.cf_statistics(CF_LOCK).flow_stats.read_bytes
            + statistics.cf_statistics(CF_WRITE).flow_stats.read_bytes;
        sample.add_read_bytes(read_bytes);
        let quota_delay = quota_limiter.consume_sample(sample, true).await;
        if !quota_delay.is_zero() {
            TXN_COMMAND_THROTTLE_TIME_COUNTER_VEC_STATIC
                .get(tag)
                .inc_by(quota_delay.as_micros() as u64);
        }

        let WriteResult {
            ctx,
            mut to_be_write,
            rows,
            pr,
            mut released_locks,
            lock_guards,
            response_policy,
        } = match deadline
            .check()
            .map_err(StorageError::from)
            .and(write_result)
        {
            // Write prepare failure typically means conflicting transactions are detected. Delivers
            // the error to the callback, and releases the latches.
            Err(err) => {
                SCHED_STAGE_COUNTER_VEC.get(tag).prepare_write_err.inc();
                debug!("write command failed"; "cid" => cid, "err" => ?err);
                scheduler.finish_with_err(cid, err);
                return;
            }
            // Initiates an async write operation on the storage engine, there'll be a
            // `WriteFinished` message when it finishes.
            Ok(res) => res,
        };
        let region_id = ctx.get_region_id();
        SCHED_STAGE_COUNTER_VEC.get(tag).write.inc();

        let mut pr = Some(pr);
        let lock_info = if tag == CommandKind::acquire_pessimistic_lock
            || tag == CommandKind::acquire_pessimistic_lock_resumed
        {
            if let Some(cmd_meta) = pessimistic_lock_single_request_meta {
                let conversion_start = Instant::now();

                let mut lock_info_list =
                    Self::take_lock_info_from_pessimistic_lock_pr(pr.as_mut().unwrap());
                // We currently do not allow multi-waiting in a single request.
                assert!(lock_info_list.is_none() || lock_info_list.as_ref().unwrap().len() == 1);
                if let Some(l) = lock_info_list.as_mut() {
                    // Enter key-wise waiting state.
                    let diag_ctx = DiagnosticContext {
                        key: l[0].key.to_raw().unwrap(),
                        resource_group_tag: ctx.get_resource_group_tag().into(),
                    };
                    let wait_token = scheduler.inner.lock_mgr.allocate_token();

                    let first_batch_size = cmd_meta.keys_count - l.len();
                    assert_eq!(first_batch_size, 0);

                    let lock_req_ctx = scheduler.convert_to_keywise_callbacks(
                        cid,
                        wait_token,
                        cmd_meta.start_ts,
                        cmd_meta.for_update_ts,
                        mem::replace(&mut pr, Some(ProcessResult::Res)).unwrap(),
                        cmd_meta.keys_count,
                        first_batch_size,
                        cmd_meta.allow_lock_with_conflict,
                    );

                    scheduler.on_wait_for_lock(
                        &ctx,
                        wait_token,
                        cmd_meta.start_ts,
                        cmd_meta.is_first_lock,
                        l,
                        Box::new(lock_req_ctx.get_callback_for_cancellation()),
                        l[0].parameters.wait_timeout,
                        diag_ctx,
                    );
                    // It's possible that the request is cancelled immediately due to no timeout (non-blocking locking).
                    if lock_req_ctx.shared_states.finished.load(Ordering::Acquire) {
                        lock_info_list = None;
                    } else {
                        let mut key_callback_count = 0;
                        for lock_info in l {
                            assert!(lock_info.key_cb.is_none());
                            // TODO: Check if there are paths that the cb is never invoked.
                            lock_info.key_cb = Some(
                                lock_req_ctx
                                    .get_callback_for_blocked_key(lock_info.index_in_request),
                            );
                            lock_info.req_states = Some(lock_req_ctx.get_shared_states());
                            key_callback_count += 1;
                        }
                        assert_eq!(key_callback_count, 1);
                    }
                }

                STORAGE_KEYWISE_PESSIMISTIC_LOCK_HANDLE_DURATION_HISTOGRAM_STATIC
                    .convert_from_normal
                    .observe(conversion_start.saturating_elapsed_secs());
                lock_info_list
            } else {
                // It's already in key-wise mode.
                let start_time = Instant::now();
                scheduler.update_wait_for_lock();
                scheduler.tidy_up_pessimistic_lock_result(cid, pr.as_mut().unwrap());
                let lock_info_list =
                    Self::take_lock_info_from_pessimistic_lock_pr(pr.as_mut().unwrap());

                STORAGE_KEYWISE_PESSIMISTIC_LOCK_HANDLE_DURATION_HISTOGRAM_STATIC
                    .tidy_up_result
                    .observe(start_time.saturating_elapsed_secs());
                lock_info_list
            }
        } else {
            None
        };

        if let Some(released_locks) = released_locks.as_mut() {
            scheduler.on_release_locks_pre_persist(cid, released_locks);
        }

        if to_be_write.modifies.is_empty() {
            scheduler.on_write_finished(
                cid,
                pr,
                Ok(()),
                lock_guards,
                lock_info,
                released_locks,
                false,
                false,
                tag,
            );
            return;
        }

        if (tag == CommandKind::acquire_pessimistic_lock
            || tag == CommandKind::acquire_pessimistic_lock_resumed)
            && pessimistic_lock_mode == PessimisticLockMode::InMemory
            && self.try_write_in_memory_pessimistic_locks(
                txn_ext.as_deref(),
                &mut to_be_write,
                &ctx,
            )
        {
            // Safety: `self.sched_pool` ensures a TLS engine exists.
            unsafe {
                with_tls_engine(|engine: &E| {
                    // We skip writing the raftstore, but to improve CDC old value hit rate,
                    // we should send the old values to the CDC scheduler.
                    engine.schedule_txn_extra(to_be_write.extra);
                })
            }
            scheduler.on_write_finished(
                cid,
                pr,
                Ok(()),
                lock_guards,
                lock_info,
                released_locks,
                false,
                false,
                tag,
            );
            return;
        }

        let mut is_async_apply_prewrite = false;
        let write_size = to_be_write.size();
        if ctx.get_disk_full_opt() == DiskFullOpt::AllowedOnAlmostFull {
            to_be_write.disk_full_opt = DiskFullOpt::AllowedOnAlmostFull
        }
        to_be_write.deadline = Some(deadline);

        let sched = scheduler.clone();
        let sched_pool = scheduler.get_sched_pool(priority).pool.clone();

        let (proposed_cb, committed_cb): (Option<ExtCallback>, Option<ExtCallback>) =
            match response_policy {
                ResponsePolicy::OnApplied => (None, None),
                ResponsePolicy::OnCommitted => {
                    self.inner.store_pr(cid, pr.take().unwrap());
                    let sched = scheduler.clone();
                    // Currently, the only case that response is returned after finishing
                    // commit is async applying prewrites for async commit transactions.
                    // The committed callback is not guaranteed to be invoked. So store
                    // the `pr` to the tctx instead of capturing it to the closure.
                    let committed_cb = Box::new(move || {
                        fail_point!("before_async_apply_prewrite_finish", |_| {});
                        let (cb, pr) = sched.inner.take_task_cb_and_pr(cid);
                        Self::early_response(
                            cid,
                            cb.unwrap(),
                            pr.unwrap(),
                            tag,
                            CommandStageKind::async_apply_prewrite,
                        );
                    });
                    is_async_apply_prewrite = true;
                    (None, Some(committed_cb))
                }
                ResponsePolicy::OnProposed => {
                    // The only work `proposed_cb` currently does is to reply the response to the
                    // client. If there are some locks to wait for, we do not set the callback
                    // and `pr` is still `Some`.
                    if pipelined && lock_info.is_none() {
                        // The normal write process is respond to clients and release
                        // latches after async write finished. If pipelined pessimistic
                        // locking is enabled, the process becomes parallel and there are
                        // two msgs for one command:
                        //   1. Msg::PipelinedWrite: respond to clients
                        //   2. Msg::WriteFinished: deque context and release latches
                        // The proposed callback is not guaranteed to be invoked. So store
                        // the `pr` to the tctx instead of capturing it to the closure.
                        self.inner.store_pr(cid, pr.take().unwrap());
                        let sched = scheduler.clone();
                        // Currently, the only case that response is returned after finishing
                        // proposed phase is pipelined pessimistic lock.
                        // TODO: Unify the code structure of pipelined pessimistic lock and
                        // async apply prewrite.
                        let proposed_cb = Box::new(move || {
                            fail_point!("before_pipelined_write_finish", |_| {});
                            let (cb, pr) = sched.inner.take_task_cb_and_pr(cid);
                            Self::early_response(
                                cid,
                                cb.unwrap(),
                                pr.unwrap(),
                                tag,
                                CommandStageKind::pipelined_write,
                            );
                        });
                        (Some(proposed_cb), None)
                    } else {
                        (None, None)
                    }
                }
            };

        if self.inner.flow_controller.enabled() {
            if self.inner.flow_controller.is_unlimited(region_id) {
                // no need to delay if unthrottled, just call consume to record write flow
                let _ = self.inner.flow_controller.consume(region_id, write_size);
            } else {
                let start = Instant::now_coarse();
                // Control mutex is used to ensure there is only one request consuming the
                // quota. The delay may exceed 1s, and the speed limit is changed every second.
                // If the speed of next second is larger than the one of first second, without
                // the mutex, the write flow can't throttled strictly.
                let control_mutex = self.inner.control_mutex.clone();
                let _guard = control_mutex.lock().await;
                let delay = self.inner.flow_controller.consume(region_id, write_size);
                let delay_end = Instant::now_coarse() + delay;
                while !self.inner.flow_controller.is_unlimited(region_id) {
                    let now = Instant::now_coarse();
                    if now >= delay_end {
                        break;
                    }
                    if now >= deadline.inner() {
                        scheduler.finish_with_err(cid, StorageErrorInner::DeadlineExceeded);
                        self.inner.flow_controller.unconsume(region_id, write_size);
                        SCHED_THROTTLE_TIME.observe(start.saturating_elapsed_secs());
                        return;
                    }
                    GLOBAL_TIMER_HANDLE
                        .delay(std::time::Instant::now() + Duration::from_millis(1))
                        .compat()
                        .await
                        .unwrap();
                }
                SCHED_THROTTLE_TIME.observe(start.saturating_elapsed_secs());
            }
        }

        let (version, term) = (ctx.get_region_epoch().get_version(), ctx.get_term());
        // Mutations on the lock CF should overwrite the memory locks.
        // We only set a deleted flag here, and the lock will be finally removed when it
        // finishes applying. See the comments in `PeerPessimisticLocks` for how this
        // flag is used.
        let txn_ext2 = txn_ext.clone();
        let mut pessimistic_locks_guard = txn_ext2
            .as_ref()
            .map(|txn_ext| txn_ext.pessimistic_locks.write());
        let removed_pessimistic_locks = match pessimistic_locks_guard.as_mut() {
            Some(locks)
                // If there is a leader or region change, removing the locks is unnecessary.
                if locks.term == term && locks.version == version && !locks.is_empty() =>
            {
                to_be_write
                    .modifies
                    .iter()
                    .filter_map(|write| match write {
                        Modify::Put(cf, key, ..) | Modify::Delete(cf, key) if *cf == CF_LOCK => {
                            locks.get_mut(key).map(|(_, deleted)| {
                                *deleted = true;
                                key.to_owned()
                            })
                        }
                        _ => None,
                    })
                    .collect::<Vec<_>>()
            }
            _ => vec![],
        };
        // Keep the read lock guard of the pessimistic lock table until the request is
        // sent to the raftstore.
        //
        // If some in-memory pessimistic locks need to be proposed, we will propose
        // another TransferLeader command. Then, we can guarentee even if the proposed
        // locks don't include the locks deleted here, the response message of the
        // transfer leader command must be later than this write command because this
        // write command has been sent to the raftstore. Then, we don't need to worry
        // this request will fail due to the voluntary leader transfer.
        let _downgraded_guard = pessimistic_locks_guard.and_then(|guard| {
            (!removed_pessimistic_locks.is_empty()).then(|| RwLockWriteGuard::downgrade(guard))
        });

        // The callback to receive async results of write prepare from the storage
        // engine.
        let engine_cb = Box::new(move |result: EngineResult<()>| {
            let ok = result.is_ok();
            if ok && !removed_pessimistic_locks.is_empty() {
                // Removing pessimistic locks when it succeeds to apply. This should be done in
                // the apply thread, to make sure it happens before other admin commands are
                // executed.
                if let Some(mut pessimistic_locks) = txn_ext
                    .as_ref()
                    .map(|txn_ext| txn_ext.pessimistic_locks.write())
                {
                    // If epoch version or term does not match, region or leader change has
                    // happened, so we needn't remove the key.
                    if pessimistic_locks.term == term && pessimistic_locks.version == version {
                        for key in removed_pessimistic_locks {
                            pessimistic_locks.remove(&key);
                        }
                    }
                }
            }

            sched_pool
                .spawn(async move {
                    fail_point!("scheduler_async_write_finish");

                    sched.on_write_finished(
                        cid,
                        pr,
                        result,
                        lock_guards,
                        lock_info,
                        released_locks,
                        pipelined,
                        is_async_apply_prewrite,
                        tag,
                    );
                    KV_COMMAND_KEYWRITE_HISTOGRAM_VEC
                        .get(tag)
                        .observe(rows as f64);

                    if !ok {
                        // Only consume the quota when write succeeds, otherwise failed write
                        // requests may exhaust the quota and other write requests would be in long
                        // delay.
                        if sched.inner.flow_controller.enabled() {
                            sched.inner.flow_controller.unconsume(region_id, write_size);
                        }
                    }
                })
                .unwrap()
        });

        // Safety: `self.sched_pool` ensures a TLS engine exists.
        unsafe {
            with_tls_engine(|engine: &E| {
                if let Err(e) =
                    engine.async_write_ext(&ctx, to_be_write, engine_cb, proposed_cb, committed_cb)
                {
                    SCHED_STAGE_COUNTER_VEC.get(tag).async_write_err.inc();

                    info!("engine async_write failed"; "cid" => cid, "err" => ?e);
                    scheduler.finish_with_err(cid, e);
                }
            })
        }
    }

<<<<<<< HEAD
    fn process_sync(&self, task: Task, mut task_slot: MutexGuard<'_, HashMap<u64, TaskContext>>) {
        let cid = task.cid;
        let tag = task.cmd.tag();
        let priority = task.cmd.priority();
        let mut on_finished_cb = None;
        let released_locks = task.cmd.process_sync(SyncCommandContext {
            latch: &mut task_slot.get_mut(&cid).unwrap().lock,
            on_finished: &mut on_finished_cb,
        });

        let sched = self.clone();
        self.get_sched_pool(priority)
            .pool
            .spawn(async move {
                let tctx = sched.inner.dequeue_task_context(cid);
                sched.release_latches(tctx.lock, cid, None, released_locks, tag);
                if let Some(cb) = on_finished_cb {
                    cb();
                }
                if let Some(cb) = tctx.cb {
                    cb.execute(ProcessResult::Res);
                }
            })
            .unwrap();
    }

    /// Returns whether it succeeds to write pessimistic locks to the in-memory lock table.
=======
    /// Returns whether it succeeds to write pessimistic locks to the in-memory
    /// lock table.
>>>>>>> 4dbb0572
    fn try_write_in_memory_pessimistic_locks(
        &self,
        txn_ext: Option<&TxnExt>,
        to_be_write: &mut WriteData,
        context: &Context,
    ) -> bool {
        let txn_ext = match txn_ext {
            Some(txn_ext) => txn_ext,
            None => return false,
        };
        let mut pessimistic_locks = txn_ext.pessimistic_locks.write();
        // When not writable, it only means we cannot write locks to the in-memory lock
        // table, but it is still possible for the region to propose request.
        // When term or epoch version has changed, the request must fail. To be simple,
        // here we just let the request fallback to propose and let raftstore generate
        // an appropriate error.
        if !pessimistic_locks.is_writable()
            || pessimistic_locks.term != context.get_term()
            || pessimistic_locks.version != context.get_region_epoch().get_version()
        {
            return false;
        }
        match pessimistic_locks.insert(mem::take(&mut to_be_write.modifies)) {
            Ok(()) => {
                IN_MEMORY_PESSIMISTIC_LOCKING_COUNTER_STATIC.success.inc();
                true
            }
            Err(modifies) => {
                IN_MEMORY_PESSIMISTIC_LOCKING_COUNTER_STATIC.full.inc();
                to_be_write.modifies = modifies;
                false
            }
        }
    }

    /// If the task has expired, return `true` and call the callback of
    /// the task with a `DeadlineExceeded` error.
    #[inline]
    fn check_task_deadline_exceeded(&self, task: &Task) -> bool {
        if let Err(e) = task.cmd.deadline().check() {
            self.finish_with_err(task.cid, e);
            true
        } else {
            false
        }
    }

    fn pessimistic_lock_mode(&self) -> PessimisticLockMode {
        let pipelined = self
            .inner
            .pipelined_pessimistic_lock
            .load(Ordering::Relaxed);
        let in_memory = self
            .inner
            .in_memory_pessimistic_lock
            .load(Ordering::Relaxed)
            && self
                .inner
                .feature_gate
                .can_enable(IN_MEMORY_PESSIMISTIC_LOCK);
        if pipelined && in_memory {
            PessimisticLockMode::InMemory
        } else if pipelined {
            PessimisticLockMode::Pipelined
        } else {
            PessimisticLockMode::Sync
        }
    }

    fn on_release_locks_pre_persist(&self, cid: u64, released_locks: &mut ReleasedLocks) {
        let mut wake_up_events = vec![];
        let mut legacy_wakeup_list = vec![];

        {
            let mut slot = self.inner.get_task_slot(cid);
            let wait_queues = &mut slot.get_mut(&cid).unwrap().lock.lock_wait_queues;
            released_locks.0 = std::mem::take(&mut released_locks.0)
                .into_iter()
                .filter_map(|released_lock| {
                    let key_queue_map = wait_queues.get_mut(&released_lock.hash_for_latch)?;
                    let queue = key_queue_map.get_mut(&released_lock.key)?;

                    // Lazy cleanup invalidated entries
                    while let Some(front) = queue.peek() {
                        if front
                            .0
                            .req_states
                            .as_ref()
                            .unwrap()
                            .finished
                            .load(Ordering::Acquire)
                        {
                            queue.pop();
                            continue;
                        }

                        break;
                    }

                    if queue.is_empty() {
                        // Unreachable, but keep it for safety.
                        key_queue_map.remove(&released_lock.key);
                        return None;
                    }

                    let front = queue.peek().unwrap();
                    wake_up_events.push(lock_manager::KeyWakeUpEvent {
                        key: released_lock.key.clone(),
                        released_start_ts: released_lock.start_ts,
                        awakened_start_ts: front.0.parameters.start_ts,
                        awakened_allow_resuming: front.0.allow_lock_with_conflict,
                    });

                    if front.0.allow_lock_with_conflict {
                        Some(released_lock)
                    } else {
                        let lock_info = queue.pop().unwrap();
                        if queue.is_empty() {
                            key_queue_map.remove(&released_lock.key);
                        }
                        legacy_wakeup_list.push((lock_info.unwrap(), released_lock));
                        None
                    }
                })
                .collect();
            // Release lock of the task slot.
        }

        self.inner.lock_mgr.on_keys_wakeup(wake_up_events);
        self.wake_up_legacy_pessimistic_locks(legacy_wakeup_list);
    }

    fn wake_up_legacy_pessimistic_locks(
        &self,
        legacy_wakeup_list: impl IntoIterator<Item = (WriteResultLockInfo, ReleasedLock)>
        + Send
        + 'static,
    ) {
        self.get_sched_pool(CommandPri::High)
            .pool
            .spawn(async move {
                for (mut lock_info, released_lock) in legacy_wakeup_list {
                    let cb = lock_info.key_cb.unwrap();
                    let e = StorageError::from(Error::from(MvccError::from(
                        MvccErrorInner::WriteConflict {
                            start_ts: lock_info.parameters.start_ts,
                            conflict_start_ts: released_lock.start_ts,
                            conflict_commit_ts: released_lock.commit_ts,
                            key: released_lock.key.into_raw().unwrap(),
                            primary: lock_info.last_found_lock.take_primary_lock(),
                        },
                    )));
                    let res = Err(Arc::new(e));
                    cb(res);
                }
            })
            .unwrap();
    }

    fn convert_to_keywise_callbacks(
        &self,
        cid: u64,
        lock_wait_token: LockWaitToken,
        start_ts: TimeStamp,
        for_update_ts: TimeStamp,
        first_batch_pr: ProcessResult,
        total_size: usize,
        first_batch_size: usize,
        allow_lock_with_conflict: bool,
    ) -> PartialPessimisticLockRequestContext<L> {
        let mut slot = self.inner.get_task_slot(cid);
        let task_ctx = slot.get_mut(&cid).unwrap();
        let cb = match task_ctx.cb.take() {
            Some(SchedulerTaskCallback::NormalRequestCallback(cb)) => cb,
            _ => unreachable!(),
        };

        let ctx = PartialPessimisticLockRequestContext::new(
            self.inner.lock_mgr.clone(),
            lock_wait_token,
            start_ts,
            for_update_ts,
            first_batch_pr,
            cb,
            total_size,
            allow_lock_with_conflict,
        );
        let first_batch_cb = ctx.get_callback_for_first_write_batch(first_batch_size);
        // TODO: Do not use NormalRequestCallback and remove get_callback_for_first_write_batch
        task_ctx.cb = Some(SchedulerTaskCallback::NormalRequestCallback(first_batch_cb));
        ctx
    }

    fn tidy_up_pessimistic_lock_result(&self, cid: u64, pr: &mut ProcessResult) {
        let results = match pr {
            ProcessResult::PessimisticLockRes {
                res: Ok(PessimisticLockResults(res)),
            } => res,
            _ => unreachable!(),
        };

        let mut slot = self.inner.get_task_slot(cid);
        let task_ctx = slot.get_mut(&cid).unwrap();
        let cbs = match task_ctx.cb {
            Some(SchedulerTaskCallback::LockKeyCallbacks(ref mut v)) => v,
            _ => unreachable!(),
        };
        assert_eq!(results.len(), cbs.len());

        let mut finished_cbs = Vec::with_capacity(results.len());
        (0..results.len())
            .into_iter()
            .zip(std::mem::take(cbs))
            .for_each(|(res_index, cb)| {
                let result = &mut results[res_index];
                if let PessimisticLockKeyResult::Waiting(lock_info) = result {
                    lock_info.as_mut().unwrap().key_cb = Some(cb);
                } else {
                    finished_cbs.push(cb);
                }
            });
        *results = results
            .drain(..)
            .filter(|r| match r {
                PessimisticLockKeyResult::Waiting(_) => false,
                _ => true,
            })
            .collect();
        *cbs = finished_cbs;
        assert_eq!(results.len(), cbs.len());
    }

    fn take_lock_info_from_pessimistic_lock_pr(
        pr: &mut ProcessResult,
    ) -> Option<Vec<WriteResultLockInfo>> {
        let res = match pr {
            ProcessResult::PessimisticLockRes {
                res: Ok(PessimisticLockResults(res)),
            } => res
                .iter_mut()
                .filter_map(|l: &mut _| {
                    if let PessimisticLockKeyResult::Waiting(lock_info) = l {
                        Some(lock_info.take().unwrap())
                    } else {
                        None
                    }
                })
                .collect::<Vec<_>>(),
            _ => unreachable!(),
        };
        if res.is_empty() { None } else { Some(res) }
    }
}

pub struct PartialPessimisticLockRequestContextInner {
    pr: ProcessResult,
    cb: StorageCallback,
    result_rx: std::sync::mpsc::Receiver<(
        usize,
        std::result::Result<PessimisticLockKeyResult, Arc<StorageError>>,
    )>,
    lock_wait_token: LockWaitToken,
}

pub struct PartialPessimisticLockRequestSharedState {
    ctx_inner: Mutex<Option<PartialPessimisticLockRequestContextInner>>,
    remaining_keys: AtomicUsize,
    pub finished: AtomicBool,
}

#[derive(Clone)]
struct PartialPessimisticLockRequestContext<L: LockManager> {
    // (inner_ctx, remaining_count)
    shared_states: Arc<PartialPessimisticLockRequestSharedState>,
    tx: std::sync::mpsc::Sender<(
        usize,
        std::result::Result<PessimisticLockKeyResult, Arc<StorageError>>,
    )>,

    lock_manager: L,
    allow_lock_with_conflict: bool,

    // Fields for logging:
    start_ts: TimeStamp,
    for_update_ts: TimeStamp,
}

impl<L: LockManager> PartialPessimisticLockRequestContext<L> {
    fn new(
        lock_manager: L,
        lock_wait_token: LockWaitToken,
        start_ts: TimeStamp,
        for_update_ts: TimeStamp,
        first_batch_pr: ProcessResult,
        cb: StorageCallback,
        size: usize,
        allow_lock_with_conflict: bool,
    ) -> Self {
        let (tx, rx) = channel();
        let inner = PartialPessimisticLockRequestContextInner {
            pr: first_batch_pr,
            cb,
            result_rx: rx,
            lock_wait_token,
        };
        Self {
            shared_states: Arc::new(PartialPessimisticLockRequestSharedState {
                ctx_inner: Mutex::new(Some(inner)),
                remaining_keys: AtomicUsize::new(size),
                finished: AtomicBool::new(false),
            }),
            tx,
            lock_manager,
            allow_lock_with_conflict,
            start_ts,
            for_update_ts,
        }
    }

    fn get_shared_states(&self) -> Arc<PartialPessimisticLockRequestSharedState> {
        self.shared_states.clone()
    }

    fn get_callback_for_first_write_batch(&self, first_batch_size: usize) -> StorageCallback {
        let ctx = self.clone();
        if self.allow_lock_with_conflict {
            StorageCallback::Boolean(Box::new(move |res| {
                if first_batch_size != 0 {
                    let prev = ctx
                        .shared_states
                        .remaining_keys
                        .fetch_sub(first_batch_size, Ordering::SeqCst);
                    if prev == first_batch_size {
                        ctx.finish_request(res.err(), true);
                    }
                }
            }))
        } else {
            StorageCallback::Boolean(Box::new(|res| {
                res.unwrap();
            }))
        }
    }

    fn get_callback_for_blocked_key(&self, index: usize) -> PessimisticLockKeyCallback {
        let ctx = self.clone();
        if self.allow_lock_with_conflict {
            Box::new(move |res| {
                // TODO: Handle error.
                if let Err(e) = ctx.tx.send((index, res)) {
                    info!("sending partial pessimistic lock result to closed channel, maybe the request is already cancelled due to error";
                        "start_ts" => ctx.start_ts,
                        "for_update_ts" => ctx.for_update_ts,
                        "err" => ?e
                    );
                    return;
                }
                let prev = ctx
                    .shared_states
                    .remaining_keys
                    .fetch_sub(1, Ordering::SeqCst);
                if prev == 1 {
                    // All keys are finished.
                    ctx.finish_request(None, false);
                }
            })
        } else {
            Box::new(move |res| {
                ctx.finish_request(Some(Arc::try_unwrap(res.unwrap_err()).unwrap()), false);
            })
        }
    }

    fn get_callback_for_cancellation(&self) -> impl FnOnce(StorageError) {
        let ctx = self.clone();
        move |e| {
            ctx.finish_request(Some(e), false);
        }
    }

    fn finish_request(&self, external_error: Option<StorageError>, fail_all_on_error: bool) {
        let start_time = Instant::now();
        let mut ctx_inner = if let Some(inner) = self.shared_states.ctx_inner.lock().take() {
            inner
        } else {
            info!("shared state for partial pessimistic lock already taken, perhaps due to error";
                "start_ts" => self.start_ts,
                "for_update_ts" => self.for_update_ts
            );
            return;
        };

        self.shared_states.finished.store(true, Ordering::Release);

        self.lock_manager
            .remove_lock_wait(ctx_inner.lock_wait_token);
        let results = match ctx_inner.pr {
            ProcessResult::PessimisticLockRes {
                res: Ok(PessimisticLockResults(ref mut v)),
            } => v,
            _ => unreachable!(),
        };

        if !self.allow_lock_with_conflict {
            assert_eq!(results.len(), 1);
            assert!(matches!(
                results[0],
                PessimisticLockKeyResult::Waiting(None)
            ));
            ctx_inner.cb.execute(ProcessResult::Failed {
                err: external_error.unwrap(),
            });
            return;
        }

        while let Ok((index, msg)) = ctx_inner.result_rx.try_recv() {
            assert!(matches!(
                results[index],
                PessimisticLockKeyResult::Waiting(None)
            ));
            match msg {
                Ok(lock_key_res) => results[index] = lock_key_res,
                Err(e) => results[index] = PessimisticLockKeyResult::Failed(e), // ???
            }
        }

        if let Some(e) = external_error {
            let e = Arc::new(e);
            for r in results {
                if fail_all_on_error || matches!(r, PessimisticLockKeyResult::Waiting(_)) {
                    *r = PessimisticLockKeyResult::Failed(e.clone());
                }
            }
        }
        STORAGE_KEYWISE_PESSIMISTIC_LOCK_HANDLE_DURATION_HISTOGRAM_STATIC
            .finish_request
            .observe(start_time.saturating_elapsed_secs());

        ctx_inner.cb.execute(ctx_inner.pr);
    }
}

#[derive(Debug, PartialEq)]
enum PessimisticLockMode {
    // Return success only if the pessimistic lock is persisted.
    Sync,
    // Return success after the pessimistic lock is proposed successfully.
    Pipelined,
    // Try to store pessimistic locks only in the memory.
    InMemory,
}

#[cfg(test)]
mod tests {
    use std::thread;

    use futures_executor::block_on;
    use kvproto::kvrpcpb::{BatchRollbackRequest, CheckTxnStatusRequest, Context};
    use raftstore::store::{ReadStats, WriteStats};
    use tikv_util::{config::ReadableSize, future::paired_future_callback};
    use txn_types::{Key, OldValues};

    use super::*;
    use crate::storage::{
        lock_manager::DummyLockManager,
        mvcc::{self, Mutation},
        test_util::latest_feature_gate,
        txn::{
            commands,
            commands::TypedCommand,
            flow_controller::{EngineFlowController, FlowController},
            latch::*,
        },
        TestEngineBuilder, TxnStatus,
    };
<<<<<<< HEAD
    use crate::storage::{txn::commands, TestEngineBuilder};
    use futures_executor::block_on;
    use kvproto::kvrpcpb::{BatchRollbackRequest, CheckTxnStatusRequest, Context};
    use raftstore::store::{ReadStats, WriteStats};
    use tikv_util::config::ReadableSize;
    use tikv_util::future::paired_future_callback;
    use txn_types::Key;
=======
>>>>>>> 4dbb0572

    #[derive(Clone)]
    struct DummyReporter;

    impl FlowStatsReporter for DummyReporter {
        fn report_read_stats(&self, _read_stats: ReadStats) {}
        fn report_write_stats(&self, _write_stats: WriteStats) {}
    }

    #[test]
    fn test_command_latches() {
        let mut temp_map = HashMap::default();
        temp_map.insert(10.into(), 20.into());
        let readonly_cmds: Vec<Command> = vec![
            commands::ResolveLockReadPhase::new(temp_map.clone(), None, Context::default()).into(),
            commands::MvccByKey::new(Key::from_raw(b"k"), Context::default()).into(),
            commands::MvccByStartTs::new(25.into(), Context::default()).into(),
        ];
        let write_cmds: Vec<Command> = vec![
            commands::Prewrite::with_defaults(
                vec![Mutation::make_put(Key::from_raw(b"k"), b"v".to_vec())],
                b"k".to_vec(),
                10.into(),
            )
            .into(),
            commands::AcquirePessimisticLock::new_normal(
                vec![(Key::from_raw(b"k"), false)],
                b"k".to_vec(),
                10.into(),
                0,
                false,
                TimeStamp::default(),
                Some(WaitTimeout::Default),
                false,
                TimeStamp::default(),
                false,
                false,
                Context::default(),
            )
            .into(),
            commands::Commit::new(
                vec![Key::from_raw(b"k")],
                10.into(),
                20.into(),
                Context::default(),
            )
            .into(),
            commands::Cleanup::new(
                Key::from_raw(b"k"),
                10.into(),
                20.into(),
                Context::default(),
            )
            .into(),
            commands::Rollback::new(vec![Key::from_raw(b"k")], 10.into(), Context::default())
                .into(),
            commands::PessimisticRollback::new(
                vec![Key::from_raw(b"k")],
                10.into(),
                20.into(),
                Context::default(),
            )
            .into(),
            commands::ResolveLock::new(
                temp_map,
                None,
                vec![(
                    Key::from_raw(b"k"),
                    mvcc::Lock::new(
                        mvcc::LockType::Put,
                        b"k".to_vec(),
                        10.into(),
                        20,
                        None,
                        TimeStamp::zero(),
                        0,
                        TimeStamp::zero(),
                    ),
                )],
                Context::default(),
            )
            .into(),
            commands::ResolveLockLite::new(
                10.into(),
                TimeStamp::zero(),
                vec![Key::from_raw(b"k")],
                Context::default(),
            )
            .into(),
            commands::TxnHeartBeat::new(Key::from_raw(b"k"), 10.into(), 100, Context::default())
                .into(),
        ];

        let latches = Latches::new(1024);
        let write_locks: Vec<Lock> = write_cmds
            .into_iter()
            .enumerate()
            .map(|(id, cmd)| {
                let mut lock = cmd.gen_lock();
                assert_eq!(latches.acquire(&mut lock, id as u64), id == 0);
                lock
            })
            .collect();

        for (id, cmd) in readonly_cmds.iter().enumerate() {
            let mut lock = cmd.gen_lock();
            assert!(latches.acquire(&mut lock, id as u64));
        }

        // acquire/release locks one by one.
        let max_id = write_locks.len() as u64 - 1;
        for (id, mut lock) in write_locks.into_iter().enumerate() {
            let id = id as u64;
            if id != 0 {
                assert!(latches.acquire(&mut lock, id));
            }
            let unlocked = latches.release(lock, id, None, None, None).0;
            if id as u64 == max_id {
                assert!(unlocked.is_empty());
            } else {
                assert_eq!(unlocked, vec![id + 1]);
            }
        }
    }

    #[test]
    fn test_acquire_latch_deadline() {
        let engine = TestEngineBuilder::new().build().unwrap();
        let config = Config {
            scheduler_concurrency: 1024,
            scheduler_worker_pool_size: 1,
            scheduler_pending_write_threshold: ReadableSize(100 * 1024 * 1024),
            enable_async_apply_prewrite: false,
            ..Default::default()
        };
        let scheduler = Scheduler::new(
            engine,
            DummyLockManager,
            ConcurrencyManager::new(1.into()),
            &config,
            DynamicConfigs {
                pipelined_pessimistic_lock: Arc::new(AtomicBool::new(true)),
                in_memory_pessimistic_lock: Arc::new(AtomicBool::new(false)),
            },
            Arc::new(FlowController::Singleton(EngineFlowController::empty())),
            DummyReporter,
            ResourceTagFactory::new_for_test(),
            Arc::new(QuotaLimiter::default()),
            latest_feature_gate(),
        );

        let mut lock = Lock::new(&[Key::from_raw(b"b")]);
        let cid = scheduler.inner.gen_id();
        assert!(scheduler.inner.latches.acquire(&mut lock, cid));

        let mut req = BatchRollbackRequest::default();
        req.mut_context().max_execution_duration_ms = 100;
        req.set_keys(vec![b"a".to_vec(), b"b".to_vec(), b"c".to_vec()].into());

        let cmd: TypedCommand<()> = req.into();
        let (cb, f) = paired_future_callback();
        scheduler.run_cmd(cmd.cmd, StorageCallback::Boolean(cb));

        // The task waits for 200ms until it acquires the latch, but the execution
        // time limit is 100ms. Before the latch is released, it should return
        // DeadlineExceeded error.
        thread::sleep(Duration::from_millis(200));
        assert!(matches!(
            block_on(f).unwrap(),
            Err(StorageError(box StorageErrorInner::DeadlineExceeded))
        ));
        scheduler.release_latches(lock, cid, None, None, CommandKind::prewrite);

        // A new request should not be blocked.
        let mut req = BatchRollbackRequest::default();
        req.mut_context().max_execution_duration_ms = 100;
        req.set_keys(vec![b"a".to_vec(), b"b".to_vec(), b"c".to_vec()].into());
        let cmd: TypedCommand<()> = req.into();
        let (cb, f) = paired_future_callback();
        scheduler.run_cmd(cmd.cmd, StorageCallback::Boolean(cb));
        block_on(f).unwrap().unwrap();
    }

    #[test]
    fn test_pool_available_deadline() {
        let engine = TestEngineBuilder::new().build().unwrap();
        let config = Config {
            scheduler_concurrency: 1024,
            scheduler_worker_pool_size: 1,
            scheduler_pending_write_threshold: ReadableSize(100 * 1024 * 1024),
            enable_async_apply_prewrite: false,
            ..Default::default()
        };
        let scheduler = Scheduler::new(
            engine,
            DummyLockManager,
            ConcurrencyManager::new(1.into()),
            &config,
            DynamicConfigs {
                pipelined_pessimistic_lock: Arc::new(AtomicBool::new(true)),
                in_memory_pessimistic_lock: Arc::new(AtomicBool::new(false)),
            },
            Arc::new(FlowController::Singleton(EngineFlowController::empty())),
            DummyReporter,
            ResourceTagFactory::new_for_test(),
            Arc::new(QuotaLimiter::default()),
            latest_feature_gate(),
        );

        // Spawn a task that sleeps for 500ms to occupy the pool. The next request
        // cannot run within 500ms.
        scheduler
            .get_sched_pool(CommandPri::Normal)
            .pool
            .spawn(async { thread::sleep(Duration::from_millis(500)) })
            .unwrap();

        let mut req = BatchRollbackRequest::default();
        req.mut_context().max_execution_duration_ms = 100;
        req.set_keys(vec![b"a".to_vec(), b"b".to_vec(), b"c".to_vec()].into());

        let cmd: TypedCommand<()> = req.into();
        let (cb, f) = paired_future_callback();
        scheduler.run_cmd(cmd.cmd, StorageCallback::Boolean(cb));

        // But the max execution duration is 100ms, so the deadline is exceeded.
        assert!(matches!(
            block_on(f).unwrap(),
            Err(StorageError(box StorageErrorInner::DeadlineExceeded))
        ));

        // A new request should not be blocked.
        let mut req = BatchRollbackRequest::default();
        req.mut_context().max_execution_duration_ms = 100;
        req.set_keys(vec![b"a".to_vec(), b"b".to_vec(), b"c".to_vec()].into());
        let cmd: TypedCommand<()> = req.into();
        let (cb, f) = paired_future_callback();
        scheduler.run_cmd(cmd.cmd, StorageCallback::Boolean(cb));
        block_on(f).unwrap().unwrap();
    }

    #[test]
    fn test_flow_control_trottle_deadline() {
        let engine = TestEngineBuilder::new().build().unwrap();
        let config = Config {
            scheduler_concurrency: 1024,
            scheduler_worker_pool_size: 1,
            scheduler_pending_write_threshold: ReadableSize(100 * 1024 * 1024),
            enable_async_apply_prewrite: false,
            ..Default::default()
        };
        let scheduler = Scheduler::new(
            engine,
            DummyLockManager,
            ConcurrencyManager::new(1.into()),
            &config,
            DynamicConfigs {
                pipelined_pessimistic_lock: Arc::new(AtomicBool::new(true)),
                in_memory_pessimistic_lock: Arc::new(AtomicBool::new(false)),
            },
            Arc::new(FlowController::Singleton(EngineFlowController::empty())),
            DummyReporter,
            ResourceTagFactory::new_for_test(),
            Arc::new(QuotaLimiter::default()),
            latest_feature_gate(),
        );

        let mut req = CheckTxnStatusRequest::default();
        req.mut_context().max_execution_duration_ms = 100;
        req.set_primary_key(b"a".to_vec());
        req.set_lock_ts(10);
        req.set_rollback_if_not_exist(true);

        let cmd: TypedCommand<TxnStatus> = req.into();
        let (cb, f) = paired_future_callback();

        scheduler.inner.flow_controller.enable(true);
        scheduler.inner.flow_controller.set_speed_limit(0, 1.0);
        scheduler.run_cmd(cmd.cmd, StorageCallback::TxnStatus(cb));
        // The task waits for 200ms until it locks the control_mutex, but the execution
        // time limit is 100ms. Before the mutex is locked, it should return
        // DeadlineExceeded error.
        thread::sleep(Duration::from_millis(200));
        assert!(matches!(
            block_on(f).unwrap(),
            Err(StorageError(box StorageErrorInner::DeadlineExceeded))
        ));
        // should unconsume if the request fails
        assert_eq!(scheduler.inner.flow_controller.total_bytes_consumed(0), 0);

        // A new request should not be blocked without flow control.
        scheduler
            .inner
            .flow_controller
            .set_speed_limit(0, f64::INFINITY);
        let mut req = CheckTxnStatusRequest::default();
        req.mut_context().max_execution_duration_ms = 100;
        req.set_primary_key(b"a".to_vec());
        req.set_lock_ts(10);
        req.set_rollback_if_not_exist(true);

        let cmd: TypedCommand<TxnStatus> = req.into();
        let (cb, f) = paired_future_callback();
        scheduler.run_cmd(cmd.cmd, StorageCallback::TxnStatus(cb));
        block_on(f).unwrap().unwrap();
    }

    #[test]
    fn test_accumulate_many_expired_commands() {
        let engine = TestEngineBuilder::new().build().unwrap();
        let config = Config {
            scheduler_concurrency: 1024,
            scheduler_worker_pool_size: 1,
            scheduler_pending_write_threshold: ReadableSize(100 * 1024 * 1024),
            enable_async_apply_prewrite: false,
            ..Default::default()
        };
        let scheduler = Scheduler::new(
            engine,
            DummyLockManager,
            ConcurrencyManager::new(1.into()),
            &config,
            DynamicConfigs {
                pipelined_pessimistic_lock: Arc::new(AtomicBool::new(true)),
                in_memory_pessimistic_lock: Arc::new(AtomicBool::new(false)),
            },
            Arc::new(FlowController::Singleton(EngineFlowController::empty())),
            DummyReporter,
            ResourceTagFactory::new_for_test(),
            Arc::new(QuotaLimiter::default()),
            latest_feature_gate(),
        );

        let mut lock = Lock::new(&[Key::from_raw(b"b")]);
        let cid = scheduler.inner.gen_id();
        assert!(scheduler.inner.latches.acquire(&mut lock, cid));

        // Push lots of requests in the queue.
        for _ in 0..65536 {
            let mut req = BatchRollbackRequest::default();
            req.mut_context().max_execution_duration_ms = 100;
            req.set_keys(vec![b"a".to_vec(), b"b".to_vec(), b"c".to_vec()].into());

            let cmd: TypedCommand<()> = req.into();
            let (cb, _) = paired_future_callback();
            scheduler.run_cmd(cmd.cmd, StorageCallback::Boolean(cb));
        }

        // The task waits for 200ms until it acquires the latch, but the execution
        // time limit is 100ms.
        thread::sleep(Duration::from_millis(200));

<<<<<<< HEAD
        // When releasing the lock, the queuing tasks should be all waken up without stack overflow.
        scheduler.release_latches(lock, cid, None, None, CommandKind::prewrite);
=======
        // When releasing the lock, the queuing tasks should be all waken up without
        // stack overflow.
        scheduler.release_lock(&lock, cid);
>>>>>>> 4dbb0572

        // A new request should not be blocked.
        let mut req = BatchRollbackRequest::default();
        req.set_keys(vec![b"a".to_vec(), b"b".to_vec(), b"c".to_vec()].into());
        let cmd: TypedCommand<()> = req.into();
        let (cb, f) = paired_future_callback();
        scheduler.run_cmd(cmd.cmd, StorageCallback::Boolean(cb));
        block_on(f).unwrap().unwrap();
    }

    #[test]
    fn test_pessimistic_lock_mode() {
        let engine = TestEngineBuilder::new().build().unwrap();
        let config = Config {
            scheduler_concurrency: 1024,
            scheduler_worker_pool_size: 1,
            scheduler_pending_write_threshold: ReadableSize(100 * 1024 * 1024),
            enable_async_apply_prewrite: false,
            ..Default::default()
        };
        let feature_gate = FeatureGate::default();
        feature_gate.set_version("6.0.0").unwrap();

        let scheduler = Scheduler::new(
            engine,
            DummyLockManager,
            ConcurrencyManager::new(1.into()),
            &config,
            DynamicConfigs {
                pipelined_pessimistic_lock: Arc::new(AtomicBool::new(false)),
                in_memory_pessimistic_lock: Arc::new(AtomicBool::new(false)),
            },
            Arc::new(FlowController::Singleton(EngineFlowController::empty())),
            DummyReporter,
            ResourceTagFactory::new_for_test(),
            Arc::new(QuotaLimiter::default()),
            feature_gate.clone(),
        );
        // Use sync mode if pipelined_pessimistic_lock is false.
        assert_eq!(scheduler.pessimistic_lock_mode(), PessimisticLockMode::Sync);
        // Use sync mode even when in_memory is true.
        scheduler
            .inner
            .in_memory_pessimistic_lock
            .store(true, Ordering::SeqCst);
        assert_eq!(scheduler.pessimistic_lock_mode(), PessimisticLockMode::Sync);
        // Mode is InMemory when both pipelined and in_memory is true.
        scheduler
            .inner
            .pipelined_pessimistic_lock
            .store(true, Ordering::SeqCst);
        assert_eq!(
            scheduler.pessimistic_lock_mode(),
            PessimisticLockMode::InMemory
        );
        // Test the feature gate. The feature should not work under 6.0.0.
        unsafe { feature_gate.reset_version("5.4.0").unwrap() };
        assert_eq!(
            scheduler.pessimistic_lock_mode(),
            PessimisticLockMode::Pipelined
        );
        feature_gate.set_version("6.0.0").unwrap();
        // Mode is Pipelined when only pipelined is true.
        scheduler
            .inner
            .in_memory_pessimistic_lock
            .store(false, Ordering::SeqCst);
        assert_eq!(
            scheduler.pessimistic_lock_mode(),
            PessimisticLockMode::Pipelined
        );
    }
}<|MERGE_RESOLUTION|>--- conflicted
+++ resolved
@@ -15,22 +15,6 @@
 //! Scheduler runs in a single-thread event loop, but command executions are
 //! delegated to a pool of worker thread.
 //!
-<<<<<<< HEAD
-//! Scheduler keeps track of all the running commands and uses latches to ensure serialized access
-//! to the overlapping rows involved in concurrent commands. But note that scheduler only ensures
-//! serialized access to the overlapping rows at command level, but a transaction may consist of
-//! multiple commands, therefore conflicts may happen at transaction level. Transaction semantics
-//! is ensured by the transaction protocol implemented in the client library, which is transparent
-//! to the scheduler.
-
-use std::iter::Iterator;
-use std::marker::PhantomData;
-use std::sync::atomic::{AtomicBool, AtomicU64, AtomicUsize, Ordering};
-use std::sync::mpsc::channel;
-use std::sync::Arc;
-use std::time::Duration;
-use std::{mem, u64};
-=======
 //! Scheduler keeps track of all the running commands and uses latches to ensure
 //! serialized access to the overlapping rows involved in concurrent commands.
 //! But note that scheduler only ensures serialized access to the overlapping
@@ -40,16 +24,17 @@
 //! which is transparent to the scheduler.
 
 use std::{
+    iter::Iterator,
     marker::PhantomData,
     mem,
     sync::{
         atomic::{AtomicBool, AtomicU64, AtomicUsize, Ordering},
+        mpsc::channel,
         Arc,
     },
     time::Duration,
     u64,
 };
->>>>>>> 4dbb0572
 
 use collections::HashMap;
 use concurrency_manager::{ConcurrencyManager, KeyHandleGuard};
@@ -69,59 +54,33 @@
 use tracker::{get_tls_tracker_token, set_tls_tracker_token, TrackerToken};
 use txn_types::TimeStamp;
 
-<<<<<<< HEAD
-use crate::server::lock_manager::waiter_manager;
-use crate::storage::config::Config;
-use crate::storage::kv::{
-    self, with_tls_engine, Engine, Error as EngineError, ExtCallback, Result as EngineResult,
-    SnapContext, Statistics,
-};
-use crate::storage::lock_manager::{
-    self, DiagnosticContext, LockDigest, LockManager, LockWaitToken, WaitTimeout,
-};
-use crate::storage::metrics::{self, *};
-use crate::storage::mvcc::{Error as MvccError, ErrorInner as MvccErrorInner, ReleasedLock};
-use crate::storage::txn::commands::{
-    self, CallbackWithArcError, PessimisticLockKeyCallback, ReleasedLocks, ResponsePolicy,
-    SyncCommandContext, WriteContext, WriteResult, WriteResultLockInfo,
-};
-use crate::storage::txn::latch::LockWaitQueueMap;
-use crate::storage::txn::sched_pool::tls_collect_query;
-use crate::storage::txn::{
-    commands::Command,
-    flow_controller::FlowController,
-    latch::{Latches, Lock},
-    sched_pool::{tls_collect_read_duration, tls_collect_scan_details, SchedPool},
-    Error, ProcessResult,
-};
-use crate::storage::types::{PessimisticLockKeyResult, PessimisticLockResults};
-use crate::storage::DynamicConfigs;
-use crate::storage::{
-    get_priority_tag, kv::FlowStatsReporter, types::StorageCallback, Error as StorageError,
-    ErrorInner as StorageErrorInner,
-=======
 use crate::{
     server::lock_manager::waiter_manager,
     storage::{
         config::Config,
         get_priority_tag,
         kv::{
-            self, with_tls_engine, Engine, ExtCallback, FlowStatsReporter, Result as EngineResult,
-            SnapContext, Statistics,
+            self, with_tls_engine, Engine, Error as EngineError, ExtCallback, FlowStatsReporter,
+            Result as EngineResult, SnapContext, Statistics,
         },
-        lock_manager::{self, DiagnosticContext, LockManager, WaitTimeout},
-        metrics::*,
+        lock_manager::{
+            self, DiagnosticContext, LockDigest, LockManager, LockWaitToken, WaitTimeout,
+        },
+        metrics::{self, *},
+        mvcc::{Error as MvccError, ErrorInner as MvccErrorInner, ReleasedLock},
         txn::{
-            commands::{Command, ResponsePolicy, WriteContext, WriteResult, WriteResultLockInfo},
+            commands::{
+                self, CallbackWithArcError, Command, PessimisticLockKeyCallback, ReleasedLocks,
+                ResponsePolicy, SyncCommandContext, WriteContext, WriteResult, WriteResultLockInfo,
+            },
             flow_controller::FlowController,
-            latch::{Latches, Lock},
+            latch::{Latches, Lock, LockWaitQueueMap},
             sched_pool::{tls_collect_query, tls_collect_scan_details, SchedPool},
             Error, ProcessResult,
         },
-        types::StorageCallback,
+        types::{PessimisticLockKeyResult, PessimisticLockResults, StorageCallback},
         DynamicConfigs, Error as StorageError, ErrorInner as StorageErrorInner,
     },
->>>>>>> 4dbb0572
 };
 
 const TASKS_SLOTS_NUM: usize = 1 << 12; // 4096 slots.
@@ -369,18 +328,12 @@
     /// Tries to acquire all the required latches for a command when waken up by
     /// another finished command.
     ///
-<<<<<<< HEAD
-    /// Returns a deadline error if the deadline is exceeded. Returns the `Task` if
-    /// all latches are acquired, returns `None` otherwise.
+    /// Returns a deadline error if the deadline is exceeded. Returns the `Task`
+    /// if all latches are acquired, returns `None` otherwise.
     fn acquire_lock_on_wakeup(
         &self,
         cid: u64,
     ) -> Result<Option<(Task, MutexGuard<'_, HashMap<u64, TaskContext>>)>, StorageError> {
-=======
-    /// Returns a deadline error if the deadline is exceeded. Returns the `Task`
-    /// if all latches are acquired, returns `None` otherwise.
-    fn acquire_lock_on_wakeup(&self, cid: u64) -> Result<Option<Task>, StorageError> {
->>>>>>> 4dbb0572
         let mut task_slot = self.get_task_slot(cid);
         let tctx = task_slot.get_mut(&cid).unwrap();
         // Check deadline early during acquiring latches to avoid expired requests
@@ -585,7 +538,6 @@
             .observe(start_time.saturating_elapsed_secs())
     }
 
-<<<<<<< HEAD
     fn schedule_command(
         &self,
         specified_cid: Option<u64>,
@@ -594,14 +546,9 @@
         prepared_latches: Option<Lock>,
     ) {
         let cid = specified_cid.unwrap_or_else(|| self.inner.gen_id());
-        debug!("received new command"; "cid" => cid, "cmd" => ?cmd);
-
-=======
-    fn schedule_command(&self, cmd: Command, callback: StorageCallback) {
-        let cid = self.inner.gen_id();
         let tracker = get_tls_tracker_token();
         debug!("received new command"; "cid" => cid, "cmd" => ?cmd, "tracker" => ?tracker);
->>>>>>> 4dbb0572
+
         let tag = cmd.tag();
         let priority_tag = get_priority_tag(cmd.priority());
         SCHED_STAGE_COUNTER_VEC.get(tag).new.inc();
@@ -612,11 +559,7 @@
         let mut task_slot = self.inner.get_task_slot(cid);
         let tctx = task_slot.entry(cid).or_insert_with(|| {
             self.inner
-<<<<<<< HEAD
-                .new_task_context(Task::new(cid, cmd), callback, prepared_latches)
-=======
-                .new_task_context(Task::new(cid, tracker, cmd), callback)
->>>>>>> 4dbb0572
+                .new_task_context(Task::new(cid, tracker, cmd), callback, prepared_latches)
         });
         let deadline = tctx.task.as_ref().unwrap().cmd.deadline();
         if self.inner.latches.acquire(&mut tctx.lock, cid) {
@@ -717,7 +660,6 @@
     }
 
     /// Executes the task in the sched pool.
-<<<<<<< HEAD
     fn execute(&self, mut task: Task, task_slot: MutexGuard<'_, HashMap<u64, TaskContext>>) {
         if task.cmd.is_sync_cmd() {
             self.process_sync(task, task_slot);
@@ -727,10 +669,7 @@
         // Release the mutex.
         drop(task_slot);
 
-=======
-    fn execute(&self, mut task: Task) {
         set_tls_tracker_token(task.tracker);
->>>>>>> 4dbb0572
         let sched = self.clone();
         self.get_sched_pool(task.cmd.priority())
             .pool
@@ -933,10 +872,11 @@
     }
 
     fn need_wake_up_pessimistic_lock_on_error(_e: &EngineError) -> bool {
-        // TODO: If there's some cases that `engine.async_write` returns error but it's still
-        // possible that the data is successfully written, return true.
-        // However if it's caused by region leader transferring or epoch change, it doesn't need
-        // to return true because we'll have other way to cancel the waiting request.
+        // TODO: If there's some cases that `engine.async_write` returns error but it's
+        // still possible that the data is successfully written, return true.
+        // However if it's caused by region leader transferring or epoch change, it
+        // doesn't need to return true because we'll have other way to cancel
+        // the waiting request.
         false
     }
 
@@ -1028,16 +968,10 @@
         self.on_read_finished(task.cid, pr, tag);
     }
 
-<<<<<<< HEAD
-    /// Processes a write command within a worker thread, then posts either a `WriteFinished`
-    /// message if successful or a `FinishedWithErr` message back to the `Scheduler`.
-    async fn process_write(self, snapshot: E::Snap, mut task: Task, statistics: &mut Statistics) {
-=======
     /// Processes a write command within a worker thread, then posts either a
     /// `WriteFinished` message if successful or a `FinishedWithErr` message
     /// back to the `Scheduler`.
-    async fn process_write(self, snapshot: E::Snap, task: Task, statistics: &mut Statistics) {
->>>>>>> 4dbb0572
+    async fn process_write(self, snapshot: E::Snap, mut task: Task, statistics: &mut Statistics) {
         fail_point!("txn_before_process_write");
         let write_bytes = task.cmd.write_bytes();
         let tag = task.cmd.tag();
@@ -1170,7 +1104,8 @@
                         l[0].parameters.wait_timeout,
                         diag_ctx,
                     );
-                    // It's possible that the request is cancelled immediately due to no timeout (non-blocking locking).
+                    // It's possible that the request is cancelled immediately due to no timeout
+                    // (non-blocking locking).
                     if lock_req_ctx.shared_states.finished.load(Ordering::Acquire) {
                         lock_info_list = None;
                     } else {
@@ -1477,7 +1412,6 @@
         }
     }
 
-<<<<<<< HEAD
     fn process_sync(&self, task: Task, mut task_slot: MutexGuard<'_, HashMap<u64, TaskContext>>) {
         let cid = task.cid;
         let tag = task.cmd.tag();
@@ -1504,11 +1438,8 @@
             .unwrap();
     }
 
-    /// Returns whether it succeeds to write pessimistic locks to the in-memory lock table.
-=======
     /// Returns whether it succeeds to write pessimistic locks to the in-memory
     /// lock table.
->>>>>>> 4dbb0572
     fn try_write_in_memory_pessimistic_locks(
         &self,
         txn_ext: Option<&TxnExt>,
@@ -1697,7 +1628,8 @@
             allow_lock_with_conflict,
         );
         let first_batch_cb = ctx.get_callback_for_first_write_batch(first_batch_size);
-        // TODO: Do not use NormalRequestCallback and remove get_callback_for_first_write_batch
+        // TODO: Do not use NormalRequestCallback and remove
+        // get_callback_for_first_write_batch
         task_ctx.cb = Some(SchedulerTaskCallback::NormalRequestCallback(first_batch_cb));
         ctx
     }
@@ -1969,7 +1901,7 @@
     use kvproto::kvrpcpb::{BatchRollbackRequest, CheckTxnStatusRequest, Context};
     use raftstore::store::{ReadStats, WriteStats};
     use tikv_util::{config::ReadableSize, future::paired_future_callback};
-    use txn_types::{Key, OldValues};
+    use txn_types::Key;
 
     use super::*;
     use crate::storage::{
@@ -1980,20 +1912,9 @@
             commands,
             commands::TypedCommand,
             flow_controller::{EngineFlowController, FlowController},
-            latch::*,
         },
         TestEngineBuilder, TxnStatus,
     };
-<<<<<<< HEAD
-    use crate::storage::{txn::commands, TestEngineBuilder};
-    use futures_executor::block_on;
-    use kvproto::kvrpcpb::{BatchRollbackRequest, CheckTxnStatusRequest, Context};
-    use raftstore::store::{ReadStats, WriteStats};
-    use tikv_util::config::ReadableSize;
-    use tikv_util::future::paired_future_callback;
-    use txn_types::Key;
-=======
->>>>>>> 4dbb0572
 
     #[derive(Clone)]
     struct DummyReporter;
@@ -2346,14 +2267,9 @@
         // time limit is 100ms.
         thread::sleep(Duration::from_millis(200));
 
-<<<<<<< HEAD
-        // When releasing the lock, the queuing tasks should be all waken up without stack overflow.
-        scheduler.release_latches(lock, cid, None, None, CommandKind::prewrite);
-=======
         // When releasing the lock, the queuing tasks should be all waken up without
         // stack overflow.
-        scheduler.release_lock(&lock, cid);
->>>>>>> 4dbb0572
+        scheduler.release_latches(lock, cid, None, None, CommandKind::prewrite);
 
         // A new request should not be blocked.
         let mut req = BatchRollbackRequest::default();
