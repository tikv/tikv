// Copyright 2016 TiKV Project Authors. Licensed under Apache-2.0.

//! Scheduler which schedules the execution of `storage::Command`s.
//!
//! There is one scheduler for each store. It receives commands from clients, executes them against
//! the MVCC layer storage engine.
//!
//! Logically, the data organization hierarchy from bottom to top is row -> region -> store ->
//! database. But each region is replicated onto N stores for reliability, the replicas form a Raft
//! group, one of which acts as the leader. When the client read or write a row, the command is
//! sent to the scheduler which is on the region leader's store.
//!
//! Scheduler runs in a single-thread event loop, but command executions are delegated to a pool of
//! worker thread.
//!
//! Scheduler keeps track of all the running commands and uses latches to ensure serialized access
//! to the overlapping rows involved in concurrent commands. But note that scheduler only ensures
//! serialized access to the overlapping rows at command level, but a transaction may consist of
//! multiple commands, therefore conflicts may happen at transaction level. Transaction semantics
//! is ensured by the transaction protocol implemented in the client library, which is transparent
//! to the scheduler.

use futures::future;
use parking_lot::Mutex;
use std::sync::atomic::{AtomicU64, AtomicUsize, Ordering};
use std::sync::Arc;
use std::u64;

use kvproto::kvrpcpb::{CommandPri, ExtraOp};
use tikv_util::{callback::must_call, collections::HashMap, time::Instant};
use txn_types::TimeStamp;

use crate::storage::kv::{
    drop_snapshot_callback, with_tls_engine, Engine, Result as EngineResult, Statistics,
};
use crate::storage::lock_manager::{self, LockManager, WaitTimeout};
use crate::storage::metrics::{
    self, KV_COMMAND_KEYWRITE_HISTOGRAM_VEC, SCHED_COMMANDS_PRI_COUNTER_VEC_STATIC,
    SCHED_CONTEX_GAUGE, SCHED_HISTOGRAM_VEC_STATIC, SCHED_LATCH_HISTOGRAM_VEC,
    SCHED_STAGE_COUNTER_VEC, SCHED_TOO_BUSY_COUNTER_VEC, SCHED_WRITING_BYTES_GAUGE,
};
use crate::storage::txn::commands::{WriteContext, WriteResult};
use crate::storage::txn::{
    commands::Command,
    latch::{Latches, Lock},
    sched_pool::{tls_collect_read_duration, tls_collect_scan_details, SchedPool},
    Error, ProcessResult,
};
use crate::storage::{
    concurrency_manager::{ConcurrencyManager, KeyHandleGuard},
    get_priority_tag,
    types::StorageCallback,
    Error as StorageError, ErrorInner as StorageErrorInner,
};

const TASKS_SLOTS_NUM: usize = 1 << 12; // 4096 slots.

/// Task is a running command.
pub(super) struct Task {
    pub(super) cid: u64,
    pub(super) cmd: Command,
    pub(super) extra_op: ExtraOp,
}

impl Task {
    /// Creates a task for a running command.
    pub(super) fn new(cid: u64, cmd: Command) -> Task {
        Task {
            cid,
            cmd,
            extra_op: ExtraOp::Noop,
        }
    }
}

struct CmdTimer {
    tag: metrics::CommandKind,
    begin: Instant,
}

impl Drop for CmdTimer {
    fn drop(&mut self) {
        SCHED_HISTOGRAM_VEC_STATIC
            .get(self.tag)
            .observe(self.begin.elapsed_secs());
    }
}

// It stores context of a task.
struct TaskContext {
    task: Option<Task>,

    lock: Lock,
    cb: Option<StorageCallback>,
    write_bytes: usize,
    tag: metrics::CommandKind,
    // How long it waits on latches.
    // latch_timer: Option<Instant>,
    latch_timer: Instant,
    // Total duration of a command.
    _cmd_timer: CmdTimer,
}

impl TaskContext {
    fn new(task: Task, latches: &Latches, cb: StorageCallback) -> TaskContext {
        let tag = task.cmd.tag();
        let lock = task.cmd.gen_lock(latches);
        // Write command should acquire write lock.
        // if !task.cmd.readonly() && !lock.is_write_lock() {
        //     panic!("write lock is expected for command {}", task.cmd);
        // }
        let write_bytes = if lock.is_write_lock() {
            task.cmd.write_bytes()
        } else {
            0
        };

        TaskContext {
            task: Some(task),
            lock,
            cb: Some(cb),
            write_bytes,
            tag,
            latch_timer: Instant::now_coarse(),
            _cmd_timer: CmdTimer {
                tag,
                begin: Instant::now_coarse(),
            },
        }
    }

    fn on_schedule(&mut self) {
        SCHED_LATCH_HISTOGRAM_VEC
            .get(self.tag)
            .observe(self.latch_timer.elapsed_secs());
    }
}

struct SchedulerInner<L: LockManager> {
    // slot_id -> { cid -> `TaskContext` } in the slot.
    task_contexts: Vec<Mutex<HashMap<u64, TaskContext>>>,

    // cmd id generator
    id_alloc: AtomicU64,

    // write concurrency control
    latches: Latches,

    sched_pending_write_threshold: usize,

    // worker pool
    worker_pool: SchedPool,

    // high priority commands and system commands will be delivered to this pool
    high_priority_pool: SchedPool,

    // used to control write flow
    running_write_bytes: AtomicUsize,

    lock_mgr: L,

    concurrency_manager: ConcurrencyManager,

    pipelined_pessimistic_lock: bool,
}

#[inline]
fn id_index(cid: u64) -> usize {
    cid as usize % TASKS_SLOTS_NUM
}

impl<L: LockManager> SchedulerInner<L> {
    /// Generates the next command ID.
    #[inline]
    fn gen_id(&self) -> u64 {
        let id = self.id_alloc.fetch_add(1, Ordering::Relaxed);
        id + 1
    }

    fn dequeue_task(&self, cid: u64) -> Task {
        let mut tasks = self.task_contexts[id_index(cid)].lock();
        let task = tasks.get_mut(&cid).unwrap().task.take().unwrap();
        assert_eq!(task.cid, cid);
        task
    }

    fn enqueue_task(&self, task: Task, callback: StorageCallback) {
        let cid = task.cid;
        let tctx = TaskContext::new(task, &self.latches, callback);

        let running_write_bytes = self
            .running_write_bytes
            .fetch_add(tctx.write_bytes, Ordering::AcqRel) as i64;
        SCHED_WRITING_BYTES_GAUGE.set(running_write_bytes + tctx.write_bytes as i64);
        SCHED_CONTEX_GAUGE.inc();

        let mut tasks = self.task_contexts[id_index(cid)].lock();
        if tasks.insert(cid, tctx).is_some() {
            panic!("TaskContext cid={} shouldn't exist", cid);
        }
    }

    fn dequeue_task_context(&self, cid: u64) -> TaskContext {
        let tctx = self.task_contexts[id_index(cid)]
            .lock()
            .remove(&cid)
            .unwrap();

        let running_write_bytes = self
            .running_write_bytes
            .fetch_sub(tctx.write_bytes, Ordering::AcqRel) as i64;
        SCHED_WRITING_BYTES_GAUGE.set(running_write_bytes - tctx.write_bytes as i64);
        SCHED_CONTEX_GAUGE.dec();

        tctx
    }

    fn take_task_cb(&self, cid: u64) -> Option<StorageCallback> {
        self.task_contexts[id_index(cid)]
            .lock()
            .get_mut(&cid)
            .and_then(|tctx| tctx.cb.take())
    }

    fn too_busy(&self) -> bool {
        fail_point!("txn_scheduler_busy", |_| true);
        self.running_write_bytes.load(Ordering::Acquire) >= self.sched_pending_write_threshold
    }

    /// Tries to acquire all the required latches for a command.
    ///
    /// Returns `true` if successful; returns `false` otherwise.
    fn acquire_lock(&self, cid: u64) -> bool {
        let mut task_contexts = self.task_contexts[id_index(cid)].lock();
        let tctx = task_contexts.get_mut(&cid).unwrap();
        if self.latches.acquire(&mut tctx.lock, cid) {
            tctx.on_schedule();
            return true;
        }
        false
    }
}

/// Scheduler which schedules the execution of `storage::Command`s.
pub struct Scheduler<E: Engine, L: LockManager> {
    // `engine` is `None` means currently the program is in scheduler worker threads.
    engine: Option<E>,
    inner: Arc<SchedulerInner<L>>,
}

unsafe impl<E: Engine, L: LockManager> Send for Scheduler<E, L> {}

impl<E: Engine, L: LockManager> Scheduler<E, L> {
    /// Creates a scheduler.
    pub(in crate::storage) fn new(
        engine: E,
        lock_mgr: L,

        concurrency_manager: ConcurrencyManager,
        concurrency: usize,
        worker_pool_size: usize,
        sched_pending_write_threshold: usize,
        pipelined_pessimistic_lock: bool,
    ) -> Self {
        // Add 2 logs records how long is need to initialize TASKS_SLOTS_NUM * 2048000 `Mutex`es.
        // In a 3.5G Hz machine it needs 1.3s, which is a notable duration during start-up.
        let t = Instant::now_coarse();
        let mut task_contexts = Vec::with_capacity(TASKS_SLOTS_NUM);
        for _ in 0..TASKS_SLOTS_NUM {
            task_contexts.push(Mutex::new(Default::default()));
        }

        let inner = Arc::new(SchedulerInner {
            task_contexts,
            id_alloc: AtomicU64::new(0),
            latches: Latches::new(concurrency),
            running_write_bytes: AtomicUsize::new(0),
            sched_pending_write_threshold,
            worker_pool: SchedPool::new(engine.clone(), worker_pool_size, "sched-worker-pool"),
            high_priority_pool: SchedPool::new(
                engine.clone(),
                std::cmp::max(1, worker_pool_size / 2),
                "sched-high-pri-pool",
            ),
            lock_mgr,
            concurrency_manager,
            pipelined_pessimistic_lock,
        });

        slow_log!(t.elapsed(), "initialized the transaction scheduler");
        Scheduler {
            engine: Some(engine),
            inner,
        }
    }

    pub(in crate::storage) fn run_cmd(&self, cmd: Command, callback: StorageCallback) {
        // write flow control
        if cmd.need_flow_control() && self.inner.too_busy() {
            SCHED_TOO_BUSY_COUNTER_VEC.get(cmd.tag()).inc();
            callback.execute(ProcessResult::Failed {
                err: StorageError::from(StorageErrorInner::SchedTooBusy),
            });
            return;
        }
        self.schedule_command(cmd, callback);
    }

    /// Releases all the latches held by a command.
    fn release_lock(&self, lock: &Lock, cid: u64) {
        let wakeup_list = self.inner.latches.release(lock, cid);
        for wcid in wakeup_list {
            self.try_to_wake_up(wcid);
        }
    }

    fn schedule_command(&self, cmd: Command, callback: StorageCallback) {
        let cid = self.inner.gen_id();
        debug!("received new command"; "cid" => cid, "cmd" => ?cmd);

        let tag = cmd.tag();
        let priority_tag = get_priority_tag(cmd.priority());
        let task = Task::new(cid, cmd);
        // TODO: enqueue_task should return an reference of the tctx.
        self.inner.enqueue_task(task, callback);
        self.try_to_wake_up(cid);
        SCHED_STAGE_COUNTER_VEC.get(tag).new.inc();
        SCHED_COMMANDS_PRI_COUNTER_VEC_STATIC
            .get(priority_tag)
            .inc();
    }

    /// Tries to acquire all the necessary latches. If all the necessary latches are acquired,
    /// the method initiates a get snapshot operation for further processing.
    fn try_to_wake_up(&self, cid: u64) {
        if self.inner.acquire_lock(cid) {
            self.get_snapshot(cid);
        }
    }

    fn get_sched_pool(&self, priority: CommandPri) -> &SchedPool {
        if priority == CommandPri::High {
            &self.inner.high_priority_pool
        } else {
            &self.inner.worker_pool
        }
    }

    /// Initiates an async operation to get a snapshot from the storage engine, then posts a
    /// `SnapshotFinished` message back to the event loop when it finishes.
    fn get_snapshot(&self, cid: u64) {
        let mut task = self.inner.dequeue_task(cid);
        let tag = task.cmd.tag();
        let ctx = task.cmd.ctx().clone();
        let sched = self.clone();

        let cb = must_call(
            move |(cb_ctx, snapshot)| {
                debug!(
                    "receive snapshot finish msg";
                    "cid" => task.cid, "cb_ctx" => ?cb_ctx
                );

                match snapshot {
                    Ok(snapshot) => {
                        SCHED_STAGE_COUNTER_VEC.get(tag).snapshot_ok.inc();

                        if let Some(term) = cb_ctx.term {
                            task.cmd.ctx_mut().set_term(term);
                        }
                        task.extra_op = cb_ctx.txn_extra_op;

                        debug!(
                            "process cmd with snapshot";
                            "cid" => task.cid, "cb_ctx" => ?cb_ctx
                        );
                        sched.process_by_worker(snapshot, task);
                    }
                    Err(err) => {
                        SCHED_STAGE_COUNTER_VEC.get(tag).snapshot_err.inc();

                        info!("get snapshot failed"; "cid" => task.cid, "err" => ?err);
                        sched
                            .get_sched_pool(task.cmd.priority())
                            .clone()
                            .pool
                            .spawn(async move {
                                sched.finish_with_err(task.cid, Error::from(err));
                            })
                            .unwrap();
                    }
                }
            },
            drop_snapshot_callback::<E>,
        );

        let f = |engine: &E| {
            if let Err(e) = engine.async_snapshot(&ctx, None, cb) {
                SCHED_STAGE_COUNTER_VEC.get(tag).async_snapshot_err.inc();

                info!("engine async_snapshot failed"; "err" => ?e);
                self.finish_with_err(cid, e.into());
            } else {
                SCHED_STAGE_COUNTER_VEC.get(tag).snapshot.inc();
            }
        };

        if let Some(engine) = self.engine.as_ref() {
            f(engine)
        } else {
            // The program is currently in scheduler worker threads.
            // Safety: `self.inner.worker_pool` should ensure that a TLS engine exists.
            unsafe { with_tls_engine(f) }
        }
    }

    /// Calls the callback with an error.
    fn finish_with_err(&self, cid: u64, err: Error) {
        debug!("write command finished with error"; "cid" => cid);
        let tctx = self.inner.dequeue_task_context(cid);

        SCHED_STAGE_COUNTER_VEC.get(tctx.tag).error.inc();

        let pr = ProcessResult::Failed {
            err: StorageError::from(err),
        };
        tctx.cb.unwrap().execute(pr);

        self.release_lock(&tctx.lock, cid);
    }

    /// Event handler for the success of read.
    ///
    /// If a next command is present, continues to execute; otherwise, delivers the result to the
    /// callback.
    fn on_read_finished(&self, cid: u64, pr: ProcessResult, tag: metrics::CommandKind) {
        SCHED_STAGE_COUNTER_VEC.get(tag).read_finish.inc();

        debug!("read command finished"; "cid" => cid);
        let tctx = self.inner.dequeue_task_context(cid);
        if let ProcessResult::NextCommand { cmd } = pr {
            SCHED_STAGE_COUNTER_VEC.get(tag).next_cmd.inc();
            self.schedule_command(cmd, tctx.cb.unwrap());
        } else {
            tctx.cb.unwrap().execute(pr);
        }

        self.release_lock(&tctx.lock, cid);
    }

    /// Event handler for the success of write.
    fn on_write_finished(
        &self,
        cid: u64,
        pr: ProcessResult,
        result: EngineResult<()>,
        lock_guards: Vec<KeyHandleGuard>,
        pipelined: bool,
        tag: metrics::CommandKind,
    ) {
        if !pipelined {
            SCHED_STAGE_COUNTER_VEC.get(tag).write_finish.inc();
        } else {
            SCHED_STAGE_COUNTER_VEC
                .get(tag)
                .pipelined_write_finish
                .inc();
        }

        debug!("write command finished"; "cid" => cid, "pipelined" => pipelined);
        drop(lock_guards);
        let tctx = self.inner.dequeue_task_context(cid);

        // It's possible we receive a Msg::WriteFinished before Msg::PipelinedWrite.
        if let Some(cb) = tctx.cb {
            let pr = match result {
                Ok(()) => pr,
                Err(e) => ProcessResult::Failed {
                    err: StorageError::from(e),
                },
            };
            if let ProcessResult::NextCommand { cmd } = pr {
                SCHED_STAGE_COUNTER_VEC.get(tag).next_cmd.inc();
                self.schedule_command(cmd, cb);
            } else {
                cb.execute(pr);
            }
        } else {
            assert!(pipelined);
        }

        self.release_lock(&tctx.lock, cid);
    }

    /// Event handler for the request of waiting for lock
    fn on_wait_for_lock(
        &self,
        cid: u64,
        start_ts: TimeStamp,
        pr: ProcessResult,
        lock: lock_manager::Lock,
        is_first_lock: bool,
        wait_timeout: Option<WaitTimeout>,
    ) {
        debug!("command waits for lock released"; "cid" => cid);
        let tctx = self.inner.dequeue_task_context(cid);
        SCHED_STAGE_COUNTER_VEC.get(tctx.tag).lock_wait.inc();
        self.inner.lock_mgr.wait_for(
            start_ts,
            tctx.cb.unwrap(),
            pr,
            lock,
            is_first_lock,
            wait_timeout,
        );
        self.release_lock(&tctx.lock, cid);
    }

    fn on_pipelined_write(&self, cid: u64, pr: ProcessResult, tag: metrics::CommandKind) {
        debug!("pipelined write"; "cid" => cid);
        SCHED_STAGE_COUNTER_VEC.get(tag).pipelined_write.inc();
        // It's possible we receive a Msg::WriteFinished before Msg::PipelinedWrite.
        // The task ctx has been dequeued.
        if let Some(cb) = self.inner.take_task_cb(cid) {
            cb.execute(pr);
        }
        // It won't release locks here until write finished.
    }

    /// Delivers a command to a worker thread for processing.
    fn process_by_worker(self, snapshot: E::Snap, task: Task) {
        let tag = task.cmd.tag();
        SCHED_STAGE_COUNTER_VEC.get(tag).process.inc();

        self.get_sched_pool(task.cmd.priority())
            .clone()
            .pool
            .spawn(async move {
                fail_point!("scheduler_async_snapshot_finish");

                let read_duration = Instant::now_coarse();

                let region_id = task.cmd.ctx().get_region_id();
                let ts = task.cmd.ts();
                let timer = Instant::now_coarse();
                let mut statistics = Statistics::default();

                if task.cmd.readonly() {
                    self.process_read(snapshot, task, &mut statistics);
                } else {
                    // Safety: `self.sched_pool` ensures a TLS engine exists.
                    unsafe {
                        with_tls_engine(|engine| {
                            self.process_write(engine, snapshot, task, &mut statistics)
                        });
                    }
                };
                tls_collect_scan_details(tag.get_str(), &statistics);
                slow_log!(
                    timer.elapsed(),
                    "[region {}] scheduler handle command: {}, ts: {}",
                    region_id,
                    tag,
                    ts
                );

                tls_collect_read_duration(tag.get_str(), read_duration.elapsed());
            })
            .unwrap();
    }

    /// Processes a read command within a worker thread, then posts `ReadFinished` message back to the
    /// `Scheduler`.
    fn process_read(self, snapshot: E::Snap, task: Task, statistics: &mut Statistics) {
        fail_point!("txn_before_process_read");
        debug!("process read cmd in worker pool"; "cid" => task.cid);

        let tag = task.cmd.tag();

        let pr = task
            .cmd
            .process_read(snapshot, statistics)
            .unwrap_or_else(|e| ProcessResult::Failed { err: e.into() });
        self.on_read_finished(task.cid, pr, tag);
    }

    /// Processes a write command within a worker thread, then posts either a `WriteFinished`
    /// message if successful or a `FinishedWithErr` message back to the `Scheduler`.
    fn process_write(self, engine: &E, snapshot: E::Snap, task: Task, statistics: &mut Statistics) {
        fail_point!("txn_before_process_write");
        let tag = task.cmd.tag();
        let cid = task.cid;
        let priority = task.cmd.priority();
        let ts = task.cmd.ts();
        let scheduler = self.clone();
        let pipelined = self.inner.pipelined_pessimistic_lock && task.cmd.can_be_pipelined();

        let context = WriteContext {
            cid,
            lock_mgr: &self.inner.lock_mgr,
<<<<<<< HEAD
            latches: &self.inner.latches,
            pd_client: self.inner.pd_client.clone(),
=======
            concurrency_manager: self.inner.concurrency_manager.clone(),
>>>>>>> d9219efe
            extra_op: task.extra_op,
            statistics,
            pipelined_pessimistic_lock: self.inner.pipelined_pessimistic_lock,
        };

        match task.cmd.process_write(snapshot, context) {
            // Initiates an async write operation on the storage engine, there'll be a `WriteFinished`
            // message when it finishes.
            Ok(WriteResult {
                ctx,
                to_be_write,
                rows,
                pr,
                lock_info,
                lock_guards,
            }) => {
                SCHED_STAGE_COUNTER_VEC.get(tag).write.inc();

                if let Some((lock, is_first_lock, wait_timeout)) = lock_info {
                    scheduler.on_wait_for_lock(cid, ts, pr, lock, is_first_lock, wait_timeout);
                } else if to_be_write.modifies.is_empty() {
                    scheduler.on_write_finished(cid, pr, Ok(()), lock_guards, false, tag);
                } else {
                    let sched = scheduler.clone();
                    // The normal write process is respond to clients and release latches
                    // after async write finished. If pipelined pessimistic lock is enabled,
                    // the process becomes parallel and there are two msgs for one command:
                    //   1. Msg::PipelinedWrite: respond to clients
                    //   2. Msg::WriteFinished: deque context and release latches
                    // The order between these two msgs is uncertain due to thread scheduling
                    // so we clone the result for each msg.
                    let (write_finished_pr, pipelined_write_pr) = if pipelined {
                        (pr.maybe_clone().unwrap(), pr)
                    } else {
                        (pr, ProcessResult::Res)
                    };
                    // The callback to receive async results of write prepare from the storage engine.
                    let engine_cb = Box::new(move |(_, result)| {
                        sched
                            .get_sched_pool(priority)
                            .clone()
                            .pool
                            .spawn(async move {
                                fail_point!("scheduler_async_write_finish");

                                sched.on_write_finished(
                                    cid,
                                    write_finished_pr,
                                    result,
                                    lock_guards,
                                    pipelined,
                                    tag,
                                );
                                KV_COMMAND_KEYWRITE_HISTOGRAM_VEC
                                    .get(tag)
                                    .observe(rows as f64);
                                future::ok::<_, ()>(())
                            })
                            .unwrap()
                    });

                    if let Err(e) = engine.async_write(&ctx, to_be_write, engine_cb) {
                        SCHED_STAGE_COUNTER_VEC.get(tag).async_write_err.inc();

                        info!("engine async_write failed"; "cid" => cid, "err" => ?e);
                        scheduler.finish_with_err(cid, e.into());
                    } else if pipelined {
                        fail_point!("scheduler_pipelined_write_finish");

                        // The write task is scheduled to engine successfully.
                        // Respond to client early.
                        scheduler.on_pipelined_write(cid, pipelined_write_pr, tag);
                    }
                }
            }
            // Write prepare failure typically means conflicting transactions are detected. Delivers the
            // error to the callback, and releases the latches.
            Err(err) => {
                SCHED_STAGE_COUNTER_VEC.get(tag).prepare_write_err.inc();

                debug!("write command failed at prewrite"; "cid" => cid);
                scheduler.finish_with_err(cid, err);
            }
        }
    }
}

impl<E: Engine, L: LockManager> Clone for Scheduler<E, L> {
    fn clone(&self) -> Self {
        Scheduler {
            engine: self.engine.clone(),
            inner: self.inner.clone(),
        }
    }
}

#[cfg(test)]
mod tests {
    use super::*;
    use crate::storage::mvcc::Mutation;
    use crate::storage::txn::{commands, latch::*};
    use kvproto::kvrpcpb::Context;
    use txn_types::Key;

    #[test]
    fn test_command_latches() {
        let readonly_cmds: Vec<Command> = vec![
            commands::ScanLock::new(5.into(), None, 0, Context::default()).into(),
            commands::MvccByKey::new(Key::from_raw(b"k"), Context::default()).into(),
            commands::MvccByStartTs::new(25.into(), Context::default()).into(),
        ];
        let write_cmds: Vec<Command> = vec![
            commands::Prewrite::with_defaults(
                vec![Mutation::Put((Key::from_raw(b"k"), b"v".to_vec()))],
                b"k".to_vec(),
                10.into(),
            )
            .into(),
            commands::AcquirePessimisticLock::new(
                vec![(Key::from_raw(b"k"), false)],
                b"k".to_vec(),
                10.into(),
                0,
                false,
                TimeStamp::default(),
                Some(WaitTimeout::Default),
                false,
                TimeStamp::default(),
                Context::default(),
            )
            .into(),
            commands::Commit::new(
                vec![Key::from_raw(b"k")],
                10.into(),
                20.into(),
                Context::default(),
            )
            .into(),
            commands::Cleanup::new(
                Key::from_raw(b"k"),
                10.into(),
                20.into(),
                Context::default(),
            )
            .into(),
            commands::Rollback::new(vec![Key::from_raw(b"k")], 10.into(), Context::default())
                .into(),
            commands::PessimisticRollback::new(
                vec![Key::from_raw(b"k")],
                10.into(),
                20.into(),
                Context::default(),
            )
            .into(),
            // ResolveLockScan now acquire locks during the write process.
            // todo: I wonder if we can test this behavior for ResolveLockScan
            // commands::ResolveLockScan::new(temp_map, None, Context::default()).into(),
            commands::ResolveLockLite::new(
                10.into(),
                TimeStamp::zero(),
                vec![Key::from_raw(b"k")],
                Context::default(),
            )
            .into(),
            commands::TxnHeartBeat::new(Key::from_raw(b"k"), 10.into(), 100, Context::default())
                .into(),
        ];

        let latches = Latches::new(1024);
        let write_locks: Vec<Lock> = write_cmds
            .into_iter()
            .enumerate()
            .map(|(id, cmd)| {
                let mut lock = cmd.gen_lock(&latches);
                assert_eq!(latches.acquire(&mut lock, id as u64), id == 0);
                lock
            })
            .collect();

        for (id, cmd) in readonly_cmds.iter().enumerate() {
            let mut lock = cmd.gen_lock(&latches);
            assert!(latches.acquire(&mut lock, id as u64));
        }

        // acquire/release locks one by one.
        let max_id = write_locks.len() as u64 - 1;
        for (id, mut lock) in write_locks.into_iter().enumerate() {
            let id = id as u64;
            if id != 0 {
                assert!(latches.acquire(&mut lock, id));
            }
            let unlocked = latches.release(&lock, id);
            if id as u64 == max_id {
                assert!(unlocked.is_empty());
            } else {
                assert_eq!(unlocked, vec![id + 1]);
            }
        }
    }
}<|MERGE_RESOLUTION|>--- conflicted
+++ resolved
@@ -598,12 +598,8 @@
         let context = WriteContext {
             cid,
             lock_mgr: &self.inner.lock_mgr,
-<<<<<<< HEAD
+            concurrency_manager: self.inner.concurrency_manager.clone(),
             latches: &self.inner.latches,
-            pd_client: self.inner.pd_client.clone(),
-=======
-            concurrency_manager: self.inner.concurrency_manager.clone(),
->>>>>>> d9219efe
             extra_op: task.extra_op,
             statistics,
             pipelined_pessimistic_lock: self.inner.pipelined_pessimistic_lock,
