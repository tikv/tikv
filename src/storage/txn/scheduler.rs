// Copyright 2016 TiKV Project Authors. Licensed under Apache-2.0.

//! Scheduler which schedules the execution of `storage::Command`s.
//!
//! There is one scheduler for each store. It receives commands from clients, executes them against
//! the MVCC layer storage engine.
//!
//! Logically, the data organization hierarchy from bottom to top is row -> region -> store ->
//! database. But each region is replicated onto N stores for reliability, the replicas form a Raft
//! group, one of which acts as the leader. When the client read or write a row, the command is
//! sent to the scheduler which is on the region leader's store.
//!
//! Scheduler runs in a single-thread event loop, but command executions are delegated to a pool of
//! worker thread.
//!
//! Scheduler keeps track of all the running commands and uses latches to ensure serialized access
//! to the overlapping rows involved in concurrent commands. But note that scheduler only ensures
//! serialized access to the overlapping rows at command level, but a transaction may consist of
//! multiple commands, therefore conflicts may happen at transaction level. Transaction semantics
//! is ensured by the transaction protocol implemented in the client library, which is transparent
//! to the scheduler.

use spin::Mutex;
use std::fmt::{self, Debug, Display, Formatter};
use std::sync::atomic::{AtomicU64, AtomicUsize, Ordering};
use std::sync::Arc;
use std::u64;

use kvproto::kvrpcpb::CommandPri;
use prometheus::HistogramTimer;
use tikv_util::{collections::HashMap, time::SlowTimer};

use crate::storage::kv::{with_tls_engine, Result as EngineResult};
use crate::storage::lock_manager::{self, LockManager};
use crate::storage::txn::latch::{Latches, Lock};
use crate::storage::txn::process::{
    execute_batch_callback, execute_callback, Executor, MsgScheduler, ProcessResult, Task,
};
use crate::storage::txn::sched_pool::SchedPool;
use crate::storage::txn::Error;
use crate::storage::{
    metrics::{
        self, SCHED_COMMANDS_PRI_COUNTER_VEC_STATIC, SCHED_CONTEX_GAUGE,
        SCHED_HISTOGRAM_VEC_STATIC, SCHED_LATCH_HISTOGRAM_VEC, SCHED_STAGE_COUNTER_VEC,
        SCHED_TOO_BUSY_COUNTER_VEC, SCHED_WRITING_BYTES_GAUGE,
    },
    Key,
};
use crate::storage::{Command, CommandKind, Engine, Error as StorageError, StorageCb};

const TASKS_SLOTS_NUM: usize = 1 << 12; // 4096 slots.

/// Message types for the scheduler event loop.
pub enum Msg {
    RawCmd {
        cmd: Command,
        cb: StorageCb,
    },
    ReadFinished {
        cid: u64,
        pr: ProcessResult,
        tag: metrics::CommandKind,
    },
    WriteFinished {
        cid: u64,
        pr: ProcessResult,
        result: EngineResult<()>,
        tag: metrics::CommandKind,
    },
    FinishedWithErr {
        cid: u64,
        err: Error,
        tag: metrics::CommandKind,
    },
    WaitForLock {
        cid: u64,
        start_ts: u64,
        pr: ProcessResult,
        lock: lock_manager::Lock,
        is_first_lock: bool,
        wait_timeout: i64,
    },
}

/// Debug for messages.
impl Debug for Msg {
    fn fmt(&self, f: &mut Formatter<'_>) -> fmt::Result {
        write!(f, "{}", self)
    }
}

/// Display for messages.
impl Display for Msg {
    fn fmt(&self, f: &mut Formatter<'_>) -> fmt::Result {
        match *self {
            Msg::RawCmd { ref cmd, .. } => write!(f, "RawCmd {}", cmd),
            Msg::ReadFinished { cid, .. } => write!(f, "ReadFinished [cid={}]", cid),
            Msg::WriteFinished { cid, .. } => write!(f, "WriteFinished [cid={}]", cid),
            Msg::FinishedWithErr { cid, .. } => write!(f, "FinishedWithErr [cid={}]", cid),
            Msg::WaitForLock { cid, .. } => write!(f, "WaitForLock [cid={}]", cid),
        }
    }
}

// It stores context of a task.
struct TaskContext {
    task: Option<Task>,

    lock: Lock,
    cb: StorageCb,
    write_bytes: usize,
    tag: metrics::CommandKind,
    // How long it waits on latches.
    latch_timer: Option<HistogramTimer>,
    // Total duration of a command.
    _cmd_timer: HistogramTimer,
}

impl TaskContext {
    fn new(task: Task, latches: &Latches, cb: StorageCb) -> TaskContext {
        let tag = task.cmd().tag();
        let lock = gen_command_lock(latches, task.cmd());
        // Write command should acquire write lock.
        if !task.cmd().readonly() && !lock.is_write_lock() {
            panic!("write lock is expected for command {}", task.cmd());
        }
        let write_bytes = if lock.is_write_lock() {
            task.cmd().write_bytes()
        } else {
            0
        };

        TaskContext {
            task: Some(task),
            lock,
            cb,
            write_bytes,
            tag,
            latch_timer: Some(SCHED_LATCH_HISTOGRAM_VEC.get(tag).start_coarse_timer()),
            _cmd_timer: SCHED_HISTOGRAM_VEC_STATIC.get(tag).start_coarse_timer(),
        }
    }

    fn on_schedule(&mut self) {
        self.latch_timer.take();
    }
}

struct SchedulerInner<L: LockManager> {
    // slot_id -> { cid -> `TaskContext` } in the slot.
    task_contexts: Vec<Mutex<HashMap<u64, TaskContext>>>,

    // cmd id generator
    id_alloc: AtomicU64,

    // write concurrency control
    latches: Latches,

    sched_pending_write_threshold: usize,

    // worker pool
    worker_pool: SchedPool,

    // high priority commands and system commands will be delivered to this pool
    high_priority_pool: SchedPool,

    // used to control write flow
    running_write_bytes: Arc<AtomicUsize>,

    pending_commands: Arc<AtomicUsize>,

    lock_mgr: Option<L>,
}

#[inline]
fn id_index(cid: u64) -> usize {
    cid as usize % TASKS_SLOTS_NUM
}

impl<L: LockManager> SchedulerInner<L> {
    /// Generates the next command ID.
    #[inline]
    fn gen_id(&self) -> u64 {
        let id = self.id_alloc.fetch_add(1, Ordering::Relaxed);
        id + 1
    }

    fn peek_task_mutex(&self, cid: u64) -> &Mutex<HashMap<u64, TaskContext>> {
        &self.task_contexts[id_index(cid)]
    }

    fn dequeue_task(&self, cid: u64) -> Task {
        let mut tasks = self.task_contexts[id_index(cid)].lock();
        let task = tasks.get_mut(&cid).unwrap().task.take().unwrap();
        assert_eq!(task.cid, cid);
        task
    }

    fn enqueue_task(&self, task: Task, callback: StorageCb) {
        let cid = task.cid;
        let tctx = TaskContext::new(task, &self.latches, callback);

        let running_write_bytes =
            self.running_write_bytes
                .fetch_add(tctx.write_bytes, Ordering::Relaxed) as i64;
        self.pending_commands.fetch_add(1, Ordering::Relaxed);
        SCHED_WRITING_BYTES_GAUGE.set(running_write_bytes + tctx.write_bytes as i64);
        SCHED_CONTEX_GAUGE.inc();

        let mut tasks = self.task_contexts[id_index(cid)].lock();
        if tasks.insert(cid, tctx).is_some() {
            panic!("TaskContext cid={} shouldn't exist", cid);
        }
    }

    fn dequeue_task_context(&self, cid: u64) -> TaskContext {
        let tctx = self.task_contexts[id_index(cid)]
            .lock()
            .remove(&cid)
            .unwrap();

        let running_write_bytes =
            self.running_write_bytes
                .fetch_sub(tctx.write_bytes, Ordering::Relaxed) as i64;
        self.pending_commands.fetch_sub(1, Ordering::Relaxed);
        SCHED_WRITING_BYTES_GAUGE.set(running_write_bytes - tctx.write_bytes as i64);
        SCHED_CONTEX_GAUGE.dec();

        tctx
    }

    fn too_busy(&self) -> bool {
        fail_point!("txn_scheduler_busy", |_| true);
        self.running_write_bytes.load(Ordering::Relaxed) >= self.sched_pending_write_threshold
    }

    /// Tries to acquire all the required latches for a command.
    ///
    /// Returns `true` if successful; returns `false` otherwise.
    fn acquire_lock(&self, cid: u64) -> bool {
        let mut task_contexts = self.task_contexts[id_index(cid)].lock();
        let tctx = task_contexts.get_mut(&cid).unwrap();
        if self.latches.acquire(&mut tctx.lock, cid) {
            tctx.on_schedule();
            return true;
        }
        false
    }
}

/// Scheduler which schedules the execution of `storage::Command`s.
#[derive(Clone)]
pub struct Scheduler<E: Engine, L: LockManager> {
    // `engine` is `None` means currently the program is in scheduler worker threads.
    engine: Option<E>,
    inner: Arc<SchedulerInner<L>>,
}

unsafe impl<E: Engine, L: LockManager> Send for Scheduler<E, L> {}

impl<E: Engine, L: LockManager> Scheduler<E, L> {
    /// Creates a scheduler.
    pub fn new(
        engine: E,
        lock_mgr: Option<L>,
        concurrency: usize,
        worker_pool_size: usize,
        sched_pending_write_threshold: usize,
    ) -> Self {
        // Add 2 logs records how long is need to initialize TASKS_SLOTS_NUM * 2048000 `Mutex`es.
        // In a 3.5G Hz machine it needs 1.3s, which is a notable duration during start-up.
        let t = SlowTimer::new();
        let mut task_contexts = Vec::with_capacity(TASKS_SLOTS_NUM);
        for _ in 0..TASKS_SLOTS_NUM {
            task_contexts.push(Mutex::new(Default::default()));
        }

        let inner = Arc::new(SchedulerInner {
            task_contexts,
            id_alloc: AtomicU64::new(0),
            latches: Latches::new(concurrency),
            running_write_bytes: Arc::new(AtomicUsize::new(0)),
            pending_commands: Arc::new(AtomicUsize::new(0)),
            sched_pending_write_threshold,
            worker_pool: SchedPool::new(engine.clone(), worker_pool_size, "sched-worker-pool"),
            high_priority_pool: SchedPool::new(
                engine.clone(),
                std::cmp::max(1, worker_pool_size / 2),
                "sched-high-pri-pool",
            ),
            lock_mgr,
        });

        slow_log!(t, "initialized the transaction scheduler");
        Scheduler {
            engine: Some(engine),
            inner,
        }
    }

    pub fn get_pool_size(&self) -> usize {
        self.inner.worker_pool.pool.get_pool_size()
    }

    pub fn writing_bytes(&self) -> &Arc<AtomicUsize> {
        &self.inner.running_write_bytes
    }

    pub fn pending_commands(&self) -> &Arc<AtomicUsize> {
        &self.inner.pending_commands
    }

    pub fn run_cmd(&self, cmd: Command, callback: StorageCb) {
        self.on_receive_new_cmd(cmd, callback);
    }
}

impl<E: Engine, L: LockManager> Scheduler<E, L> {
    fn fetch_executor(&self, priority: CommandPri, is_sys_cmd: bool) -> Executor<E, Self, L> {
        let pool = if priority == CommandPri::High || is_sys_cmd {
            self.inner.high_priority_pool.clone()
        } else {
            self.inner.worker_pool.clone()
        };
        let scheduler = Scheduler {
            engine: None,
            inner: Arc::clone(&self.inner),
        };
        Executor::new(scheduler, pool, self.inner.lock_mgr.clone())
    }

    /// Releases all the latches held by a command.
    fn release_lock(&self, lock: &Lock, cid: u64) {
        let wakeup_list = self.inner.latches.release(lock, cid);
        for wcid in wakeup_list {
            self.try_to_wake_up(wcid);
        }
    }

    fn schedule_command(&self, cmd: Command, callback: StorageCb) {
        let cid = self.inner.gen_id();
        debug!("received new command"; "cid" => cid, "cmd" => ?cmd);

        let tag = cmd.tag();
        let priority_tag = cmd.priority_tag();
        let task = Task::new(cid, cmd);
        // TODO: enqueue_task should return an reference of the tctx.
        self.inner.enqueue_task(task, callback);
        self.try_to_wake_up(cid);
        SCHED_STAGE_COUNTER_VEC.get(tag).new.inc();
        SCHED_COMMANDS_PRI_COUNTER_VEC_STATIC
            .get(priority_tag)
            .inc();
    }

    /// Tries to acquire all the necessary latches. If all the necessary latches are acquired,
    /// the method initiates a get snapshot operation for further processing.
    fn try_to_wake_up(&self, cid: u64) {
        if self.inner.acquire_lock(cid) {
            self.get_snapshot(cid);
        }
    }

    fn on_receive_new_cmd(&self, cmd: Command, mut callback: StorageCb) {
        // write flow control
        if cmd.need_flow_control() && self.inner.too_busy() {
            SCHED_TOO_BUSY_COUNTER_VEC.get(cmd.tag()).inc();
            if let Command::Batch { ids, .. } = cmd {
                execute_batch_callback(
                    &mut callback,
                    ids.into_iter()
                        .filter_map(|id| {
                            if let Some(id) = id {
                                Some((
                                    id,
                                    ProcessResult::Failed {
                                        err: StorageError::SchedTooBusy,
                                    },
                                ))
                            } else {
                                None
                            }
                        })
                        .collect(),
                );
            } else {
                execute_callback(
                    callback,
                    ProcessResult::Failed {
                        err: StorageError::SchedTooBusy,
                    },
                );
            }
            return;
        }
        self.schedule_command(cmd, callback);
    }

    /// Initiates an async operation to get a snapshot from the storage engine, then posts a
    /// `SnapshotFinished` message back to the event loop when it finishes.
    fn get_snapshot(&self, cid: u64) {
        let task = self.inner.dequeue_task(cid);
        let tag = task.tag;
        let ctx = task.context().clone();
        let executor = self.fetch_executor(task.priority(), task.cmd().is_sys_cmd());
        let ids = if let Command::Batch { ids, .. } = task.cmd() {
            Some(ids.clone())
        } else {
            None
        };

        let cb = Box::new(move |(cb_ctx, snapshot)| {
            executor.execute(cb_ctx, snapshot, task);
        });

        let f = |engine: &E| {
            if let Err(e) = engine.async_snapshot(&ctx, cb) {
                SCHED_STAGE_COUNTER_VEC.get(tag).async_snapshot_err.inc();

                info!("engine async_snapshot failed"; "err" => ?e);
                if let Some(ids) = ids {
                    self.batch_finish_some(
                        cid,
                        ids.into_iter()
                            .filter_map(move |id| {
                                if let Some(id) = id {
                                    // TODO(tabokie): unsafe unwrap
                                    Some((
                                        id,
                                        ProcessResult::Failed {
                                            err: e.must_clone().into(),
                                        },
                                    ))
                                } else {
                                    None
                                }
                            })
                            .collect(),
                    );
                    self.batch_cleanup(cid);
                } else {
                    self.finish_with_err(cid, e.into());
                }
            } else {
                SCHED_STAGE_COUNTER_VEC.get(tag).snapshot.inc();
            }
        };

        if let Some(engine) = self.engine.as_ref() {
            f(engine)
        } else {
            // The program is currently in scheduler worker threads.
            // Safety: `self.inner.worker_pool` should ensure that a TLS engine exists.
            unsafe { with_tls_engine(f) }
        }
    }

    /// Calls the callback with an error.
    fn finish_with_err(&self, cid: u64, err: Error) {
        debug!("write command finished with error"; "cid" => cid);
        let tctx = self.inner.dequeue_task_context(cid);

        SCHED_STAGE_COUNTER_VEC.get(tctx.tag).error.inc();

        let pr = ProcessResult::Failed {
            err: StorageError::from(err),
        };
        execute_callback(tctx.cb, pr);

        self.release_lock(&tctx.lock, cid);
    }

    /// Event handler for the success of read.
    ///
    /// If a next command is present, continues to execute; otherwise, delivers the result to the
    /// callback.
    fn on_read_finished(&self, cid: u64, pr: ProcessResult, tag: metrics::CommandKind) {
        SCHED_STAGE_COUNTER_VEC.get(tag).read_finish.inc();

        debug!("read command finished"; "cid" => cid);
        let tctx = self.inner.dequeue_task_context(cid);
        if let ProcessResult::NextCommand { cmd } = pr {
            SCHED_STAGE_COUNTER_VEC.get(tag).next_cmd.inc();
            self.schedule_command(cmd, tctx.cb);
        } else {
            execute_callback(tctx.cb, pr);
        }

        self.release_lock(&tctx.lock, cid);
    }

    /// Event handler for the success of write.
    fn on_write_finished(
        &self,
        cid: u64,
        pr: ProcessResult,
        result: EngineResult<()>,
        tag: metrics::CommandKind,
    ) {
        SCHED_STAGE_COUNTER_VEC.get(tag).write_finish.inc();

        debug!("write command finished"; "cid" => cid);
        let tctx = self.inner.dequeue_task_context(cid);
        let pr = match result {
            Ok(()) => pr,
            Err(e) => ProcessResult::Failed {
                err: StorageError::from(e),
            },
        };
        if let ProcessResult::NextCommand { cmd } = pr {
            SCHED_STAGE_COUNTER_VEC.get(tag).next_cmd.inc();
            self.schedule_command(cmd, tctx.cb);
        } else {
            execute_callback(tctx.cb, pr);
        }

        self.release_lock(&tctx.lock, cid);
    }

    /// Event handler for the request of waiting for lock
    fn on_wait_for_lock(
        &self,
        cid: u64,
        start_ts: u64,
        pr: ProcessResult,
        lock: lock_manager::Lock,
        is_first_lock: bool,
        wait_timeout: i64,
    ) {
        debug!("command waits for lock released"; "cid" => cid);
        let tctx = self.inner.dequeue_task_context(cid);
        SCHED_STAGE_COUNTER_VEC.get(tctx.tag).lock_wait.inc();
        self.inner.lock_mgr.as_ref().unwrap().wait_for(
            start_ts,
            tctx.cb,
            pr,
            lock,
            is_first_lock,
            wait_timeout,
        );
        self.release_lock(&tctx.lock, cid);
    }

    fn batch_finish_some(&self, cid: u64, results: Vec<(u64, ProcessResult)>) {
        let mut tasks = self.inner.peek_task_mutex(cid).lock();
        let tctx = tasks.get_mut(&cid).unwrap();
        execute_batch_callback(&mut tctx.cb, results);
    }

    // Only called when all commands in batch are finished.
    fn batch_cleanup(&self, cid: u64) {
        let tctx = self.inner.dequeue_task_context(cid);
        self.release_lock(&tctx.lock, cid);
    }
}

impl<E: Engine, L: LockManager> MsgScheduler for Scheduler<E, L> {
    fn on_msg(&self, task: Msg) {
        match task {
            Msg::ReadFinished { cid, tag, pr } => self.on_read_finished(cid, pr, tag),
            Msg::WriteFinished {
                cid,
                tag,
                pr,
                result,
            } => self.on_write_finished(cid, pr, result, tag),
            Msg::FinishedWithErr { cid, err, .. } => self.finish_with_err(cid, err),
            Msg::WaitForLock {
                cid,
                start_ts,
                pr,
                lock,
                is_first_lock,
                wait_timeout,
            } => self.on_wait_for_lock(cid, start_ts, pr, lock, is_first_lock, wait_timeout),
            _ => unreachable!(),
        }
    }

    fn on_batch_msg(&self, tasks: Vec<(u64, Msg)>) {
        if tasks.is_empty() {
            return;
        }
        let cid = match tasks[0].1 {
            Msg::ReadFinished { cid, .. } => cid,
            Msg::WriteFinished { cid, .. } => cid,
            Msg::FinishedWithErr { cid, .. } => cid,
            _ => panic!("msg type mismatch"),
        };
        self.batch_finish_some(
            cid,
            tasks
                .into_iter()
                .map(|(id, msg)| {
                    (
                        id,
                        match msg {
                            Msg::ReadFinished { pr, .. } => pr,
                            Msg::WriteFinished { pr, result, .. } => match result {
                                Ok(()) => pr,
                                Err(e) => ProcessResult::Failed {
                                    err: StorageError::from(e),
                                },
                            },
                            Msg::FinishedWithErr { err, .. } => ProcessResult::Failed {
                                err: StorageError::from(err),
                            },
                            _ => unreachable!(),
                        },
                    )
                })
                .collect(),
        );
    }

    fn on_batch_completed(&self, cid: u64) {
        self.batch_cleanup(cid);
    }
}

fn gen_command_lock(latches: &Latches, cmd: &Command) -> Lock {
    match cmd.kind {
        CommandKind::Prewrite { ref mutations, .. } => {
            let keys: Vec<&Key> = mutations.iter().map(|x| x.key()).collect();
            latches.gen_lock(&keys)
        }
        CommandKind::ResolveLock { ref key_locks, .. } => {
            let keys: Vec<&Key> = key_locks.iter().map(|x| &x.0).collect();
            latches.gen_lock(&keys)
        }
        CommandKind::AcquirePessimisticLock { ref keys, .. } => {
            let keys: Vec<&Key> = keys.iter().map(|x| &x.0).collect();
            latches.gen_lock(&keys)
        }
        CommandKind::ResolveLockLite {
            ref resolve_keys, ..
        } => latches.gen_lock(resolve_keys),
        CommandKind::Commit { ref keys, .. }
        | CommandKind::Rollback { ref keys, .. }
        | CommandKind::PessimisticRollback { ref keys, .. } => latches.gen_lock(keys),
        CommandKind::Cleanup { ref key, .. } => latches.gen_lock(&[key]),
        CommandKind::Pause { ref keys, .. } => latches.gen_lock(keys),
        CommandKind::TxnHeartBeat {
            ref primary_key, ..
        } => latches.gen_lock(&[primary_key]),
        CommandKind::CheckTxnStatus {
            ref primary_key, ..
        } => latches.gen_lock(&[primary_key]),

        // Avoid using wildcard _ here to avoid forgetting add new commands here.
<<<<<<< HEAD
        Command::ScanLock { .. }
        | Command::DeleteRange { .. }
        | Command::MvccByKey { .. }
        | Command::MvccByStartTs { .. } => Lock::new(vec![]),
        Command::Batch { ref commands, .. } => {
            let mut k: Vec<&Key> = Vec::new();
            for cmd in commands {
                if let Command::Prewrite { ref mutations, .. } = cmd {
                    k.extend(mutations.iter().map(|x| x.key()));
                } else if let Command::Commit { ref keys, .. } = cmd {
                    k.extend(keys.iter())
                }
            }
            latches.gen_lock(&k)
        }
=======
        CommandKind::ScanLock { .. }
        | CommandKind::DeleteRange { .. }
        | CommandKind::MvccByKey { .. }
        | CommandKind::MvccByStartTs { .. } => Lock::new(vec![]),
>>>>>>> d426d9c8
    }
}

#[cfg(test)]
mod tests {
    use super::*;
    use crate::storage::mvcc;
    use crate::storage::txn::latch::*;
    use crate::storage::{Key, Mutation, Options};
    use kvproto::kvrpcpb::Context;
    use tikv_util::collections::HashMap;

    #[test]
    fn test_command_latches() {
        let mut temp_map = HashMap::default();
        temp_map.insert(10, 20);
        let readonly_cmds = vec![
            Command {
                ctx: Context::default(),
                kind: CommandKind::ScanLock {
                    max_ts: 5,
                    start_key: None,
                    limit: 0,
                },
            },
            Command {
                ctx: Context::default(),
                kind: CommandKind::ResolveLock {
                    txn_status: temp_map.clone(),
                    scan_key: None,
                    key_locks: vec![],
                },
            },
            Command {
                ctx: Context::default(),
                kind: CommandKind::MvccByKey {
                    key: Key::from_raw(b"k"),
                },
            },
            Command {
                ctx: Context::default(),
                kind: CommandKind::MvccByStartTs { start_ts: 25 },
            },
        ];
        let write_cmds = vec![
            Command {
                ctx: Context::default(),
                kind: CommandKind::Prewrite {
                    mutations: vec![Mutation::Put((Key::from_raw(b"k"), b"v".to_vec()))],
                    primary: b"k".to_vec(),
                    start_ts: 10,
                    options: Options::default(),
                },
            },
            Command {
                ctx: Context::default(),
                kind: CommandKind::AcquirePessimisticLock {
                    keys: vec![(Key::from_raw(b"k"), false)],
                    primary: b"k".to_vec(),
                    start_ts: 10,
                    options: Options::default(),
                },
            },
            Command {
                ctx: Context::default(),
                kind: CommandKind::Commit {
                    keys: vec![Key::from_raw(b"k")],
                    lock_ts: 10,
                    commit_ts: 20,
                },
            },
            Command {
                ctx: Context::default(),
                kind: CommandKind::Cleanup {
                    key: Key::from_raw(b"k"),
                    start_ts: 10,
                    current_ts: 20,
                },
            },
            Command {
                ctx: Context::default(),
                kind: CommandKind::Rollback {
                    keys: vec![Key::from_raw(b"k")],
                    start_ts: 10,
                },
            },
            Command {
                ctx: Context::default(),
                kind: CommandKind::PessimisticRollback {
                    keys: vec![Key::from_raw(b"k")],
                    start_ts: 10,
                    for_update_ts: 20,
                },
            },
            Command {
                ctx: Context::default(),
                kind: CommandKind::ResolveLock {
                    txn_status: temp_map.clone(),
                    scan_key: None,
                    key_locks: vec![(
                        Key::from_raw(b"k"),
                        mvcc::Lock::new(mvcc::LockType::Put, b"k".to_vec(), 10, 20, None, 0, 0, 0),
                    )],
                },
            },
            Command {
                ctx: Context::default(),
                kind: CommandKind::ResolveLockLite {
                    start_ts: 10,
                    commit_ts: 0,
                    resolve_keys: vec![Key::from_raw(b"k")],
                },
            },
            Command {
                ctx: Context::default(),
                kind: CommandKind::TxnHeartBeat {
                    primary_key: Key::from_raw(b"k"),
                    start_ts: 10,
                    advise_ttl: 100,
                },
            },
        ];

        let latches = Latches::new(1024);
        let write_locks: Vec<Lock> = write_cmds
            .into_iter()
            .enumerate()
            .map(|(id, cmd)| {
                let mut lock = gen_command_lock(&latches, &cmd);
                assert_eq!(latches.acquire(&mut lock, id as u64), id == 0);
                lock
            })
            .collect();

        for (id, cmd) in readonly_cmds.iter().enumerate() {
            let mut lock = gen_command_lock(&latches, cmd);
            assert!(latches.acquire(&mut lock, id as u64));
        }

        // acquire/release locks one by one.
        let max_id = write_locks.len() as u64 - 1;
        for (id, mut lock) in write_locks.into_iter().enumerate() {
            let id = id as u64;
            if id != 0 {
                assert!(latches.acquire(&mut lock, id));
            }
            let unlocked = latches.release(&lock, id);
            if id as u64 == max_id {
                assert!(unlocked.is_empty());
            } else {
                assert_eq!(unlocked, vec![id + 1]);
            }
        }
    }
}<|MERGE_RESOLUTION|>--- conflicted
+++ resolved
@@ -365,7 +365,7 @@
         // write flow control
         if cmd.need_flow_control() && self.inner.too_busy() {
             SCHED_TOO_BUSY_COUNTER_VEC.get(cmd.tag()).inc();
-            if let Command::Batch { ids, .. } = cmd {
+            if let CommandKind::Batch { ids, .. } = cmd.kind {
                 execute_batch_callback(
                     &mut callback,
                     ids.into_iter()
@@ -403,7 +403,7 @@
         let tag = task.tag;
         let ctx = task.context().clone();
         let executor = self.fetch_executor(task.priority(), task.cmd().is_sys_cmd());
-        let ids = if let Command::Batch { ids, .. } = task.cmd() {
+        let ids = if let CommandKind::Batch { ids, .. } = &task.cmd().kind {
             Some(ids.clone())
         } else {
             None
@@ -648,28 +648,21 @@
         } => latches.gen_lock(&[primary_key]),
 
         // Avoid using wildcard _ here to avoid forgetting add new commands here.
-<<<<<<< HEAD
-        Command::ScanLock { .. }
-        | Command::DeleteRange { .. }
-        | Command::MvccByKey { .. }
-        | Command::MvccByStartTs { .. } => Lock::new(vec![]),
-        Command::Batch { ref commands, .. } => {
+        CommandKind::ScanLock { .. }
+        | CommandKind::DeleteRange { .. }
+        | CommandKind::MvccByKey { .. }
+        | CommandKind::MvccByStartTs { .. } => Lock::new(vec![]),
+        CommandKind::Batch { ref commands, .. } => {
             let mut k: Vec<&Key> = Vec::new();
             for cmd in commands {
-                if let Command::Prewrite { ref mutations, .. } = cmd {
+                if let CommandKind::Prewrite { ref mutations, .. } = cmd.kind {
                     k.extend(mutations.iter().map(|x| x.key()));
-                } else if let Command::Commit { ref keys, .. } = cmd {
+                } else if let CommandKind::Commit { ref keys, .. } = cmd.kind {
                     k.extend(keys.iter())
                 }
             }
             latches.gen_lock(&k)
         }
-=======
-        CommandKind::ScanLock { .. }
-        | CommandKind::DeleteRange { .. }
-        | CommandKind::MvccByKey { .. }
-        | CommandKind::MvccByStartTs { .. } => Lock::new(vec![]),
->>>>>>> d426d9c8
     }
 }
 
