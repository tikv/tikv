// Copyright 2016 TiKV Project Authors. Licensed under Apache-2.0.

// #[PerformanceCriticalPath
//! Scheduler which schedules the execution of `storage::Command`s.
//!
//! There is one scheduler for each store. It receives commands from clients,
//! executes them against the MVCC layer storage engine.
//!
//! Logically, the data organization hierarchy from bottom to top is row ->
//! region -> store -> database. But each region is replicated onto N stores for
//! reliability, the replicas form a Raft group, one of which acts as the
//! leader. When the client read or write a row, the command is sent to the
//! scheduler which is on the region leader's store.
//!
//! Scheduler runs in a single-thread event loop, but command executions are
//! delegated to a pool of worker thread.
//!
//! Scheduler keeps track of all the running commands and uses latches to ensure
//! serialized access to the overlapping rows involved in concurrent commands.
//! But note that scheduler only ensures serialized access to the overlapping
//! rows at command level, but a transaction may consist of multiple commands,
//! therefore conflicts may happen at transaction level. Transaction semantics
//! is ensured by the transaction protocol implemented in the client library,
//! which is transparent to the scheduler.

use std::{
    marker::PhantomData,
    mem,
    sync::{
        atomic::{AtomicBool, AtomicU64, AtomicUsize, Ordering},
        Arc,
    },
    time::Duration,
    u64,
};

use causal_ts::CausalTsProviderImpl;
use collections::HashMap;
use concurrency_manager::{ConcurrencyManager, KeyHandleGuard};
use crossbeam::utils::CachePadded;
use engine_traits::{CF_DEFAULT, CF_LOCK, CF_WRITE};
use futures::compat::Future01CompatExt;
use kvproto::{
    kvrpcpb::{CommandPri, Context, DiskFullOpt, ExtraOp},
    pdpb::QueryKind,
};
use parking_lot::{Mutex, MutexGuard, RwLockWriteGuard};
use pd_client::{Feature, FeatureGate};
use raftstore::store::TxnExt;
use resource_metering::{FutureExt, ResourceTagFactory};
use tikv_kv::{Modify, Snapshot, SnapshotExt, WriteData};
use tikv_util::{
    deadline::Deadline, quota_limiter::QuotaLimiter, time::Instant, timer::GLOBAL_TIMER_HANDLE,
};
use tracker::{
    get_tls_tracker_token, set_tls_tracker_token, TrackGuard, TrackerToken, GLOBAL_TRACKERS,
};
use txn_types::TimeStamp;

use crate::{
    server::lock_manager::waiter_manager,
    storage::{
        config::Config,
        get_causal_ts, get_priority_tag, get_raw_key_guard,
        kv::{
            self, with_tls_engine, Engine, ExtCallback, FlowStatsReporter, Result as EngineResult,
            SnapContext, Statistics,
        },
        lock_manager::{self, DiagnosticContext, LockManager, WaitTimeout},
        metrics::*,
        txn::{
            commands::{
                Command, RawExt, ResponsePolicy, WriteContext, WriteResult, WriteResultLockInfo,
            },
            flow_controller::FlowController,
            latch::{Latches, Lock},
            sched_pool::{tls_collect_query, tls_collect_scan_details, SchedPool},
            Error, ErrorInner, ProcessResult,
        },
        types::StorageCallback,
        DynamicConfigs, Error as StorageError, ErrorInner as StorageErrorInner,
    },
};

const TASKS_SLOTS_NUM: usize = 1 << 12; // 4096 slots.

// The default limit is set to be very large. Then, requests without
// `max_exectuion_duration` will not be aborted unexpectedly.
pub const DEFAULT_EXECUTION_DURATION_LIMIT: Duration = Duration::from_secs(24 * 60 * 60);

const IN_MEMORY_PESSIMISTIC_LOCK: Feature = Feature::require(6, 0, 0);

/// Task is a running command.
pub(super) struct Task {
    pub(super) cid: u64,
    pub(super) tracker: TrackerToken,
    pub(super) cmd: Command,
    pub(super) extra_op: ExtraOp,
}

impl Task {
    /// Creates a task for a running command.
    pub(super) fn new(cid: u64, tracker: TrackerToken, cmd: Command) -> Task {
        Task {
            cid,
            tracker,
            cmd,
            extra_op: ExtraOp::Noop,
        }
    }
}

struct CmdTimer {
    tag: CommandKind,
    begin: Instant,
}

impl Drop for CmdTimer {
    fn drop(&mut self) {
        SCHED_HISTOGRAM_VEC_STATIC
            .get(self.tag)
            .observe(self.begin.saturating_elapsed_secs());
    }
}

// It stores context of a task.
struct TaskContext {
    task: Option<Task>,

    lock: Lock,
    cb: Option<StorageCallback>,
    pr: Option<ProcessResult>,
    // The one who sets `owned` from false to true is allowed to take
    // `cb` and `pr` safely.
    owned: AtomicBool,
    write_bytes: usize,
    tag: CommandKind,
    // How long it waits on latches.
    // latch_timer: Option<Instant>,
    latch_timer: Instant,
    // Total duration of a command.
    _cmd_timer: CmdTimer,
}

impl TaskContext {
    fn new(task: Task, cb: StorageCallback) -> TaskContext {
        let tag = task.cmd.tag();
        let lock = task.cmd.gen_lock();
        // Write command should acquire write lock.
        if !task.cmd.readonly() && !lock.is_write_lock() {
            panic!("write lock is expected for command {}", task.cmd);
        }
        let write_bytes = if lock.is_write_lock() {
            task.cmd.write_bytes()
        } else {
            0
        };

        TaskContext {
            task: Some(task),
            lock,
            cb: Some(cb),
            pr: None,
            owned: AtomicBool::new(false),
            write_bytes,
            tag,
            latch_timer: Instant::now(),
            _cmd_timer: CmdTimer {
                tag,
                begin: Instant::now(),
            },
        }
    }

    fn on_schedule(&mut self) {
        let elapsed = self.latch_timer.saturating_elapsed();
        if let Some(task) = &self.task.as_ref() {
            GLOBAL_TRACKERS.with_tracker(task.tracker, |tracker| {
                tracker.metrics.latch_wait_nanos = elapsed.as_nanos() as u64;
            });
        }
        SCHED_LATCH_HISTOGRAM_VEC
            .get(self.tag)
            .observe(elapsed.as_secs_f64());
    }

    // Try to own this TaskContext by setting `owned` from false to true.
    // Returns whether it succeeds to own the TaskContext.
    fn try_own(&self) -> bool {
        self.owned
            .compare_exchange(false, true, Ordering::SeqCst, Ordering::Relaxed)
            .is_ok()
    }
}

struct SchedulerInner<L: LockManager> {
    // slot_id -> { cid -> `TaskContext` } in the slot.
    task_slots: Vec<CachePadded<Mutex<HashMap<u64, TaskContext>>>>,

    // cmd id generator
    id_alloc: CachePadded<AtomicU64>,

    // write concurrency control
    latches: Latches,

    sched_pending_write_threshold: usize,

    // worker pool
    worker_pool: SchedPool,

    // high priority commands and system commands will be delivered to this pool
    high_priority_pool: SchedPool,

    // used to control write flow
    running_write_bytes: CachePadded<AtomicUsize>,

    flow_controller: Arc<FlowController>,

    // used for apiv2
    causal_ts_provider: Option<Arc<CausalTsProviderImpl>>,

    control_mutex: Arc<tokio::sync::Mutex<bool>>,

    lock_mgr: L,

    concurrency_manager: ConcurrencyManager,

    pipelined_pessimistic_lock: Arc<AtomicBool>,

    in_memory_pessimistic_lock: Arc<AtomicBool>,

    enable_async_apply_prewrite: bool,

    resource_tag_factory: ResourceTagFactory,

    quota_limiter: Arc<QuotaLimiter>,
    feature_gate: FeatureGate,
}

#[inline]
fn id_index(cid: u64) -> usize {
    cid as usize % TASKS_SLOTS_NUM
}

impl<L: LockManager> SchedulerInner<L> {
    /// Generates the next command ID.
    #[inline]
    fn gen_id(&self) -> u64 {
        let id = self.id_alloc.fetch_add(1, Ordering::Relaxed);
        id + 1
    }

    #[inline]
    fn get_task_slot(&self, cid: u64) -> MutexGuard<'_, HashMap<u64, TaskContext>> {
        self.task_slots[id_index(cid)].lock()
    }

    fn new_task_context(&self, task: Task, callback: StorageCallback) -> TaskContext {
        let tctx = TaskContext::new(task, callback);
        let running_write_bytes = self
            .running_write_bytes
            .fetch_add(tctx.write_bytes, Ordering::AcqRel) as i64;
        SCHED_WRITING_BYTES_GAUGE.set(running_write_bytes + tctx.write_bytes as i64);
        SCHED_CONTEX_GAUGE.inc();
        tctx
    }

    fn dequeue_task_context(&self, cid: u64) -> TaskContext {
        let tctx = self.get_task_slot(cid).remove(&cid).unwrap();

        let running_write_bytes = self
            .running_write_bytes
            .fetch_sub(tctx.write_bytes, Ordering::AcqRel) as i64;
        SCHED_WRITING_BYTES_GAUGE.set(running_write_bytes - tctx.write_bytes as i64);
        SCHED_CONTEX_GAUGE.dec();

        tctx
    }

    /// Try to own the corresponding task context and take the callback.
    ///
    /// If the task is been processing, it should be owned.
    /// If it has been finished, then it is not in the slot.
    /// In both cases, cb should be None. Otherwise, cb should be some.
    fn try_own_and_take_cb(&self, cid: u64) -> Option<StorageCallback> {
        self.get_task_slot(cid)
            .get_mut(&cid)
            .and_then(|tctx| if tctx.try_own() { tctx.cb.take() } else { None })
    }

    fn take_task_cb_and_pr(&self, cid: u64) -> (Option<StorageCallback>, Option<ProcessResult>) {
        self.get_task_slot(cid)
            .get_mut(&cid)
            .map(|tctx| (tctx.cb.take(), tctx.pr.take()))
            .unwrap_or((None, None))
    }

    fn store_pr(&self, cid: u64, pr: ProcessResult) {
        self.get_task_slot(cid).get_mut(&cid).unwrap().pr = Some(pr);
    }

    fn too_busy(&self, region_id: u64) -> bool {
        fail_point!("txn_scheduler_busy", |_| true);
        self.running_write_bytes.load(Ordering::Acquire) >= self.sched_pending_write_threshold
            || self.flow_controller.should_drop(region_id)
    }

    /// Tries to acquire all the required latches for a command when waken up by
    /// another finished command.
    ///
    /// Returns a deadline error if the deadline is exceeded. Returns the `Task`
    /// if all latches are acquired, returns `None` otherwise.
    fn acquire_lock_on_wakeup(&self, cid: u64) -> Result<Option<Task>, StorageError> {
        let mut task_slot = self.get_task_slot(cid);
        let tctx = task_slot.get_mut(&cid).unwrap();
        // Check deadline early during acquiring latches to avoid expired requests
        // blocking other requests.
        if let Err(e) = tctx.task.as_ref().unwrap().cmd.deadline().check() {
            // `acquire_lock_on_wakeup` is called when another command releases its locks
            // and wakes up command `cid`. This command inserted its lock before
            // and now the lock is at the front of the queue. The actual
            // acquired count is one more than the `owned_count` recorded in the
            // lock, so we increase one to make `release` work.
            tctx.lock.owned_count += 1;
            return Err(e.into());
        }
        if self.latches.acquire(&mut tctx.lock, cid) {
            tctx.on_schedule();
            return Ok(tctx.task.take());
        }
        Ok(None)
    }

    fn dump_wait_for_entries(&self, cb: waiter_manager::Callback) {
        self.lock_mgr.dump_wait_for_entries(cb);
    }

    fn scale_pool_size(&self, pool_size: usize) {
        self.worker_pool.pool.scale_pool_size(pool_size);
        self.high_priority_pool
            .pool
            .scale_pool_size(std::cmp::max(1, pool_size / 2));
    }
}

/// Scheduler which schedules the execution of `storage::Command`s.
#[derive(Clone)]
pub struct Scheduler<E: Engine, L: LockManager> {
    inner: Arc<SchedulerInner<L>>,
    // The engine can be fetched from the thread local storage of scheduler threads.
    // So, we don't store the engine here.
    _engine: PhantomData<E>,
}

unsafe impl<E: Engine, L: LockManager> Send for Scheduler<E, L> {}

impl<E: Engine, L: LockManager> Scheduler<E, L> {
    /// Creates a scheduler.
    pub(in crate::storage) fn new<R: FlowStatsReporter>(
        engine: E,
        lock_mgr: L,
        concurrency_manager: ConcurrencyManager,
        config: &Config,
        dynamic_configs: DynamicConfigs,
        flow_controller: Arc<FlowController>,
        causal_ts_provider: Option<Arc<CausalTsProviderImpl>>,
        reporter: R,
        resource_tag_factory: ResourceTagFactory,
        quota_limiter: Arc<QuotaLimiter>,
        feature_gate: FeatureGate,
    ) -> Self {
        let t = Instant::now_coarse();
        let mut task_slots = Vec::with_capacity(TASKS_SLOTS_NUM);
        for _ in 0..TASKS_SLOTS_NUM {
            task_slots.push(Mutex::new(Default::default()).into());
        }

        let inner = Arc::new(SchedulerInner {
            task_slots,
            id_alloc: AtomicU64::new(0).into(),
            latches: Latches::new(config.scheduler_concurrency),
            running_write_bytes: AtomicUsize::new(0).into(),
            sched_pending_write_threshold: config.scheduler_pending_write_threshold.0 as usize,
            worker_pool: SchedPool::new(
                engine.clone(),
                config.scheduler_worker_pool_size,
                reporter.clone(),
                "sched-worker-pool",
            ),
            high_priority_pool: SchedPool::new(
                engine,
                std::cmp::max(1, config.scheduler_worker_pool_size / 2),
                reporter,
                "sched-high-pri-pool",
            ),
            control_mutex: Arc::new(tokio::sync::Mutex::new(false)),
            lock_mgr,
            concurrency_manager,
            pipelined_pessimistic_lock: dynamic_configs.pipelined_pessimistic_lock,
            in_memory_pessimistic_lock: dynamic_configs.in_memory_pessimistic_lock,
            enable_async_apply_prewrite: config.enable_async_apply_prewrite,
            flow_controller,
            causal_ts_provider,
            resource_tag_factory,
            quota_limiter,
            feature_gate,
        });

        slow_log!(
            t.saturating_elapsed(),
            "initialized the transaction scheduler"
        );
        Scheduler {
            inner,
            _engine: PhantomData,
        }
    }

    pub fn dump_wait_for_entries(&self, cb: waiter_manager::Callback) {
        self.inner.dump_wait_for_entries(cb);
    }

    pub fn scale_pool_size(&self, pool_size: usize) {
        self.inner.scale_pool_size(pool_size)
    }

    pub(in crate::storage) fn run_cmd(&self, cmd: Command, callback: StorageCallback) {
        // write flow control
        if cmd.need_flow_control() && self.inner.too_busy(cmd.ctx().region_id) {
            SCHED_TOO_BUSY_COUNTER_VEC.get(cmd.tag()).inc();
            callback.execute(ProcessResult::Failed {
                err: StorageError::from(StorageErrorInner::SchedTooBusy),
            });
            return;
        }
        self.schedule_command(cmd, callback);
    }

    /// Releases all the latches held by a command.
    fn release_lock(&self, lock: &Lock, cid: u64) {
        let wakeup_list = self.inner.latches.release(lock, cid);
        for wcid in wakeup_list {
            self.try_to_wake_up(wcid);
        }
    }

    fn schedule_command(&self, cmd: Command, callback: StorageCallback) {
        let cid = self.inner.gen_id();
        let tracker = get_tls_tracker_token();
        debug!("received new command"; "cid" => cid, "cmd" => ?cmd, "tracker" => ?tracker);
        let tag = cmd.tag();
        let priority_tag = get_priority_tag(cmd.priority());
        SCHED_STAGE_COUNTER_VEC.get(tag).new.inc();
        SCHED_COMMANDS_PRI_COUNTER_VEC_STATIC
            .get(priority_tag)
            .inc();

        let mut task_slot = self.inner.get_task_slot(cid);
        let tctx = task_slot.entry(cid).or_insert_with(|| {
            self.inner
                .new_task_context(Task::new(cid, tracker, cmd), callback)
        });

        if self.inner.latches.acquire(&mut tctx.lock, cid) {
            fail_point!("txn_scheduler_acquire_success");
            tctx.on_schedule();
            let task = tctx.task.take().unwrap();
            drop(task_slot);
            self.execute(task);
            return;
        }
        let task = tctx.task.as_ref().unwrap();
        let deadline = task.cmd.deadline();
        let cmd_ctx = task.cmd.ctx().clone();
        self.fail_fast_or_check_deadline(cid, tag, cmd_ctx, deadline);
        fail_point!("txn_scheduler_acquire_fail");
    }

    fn fail_fast_or_check_deadline(
        &self,
        cid: u64,
        tag: CommandKind,
        cmd_ctx: Context,
        deadline: Deadline,
    ) {
        let sched = self.clone();
        self.inner
            .high_priority_pool
            .pool
            .spawn(async move {
                match unsafe {
                    with_tls_engine(|engine: &mut E| engine.precheck_write_with_ctx(&cmd_ctx))
                } {
                    // Precheck failed, try to return err early.
                    Err(e) => {
                        let cb = sched.inner.try_own_and_take_cb(cid);
                        // The task is not processing or finished currently. It's safe
                        // to response early here. In the future, the task will be waked up
                        // and it will finished with DeadlineExceeded error.
                        // As the cb is taken here, it will not be executed anymore.
                        if let Some(cb) = cb {
                            let pr = ProcessResult::Failed {
                                err: StorageError::from(e),
                            };
                            Self::early_response(
                                cid,
                                cb,
                                pr,
                                tag,
                                CommandStageKind::precheck_write_err,
                            );
                        }
                    }
                    Ok(()) => {
                        SCHED_STAGE_COUNTER_VEC.get(tag).precheck_write_ok.inc();
                        // Check deadline in background.
                        GLOBAL_TIMER_HANDLE
                            .delay(deadline.to_std_instant())
                            .compat()
                            .await
                            .unwrap();
                        let cb = sched.inner.try_own_and_take_cb(cid);
                        if let Some(cb) = cb {
                            cb.execute(ProcessResult::Failed {
                                err: StorageErrorInner::DeadlineExceeded.into(),
                            })
                        }
                    }
                }
            })
            .unwrap();
    }

    /// Tries to acquire all the necessary latches. If all the necessary latches
    /// are acquired, the method initiates a get snapshot operation for further
    /// processing.
    fn try_to_wake_up(&self, cid: u64) {
        match self.inner.acquire_lock_on_wakeup(cid) {
            Ok(Some(task)) => {
                fail_point!("txn_scheduler_try_to_wake_up");
                self.execute(task);
            }
            Ok(None) => {}
            Err(err) => {
                // Spawn the finish task to the pool to avoid stack overflow
                // when many queuing tasks fail successively.
                let this = self.clone();
                self.inner
                    .worker_pool
                    .pool
                    .spawn(async move {
                        this.finish_with_err(cid, err);
                    })
                    .unwrap();
            }
        }
    }

    // pub for test
    pub fn get_sched_pool(&self, priority: CommandPri) -> &SchedPool {
        if priority == CommandPri::High {
            &self.inner.high_priority_pool
        } else {
            &self.inner.worker_pool
        }
    }

    /// Executes the task in the sched pool.
    fn execute(&self, mut task: Task) {
        set_tls_tracker_token(task.tracker);
        let sched = self.clone();
        self.get_sched_pool(task.cmd.priority())
            .pool
            .spawn(async move {
                fail_point!("scheduler_start_execute");
                if sched.check_task_deadline_exceeded(&task) {
                    return;
                }

                let tag = task.cmd.tag();
                SCHED_STAGE_COUNTER_VEC.get(tag).snapshot.inc();

                let mut snap_ctx = SnapContext {
                    pb_ctx: task.cmd.ctx(),
                    ..Default::default()
                };
                if matches!(
                    task.cmd,
                    Command::FlashbackToVersionReadPhase { .. }
                        | Command::FlashbackToVersion { .. }
                ) {
                    snap_ctx.for_flashback = true;
                }
                // The program is currently in scheduler worker threads.
                // Safety: `self.inner.worker_pool` should ensure that a TLS engine exists.
                match unsafe { with_tls_engine(|engine: &mut E| kv::snapshot(engine, snap_ctx)) }
                    .await
                {
                    Ok(snapshot) => {
                        SCHED_STAGE_COUNTER_VEC.get(tag).snapshot_ok.inc();
                        let term = snapshot.ext().get_term();
                        let extra_op = snapshot.ext().get_txn_extra_op();
                        if !sched
                            .inner
                            .get_task_slot(task.cid)
                            .get(&task.cid)
                            .unwrap()
                            .try_own()
                        {
                            sched.finish_with_err(task.cid, StorageErrorInner::DeadlineExceeded);
                            return;
                        }

                        if let Some(term) = term {
                            task.cmd.ctx_mut().set_term(term.get());
                        }
                        task.extra_op = extra_op;

                        debug!(
                            "process cmd with snapshot";
                            "cid" => task.cid, "term" => ?term, "extra_op" => ?extra_op,
                            "trakcer" => ?task.tracker
                        );
                        sched.process(snapshot, task).await;
                    }
                    Err(err) => {
                        SCHED_STAGE_COUNTER_VEC.get(tag).snapshot_err.inc();

                        info!("get snapshot failed"; "cid" => task.cid, "err" => ?err);
                        sched.finish_with_err(task.cid, Error::from(err));
                    }
                }
            })
            .unwrap();
    }

    /// Calls the callback with an error.
    fn finish_with_err<ER>(&self, cid: u64, err: ER)
    where
        StorageError: From<ER>,
    {
        debug!("write command finished with error"; "cid" => cid);
        let tctx = self.inner.dequeue_task_context(cid);

        SCHED_STAGE_COUNTER_VEC.get(tctx.tag).error.inc();

        let pr = ProcessResult::Failed {
            err: StorageError::from(err),
        };
        if let Some(cb) = tctx.cb {
            cb.execute(pr);
        }

        self.release_lock(&tctx.lock, cid);
    }

    /// Event handler for the success of read.
    ///
    /// If a next command is present, continues to execute; otherwise, delivers
    /// the result to the callback.
    fn on_read_finished(&self, cid: u64, pr: ProcessResult, tag: CommandKind) {
        SCHED_STAGE_COUNTER_VEC.get(tag).read_finish.inc();

        debug!("read command finished"; "cid" => cid);
        let tctx = self.inner.dequeue_task_context(cid);
        if let ProcessResult::NextCommand { cmd } = pr {
            SCHED_STAGE_COUNTER_VEC.get(tag).next_cmd.inc();
            self.schedule_command(cmd, tctx.cb.unwrap());
        } else {
            tctx.cb.unwrap().execute(pr);
        }

        self.release_lock(&tctx.lock, cid);
    }

    /// Event handler for the success of write.
    fn on_write_finished(
        &self,
        cid: u64,
        pr: Option<ProcessResult>,
        result: EngineResult<()>,
        lock_guards: Vec<KeyHandleGuard>,
        pipelined: bool,
        async_apply_prewrite: bool,
        tag: CommandKind,
    ) {
        // TODO: Does async apply prewrite worth a special metric here?
        if pipelined {
            SCHED_STAGE_COUNTER_VEC
                .get(tag)
                .pipelined_write_finish
                .inc();
        } else if async_apply_prewrite {
            SCHED_STAGE_COUNTER_VEC
                .get(tag)
                .async_apply_prewrite_finish
                .inc();
        } else {
            SCHED_STAGE_COUNTER_VEC.get(tag).write_finish.inc();
        }

        debug!("write command finished";
            "cid" => cid, "pipelined" => pipelined, "async_apply_prewrite" => async_apply_prewrite);
        drop(lock_guards);
        let tctx = self.inner.dequeue_task_context(cid);

        // If pipelined pessimistic lock or async apply prewrite takes effect, it's not
        // guaranteed that the proposed or committed callback is surely invoked, which
        // takes and invokes `tctx.cb(tctx.pr)`.
        if let Some(cb) = tctx.cb {
            let pr = match result {
                Ok(()) => pr.or(tctx.pr).unwrap(),
                Err(e) => ProcessResult::Failed {
                    err: StorageError::from(e),
                },
            };
            if let ProcessResult::NextCommand { cmd } = pr {
                SCHED_STAGE_COUNTER_VEC.get(tag).next_cmd.inc();
                self.schedule_command(cmd, cb);
            } else {
                cb.execute(pr);
            }
        } else {
            assert!(pipelined || async_apply_prewrite);
        }

        self.release_lock(&tctx.lock, cid);
    }

    /// Event handler for the request of waiting for lock
    fn on_wait_for_lock(
        &self,
        cid: u64,
        start_ts: TimeStamp,
        pr: ProcessResult,
        lock: lock_manager::Lock,
        is_first_lock: bool,
        wait_timeout: Option<WaitTimeout>,
        diag_ctx: DiagnosticContext,
    ) {
        debug!("command waits for lock released"; "cid" => cid);
        let tctx = self.inner.dequeue_task_context(cid);
        SCHED_STAGE_COUNTER_VEC.get(tctx.tag).lock_wait.inc();
        self.inner.lock_mgr.wait_for(
            start_ts,
            tctx.cb.unwrap(),
            pr,
            lock,
            is_first_lock,
            wait_timeout,
            diag_ctx,
        );
        self.release_lock(&tctx.lock, cid);
    }

    fn early_response(
        cid: u64,
        cb: StorageCallback,
        pr: ProcessResult,
        tag: CommandKind,
        stage: CommandStageKind,
    ) {
        debug!("early return response"; "cid" => cid);
        SCHED_STAGE_COUNTER_VEC.get(tag).get(stage).inc();
        cb.execute(pr);
        // It won't release locks here until write finished.
    }

    /// Process the task in the current thread.
    async fn process(self, snapshot: E::Snap, task: Task) {
        if self.check_task_deadline_exceeded(&task) {
            return;
        }

        let resource_tag = self.inner.resource_tag_factory.new_tag(task.cmd.ctx());
        async {
            let tag = task.cmd.tag();
            fail_point!("scheduler_async_snapshot_finish");
            SCHED_STAGE_COUNTER_VEC.get(tag).process.inc();

            let timer = Instant::now();

            let region_id = task.cmd.ctx().get_region_id();
            let ts = task.cmd.ts();
            let mut statistics = Statistics::default();
            match &task.cmd {
                Command::Prewrite(_) | Command::PrewritePessimistic(_) => {
                    tls_collect_query(region_id, QueryKind::Prewrite);
                }
                Command::AcquirePessimisticLock(_) => {
                    tls_collect_query(region_id, QueryKind::AcquirePessimisticLock);
                }
                Command::Commit(_) => {
                    tls_collect_query(region_id, QueryKind::Commit);
                }
                Command::Rollback(_) | Command::PessimisticRollback(_) => {
                    tls_collect_query(region_id, QueryKind::Rollback);
                }
                _ => {}
            }

            fail_point!("scheduler_process");
            if task.cmd.readonly() {
                self.process_read(snapshot, task, &mut statistics);
            } else {
                self.process_write(snapshot, task, &mut statistics).await;
            };
            tls_collect_scan_details(tag.get_str(), &statistics);
            let elapsed = timer.saturating_elapsed();
            slow_log!(
                elapsed,
                "[region {}] scheduler handle command: {}, ts: {}",
                region_id,
                tag,
                ts
            );
        }
        .in_resource_metering_tag(resource_tag)
        .await;
    }

    /// Processes a read command within a worker thread, then posts
    /// `ReadFinished` message back to the `Scheduler`.
    fn process_read(self, snapshot: E::Snap, task: Task, statistics: &mut Statistics) {
        fail_point!("txn_before_process_read");
        debug!("process read cmd in worker pool"; "cid" => task.cid);

        let tag = task.cmd.tag();

        let begin_instant = Instant::now();
        let cmd = task.cmd;
        let pr = unsafe {
            with_perf_context::<E, _, _>(tag, || {
                cmd.process_read(snapshot, statistics)
                    .unwrap_or_else(|e| ProcessResult::Failed { err: e.into() })
            })
        };
        SCHED_PROCESSING_READ_HISTOGRAM_STATIC
            .get(tag)
            .observe(begin_instant.saturating_elapsed_secs());
        self.on_read_finished(task.cid, pr, tag);
    }

    /// Processes a write command within a worker thread, then posts either a
    /// `WriteFinished` message if successful or a `FinishedWithErr` message
    /// back to the `Scheduler`.
    async fn process_write(self, snapshot: E::Snap, task: Task, statistics: &mut Statistics) {
        fail_point!("txn_before_process_write");
        let write_bytes = task.cmd.write_bytes();
        let tag = task.cmd.tag();
        let cid = task.cid;
        let priority = task.cmd.priority();
        let ts = task.cmd.ts();
        let tracker = task.tracker;
        let scheduler = self.clone();
        let quota_limiter = self.inner.quota_limiter.clone();
        let mut sample = quota_limiter.new_sample(true);
        let pessimistic_lock_mode = self.pessimistic_lock_mode();
        let pipelined =
            task.cmd.can_be_pipelined() && pessimistic_lock_mode == PessimisticLockMode::Pipelined;
        let txn_ext = snapshot.ext().get_txn_ext().cloned();
<<<<<<< HEAD
        let begin_instant = Instant::now();
=======
        let max_ts_synced = snapshot.ext().is_max_ts_synced();
        let causal_ts_provider = self.inner.causal_ts_provider.clone();
        let concurrency_manager = self.inner.concurrency_manager.clone();

        let raw_ext = get_raw_ext(
            causal_ts_provider,
            concurrency_manager.clone(),
            max_ts_synced,
            &task.cmd,
        )
        .await;
        if let Err(err) = raw_ext {
            info!("get_raw_ext failed"; "cid" => cid, "err" => ?err);
            scheduler.finish_with_err(cid, err);
            return;
        }
        let raw_ext = raw_ext.unwrap();

>>>>>>> 08b5a4a6
        let deadline = task.cmd.deadline();
        let write_result = {
            let _guard = sample.observe_cpu();
            let context = WriteContext {
                lock_mgr: &self.inner.lock_mgr,
                concurrency_manager,
                extra_op: task.extra_op,
                statistics,
                async_apply_prewrite: self.inner.enable_async_apply_prewrite,
                raw_ext,
            };

            unsafe {
                with_perf_context::<E, _, _>(tag, || {
                    task.cmd
                        .process_write(snapshot, context)
                        .map_err(StorageError::from)
                })
            }
        };
        let process_end = Instant::now();
        let process_duration = process_end.saturating_duration_since(begin_instant);
        SCHED_PROCESSING_READ_HISTOGRAM_STATIC
            .get(tag)
            .observe(process_duration.as_secs_f64());
        let mut total_process_duration =
            TrackGuard::new(tracker, |m| &mut m.scheduler_process_nanos);
        total_process_duration.value += process_duration.as_nanos() as u64;

        if write_result.is_ok() {
            // TODO: write bytes can be a bit inaccurate due to error requests or in-memory
            // pessimistic locks.
            sample.add_write_bytes(write_bytes);
        }
        let read_bytes = statistics.cf_statistics(CF_DEFAULT).flow_stats.read_bytes
            + statistics.cf_statistics(CF_LOCK).flow_stats.read_bytes
            + statistics.cf_statistics(CF_WRITE).flow_stats.read_bytes;
        sample.add_read_bytes(read_bytes);
        let quota_delay = quota_limiter.consume_sample(sample, true).await;
        let mut total_throttle_duration =
            TrackGuard::new(tracker, |m| &mut m.scheduler_throttle_nanos);
        if !quota_delay.is_zero() {
            let actual_quota_delay = process_end.saturating_elapsed();
            total_throttle_duration.value += actual_quota_delay.as_nanos() as u64;
            TXN_COMMAND_THROTTLE_TIME_COUNTER_VEC_STATIC
                .get(tag)
                .inc_by(quota_delay.as_micros() as u64);
        }
        let WriteResult {
            ctx,
            mut to_be_write,
            rows,
            pr,
            lock_info,
            lock_guards,
            response_policy,
        } = match deadline
            .check()
            .map_err(StorageError::from)
            .and(write_result)
        {
            // Write prepare failure typically means conflicting transactions are detected. Delivers
            // the error to the callback, and releases the latches.
            Err(err) => {
                SCHED_STAGE_COUNTER_VEC.get(tag).prepare_write_err.inc();
                debug!("write command failed"; "cid" => cid, "err" => ?err);
                scheduler.finish_with_err(cid, err);
                return;
            }
            // Initiates an async write operation on the storage engine, there'll be a
            // `WriteFinished` message when it finishes.
            Ok(res) => res,
        };
        let region_id = ctx.get_region_id();
        SCHED_STAGE_COUNTER_VEC.get(tag).write.inc();

        if let Some(lock_info) = lock_info {
            let WriteResultLockInfo {
                lock,
                key,
                is_first_lock,
                wait_timeout,
            } = lock_info;
            let diag_ctx = DiagnosticContext {
                key,
                resource_group_tag: ctx.get_resource_group_tag().into(),
                tracker,
            };
            scheduler.on_wait_for_lock(cid, ts, pr, lock, is_first_lock, wait_timeout, diag_ctx);
            return;
        }

        let mut pr = Some(pr);
        if to_be_write.modifies.is_empty() {
            scheduler.on_write_finished(cid, pr, Ok(()), lock_guards, false, false, tag);
            return;
        }

        if tag == CommandKind::acquire_pessimistic_lock
            && pessimistic_lock_mode == PessimisticLockMode::InMemory
        {
            let begin_instant = Instant::now();
            if self.try_write_in_memory_pessimistic_locks(
                txn_ext.as_deref(),
                &mut to_be_write,
                &ctx,
<<<<<<< HEAD
            ) {
                // Safety: `self.sched_pool` ensures a TLS engine exists.
                unsafe {
                    with_tls_engine(|engine: &E| {
                        // We skip writing the raftstore, but to improve CDC old value hit rate,
                        // we should send the old values to the CDC scheduler.
                        engine.schedule_txn_extra(to_be_write.extra);
                    })
                }
                total_process_duration.value +=
                    begin_instant.saturating_elapsed().as_nanos() as u64;
                scheduler.on_write_finished(cid, pr, Ok(()), lock_guards, false, false, tag);
                return;
=======
            )
        {
            // Safety: `self.sched_pool` ensures a TLS engine exists.
            unsafe {
                with_tls_engine(|engine: &mut E| {
                    // We skip writing the raftstore, but to improve CDC old value hit rate,
                    // we should send the old values to the CDC scheduler.
                    engine.schedule_txn_extra(to_be_write.extra);
                })
>>>>>>> 08b5a4a6
            }
        }

        let mut is_async_apply_prewrite = false;
        let write_size = to_be_write.size();
        if ctx.get_disk_full_opt() == DiskFullOpt::AllowedOnAlmostFull {
            to_be_write.disk_full_opt = DiskFullOpt::AllowedOnAlmostFull
        }
        to_be_write.deadline = Some(deadline);

        let sched = scheduler.clone();
        let sched_pool = scheduler.get_sched_pool(priority).pool.clone();

        let (proposed_cb, committed_cb): (Option<ExtCallback>, Option<ExtCallback>) =
            match response_policy {
                ResponsePolicy::OnApplied => (None, None),
                ResponsePolicy::OnCommitted => {
                    self.inner.store_pr(cid, pr.take().unwrap());
                    let sched = scheduler.clone();
                    // Currently, the only case that response is returned after finishing
                    // commit is async applying prewrites for async commit transactions.
                    // The committed callback is not guaranteed to be invoked. So store
                    // the `pr` to the tctx instead of capturing it to the closure.
                    let committed_cb = Box::new(move || {
                        fail_point!("before_async_apply_prewrite_finish", |_| {});
                        let (cb, pr) = sched.inner.take_task_cb_and_pr(cid);
                        Self::early_response(
                            cid,
                            cb.unwrap(),
                            pr.unwrap(),
                            tag,
                            CommandStageKind::async_apply_prewrite,
                        );
                    });
                    is_async_apply_prewrite = true;
                    (None, Some(committed_cb))
                }
                ResponsePolicy::OnProposed => {
                    if pipelined {
                        // The normal write process is respond to clients and release
                        // latches after async write finished. If pipelined pessimistic
                        // locking is enabled, the process becomes parallel and there are
                        // two msgs for one command:
                        //   1. Msg::PipelinedWrite: respond to clients
                        //   2. Msg::WriteFinished: deque context and release latches
                        // The proposed callback is not guaranteed to be invoked. So store
                        // the `pr` to the tctx instead of capturing it to the closure.
                        self.inner.store_pr(cid, pr.take().unwrap());
                        let sched = scheduler.clone();
                        // Currently, the only case that response is returned after finishing
                        // proposed phase is pipelined pessimistic lock.
                        // TODO: Unify the code structure of pipelined pessimistic lock and
                        // async apply prewrite.
                        let proposed_cb = Box::new(move || {
                            fail_point!("before_pipelined_write_finish", |_| {});
                            let (cb, pr) = sched.inner.take_task_cb_and_pr(cid);
                            Self::early_response(
                                cid,
                                cb.unwrap(),
                                pr.unwrap(),
                                tag,
                                CommandStageKind::pipelined_write,
                            );
                        });
                        (Some(proposed_cb), None)
                    } else {
                        (None, None)
                    }
                }
            };

        if self.inner.flow_controller.enabled() {
            if self.inner.flow_controller.is_unlimited(region_id) {
                // no need to delay if unthrottled, just call consume to record write flow
                let _ = self.inner.flow_controller.consume(region_id, write_size);
            } else {
                let start = Instant::now_coarse();
                // Control mutex is used to ensure there is only one request consuming the
                // quota. The delay may exceed 1s, and the speed limit is changed every second.
                // If the speed of next second is larger than the one of first second, without
                // the mutex, the write flow can't throttled strictly.
                let control_mutex = self.inner.control_mutex.clone();
                let _guard = control_mutex.lock().await;
                let delay = self.inner.flow_controller.consume(region_id, write_size);
                let delay_end = Instant::now_coarse() + delay;
                while !self.inner.flow_controller.is_unlimited(region_id) {
                    let now = Instant::now_coarse();
                    if now >= delay_end {
                        break;
                    }
                    if now >= deadline.inner() {
                        scheduler.finish_with_err(cid, StorageErrorInner::DeadlineExceeded);
                        self.inner.flow_controller.unconsume(region_id, write_size);
                        SCHED_THROTTLE_TIME.observe(start.saturating_elapsed_secs());
                        return;
                    }
                    GLOBAL_TIMER_HANDLE
                        .delay(std::time::Instant::now() + Duration::from_millis(1))
                        .compat()
                        .await
                        .unwrap();
                }
                let elapsed = start.saturating_elapsed();
                SCHED_THROTTLE_TIME.observe(elapsed.as_secs_f64());
                total_throttle_duration.value += elapsed.as_nanos() as u64;
            }
        }

        let begin_instant = Instant::now();
        let (version, term) = (ctx.get_region_epoch().get_version(), ctx.get_term());
        // Mutations on the lock CF should overwrite the memory locks.
        // We only set a deleted flag here, and the lock will be finally removed when it
        // finishes applying. See the comments in `PeerPessimisticLocks` for how this
        // flag is used.
        let txn_ext2 = txn_ext.clone();
        let mut pessimistic_locks_guard = txn_ext2
            .as_ref()
            .map(|txn_ext| txn_ext.pessimistic_locks.write());
        let removed_pessimistic_locks = match pessimistic_locks_guard.as_mut() {
            Some(locks)
                // If there is a leader or region change, removing the locks is unnecessary.
                if locks.term == term && locks.version == version && !locks.is_empty() =>
            {
                to_be_write
                    .modifies
                    .iter()
                    .filter_map(|write| match write {
                        Modify::Put(cf, key, ..) | Modify::Delete(cf, key) if *cf == CF_LOCK => {
                            locks.get_mut(key).map(|(_, deleted)| {
                                *deleted = true;
                                key.to_owned()
                            })
                        }
                        _ => None,
                    })
                    .collect::<Vec<_>>()
            }
            _ => vec![],
        };
        // Keep the read lock guard of the pessimistic lock table until the request is
        // sent to the raftstore.
        //
        // If some in-memory pessimistic locks need to be proposed, we will propose
        // another TransferLeader command. Then, we can guarentee even if the proposed
        // locks don't include the locks deleted here, the response message of the
        // transfer leader command must be later than this write command because this
        // write command has been sent to the raftstore. Then, we don't need to worry
        // this request will fail due to the voluntary leader transfer.
        let _downgraded_guard = pessimistic_locks_guard.and_then(|guard| {
            (!removed_pessimistic_locks.is_empty()).then(|| RwLockWriteGuard::downgrade(guard))
        });

        // The callback to receive async results of write prepare from the storage
        // engine.
        let engine_cb = Box::new(move |result: EngineResult<()>| {
            let ok = result.is_ok();
            if ok && !removed_pessimistic_locks.is_empty() {
                // Removing pessimistic locks when it succeeds to apply. This should be done in
                // the apply thread, to make sure it happens before other admin commands are
                // executed.
                if let Some(mut pessimistic_locks) = txn_ext
                    .as_ref()
                    .map(|txn_ext| txn_ext.pessimistic_locks.write())
                {
                    // If epoch version or term does not match, region or leader change has
                    // happened, so we needn't remove the key.
                    if pessimistic_locks.term == term && pessimistic_locks.version == version {
                        for key in removed_pessimistic_locks {
                            pessimistic_locks.remove(&key);
                        }
                    }
                }
            }

            sched_pool
                .spawn(async move {
                    fail_point!("scheduler_async_write_finish");

                    sched.on_write_finished(
                        cid,
                        pr,
                        result,
                        lock_guards,
                        pipelined,
                        is_async_apply_prewrite,
                        tag,
                    );
                    KV_COMMAND_KEYWRITE_HISTOGRAM_VEC
                        .get(tag)
                        .observe(rows as f64);

                    if !ok {
                        // Only consume the quota when write succeeds, otherwise failed write
                        // requests may exhaust the quota and other write requests would be in long
                        // delay.
                        if sched.inner.flow_controller.enabled() {
                            sched.inner.flow_controller.unconsume(region_id, write_size);
                        }
                    }
                })
                .unwrap()
        });
        total_process_duration.value += begin_instant.saturating_elapsed().as_nanos() as u64;

        // Safety: `self.sched_pool` ensures a TLS engine exists.
        unsafe {
            with_tls_engine(|engine: &mut E| {
                if let Err(e) =
                    engine.async_write_ext(&ctx, to_be_write, engine_cb, proposed_cb, committed_cb)
                {
                    SCHED_STAGE_COUNTER_VEC.get(tag).async_write_err.inc();

                    info!("engine async_write failed"; "cid" => cid, "err" => ?e);
                    scheduler.finish_with_err(cid, e);
                }
            })
        }
    }

    /// Returns whether it succeeds to write pessimistic locks to the in-memory
    /// lock table.
    fn try_write_in_memory_pessimistic_locks(
        &self,
        txn_ext: Option<&TxnExt>,
        to_be_write: &mut WriteData,
        context: &Context,
    ) -> bool {
        let txn_ext = match txn_ext {
            Some(txn_ext) => txn_ext,
            None => return false,
        };
        let mut pessimistic_locks = txn_ext.pessimistic_locks.write();
        // When not writable, it only means we cannot write locks to the in-memory lock
        // table, but it is still possible for the region to propose request.
        // When term or epoch version has changed, the request must fail. To be simple,
        // here we just let the request fallback to propose and let raftstore generate
        // an appropriate error.
        if !pessimistic_locks.is_writable()
            || pessimistic_locks.term != context.get_term()
            || pessimistic_locks.version != context.get_region_epoch().get_version()
        {
            return false;
        }
        match pessimistic_locks.insert(mem::take(&mut to_be_write.modifies)) {
            Ok(()) => {
                IN_MEMORY_PESSIMISTIC_LOCKING_COUNTER_STATIC.success.inc();
                true
            }
            Err(modifies) => {
                IN_MEMORY_PESSIMISTIC_LOCKING_COUNTER_STATIC.full.inc();
                to_be_write.modifies = modifies;
                false
            }
        }
    }

    /// If the task has expired, return `true` and call the callback of
    /// the task with a `DeadlineExceeded` error.
    #[inline]
    fn check_task_deadline_exceeded(&self, task: &Task) -> bool {
        if let Err(e) = task.cmd.deadline().check() {
            self.finish_with_err(task.cid, e);
            true
        } else {
            false
        }
    }

    fn pessimistic_lock_mode(&self) -> PessimisticLockMode {
        let pipelined = self
            .inner
            .pipelined_pessimistic_lock
            .load(Ordering::Relaxed);
        let in_memory = self
            .inner
            .in_memory_pessimistic_lock
            .load(Ordering::Relaxed)
            && self
                .inner
                .feature_gate
                .can_enable(IN_MEMORY_PESSIMISTIC_LOCK);
        if pipelined && in_memory {
            PessimisticLockMode::InMemory
        } else if pipelined {
            PessimisticLockMode::Pipelined
        } else {
            PessimisticLockMode::Sync
        }
    }
}

pub async fn get_raw_ext(
    causal_ts_provider: Option<Arc<CausalTsProviderImpl>>,
    concurrency_manager: ConcurrencyManager,
    max_ts_synced: bool,
    cmd: &Command,
) -> Result<Option<RawExt>, Error> {
    if causal_ts_provider.is_some() {
        match cmd {
            Command::RawCompareAndSwap(_) | Command::RawAtomicStore(_) => {
                if !max_ts_synced {
                    return Err(ErrorInner::MaxTimestampNotSynced {
                        region_id: cmd.ctx().get_region_id(),
                        start_ts: TimeStamp::zero(),
                    }
                    .into());
                }
                let key_guard = get_raw_key_guard(&causal_ts_provider, concurrency_manager)
                    .await
                    .map_err(|err: StorageError| {
                        ErrorInner::Other(box_err!("failed to key guard: {:?}", err))
                    })?;
                let ts =
                    get_causal_ts(&causal_ts_provider)
                        .await
                        .map_err(|err: StorageError| {
                            ErrorInner::Other(box_err!("failed to get casual ts: {:?}", err))
                        })?;
                return Ok(Some(RawExt {
                    ts: ts.unwrap(),
                    key_guard: key_guard.unwrap(),
                }));
            }
            _ => {}
        }
    }
    Ok(None)
}

#[derive(Debug, PartialEq)]
enum PessimisticLockMode {
    // Return success only if the pessimistic lock is persisted.
    Sync,
    // Return success after the pessimistic lock is proposed successfully.
    Pipelined,
    // Try to store pessimistic locks only in the memory.
    InMemory,
}

#[cfg(test)]
mod tests {
    use std::thread;

    use futures_executor::block_on;
    use kvproto::kvrpcpb::{BatchRollbackRequest, CheckTxnStatusRequest, Context};
    use raftstore::store::{ReadStats, WriteStats};
    use tikv_util::{config::ReadableSize, future::paired_future_callback};
    use txn_types::{Key, OldValues};

    use super::*;
    use crate::storage::{
        kv::{Error as KvError, ErrorInner as KvErrorInner},
        lock_manager::DummyLockManager,
        mvcc::{self, Mutation},
        test_util::latest_feature_gate,
        txn::{
            commands,
            commands::TypedCommand,
            flow_controller::{EngineFlowController, FlowController},
            latch::*,
        },
        RocksEngine, TestEngineBuilder, TxnStatus,
    };

    #[derive(Clone)]
    struct DummyReporter;

    impl FlowStatsReporter for DummyReporter {
        fn report_read_stats(&self, _read_stats: ReadStats) {}
        fn report_write_stats(&self, _write_stats: WriteStats) {}
    }

    // TODO(cosven): use this in the following test cases to reduce duplicate code.
    fn new_test_scheduler() -> (Scheduler<RocksEngine, DummyLockManager>, RocksEngine) {
        let engine = TestEngineBuilder::new().build().unwrap();
        let config = Config {
            scheduler_concurrency: 1024,
            scheduler_worker_pool_size: 1,
            scheduler_pending_write_threshold: ReadableSize(100 * 1024 * 1024),
            enable_async_apply_prewrite: false,
            ..Default::default()
        };
        (
            Scheduler::new(
                engine.clone(),
                DummyLockManager,
                ConcurrencyManager::new(1.into()),
                &config,
                DynamicConfigs {
                    pipelined_pessimistic_lock: Arc::new(AtomicBool::new(true)),
                    in_memory_pessimistic_lock: Arc::new(AtomicBool::new(false)),
                },
                Arc::new(FlowController::Singleton(EngineFlowController::empty())),
                None,
                DummyReporter,
                ResourceTagFactory::new_for_test(),
                Arc::new(QuotaLimiter::default()),
                latest_feature_gate(),
            ),
            engine,
        )
    }

    #[test]
    fn test_command_latches() {
        let mut temp_map = HashMap::default();
        temp_map.insert(10.into(), 20.into());
        let readonly_cmds: Vec<Command> = vec![
            commands::ResolveLockReadPhase::new(temp_map.clone(), None, Context::default()).into(),
            commands::MvccByKey::new(Key::from_raw(b"k"), Context::default()).into(),
            commands::MvccByStartTs::new(25.into(), Context::default()).into(),
        ];
        let write_cmds: Vec<Command> = vec![
            commands::Prewrite::with_defaults(
                vec![Mutation::make_put(Key::from_raw(b"k"), b"v".to_vec())],
                b"k".to_vec(),
                10.into(),
            )
            .into(),
            commands::AcquirePessimisticLock::new(
                vec![(Key::from_raw(b"k"), false)],
                b"k".to_vec(),
                10.into(),
                0,
                false,
                TimeStamp::default(),
                Some(WaitTimeout::Default),
                false,
                TimeStamp::default(),
                OldValues::default(),
                false,
                false,
                Context::default(),
            )
            .into(),
            commands::Commit::new(
                vec![Key::from_raw(b"k")],
                10.into(),
                20.into(),
                Context::default(),
            )
            .into(),
            commands::Cleanup::new(
                Key::from_raw(b"k"),
                10.into(),
                20.into(),
                Context::default(),
            )
            .into(),
            commands::Rollback::new(vec![Key::from_raw(b"k")], 10.into(), Context::default())
                .into(),
            commands::PessimisticRollback::new(
                vec![Key::from_raw(b"k")],
                10.into(),
                20.into(),
                Context::default(),
            )
            .into(),
            commands::ResolveLock::new(
                temp_map,
                None,
                vec![(
                    Key::from_raw(b"k"),
                    mvcc::Lock::new(
                        mvcc::LockType::Put,
                        b"k".to_vec(),
                        10.into(),
                        20,
                        None,
                        TimeStamp::zero(),
                        0,
                        TimeStamp::zero(),
                    ),
                )],
                Context::default(),
            )
            .into(),
            commands::ResolveLockLite::new(
                10.into(),
                TimeStamp::zero(),
                vec![Key::from_raw(b"k")],
                Context::default(),
            )
            .into(),
            commands::TxnHeartBeat::new(Key::from_raw(b"k"), 10.into(), 100, Context::default())
                .into(),
        ];

        let latches = Latches::new(1024);
        let write_locks: Vec<Lock> = write_cmds
            .into_iter()
            .enumerate()
            .map(|(id, cmd)| {
                let mut lock = cmd.gen_lock();
                assert_eq!(latches.acquire(&mut lock, id as u64), id == 0);
                lock
            })
            .collect();

        for (id, cmd) in readonly_cmds.iter().enumerate() {
            let mut lock = cmd.gen_lock();
            assert!(latches.acquire(&mut lock, id as u64));
        }

        // acquire/release locks one by one.
        let max_id = write_locks.len() as u64 - 1;
        for (id, mut lock) in write_locks.into_iter().enumerate() {
            let id = id as u64;
            if id != 0 {
                assert!(latches.acquire(&mut lock, id));
            }
            let unlocked = latches.release(&lock, id);
            if id as u64 == max_id {
                assert!(unlocked.is_empty());
            } else {
                assert_eq!(unlocked, vec![id + 1]);
            }
        }
    }

    #[test]
    fn test_acquire_latch_deadline() {
        let engine = TestEngineBuilder::new().build().unwrap();
        let config = Config {
            scheduler_concurrency: 1024,
            scheduler_worker_pool_size: 1,
            scheduler_pending_write_threshold: ReadableSize(100 * 1024 * 1024),
            enable_async_apply_prewrite: false,
            ..Default::default()
        };
        let scheduler = Scheduler::new(
            engine,
            DummyLockManager,
            ConcurrencyManager::new(1.into()),
            &config,
            DynamicConfigs {
                pipelined_pessimistic_lock: Arc::new(AtomicBool::new(true)),
                in_memory_pessimistic_lock: Arc::new(AtomicBool::new(false)),
            },
            Arc::new(FlowController::Singleton(EngineFlowController::empty())),
            None,
            DummyReporter,
            ResourceTagFactory::new_for_test(),
            Arc::new(QuotaLimiter::default()),
            latest_feature_gate(),
        );

        let mut lock = Lock::new(&[Key::from_raw(b"b")]);
        let cid = scheduler.inner.gen_id();
        assert!(scheduler.inner.latches.acquire(&mut lock, cid));

        let mut req = BatchRollbackRequest::default();
        req.mut_context().max_execution_duration_ms = 100;
        req.set_keys(vec![b"a".to_vec(), b"b".to_vec(), b"c".to_vec()].into());

        let cmd: TypedCommand<()> = req.into();
        let (cb, f) = paired_future_callback();
        scheduler.run_cmd(cmd.cmd, StorageCallback::Boolean(cb));

        // The task waits for 200ms until it acquires the latch, but the execution
        // time limit is 100ms. Before the latch is released, it should return
        // DeadlineExceeded error.
        thread::sleep(Duration::from_millis(200));
        assert!(matches!(
            block_on(f).unwrap(),
            Err(StorageError(box StorageErrorInner::DeadlineExceeded))
        ));
        scheduler.release_lock(&lock, cid);

        // A new request should not be blocked.
        let mut req = BatchRollbackRequest::default();
        req.mut_context().max_execution_duration_ms = 100;
        req.set_keys(vec![b"a".to_vec(), b"b".to_vec(), b"c".to_vec()].into());
        let cmd: TypedCommand<()> = req.into();
        let (cb, f) = paired_future_callback();
        scheduler.run_cmd(cmd.cmd, StorageCallback::Boolean(cb));
        block_on(f).unwrap().unwrap();
    }

    /// When all latches are acquired, the command should be executed directly.
    /// When any latch is not acquired, the command should be prechecked.
    #[test]
    fn test_schedule_command_with_fail_fast_mode() {
        let (scheduler, engine) = new_test_scheduler();

        // req can acquire all latches, so it should be executed directly.
        let mut req = BatchRollbackRequest::default();
        req.mut_context().max_execution_duration_ms = 10000;
        req.set_keys(vec![b"a".to_vec(), b"b".to_vec(), b"c".to_vec()].into());
        let cmd: TypedCommand<()> = req.into();
        let (cb, f) = paired_future_callback();
        scheduler.run_cmd(cmd.cmd, StorageCallback::Boolean(cb));
        // It must be executed (and succeed).
        block_on(f).unwrap().unwrap();

        // Acquire the latch, so that next command(req2) can't require all latches.
        let mut lock = Lock::new(&[Key::from_raw(b"d")]);
        let cid = scheduler.inner.gen_id();
        assert!(scheduler.inner.latches.acquire(&mut lock, cid));

        engine.trigger_not_leader();

        // req2 can't acquire all latches, req2 will be prechecked.
        let mut req2 = BatchRollbackRequest::default();
        req2.mut_context().max_execution_duration_ms = 10000;
        req2.set_keys(vec![b"a".to_vec(), b"b".to_vec(), b"d".to_vec()].into());
        let cmd2: TypedCommand<()> = req2.into();
        let (cb2, f2) = paired_future_callback();
        scheduler.run_cmd(cmd2.cmd, StorageCallback::Boolean(cb2));

        // Precheck should return NotLeader error.
        assert!(matches!(
            block_on(f2).unwrap(),
            Err(StorageError(box StorageErrorInner::Kv(KvError(
                box KvErrorInner::Request(ref e),
            )))) if e.has_not_leader(),
        ));
        // The task context should be owned, and it's cb should be taken.
        let cid2 = cid + 1; // Hack: get the cid of req2.
        let mut task_slot = scheduler.inner.get_task_slot(cid2);
        let tctx = task_slot.get_mut(&cid2).unwrap();
        assert!(!tctx.try_own());
        assert!(tctx.cb.is_none());
    }

    #[test]
    fn test_pool_available_deadline() {
        let engine = TestEngineBuilder::new().build().unwrap();
        let config = Config {
            scheduler_concurrency: 1024,
            scheduler_worker_pool_size: 1,
            scheduler_pending_write_threshold: ReadableSize(100 * 1024 * 1024),
            enable_async_apply_prewrite: false,
            ..Default::default()
        };
        let scheduler = Scheduler::new(
            engine,
            DummyLockManager,
            ConcurrencyManager::new(1.into()),
            &config,
            DynamicConfigs {
                pipelined_pessimistic_lock: Arc::new(AtomicBool::new(true)),
                in_memory_pessimistic_lock: Arc::new(AtomicBool::new(false)),
            },
            Arc::new(FlowController::Singleton(EngineFlowController::empty())),
            None,
            DummyReporter,
            ResourceTagFactory::new_for_test(),
            Arc::new(QuotaLimiter::default()),
            latest_feature_gate(),
        );

        // Spawn a task that sleeps for 500ms to occupy the pool. The next request
        // cannot run within 500ms.
        scheduler
            .get_sched_pool(CommandPri::Normal)
            .pool
            .spawn(async { thread::sleep(Duration::from_millis(500)) })
            .unwrap();

        let mut req = BatchRollbackRequest::default();
        req.mut_context().max_execution_duration_ms = 100;
        req.set_keys(vec![b"a".to_vec(), b"b".to_vec(), b"c".to_vec()].into());

        let cmd: TypedCommand<()> = req.into();
        let (cb, f) = paired_future_callback();
        scheduler.run_cmd(cmd.cmd, StorageCallback::Boolean(cb));

        // But the max execution duration is 100ms, so the deadline is exceeded.
        assert!(matches!(
            block_on(f).unwrap(),
            Err(StorageError(box StorageErrorInner::DeadlineExceeded))
        ));

        // A new request should not be blocked.
        let mut req = BatchRollbackRequest::default();
        req.mut_context().max_execution_duration_ms = 100;
        req.set_keys(vec![b"a".to_vec(), b"b".to_vec(), b"c".to_vec()].into());
        let cmd: TypedCommand<()> = req.into();
        let (cb, f) = paired_future_callback();
        scheduler.run_cmd(cmd.cmd, StorageCallback::Boolean(cb));
        block_on(f).unwrap().unwrap();
    }

    #[test]
    fn test_flow_control_trottle_deadline() {
        let engine = TestEngineBuilder::new().build().unwrap();
        let config = Config {
            scheduler_concurrency: 1024,
            scheduler_worker_pool_size: 1,
            scheduler_pending_write_threshold: ReadableSize(100 * 1024 * 1024),
            enable_async_apply_prewrite: false,
            ..Default::default()
        };
        let scheduler = Scheduler::new(
            engine,
            DummyLockManager,
            ConcurrencyManager::new(1.into()),
            &config,
            DynamicConfigs {
                pipelined_pessimistic_lock: Arc::new(AtomicBool::new(true)),
                in_memory_pessimistic_lock: Arc::new(AtomicBool::new(false)),
            },
            Arc::new(FlowController::Singleton(EngineFlowController::empty())),
            None,
            DummyReporter,
            ResourceTagFactory::new_for_test(),
            Arc::new(QuotaLimiter::default()),
            latest_feature_gate(),
        );

        let mut req = CheckTxnStatusRequest::default();
        req.mut_context().max_execution_duration_ms = 100;
        req.set_primary_key(b"a".to_vec());
        req.set_lock_ts(10);
        req.set_rollback_if_not_exist(true);

        let cmd: TypedCommand<TxnStatus> = req.into();
        let (cb, f) = paired_future_callback();

        scheduler.inner.flow_controller.enable(true);
        scheduler.inner.flow_controller.set_speed_limit(0, 1.0);
        scheduler.run_cmd(cmd.cmd, StorageCallback::TxnStatus(cb));
        // The task waits for 200ms until it locks the control_mutex, but the execution
        // time limit is 100ms. Before the mutex is locked, it should return
        // DeadlineExceeded error.
        thread::sleep(Duration::from_millis(200));
        assert!(matches!(
            block_on(f).unwrap(),
            Err(StorageError(box StorageErrorInner::DeadlineExceeded))
        ));
        // should unconsume if the request fails
        assert_eq!(scheduler.inner.flow_controller.total_bytes_consumed(0), 0);

        // A new request should not be blocked without flow control.
        scheduler
            .inner
            .flow_controller
            .set_speed_limit(0, f64::INFINITY);
        let mut req = CheckTxnStatusRequest::default();
        req.mut_context().max_execution_duration_ms = 100;
        req.set_primary_key(b"a".to_vec());
        req.set_lock_ts(10);
        req.set_rollback_if_not_exist(true);

        let cmd: TypedCommand<TxnStatus> = req.into();
        let (cb, f) = paired_future_callback();
        scheduler.run_cmd(cmd.cmd, StorageCallback::TxnStatus(cb));
        block_on(f).unwrap().unwrap();
    }

    #[test]
    fn test_accumulate_many_expired_commands() {
        let engine = TestEngineBuilder::new().build().unwrap();
        let config = Config {
            scheduler_concurrency: 1024,
            scheduler_worker_pool_size: 1,
            scheduler_pending_write_threshold: ReadableSize(100 * 1024 * 1024),
            enable_async_apply_prewrite: false,
            ..Default::default()
        };
        let scheduler = Scheduler::new(
            engine,
            DummyLockManager,
            ConcurrencyManager::new(1.into()),
            &config,
            DynamicConfigs {
                pipelined_pessimistic_lock: Arc::new(AtomicBool::new(true)),
                in_memory_pessimistic_lock: Arc::new(AtomicBool::new(false)),
            },
            Arc::new(FlowController::Singleton(EngineFlowController::empty())),
            None,
            DummyReporter,
            ResourceTagFactory::new_for_test(),
            Arc::new(QuotaLimiter::default()),
            latest_feature_gate(),
        );

        let mut lock = Lock::new(&[Key::from_raw(b"b")]);
        let cid = scheduler.inner.gen_id();
        assert!(scheduler.inner.latches.acquire(&mut lock, cid));

        // Push lots of requests in the queue.
        for _ in 0..65536 {
            let mut req = BatchRollbackRequest::default();
            req.mut_context().max_execution_duration_ms = 100;
            req.set_keys(vec![b"a".to_vec(), b"b".to_vec(), b"c".to_vec()].into());

            let cmd: TypedCommand<()> = req.into();
            let (cb, _) = paired_future_callback();
            scheduler.run_cmd(cmd.cmd, StorageCallback::Boolean(cb));
        }

        // The task waits for 200ms until it acquires the latch, but the execution
        // time limit is 100ms.
        thread::sleep(Duration::from_millis(200));

        // When releasing the lock, the queuing tasks should be all waken up without
        // stack overflow.
        scheduler.release_lock(&lock, cid);

        // A new request should not be blocked.
        let mut req = BatchRollbackRequest::default();
        req.set_keys(vec![b"a".to_vec(), b"b".to_vec(), b"c".to_vec()].into());
        let cmd: TypedCommand<()> = req.into();
        let (cb, f) = paired_future_callback();
        scheduler.run_cmd(cmd.cmd, StorageCallback::Boolean(cb));
        block_on(f).unwrap().unwrap();
    }

    #[test]
    fn test_pessimistic_lock_mode() {
        let engine = TestEngineBuilder::new().build().unwrap();
        let config = Config {
            scheduler_concurrency: 1024,
            scheduler_worker_pool_size: 1,
            scheduler_pending_write_threshold: ReadableSize(100 * 1024 * 1024),
            enable_async_apply_prewrite: false,
            ..Default::default()
        };
        let feature_gate = FeatureGate::default();
        feature_gate.set_version("6.0.0").unwrap();

        let scheduler = Scheduler::new(
            engine,
            DummyLockManager,
            ConcurrencyManager::new(1.into()),
            &config,
            DynamicConfigs {
                pipelined_pessimistic_lock: Arc::new(AtomicBool::new(false)),
                in_memory_pessimistic_lock: Arc::new(AtomicBool::new(false)),
            },
            Arc::new(FlowController::Singleton(EngineFlowController::empty())),
            None,
            DummyReporter,
            ResourceTagFactory::new_for_test(),
            Arc::new(QuotaLimiter::default()),
            feature_gate.clone(),
        );
        // Use sync mode if pipelined_pessimistic_lock is false.
        assert_eq!(scheduler.pessimistic_lock_mode(), PessimisticLockMode::Sync);
        // Use sync mode even when in_memory is true.
        scheduler
            .inner
            .in_memory_pessimistic_lock
            .store(true, Ordering::SeqCst);
        assert_eq!(scheduler.pessimistic_lock_mode(), PessimisticLockMode::Sync);
        // Mode is InMemory when both pipelined and in_memory is true.
        scheduler
            .inner
            .pipelined_pessimistic_lock
            .store(true, Ordering::SeqCst);
        assert_eq!(
            scheduler.pessimistic_lock_mode(),
            PessimisticLockMode::InMemory
        );
        // Test the feature gate. The feature should not work under 6.0.0.
        unsafe { feature_gate.reset_version("5.4.0").unwrap() };
        assert_eq!(
            scheduler.pessimistic_lock_mode(),
            PessimisticLockMode::Pipelined
        );
        feature_gate.set_version("6.0.0").unwrap();
        // Mode is Pipelined when only pipelined is true.
        scheduler
            .inner
            .in_memory_pessimistic_lock
            .store(false, Ordering::SeqCst);
        assert_eq!(
            scheduler.pessimistic_lock_mode(),
            PessimisticLockMode::Pipelined
        );
    }
}<|MERGE_RESOLUTION|>--- conflicted
+++ resolved
@@ -859,13 +859,9 @@
         let pipelined =
             task.cmd.can_be_pipelined() && pessimistic_lock_mode == PessimisticLockMode::Pipelined;
         let txn_ext = snapshot.ext().get_txn_ext().cloned();
-<<<<<<< HEAD
-        let begin_instant = Instant::now();
-=======
         let max_ts_synced = snapshot.ext().is_max_ts_synced();
         let causal_ts_provider = self.inner.causal_ts_provider.clone();
         let concurrency_manager = self.inner.concurrency_manager.clone();
-
         let raw_ext = get_raw_ext(
             causal_ts_provider,
             concurrency_manager.clone(),
@@ -880,7 +876,7 @@
         }
         let raw_ext = raw_ext.unwrap();
 
->>>>>>> 08b5a4a6
+        let begin_instant = Instant::now();
         let deadline = task.cmd.deadline();
         let write_result = {
             let _guard = sample.observe_cpu();
@@ -987,11 +983,10 @@
                 txn_ext.as_deref(),
                 &mut to_be_write,
                 &ctx,
-<<<<<<< HEAD
             ) {
                 // Safety: `self.sched_pool` ensures a TLS engine exists.
                 unsafe {
-                    with_tls_engine(|engine: &E| {
+                    with_tls_engine(|engine: &mut E| {
                         // We skip writing the raftstore, but to improve CDC old value hit rate,
                         // we should send the old values to the CDC scheduler.
                         engine.schedule_txn_extra(to_be_write.extra);
@@ -1001,17 +996,6 @@
                     begin_instant.saturating_elapsed().as_nanos() as u64;
                 scheduler.on_write_finished(cid, pr, Ok(()), lock_guards, false, false, tag);
                 return;
-=======
-            )
-        {
-            // Safety: `self.sched_pool` ensures a TLS engine exists.
-            unsafe {
-                with_tls_engine(|engine: &mut E| {
-                    // We skip writing the raftstore, but to improve CDC old value hit rate,
-                    // we should send the old values to the CDC scheduler.
-                    engine.schedule_txn_extra(to_be_write.extra);
-                })
->>>>>>> 08b5a4a6
             }
         }
 
