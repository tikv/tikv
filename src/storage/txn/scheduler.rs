// Copyright 2016 TiKV Project Authors. Licensed under Apache-2.0.

//! Scheduler which schedules the execution of `storage::Command`s.
//!
//! There is one scheduler for each store. It receives commands from clients, executes them against
//! the MVCC layer storage engine.
//!
//! Logically, the data organization hierarchy from bottom to top is row -> region -> store ->
//! database. But each region is replicated onto N stores for reliability, the replicas form a Raft
//! group, one of which acts as the leader. When the client read or write a row, the command is
//! sent to the scheduler which is on the region leader's store.
//!
//! Scheduler runs in a single-thread event loop, but command executions are delegated to a pool of
//! worker thread.
//!
//! Scheduler keeps track of all the running commands and uses latches to ensure serialized access
//! to the overlapping rows involved in concurrent commands. But note that scheduler only ensures
//! serialized access to the overlapping rows at command level, but a transaction may consist of
//! multiple commands, therefore conflicts may happen at transaction level. Transaction semantics
//! is ensured by the transaction protocol implemented in the client library, which is transparent
//! to the scheduler.

use std::fmt::{self, Debug, Display, Formatter};
use std::sync::atomic::{AtomicU64, AtomicUsize, Ordering};
use std::sync::{Arc, Mutex};
use std::u64;

use kvproto::kvrpcpb::CommandPri;
use prometheus::HistogramTimer;
use tikv_util::collections::HashMap;

use crate::storage::kv::{with_tls_engine, Result as EngineResult};
use crate::storage::lock_manager::{self, DetectorScheduler, WaiterMgrScheduler};
use crate::storage::txn::latch::{Latches, Lock};
use crate::storage::txn::process::{execute_callback, Executor, MsgScheduler, ProcessResult, Task};
use crate::storage::txn::sched_pool::SchedPool;
use crate::storage::txn::Error;
use crate::storage::{metrics::*, Key};
use crate::storage::{Command, Engine, Error as StorageError, StorageCb};

const TASKS_SLOTS_NUM: usize = 1 << 12; // 4096 slots.

/// Message types for the scheduler event loop.
pub enum Msg {
    RawCmd {
        cmd: Command,
        cb: StorageCb,
    },
    ReadFinished {
        cid: u64,
        pr: ProcessResult,
        tag: &'static str,
    },
    WriteFinished {
        cid: u64,
        pr: ProcessResult,
        result: EngineResult<()>,
        tag: &'static str,
    },
    FinishedWithErr {
        cid: u64,
        err: Error,
        tag: &'static str,
    },
    WaitForLock {
        cid: u64,
        start_ts: u64,
        pr: ProcessResult,
        lock: lock_manager::Lock,
        is_first_lock: bool,
    },
}

/// Debug for messages.
impl Debug for Msg {
    fn fmt(&self, f: &mut Formatter<'_>) -> fmt::Result {
        write!(f, "{}", self)
    }
}

/// Display for messages.
impl Display for Msg {
    fn fmt(&self, f: &mut Formatter<'_>) -> fmt::Result {
        match *self {
            Msg::RawCmd { ref cmd, .. } => write!(f, "RawCmd {:?}", cmd),
            Msg::ReadFinished { cid, .. } => write!(f, "ReadFinished [cid={}]", cid),
            Msg::WriteFinished { cid, .. } => write!(f, "WriteFinished [cid={}]", cid),
            Msg::FinishedWithErr { cid, .. } => write!(f, "FinishedWithErr [cid={}]", cid),
            Msg::WaitForLock { cid, .. } => write!(f, "WaitForLock [cid={}]", cid),
        }
    }
}

// It stores context of a task.
struct TaskContext {
    task: Option<Task>,

    lock: Lock,
    cb: StorageCb,
    write_bytes: usize,
    tag: &'static str,
    // How long it waits on latches.
    latch_timer: Option<HistogramTimer>,
    // Total duration of a command.
    _cmd_timer: HistogramTimer,
}

impl TaskContext {
    fn new(task: Task, latches: &Latches, cb: StorageCb) -> TaskContext {
        let tag = task.cmd().tag();
        let lock = gen_command_lock(latches, task.cmd());
        let write_bytes = if lock.is_write_lock() {
            task.cmd().write_bytes()
        } else {
            0
        };

        TaskContext {
            task: Some(task),
            lock,
            cb,
            write_bytes,
            tag,
            latch_timer: Some(
                SCHED_LATCH_HISTOGRAM_VEC
                    .with_label_values(&[tag])
                    .start_coarse_timer(),
            ),
            _cmd_timer: SCHED_HISTOGRAM_VEC
                .with_label_values(&[tag])
                .start_coarse_timer(),
        }
    }

    fn on_schedule(&mut self) {
        self.latch_timer.take();
    }
}

struct SchedulerInner {
    // slot_id -> { cid -> `TaskContext` } in the slot.
    task_contexts: Vec<Mutex<HashMap<u64, TaskContext>>>,

    // cmd id generator
    id_alloc: AtomicU64,

    // write concurrency control
    latches: Latches,

    sched_pending_write_threshold: usize,

    // worker pool
    worker_pool: SchedPool,

    // high priority commands and system commands will be delivered to this pool
    high_priority_pool: SchedPool,

    // used to control write flow
    running_write_bytes: AtomicUsize,

    waiter_mgr_scheduler: Option<WaiterMgrScheduler>,

    detector_scheduler: Option<DetectorScheduler>,
}

#[inline]
fn id_index(cid: u64) -> usize {
    cid as usize % TASKS_SLOTS_NUM
}

impl SchedulerInner {
    /// Generates the next command ID.
    #[inline]
    fn gen_id(&self) -> u64 {
        let id = self.id_alloc.fetch_add(1, Ordering::Relaxed);
        id + 1
    }

    fn dequeue_task(&self, cid: u64) -> Task {
        let mut tasks = self.task_contexts[id_index(cid)].lock().unwrap();
        let task = tasks.get_mut(&cid).unwrap().task.take().unwrap();
        assert_eq!(task.cid, cid);
        task
    }

    fn enqueue_task(&self, task: Task, callback: StorageCb) {
        let cid = task.cid;
        let tctx = TaskContext::new(task, &self.latches, callback);

        let running_write_bytes = self
            .running_write_bytes
            .fetch_add(tctx.write_bytes, Ordering::AcqRel) as i64;
        SCHED_WRITING_BYTES_GAUGE.set(running_write_bytes + tctx.write_bytes as i64);
        SCHED_CONTEX_GAUGE.inc();

        let mut tasks = self.task_contexts[id_index(cid)].lock().unwrap();
        if tasks.insert(cid, tctx).is_some() {
            panic!("TaskContext cid={} shouldn't exist", cid);
        }
    }

    fn dequeue_task_context(&self, cid: u64) -> TaskContext {
        let tctx = self.task_contexts[id_index(cid)]
            .lock()
            .unwrap()
            .remove(&cid)
            .unwrap();

        let running_write_bytes = self
            .running_write_bytes
            .fetch_sub(tctx.write_bytes, Ordering::AcqRel) as i64;
        SCHED_WRITING_BYTES_GAUGE.set(running_write_bytes - tctx.write_bytes as i64);
        SCHED_CONTEX_GAUGE.dec();

        tctx
    }

    fn too_busy(&self) -> bool {
        fail_point!("txn_scheduler_busy", |_| true);
        self.running_write_bytes.load(Ordering::Acquire) >= self.sched_pending_write_threshold
    }

    /// Tries to acquire all the required latches for a command.
    ///
    /// Returns `true` if successful; returns `false` otherwise.
    fn acquire_lock(&self, cid: u64) -> bool {
        let mut task_contexts = self.task_contexts[id_index(cid)].lock().unwrap();
        let tctx = task_contexts.get_mut(&cid).unwrap();
        if self.latches.acquire(&mut tctx.lock, cid) {
            tctx.on_schedule();
            return true;
        }
        false
    }
}

/// Scheduler which schedules the execution of `storage::Command`s.
#[derive(Clone)]
pub struct Scheduler<E: Engine> {
    // `engine` is `None` means currently the program is in scheduler worker threads.
    engine: Option<E>,
    inner: Arc<SchedulerInner>,
}

unsafe impl<E: Engine> Send for Scheduler<E> {}

impl<E: Engine> Scheduler<E> {
    /// Creates a scheduler.
    pub fn new(
        engine: E,
        waiter_mgr_scheduler: Option<WaiterMgrScheduler>,
        detector_scheduler: Option<DetectorScheduler>,
        concurrency: usize,
        worker_pool_size: usize,
        sched_pending_write_threshold: usize,
    ) -> Self {
        // Add 2 logs records how long is need to initialize TASKS_SLOTS_NUM * 2048000 `Mutex`es.
        // In a 3.5G Hz machine it needs 1.3s, which is a notable duration during start-up.
        info!("Scheduler::new is called to initialize the transaction scheduler");
        let mut task_contexts = Vec::with_capacity(TASKS_SLOTS_NUM);
        for _ in 0..TASKS_SLOTS_NUM {
            task_contexts.push(Mutex::new(Default::default()));
        }

        let inner = Arc::new(SchedulerInner {
            task_contexts,
            id_alloc: AtomicU64::new(0),
            latches: Latches::new(concurrency),
            running_write_bytes: AtomicUsize::new(0),
            sched_pending_write_threshold,
            worker_pool: SchedPool::new(engine.clone(), worker_pool_size, "sched-worker-pool"),
            high_priority_pool: SchedPool::new(
                engine.clone(),
                std::cmp::max(1, worker_pool_size / 2),
                "sched-high-pri-pool",
            ),
            waiter_mgr_scheduler,
            detector_scheduler,
        });

        info!("Scheduler::new is finished, the transaction scheduler is initialized");
        Scheduler {
            engine: Some(engine),
            inner,
        }
    }

    pub fn run_cmd(&self, cmd: Command, callback: StorageCb) {
        self.on_receive_new_cmd(cmd, callback);
    }
}

impl<E: Engine> Scheduler<E> {
    fn fetch_executor(&self, priority: CommandPri, is_sys_cmd: bool) -> Executor<E, Self> {
        let pool = if priority == CommandPri::High || is_sys_cmd {
            self.inner.high_priority_pool.clone()
        } else {
            self.inner.worker_pool.clone()
        };
        let scheduler = Scheduler {
            engine: None,
            inner: Arc::clone(&self.inner),
        };
        Executor::new(
            scheduler,
            pool,
            self.inner.waiter_mgr_scheduler.clone(),
            self.inner.detector_scheduler.clone(),
        )
    }

    /// Releases all the latches held by a command.
    fn release_lock(&self, lock: &Lock, cid: u64) {
        let wakeup_list = self.inner.latches.release(lock, cid);
        for wcid in wakeup_list {
            self.try_to_wake_up(wcid);
        }
    }

    fn schedule_command(&self, cmd: Command, callback: StorageCb) {
        let cid = self.inner.gen_id();
        debug!("received new command"; "cid" => cid, "cmd" => ?cmd);

        let tag = cmd.tag();
        let priority_tag = cmd.priority_tag();
        let task = Task::new(cid, cmd);
        // TODO: enqueue_task should return an reference of the tctx.
        self.inner.enqueue_task(task, callback);
        self.try_to_wake_up(cid);

        SCHED_STAGE_COUNTER_VEC
            .with_label_values(&[tag, "new"])
            .inc();
        SCHED_COMMANDS_PRI_COUNTER_VEC
            .with_label_values(&[priority_tag])
            .inc();
    }

    /// Tries to acquire all the necessary latches. If all the necessary latches are acquired,
    /// the method initiates a get snapshot operation for furthur processing.
    fn try_to_wake_up(&self, cid: u64) {
        if self.inner.acquire_lock(cid) {
            self.get_snapshot(cid);
        }
    }

    fn on_receive_new_cmd(&self, cmd: Command, callback: StorageCb) {
        // write flow control
        if cmd.need_flow_control() && self.inner.too_busy() {
            SCHED_TOO_BUSY_COUNTER_VEC
                .with_label_values(&[cmd.tag()])
                .inc();
            execute_callback(
                callback,
                ProcessResult::Failed {
                    err: StorageError::SchedTooBusy,
                },
            );
            return;
        }
        self.schedule_command(cmd, callback);
    }

    /// Initiates an async operation to get a snapshot from the storage engine, then posts a
    /// `SnapshotFinished` message back to the event loop when it finishes.
    fn get_snapshot(&self, cid: u64) {
        let task = self.inner.dequeue_task(cid);
        let tag = task.tag;
        let ctx = task.context().clone();
        let executor = self.fetch_executor(task.priority(), task.cmd().is_sys_cmd());

        let cb = Box::new(move |(cb_ctx, snapshot)| {
            executor.execute(cb_ctx, snapshot, task);
        });

        let f = |engine: &E| {
            if let Err(e) = engine.async_snapshot(&ctx, cb) {
                SCHED_STAGE_COUNTER_VEC
                    .with_label_values(&[tag, "async_snapshot_err"])
                    .inc();

                error!("engine async_snapshot failed"; "err" => ?e);
                self.finish_with_err(cid, e.into());
            } else {
                SCHED_STAGE_COUNTER_VEC
                    .with_label_values(&[tag, "snapshot"])
                    .inc();
            }
        };

        if let Some(engine) = self.engine.as_ref() {
            f(engine)
        } else {
            // The program is currently in scheduler worker threads.
            with_tls_engine(f)
        }
    }

    /// Calls the callback with an error.
    fn finish_with_err(&self, cid: u64, err: Error) {
        debug!("write command finished with error"; "cid" => cid);
        let tctx = self.inner.dequeue_task_context(cid);

        SCHED_STAGE_COUNTER_VEC
            .with_label_values(&[tctx.tag, "error"])
            .inc();

        let pr = ProcessResult::Failed {
            err: StorageError::from(err),
        };
        execute_callback(tctx.cb, pr);

        self.release_lock(&tctx.lock, cid);
    }

    /// Event handler for the success of read.
    ///
    /// If a next command is present, continues to execute; otherwise, delivers the result to the
    /// callback.
    fn on_read_finished(&self, cid: u64, pr: ProcessResult, tag: &str) {
        SCHED_STAGE_COUNTER_VEC
            .with_label_values(&[tag, "read_finish"])
            .inc();

        debug!("read command finished"; "cid" => cid);
        let tctx = self.inner.dequeue_task_context(cid);
        if let ProcessResult::NextCommand { cmd } = pr {
            SCHED_STAGE_COUNTER_VEC
                .with_label_values(&[tag, "next_cmd"])
                .inc();
            self.schedule_command(cmd, tctx.cb);
        } else {
            execute_callback(tctx.cb, pr);
        }

        self.release_lock(&tctx.lock, cid);
    }

    /// Event handler for the success of write.
    fn on_write_finished(&self, cid: u64, pr: ProcessResult, result: EngineResult<()>, tag: &str) {
        SCHED_STAGE_COUNTER_VEC
            .with_label_values(&[tag, "write_finish"])
            .inc();

        debug!("write command finished"; "cid" => cid);
        let tctx = self.inner.dequeue_task_context(cid);
        let pr = match result {
            Ok(()) => pr,
            Err(e) => ProcessResult::Failed {
                err: StorageError::from(e),
            },
        };
        if let ProcessResult::NextCommand { cmd } = pr {
            SCHED_STAGE_COUNTER_VEC
                .with_label_values(&[tag, "next_cmd"])
                .inc();
            self.schedule_command(cmd, tctx.cb);
        } else {
            execute_callback(tctx.cb, pr);
        }

        self.release_lock(&tctx.lock, cid);
    }

    /// Event handler for the request of waiting for lock
    fn on_wait_for_lock(
        &self,
        cid: u64,
        start_ts: u64,
        pr: ProcessResult,
        lock: lock_manager::Lock,
        is_first_lock: bool,
    ) {
        debug!("command waits for lock released"; "cid" => cid);
        let tctx = self.inner.dequeue_task_context(cid);
        SCHED_STAGE_COUNTER_VEC
            .with_label_values(&[tctx.tag, "lock_wait"])
            .inc();
        self.inner.waiter_mgr_scheduler.as_ref().unwrap().wait_for(
            start_ts,
            tctx.cb,
            pr,
            lock.clone(),
            is_first_lock,
        );
        self.release_lock(&tctx.lock, cid);
    }
}

impl<E: Engine> MsgScheduler for Scheduler<E> {
    fn on_msg(&self, task: Msg) {
        match task {
            Msg::ReadFinished { cid, tag, pr } => self.on_read_finished(cid, pr, tag),
            Msg::WriteFinished {
                cid,
                tag,
                pr,
                result,
            } => self.on_write_finished(cid, pr, result, tag),
            Msg::FinishedWithErr { cid, err, .. } => self.finish_with_err(cid, err),
            Msg::WaitForLock {
                cid,
                start_ts,
                pr,
                lock,
                is_first_lock,
            } => self.on_wait_for_lock(cid, start_ts, pr, lock, is_first_lock),
            _ => unreachable!(),
        }
    }
}

fn gen_command_lock(latches: &Latches, cmd: &Command) -> Lock {
    match *cmd {
        Command::Prewrite { ref mutations, .. } => {
            let keys: Vec<&Key> = mutations.iter().map(|x| x.key()).collect();
            latches.gen_lock(&keys)
        }
        Command::ResolveLock { ref key_locks, .. } => {
            let keys: Vec<&Key> = key_locks.iter().map(|x| &x.0).collect();
            latches.gen_lock(&keys)
        }
<<<<<<< HEAD
        Command::ResolveLockLite {
            ref resolve_keys, ..
        } => latches.gen_lock(resolve_keys),
=======
        Command::AcquirePessimisticLock { ref keys, .. } => {
            let keys: Vec<&Key> = keys.iter().map(|x| &x.0).collect();
            latches.gen_lock(&keys)
        }
>>>>>>> 011cdffa
        Command::Commit { ref keys, .. } | Command::Rollback { ref keys, .. } => {
            latches.gen_lock(keys)
        }
        Command::Cleanup { ref key, .. } => latches.gen_lock(&[key]),
        Command::Pause { ref keys, .. } => latches.gen_lock(keys),
        Command::ScanLock { .. }
        | Command::DeleteRange { .. }
        | Command::MvccByKey { .. }
        | Command::MvccByStartTs { .. } => Lock::new(vec![]),
    }
}

#[cfg(test)]
mod tests {
    use super::*;
    use crate::storage::mvcc;
    use crate::storage::txn::latch::*;
    use crate::storage::{Command, Key, Mutation, Options};
    use kvproto::kvrpcpb::Context;
    use tikv_util::collections::HashMap;

    #[test]
    fn test_command_latches() {
        let mut temp_map = HashMap::default();
        temp_map.insert(10, 20);
        let readonly_cmds = vec![
            Command::ScanLock {
                ctx: Context::new(),
                max_ts: 5,
                start_key: None,
                limit: 0,
            },
            Command::ResolveLock {
                ctx: Context::new(),
                txn_status: temp_map.clone(),
                scan_key: None,
                key_locks: vec![],
            },
            Command::MvccByKey {
                ctx: Context::new(),
                key: Key::from_raw(b"k"),
            },
            Command::MvccByStartTs {
                ctx: Context::new(),
                start_ts: 25,
            },
        ];
        let write_cmds = vec![
            Command::Prewrite {
                ctx: Context::new(),
                mutations: vec![Mutation::Put((Key::from_raw(b"k"), b"v".to_vec()))],
                primary: b"k".to_vec(),
                start_ts: 10,
                options: Options::default(),
            },
            Command::AcquirePessimisticLock {
                ctx: Context::new(),
                keys: vec![(Key::from_raw(b"k"), false)],
                primary: b"k".to_vec(),
                start_ts: 10,
                for_update_ts: 10,
                options: Options::default(),
            },
            Command::Commit {
                ctx: Context::new(),
                keys: vec![Key::from_raw(b"k")],
                lock_ts: 10,
                commit_ts: 20,
            },
            Command::Cleanup {
                ctx: Context::new(),
                key: Key::from_raw(b"k"),
                start_ts: 10,
            },
            Command::Rollback {
                ctx: Context::new(),
                keys: vec![Key::from_raw(b"k")],
                start_ts: 10,
            },
            Command::ResolveLock {
                ctx: Context::new(),
                txn_status: temp_map.clone(),
                scan_key: None,
                key_locks: vec![(
                    Key::from_raw(b"k"),
<<<<<<< HEAD
                    mvcc::Lock::new(mvcc::LockType::Put, b"k".to_vec(), 10, 20, None, 0),
=======
                    mvcc::Lock::new(mvcc::LockType::Put, b"k".to_vec(), 10, 20, None, false),
>>>>>>> 011cdffa
                )],
            },
            Command::ResolveLockLite {
                ctx: Context::new(),
                start_ts: 10,
                commit_ts: 0,
                resolve_keys: vec![Key::from_raw(b"k")],
            },
        ];

        let latches = Latches::new(1024);
        let write_locks: Vec<Lock> = write_cmds
            .into_iter()
            .enumerate()
            .map(|(id, cmd)| {
                let mut lock = gen_command_lock(&latches, &cmd);
                assert_eq!(latches.acquire(&mut lock, id as u64), id == 0);
                lock
            })
            .collect();

        for (id, cmd) in readonly_cmds.iter().enumerate() {
            let mut lock = gen_command_lock(&latches, cmd);
            assert!(latches.acquire(&mut lock, id as u64));
        }

        // acquire/release locks one by one.
        let max_id = write_locks.len() as u64 - 1;
        for (id, mut lock) in write_locks.into_iter().enumerate() {
            let id = id as u64;
            if id != 0 {
                assert!(latches.acquire(&mut lock, id));
            }
            let unlocked = latches.release(&lock, id);
            if id as u64 == max_id {
                assert!(unlocked.is_empty());
            } else {
                assert_eq!(unlocked, vec![id + 1]);
            }
        }
    }
}<|MERGE_RESOLUTION|>--- conflicted
+++ resolved
@@ -520,25 +520,19 @@
             let keys: Vec<&Key> = key_locks.iter().map(|x| &x.0).collect();
             latches.gen_lock(&keys)
         }
-<<<<<<< HEAD
+        Command::AcquirePessimisticLock { ref keys, .. } => {
+            let keys: Vec<&Key> = keys.iter().map(|x| &x.0).collect();
+            latches.gen_lock(&keys)
+        }
         Command::ResolveLockLite {
             ref resolve_keys, ..
         } => latches.gen_lock(resolve_keys),
-=======
-        Command::AcquirePessimisticLock { ref keys, .. } => {
-            let keys: Vec<&Key> = keys.iter().map(|x| &x.0).collect();
-            latches.gen_lock(&keys)
-        }
->>>>>>> 011cdffa
         Command::Commit { ref keys, .. } | Command::Rollback { ref keys, .. } => {
             latches.gen_lock(keys)
         }
         Command::Cleanup { ref key, .. } => latches.gen_lock(&[key]),
         Command::Pause { ref keys, .. } => latches.gen_lock(keys),
-        Command::ScanLock { .. }
-        | Command::DeleteRange { .. }
-        | Command::MvccByKey { .. }
-        | Command::MvccByStartTs { .. } => Lock::new(vec![]),
+        _ => Lock::new(vec![]),
     }
 }
 
@@ -615,11 +609,7 @@
                 scan_key: None,
                 key_locks: vec![(
                     Key::from_raw(b"k"),
-<<<<<<< HEAD
-                    mvcc::Lock::new(mvcc::LockType::Put, b"k".to_vec(), 10, 20, None, 0),
-=======
-                    mvcc::Lock::new(mvcc::LockType::Put, b"k".to_vec(), 10, 20, None, false),
->>>>>>> 011cdffa
+                    mvcc::Lock::new(mvcc::LockType::Put, b"k".to_vec(), 10, 20, None, false, 0),
                 )],
             },
             Command::ResolveLockLite {
