--- conflicted
+++ resolved
@@ -808,7 +808,23 @@
             statistics.add(&txn.take_statistics());
             (ProcessResult::Res, txn.into_modifies(), rows, ctx, None)
         }
-<<<<<<< HEAD
+        Command::TxnHeartBeat {
+            ctx,
+            primary_key,
+            start_ts,
+            advise_ttl,
+        } => {
+            // TxnHeartBeat never remove locks. No need to wake up waiters.
+            let mut txn = MvccTxn::new(snapshot.clone(), start_ts, !ctx.get_not_fill_cache())?;
+            let lock_ttl = txn.txn_heart_beat(primary_key, advise_ttl)?;
+
+            statistics.add(&txn.take_statistics());
+            let pr = ProcessResult::TxnStatus {
+                lock_ttl,
+                commit_ts: 0,
+            };
+            (pr, txn.into_modifies(), 1, ctx, None)
+        }
         Command::CheckTxnStatus {
             ctx,
             primary_key,
@@ -826,26 +842,11 @@
             if lock_ttl == 0 && commit_ts == 0 {
                 wake_up_waiters_if_needed(&lock_mgr, lock_ts, key_hashes, 0, is_pessimistic_txn);
             }
-=======
-        Command::TxnHeartBeat {
-            ctx,
-            primary_key,
-            start_ts,
-            advise_ttl,
-        } => {
-            // TxnHeartBeat never remove locks. No need to wake up waiters.
-            let mut txn = MvccTxn::new(snapshot.clone(), start_ts, !ctx.get_not_fill_cache())?;
-            let lock_ttl = txn.txn_heart_beat(primary_key, advise_ttl)?;
->>>>>>> 5ad30cba
 
             statistics.add(&txn.take_statistics());
             let pr = ProcessResult::TxnStatus {
                 lock_ttl,
-<<<<<<< HEAD
                 commit_ts,
-=======
-                commit_ts: 0,
->>>>>>> 5ad30cba
             };
             (pr, txn.into_modifies(), 1, ctx, None)
         }
