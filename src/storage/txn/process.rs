// Copyright 2018 TiKV Project Authors. Licensed under Apache-2.0.

use std::marker::PhantomData;
use std::time::Duration;
use std::{mem, thread, u64};

use futures::future;
use kvproto::kvrpcpb::{CommandPri, Context, LockInfo};

use crate::storage::kv::with_tls_engine;
use crate::storage::kv::{CbContext, Modify, Result as EngineResult};
use crate::storage::lock_manager::{self, DetectorScheduler, WaiterMgrScheduler};
use crate::storage::mvcc::{
    Error as MvccError, Lock as MvccLock, MvccReader, MvccTxn, Write, MAX_TXN_WRITE_SIZE,
};
use crate::storage::txn::{sched_pool::*, scheduler::Msg, Error, Result};
use crate::storage::{
    metrics::*, Command, Engine, Error as StorageError, Key, MvccInfo, Result as StorageResult,
    ScanMode, Snapshot, Statistics, StorageCb, Value,
};
use tikv_util::collections::HashMap;
use tikv_util::time::{Instant, SlowTimer};

// To resolve a key, the write size is about 100~150 bytes, depending on key and value length.
// The write batch will be around 32KB if we scan 256 keys each time.
pub const RESOLVE_LOCK_BATCH_SIZE: usize = 256;

/// Process result of a command.
pub enum ProcessResult {
    Res,
    MultiRes { results: Vec<StorageResult<()>> },
    MvccKey { mvcc: MvccInfo },
    MvccStartTs { mvcc: Option<(Key, MvccInfo)> },
    Locks { locks: Vec<LockInfo> },
    NextCommand { cmd: Command },
    Failed { err: StorageError },
}

/// Delivers the process result of a command to the storage callback.
pub fn execute_callback(callback: StorageCb, pr: ProcessResult) {
    match callback {
        StorageCb::Boolean(cb) => match pr {
            ProcessResult::Res => cb(Ok(())),
            ProcessResult::Failed { err } => cb(Err(err)),
            _ => panic!("process result mismatch"),
        },
        StorageCb::Booleans(cb) => match pr {
            ProcessResult::MultiRes { results } => cb(Ok(results)),
            ProcessResult::Failed { err } => cb(Err(err)),
            _ => panic!("process result mismatch"),
        },
        StorageCb::MvccInfoByKey(cb) => match pr {
            ProcessResult::MvccKey { mvcc } => cb(Ok(mvcc)),
            ProcessResult::Failed { err } => cb(Err(err)),
            _ => panic!("process result mismatch"),
        },
        StorageCb::MvccInfoByStartTs(cb) => match pr {
            ProcessResult::MvccStartTs { mvcc } => cb(Ok(mvcc)),
            ProcessResult::Failed { err } => cb(Err(err)),
            _ => panic!("process result mismatch"),
        },
        StorageCb::Locks(cb) => match pr {
            ProcessResult::Locks { locks } => cb(Ok(locks)),
            ProcessResult::Failed { err } => cb(Err(err)),
            _ => panic!("process result mismatch"),
        },
    }
}

/// Task is a running command.
pub struct Task {
    pub cid: u64,
    pub tag: &'static str,

    cmd: Command,
    ts: u64,
    region_id: u64,
}

impl Task {
    /// Creates a task for a running command.
    pub fn new(cid: u64, cmd: Command) -> Task {
        Task {
            cid,
            tag: cmd.tag(),
            region_id: cmd.get_context().get_region_id(),
            ts: cmd.ts(),
            cmd,
        }
    }

    pub fn cmd(&self) -> &Command {
        &self.cmd
    }

    pub fn priority(&self) -> CommandPri {
        self.cmd.priority()
    }

    pub fn context(&self) -> &Context {
        self.cmd.get_context()
    }
}

pub trait MsgScheduler: Clone + Send + 'static {
    fn on_msg(&self, task: Msg);
}

pub struct Executor<E: Engine, S: MsgScheduler> {
    // We put time consuming tasks to the thread pool.
    sched_pool: Option<SchedPool>,
    // And the tasks completes we post a completion to the `Scheduler`.
    scheduler: Option<S>,
    // If the task releases some locks, we wake up waiters waiting for them.
    waiter_mgr_scheduler: Option<WaiterMgrScheduler>,
    detector_scheduler: Option<DetectorScheduler>,

    _phantom: PhantomData<E>,
}

impl<E: Engine, S: MsgScheduler> Executor<E, S> {
    pub fn new(
        scheduler: S,
        pool: SchedPool,
        waiter_mgr_scheduler: Option<WaiterMgrScheduler>,
        detector_scheduler: Option<DetectorScheduler>,
    ) -> Self {
        Executor {
            sched_pool: Some(pool),
            scheduler: Some(scheduler),
            waiter_mgr_scheduler,
            detector_scheduler,
            _phantom: Default::default(),
        }
    }

    fn take_pool(&mut self) -> SchedPool {
        self.sched_pool.take().unwrap()
    }

<<<<<<< HEAD
    fn clone_pool(&mut self) -> SchedPool<E> {
=======
    fn clone_pool(&mut self) -> SchedPool {
>>>>>>> f0d79137
        self.sched_pool.clone().unwrap()
    }

    fn take_scheduler(&mut self) -> S {
        self.scheduler.take().unwrap()
    }

    fn take_waiter_mgr_scheduler(&mut self) -> Option<WaiterMgrScheduler> {
        self.waiter_mgr_scheduler.take()
    }

    fn take_detector_scheduler(&mut self) -> Option<DetectorScheduler> {
        self.detector_scheduler.take()
    }

    /// Start the execution of the task.
    pub fn execute(mut self, cb_ctx: CbContext, snapshot: EngineResult<E::Snap>, task: Task) {
        debug!(
            "receive snapshot finish msg";
            "cid" => task.cid, "cb_ctx" => ?cb_ctx
        );

        match snapshot {
            Ok(snapshot) => {
                SCHED_STAGE_COUNTER_VEC
                    .with_label_values(&[task.tag, "snapshot_ok"])
                    .inc();

                self.process_by_worker(cb_ctx, snapshot, task);
            }
            Err(err) => {
                SCHED_STAGE_COUNTER_VEC
                    .with_label_values(&[task.tag, "snapshot_err"])
                    .inc();

                error!("get snapshot failed"; "cid" => task.cid, "err" => ?err);
<<<<<<< HEAD
                wakeup_scheduler(
                    self.take_scheduler(),
                    Msg::FinishedWithErr {
                        cid: task.cid,
                        err: Error::from(err),
                        tag: task.tag,
                    },
                );
=======
                self.take_pool().pool.spawn(move || {
                    notify_scheduler(
                        self.take_scheduler(),
                        Msg::FinishedWithErr {
                            cid: task.cid,
                            err: Error::from(err),
                            tag: task.tag,
                        },
                    );
                    future::ok::<_, ()>(())
                });
>>>>>>> f0d79137
            }
        }
    }

    /// Delivers a command to a worker thread for processing.
    fn process_by_worker(mut self, cb_ctx: CbContext, snapshot: E::Snap, mut task: Task) {
        SCHED_STAGE_COUNTER_VEC
            .with_label_values(&[task.tag, "process"])
            .inc();
        debug!(
            "process cmd with snapshot";
            "cid" => task.cid, "cb_ctx" => ?cb_ctx
        );
        let tag = task.tag;
        if let Some(term) = cb_ctx.term {
            task.cmd.mut_context().set_term(term);
        }
        let sched_pool = self.clone_pool();
<<<<<<< HEAD
        let engine = sched_pool.engine;
=======
>>>>>>> f0d79137
        let readonly = task.cmd.readonly();
        sched_pool.pool.spawn(move || {
            fail_point!("scheduler_async_snapshot_finish");

            let read_duration = Instant::now_coarse();

            let region_id = task.region_id;
            let ts = task.ts;
            let timer = SlowTimer::new();

            let statistics = if readonly {
                self.process_read(snapshot, task)
            } else {
                with_tls_engine(|engine| self.process_write(engine, snapshot, task))
            };
            tls_add_statistics(tag, &statistics);
            slow_log!(
                timer,
                "[region {}] scheduler handle command: {}, ts: {}",
                region_id,
                tag,
                ts
            );

            tls_collect_read_duration(tag, read_duration.elapsed());
            future::ok::<_, ()>(())
        });
    }

    /// Processes a read command within a worker thread, then posts `ReadFinished` message back to the
    /// `Scheduler`.
    fn process_read(mut self, snapshot: E::Snap, task: Task) -> Statistics {
        fail_point!("txn_before_process_read");
        debug!("process read cmd in worker pool"; "cid" => task.cid);
        let tag = task.tag;
        let cid = task.cid;
        let mut statistics = Statistics::default();
        let pr = match process_read_impl::<E>(task.cmd, snapshot, &mut statistics) {
            Err(e) => ProcessResult::Failed { err: e.into() },
            Ok(pr) => pr,
        };
        wakeup_scheduler(self.take_scheduler(), Msg::ReadFinished { cid, pr, tag });
        statistics
    }

    /// Processes a write command within a worker thread, then posts either a `WriteFinished`
    /// message if successful or a `FinishedWithErr` message back to the `Scheduler`.
    fn process_write(mut self, engine: &E, snapshot: E::Snap, task: Task) -> Statistics {
        fail_point!("txn_before_process_write");
        let tag = task.tag;
        let cid = task.cid;
        let ts = task.ts;
        let mut statistics = Statistics::default();
        let scheduler = self.take_scheduler();
        let waiter_mgr_scheduler = self.take_waiter_mgr_scheduler();
        let detector_scheduler = self.take_detector_scheduler();
        let msg = match process_write_impl(
            task.cmd,
            snapshot,
            waiter_mgr_scheduler,
            detector_scheduler,
            &mut statistics,
        ) {
            // Initiates an async write operation on the storage engine, there'll be a `WriteFinished`
            // message when it finishes.
            Ok(WriteResult {
                ctx,
                to_be_write,
                rows,
                pr,
                lock_info,
            }) => {
                SCHED_STAGE_COUNTER_VEC
                    .with_label_values(&[tag, "write"])
                    .inc();

                if lock_info.is_some() {
                    let (lock, is_first_lock) = lock_info.unwrap();
                    Msg::WaitForLock {
                        cid,
                        start_ts: ts,
                        pr,
                        lock,
                        is_first_lock,
                    }
                } else if to_be_write.is_empty() {
                    Msg::WriteFinished {
                        cid,
                        pr,
                        result: Ok(()),
                        tag,
                    }
                } else {
                    let sched = scheduler.clone();
                    let sched_pool = self.take_pool();
                    // The callback to receive async results of write prepare from the storage engine.
                    let engine_cb = Box::new(move |(_, result)| {
                        sched_pool.pool.spawn(move || {
<<<<<<< HEAD
                            wakeup_scheduler(
=======
                            notify_scheduler(
>>>>>>> f0d79137
                                sched,
                                Msg::WriteFinished {
                                    cid,
                                    pr,
                                    result,
                                    tag,
                                },
                            );
                            KV_COMMAND_KEYWRITE_HISTOGRAM_VEC
                                .with_label_values(&[tag])
                                .observe(rows as f64);
                            future::ok::<_, ()>(())
                        })
                    });

                    if let Err(e) = engine.async_write(&ctx, to_be_write, engine_cb) {
                        SCHED_STAGE_COUNTER_VEC
                            .with_label_values(&[tag, "async_write_err"])
                            .inc();

                        error!("engine async_write failed"; "cid" => cid, "err" => ?e);
                        let err = e.into();
                        Msg::FinishedWithErr { cid, err, tag }
                    } else {
                        return statistics;
                    }
                }
            }
            // Write prepare failure typically means conflicting transactions are detected. Delivers the
            // error to the callback, and releases the latches.
            Err(err) => {
                SCHED_STAGE_COUNTER_VEC
                    .with_label_values(&[tag, "prepare_write_err"])
                    .inc();

                debug!("write command failed at prewrite"; "cid" => cid);
                Msg::FinishedWithErr { cid, err, tag }
            }
        };
        wakeup_scheduler(scheduler, msg);
        statistics
    }
}

fn process_read_impl<E: Engine>(
    mut cmd: Command,
    snapshot: E::Snap,
    statistics: &mut Statistics,
) -> Result<ProcessResult> {
    let tag = cmd.tag();
    match cmd {
        Command::MvccByKey { ref ctx, ref key } => {
            let mut reader = MvccReader::new(
                snapshot,
                Some(ScanMode::Forward),
                !ctx.get_not_fill_cache(),
                None,
                None,
                ctx.get_isolation_level(),
            );
            let result = find_mvcc_infos_by_key(&mut reader, key, u64::MAX);
            statistics.add(reader.get_statistics());
            let (lock, writes, values) = result?;
            Ok(ProcessResult::MvccKey {
                mvcc: MvccInfo {
                    lock,
                    writes,
                    values,
                },
            })
        }
        Command::MvccByStartTs { ref ctx, start_ts } => {
            let mut reader = MvccReader::new(
                snapshot,
                Some(ScanMode::Forward),
                !ctx.get_not_fill_cache(),
                None,
                None,
                ctx.get_isolation_level(),
            );
            match reader.seek_ts(start_ts)? {
                Some(key) => {
                    let result = find_mvcc_infos_by_key(&mut reader, &key, u64::MAX);
                    statistics.add(reader.get_statistics());
                    let (lock, writes, values) = result?;
                    Ok(ProcessResult::MvccStartTs {
                        mvcc: Some((
                            key,
                            MvccInfo {
                                lock,
                                writes,
                                values,
                            },
                        )),
                    })
                }
                None => Ok(ProcessResult::MvccStartTs { mvcc: None }),
            }
        }
        // Scans locks with timestamp <= `max_ts`
        Command::ScanLock {
            ref ctx,
            max_ts,
            ref start_key,
            limit,
            ..
        } => {
            let mut reader = MvccReader::new(
                snapshot,
                Some(ScanMode::Forward),
                !ctx.get_not_fill_cache(),
                None,
                None,
                ctx.get_isolation_level(),
            );
            let result = reader.scan_locks(start_key.as_ref(), |lock| lock.ts <= max_ts, limit);
            statistics.add(reader.get_statistics());
            let (kv_pairs, _) = result?;
            let mut locks = Vec::with_capacity(kv_pairs.len());
            for (key, lock) in kv_pairs {
                let mut lock_info = LockInfo::new();
                lock_info.set_primary_lock(lock.primary);
                lock_info.set_lock_version(lock.ts);
                lock_info.set_key(key.into_raw()?);
                locks.push(lock_info);
            }

            tls_collect_keyread_histogram_vec(tag, locks.len() as f64);

            Ok(ProcessResult::Locks { locks })
        }
        Command::ResolveLock {
            ref ctx,
            ref mut txn_status,
            ref scan_key,
            ..
        } => {
            let mut reader = MvccReader::new(
                snapshot,
                Some(ScanMode::Forward),
                !ctx.get_not_fill_cache(),
                None,
                None,
                ctx.get_isolation_level(),
            );
            let result = reader.scan_locks(
                scan_key.as_ref(),
                |lock| txn_status.contains_key(&lock.ts),
                RESOLVE_LOCK_BATCH_SIZE,
            );
            statistics.add(reader.get_statistics());
            let (kv_pairs, has_remain) = result?;
            tls_collect_keyread_histogram_vec(tag, kv_pairs.len() as f64);

            if kv_pairs.is_empty() {
                Ok(ProcessResult::Res)
            } else {
                let next_scan_key = if has_remain {
                    // There might be more locks.
                    kv_pairs.last().map(|(k, _lock)| k.clone())
                } else {
                    // All locks are scanned
                    None
                };
                Ok(ProcessResult::NextCommand {
                    cmd: Command::ResolveLock {
                        ctx: ctx.clone(),
                        txn_status: mem::replace(txn_status, Default::default()),
                        scan_key: next_scan_key,
                        key_locks: kv_pairs,
                    },
                })
            }
        }
        _ => panic!("unsupported read command"),
    }
}

// Wake up pessimistic transactions that waiting for these locks
fn notify_waiter_mgr(
    waiter_mgr_scheduler: &Option<WaiterMgrScheduler>,
    lock_ts: u64,
    key_hashes: Option<Vec<u64>>,
    commit_ts: u64,
) {
    if waiter_mgr_scheduler.is_some() {
        waiter_mgr_scheduler
            .as_ref()
            .unwrap()
            .wake_up(lock_ts, key_hashes.unwrap(), commit_ts);
    }
}

// When it is a pessimistic transaction, we need to clean up `wait_for_entries`.
fn notify_deadlock_detector(
    detector_scheduler: &Option<DetectorScheduler>,
    is_pessimistic_txn: bool,
    txn_ts: u64,
) {
    if detector_scheduler.is_some() && is_pessimistic_txn {
        detector_scheduler.as_ref().unwrap().clean_up(txn_ts);
    }
}

struct WriteResult {
    ctx: Context,
    to_be_write: Vec<Modify>,
    rows: usize,
    pr: ProcessResult,
    // (lock, is_first_lock)
    lock_info: Option<(lock_manager::Lock, bool)>,
}

fn process_write_impl<S: Snapshot>(
    cmd: Command,
    snapshot: S,
    waiter_mgr_scheduler: Option<WaiterMgrScheduler>,
    detector_scheduler: Option<DetectorScheduler>,
    statistics: &mut Statistics,
) -> Result<WriteResult> {
    let (pr, to_be_write, rows, ctx, lock_info) = match cmd {
        Command::Prewrite {
            ctx,
            mutations,
            primary,
            start_ts,
            options,
            ..
        } => {
            let mut txn = MvccTxn::new(snapshot, start_ts, !ctx.get_not_fill_cache())?;
            let mut locks = vec![];
            let rows = mutations.len();
            for (i, m) in mutations.into_iter().enumerate() {
                // If `options.is_pessimistic_lock` is empty, the transaction is optimistic
                // or else pessimistic.
                if options.is_pessimistic_lock.is_empty() {
                    match txn.prewrite(m, &primary, &options) {
                        Ok(_) => {}
                        e @ Err(MvccError::KeyIsLocked { .. }) => {
                            locks.push(e.map_err(Error::from).map_err(StorageError::from));
                        }
                        Err(e) => return Err(Error::from(e)),
                    }
                } else {
                    match txn.pessimistic_prewrite(
                        m,
                        &primary,
                        options.is_pessimistic_lock[i],
                        &options,
                    ) {
                        Ok(_) => {}
                        e @ Err(MvccError::KeyIsLocked { .. }) => {
                            locks.push(e.map_err(Error::from).map_err(StorageError::from));
                        }
                        Err(e) => return Err(Error::from(e)),
                    }
                }
            }

            statistics.add(&txn.take_statistics());
            if locks.is_empty() {
                let pr = ProcessResult::MultiRes { results: vec![] };
                let modifies = txn.into_modifies();
                (pr, modifies, rows, ctx, None)
            } else {
                // Skip write stage if some keys are locked.
                let pr = ProcessResult::MultiRes { results: locks };
                (pr, vec![], 0, ctx, None)
            }
        }
        Command::AcquirePessimisticLock {
            ctx,
            keys,
            primary,
            start_ts,
            for_update_ts,
            options,
            ..
        } => {
            let mut txn = MvccTxn::new(snapshot, start_ts, !ctx.get_not_fill_cache())?;
            let mut locks = vec![];
            let rows = keys.len();
            for (k, should_not_exist) in keys {
                match txn.acquire_pessimistic_lock(
                    k,
                    &primary,
                    for_update_ts,
                    should_not_exist,
                    &options,
                ) {
                    Ok(_) => {}
                    e @ Err(MvccError::KeyIsLocked { .. }) => {
                        locks.push(e.map_err(Error::from).map_err(StorageError::from));
                        break;
                    }
                    Err(e) => return Err(Error::from(e)),
                }
            }

            statistics.add(&txn.take_statistics());
            // no conflict
            if locks.is_empty() {
                let pr = ProcessResult::MultiRes { results: vec![] };
                let modifies = txn.into_modifies();
                (pr, modifies, rows, ctx, None)
            } else {
                let lock = lock_manager::extract_lock_from_result(&locks[0]);
                let pr = ProcessResult::MultiRes { results: locks };
                // Wait for lock released
                (pr, vec![], 0, ctx, Some((lock, options.is_first_lock)))
            }
        }
        Command::Commit {
            ctx,
            keys,
            lock_ts,
            commit_ts,
            ..
        } => {
            if commit_ts <= lock_ts {
                return Err(Error::InvalidTxnTso {
                    start_ts: lock_ts,
                    commit_ts,
                });
            }
            // Pessimistic txn needs key_hashes to wake up waiters
            let key_hashes = if waiter_mgr_scheduler.is_some() {
                Some(lock_manager::gen_key_hashes(&keys))
            } else {
                None
            };

            let mut txn = MvccTxn::new(snapshot, lock_ts, !ctx.get_not_fill_cache())?;
            let mut is_pessimistic_txn = false;
            let rows = keys.len();
            for k in keys {
                is_pessimistic_txn = txn.commit(k, commit_ts)?;
            }

            notify_waiter_mgr(&waiter_mgr_scheduler, lock_ts, key_hashes, commit_ts);
            notify_deadlock_detector(&detector_scheduler, is_pessimistic_txn, lock_ts);
            statistics.add(&txn.take_statistics());
            (ProcessResult::Res, txn.into_modifies(), rows, ctx, None)
        }
        Command::Cleanup {
            ctx, key, start_ts, ..
        } => {
            let key_hash = if waiter_mgr_scheduler.is_some() {
                Some(vec![lock_manager::gen_key_hash(&key)])
            } else {
                None
            };

            let mut txn = MvccTxn::new(snapshot, start_ts, !ctx.get_not_fill_cache())?;
            let is_pessimistic_txn = txn.rollback(key)?;

            notify_waiter_mgr(&waiter_mgr_scheduler, start_ts, key_hash, 0);
            notify_deadlock_detector(&detector_scheduler, is_pessimistic_txn, start_ts);
            statistics.add(&txn.take_statistics());
            (ProcessResult::Res, txn.into_modifies(), 1, ctx, None)
        }
        Command::Rollback {
            ctx,
            keys,
            start_ts,
            ..
        } => {
            let key_hashes = if waiter_mgr_scheduler.is_some() {
                Some(lock_manager::gen_key_hashes(&keys))
            } else {
                None
            };

            let mut txn = MvccTxn::new(snapshot, start_ts, !ctx.get_not_fill_cache())?;
            let mut is_pessimistic_txn = false;
            let rows = keys.len();
            for k in keys {
                is_pessimistic_txn = txn.rollback(k)?;
            }

            notify_waiter_mgr(&waiter_mgr_scheduler, start_ts, key_hashes, 0);
            notify_deadlock_detector(&detector_scheduler, is_pessimistic_txn, start_ts);
            statistics.add(&txn.take_statistics());
            (ProcessResult::Res, txn.into_modifies(), rows, ctx, None)
        }
        Command::ResolveLock {
            ctx,
            txn_status,
            mut scan_key,
            key_locks,
        } => {
            // Map (txn's start_ts, is_pessimistic_txn) => keys
            let mut txn_to_keys = if waiter_mgr_scheduler.is_some() {
                Some(HashMap::new())
            } else {
                None
            };

            let mut scan_key = scan_key.take();
            let mut modifies: Vec<Modify> = vec![];
            let mut write_size = 0;
            let rows = key_locks.len();
            for (current_key, current_lock) in key_locks {
                if txn_to_keys.is_some() {
                    txn_to_keys
                        .as_mut()
                        .unwrap()
                        .entry((current_lock.ts, current_lock.is_pessimistic_txn))
                        .or_insert(vec![])
                        .push(lock_manager::gen_key_hash(&current_key));
                }

                let mut txn =
                    MvccTxn::new(snapshot.clone(), current_lock.ts, !ctx.get_not_fill_cache())?;
                let status = txn_status.get(&current_lock.ts);
                let commit_ts = match status {
                    Some(ts) => *ts,
                    None => panic!("txn status {} not found.", current_lock.ts),
                };
                if commit_ts > 0 {
                    if current_lock.ts >= commit_ts {
                        return Err(Error::InvalidTxnTso {
                            start_ts: current_lock.ts,
                            commit_ts,
                        });
                    }
                    txn.commit(current_key.clone(), commit_ts)?;
                } else {
                    txn.rollback(current_key.clone())?;
                }
                write_size += txn.write_size();

                statistics.add(&txn.take_statistics());
                modifies.append(&mut txn.into_modifies());

                if write_size >= MAX_TXN_WRITE_SIZE {
                    scan_key = Some(current_key);
                    break;
                }
            }
            if txn_to_keys.is_some() {
                txn_to_keys
                    .unwrap()
                    .into_iter()
                    .for_each(|((ts, is_pessimistic_txn), hashes)| {
                        notify_waiter_mgr(&waiter_mgr_scheduler, ts, Some(hashes), 0);
                        notify_deadlock_detector(&detector_scheduler, is_pessimistic_txn, ts);
                    });
            }

            let pr = if scan_key.is_none() {
                ProcessResult::Res
            } else {
                ProcessResult::NextCommand {
                    cmd: Command::ResolveLock {
                        ctx: ctx.clone(),
                        txn_status,
                        scan_key: scan_key.take(),
                        key_locks: vec![],
                    },
                }
            };

            (pr, modifies, rows, ctx, None)
        }
        Command::Pause { ctx, duration, .. } => {
            thread::sleep(Duration::from_millis(duration));
            (ProcessResult::Res, vec![], 0, ctx, None)
        }
        _ => panic!("unsupported write command"),
    };

    Ok(WriteResult {
        ctx,
        to_be_write,
        rows,
        pr,
        lock_info,
    })
}

pub fn wakeup_scheduler<S: MsgScheduler>(scheduler: S, msg: Msg) {
    scheduler.on_msg(msg);
}

// Make clippy happy.
type MultipleReturnValue = (Option<MvccLock>, Vec<(u64, Write)>, Vec<(u64, Value)>);

fn find_mvcc_infos_by_key<S: Snapshot>(
    reader: &mut MvccReader<S>,
    key: &Key,
    mut ts: u64,
) -> Result<MultipleReturnValue> {
    let mut writes = vec![];
    let mut values = vec![];
    let lock = reader.load_lock(key)?;
    loop {
        let opt = reader.seek_write(key, ts)?;
        match opt {
            Some((commit_ts, write)) => {
                ts = commit_ts - 1;
                writes.push((commit_ts, write));
            }
            None => break,
        };
    }
    for (ts, v) in reader.scan_values_in_default(key)? {
        values.push((ts, v));
    }
    Ok((lock, writes, values))
}<|MERGE_RESOLUTION|>--- conflicted
+++ resolved
@@ -138,11 +138,7 @@
         self.sched_pool.take().unwrap()
     }
 
-<<<<<<< HEAD
-    fn clone_pool(&mut self) -> SchedPool<E> {
-=======
     fn clone_pool(&mut self) -> SchedPool {
->>>>>>> f0d79137
         self.sched_pool.clone().unwrap()
     }
 
@@ -179,16 +175,6 @@
                     .inc();
 
                 error!("get snapshot failed"; "cid" => task.cid, "err" => ?err);
-<<<<<<< HEAD
-                wakeup_scheduler(
-                    self.take_scheduler(),
-                    Msg::FinishedWithErr {
-                        cid: task.cid,
-                        err: Error::from(err),
-                        tag: task.tag,
-                    },
-                );
-=======
                 self.take_pool().pool.spawn(move || {
                     notify_scheduler(
                         self.take_scheduler(),
@@ -200,7 +186,6 @@
                     );
                     future::ok::<_, ()>(())
                 });
->>>>>>> f0d79137
             }
         }
     }
@@ -219,10 +204,6 @@
             task.cmd.mut_context().set_term(term);
         }
         let sched_pool = self.clone_pool();
-<<<<<<< HEAD
-        let engine = sched_pool.engine;
-=======
->>>>>>> f0d79137
         let readonly = task.cmd.readonly();
         sched_pool.pool.spawn(move || {
             fail_point!("scheduler_async_snapshot_finish");
@@ -264,7 +245,7 @@
             Err(e) => ProcessResult::Failed { err: e.into() },
             Ok(pr) => pr,
         };
-        wakeup_scheduler(self.take_scheduler(), Msg::ReadFinished { cid, pr, tag });
+        notify_scheduler(self.take_scheduler(), Msg::ReadFinished { cid, pr, tag });
         statistics
     }
 
@@ -321,11 +302,7 @@
                     // The callback to receive async results of write prepare from the storage engine.
                     let engine_cb = Box::new(move |(_, result)| {
                         sched_pool.pool.spawn(move || {
-<<<<<<< HEAD
-                            wakeup_scheduler(
-=======
                             notify_scheduler(
->>>>>>> f0d79137
                                 sched,
                                 Msg::WriteFinished {
                                     cid,
@@ -365,7 +342,7 @@
                 Msg::FinishedWithErr { cid, err, tag }
             }
         };
-        wakeup_scheduler(scheduler, msg);
+        notify_scheduler(scheduler, msg);
         statistics
     }
 }
@@ -807,7 +784,7 @@
     })
 }
 
-pub fn wakeup_scheduler<S: MsgScheduler>(scheduler: S, msg: Msg) {
+pub fn notify_scheduler<S: MsgScheduler>(scheduler: S, msg: Msg) {
     scheduler.on_msg(msg);
 }
 
