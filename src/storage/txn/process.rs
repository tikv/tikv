// Copyright 2018 TiKV Project Authors. Licensed under Apache-2.0.

use std::borrow::Borrow;
use std::marker::PhantomData;
use std::time::Duration;
use std::{mem, thread, u64};

use futures::future;
use kvproto::kvrpcpb::{CommandPri, Context, LockInfo};

use crate::storage::kv::with_tls_engine;
use crate::storage::kv::{CbContext, Modify, Result as EngineResult};
use crate::storage::lock_manager::{self, Lock, LockManager};
use crate::storage::mvcc::{
<<<<<<< HEAD
    Error as MvccError, ErrorInner as MvccErrorInner, Lock as MvccLock, MvccReader, MvccTxn, Write,
    MAX_TXN_WRITE_SIZE,
};
use crate::storage::txn::{sched_pool::*, scheduler::Msg, Error, ErrorInner, Result};
use crate::storage::{
    metrics::{self, KV_COMMAND_KEYWRITE_HISTOGRAM_VEC, SCHED_STAGE_COUNTER_VEC},
    Command, CommandKind, Engine, Error as StorageError, ErrorInner as StorageErrorInner, Key,
    MvccInfo, Result as StorageResult, ScanMode, Snapshot, Statistics, StorageCb, TxnStatus, Value,
=======
    Error as MvccError, Lock as MvccLock, MvccReader, MvccTxn, TimeStamp, Write, MAX_TXN_WRITE_SIZE,
};
use crate::storage::txn::{sched_pool::*, scheduler::Msg, Error, Result};
use crate::storage::types::ProcessResult;
use crate::storage::{
    metrics::{self, KV_COMMAND_KEYWRITE_HISTOGRAM_VEC, SCHED_STAGE_COUNTER_VEC},
    Command, CommandKind, Engine, Error as StorageError, Key, MvccInfo, Result as StorageResult,
    ScanMode, Snapshot, Statistics, TxnStatus, Value,
>>>>>>> 84986fc2
};
use tikv_util::collections::HashMap;
use tikv_util::time::{Instant, SlowTimer};

// To resolve a key, the write size is about 100~150 bytes, depending on key and value length.
// The write batch will be around 32KB if we scan 256 keys each time.
pub const RESOLVE_LOCK_BATCH_SIZE: usize = 256;

/// Task is a running command.
pub struct Task {
    pub cid: u64,
    pub tag: metrics::CommandKind,

    cmd: Command,
    ts: TimeStamp,
    region_id: u64,
}

impl Task {
    /// Creates a task for a running command.
    pub fn new(cid: u64, cmd: Command) -> Task {
        Task {
            cid,
            tag: cmd.tag(),
            region_id: cmd.ctx.get_region_id(),
            ts: cmd.ts(),
            cmd,
        }
    }

    pub fn cmd(&self) -> &Command {
        &self.cmd
    }

    pub fn priority(&self) -> CommandPri {
        self.cmd.priority()
    }

    pub fn context(&self) -> &Context {
        &self.cmd.ctx
    }
}

pub trait MsgScheduler: Clone + Send + 'static {
    fn on_msg(&self, task: Msg);
}

pub struct Executor<E: Engine, S: MsgScheduler, L: LockManager> {
    // We put time consuming tasks to the thread pool.
    sched_pool: Option<SchedPool>,
    // And the tasks completes we post a completion to the `Scheduler`.
    scheduler: Option<S>,
    // If the task releases some locks, we wake up waiters waiting for them.
    lock_mgr: Option<L>,

    _phantom: PhantomData<E>,
}

impl<E: Engine, S: MsgScheduler, L: LockManager> Executor<E, S, L> {
    pub fn new(scheduler: S, pool: SchedPool, lock_mgr: Option<L>) -> Self {
        Executor {
            sched_pool: Some(pool),
            scheduler: Some(scheduler),
            lock_mgr,
            _phantom: Default::default(),
        }
    }

    fn take_pool(&mut self) -> SchedPool {
        self.sched_pool.take().unwrap()
    }

    fn clone_pool(&mut self) -> SchedPool {
        self.sched_pool.clone().unwrap()
    }

    fn take_scheduler(&mut self) -> S {
        self.scheduler.take().unwrap()
    }

    fn take_lock_mgr(&mut self) -> Option<L> {
        self.lock_mgr.take()
    }

    /// Start the execution of the task.
    pub fn execute(mut self, cb_ctx: CbContext, snapshot: EngineResult<E::Snap>, task: Task) {
        debug!(
            "receive snapshot finish msg";
            "cid" => task.cid, "cb_ctx" => ?cb_ctx
        );

        match snapshot {
            Ok(snapshot) => {
                SCHED_STAGE_COUNTER_VEC.get(task.tag).snapshot_ok.inc();

                self.process_by_worker(cb_ctx, snapshot, task);
            }
            Err(err) => {
                SCHED_STAGE_COUNTER_VEC.get(task.tag).snapshot_err.inc();

                info!("get snapshot failed"; "cid" => task.cid, "err" => ?err);
                self.take_pool()
                    .pool
                    .spawn(move || {
                        notify_scheduler(
                            self.take_scheduler(),
                            Msg::FinishedWithErr {
                                cid: task.cid,
                                err: Error::from(err),
                                tag: task.tag,
                            },
                        );
                        future::ok::<_, ()>(())
                    })
                    .unwrap();
            }
        }
    }

    /// Delivers a command to a worker thread for processing.
    fn process_by_worker(mut self, cb_ctx: CbContext, snapshot: E::Snap, mut task: Task) {
        SCHED_STAGE_COUNTER_VEC.get(task.tag).process.inc();
        debug!(
            "process cmd with snapshot";
            "cid" => task.cid, "cb_ctx" => ?cb_ctx
        );
        let tag = task.tag;
        if let Some(term) = cb_ctx.term {
            task.cmd.ctx.set_term(term);
        }
        let sched_pool = self.clone_pool();
        let readonly = task.cmd.readonly();
        sched_pool
            .pool
            .spawn(move || {
                fail_point!("scheduler_async_snapshot_finish");

                let read_duration = Instant::now_coarse();

                let region_id = task.region_id;
                let ts = task.ts;
                let timer = SlowTimer::new();

                let statistics = if readonly {
                    self.process_read(snapshot, task)
                } else {
                    // Safety: `self.sched_pool` ensures a TLS engine exists.
                    unsafe { with_tls_engine(|engine| self.process_write(engine, snapshot, task)) }
                };
                tls_collect_scan_details(tag.get_str(), &statistics);
                slow_log!(
                    timer,
                    "[region {}] scheduler handle command: {}, ts: {}",
                    region_id,
                    tag,
                    ts
                );

                tls_collect_read_duration(tag.get_str(), read_duration.elapsed());
                future::ok::<_, ()>(())
            })
            .unwrap();
    }

    /// Processes a read command within a worker thread, then posts `ReadFinished` message back to the
    /// `Scheduler`.
    fn process_read(mut self, snapshot: E::Snap, task: Task) -> Statistics {
        fail_point!("txn_before_process_read");
        debug!("process read cmd in worker pool"; "cid" => task.cid);
        let tag = task.tag;
        let cid = task.cid;
        let mut statistics = Statistics::default();
        let pr = match process_read_impl::<E>(task.cmd, snapshot, &mut statistics) {
            Err(e) => ProcessResult::Failed { err: e.into() },
            Ok(pr) => pr,
        };
        notify_scheduler(self.take_scheduler(), Msg::ReadFinished { cid, pr, tag });
        statistics
    }

    /// Processes a write command within a worker thread, then posts either a `WriteFinished`
    /// message if successful or a `FinishedWithErr` message back to the `Scheduler`.
    fn process_write(mut self, engine: &E, snapshot: E::Snap, task: Task) -> Statistics {
        fail_point!("txn_before_process_write");
        let tag = task.tag;
        let cid = task.cid;
        let ts = task.ts;
        let mut statistics = Statistics::default();
        let scheduler = self.take_scheduler();
        let lock_mgr = self.take_lock_mgr();
        let msg = match process_write_impl(task.cmd, snapshot, lock_mgr, &mut statistics) {
            // Initiates an async write operation on the storage engine, there'll be a `WriteFinished`
            // message when it finishes.
            Ok(WriteResult {
                ctx,
                to_be_write,
                rows,
                pr,
                lock_info,
            }) => {
                SCHED_STAGE_COUNTER_VEC.get(tag).write.inc();

                if let Some(lock_info) = lock_info {
                    let (lock, is_first_lock, wait_timeout) = lock_info;
                    Msg::WaitForLock {
                        cid,
                        start_ts: ts,
                        pr,
                        lock,
                        is_first_lock,
                        wait_timeout,
                    }
                } else if to_be_write.is_empty() {
                    Msg::WriteFinished {
                        cid,
                        pr,
                        result: Ok(()),
                        tag,
                    }
                } else {
                    let sched = scheduler.clone();
                    let sched_pool = self.take_pool();
                    // The callback to receive async results of write prepare from the storage engine.
                    let engine_cb = Box::new(move |(_, result)| {
                        sched_pool
                            .pool
                            .spawn(move || {
                                notify_scheduler(
                                    sched,
                                    Msg::WriteFinished {
                                        cid,
                                        pr,
                                        result,
                                        tag,
                                    },
                                );
                                KV_COMMAND_KEYWRITE_HISTOGRAM_VEC
                                    .get(tag)
                                    .observe(rows as f64);
                                future::ok::<_, ()>(())
                            })
                            .unwrap()
                    });

                    if let Err(e) = engine.async_write(&ctx, to_be_write, engine_cb) {
                        SCHED_STAGE_COUNTER_VEC.get(tag).async_write_err.inc();

                        info!("engine async_write failed"; "cid" => cid, "err" => ?e);
                        let err = e.into();
                        Msg::FinishedWithErr { cid, err, tag }
                    } else {
                        return statistics;
                    }
                }
            }
            // Write prepare failure typically means conflicting transactions are detected. Delivers the
            // error to the callback, and releases the latches.
            Err(err) => {
                SCHED_STAGE_COUNTER_VEC.get(tag).prepare_write_err.inc();

                debug!("write command failed at prewrite"; "cid" => cid);
                Msg::FinishedWithErr { cid, err, tag }
            }
        };
        notify_scheduler(scheduler, msg);
        statistics
    }
}

fn process_read_impl<E: Engine>(
    mut cmd: Command,
    snapshot: E::Snap,
    statistics: &mut Statistics,
) -> Result<ProcessResult> {
    let tag = cmd.tag();
    match cmd.kind {
        CommandKind::MvccByKey { ref key } => {
            let mut reader = MvccReader::new(
                snapshot,
                Some(ScanMode::Forward),
                !cmd.ctx.get_not_fill_cache(),
                cmd.ctx.get_isolation_level(),
            );
            let result = find_mvcc_infos_by_key(&mut reader, key, TimeStamp::max());
            statistics.add(reader.get_statistics());
            let (lock, writes, values) = result?;
            Ok(ProcessResult::MvccKey {
                mvcc: MvccInfo {
                    lock,
                    writes,
                    values,
                },
            })
        }
        CommandKind::MvccByStartTs { start_ts } => {
            let mut reader = MvccReader::new(
                snapshot,
                Some(ScanMode::Forward),
                !cmd.ctx.get_not_fill_cache(),
                cmd.ctx.get_isolation_level(),
            );
            match reader.seek_ts(start_ts)? {
                Some(key) => {
                    let result = find_mvcc_infos_by_key(&mut reader, &key, TimeStamp::max());
                    statistics.add(reader.get_statistics());
                    let (lock, writes, values) = result?;
                    Ok(ProcessResult::MvccStartTs {
                        mvcc: Some((
                            key,
                            MvccInfo {
                                lock,
                                writes,
                                values,
                            },
                        )),
                    })
                }
                None => Ok(ProcessResult::MvccStartTs { mvcc: None }),
            }
        }
        // Scans locks with timestamp <= `max_ts`
        CommandKind::ScanLock {
            max_ts,
            ref start_key,
            limit,
            ..
        } => {
            let mut reader = MvccReader::new(
                snapshot,
                Some(ScanMode::Forward),
                !cmd.ctx.get_not_fill_cache(),
                cmd.ctx.get_isolation_level(),
            );
            let result = reader.scan_locks(start_key.as_ref(), |lock| lock.ts <= max_ts, limit);
            statistics.add(reader.get_statistics());
            let (kv_pairs, _) = result?;
            let mut locks = Vec::with_capacity(kv_pairs.len());
            for (key, lock) in kv_pairs {
                let mut lock_info = LockInfo::default();
                lock_info.set_primary_lock(lock.primary);
                lock_info.set_lock_version(lock.ts.into_inner());
                lock_info.set_key(key.into_raw()?);
                lock_info.set_lock_ttl(lock.ttl);
                lock_info.set_txn_size(lock.txn_size);
                locks.push(lock_info);
            }

            tls_collect_keyread_histogram_vec(tag.get_str(), locks.len() as f64);

            Ok(ProcessResult::Locks { locks })
        }
        CommandKind::ResolveLock {
            ref mut txn_status,
            ref scan_key,
            ..
        } => {
            let mut reader = MvccReader::new(
                snapshot,
                Some(ScanMode::Forward),
                !cmd.ctx.get_not_fill_cache(),
                cmd.ctx.get_isolation_level(),
            );
            let result = reader.scan_locks(
                scan_key.as_ref(),
                |lock| txn_status.contains_key(&lock.ts),
                RESOLVE_LOCK_BATCH_SIZE,
            );
            statistics.add(reader.get_statistics());
            let (kv_pairs, has_remain) = result?;
            tls_collect_keyread_histogram_vec(tag.get_str(), kv_pairs.len() as f64);

            if kv_pairs.is_empty() {
                Ok(ProcessResult::Res)
            } else {
                let next_scan_key = if has_remain {
                    // There might be more locks.
                    kv_pairs.last().map(|(k, _lock)| k.clone())
                } else {
                    // All locks are scanned
                    None
                };
                Ok(ProcessResult::NextCommand {
                    cmd: Command {
                        ctx: cmd.ctx.clone(),
                        kind: CommandKind::ResolveLock {
                            txn_status: mem::replace(txn_status, Default::default()),
                            scan_key: next_scan_key,
                            key_locks: kv_pairs,
                        },
                    },
                })
            }
        }
        _ => panic!("unsupported read command"),
    }
}

// If lock_mgr has waiters, there may be some transactions waiting for these keys,
// so calculates keys' hashes to wake up them.
fn gen_key_hashes_if_needed<L: LockManager, K: Borrow<Key>>(
    lock_mgr: &Option<L>,
    keys: &[K],
) -> Option<Vec<u64>> {
    lock_mgr.as_ref().and_then(|lm| {
        if lm.has_waiter() {
            Some(keys.iter().map(|key| key.borrow().gen_hash()).collect())
        } else {
            None
        }
    })
}

// Wake up pessimistic transactions that waiting for these locks
fn wake_up_waiters_if_needed<L: LockManager>(
    lock_mgr: &Option<L>,
    lock_ts: TimeStamp,
    key_hashes: Option<Vec<u64>>,
    commit_ts: TimeStamp,
    is_pessimistic_txn: bool,
) {
    if let Some(lm) = lock_mgr {
        lm.wake_up(lock_ts, key_hashes, commit_ts, is_pessimistic_txn);
    }
}

fn extract_lock_from_result(res: &StorageResult<()>) -> Lock {
    match res {
<<<<<<< HEAD
        Err(StorageError(box StorageErrorInner::Txn(Error(box ErrorInner::Mvcc(MvccError(
            box MvccErrorInner::KeyIsLocked(info),
        )))))) => Lock {
            ts: info.get_lock_version(),
=======
        Err(StorageError::Txn(Error::Mvcc(MvccError::KeyIsLocked(info)))) => Lock {
            ts: info.get_lock_version().into(),
>>>>>>> 84986fc2
            hash: Key::from_raw(info.get_key()).gen_hash(),
        },
        _ => panic!("unexpected mvcc error"),
    }
}

struct WriteResult {
    ctx: Context,
    to_be_write: Vec<Modify>,
    rows: usize,
    pr: ProcessResult,
    // (lock, is_first_lock, wait_timeout)
    lock_info: Option<(lock_manager::Lock, bool, i64)>,
}

fn process_write_impl<S: Snapshot, L: LockManager>(
    cmd: Command,
    snapshot: S,
    lock_mgr: Option<L>,
    statistics: &mut Statistics,
) -> Result<WriteResult> {
    let (pr, to_be_write, rows, ctx, lock_info) = match cmd.kind {
        CommandKind::Prewrite {
            mutations,
            primary,
            start_ts,
            options,
            ..
        } => {
            let mut txn = MvccTxn::new(snapshot, start_ts, !cmd.ctx.get_not_fill_cache())?;
            let mut locks = vec![];
            let rows = mutations.len();

            // If `options.for_update_ts` is 0, the transaction is optimistic
            // or else pessimistic.
            if options.for_update_ts.is_zero() {
                for m in mutations {
                    match txn.prewrite(m, &primary, &options) {
                        Ok(_) => {}
                        e @ Err(MvccError(box MvccErrorInner::KeyIsLocked { .. })) => {
                            locks.push(e.map_err(Error::from).map_err(StorageError::from));
                        }
                        Err(e) => return Err(Error::from(e)),
                    }
                }
            } else {
                for (i, m) in mutations.into_iter().enumerate() {
                    match txn.pessimistic_prewrite(
                        m,
                        &primary,
                        options.is_pessimistic_lock[i],
                        &options,
                    ) {
                        Ok(_) => {}
                        e @ Err(MvccError(box MvccErrorInner::KeyIsLocked { .. })) => {
                            locks.push(e.map_err(Error::from).map_err(StorageError::from));
                        }
                        Err(e) => return Err(Error::from(e)),
                    }
                }
            }

            statistics.add(&txn.take_statistics());
            if locks.is_empty() {
                let pr = ProcessResult::MultiRes { results: vec![] };
                let modifies = txn.into_modifies();
                (pr, modifies, rows, cmd.ctx, None)
            } else {
                // Skip write stage if some keys are locked.
                let pr = ProcessResult::MultiRes { results: locks };
                (pr, vec![], 0, cmd.ctx, None)
            }
        }
        CommandKind::AcquirePessimisticLock {
            keys,
            primary,
            start_ts,
            options,
            ..
        } => {
            let mut txn = MvccTxn::new(snapshot, start_ts, !cmd.ctx.get_not_fill_cache())?;
            let mut locks = vec![];
            let rows = keys.len();
            for (k, should_not_exist) in keys {
                match txn.acquire_pessimistic_lock(k, &primary, should_not_exist, &options) {
                    Ok(_) => {}
                    e @ Err(MvccError(box MvccErrorInner::KeyIsLocked { .. })) => {
                        locks.push(e.map_err(Error::from).map_err(StorageError::from));
                        break;
                    }
                    Err(e) => return Err(Error::from(e)),
                }
            }

            statistics.add(&txn.take_statistics());
            // no conflict
            if locks.is_empty() {
                let pr = ProcessResult::MultiRes { results: vec![] };
                let modifies = txn.into_modifies();
                (pr, modifies, rows, cmd.ctx, None)
            } else {
                let lock = extract_lock_from_result(&locks[0]);
                let pr = ProcessResult::MultiRes { results: locks };
                let lock_info = Some((lock, options.is_first_lock, options.wait_timeout));
                // Wait for lock released
                (pr, vec![], 0, cmd.ctx, lock_info)
            }
        }
        CommandKind::Commit {
            keys,
            lock_ts,
            commit_ts,
            ..
        } => {
            if commit_ts <= lock_ts {
                return Err(Error(box ErrorInner::InvalidTxnTso {
                    start_ts: lock_ts,
                    commit_ts,
                }));
            }
            // Pessimistic txn needs key_hashes to wake up waiters
            let key_hashes = gen_key_hashes_if_needed(&lock_mgr, &keys);

            let mut txn = MvccTxn::new(snapshot, lock_ts, !cmd.ctx.get_not_fill_cache())?;
            let mut is_pessimistic_txn = false;
            let rows = keys.len();
            for k in keys {
                is_pessimistic_txn = txn.commit(k, commit_ts)?;
            }

            wake_up_waiters_if_needed(
                &lock_mgr,
                lock_ts,
                key_hashes,
                commit_ts,
                is_pessimistic_txn,
            );
            statistics.add(&txn.take_statistics());
            (ProcessResult::Res, txn.into_modifies(), rows, cmd.ctx, None)
        }
        CommandKind::Cleanup {
            key,
            start_ts,
            current_ts,
            ..
        } => {
            let mut keys = vec![key];
            let key_hashes = gen_key_hashes_if_needed(&lock_mgr, &keys);

            let mut txn = MvccTxn::new(snapshot, start_ts, !cmd.ctx.get_not_fill_cache())?;
            let is_pessimistic_txn = txn.cleanup(keys.pop().unwrap(), current_ts)?;

            wake_up_waiters_if_needed(
                &lock_mgr,
                start_ts,
                key_hashes,
                TimeStamp::zero(),
                is_pessimistic_txn,
            );
            statistics.add(&txn.take_statistics());
            (ProcessResult::Res, txn.into_modifies(), 1, cmd.ctx, None)
        }
        CommandKind::Rollback { keys, start_ts, .. } => {
            let key_hashes = gen_key_hashes_if_needed(&lock_mgr, &keys);

            let mut txn = MvccTxn::new(snapshot, start_ts, !cmd.ctx.get_not_fill_cache())?;
            let mut is_pessimistic_txn = false;
            let rows = keys.len();
            for k in keys {
                is_pessimistic_txn = txn.rollback(k)?;
            }

            wake_up_waiters_if_needed(
                &lock_mgr,
                start_ts,
                key_hashes,
                TimeStamp::zero(),
                is_pessimistic_txn,
            );
            statistics.add(&txn.take_statistics());
            (ProcessResult::Res, txn.into_modifies(), rows, cmd.ctx, None)
        }
        CommandKind::PessimisticRollback {
            keys,
            start_ts,
            for_update_ts,
        } => {
            assert!(lock_mgr.is_some());
            let key_hashes = gen_key_hashes_if_needed(&lock_mgr, &keys);

            let mut txn = MvccTxn::new(snapshot, start_ts, !cmd.ctx.get_not_fill_cache())?;
            let rows = keys.len();
            for k in keys {
                txn.pessimistic_rollback(k, for_update_ts)?;
            }

            wake_up_waiters_if_needed(&lock_mgr, start_ts, key_hashes, TimeStamp::zero(), true);
            statistics.add(&txn.take_statistics());
            (
                ProcessResult::MultiRes { results: vec![] },
                txn.into_modifies(),
                rows,
                cmd.ctx,
                None,
            )
        }
        CommandKind::ResolveLock {
            txn_status,
            mut scan_key,
            key_locks,
        } => {
            // Map (txn's start_ts, is_pessimistic_txn) => Option<key_hashes>
            let (mut txn_to_keys, has_waiter) = if let Some(lm) = lock_mgr.as_ref() {
                (Some(HashMap::default()), lm.has_waiter())
            } else {
                (None, false)
            };

            let mut scan_key = scan_key.take();
            let mut modifies: Vec<Modify> = vec![];
            let mut write_size = 0;
            let rows = key_locks.len();
            for (current_key, current_lock) in key_locks {
                if let Some(txn_to_keys) = txn_to_keys.as_mut() {
                    txn_to_keys
                        .entry((current_lock.ts, !current_lock.for_update_ts.is_zero()))
                        .and_modify(|key_hashes: &mut Option<Vec<u64>>| {
                            if let Some(key_hashes) = key_hashes {
                                key_hashes.push(current_key.gen_hash());
                            }
                        })
                        .or_insert_with(|| {
                            if has_waiter {
                                Some(vec![current_key.gen_hash()])
                            } else {
                                None
                            }
                        });
                }

                let mut txn = MvccTxn::new(
                    snapshot.clone(),
                    current_lock.ts,
                    !cmd.ctx.get_not_fill_cache(),
                )?;
                let status = txn_status.get(&current_lock.ts);
                let commit_ts = match status {
                    Some(ts) => *ts,
                    None => panic!("txn status {} not found.", current_lock.ts),
                };
                if !commit_ts.is_zero() {
                    if current_lock.ts >= commit_ts {
                        return Err(Error(box ErrorInner::InvalidTxnTso {
                            start_ts: current_lock.ts,
                            commit_ts,
                        }));
                    }
                    txn.commit(current_key.clone(), commit_ts)?;
                } else {
                    txn.rollback(current_key.clone())?;
                }
                write_size += txn.write_size();

                statistics.add(&txn.take_statistics());
                modifies.append(&mut txn.into_modifies());

                if write_size >= MAX_TXN_WRITE_SIZE {
                    scan_key = Some(current_key);
                    break;
                }
            }
            if let Some(txn_to_keys) = txn_to_keys {
                txn_to_keys
                    .into_iter()
                    .for_each(|((ts, is_pessimistic_txn), key_hashes)| {
                        wake_up_waiters_if_needed(
                            &lock_mgr,
                            ts,
                            key_hashes,
                            TimeStamp::zero(),
                            is_pessimistic_txn,
                        );
                    });
            }

            let pr = if scan_key.is_none() {
                ProcessResult::Res
            } else {
                ProcessResult::NextCommand {
                    cmd: Command {
                        ctx: cmd.ctx.clone(),
                        kind: CommandKind::ResolveLock {
                            txn_status,
                            scan_key: scan_key.take(),
                            key_locks: vec![],
                        },
                    },
                }
            };

            (pr, modifies, rows, cmd.ctx, None)
        }
        CommandKind::ResolveLockLite {
            start_ts,
            commit_ts,
            resolve_keys,
        } => {
            let key_hashes = gen_key_hashes_if_needed(&lock_mgr, &resolve_keys);

            let mut txn = MvccTxn::new(snapshot.clone(), start_ts, !cmd.ctx.get_not_fill_cache())?;
            let rows = resolve_keys.len();
            let mut is_pessimistic_txn = false;
            // ti-client guarantees the size of resolve_keys will not too large, so no necessary
            // to control the write_size as ResolveLock.
            for key in resolve_keys {
                if !commit_ts.is_zero() {
                    is_pessimistic_txn = txn.commit(key, commit_ts)?;
                } else {
                    is_pessimistic_txn = txn.rollback(key)?;
                }
            }

            wake_up_waiters_if_needed(
                &lock_mgr,
                start_ts,
                key_hashes,
                commit_ts,
                is_pessimistic_txn,
            );
            statistics.add(&txn.take_statistics());
            (ProcessResult::Res, txn.into_modifies(), rows, cmd.ctx, None)
        }
        CommandKind::TxnHeartBeat {
            primary_key,
            start_ts,
            advise_ttl,
        } => {
            // TxnHeartBeat never remove locks. No need to wake up waiters.
            let mut txn = MvccTxn::new(snapshot.clone(), start_ts, !cmd.ctx.get_not_fill_cache())?;
            let lock_ttl = txn.txn_heart_beat(primary_key, advise_ttl)?;

            statistics.add(&txn.take_statistics());
            let pr = ProcessResult::TxnStatus {
                txn_status: TxnStatus::uncommitted(lock_ttl, TimeStamp::zero()),
            };
            (pr, txn.into_modifies(), 1, cmd.ctx, None)
        }
        CommandKind::CheckTxnStatus {
            primary_key,
            lock_ts,
            caller_start_ts,
            current_ts,
            rollback_if_not_exist,
        } => {
            let mut txn = MvccTxn::new(snapshot.clone(), lock_ts, !cmd.ctx.get_not_fill_cache())?;
            let (txn_status, is_pessimistic_txn) = txn.check_txn_status(
                primary_key.clone(),
                caller_start_ts,
                current_ts,
                rollback_if_not_exist,
            )?;

            // The lock is possibly resolved here only when the `check_txn_status` cleaned up the
            // lock, and this may happen only when it returns `TtlExpire` or `LockNotExist`.
            match txn_status {
                TxnStatus::TtlExpire | TxnStatus::LockNotExist => {
                    let key_hashes = gen_key_hashes_if_needed(&lock_mgr, &[&primary_key]);
                    wake_up_waiters_if_needed(
                        &lock_mgr,
                        lock_ts,
                        key_hashes,
                        TimeStamp::zero(),
                        is_pessimistic_txn,
                    );
                }
                TxnStatus::Rollbacked
                | TxnStatus::Committed { .. }
                | TxnStatus::Uncommitted { .. } => {}
            };

            statistics.add(&txn.take_statistics());
            let pr = ProcessResult::TxnStatus { txn_status };
            (pr, txn.into_modifies(), 1, cmd.ctx, None)
        }
        CommandKind::Pause { duration, .. } => {
            thread::sleep(Duration::from_millis(duration));
            (ProcessResult::Res, vec![], 0, cmd.ctx, None)
        }
        _ => panic!("unsupported write command"),
    };

    Ok(WriteResult {
        ctx,
        to_be_write,
        rows,
        pr,
        lock_info,
    })
}

pub fn notify_scheduler<S: MsgScheduler>(scheduler: S, msg: Msg) {
    scheduler.on_msg(msg);
}

type LockWritesVals = (
    Option<MvccLock>,
    Vec<(TimeStamp, Write)>,
    Vec<(TimeStamp, Value)>,
);

fn find_mvcc_infos_by_key<S: Snapshot>(
    reader: &mut MvccReader<S>,
    key: &Key,
    mut ts: TimeStamp,
) -> Result<LockWritesVals> {
    let mut writes = vec![];
    let mut values = vec![];
    let lock = reader.load_lock(key)?;
    loop {
        let opt = reader.seek_write(key, ts)?;
        match opt {
            Some((commit_ts, write)) => {
                ts = commit_ts.prev();
                writes.push((commit_ts, write));
            }
            None => break,
        };
    }
    for (ts, v) in reader.scan_values_in_default(key)? {
        values.push((ts, v));
    }
    Ok((lock, writes, values))
}

#[cfg(test)]
mod tests {
    use super::*;

    #[test]
    fn test_extract_lock_from_result() {
        let raw_key = b"key".to_vec();
        let key = Key::from_raw(&raw_key);
        let ts = 100;
        let mut info = LockInfo::default();
        info.set_key(raw_key);
        info.set_lock_version(ts);
        info.set_lock_ttl(100);
        let case = StorageError::from(StorageErrorInner::Txn(Error(box ErrorInner::Mvcc(
            MvccError(box MvccErrorInner::KeyIsLocked(info)),
        ))));
        let lock = extract_lock_from_result(&Err(case));
        assert_eq!(lock.ts, ts.into());
        assert_eq!(lock.hash, key.gen_hash());
    }
}<|MERGE_RESOLUTION|>--- conflicted
+++ resolved
@@ -12,25 +12,15 @@
 use crate::storage::kv::{CbContext, Modify, Result as EngineResult};
 use crate::storage::lock_manager::{self, Lock, LockManager};
 use crate::storage::mvcc::{
-<<<<<<< HEAD
-    Error as MvccError, ErrorInner as MvccErrorInner, Lock as MvccLock, MvccReader, MvccTxn, Write,
+    Error as MvccError, ErrorInner as MvccErrorInner, Lock as MvccLock, MvccReader, MvccTxn, TimeStamp, Write,
     MAX_TXN_WRITE_SIZE,
 };
 use crate::storage::txn::{sched_pool::*, scheduler::Msg, Error, ErrorInner, Result};
+use crate::storage::types::ProcessResult;
 use crate::storage::{
     metrics::{self, KV_COMMAND_KEYWRITE_HISTOGRAM_VEC, SCHED_STAGE_COUNTER_VEC},
     Command, CommandKind, Engine, Error as StorageError, ErrorInner as StorageErrorInner, Key,
-    MvccInfo, Result as StorageResult, ScanMode, Snapshot, Statistics, StorageCb, TxnStatus, Value,
-=======
-    Error as MvccError, Lock as MvccLock, MvccReader, MvccTxn, TimeStamp, Write, MAX_TXN_WRITE_SIZE,
-};
-use crate::storage::txn::{sched_pool::*, scheduler::Msg, Error, Result};
-use crate::storage::types::ProcessResult;
-use crate::storage::{
-    metrics::{self, KV_COMMAND_KEYWRITE_HISTOGRAM_VEC, SCHED_STAGE_COUNTER_VEC},
-    Command, CommandKind, Engine, Error as StorageError, Key, MvccInfo, Result as StorageResult,
-    ScanMode, Snapshot, Statistics, TxnStatus, Value,
->>>>>>> 84986fc2
+    MvccInfo, Result as StorageResult, ScanMode, Snapshot, Statistics, TxnStatus, Value,
 };
 use tikv_util::collections::HashMap;
 use tikv_util::time::{Instant, SlowTimer};
@@ -458,15 +448,10 @@
 
 fn extract_lock_from_result(res: &StorageResult<()>) -> Lock {
     match res {
-<<<<<<< HEAD
         Err(StorageError(box StorageErrorInner::Txn(Error(box ErrorInner::Mvcc(MvccError(
             box MvccErrorInner::KeyIsLocked(info),
         )))))) => Lock {
-            ts: info.get_lock_version(),
-=======
-        Err(StorageError::Txn(Error::Mvcc(MvccError::KeyIsLocked(info)))) => Lock {
             ts: info.get_lock_version().into(),
->>>>>>> 84986fc2
             hash: Key::from_raw(info.get_key()).gen_hash(),
         },
         _ => panic!("unexpected mvcc error"),
