--- conflicted
+++ resolved
@@ -13,10 +13,10 @@
     Error as MvccError, Lock as MvccLock, MvccReader, MvccTxn, Write, MAX_TXN_WRITE_SIZE,
 };
 use crate::storage::{
-    Command, Engine, Error as StorageError, Result as StorageResult, ScanMode, Snapshot,
-    Statistics, StorageCb,
+    Command, Engine, Error as StorageError, Key, MvccInfo, Result as StorageResult, ScanMode,
+    Snapshot, Statistics, StorageCb, Value,
 };
-use crate::storage::{Key, MvccInfo, Value};
+use tikv_util::collections::HashMap;
 use tikv_util::time::Instant;
 use tikv_util::time::SlowTimer;
 use tikv_util::worker::{self, ScheduleError};
@@ -119,46 +119,34 @@
 }
 
 impl<E: Engine> Executor<E> {
-<<<<<<< HEAD
     pub fn new(
-        pool: threadpool::Scheduler<SchedContext<E>>,
+        sched_pool: SchedPool<E>,
         scheduler: worker::Scheduler<Msg>,
         waiter_mgr_scheduler: Option<WaiterMgrScheduler>,
         detector_scheduler: Option<DetectorScheduler>,
     ) -> Self {
         Executor {
-            pool: Some(pool),
+            sched_pool: Some(sched_pool),
             scheduler: Some(scheduler),
             waiter_mgr_scheduler,
             detector_scheduler,
-=======
-    pub fn new(scheduler: worker::Scheduler<Msg>, pool: SchedPool<E>) -> Self {
-        Executor {
-            scheduler: Some(scheduler),
-            sched_pool: Some(pool),
->>>>>>> 93146c23
-        }
-    }
-
-    fn take_pool(&mut self) -> threadpool::Scheduler<SchedContext<E>> {
-        self.pool.take().unwrap()
+        }
+    }
+
+    fn take_pool(&mut self) -> SchedPool<E> {
+        self.sched_pool.take().unwrap()
     }
 
     fn take_scheduler(&mut self) -> worker::Scheduler<Msg> {
         self.scheduler.take().unwrap()
     }
 
-<<<<<<< HEAD
     fn take_waiter_mgr_scheduler(&mut self) -> Option<WaiterMgrScheduler> {
         self.waiter_mgr_scheduler.take()
     }
 
     fn take_detector_scheduler(&mut self) -> Option<DetectorScheduler> {
         self.detector_scheduler.take()
-=======
-    fn take_pool(&mut self) -> SchedPool<E> {
-        self.sched_pool.take().unwrap()
->>>>>>> 93146c23
     }
 
     /// Start the execution of the task.
