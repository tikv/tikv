// Copyright 2018 TiKV Project Authors. Licensed under Apache-2.0.

use std::marker::PhantomData;
use std::time::Duration;
use std::{mem, thread, u64};

use futures::future;
use kvproto::kvrpcpb::{CommandPri, Context, LockInfo};

use crate::storage::kv::with_tls_engine;
use crate::storage::kv::{CbContext, Modify, Result as EngineResult};
use crate::storage::lock_manager::{self, DetectorScheduler, WaiterMgrScheduler};
use crate::storage::mvcc::{
    Error as MvccError, Lock as MvccLock, MvccReader, MvccTxn, Write, MAX_TXN_WRITE_SIZE,
};
use crate::storage::txn::{sched_pool::*, scheduler::Msg, Error, Result};
use crate::storage::{
    metrics::*, Command, Engine, Error as StorageError, Key, MvccInfo, Result as StorageResult,
    ScanMode, Snapshot, Statistics, StorageCb, Value,
};
use tikv_util::collections::HashMap;
use tikv_util::time::{Instant, SlowTimer};

// To resolve a key, the write size is about 100~150 bytes, depending on key and value length.
// The write batch will be around 32KB if we scan 256 keys each time.
pub const RESOLVE_LOCK_BATCH_SIZE: usize = 256;

/// Process result of a command.
pub enum ProcessResult {
    Res,
    MultiRes { results: Vec<StorageResult<()>> },
    MvccKey { mvcc: MvccInfo },
    MvccStartTs { mvcc: Option<(Key, MvccInfo)> },
    Locks { locks: Vec<LockInfo> },
    NextCommand { cmd: Command },
    Failed { err: StorageError },
}

/// Delivers the process result of a command to the storage callback.
pub fn execute_callback(callback: StorageCb, pr: ProcessResult) {
    match callback {
        StorageCb::Boolean(cb) => match pr {
            ProcessResult::Res => cb(Ok(())),
            ProcessResult::Failed { err } => cb(Err(err)),
            _ => panic!("process result mismatch"),
        },
        StorageCb::Booleans(cb) => match pr {
            ProcessResult::MultiRes { results } => cb(Ok(results)),
            ProcessResult::Failed { err } => cb(Err(err)),
            _ => panic!("process result mismatch"),
        },
        StorageCb::MvccInfoByKey(cb) => match pr {
            ProcessResult::MvccKey { mvcc } => cb(Ok(mvcc)),
            ProcessResult::Failed { err } => cb(Err(err)),
            _ => panic!("process result mismatch"),
        },
        StorageCb::MvccInfoByStartTs(cb) => match pr {
            ProcessResult::MvccStartTs { mvcc } => cb(Ok(mvcc)),
            ProcessResult::Failed { err } => cb(Err(err)),
            _ => panic!("process result mismatch"),
        },
        StorageCb::Locks(cb) => match pr {
            ProcessResult::Locks { locks } => cb(Ok(locks)),
            ProcessResult::Failed { err } => cb(Err(err)),
            _ => panic!("process result mismatch"),
        },
    }
}

/// Task is a running command.
pub struct Task {
    pub cid: u64,
    pub tag: &'static str,

    cmd: Command,
    ts: u64,
    region_id: u64,
}

impl Task {
    /// Creates a task for a running command.
    pub fn new(cid: u64, cmd: Command) -> Task {
        Task {
            cid,
            tag: cmd.tag(),
            region_id: cmd.get_context().get_region_id(),
            ts: cmd.ts(),
            cmd,
        }
    }

    pub fn cmd(&self) -> &Command {
        &self.cmd
    }

    pub fn priority(&self) -> CommandPri {
        self.cmd.priority()
    }

    pub fn context(&self) -> &Context {
        self.cmd.get_context()
    }
}

pub trait MsgScheduler: Clone + Send + 'static {
    fn on_msg(&self, task: Msg);
}

pub struct Executor<E: Engine, S: MsgScheduler> {
    // We put time consuming tasks to the thread pool.
    sched_pool: Option<SchedPool>,
    // And the tasks completes we post a completion to the `Scheduler`.
    scheduler: Option<S>,
    // If the task releases some locks, we wake up waiters waiting for them.
    waiter_mgr_scheduler: Option<WaiterMgrScheduler>,
    detector_scheduler: Option<DetectorScheduler>,

    _phantom: PhantomData<E>,
}

impl<E: Engine, S: MsgScheduler> Executor<E, S> {
    pub fn new(
        scheduler: S,
        pool: SchedPool,
        waiter_mgr_scheduler: Option<WaiterMgrScheduler>,
        detector_scheduler: Option<DetectorScheduler>,
    ) -> Self {
        Executor {
            sched_pool: Some(pool),
            scheduler: Some(scheduler),
            waiter_mgr_scheduler,
            detector_scheduler,
            _phantom: Default::default(),
        }
    }

    fn take_pool(&mut self) -> SchedPool {
        self.sched_pool.take().unwrap()
    }

    fn clone_pool(&mut self) -> SchedPool {
        self.sched_pool.clone().unwrap()
    }

    fn take_scheduler(&mut self) -> S {
        self.scheduler.take().unwrap()
    }

    fn take_waiter_mgr_scheduler(&mut self) -> Option<WaiterMgrScheduler> {
        self.waiter_mgr_scheduler.take()
    }

    fn take_detector_scheduler(&mut self) -> Option<DetectorScheduler> {
        self.detector_scheduler.take()
    }

    /// Start the execution of the task.
    pub fn execute(mut self, cb_ctx: CbContext, snapshot: EngineResult<E::Snap>, task: Task) {
        debug!(
            "receive snapshot finish msg";
            "cid" => task.cid, "cb_ctx" => ?cb_ctx
        );

        match snapshot {
            Ok(snapshot) => {
                SCHED_STAGE_COUNTER_VEC
                    .with_label_values(&[task.tag, "snapshot_ok"])
                    .inc();

                self.process_by_worker(cb_ctx, snapshot, task);
            }
            Err(err) => {
                SCHED_STAGE_COUNTER_VEC
                    .with_label_values(&[task.tag, "snapshot_err"])
                    .inc();

                error!("get snapshot failed"; "cid" => task.cid, "err" => ?err);
                self.take_pool().pool.spawn(move || {
<<<<<<< HEAD
                    wakeup_scheduler(
=======
                    notify_scheduler(
>>>>>>> 1cff4fa7
                        self.take_scheduler(),
                        Msg::FinishedWithErr {
                            cid: task.cid,
                            err: Error::from(err),
                            tag: task.tag,
                        },
                    );
                    future::ok::<_, ()>(())
                });
            }
        }
    }

    /// Delivers a command to a worker thread for processing.
    fn process_by_worker(mut self, cb_ctx: CbContext, snapshot: E::Snap, mut task: Task) {
        SCHED_STAGE_COUNTER_VEC
            .with_label_values(&[task.tag, "process"])
            .inc();
        debug!(
            "process cmd with snapshot";
            "cid" => task.cid, "cb_ctx" => ?cb_ctx
        );
        let tag = task.tag;
        if let Some(term) = cb_ctx.term {
            task.cmd.mut_context().set_term(term);
        }
        let sched_pool = self.clone_pool();
        let readonly = task.cmd.readonly();
        sched_pool.pool.spawn(move || {
            fail_point!("scheduler_async_snapshot_finish");

            let read_duration = Instant::now_coarse();

            let region_id = task.region_id;
            let ts = task.ts;
            let timer = SlowTimer::new();

            let statistics = if readonly {
                self.process_read(snapshot, task)
            } else {
                with_tls_engine(|engine| self.process_write(engine, snapshot, task))
            };
            tls_add_statistics(tag, &statistics);
            slow_log!(
                timer,
                "[region {}] scheduler handle command: {}, ts: {}",
                region_id,
                tag,
                ts
            );

            tls_collect_read_duration(tag, read_duration.elapsed());
            future::ok::<_, ()>(())
        });
    }

    /// Processes a read command within a worker thread, then posts `ReadFinished` message back to the
    /// `Scheduler`.
    fn process_read(mut self, snapshot: E::Snap, task: Task) -> Statistics {
        fail_point!("txn_before_process_read");
        debug!("process read cmd in worker pool"; "cid" => task.cid);
        let tag = task.tag;
        let cid = task.cid;
        let mut statistics = Statistics::default();
        let pr = match process_read_impl::<E>(task.cmd, snapshot, &mut statistics) {
            Err(e) => ProcessResult::Failed { err: e.into() },
            Ok(pr) => pr,
        };
        notify_scheduler(self.take_scheduler(), Msg::ReadFinished { cid, pr, tag });
        statistics
    }

    /// Processes a write command within a worker thread, then posts either a `WriteFinished`
    /// message if successful or a `FinishedWithErr` message back to the `Scheduler`.
    fn process_write(mut self, engine: &E, snapshot: E::Snap, task: Task) -> Statistics {
        fail_point!("txn_before_process_write");
        let tag = task.tag;
        let cid = task.cid;
        let ts = task.ts;
        let mut statistics = Statistics::default();
        let scheduler = self.take_scheduler();
        let waiter_mgr_scheduler = self.take_waiter_mgr_scheduler();
        let detector_scheduler = self.take_detector_scheduler();
        let msg = match process_write_impl(
            task.cmd,
            snapshot,
            waiter_mgr_scheduler,
            detector_scheduler,
            &mut statistics,
        ) {
            // Initiates an async write operation on the storage engine, there'll be a `WriteFinished`
            // message when it finishes.
            Ok(WriteResult {
                ctx,
                to_be_write,
                rows,
                pr,
                lock_info,
            }) => {
                SCHED_STAGE_COUNTER_VEC
                    .with_label_values(&[tag, "write"])
                    .inc();

                if lock_info.is_some() {
                    let (lock, is_first_lock) = lock_info.unwrap();
                    Msg::WaitForLock {
                        cid,
                        start_ts: ts,
                        pr,
                        lock,
                        is_first_lock,
                    }
                } else if to_be_write.is_empty() {
                    Msg::WriteFinished {
                        cid,
                        pr,
                        result: Ok(()),
                        tag,
                    }
                } else {
                    let sched = scheduler.clone();
                    let sched_pool = self.take_pool();
                    // The callback to receive async results of write prepare from the storage engine.
                    let engine_cb = Box::new(move |(_, result)| {
                        sched_pool.pool.spawn(move || {
                            notify_scheduler(
                                sched,
                                Msg::WriteFinished {
                                    cid,
                                    pr,
                                    result,
                                    tag,
                                },
                            );
                            KV_COMMAND_KEYWRITE_HISTOGRAM_VEC
                                .with_label_values(&[tag])
                                .observe(rows as f64);
                            future::ok::<_, ()>(())
                        })
                    });

                    if let Err(e) = engine.async_write(&ctx, to_be_write, engine_cb) {
                        SCHED_STAGE_COUNTER_VEC
                            .with_label_values(&[tag, "async_write_err"])
                            .inc();

                        error!("engine async_write failed"; "cid" => cid, "err" => ?e);
                        let err = e.into();
                        Msg::FinishedWithErr { cid, err, tag }
                    } else {
                        return statistics;
                    }
                }
            }
            // Write prepare failure typically means conflicting transactions are detected. Delivers the
            // error to the callback, and releases the latches.
            Err(err) => {
                SCHED_STAGE_COUNTER_VEC
                    .with_label_values(&[tag, "prepare_write_err"])
                    .inc();

                debug!("write command failed at prewrite"; "cid" => cid);
                Msg::FinishedWithErr { cid, err, tag }
            }
        };
        notify_scheduler(scheduler, msg);
        statistics
    }
}

fn process_read_impl<E: Engine>(
    mut cmd: Command,
    snapshot: E::Snap,
    statistics: &mut Statistics,
) -> Result<ProcessResult> {
    let tag = cmd.tag();
    match cmd {
        Command::MvccByKey { ref ctx, ref key } => {
            let mut reader = MvccReader::new(
                snapshot,
                Some(ScanMode::Forward),
                !ctx.get_not_fill_cache(),
                None,
                None,
                ctx.get_isolation_level(),
            );
            let result = find_mvcc_infos_by_key(&mut reader, key, u64::MAX);
            statistics.add(reader.get_statistics());
            let (lock, writes, values) = result?;
            Ok(ProcessResult::MvccKey {
                mvcc: MvccInfo {
                    lock,
                    writes,
                    values,
                },
            })
        }
        Command::MvccByStartTs { ref ctx, start_ts } => {
            let mut reader = MvccReader::new(
                snapshot,
                Some(ScanMode::Forward),
                !ctx.get_not_fill_cache(),
                None,
                None,
                ctx.get_isolation_level(),
            );
            match reader.seek_ts(start_ts)? {
                Some(key) => {
                    let result = find_mvcc_infos_by_key(&mut reader, &key, u64::MAX);
                    statistics.add(reader.get_statistics());
                    let (lock, writes, values) = result?;
                    Ok(ProcessResult::MvccStartTs {
                        mvcc: Some((
                            key,
                            MvccInfo {
                                lock,
                                writes,
                                values,
                            },
                        )),
                    })
                }
                None => Ok(ProcessResult::MvccStartTs { mvcc: None }),
            }
        }
        // Scans locks with timestamp <= `max_ts`
        Command::ScanLock {
            ref ctx,
            max_ts,
            ref start_key,
            limit,
            ..
        } => {
            let mut reader = MvccReader::new(
                snapshot,
                Some(ScanMode::Forward),
                !ctx.get_not_fill_cache(),
                None,
                None,
                ctx.get_isolation_level(),
            );
            let result = reader.scan_locks(start_key.as_ref(), |lock| lock.ts <= max_ts, limit);
            statistics.add(reader.get_statistics());
            let (kv_pairs, _) = result?;
            let mut locks = Vec::with_capacity(kv_pairs.len());
            for (key, lock) in kv_pairs {
                let mut lock_info = LockInfo::new();
                lock_info.set_primary_lock(lock.primary);
                lock_info.set_lock_version(lock.ts);
                lock_info.set_key(key.into_raw()?);
                locks.push(lock_info);
            }

            tls_collect_keyread_histogram_vec(tag, locks.len() as f64);

            Ok(ProcessResult::Locks { locks })
        }
        Command::ResolveLock {
            ref ctx,
            ref mut txn_status,
            ref scan_key,
            ..
        } => {
            let mut reader = MvccReader::new(
                snapshot,
                Some(ScanMode::Forward),
                !ctx.get_not_fill_cache(),
                None,
                None,
                ctx.get_isolation_level(),
            );
            let result = reader.scan_locks(
                scan_key.as_ref(),
                |lock| txn_status.contains_key(&lock.ts),
                RESOLVE_LOCK_BATCH_SIZE,
            );
            statistics.add(reader.get_statistics());
            let (kv_pairs, has_remain) = result?;
            tls_collect_keyread_histogram_vec(tag, kv_pairs.len() as f64);

            if kv_pairs.is_empty() {
                Ok(ProcessResult::Res)
            } else {
                let next_scan_key = if has_remain {
                    // There might be more locks.
                    kv_pairs.last().map(|(k, _lock)| k.clone())
                } else {
                    // All locks are scanned
                    None
                };
                Ok(ProcessResult::NextCommand {
                    cmd: Command::ResolveLock {
                        ctx: ctx.clone(),
                        txn_status: mem::replace(txn_status, Default::default()),
                        scan_key: next_scan_key,
                        key_locks: kv_pairs,
                    },
                })
            }
        }
        _ => panic!("unsupported read command"),
    }
}

// Wake up pessimistic transactions that waiting for these locks
fn notify_waiter_mgr(
    waiter_mgr_scheduler: &Option<WaiterMgrScheduler>,
    lock_ts: u64,
    key_hashes: Option<Vec<u64>>,
    commit_ts: u64,
) {
    if waiter_mgr_scheduler.is_some() {
        waiter_mgr_scheduler
            .as_ref()
            .unwrap()
            .wake_up(lock_ts, key_hashes.unwrap(), commit_ts);
    }
}

// When it is a pessimistic transaction, we need to clean up `wait_for_entries`.
fn notify_deadlock_detector(
    detector_scheduler: &Option<DetectorScheduler>,
    is_pessimistic_txn: bool,
    txn_ts: u64,
) {
    if detector_scheduler.is_some() && is_pessimistic_txn {
        detector_scheduler.as_ref().unwrap().clean_up(txn_ts);
    }
}

struct WriteResult {
    ctx: Context,
    to_be_write: Vec<Modify>,
    rows: usize,
    pr: ProcessResult,
    // (lock, is_first_lock)
    lock_info: Option<(lock_manager::Lock, bool)>,
}

fn process_write_impl<S: Snapshot>(
    cmd: Command,
    snapshot: S,
    waiter_mgr_scheduler: Option<WaiterMgrScheduler>,
    detector_scheduler: Option<DetectorScheduler>,
    statistics: &mut Statistics,
) -> Result<WriteResult> {
    let (pr, to_be_write, rows, ctx, lock_info) = match cmd {
        Command::Prewrite {
            ctx,
            mutations,
            primary,
            start_ts,
            options,
            ..
        } => {
            let mut txn = MvccTxn::new(snapshot, start_ts, !ctx.get_not_fill_cache())?;
            let mut locks = vec![];
            let rows = mutations.len();
            for (i, m) in mutations.into_iter().enumerate() {
                // If `options.is_pessimistic_lock` is empty, the transaction is optimistic
                // or else pessimistic.
                if options.is_pessimistic_lock.is_empty() {
                    match txn.prewrite(m, &primary, &options) {
                        Ok(_) => {}
                        e @ Err(MvccError::KeyIsLocked { .. }) => {
                            locks.push(e.map_err(Error::from).map_err(StorageError::from));
                        }
                        Err(e) => return Err(Error::from(e)),
                    }
                } else {
                    match txn.pessimistic_prewrite(
                        m,
                        &primary,
                        options.is_pessimistic_lock[i],
                        &options,
                    ) {
                        Ok(_) => {}
                        e @ Err(MvccError::KeyIsLocked { .. }) => {
                            locks.push(e.map_err(Error::from).map_err(StorageError::from));
                        }
                        Err(e) => return Err(Error::from(e)),
                    }
                }
            }

            statistics.add(&txn.take_statistics());
            if locks.is_empty() {
                let pr = ProcessResult::MultiRes { results: vec![] };
                let modifies = txn.into_modifies();
                (pr, modifies, rows, ctx, None)
            } else {
                // Skip write stage if some keys are locked.
                let pr = ProcessResult::MultiRes { results: locks };
                (pr, vec![], 0, ctx, None)
            }
        }
        Command::AcquirePessimisticLock {
            ctx,
            keys,
            primary,
            start_ts,
            for_update_ts,
            options,
            ..
        } => {
            let mut txn = MvccTxn::new(snapshot, start_ts, !ctx.get_not_fill_cache())?;
            let mut locks = vec![];
            let rows = keys.len();
            for (k, should_not_exist) in keys {
                match txn.acquire_pessimistic_lock(
                    k,
                    &primary,
                    for_update_ts,
                    should_not_exist,
                    &options,
                ) {
                    Ok(_) => {}
                    e @ Err(MvccError::KeyIsLocked { .. }) => {
                        locks.push(e.map_err(Error::from).map_err(StorageError::from));
                        break;
                    }
                    Err(e) => return Err(Error::from(e)),
                }
            }

            statistics.add(&txn.take_statistics());
            // no conflict
            if locks.is_empty() {
                let pr = ProcessResult::MultiRes { results: vec![] };
                let modifies = txn.into_modifies();
                (pr, modifies, rows, ctx, None)
            } else {
                let lock = lock_manager::extract_lock_from_result(&locks[0]);
                let pr = ProcessResult::MultiRes { results: locks };
                // Wait for lock released
                (pr, vec![], 0, ctx, Some((lock, options.is_first_lock)))
            }
        }
        Command::Commit {
            ctx,
            keys,
            lock_ts,
            commit_ts,
            ..
        } => {
            if commit_ts <= lock_ts {
                return Err(Error::InvalidTxnTso {
                    start_ts: lock_ts,
                    commit_ts,
                });
            }
            // Pessimistic txn needs key_hashes to wake up waiters
            let key_hashes = if waiter_mgr_scheduler.is_some() {
                Some(lock_manager::gen_key_hashes(&keys))
            } else {
                None
            };

            let mut txn = MvccTxn::new(snapshot, lock_ts, !ctx.get_not_fill_cache())?;
            let mut is_pessimistic_txn = false;
            let rows = keys.len();
            for k in keys {
                is_pessimistic_txn = txn.commit(k, commit_ts)?;
            }

            notify_waiter_mgr(&waiter_mgr_scheduler, lock_ts, key_hashes, commit_ts);
            notify_deadlock_detector(&detector_scheduler, is_pessimistic_txn, lock_ts);
            statistics.add(&txn.take_statistics());
            (ProcessResult::Res, txn.into_modifies(), rows, ctx, None)
        }
        Command::Cleanup {
            ctx, key, start_ts, ..
        } => {
            let key_hash = if waiter_mgr_scheduler.is_some() {
                Some(vec![lock_manager::gen_key_hash(&key)])
            } else {
                None
            };

            let mut txn = MvccTxn::new(snapshot, start_ts, !ctx.get_not_fill_cache())?;
            let is_pessimistic_txn = txn.rollback(key)?;

            notify_waiter_mgr(&waiter_mgr_scheduler, start_ts, key_hash, 0);
            notify_deadlock_detector(&detector_scheduler, is_pessimistic_txn, start_ts);
            statistics.add(&txn.take_statistics());
            (ProcessResult::Res, txn.into_modifies(), 1, ctx, None)
        }
        Command::Rollback {
            ctx,
            keys,
            start_ts,
            ..
        } => {
            let key_hashes = if waiter_mgr_scheduler.is_some() {
                Some(lock_manager::gen_key_hashes(&keys))
            } else {
                None
            };

            let mut txn = MvccTxn::new(snapshot, start_ts, !ctx.get_not_fill_cache())?;
            let mut is_pessimistic_txn = false;
            let rows = keys.len();
            for k in keys {
                is_pessimistic_txn = txn.rollback(k)?;
            }

            notify_waiter_mgr(&waiter_mgr_scheduler, start_ts, key_hashes, 0);
            notify_deadlock_detector(&detector_scheduler, is_pessimistic_txn, start_ts);
            statistics.add(&txn.take_statistics());
            (ProcessResult::Res, txn.into_modifies(), rows, ctx, None)
        }
        Command::ResolveLock {
            ctx,
            txn_status,
            mut scan_key,
            key_locks,
        } => {
            // Map (txn's start_ts, is_pessimistic_txn) => keys
            let mut txn_to_keys = if waiter_mgr_scheduler.is_some() {
                Some(HashMap::new())
            } else {
                None
            };

            let mut scan_key = scan_key.take();
            let mut modifies: Vec<Modify> = vec![];
            let mut write_size = 0;
            let rows = key_locks.len();
            for (current_key, current_lock) in key_locks {
                if txn_to_keys.is_some() {
                    txn_to_keys
                        .as_mut()
                        .unwrap()
                        .entry((current_lock.ts, current_lock.is_pessimistic_txn))
                        .or_insert(vec![])
                        .push(lock_manager::gen_key_hash(&current_key));
                }

                let mut txn =
                    MvccTxn::new(snapshot.clone(), current_lock.ts, !ctx.get_not_fill_cache())?;
                let status = txn_status.get(&current_lock.ts);
                let commit_ts = match status {
                    Some(ts) => *ts,
                    None => panic!("txn status {} not found.", current_lock.ts),
                };
                if commit_ts > 0 {
                    if current_lock.ts >= commit_ts {
                        return Err(Error::InvalidTxnTso {
                            start_ts: current_lock.ts,
                            commit_ts,
                        });
                    }
                    txn.commit(current_key.clone(), commit_ts)?;
                } else {
                    txn.rollback(current_key.clone())?;
                }
                write_size += txn.write_size();

                statistics.add(&txn.take_statistics());
                modifies.append(&mut txn.into_modifies());

                if write_size >= MAX_TXN_WRITE_SIZE {
                    scan_key = Some(current_key);
                    break;
                }
            }
            if txn_to_keys.is_some() {
                txn_to_keys
                    .unwrap()
                    .into_iter()
                    .for_each(|((ts, is_pessimistic_txn), hashes)| {
                        notify_waiter_mgr(&waiter_mgr_scheduler, ts, Some(hashes), 0);
                        notify_deadlock_detector(&detector_scheduler, is_pessimistic_txn, ts);
                    });
            }

            let pr = if scan_key.is_none() {
                ProcessResult::Res
            } else {
                ProcessResult::NextCommand {
                    cmd: Command::ResolveLock {
                        ctx: ctx.clone(),
                        txn_status,
                        scan_key: scan_key.take(),
                        key_locks: vec![],
                    },
                }
            };

            (pr, modifies, rows, ctx, None)
        }
        Command::Pause { ctx, duration, .. } => {
            thread::sleep(Duration::from_millis(duration));
            (ProcessResult::Res, vec![], 0, ctx, None)
        }
        _ => panic!("unsupported write command"),
    };

    Ok(WriteResult {
        ctx,
        to_be_write,
        rows,
        pr,
        lock_info,
    })
}

pub fn notify_scheduler<S: MsgScheduler>(scheduler: S, msg: Msg) {
    scheduler.on_msg(msg);
}

// Make clippy happy.
type MultipleReturnValue = (Option<MvccLock>, Vec<(u64, Write)>, Vec<(u64, Value)>);

fn find_mvcc_infos_by_key<S: Snapshot>(
    reader: &mut MvccReader<S>,
    key: &Key,
    mut ts: u64,
) -> Result<MultipleReturnValue> {
    let mut writes = vec![];
    let mut values = vec![];
    let lock = reader.load_lock(key)?;
    loop {
        let opt = reader.seek_write(key, ts)?;
        match opt {
            Some((commit_ts, write)) => {
                ts = commit_ts - 1;
                writes.push((commit_ts, write));
            }
            None => break,
        };
    }
    for (ts, v) in reader.scan_values_in_default(key)? {
        values.push((ts, v));
    }
    Ok((lock, writes, values))
}<|MERGE_RESOLUTION|>--- conflicted
+++ resolved
@@ -176,11 +176,7 @@
 
                 error!("get snapshot failed"; "cid" => task.cid, "err" => ?err);
                 self.take_pool().pool.spawn(move || {
-<<<<<<< HEAD
-                    wakeup_scheduler(
-=======
                     notify_scheduler(
->>>>>>> 1cff4fa7
                         self.take_scheduler(),
                         Msg::FinishedWithErr {
                             cid: task.cid,
