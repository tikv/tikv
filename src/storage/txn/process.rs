--- conflicted
+++ resolved
@@ -29,80 +29,6 @@
 // The write batch will be around 32KB if we scan 256 keys each time.
 pub const RESOLVE_LOCK_BATCH_SIZE: usize = 256;
 
-<<<<<<< HEAD
-/// Process result of a command.
-pub enum ProcessResult {
-    Res,
-    MultiRes { results: Vec<StorageResult<()>> },
-    MvccKey { mvcc: MvccInfo },
-    MvccStartTs { mvcc: Option<(Key, MvccInfo)> },
-    Locks { locks: Vec<LockInfo> },
-    TxnStatus { txn_status: TxnStatus },
-    NextCommand { cmd: Command },
-    Failed { err: StorageError },
-}
-
-/// Delivers the process result of a command to the storage callback.
-pub fn execute_callback(callback: StorageCb, pr: ProcessResult) {
-    match callback {
-        StorageCb::Boolean(cb) => match pr {
-            ProcessResult::Res => cb(Ok(())),
-            ProcessResult::Failed { err } => cb(Err(err)),
-            _ => panic!("process result mismatch"),
-        },
-        StorageCb::Booleans(cb) => match pr {
-            ProcessResult::MultiRes { results } => cb(Ok(results)),
-            ProcessResult::Failed { err } => cb(Err(err)),
-            _ => panic!("process result mismatch"),
-        },
-        StorageCb::MvccInfoByKey(cb) => match pr {
-            ProcessResult::MvccKey { mvcc } => cb(Ok(mvcc)),
-            ProcessResult::Failed { err } => cb(Err(err)),
-            _ => panic!("process result mismatch"),
-        },
-        StorageCb::MvccInfoByStartTs(cb) => match pr {
-            ProcessResult::MvccStartTs { mvcc } => cb(Ok(mvcc)),
-            ProcessResult::Failed { err } => cb(Err(err)),
-            _ => panic!("process result mismatch"),
-        },
-        StorageCb::Locks(cb) => match pr {
-            ProcessResult::Locks { locks } => cb(Ok(locks)),
-            ProcessResult::Failed { err } => cb(Err(err)),
-            _ => panic!("process result mismatch"),
-        },
-        StorageCb::TxnStatus(cb) => match pr {
-            ProcessResult::TxnStatus { txn_status } => cb(Ok(txn_status)),
-            ProcessResult::Failed { err } => cb(Err(err)),
-            _ => panic!("process result mismatch"),
-        },
-        _ => panic!("callback type mismatch"),
-    }
-}
-
-pub fn execute_batch_callback(callback: &mut StorageCb, pr: Vec<(u64, ProcessResult)>) {
-    match callback {
-        StorageCb::BatchBoolean(cb) => cb(pr
-            .into_iter()
-            .map(|(id, r)| match r {
-                ProcessResult::Res => (id, Ok(())),
-                ProcessResult::Failed { err } => (id, Err(err)),
-                _ => panic!("process result mismatch"),
-            })
-            .collect()),
-        StorageCb::BatchBooleans(cb) => cb(pr
-            .into_iter()
-            .map(|(id, r)| match r {
-                ProcessResult::MultiRes { results } => (id, Ok(results)),
-                ProcessResult::Failed { err } => (id, Err(err)),
-                _ => panic!("process result mismatch"),
-            })
-            .collect()),
-        _ => panic!("callback type mismatch"),
-    }
-}
-
-=======
->>>>>>> 6fff85c2
 /// Task is a running command.
 pub struct Task {
     pub cid: u64,
@@ -818,17 +744,13 @@
             let mut txn = MvccTxn::new(snapshot, start_ts, !cmd.ctx.get_not_fill_cache())?;
             let is_pessimistic_txn = txn.cleanup(keys.pop().unwrap(), current_ts)?;
 
-<<<<<<< HEAD
-            wake_up_waiters_if_needed(lock_mgr, start_ts, key_hashes, 0, is_pessimistic_txn);
-=======
             wake_up_waiters_if_needed(
-                &lock_mgr,
+                lock_mgr,
                 start_ts,
                 key_hashes,
                 TimeStamp::zero(),
                 is_pessimistic_txn,
             );
->>>>>>> 6fff85c2
             statistics.add(&txn.take_statistics());
             (ProcessResult::Res, txn.into_modifies(), 1, cmd.ctx, None)
         }
@@ -842,17 +764,13 @@
                 is_pessimistic_txn = txn.rollback(k)?;
             }
 
-<<<<<<< HEAD
-            wake_up_waiters_if_needed(lock_mgr, start_ts, key_hashes, 0, is_pessimistic_txn);
-=======
             wake_up_waiters_if_needed(
-                &lock_mgr,
+                lock_mgr,
                 start_ts,
                 key_hashes,
                 TimeStamp::zero(),
                 is_pessimistic_txn,
             );
->>>>>>> 6fff85c2
             statistics.add(&txn.take_statistics());
             (ProcessResult::Res, txn.into_modifies(), rows, cmd.ctx, None)
         }
@@ -870,11 +788,7 @@
                 txn.pessimistic_rollback(k, for_update_ts)?;
             }
 
-<<<<<<< HEAD
-            wake_up_waiters_if_needed(lock_mgr, start_ts, key_hashes, 0, true);
-=======
-            wake_up_waiters_if_needed(&lock_mgr, start_ts, key_hashes, TimeStamp::zero(), true);
->>>>>>> 6fff85c2
+            wake_up_waiters_if_needed(lock_mgr, start_ts, key_hashes, TimeStamp::zero(), true);
             statistics.add(&txn.take_statistics());
             (
                 ProcessResult::MultiRes { results: vec![] },
@@ -953,17 +867,13 @@
                 txn_to_keys
                     .into_iter()
                     .for_each(|((ts, is_pessimistic_txn), key_hashes)| {
-<<<<<<< HEAD
-                        wake_up_waiters_if_needed(lock_mgr, ts, key_hashes, 0, is_pessimistic_txn);
-=======
                         wake_up_waiters_if_needed(
-                            &lock_mgr,
+                            lock_mgr,
                             ts,
                             key_hashes,
                             TimeStamp::zero(),
                             is_pessimistic_txn,
                         );
->>>>>>> 6fff85c2
                     });
             }
 
@@ -1048,19 +958,14 @@
             // lock, and this may happen only when it returns `TtlExpire` or `LockNotExist`.
             match txn_status {
                 TxnStatus::TtlExpire | TxnStatus::LockNotExist => {
-<<<<<<< HEAD
                     let key_hashes = gen_key_hashes_if_needed(lock_mgr, &[&primary_key]);
-                    wake_up_waiters_if_needed(lock_mgr, lock_ts, key_hashes, 0, is_pessimistic_txn);
-=======
-                    let key_hashes = gen_key_hashes_if_needed(&lock_mgr, &[&primary_key]);
                     wake_up_waiters_if_needed(
-                        &lock_mgr,
+                        lock_mgr,
                         lock_ts,
                         key_hashes,
                         TimeStamp::zero(),
                         is_pessimistic_txn,
                     );
->>>>>>> 6fff85c2
                 }
                 TxnStatus::Rollbacked
                 | TxnStatus::Committed { .. }
