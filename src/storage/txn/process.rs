// Copyright 2018 TiKV Project Authors. Licensed under Apache-2.0.

use std::borrow::Borrow;
use std::marker::PhantomData;
use std::sync::Arc;
use std::time::Duration;
use std::{mem, thread, u64};

use futures::future;
use kvproto::kvrpcpb::{CommandPri, Context, LockInfo};

use crate::storage::kv::with_tls_engine;
<<<<<<< HEAD
use crate::storage::kv::{CbContext, Error as EngineError, Modify, Result as EngineResult};
use crate::storage::lock_manager::{self, LockMgr};
=======
use crate::storage::kv::{CbContext, Modify, Result as EngineResult};
use crate::storage::lock_manager::{self, Lock, LockManager};
>>>>>>> d426d9c8
use crate::storage::mvcc::{
    Error as MvccError, Lock as MvccLock, MvccReader, MvccTxn, Write, MAX_TXN_WRITE_SIZE,
};
use crate::storage::txn::{sched_pool::*, scheduler::Msg, Error, Result};
use crate::storage::{
    metrics::{self, KV_COMMAND_KEYWRITE_HISTOGRAM_VEC, SCHED_STAGE_COUNTER_VEC},
    Command, CommandKind, Engine, Error as StorageError, Key, MvccInfo, Result as StorageResult,
    ScanMode, Snapshot, Statistics, StorageCb, TxnStatus, Value,
};
use tikv_util::collections::HashMap;
use tikv_util::time::{Instant, SlowTimer};

// To resolve a key, the write size is about 100~150 bytes, depending on key and value length.
// The write batch will be around 32KB if we scan 256 keys each time.
pub const RESOLVE_LOCK_BATCH_SIZE: usize = 256;

/// Process result of a command.
pub enum ProcessResult {
    Res,
    MultiRes { results: Vec<StorageResult<()>> },
    MvccKey { mvcc: MvccInfo },
    MvccStartTs { mvcc: Option<(Key, MvccInfo)> },
    Locks { locks: Vec<LockInfo> },
    TxnStatus { txn_status: TxnStatus },
    NextCommand { cmd: Command },
    Failed { err: StorageError },
}

/// Delivers the process result of a command to the storage callback.
pub fn execute_callback(callback: StorageCb, pr: ProcessResult) {
    match callback {
        StorageCb::Boolean(cb) => match pr {
            ProcessResult::Res => cb(Ok(())),
            ProcessResult::Failed { err } => cb(Err(err)),
            _ => panic!("process result mismatch"),
        },
        StorageCb::Booleans(cb) => match pr {
            ProcessResult::MultiRes { results } => cb(Ok(results)),
            ProcessResult::Failed { err } => cb(Err(err)),
            _ => panic!("process result mismatch"),
        },
        StorageCb::MvccInfoByKey(cb) => match pr {
            ProcessResult::MvccKey { mvcc } => cb(Ok(mvcc)),
            ProcessResult::Failed { err } => cb(Err(err)),
            _ => panic!("process result mismatch"),
        },
        StorageCb::MvccInfoByStartTs(cb) => match pr {
            ProcessResult::MvccStartTs { mvcc } => cb(Ok(mvcc)),
            ProcessResult::Failed { err } => cb(Err(err)),
            _ => panic!("process result mismatch"),
        },
        StorageCb::Locks(cb) => match pr {
            ProcessResult::Locks { locks } => cb(Ok(locks)),
            ProcessResult::Failed { err } => cb(Err(err)),
            _ => panic!("process result mismatch"),
        },
        StorageCb::TxnStatus(cb) => match pr {
            ProcessResult::TxnStatus { txn_status } => cb(Ok(txn_status)),
            ProcessResult::Failed { err } => cb(Err(err)),
            _ => panic!("process result mismatch"),
        },
        _ => panic!("callback type mismatch"),
    }
}

pub fn execute_batch_callback(callback: &mut StorageCb, pr: Vec<(u64, ProcessResult)>) {
    match callback {
        StorageCb::BatchBoolean(cb) => cb(pr
            .into_iter()
            .map(|(id, r)| match r {
                ProcessResult::Res => (id, Ok(())),
                ProcessResult::Failed { err } => (id, Err(err)),
                _ => panic!("process result mismatch"),
            })
            .collect()),
        StorageCb::BatchBooleans(cb) => cb(pr
            .into_iter()
            .map(|(id, r)| match r {
                ProcessResult::MultiRes { results } => (id, Ok(results)),
                ProcessResult::Failed { err } => (id, Err(err)),
                _ => panic!("process result mismatch"),
            })
            .collect()),
        _ => panic!("callback type mismatch"),
    }
}

/// Task is a running command.
pub struct Task {
    pub cid: u64,
    pub tag: metrics::CommandKind,

    cmd: Command,
    ts: u64,
    region_id: u64,
}

impl Task {
    /// Creates a task for a running command.
    pub fn new(cid: u64, cmd: Command) -> Task {
        Task {
            cid,
            tag: cmd.tag(),
            region_id: cmd.ctx.get_region_id(),
            ts: cmd.ts(),
            cmd,
        }
    }

    pub fn cmd(&self) -> &Command {
        &self.cmd
    }

    pub fn priority(&self) -> CommandPri {
        self.cmd.priority()
    }

    pub fn context(&self) -> &Context {
        &self.cmd.ctx
    }
}

pub trait MsgScheduler: Clone + Send + 'static {
    fn on_msg(&self, task: Msg);
    fn on_batch_msg(&self, tasks: Vec<(u64, Msg)>);
    fn on_batch_completed(&self, cid: u64);
}

pub struct Executor<E: Engine, S: MsgScheduler, L: LockManager> {
    // We put time consuming tasks to the thread pool.
    sched_pool: Option<SchedPool>,
    // And the tasks completes we post a completion to the `Scheduler`.
    scheduler: Option<S>,
    // If the task releases some locks, we wake up waiters waiting for them.
    lock_mgr: Option<L>,

    _phantom: PhantomData<E>,
}

impl<E: Engine, S: MsgScheduler, L: LockManager> Executor<E, S, L> {
    pub fn new(scheduler: S, pool: SchedPool, lock_mgr: Option<L>) -> Self {
        Executor {
            sched_pool: Some(pool),
            scheduler: Some(scheduler),
            lock_mgr,
            _phantom: Default::default(),
        }
    }

    fn take_pool(&mut self) -> SchedPool {
        self.sched_pool.take().unwrap()
    }

    fn clone_pool(&mut self) -> SchedPool {
        self.sched_pool.clone().unwrap()
    }

    fn take_scheduler(&mut self) -> S {
        self.scheduler.take().unwrap()
    }

    fn take_lock_mgr(&mut self) -> Option<L> {
        self.lock_mgr.take()
    }

    /// Start the execution of the task.
    pub fn execute(mut self, cb_ctx: CbContext, snapshot: EngineResult<E::Snap>, task: Task) {
        debug!(
            "receive snapshot finish msg";
            "cid" => task.cid, "cb_ctx" => ?cb_ctx
        );

        match snapshot {
            Ok(snapshot) => {
                SCHED_STAGE_COUNTER_VEC.get(task.tag).snapshot_ok.inc();

                self.process_by_worker(cb_ctx, snapshot, task);
            }
            Err(err) => {
                SCHED_STAGE_COUNTER_VEC.get(task.tag).snapshot_err.inc();

                info!("get snapshot failed"; "cid" => task.cid, "err" => ?err);
                self.take_pool()
                    .pool
                    .spawn(move || {
                        let (cid, tag) = (task.cid, task.tag);
                        if let Command::Batch { mut ids, .. } = task.cmd {
                            let results = ids
                                .iter_mut()
                                .filter_map(|id| {
                                    if let Some(id) = id {
                                        Some((
                                            *id,
                                            Msg::FinishedWithErr {
                                                cid,
                                                err: Error::from(err.must_clone()),
                                                tag,
                                            },
                                        ))
                                    } else {
                                        None
                                    }
                                })
                                .collect();
                            let sched = self.take_scheduler();
                            sched.on_batch_msg(results);
                            // @TODO(tabokie): tikv abnormal behaviour
                            sched.on_batch_completed(cid);
                        } else {
                            notify_scheduler(
                                self.take_scheduler(),
                                Msg::FinishedWithErr {
                                    cid,
                                    err: Error::from(err),
                                    tag,
                                },
                            );
                        }
                        future::ok::<_, ()>(())
                    })
                    .unwrap();
            }
        }
    }

    /// Delivers a command to a worker thread for processing.
    fn process_by_worker(mut self, cb_ctx: CbContext, snapshot: E::Snap, mut task: Task) {
        SCHED_STAGE_COUNTER_VEC.get(task.tag).process.inc();
        debug!(
            "process cmd with snapshot";
            "cid" => task.cid, "cb_ctx" => ?cb_ctx
        );
        let tag = task.tag;
        if let Some(term) = cb_ctx.term {
            task.cmd.ctx.set_term(term);
        }
        let sched_pool = self.clone_pool();
        let readonly = task.cmd.readonly();
        sched_pool
            .pool
            .spawn(move || {
                fail_point!("scheduler_async_snapshot_finish");

                let read_duration = Instant::now_coarse();

                let region_id = task.region_id;
                let ts = task.ts;
                let timer = SlowTimer::new();

                let statistics = if readonly {
                    self.process_read(snapshot, task)
                } else {
                    // Safety: `self.sched_pool` ensures a TLS engine exists.
                    unsafe { with_tls_engine(|engine| self.process_write(engine, snapshot, task)) }
                };
                tls_collect_scan_details(tag.get_str(), &statistics);
                slow_log!(
                    timer,
                    "[region {}] scheduler handle command: {}, ts: {}",
                    region_id,
                    tag,
                    ts
                );

                tls_collect_read_duration(tag.get_str(), read_duration.elapsed());
                future::ok::<_, ()>(())
            })
            .unwrap();
    }

    /// Processes a read command within a worker thread, then posts `ReadFinished` message back to the
    /// `Scheduler`.
    fn process_read(mut self, snapshot: E::Snap, task: Task) -> Statistics {
        fail_point!("txn_before_process_read");
        debug!("process read cmd in worker pool"; "cid" => task.cid);
        let tag = task.tag;
        let cid = task.cid;
        let mut statistics = Statistics::default();
        let pr = match process_read_impl::<E>(task.cmd, snapshot, &mut statistics) {
            Err(e) => ProcessResult::Failed { err: e.into() },
            Ok(pr) => pr,
        };
        notify_scheduler(self.take_scheduler(), Msg::ReadFinished { cid, pr, tag });
        statistics
    }

    /// Processes a write command within a worker thread, then posts either a `WriteFinished`
    /// message if successful or a `FinishedWithErr` message back to the `Scheduler`.
    fn process_write(mut self, engine: &E, snapshot: E::Snap, task: Task) -> Statistics {
        fail_point!("txn_before_process_write");
        let tag = task.tag;
        let cid = task.cid;
        let ts = task.ts;
        let mut statistics = Statistics::default();
        let scheduler = self.take_scheduler();
        let lock_mgr = self.take_lock_mgr();
        match task.cmd {
            cmd @ Command::Batch { .. } => {
                match process_batch_write_impl(cid, cmd, snapshot, &lock_mgr, &mut statistics) {
                    Ok(BatchWriteResults {
                        ctx,
                        mut ids,
                        multi_res,
                        mut results,
                        to_be_write,
                    }) => {
                        if to_be_write.is_empty() {
                            results.extend(ids.iter_mut().filter_map(move |id| {
                                if let Some(id) = id.take() {
                                    Some((
                                        id,
                                        Msg::WriteFinished {
                                            cid,
                                            pr: if multi_res {
                                                ProcessResult::MultiRes { results: vec![] }
                                            } else {
                                                ProcessResult::Res
                                            },
                                            result: Ok(()),
                                            tag,
                                        },
                                    ))
                                } else {
                                    None
                                }
                            }));
                        }
                        scheduler.on_batch_msg(results);
                        if !to_be_write.is_empty() {
                            let ids = Arc::new(ids);
                            let sched = scheduler.clone();
                            let cloned_ids = ids.clone();
                            let sched_pool = self.take_pool();
                            let engine_cb = Box::new(
                                move |(_, res): (
                                    CbContext,
                                    std::result::Result<(), EngineError>,
                                )| {
                                    sched_pool
                                        .pool
                                        .spawn(move || {
                                            let results: Vec<(u64, Msg)> = cloned_ids
                                                .iter()
                                                .filter_map(move |id| {
                                                    if let Some(id) = id {
                                                        Some((
                                                            *id,
                                                            Msg::WriteFinished {
                                                                cid,
                                                                pr: if multi_res {
                                                                    ProcessResult::MultiRes {
                                                                        results: vec![],
                                                                    }
                                                                } else {
                                                                    ProcessResult::Res
                                                                },
                                                                result: if let EngineResult::Err(
                                                                    e,
                                                                ) = &res
                                                                {
                                                                    Err(e.must_clone())
                                                                } else {
                                                                    Ok(())
                                                                },
                                                                tag,
                                                            },
                                                        ))
                                                    } else {
                                                        None
                                                    }
                                                })
                                                .collect();
                                            sched.on_batch_msg(results);
                                            sched.on_batch_completed(cid);
                                            future::ok::<_, ()>(())
                                        })
                                        .unwrap()
                                },
                            );
                            if let Err(e) = engine.async_write(&ctx, to_be_write, engine_cb) {
                                SCHED_STAGE_COUNTER_VEC.get(tag).async_write_err.inc();

                                info!("engine async_write failed"; "cid" => cid, "err" => ?e);
                                let results: Vec<(u64, Msg)> = ids
                                    .iter()
                                    .filter_map(move |id| {
                                        if let Some(id) = id {
                                            Some((
                                                *id,
                                                Msg::FinishedWithErr {
                                                    cid,
                                                    err: Error::Engine(e.must_clone()),
                                                    tag,
                                                },
                                            ))
                                        } else {
                                            None
                                        }
                                    })
                                    .collect();
                                scheduler.on_batch_msg(results);
                            } else {
                                return statistics;
                            }
                        }
                    }
                    Err(e) => {
                        error!("write command failed at batch write"; "err" => ?e);
                    }
                }
                scheduler.on_batch_completed(cid);
                statistics
            }
            cmd => {
                let msg = match process_write_impl(cmd, snapshot, &lock_mgr, &mut statistics) {
                    // Initiates an async write operation on the storage engine, there'll be a `WriteFinished`
                    // message when it finishes.
                    Ok(WriteResult {
                        ctx,
                        to_be_write,
                        rows,
                        pr,
                        lock_info,
                    }) => {
                        SCHED_STAGE_COUNTER_VEC.get(tag).write.inc();

                        if let Some(lock_info) = lock_info {
                            let (lock, is_first_lock, wait_timeout) = lock_info;
                            Msg::WaitForLock {
                                cid,
                                start_ts: ts,
                                pr,
                                lock,
                                is_first_lock,
                                wait_timeout,
                            }
                        } else if to_be_write.is_empty() {
                            Msg::WriteFinished {
                                cid,
                                pr,
                                result: Ok(()),
                                tag,
                            }
                        } else {
                            let sched = scheduler.clone();
                            let sched_pool = self.take_pool();
                            // The callback to receive async results of write prepare from the storage engine.
                            let engine_cb = Box::new(move |(_, result)| {
                                sched_pool
                                    .pool
                                    .spawn(move || {
                                        notify_scheduler(
                                            sched,
                                            Msg::WriteFinished {
                                                cid,
                                                pr,
                                                result,
                                                tag,
                                            },
                                        );
                                        KV_COMMAND_KEYWRITE_HISTOGRAM_VEC
                                            .get(tag)
                                            .observe(rows as f64);
                                        future::ok::<_, ()>(())
                                    })
                                    .unwrap()
                            });

                            if let Err(e) = engine.async_write(&ctx, to_be_write, engine_cb) {
                                SCHED_STAGE_COUNTER_VEC.get(tag).async_write_err.inc();

                                info!("engine async_write failed"; "cid" => cid, "err" => ?e);
                                let err = e.into();
                                Msg::FinishedWithErr { cid, err, tag }
                            } else {
                                return statistics;
                            }
                        }
                    }
                    // Write prepare failure typically means conflicting transactions are detected. Delivers the
                    // error to the callback, and releases the latches.
                    Err(err) => {
                        SCHED_STAGE_COUNTER_VEC.get(tag).prepare_write_err.inc();

                        debug!("write command failed at prewrite"; "cid" => cid);
                        Msg::FinishedWithErr { cid, err, tag }
                    }
                };
                notify_scheduler(scheduler, msg);
                statistics
            }
        }
    }
}

fn process_read_impl<E: Engine>(
    mut cmd: Command,
    snapshot: E::Snap,
    statistics: &mut Statistics,
) -> Result<ProcessResult> {
    let tag = cmd.tag();
    match cmd.kind {
        CommandKind::MvccByKey { ref key } => {
            let mut reader = MvccReader::new(
                snapshot,
                Some(ScanMode::Forward),
                !cmd.ctx.get_not_fill_cache(),
                cmd.ctx.get_isolation_level(),
            );
            let result = find_mvcc_infos_by_key(&mut reader, key, u64::MAX);
            statistics.add(reader.get_statistics());
            let (lock, writes, values) = result?;
            Ok(ProcessResult::MvccKey {
                mvcc: MvccInfo {
                    lock,
                    writes,
                    values,
                },
            })
        }
        CommandKind::MvccByStartTs { start_ts } => {
            let mut reader = MvccReader::new(
                snapshot,
                Some(ScanMode::Forward),
                !cmd.ctx.get_not_fill_cache(),
                cmd.ctx.get_isolation_level(),
            );
            match reader.seek_ts(start_ts)? {
                Some(key) => {
                    let result = find_mvcc_infos_by_key(&mut reader, &key, u64::MAX);
                    statistics.add(reader.get_statistics());
                    let (lock, writes, values) = result?;
                    Ok(ProcessResult::MvccStartTs {
                        mvcc: Some((
                            key,
                            MvccInfo {
                                lock,
                                writes,
                                values,
                            },
                        )),
                    })
                }
                None => Ok(ProcessResult::MvccStartTs { mvcc: None }),
            }
        }
        // Scans locks with timestamp <= `max_ts`
        CommandKind::ScanLock {
            max_ts,
            ref start_key,
            limit,
            ..
        } => {
            let mut reader = MvccReader::new(
                snapshot,
                Some(ScanMode::Forward),
                !cmd.ctx.get_not_fill_cache(),
                cmd.ctx.get_isolation_level(),
            );
            let result = reader.scan_locks(start_key.as_ref(), |lock| lock.ts <= max_ts, limit);
            statistics.add(reader.get_statistics());
            let (kv_pairs, _) = result?;
            let mut locks = Vec::with_capacity(kv_pairs.len());
            for (key, lock) in kv_pairs {
                let mut lock_info = LockInfo::default();
                lock_info.set_primary_lock(lock.primary);
                lock_info.set_lock_version(lock.ts);
                lock_info.set_key(key.into_raw()?);
                lock_info.set_lock_ttl(lock.ttl);
                lock_info.set_txn_size(lock.txn_size);
                locks.push(lock_info);
            }

            tls_collect_keyread_histogram_vec(tag.get_str(), locks.len() as f64);

            Ok(ProcessResult::Locks { locks })
        }
        CommandKind::ResolveLock {
            ref mut txn_status,
            ref scan_key,
            ..
        } => {
            let mut reader = MvccReader::new(
                snapshot,
                Some(ScanMode::Forward),
                !cmd.ctx.get_not_fill_cache(),
                cmd.ctx.get_isolation_level(),
            );
            let result = reader.scan_locks(
                scan_key.as_ref(),
                |lock| txn_status.contains_key(&lock.ts),
                RESOLVE_LOCK_BATCH_SIZE,
            );
            statistics.add(reader.get_statistics());
            let (kv_pairs, has_remain) = result?;
            tls_collect_keyread_histogram_vec(tag.get_str(), kv_pairs.len() as f64);

            if kv_pairs.is_empty() {
                Ok(ProcessResult::Res)
            } else {
                let next_scan_key = if has_remain {
                    // There might be more locks.
                    kv_pairs.last().map(|(k, _lock)| k.clone())
                } else {
                    // All locks are scanned
                    None
                };
                Ok(ProcessResult::NextCommand {
                    cmd: Command {
                        ctx: cmd.ctx.clone(),
                        kind: CommandKind::ResolveLock {
                            txn_status: mem::replace(txn_status, Default::default()),
                            scan_key: next_scan_key,
                            key_locks: kv_pairs,
                        },
                    },
                })
            }
        }
        _ => panic!("unsupported read command"),
    }
}

// If lock_mgr has waiters, there may be some transactions waiting for these keys,
// so calculates keys' hashes to wake up them.
fn gen_key_hashes_if_needed<L: LockManager, K: Borrow<Key>>(
    lock_mgr: &Option<L>,
    keys: &[K],
) -> Option<Vec<u64>> {
    lock_mgr.as_ref().and_then(|lm| {
        if lm.has_waiter() {
            Some(keys.iter().map(|key| key.borrow().gen_hash()).collect())
        } else {
            None
        }
    })
}

// Wake up pessimistic transactions that waiting for these locks
fn wake_up_waiters_if_needed<L: LockManager>(
    lock_mgr: &Option<L>,
    lock_ts: u64,
    key_hashes: Option<Vec<u64>>,
    commit_ts: u64,
    is_pessimistic_txn: bool,
) {
    if let Some(lm) = lock_mgr {
        lm.wake_up(lock_ts, key_hashes, commit_ts, is_pessimistic_txn);
    }
}

fn extract_lock_from_result(res: &StorageResult<()>) -> Lock {
    match res {
        Err(StorageError::Txn(Error::Mvcc(MvccError::KeyIsLocked(info)))) => Lock {
            ts: info.get_lock_version(),
            hash: Key::from_raw(info.get_key()).gen_hash(),
        },
        _ => panic!("unexpected mvcc error"),
    }
}

struct WriteResult {
    ctx: Context,
    to_be_write: Vec<Modify>,
    rows: usize,
    pr: ProcessResult,
    // (lock, is_first_lock, wait_timeout)
    lock_info: Option<(lock_manager::Lock, bool, i64)>,
}

<<<<<<< HEAD
struct BatchWriteResults {
    ctx: Context,
    ids: Vec<Option<u64>>,
    multi_res: bool,
    results: Vec<(u64, Msg)>,
    to_be_write: Vec<Modify>,
}

fn process_write_impl<S: Snapshot, L: LockMgr>(
=======
fn process_write_impl<S: Snapshot, L: LockManager>(
>>>>>>> d426d9c8
    cmd: Command,
    snapshot: S,
    lock_mgr: &Option<L>,
    statistics: &mut Statistics,
) -> Result<WriteResult> {
    let (pr, to_be_write, rows, ctx, lock_info) = match cmd.kind {
        CommandKind::Prewrite {
            mutations,
            primary,
            start_ts,
            options,
            ..
        } => {
            let mut txn = MvccTxn::new(snapshot, start_ts, !cmd.ctx.get_not_fill_cache())?;
            let mut locks = vec![];
            let rows = mutations.len();

            // If `options.for_update_ts` is 0, the transaction is optimistic
            // or else pessimistic.
            if options.for_update_ts == 0 {
                for m in mutations {
                    match txn.prewrite(m, &primary, &options) {
                        Ok(_) => {}
                        e @ Err(MvccError::KeyIsLocked { .. }) => {
                            locks.push(e.map_err(Error::from).map_err(StorageError::from));
                        }
                        Err(e) => return Err(Error::from(e)),
                    }
                }
            } else {
                for (i, m) in mutations.into_iter().enumerate() {
                    match txn.pessimistic_prewrite(
                        m,
                        &primary,
                        options.is_pessimistic_lock[i],
                        &options,
                    ) {
                        Ok(_) => {}
                        e @ Err(MvccError::KeyIsLocked { .. }) => {
                            locks.push(e.map_err(Error::from).map_err(StorageError::from));
                        }
                        Err(e) => return Err(Error::from(e)),
                    }
                }
            }

            statistics.add(&txn.take_statistics());
            if locks.is_empty() {
                let pr = ProcessResult::MultiRes { results: vec![] };
                let modifies = txn.into_modifies();
                (pr, modifies, rows, cmd.ctx, None)
            } else {
                // Skip write stage if some keys are locked.
                let pr = ProcessResult::MultiRes { results: locks };
                (pr, vec![], 0, cmd.ctx, None)
            }
        }
        CommandKind::AcquirePessimisticLock {
            keys,
            primary,
            start_ts,
            options,
            ..
        } => {
            let mut txn = MvccTxn::new(snapshot, start_ts, !cmd.ctx.get_not_fill_cache())?;
            let mut locks = vec![];
            let rows = keys.len();
            for (k, should_not_exist) in keys {
                match txn.acquire_pessimistic_lock(k, &primary, should_not_exist, &options) {
                    Ok(_) => {}
                    e @ Err(MvccError::KeyIsLocked { .. }) => {
                        locks.push(e.map_err(Error::from).map_err(StorageError::from));
                        break;
                    }
                    Err(e) => return Err(Error::from(e)),
                }
            }

            statistics.add(&txn.take_statistics());
            // no conflict
            if locks.is_empty() {
                let pr = ProcessResult::MultiRes { results: vec![] };
                let modifies = txn.into_modifies();
                (pr, modifies, rows, cmd.ctx, None)
            } else {
                let lock = extract_lock_from_result(&locks[0]);
                let pr = ProcessResult::MultiRes { results: locks };
                let lock_info = Some((lock, options.is_first_lock, options.wait_timeout));
                // Wait for lock released
                (pr, vec![], 0, cmd.ctx, lock_info)
            }
        }
        CommandKind::Commit {
            keys,
            lock_ts,
            commit_ts,
            ..
        } => {
            if commit_ts <= lock_ts {
                return Err(Error::InvalidTxnTso {
                    start_ts: lock_ts,
                    commit_ts,
                });
            }
            // Pessimistic txn needs key_hashes to wake up waiters
            let key_hashes = gen_key_hashes_if_needed(lock_mgr, &keys);

            let mut txn = MvccTxn::new(snapshot, lock_ts, !cmd.ctx.get_not_fill_cache())?;
            let mut is_pessimistic_txn = false;
            let rows = keys.len();
            for k in keys {
                is_pessimistic_txn = txn.commit(k, commit_ts)?;
            }

            wake_up_waiters_if_needed(lock_mgr, lock_ts, key_hashes, commit_ts, is_pessimistic_txn);
            statistics.add(&txn.take_statistics());
            (ProcessResult::Res, txn.into_modifies(), rows, cmd.ctx, None)
        }
        CommandKind::Cleanup {
            key,
            start_ts,
            current_ts,
            ..
        } => {
            let mut keys = vec![key];
            let key_hashes = gen_key_hashes_if_needed(lock_mgr, &keys);

            let mut txn = MvccTxn::new(snapshot, start_ts, !cmd.ctx.get_not_fill_cache())?;
            let is_pessimistic_txn = txn.cleanup(keys.pop().unwrap(), current_ts)?;

            wake_up_waiters_if_needed(lock_mgr, start_ts, key_hashes, 0, is_pessimistic_txn);
            statistics.add(&txn.take_statistics());
            (ProcessResult::Res, txn.into_modifies(), 1, cmd.ctx, None)
        }
<<<<<<< HEAD
        Command::Rollback {
            ctx,
            keys,
            start_ts,
            ..
        } => {
            let key_hashes = gen_key_hashes_if_needed(lock_mgr, &keys);
=======
        CommandKind::Rollback { keys, start_ts, .. } => {
            let key_hashes = gen_key_hashes_if_needed(&lock_mgr, &keys);
>>>>>>> d426d9c8

            let mut txn = MvccTxn::new(snapshot, start_ts, !cmd.ctx.get_not_fill_cache())?;
            let mut is_pessimistic_txn = false;
            let rows = keys.len();
            for k in keys {
                is_pessimistic_txn = txn.rollback(k)?;
            }

            wake_up_waiters_if_needed(lock_mgr, start_ts, key_hashes, 0, is_pessimistic_txn);
            statistics.add(&txn.take_statistics());
            (ProcessResult::Res, txn.into_modifies(), rows, cmd.ctx, None)
        }
        CommandKind::PessimisticRollback {
            keys,
            start_ts,
            for_update_ts,
        } => {
            assert!(lock_mgr.is_some());
            let key_hashes = gen_key_hashes_if_needed(lock_mgr, &keys);

            let mut txn = MvccTxn::new(snapshot, start_ts, !cmd.ctx.get_not_fill_cache())?;
            let rows = keys.len();
            for k in keys {
                txn.pessimistic_rollback(k, for_update_ts)?;
            }

            wake_up_waiters_if_needed(lock_mgr, start_ts, key_hashes, 0, true);
            statistics.add(&txn.take_statistics());
            (
                ProcessResult::MultiRes { results: vec![] },
                txn.into_modifies(),
                rows,
                cmd.ctx,
                None,
            )
        }
        CommandKind::ResolveLock {
            txn_status,
            mut scan_key,
            key_locks,
        } => {
            // Map (txn's start_ts, is_pessimistic_txn) => Option<key_hashes>
            let (mut txn_to_keys, has_waiter) = if let Some(lm) = lock_mgr.as_ref() {
                (Some(HashMap::default()), lm.has_waiter())
            } else {
                (None, false)
            };

            let mut scan_key = scan_key.take();
            let mut modifies: Vec<Modify> = vec![];
            let mut write_size = 0;
            let rows = key_locks.len();
            for (current_key, current_lock) in key_locks {
                if let Some(txn_to_keys) = txn_to_keys.as_mut() {
                    txn_to_keys
                        .entry((current_lock.ts, current_lock.for_update_ts != 0))
                        .and_modify(|key_hashes: &mut Option<Vec<u64>>| {
                            if let Some(key_hashes) = key_hashes {
                                key_hashes.push(current_key.gen_hash());
                            }
                        })
                        .or_insert_with(|| {
                            if has_waiter {
                                Some(vec![current_key.gen_hash()])
                            } else {
                                None
                            }
                        });
                }

                let mut txn = MvccTxn::new(
                    snapshot.clone(),
                    current_lock.ts,
                    !cmd.ctx.get_not_fill_cache(),
                )?;
                let status = txn_status.get(&current_lock.ts);
                let commit_ts = match status {
                    Some(ts) => *ts,
                    None => panic!("txn status {} not found.", current_lock.ts),
                };
                if commit_ts > 0 {
                    if current_lock.ts >= commit_ts {
                        return Err(Error::InvalidTxnTso {
                            start_ts: current_lock.ts,
                            commit_ts,
                        });
                    }
                    txn.commit(current_key.clone(), commit_ts)?;
                } else {
                    txn.rollback(current_key.clone())?;
                }
                write_size += txn.write_size();

                statistics.add(&txn.take_statistics());
                modifies.append(&mut txn.into_modifies());

                if write_size >= MAX_TXN_WRITE_SIZE {
                    scan_key = Some(current_key);
                    break;
                }
            }
            if let Some(txn_to_keys) = txn_to_keys {
                txn_to_keys
                    .into_iter()
                    .for_each(|((ts, is_pessimistic_txn), key_hashes)| {
                        wake_up_waiters_if_needed(lock_mgr, ts, key_hashes, 0, is_pessimistic_txn);
                    });
            }

            let pr = if scan_key.is_none() {
                ProcessResult::Res
            } else {
                ProcessResult::NextCommand {
                    cmd: Command {
                        ctx: cmd.ctx.clone(),
                        kind: CommandKind::ResolveLock {
                            txn_status,
                            scan_key: scan_key.take(),
                            key_locks: vec![],
                        },
                    },
                }
            };

            (pr, modifies, rows, cmd.ctx, None)
        }
        CommandKind::ResolveLockLite {
            start_ts,
            commit_ts,
            resolve_keys,
        } => {
            let key_hashes = gen_key_hashes_if_needed(lock_mgr, &resolve_keys);

            let mut txn = MvccTxn::new(snapshot.clone(), start_ts, !cmd.ctx.get_not_fill_cache())?;
            let rows = resolve_keys.len();
            let mut is_pessimistic_txn = false;
            // ti-client guarantees the size of resolve_keys will not too large, so no necessary
            // to control the write_size as ResolveLock.
            for key in resolve_keys {
                if commit_ts > 0 {
                    is_pessimistic_txn = txn.commit(key, commit_ts)?;
                } else {
                    is_pessimistic_txn = txn.rollback(key)?;
                }
            }

            wake_up_waiters_if_needed(
                lock_mgr,
                start_ts,
                key_hashes,
                commit_ts,
                is_pessimistic_txn,
            );
            statistics.add(&txn.take_statistics());
            (ProcessResult::Res, txn.into_modifies(), rows, cmd.ctx, None)
        }
        CommandKind::TxnHeartBeat {
            primary_key,
            start_ts,
            advise_ttl,
        } => {
            // TxnHeartBeat never remove locks. No need to wake up waiters.
            let mut txn = MvccTxn::new(snapshot.clone(), start_ts, !cmd.ctx.get_not_fill_cache())?;
            let lock_ttl = txn.txn_heart_beat(primary_key, advise_ttl)?;

            statistics.add(&txn.take_statistics());
            let pr = ProcessResult::TxnStatus {
                txn_status: TxnStatus::uncommitted(lock_ttl, 0),
            };
            (pr, txn.into_modifies(), 1, cmd.ctx, None)
        }
        CommandKind::CheckTxnStatus {
            primary_key,
            lock_ts,
            caller_start_ts,
            current_ts,
            rollback_if_not_exist,
        } => {
            let mut txn = MvccTxn::new(snapshot.clone(), lock_ts, !cmd.ctx.get_not_fill_cache())?;
            let (txn_status, is_pessimistic_txn) = txn.check_txn_status(
                primary_key.clone(),
                caller_start_ts,
                current_ts,
                rollback_if_not_exist,
            )?;

            // The lock is possibly resolved here only when the `check_txn_status` cleaned up the
            // lock, and this may happen only when it returns `TtlExpire` or `LockNotExist`.
            match txn_status {
                TxnStatus::TtlExpire | TxnStatus::LockNotExist => {
                    let key_hashes = gen_key_hashes_if_needed(lock_mgr, &[&primary_key]);
                    wake_up_waiters_if_needed(lock_mgr, lock_ts, key_hashes, 0, is_pessimistic_txn);
                }
                TxnStatus::Rollbacked
                | TxnStatus::Committed { .. }
                | TxnStatus::Uncommitted { .. } => {}
            };

            statistics.add(&txn.take_statistics());
            let pr = ProcessResult::TxnStatus { txn_status };
            (pr, txn.into_modifies(), 1, cmd.ctx, None)
        }
        CommandKind::Pause { duration, .. } => {
            thread::sleep(Duration::from_millis(duration));
            (ProcessResult::Res, vec![], 0, cmd.ctx, None)
        }
        _ => panic!("unsupported write command"),
    };

    Ok(WriteResult {
        ctx,
        to_be_write,
        rows,
        pr,
        lock_info,
    })
}

fn process_batch_write_impl<S: Snapshot, L: LockMgr>(
    cid: u64,
    cmd: Command,
    snapshot: S,
    lock_mgr: &Option<L>,
    statistics: &mut Statistics,
) -> Result<BatchWriteResults> {
    let tag = cmd.tag();
    if let Command::Batch { mut ids, commands } = cmd {
        let mut results: Vec<(u64, Msg)> = Vec::new();
        if tag == CommandKind::batch_commit {
            results.extend(
                ids.iter_mut()
                    .zip(commands.iter())
                    .filter_map(|(id, cmd)| match cmd {
                        Command::Commit {
                            commit_ts, lock_ts, ..
                        } if id.is_some() && commit_ts <= lock_ts => Some((
                            id.take().unwrap(),
                            Msg::FinishedWithErr {
                                cid,
                                err: Error::InvalidTxnTso {
                                    start_ts: *lock_ts,
                                    commit_ts: *commit_ts,
                                },
                                tag,
                            },
                        )),
                        _ => None,
                    }),
            );
        }
        // all requests in a batch have the same region, epoch, term, sync_log
        let ctx = match commands[0] {
            Command::Prewrite { ref ctx, .. } => ctx.clone(),
            Command::Commit { ref ctx, .. } => ctx.clone(),
            _ => unreachable!(),
        };
        let multi_res = tag == CommandKind::batch_prewrite;
        let mut modifies = Vec::new();
        for (id, cmd) in ids.iter_mut().zip(commands.into_iter()) {
            if id.is_none() {
                continue;
            }
            let start_ts = match &cmd {
                Command::Prewrite { ref start_ts, .. } => *start_ts,
                Command::Commit { ref lock_ts, .. } => *lock_ts,
                _ => unreachable!(),
            };
            match process_write_impl(cmd, snapshot.clone(), lock_mgr, statistics) {
                Ok(WriteResult {
                    mut to_be_write,
                    pr,
                    lock_info,
                    ..
                }) => {
                    if let Some(lock_info) = lock_info {
                        let (lock, is_first_lock, wait_timeout) = lock_info;
                        results.push((
                            id.take().unwrap(),
                            Msg::WaitForLock {
                                cid,
                                start_ts,
                                pr,
                                lock,
                                is_first_lock,
                                wait_timeout,
                            },
                        ));
                    } else if to_be_write.is_empty() {
                        results.push((
                            id.take().unwrap(),
                            Msg::WriteFinished {
                                cid,
                                pr,
                                result: Ok(()),
                                tag,
                            },
                        ));
                    } else {
                        modifies.append(&mut to_be_write);
                    }
                }
                Err(err) => {
                    results.push((id.take().unwrap(), Msg::FinishedWithErr { cid, err, tag }));
                }
            }
        }
        Ok(BatchWriteResults {
            ctx,
            ids,
            multi_res,
            results,
            to_be_write: modifies,
        })
    } else {
        unreachable!();
    }
}

pub fn notify_scheduler<S: MsgScheduler>(scheduler: S, msg: Msg) {
    scheduler.on_msg(msg);
}

type LockWritesVals = (Option<MvccLock>, Vec<(u64, Write)>, Vec<(u64, Value)>);

fn find_mvcc_infos_by_key<S: Snapshot>(
    reader: &mut MvccReader<S>,
    key: &Key,
    mut ts: u64,
) -> Result<LockWritesVals> {
    let mut writes = vec![];
    let mut values = vec![];
    let lock = reader.load_lock(key)?;
    loop {
        let opt = reader.seek_write(key, ts)?;
        match opt {
            Some((commit_ts, write)) => {
                ts = commit_ts - 1;
                writes.push((commit_ts, write));
            }
            None => break,
        };
    }
    for (ts, v) in reader.scan_values_in_default(key)? {
        values.push((ts, v));
    }
    Ok((lock, writes, values))
}

#[cfg(test)]
mod tests {
    use super::*;

    #[test]
    fn test_extract_lock_from_result() {
        let raw_key = b"key".to_vec();
        let key = Key::from_raw(&raw_key);
        let ts = 100;
        let mut info = LockInfo::default();
        info.set_key(raw_key);
        info.set_lock_version(ts);
        info.set_lock_ttl(100);
        let case = StorageError::from(Error::from(MvccError::KeyIsLocked(info)));
        let lock = extract_lock_from_result(&Err(case));
        assert_eq!(lock.ts, ts);
        assert_eq!(lock.hash, key.gen_hash());
    }
}<|MERGE_RESOLUTION|>--- conflicted
+++ resolved
@@ -10,13 +10,8 @@
 use kvproto::kvrpcpb::{CommandPri, Context, LockInfo};
 
 use crate::storage::kv::with_tls_engine;
-<<<<<<< HEAD
 use crate::storage::kv::{CbContext, Error as EngineError, Modify, Result as EngineResult};
-use crate::storage::lock_manager::{self, LockMgr};
-=======
-use crate::storage::kv::{CbContext, Modify, Result as EngineResult};
 use crate::storage::lock_manager::{self, Lock, LockManager};
->>>>>>> d426d9c8
 use crate::storage::mvcc::{
     Error as MvccError, Lock as MvccLock, MvccReader, MvccTxn, Write, MAX_TXN_WRITE_SIZE,
 };
@@ -203,7 +198,7 @@
                     .pool
                     .spawn(move || {
                         let (cid, tag) = (task.cid, task.tag);
-                        if let Command::Batch { mut ids, .. } = task.cmd {
+                        if let CommandKind::Batch { mut ids, .. } = task.cmd.kind {
                             let results = ids
                                 .iter_mut()
                                 .filter_map(|id| {
@@ -313,201 +308,194 @@
         let mut statistics = Statistics::default();
         let scheduler = self.take_scheduler();
         let lock_mgr = self.take_lock_mgr();
-        match task.cmd {
-            cmd @ Command::Batch { .. } => {
-                match process_batch_write_impl(cid, cmd, snapshot, &lock_mgr, &mut statistics) {
-                    Ok(BatchWriteResults {
-                        ctx,
-                        mut ids,
-                        multi_res,
-                        mut results,
-                        to_be_write,
-                    }) => {
-                        if to_be_write.is_empty() {
-                            results.extend(ids.iter_mut().filter_map(move |id| {
-                                if let Some(id) = id.take() {
-                                    Some((
-                                        id,
-                                        Msg::WriteFinished {
-                                            cid,
-                                            pr: if multi_res {
-                                                ProcessResult::MultiRes { results: vec![] }
-                                            } else {
-                                                ProcessResult::Res
-                                            },
-                                            result: Ok(()),
-                                            tag,
+        if task.cmd.is_batch_cmd() {
+            match process_batch_write_impl(cid, task.cmd, snapshot, &lock_mgr, &mut statistics) {
+                Ok(BatchWriteResults {
+                    ctx,
+                    mut ids,
+                    multi_res,
+                    mut results,
+                    to_be_write,
+                }) => {
+                    if to_be_write.is_empty() {
+                        results.extend(ids.iter_mut().filter_map(move |id| {
+                            if let Some(id) = id.take() {
+                                Some((
+                                    id,
+                                    Msg::WriteFinished {
+                                        cid,
+                                        pr: if multi_res {
+                                            ProcessResult::MultiRes { results: vec![] }
+                                        } else {
+                                            ProcessResult::Res
                                         },
-                                    ))
-                                } else {
-                                    None
-                                }
-                            }));
-                        }
-                        scheduler.on_batch_msg(results);
-                        if !to_be_write.is_empty() {
-                            let ids = Arc::new(ids);
-                            let sched = scheduler.clone();
-                            let cloned_ids = ids.clone();
-                            let sched_pool = self.take_pool();
-                            let engine_cb = Box::new(
-                                move |(_, res): (
-                                    CbContext,
-                                    std::result::Result<(), EngineError>,
-                                )| {
-                                    sched_pool
-                                        .pool
-                                        .spawn(move || {
-                                            let results: Vec<(u64, Msg)> = cloned_ids
-                                                .iter()
-                                                .filter_map(move |id| {
-                                                    if let Some(id) = id {
-                                                        Some((
-                                                            *id,
-                                                            Msg::WriteFinished {
-                                                                cid,
-                                                                pr: if multi_res {
-                                                                    ProcessResult::MultiRes {
-                                                                        results: vec![],
-                                                                    }
-                                                                } else {
-                                                                    ProcessResult::Res
-                                                                },
-                                                                result: if let EngineResult::Err(
-                                                                    e,
-                                                                ) = &res
-                                                                {
-                                                                    Err(e.must_clone())
-                                                                } else {
-                                                                    Ok(())
-                                                                },
-                                                                tag,
-                                                            },
-                                                        ))
-                                                    } else {
-                                                        None
-                                                    }
-                                                })
-                                                .collect();
-                                            sched.on_batch_msg(results);
-                                            sched.on_batch_completed(cid);
-                                            future::ok::<_, ()>(())
-                                        })
-                                        .unwrap()
-                                },
-                            );
-                            if let Err(e) = engine.async_write(&ctx, to_be_write, engine_cb) {
-                                SCHED_STAGE_COUNTER_VEC.get(tag).async_write_err.inc();
-
-                                info!("engine async_write failed"; "cid" => cid, "err" => ?e);
-                                let results: Vec<(u64, Msg)> = ids
-                                    .iter()
-                                    .filter_map(move |id| {
-                                        if let Some(id) = id {
-                                            Some((
-                                                *id,
-                                                Msg::FinishedWithErr {
-                                                    cid,
-                                                    err: Error::Engine(e.must_clone()),
-                                                    tag,
-                                                },
-                                            ))
-                                        } else {
-                                            None
-                                        }
-                                    })
-                                    .collect();
-                                scheduler.on_batch_msg(results);
+                                        result: Ok(()),
+                                        tag,
+                                    },
+                                ))
                             } else {
-                                return statistics;
+                                None
                             }
-                        }
+                        }));
                     }
-                    Err(e) => {
-                        error!("write command failed at batch write"; "err" => ?e);
-                    }
-                }
-                scheduler.on_batch_completed(cid);
-                statistics
-            }
-            cmd => {
-                let msg = match process_write_impl(cmd, snapshot, &lock_mgr, &mut statistics) {
-                    // Initiates an async write operation on the storage engine, there'll be a `WriteFinished`
-                    // message when it finishes.
-                    Ok(WriteResult {
-                        ctx,
-                        to_be_write,
-                        rows,
-                        pr,
-                        lock_info,
-                    }) => {
-                        SCHED_STAGE_COUNTER_VEC.get(tag).write.inc();
-
-                        if let Some(lock_info) = lock_info {
-                            let (lock, is_first_lock, wait_timeout) = lock_info;
-                            Msg::WaitForLock {
-                                cid,
-                                start_ts: ts,
-                                pr,
-                                lock,
-                                is_first_lock,
-                                wait_timeout,
-                            }
-                        } else if to_be_write.is_empty() {
-                            Msg::WriteFinished {
-                                cid,
-                                pr,
-                                result: Ok(()),
-                                tag,
-                            }
-                        } else {
-                            let sched = scheduler.clone();
-                            let sched_pool = self.take_pool();
-                            // The callback to receive async results of write prepare from the storage engine.
-                            let engine_cb = Box::new(move |(_, result)| {
+                    scheduler.on_batch_msg(results);
+                    if !to_be_write.is_empty() {
+                        let ids = Arc::new(ids);
+                        let sched = scheduler.clone();
+                        let cloned_ids = ids.clone();
+                        let sched_pool = self.take_pool();
+                        let engine_cb = Box::new(
+                            move |(_, res): (CbContext, std::result::Result<(), EngineError>)| {
                                 sched_pool
                                     .pool
                                     .spawn(move || {
-                                        notify_scheduler(
-                                            sched,
-                                            Msg::WriteFinished {
-                                                cid,
-                                                pr,
-                                                result,
-                                                tag,
-                                            },
-                                        );
-                                        KV_COMMAND_KEYWRITE_HISTOGRAM_VEC
-                                            .get(tag)
-                                            .observe(rows as f64);
+                                        let results: Vec<(u64, Msg)> = cloned_ids
+                                            .iter()
+                                            .filter_map(move |id| {
+                                                if let Some(id) = id {
+                                                    Some((
+                                                        *id,
+                                                        Msg::WriteFinished {
+                                                            cid,
+                                                            pr: if multi_res {
+                                                                ProcessResult::MultiRes {
+                                                                    results: vec![],
+                                                                }
+                                                            } else {
+                                                                ProcessResult::Res
+                                                            },
+                                                            result: if let EngineResult::Err(e) =
+                                                                &res
+                                                            {
+                                                                Err(e.must_clone())
+                                                            } else {
+                                                                Ok(())
+                                                            },
+                                                            tag,
+                                                        },
+                                                    ))
+                                                } else {
+                                                    None
+                                                }
+                                            })
+                                            .collect();
+                                        sched.on_batch_msg(results);
+                                        sched.on_batch_completed(cid);
                                         future::ok::<_, ()>(())
                                     })
                                     .unwrap()
-                            });
-
-                            if let Err(e) = engine.async_write(&ctx, to_be_write, engine_cb) {
-                                SCHED_STAGE_COUNTER_VEC.get(tag).async_write_err.inc();
-
-                                info!("engine async_write failed"; "cid" => cid, "err" => ?e);
-                                let err = e.into();
-                                Msg::FinishedWithErr { cid, err, tag }
-                            } else {
-                                return statistics;
-                            }
+                            },
+                        );
+                        if let Err(e) = engine.async_write(&ctx, to_be_write, engine_cb) {
+                            SCHED_STAGE_COUNTER_VEC.get(tag).async_write_err.inc();
+
+                            info!("engine async_write failed"; "cid" => cid, "err" => ?e);
+                            let results: Vec<(u64, Msg)> = ids
+                                .iter()
+                                .filter_map(move |id| {
+                                    if let Some(id) = id {
+                                        Some((
+                                            *id,
+                                            Msg::FinishedWithErr {
+                                                cid,
+                                                err: Error::Engine(e.must_clone()),
+                                                tag,
+                                            },
+                                        ))
+                                    } else {
+                                        None
+                                    }
+                                })
+                                .collect();
+                            scheduler.on_batch_msg(results);
+                        } else {
+                            return statistics;
                         }
                     }
-                    // Write prepare failure typically means conflicting transactions are detected. Delivers the
-                    // error to the callback, and releases the latches.
-                    Err(err) => {
-                        SCHED_STAGE_COUNTER_VEC.get(tag).prepare_write_err.inc();
-
-                        debug!("write command failed at prewrite"; "cid" => cid);
-                        Msg::FinishedWithErr { cid, err, tag }
+                }
+                Err(e) => {
+                    error!("write command failed at batch write"; "err" => ?e);
+                }
+            }
+            scheduler.on_batch_completed(cid);
+            statistics
+        } else {
+            let msg = match process_write_impl(task.cmd, snapshot, &lock_mgr, &mut statistics) {
+                // Initiates an async write operation on the storage engine, there'll be a `WriteFinished`
+                // message when it finishes.
+                Ok(WriteResult {
+                    ctx,
+                    to_be_write,
+                    rows,
+                    pr,
+                    lock_info,
+                }) => {
+                    SCHED_STAGE_COUNTER_VEC.get(tag).write.inc();
+
+                    if let Some(lock_info) = lock_info {
+                        let (lock, is_first_lock, wait_timeout) = lock_info;
+                        Msg::WaitForLock {
+                            cid,
+                            start_ts: ts,
+                            pr,
+                            lock,
+                            is_first_lock,
+                            wait_timeout,
+                        }
+                    } else if to_be_write.is_empty() {
+                        Msg::WriteFinished {
+                            cid,
+                            pr,
+                            result: Ok(()),
+                            tag,
+                        }
+                    } else {
+                        let sched = scheduler.clone();
+                        let sched_pool = self.take_pool();
+                        // The callback to receive async results of write prepare from the storage engine.
+                        let engine_cb = Box::new(move |(_, result)| {
+                            sched_pool
+                                .pool
+                                .spawn(move || {
+                                    notify_scheduler(
+                                        sched,
+                                        Msg::WriteFinished {
+                                            cid,
+                                            pr,
+                                            result,
+                                            tag,
+                                        },
+                                    );
+                                    KV_COMMAND_KEYWRITE_HISTOGRAM_VEC
+                                        .get(tag)
+                                        .observe(rows as f64);
+                                    future::ok::<_, ()>(())
+                                })
+                                .unwrap()
+                        });
+
+                        if let Err(e) = engine.async_write(&ctx, to_be_write, engine_cb) {
+                            SCHED_STAGE_COUNTER_VEC.get(tag).async_write_err.inc();
+
+                            info!("engine async_write failed"; "cid" => cid, "err" => ?e);
+                            let err = e.into();
+                            Msg::FinishedWithErr { cid, err, tag }
+                        } else {
+                            return statistics;
+                        }
                     }
-                };
-                notify_scheduler(scheduler, msg);
-                statistics
-            }
+                }
+                // Write prepare failure typically means conflicting transactions are detected. Delivers the
+                // error to the callback, and releases the latches.
+                Err(err) => {
+                    SCHED_STAGE_COUNTER_VEC.get(tag).prepare_write_err.inc();
+
+                    debug!("write command failed at prewrite"; "cid" => cid);
+                    Msg::FinishedWithErr { cid, err, tag }
+                }
+            };
+            notify_scheduler(scheduler, msg);
+            statistics
         }
     }
 }
@@ -687,7 +675,6 @@
     lock_info: Option<(lock_manager::Lock, bool, i64)>,
 }
 
-<<<<<<< HEAD
 struct BatchWriteResults {
     ctx: Context,
     ids: Vec<Option<u64>>,
@@ -696,10 +683,7 @@
     to_be_write: Vec<Modify>,
 }
 
-fn process_write_impl<S: Snapshot, L: LockMgr>(
-=======
 fn process_write_impl<S: Snapshot, L: LockManager>(
->>>>>>> d426d9c8
     cmd: Command,
     snapshot: S,
     lock_mgr: &Option<L>,
@@ -834,18 +818,8 @@
             statistics.add(&txn.take_statistics());
             (ProcessResult::Res, txn.into_modifies(), 1, cmd.ctx, None)
         }
-<<<<<<< HEAD
-        Command::Rollback {
-            ctx,
-            keys,
-            start_ts,
-            ..
-        } => {
+        CommandKind::Rollback { keys, start_ts, .. } => {
             let key_hashes = gen_key_hashes_if_needed(lock_mgr, &keys);
-=======
-        CommandKind::Rollback { keys, start_ts, .. } => {
-            let key_hashes = gen_key_hashes_if_needed(&lock_mgr, &keys);
->>>>>>> d426d9c8
 
             let mut txn = MvccTxn::new(snapshot, start_ts, !cmd.ctx.get_not_fill_cache())?;
             let mut is_pessimistic_txn = false;
@@ -1064,7 +1038,7 @@
     })
 }
 
-fn process_batch_write_impl<S: Snapshot, L: LockMgr>(
+fn process_batch_write_impl<S: Snapshot, L: LockManager>(
     cid: u64,
     cmd: Command,
     snapshot: S,
@@ -1072,45 +1046,39 @@
     statistics: &mut Statistics,
 ) -> Result<BatchWriteResults> {
     let tag = cmd.tag();
-    if let Command::Batch { mut ids, commands } = cmd {
+    // all requests in a batch have the same region, epoch, term, sync_log
+    let ctx = cmd.ctx.clone();
+    if let CommandKind::Batch { mut ids, commands } = cmd.kind {
         let mut results: Vec<(u64, Msg)> = Vec::new();
-        if tag == CommandKind::batch_commit {
-            results.extend(
-                ids.iter_mut()
-                    .zip(commands.iter())
-                    .filter_map(|(id, cmd)| match cmd {
-                        Command::Commit {
-                            commit_ts, lock_ts, ..
-                        } if id.is_some() && commit_ts <= lock_ts => Some((
-                            id.take().unwrap(),
-                            Msg::FinishedWithErr {
-                                cid,
-                                err: Error::InvalidTxnTso {
-                                    start_ts: *lock_ts,
-                                    commit_ts: *commit_ts,
-                                },
-                                tag,
+        if tag == metrics::CommandKind::batch_commit {
+            results.extend(ids.iter_mut().zip(commands.iter()).filter_map(
+                |(id, cmd)| match cmd.kind {
+                    CommandKind::Commit {
+                        commit_ts, lock_ts, ..
+                    } if id.is_some() && commit_ts <= lock_ts => Some((
+                        id.take().unwrap(),
+                        Msg::FinishedWithErr {
+                            cid,
+                            err: Error::InvalidTxnTso {
+                                start_ts: lock_ts,
+                                commit_ts,
                             },
-                        )),
-                        _ => None,
-                    }),
-            );
-        }
-        // all requests in a batch have the same region, epoch, term, sync_log
-        let ctx = match commands[0] {
-            Command::Prewrite { ref ctx, .. } => ctx.clone(),
-            Command::Commit { ref ctx, .. } => ctx.clone(),
-            _ => unreachable!(),
-        };
-        let multi_res = tag == CommandKind::batch_prewrite;
+                            tag,
+                        },
+                    )),
+                    _ => None,
+                },
+            ));
+        }
+        let multi_res = tag == metrics::CommandKind::batch_prewrite;
         let mut modifies = Vec::new();
         for (id, cmd) in ids.iter_mut().zip(commands.into_iter()) {
             if id.is_none() {
                 continue;
             }
-            let start_ts = match &cmd {
-                Command::Prewrite { ref start_ts, .. } => *start_ts,
-                Command::Commit { ref lock_ts, .. } => *lock_ts,
+            let start_ts = match &cmd.kind {
+                CommandKind::Prewrite { ref start_ts, .. } => *start_ts,
+                CommandKind::Commit { ref lock_ts, .. } => *lock_ts,
                 _ => unreachable!(),
             };
             match process_write_impl(cmd, snapshot.clone(), lock_mgr, statistics) {
