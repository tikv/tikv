--- conflicted
+++ resolved
@@ -19,12 +19,8 @@
 use log_wrappers::DisplayValue;
 use raft::StateRole;
 
-<<<<<<< HEAD
 use super::config::GCConfig;
-use super::kv::{Engine, Error as EngineError, RegionInfoProvider, ScanMode, StatisticsSummary};
-=======
 use super::kv::{Engine, Error as EngineError, RegionInfoProvider, ScanMode, Statistics};
->>>>>>> 4d6c66aa
 use super::metrics::*;
 use super::mvcc::{MvccReader, MvccTxn};
 use super::{Callback, Error, Key, Result};
@@ -159,14 +155,9 @@
             engine,
             local_storage,
             raft_store_router,
-<<<<<<< HEAD
             limiter,
             cfg,
-            stats: StatisticsSummary::default(),
-=======
-            ratio_threshold,
             stats: Statistics::default(),
->>>>>>> 4d6c66aa
         }
     }
 
