// Copyright 2018 TiKV Project Authors. Licensed under Apache-2.0.

use std::cmp::Ordering;
use std::fmt::{self, Display, Formatter};
use std::mem;
use std::sync::mpsc;
use std::sync::{Arc, Mutex};
use std::thread::{self, Builder as ThreadBuilder, JoinHandle};
use std::time::{Duration, Instant};

use engine::rocks::util::get_cf_handle;
use engine::rocks::DB;
use engine::util::delete_all_in_range_cf;
use engine::{CF_DEFAULT, CF_LOCK, CF_WRITE};
use futures::Future;
use kvproto::kvrpcpb::Context;
use kvproto::metapb;
use log_wrappers::DisplayValue;
use raft::StateRole;

use super::kv::{Engine, Error as EngineError, RegionInfoProvider, ScanMode, StatisticsSummary};
use super::metrics::*;
use super::mvcc::{MvccReader, MvccTxn};
use super::{Callback, Error, Key, Result};
use crate::pd::PdClient;
use crate::raftstore::store::keys;
use crate::raftstore::store::msg::StoreMsg;
use crate::raftstore::store::util::find_peer;
use crate::server::transport::ServerRaftStoreRouter;
use tikv_util::time::{duration_to_sec, SlowTimer};
use tikv_util::worker::{self, Builder as WorkerBuilder, Runnable, ScheduleError, Worker};

// TODO: make it configurable.
pub const GC_BATCH_SIZE: usize = 512;

/// After the GC scan of a key, output a message to the log if there are at least this many
/// versions of the key.
const GC_LOG_FOUND_VERSION_THRESHOLD: usize = 30;

/// After the GC delete versions of a key, output a message to the log if at least this many
/// versions are deleted.
const GC_LOG_DELETED_VERSION_THRESHOLD: usize = 30;

pub const GC_MAX_PENDING_TASKS: usize = 2;
const GC_SNAPSHOT_TIMEOUT_SECS: u64 = 10;
const GC_TASK_SLOW_SECONDS: u64 = 30;

const POLL_SAFE_POINT_INTERVAL_SECS: u64 = 60;

const BEGIN_KEY: &[u8] = b"";

/// Provides safe point.
/// TODO: Give it a better name?
pub trait GCSafePointProvider: Send + 'static {
    fn get_safe_point(&self) -> Result<u64>;
}

impl<T: PdClient + 'static> GCSafePointProvider for Arc<T> {
    fn get_safe_point(&self) -> Result<u64> {
        let future = self.get_gc_safe_point();
        future
            .wait()
            .map_err(|e| box_err!("failed to get safe point from PD: {:?}", e))
    }
}

enum GCTask {
    GC {
        ctx: Context,
        safe_point: u64,
        callback: Callback<()>,
    },
    UnsafeDestroyRange {
        ctx: Context,
        start_key: Key,
        end_key: Key,
        callback: Callback<()>,
    },
}

impl GCTask {
    pub fn take_callback(&mut self) -> Callback<()> {
        let callback = match self {
            GCTask::GC {
                ref mut callback, ..
            } => callback,
            GCTask::UnsafeDestroyRange {
                ref mut callback, ..
            } => callback,
        };
        mem::replace(callback, Box::new(|_| {}))
    }

    pub fn get_label(&self) -> &'static str {
        match self {
            GCTask::GC { .. } => "gc",
            GCTask::UnsafeDestroyRange { .. } => "unsafe_destroy_range",
        }
    }
}

impl Display for GCTask {
    fn fmt(&self, f: &mut Formatter<'_>) -> fmt::Result {
        match self {
            GCTask::GC {
                ctx, safe_point, ..
            } => {
                let epoch = format!("{:?}", ctx.region_epoch.as_ref());
                f.debug_struct("GC")
                    .field("region_id", &ctx.get_region_id())
                    .field("region_epoch", &epoch)
                    .field("safe_point", safe_point)
                    .finish()
            }
            GCTask::UnsafeDestroyRange {
                start_key, end_key, ..
            } => f
                .debug_struct("UnsafeDestroyRange")
                .field("start_key", &format!("{}", start_key))
                .field("end_key", &format!("{}", end_key))
                .finish(),
        }
    }
}

/// Used to perform GC operations on the engine.
struct GCRunner<E: Engine> {
    engine: E,
    local_storage: Option<Arc<DB>>,
    raft_store_router: Option<ServerRaftStoreRouter>,

    ratio_threshold: f64,

    stats: StatisticsSummary,
}

impl<E: Engine> GCRunner<E> {
    pub fn new(
        engine: E,
        local_storage: Option<Arc<DB>>,
        raft_store_router: Option<ServerRaftStoreRouter>,
        ratio_threshold: f64,
    ) -> Self {
        Self {
            engine,
            local_storage,
            raft_store_router,
            ratio_threshold,
            stats: StatisticsSummary::default(),
        }
    }

    fn get_snapshot(&self, ctx: &mut Context) -> Result<E::Snap> {
        let timeout = Duration::from_secs(GC_SNAPSHOT_TIMEOUT_SECS);
        match wait_op!(|cb| self.engine.async_snapshot(ctx, cb), timeout) {
            Some((cb_ctx, Ok(snapshot))) => {
                if let Some(term) = cb_ctx.term {
                    ctx.set_term(term);
                }
                Ok(snapshot)
            }
            Some((_, Err(e))) => Err(e),
            None => Err(EngineError::Timeout(timeout)),
        }
        .map_err(Error::from)
    }

    /// Scans keys in the region. Returns scanned keys if any, and a key indicating scan progress
    fn scan_keys(
        &mut self,
        ctx: &mut Context,
        safe_point: u64,
        from: Option<Key>,
        limit: usize,
    ) -> Result<(Vec<Key>, Option<Key>)> {
        let snapshot = self.get_snapshot(ctx)?;
        let mut reader = MvccReader::new(
            snapshot,
            Some(ScanMode::Forward),
            !ctx.get_not_fill_cache(),
            None,
            None,
            ctx.get_isolation_level(),
        );

        let is_range_start = from.is_none();

        // range start gc with from == None, and this is an optimization to
        // skip gc before scanning all data.
        let skip_gc = is_range_start && !reader.need_gc(safe_point, self.ratio_threshold);
        let res = if skip_gc {
            KV_GC_SKIPPED_COUNTER.inc();
            Ok((vec![], None))
        } else {
            reader
                .scan_keys(from, limit)
                .map_err(Error::from)
                .and_then(|(keys, next)| {
                    if keys.is_empty() {
                        assert!(next.is_none());
                        if is_range_start {
                            KV_GC_EMPTY_RANGE_COUNTER.inc();
                        }
                    }
                    Ok((keys, next))
                })
        };
        self.stats.add_statistics(reader.get_statistics());
        res
    }

    /// Cleans up outdated data.
    fn gc_keys(
        &mut self,
        ctx: &mut Context,
        safe_point: u64,
        keys: Vec<Key>,
        mut next_scan_key: Option<Key>,
    ) -> Result<Option<Key>> {
        let snapshot = self.get_snapshot(ctx)?;
        let mut txn = MvccTxn::new(snapshot, 0, !ctx.get_not_fill_cache()).unwrap();
        for k in keys {
            let gc_info = txn.gc(k.clone(), safe_point)?;

            if gc_info.found_versions >= GC_LOG_FOUND_VERSION_THRESHOLD {
                debug!(
                    "GC found plenty versions for a key";
                    "region_id" => ctx.get_region_id(),
                    "versions" => gc_info.found_versions,
                    "key" => %k
                );
            }
            // TODO: we may delete only part of the versions in a batch, which may not beyond
            // the logging threshold `GC_LOG_DELETED_VERSION_THRESHOLD`.
            if gc_info.deleted_versions as usize >= GC_LOG_DELETED_VERSION_THRESHOLD {
                debug!(
                    "GC deleted plenty versions for a key";
                    "region_id" => ctx.get_region_id(),
                    "versions" => gc_info.deleted_versions,
                    "key" => %k
                );
            }

            if !gc_info.is_completed {
                next_scan_key = Some(k);
                break;
            }
        }
        self.stats.add_statistics(&txn.take_statistics());

        let modifies = txn.into_modifies();
        if !modifies.is_empty() {
            self.engine.write(ctx, modifies)?;
        }
        Ok(next_scan_key)
    }

    fn gc(&mut self, ctx: &mut Context, safe_point: u64) -> Result<()> {
        debug!(
            "start doing GC";
            "region_id" => ctx.get_region_id(),
            "safe_point" => safe_point
        );

        let mut next_key = None;
        loop {
            // Scans at most `GC_BATCH_SIZE` keys
            let (keys, next) = self
                .scan_keys(ctx, safe_point, next_key, GC_BATCH_SIZE)
                .map_err(|e| {
                    warn!("gc scan_keys failed"; "region_id" => ctx.get_region_id(), "safe_point" => safe_point, "err" => ?e);
                    e
                })?;
            if keys.is_empty() {
                break;
            }

            // Does the GC operation on all scanned keys
            next_key = self.gc_keys(ctx, safe_point, keys, next).map_err(|e| {
                warn!("gc gc_keys failed"; "region_id" => ctx.get_region_id(), "safe_point" => safe_point, "err" => ?e);
                e
            })?;
            if next_key.is_none() {
                break;
            }
        }

        debug!(
            "gc has finished";
            "region_id" => ctx.get_region_id(),
            "safe_point" => safe_point
        );
        Ok(())
    }

    fn unsafe_destroy_range(&self, _: &Context, start_key: &Key, end_key: &Key) -> Result<()> {
        debug!(
            "unsafe destroy range started";
            "start_key" => %start_key, "end_key" => %end_key
        );

        // TODO: Refine usage of errors

        let local_storage = self.local_storage.as_ref().ok_or_else(|| {
            let e: Error = box_err!("unsafe destroy range not supported: local_storage not set");
            warn!("unsafe destroy range failed"; "err" => ?e);
            e
        })?;

        // Convert keys to RocksDB layer form
        // TODO: Logic coupled with raftstore's implementation. Maybe better design is to do it in
        // somewhere of the same layer with apply_worker.
        let start_data_key = keys::data_key(start_key.as_encoded());
        let end_data_key = keys::data_end_key(end_key.as_encoded());

        let cfs = &[CF_LOCK, CF_DEFAULT, CF_WRITE];

        // First, call delete_files_in_range to free as much disk space as possible
        let delete_files_start_time = Instant::now();
        for cf in cfs {
            let cf_handle = get_cf_handle(local_storage, cf).unwrap();
            local_storage
                .delete_files_in_range_cf(cf_handle, &start_data_key, &end_data_key, false)
                .map_err(|e| {
                    let e: Error = box_err!(e);
                    warn!(
                        "unsafe destroy range failed at delete_files_in_range_cf"; "err" => ?e
                    );
                    e
                })?;
        }

        debug!(
            "unsafe destroy range finished deleting files in range";
            "start_key" => %start_key, "end_key" => %end_key, "cost_time" => ?delete_files_start_time.elapsed()
        );

        // Then, delete all remaining keys in the range.
        let cleanup_all_start_time = Instant::now();
        for cf in cfs {
            // TODO: set use_delete_range with config here.
            delete_all_in_range_cf(local_storage, cf, &start_data_key, &end_data_key, false)
                .map_err(|e| {
                    let e: Error = box_err!(e);
                    warn!(
                        "unsafe destroy range failed at delete_all_in_range_cf"; "err" => ?e
                    );
                    e
                })?;
        }

        let cleanup_all_time_cost = cleanup_all_start_time.elapsed();

        if let Some(router) = self.raft_store_router.as_ref() {
            router
                .send_store(StoreMsg::ClearRegionSizeInRange {
                    start_key: start_key.as_encoded().to_vec(),
                    end_key: end_key.as_encoded().to_vec(),
                })
                .unwrap_or_else(|e| {
                    // Warn and ignore it.
                    warn!(
                        "unsafe destroy range: failed sending ClearRegionSizeInRange";
                        "err" => ?e
                    );
                });
        } else {
            warn!("unsafe destroy range: can't clear region size information: raft_store_router not set");
        }

        debug!(
            "unsafe destroy range finished cleaning up all";
            "start_key" => %start_key, "end_key" => %end_key, "cost_time" => ?cleanup_all_time_cost,
        );
        Ok(())
    }

    fn handle_gc_worker_task(&mut self, mut task: GCTask) {
        let label = task.get_label();
        GC_GCTASK_COUNTER_VEC.with_label_values(&[label]).inc();

        let timer = SlowTimer::from_secs(GC_TASK_SLOW_SECONDS);

        let result = match &mut task {
            GCTask::GC {
                ctx, safe_point, ..
            } => self.gc(ctx, *safe_point),
            GCTask::UnsafeDestroyRange {
                ctx,
                start_key,
                end_key,
                ..
            } => self.unsafe_destroy_range(ctx, start_key, end_key),
        };

        GC_TASK_DURATION_HISTOGRAM_VEC
            .with_label_values(&[label])
            .observe(duration_to_sec(timer.elapsed()));
        slow_log!(timer, "{}", task);

        if result.is_err() {
            GC_GCTASK_FAIL_COUNTER_VEC.with_label_values(&[label]).inc();
        }
        (task.take_callback())(result);
    }
}

impl<E: Engine> Runnable<GCTask> for GCRunner<E> {
    #[inline]
    fn run(&mut self, task: GCTask) {
        self.handle_gc_worker_task(task);
    }

    // The default implementation of `run_batch` prints a warning to log when it takes over 1 second
    // to handle a task. It's not proper here, so override it to remove the log.
    #[inline]
    fn run_batch(&mut self, tasks: &mut Vec<GCTask>) {
        for task in tasks.drain(..) {
            self.run(task);
        }
    }

    fn on_tick(&mut self) {
        let stats = mem::replace(&mut self.stats, StatisticsSummary::default());
        for (cf, details) in stats.stat.details() {
            for (tag, count) in details {
                GC_KEYS_COUNTER_VEC
                    .with_label_values(&[cf, tag])
                    .inc_by(count as i64);
            }
        }
    }
}

/// When we failed to schedule a `GCTask` to `GCRunner`, use this to handle the `ScheduleError`.
fn handle_gc_task_schedule_error(e: ScheduleError<GCTask>) -> Result<()> {
    match e {
        ScheduleError::Full(mut task) => {
            GC_TOO_BUSY_COUNTER.inc();
            (task.take_callback())(Err(Error::GCWorkerTooBusy));
            Ok(())
        }
        _ => Err(box_err!("failed to schedule gc task: {:?}", e)),
    }
}

/// Schedules a `GCTask` to the `GCRunner`.
fn schedule_gc(
    scheduler: &worker::Scheduler<GCTask>,
    ctx: Context,
    safe_point: u64,
    callback: Callback<()>,
) -> Result<()> {
    scheduler
        .schedule(GCTask::GC {
            ctx,
            safe_point,
            callback,
        })
        .or_else(handle_gc_task_schedule_error)
}

/// Does GC synchronously.
fn gc(scheduler: &worker::Scheduler<GCTask>, ctx: Context, safe_point: u64) -> Result<()> {
    wait_op!(|callback| schedule_gc(scheduler, ctx, safe_point, callback)).unwrap_or_else(|| {
        error!("failed to receive result of gc");
        Err(box_err!("gc_worker: failed to receive result of gc"))
    })
}

/// The configurations of automatic GC.
pub struct AutoGCConfig<S: GCSafePointProvider, R: RegionInfoProvider> {
    pub safe_point_provider: S,
    pub region_info_provider: R,

    /// Used to find which peer of a region is on this TiKV, so that we can compose a `Context`.
    pub self_store_id: u64,

    pub poll_safe_point_interval: Duration,

    /// If this is set, safe_point will be checked before doing GC on every region while working.
    /// Otherwise safe_point will be only checked when `poll_safe_point_interval` has past since
    /// last checking.
    pub always_check_safe_point: bool,

    /// This will be called when a round of GC has finished and goes back to idle state.
    /// This field is for test purpose.
    pub post_a_round_of_gc: Option<Box<dyn Fn() + Send>>,
}

impl<S: GCSafePointProvider, R: RegionInfoProvider> AutoGCConfig<S, R> {
    /// Creates a new config.
    pub fn new(safe_point_provider: S, region_info_provider: R, self_store_id: u64) -> Self {
        Self {
            safe_point_provider,
            region_info_provider,
            self_store_id,
            poll_safe_point_interval: Duration::from_secs(POLL_SAFE_POINT_INTERVAL_SECS),
            always_check_safe_point: false,
            post_a_round_of_gc: None,
        }
    }

    /// Creates a config for test purpose. The interval to poll safe point is as short as 0.1s and
    /// during GC it never skips checking safe point.
    pub fn new_test_cfg(
        safe_point_provider: S,
        region_info_provider: R,
        self_store_id: u64,
    ) -> Self {
        Self {
            safe_point_provider,
            region_info_provider,
            self_store_id,
            poll_safe_point_interval: Duration::from_millis(100),
            always_check_safe_point: true,
            post_a_round_of_gc: None,
        }
    }
}

/// The only error that will break `GCManager`'s process is that the `GCManager` is interrupted by
/// others, maybe due to TiKV shutting down.
#[derive(Debug)]
enum GCManagerError {
    Stopped,
}

type GCManagerResult<T> = std::result::Result<T, GCManagerError>;

/// Used to check if `GCManager` should be stopped.
///
/// When `GCManager` is running, it might take very long time to GC a round. It should be able to
/// break at any time so that we can shut down TiKV in time.
struct GCManagerContext {
    /// Used to receive stop signal. The sender side is hold in `GCManagerHandler`.
    /// If this field is `None`, the `GCManagerContext` will never stop.
    stop_signal_receiver: Option<mpsc::Receiver<()>>,
    /// Whether an stop signal is received.
    is_stopped: bool,
}

impl GCManagerContext {
    pub fn new() -> Self {
        Self {
            stop_signal_receiver: None,
            is_stopped: false,
        }
    }

    /// Sets the receiver that used to receive the stop signal. `GCManagerContext` will be
    /// considered to be stopped as soon as a message is received from the receiver.
    pub fn set_stop_signal_receiver(&mut self, rx: mpsc::Receiver<()>) {
        self.stop_signal_receiver = Some(rx);
    }

    /// Sleeps for a while. if a stop message is received, returns immediately with
    /// `GCManagerError::Stopped`.
    fn sleep_or_stop(&mut self, timeout: Duration) -> GCManagerResult<()> {
        if self.is_stopped {
            return Err(GCManagerError::Stopped);
        }
        match self.stop_signal_receiver.as_ref() {
            Some(rx) => match rx.recv_timeout(timeout) {
                Ok(_) => {
                    self.is_stopped = true;
                    Err(GCManagerError::Stopped)
                }
                Err(mpsc::RecvTimeoutError::Timeout) => Ok(()),
                Err(mpsc::RecvTimeoutError::Disconnected) => {
                    panic!("stop_signal_receiver unexpectedly disconnected")
                }
            },
            None => {
                thread::sleep(timeout);
                Ok(())
            }
        }
    }

    /// Checks if a stop message has been fired. Returns `GCManagerError::Stopped` if there's such
    /// a message.
    fn check_stopped(&mut self) -> GCManagerResult<()> {
        if self.is_stopped {
            return Err(GCManagerError::Stopped);
        }
        match self.stop_signal_receiver.as_ref() {
            Some(rx) => match rx.try_recv() {
                Ok(_) => {
                    self.is_stopped = true;
                    Err(GCManagerError::Stopped)
                }
                Err(mpsc::TryRecvError::Empty) => Ok(()),
                Err(mpsc::TryRecvError::Disconnected) => {
                    error!("stop_signal_receiver unexpectedly disconnected, gc_manager will stop");
                    Err(GCManagerError::Stopped)
                }
            },
            None => Ok(()),
        }
    }
}

/// Composites a `kvproto::Context` with the given `region` and `peer`.
fn make_context(mut region: metapb::Region, peer: metapb::Peer) -> Context {
    let mut ctx = Context::default();
    ctx.set_region_id(region.get_id());
    ctx.set_region_epoch(region.take_region_epoch());
    ctx.set_peer(peer);
    ctx
}

/// Used to represent the state of `GCManager`.
#[derive(PartialEq)]
enum GCManagerState {
    None,
    Init,
    Idle,
    Working,
}

impl GCManagerState {
    pub fn tag(&self) -> &str {
        match self {
            GCManagerState::None => "",
            GCManagerState::Init => "initializing",
            GCManagerState::Idle => "idle",
            GCManagerState::Working => "working",
        }
    }
}

#[inline]
fn set_status_metrics(state: GCManagerState) {
    for s in &[
        GCManagerState::Init,
        GCManagerState::Idle,
        GCManagerState::Working,
    ] {
        AUTO_GC_STATUS_GAUGE_VEC
            .with_label_values(&[s.tag()])
            .set(if state == *s { 1 } else { 0 });
    }
}

/// Wraps `JoinHandle` of `GCManager` and helps to stop the `GCManager` synchronously.
struct GCManagerHandle {
    join_handle: JoinHandle<()>,
    stop_signal_sender: mpsc::Sender<()>,
}

impl GCManagerHandle {
    /// Stops the `GCManager`.
    pub fn stop(self) -> Result<()> {
        let res: Result<()> = self
            .stop_signal_sender
            .send(())
            .map_err(|e| box_err!("failed to send stop signal to gc worker thread: {:?}", e));
        if res.is_err() {
            return res;
        }
        self.join_handle
            .join()
            .map_err(|e| box_err!("failed to join gc worker thread: {:?}", e))
    }
}

/// Controls how GC runs automatically on the TiKV.
/// It polls safe point periodically, and when the safe point is updated, `GCManager` will start to
/// scan all regions (whose leader is on this TiKV), and does GC on all those regions.
struct GCManager<S: GCSafePointProvider, R: RegionInfoProvider> {
    cfg: AutoGCConfig<S, R>,

    /// The current safe point. `GCManager` will try to update it periodically. When `safe_point` is
    /// updated, `GCManager` will start to do GC on all regions.
    safe_point: u64,

    safe_point_last_check_time: Instant,

    /// Used to schedule `GCTask`s.
    worker_scheduler: worker::Scheduler<GCTask>,

    /// Holds the running status. It will tell us if `GCManager` should stop working and exit.
    gc_manager_ctx: GCManagerContext,
}

impl<S: GCSafePointProvider, R: RegionInfoProvider> GCManager<S, R> {
    pub fn new(
        cfg: AutoGCConfig<S, R>,
        worker_scheduler: worker::Scheduler<GCTask>,
    ) -> GCManager<S, R> {
        GCManager {
            cfg,
            safe_point: 0,
            safe_point_last_check_time: Instant::now(),
            worker_scheduler,
            gc_manager_ctx: GCManagerContext::new(),
        }
    }

    /// Starts working in another thread. This function moves the `GCManager` and returns a handler
    /// of it.
    fn start(mut self) -> Result<GCManagerHandle> {
        let (tx, rx) = mpsc::channel();
        self.gc_manager_ctx.set_stop_signal_receiver(rx);
        let res: Result<_> = ThreadBuilder::new()
            .name(thd_name!("gc-manager"))
            .spawn(move || {
                self.run();
            })
            .map_err(|e| box_err!("failed to start gc manager: {:?}", e));
        res.map(|join_handle| GCManagerHandle {
            join_handle,
            stop_signal_sender: tx,
        })
    }

    /// Polls safe point and does GC in a loop, again and again, until interrupted by invoking
    /// `GCManagerHandle::stop`.
    fn run(&mut self) {
        debug!("gc-manager is started");
        self.run_impl().unwrap_err();
        set_status_metrics(GCManagerState::None);
        debug!("gc-manager is stopped");
    }

    fn run_impl(&mut self) -> GCManagerResult<()> {
        set_status_metrics(GCManagerState::Init);
        self.initialize()?;

        loop {
            set_status_metrics(GCManagerState::Idle);
            self.wait_for_next_safe_point()?;

            set_status_metrics(GCManagerState::Working);
            self.gc_a_round()?;

            if let Some(on_finished) = self.cfg.post_a_round_of_gc.as_ref() {
                on_finished();
            }
        }
    }

    /// Sets the initial state of the `GCManger`.
    /// The only task of initializing is to simply get the current safe point as the initial value
    /// of `safe_point`. TiKV won't do any GC automatically until the first time `safe_point` was
    /// updated to a greater value than initial value.
    fn initialize(&mut self) -> GCManagerResult<()> {
        debug!("gc-manager is initializing");
        self.safe_point = 0;
<<<<<<< HEAD
        self.wait_for_next_safe_point()?;
        debug!("gc-manager started"; "safe_point" => self.safe_point);
=======
        self.try_update_safe_point();
        info!("gc-manager started"; "safe_point" => self.safe_point);
>>>>>>> 041956c1
        Ok(())
    }

    /// Waits until the safe_point updates. Returns the new safe point.
    fn wait_for_next_safe_point(&mut self) -> GCManagerResult<u64> {
        loop {
            if self.try_update_safe_point() {
                return Ok(self.safe_point);
            }

            self.gc_manager_ctx
                .sleep_or_stop(self.cfg.poll_safe_point_interval)?;
        }
    }

    /// Tries to update the safe point. Returns true if safe point has been updated to a greater
    /// value. Returns false if safe point didn't change or we encountered an error.
    fn try_update_safe_point(&mut self) -> bool {
        self.safe_point_last_check_time = Instant::now();

        let safe_point = match self.cfg.safe_point_provider.get_safe_point() {
            Ok(res) => res,
            // Return false directly so we will check it a while later.
            Err(e) => {
                error!("failed to get safe point from pd"; "err" => ?e);
                return false;
            }
        };

        match safe_point.cmp(&self.safe_point) {
            Ordering::Less => {
                panic!(
                    "got new safe point {} which is less than current safe point {}. \
                     there must be something wrong.",
                    safe_point, self.safe_point
                );
            }
            Ordering::Equal => false,
            Ordering::Greater => {
                debug!("gc_worker: update safe point"; "safe_point" => safe_point);
                self.safe_point = safe_point;
                true
            }
        }
    }

    /// Scans all regions on the TiKV whose leader is this TiKV, and does GC on all of them.
    /// Regions are scanned and GC-ed in lexicographical order.
    ///
    /// While the `gc_a_round` function is running, it will periodically check whether safe_point is
    /// updated before the function `gc_a_round` finishes. If so, *Rewinding* will occur. For
    /// example, when we just starts to do GC, our progress is like this: ('^' means our current
    /// progress)
    ///
    /// ```text
    /// | region 1 | region 2 | region 3| region 4 | region 5 | region 6 |
    /// ^
    /// ```
    ///
    /// And after a while, our GC progress is like this:
    ///
    /// ```text
    /// | region 1 | region 2 | region 3| region 4 | region 5 | region 6 |
    /// ----------------------^
    /// ```
    ///
    /// At this time we found that safe point was updated, so rewinding will happen. First we
    /// continue working to the end: ('#' indicates the position that safe point updates)
    ///
    /// ```text
    /// | region 1 | region 2 | region 3| region 4 | region 5 | region 6 |
    /// ----------------------#------------------------------------------^
    /// ```
    ///
    /// Then region 1-2 were GC-ed with the old safe point and region 3-6 were GC-ed with the new
    /// new one. Then, we *rewind* to the very beginning and continue GC to the position that safe
    /// point updates:
    ///
    /// ```text
    /// | region 1 | region 2 | region 3| region 4 | region 5 | region 6 |
    /// ----------------------#------------------------------------------^
    /// ----------------------^
    /// ```
    ///
    /// Then GC finishes.
    /// If safe point updates again at some time, it will still try to GC all regions with the
    /// latest safe point. If safe point always updates before `gc_a_round` finishes, `gc_a_round`
    /// may never stop, but it doesn't matter.
    fn gc_a_round(&mut self) -> GCManagerResult<()> {
        let mut need_rewind = false;
        // Represents where we should stop doing GC. `None` means the very end of the TiKV.
        let mut end = None;
        // Represents where we have GC-ed to. `None` means the very end of the TiKV.
        let mut progress = Some(Key::from_encoded(BEGIN_KEY.to_vec()));

        // Records how many region we have GC-ed.
        let mut processed_regions = 0;

        info!(
            "gc_worker: start auto gc"; "safe_point" => self.safe_point
        );

        // The following loop iterates all regions whose leader is on this TiKV and does GC on them.
        // At the same time, check whether safe_point is updated periodically. If it's updated,
        // rewinding will happen.
        loop {
            self.gc_manager_ctx.check_stopped()?;

            // Check the current GC progress and determine if we are going to rewind or we have
            // finished the round of GC.
            if need_rewind {
                if progress.is_none() {
                    // We have worked to the end and we need to rewind. Restart from beginning.
                    progress = Some(Key::from_encoded(BEGIN_KEY.to_vec()));
                    need_rewind = false;
                    debug!(
                        "gc_worker: auto gc rewinds"; "processed_regions" => processed_regions
                    );
                    processed_regions = 0;
                }
            } else {
                // We are not going to rewind, So we will stop if `progress` reaches `end`.
                let finished = match (progress.as_ref(), end.as_ref()) {
                    (None, _) => true,
                    (Some(p), Some(e)) => p >= e,
                    _ => false,
                };
                if finished {
                    // We have worked to the end of the TiKV or our progress has reached `end`, and we
                    // don't need to rewind. In this case, the round of GC has finished.
                    info!(
                        "gc_worker: finished auto gc"; "processed_regions" => processed_regions
                    );
                    return Ok(());
                }
            }

            assert!(progress.is_some());

            // Before doing GC, check whether safe_point is updated periodically to determine if
            // rewinding is needed.
            self.check_if_need_rewind(&progress, &mut need_rewind, &mut end);

            progress = self.gc_next_region(progress.unwrap(), &mut processed_regions)?;
        }
    }

    /// Checks whether we need to rewind in this round of GC. Only used in `gc_a_round`.
    fn check_if_need_rewind(
        &mut self,
        progress: &Option<Key>,
        need_rewind: &mut bool,
        end: &mut Option<Key>,
    ) {
        if self.safe_point_last_check_time.elapsed() < self.cfg.poll_safe_point_interval
            && !self.cfg.always_check_safe_point
        {
            // Skip this check.
            return;
        }

        if !self.try_update_safe_point() {
            // Safe point not updated. Skip it.
            return;
        }

        if progress.as_ref().unwrap().as_encoded().is_empty() {
            // `progress` is empty means the starting. We don't need to rewind. We just
            // continue GC to the end.
            *need_rewind = false;
            *end = None;
            debug!(
                "gc_worker: auto gc will go to the end"; "safe_point" => self.safe_point
            );
        } else {
            *need_rewind = true;
            *end = progress.clone();
            debug!(
                "gc_worker: auto gc will go to rewind"; "safe_point" => self.safe_point,
                "next_rewind_key" => %(end.as_ref().unwrap())
            );
        }
    }

    /// Does GC on the next region after `from_key`. Returns the end key of the region it processed.
    /// If we have processed to the end of all regions, returns `None`.
    fn gc_next_region(
        &mut self,
        from_key: Key,
        processed_regions: &mut usize,
    ) -> GCManagerResult<Option<Key>> {
        // Get the information of the next region to do GC.
        let (ctx, next_key) = self.get_next_gc_context(from_key);
        if ctx.is_none() {
            // No more regions.
            return Ok(None);
        }
        let ctx = ctx.unwrap();

        // Do GC.
        // Ignore the error and continue, since it's useless to retry this.
        // TODO: Find a better way to handle errors. Maybe we should retry.
        debug!(
            "trying gc"; "region_id" => ctx.get_region_id(), "region_epoch" => ?ctx.region_epoch.as_ref(),
            "end_key" => next_key.as_ref().map(DisplayValue)
        );
        if let Err(e) = gc(&self.worker_scheduler, ctx.clone(), self.safe_point) {
            error!(
                "failed gc"; "region_id" => ctx.get_region_id(), "region_epoch" => ?ctx.region_epoch.as_ref(),
                "end_key" => next_key.as_ref().map(DisplayValue),
                "err" => ?e
            );
        }
        *processed_regions += 1;

        Ok(next_key)
    }

    /// Gets the next region with end_key greater than given key, and the current TiKV is its
    /// leader, so we can do GC on it.
    /// Returns context to call GC and end_key of the region. The returned end_key will be none if
    /// the region's end_key is empty.
    fn get_next_gc_context(&mut self, key: Key) -> (Option<Context>, Option<Key>) {
        let (tx, rx) = mpsc::channel();
        let store_id = self.cfg.self_store_id;

        let res = self.cfg.region_info_provider.seek_region(
            key.as_encoded(),
            Box::new(move |iter| {
                for info in iter {
                    if info.role == StateRole::Leader {
                        if find_peer(&info.region, store_id).is_some() {
                            let _ = tx.send(Some(info.region.clone()));
                            return;
                        }
                    }
                }
                let _ = tx.send(None);
            }),
        );

        if let Err(e) = res {
            error!(
                "gc_worker: failed to get next region information"; "err" => ?e
            );
            return (None, None);
        };

        match rx.recv() {
            Ok(Some(mut region)) => {
                let peer = find_peer(&region, store_id).unwrap().clone();
                let end_key = region.take_end_key();
                let next_key = if end_key.is_empty() {
                    None
                } else {
                    Some(Key::from_encoded(end_key))
                };
                (Some(make_context(region, peer)), next_key)
            }
            Ok(None) => (None, None),
            Err(e) => {
                error!("failed to get next region information"; "err" => ?e);
                (None, None)
            }
        }
    }
}

/// Used to schedule GC operations.
#[derive(Clone)]
pub struct GCWorker<E: Engine> {
    engine: E,
    /// `local_storage` represent the underlying RocksDB of the `engine`.
    local_storage: Option<Arc<DB>>,
    /// `raft_store_router` is useful to signal raftstore clean region size informations.
    raft_store_router: Option<ServerRaftStoreRouter>,

    ratio_threshold: f64,

    worker: Arc<Mutex<Worker<GCTask>>>,
    worker_scheduler: worker::Scheduler<GCTask>,

    gc_manager_handle: Arc<Mutex<Option<GCManagerHandle>>>,
}

impl<E: Engine> GCWorker<E> {
    pub fn new(
        engine: E,
        local_storage: Option<Arc<DB>>,
        raft_store_router: Option<ServerRaftStoreRouter>,
        ratio_threshold: f64,
    ) -> GCWorker<E> {
        let worker = Arc::new(Mutex::new(
            WorkerBuilder::new("gc-worker")
                .pending_capacity(GC_MAX_PENDING_TASKS)
                .create(),
        ));
        let worker_scheduler = worker.lock().unwrap().scheduler();
        GCWorker {
            engine,
            local_storage,
            raft_store_router,
            ratio_threshold,
            worker,
            worker_scheduler,
            gc_manager_handle: Arc::new(Mutex::new(None)),
        }
    }

    pub fn start_auto_gc<S: GCSafePointProvider, R: RegionInfoProvider>(
        &self,
        cfg: AutoGCConfig<S, R>,
    ) -> Result<()> {
        let mut handle = self.gc_manager_handle.lock().unwrap();
        assert!(handle.is_none());
        let new_handle = GCManager::new(cfg, self.worker_scheduler.clone()).start()?;
        *handle = Some(new_handle);
        Ok(())
    }

    pub fn start(&mut self) -> Result<()> {
        let runner = GCRunner::new(
            self.engine.clone(),
            self.local_storage.take(),
            self.raft_store_router.take(),
            self.ratio_threshold,
        );
        self.worker
            .lock()
            .unwrap()
            .start(runner)
            .map_err(|e| box_err!("failed to start gc_worker, err: {:?}", e))
    }

    pub fn stop(&self) -> Result<()> {
        // Stop GCManager.
        if let Some(h) = self.gc_manager_handle.lock().unwrap().take() {
            h.stop()?;
        }
        // Stop self.
        let h = self.worker.lock().unwrap().stop().unwrap();
        if let Err(e) = h.join() {
            Err(box_err!("failed to join gc_worker handle, err: {:?}", e))
        } else {
            Ok(())
        }
    }

    pub fn async_gc(&self, ctx: Context, safe_point: u64, callback: Callback<()>) -> Result<()> {
        self.worker_scheduler
            .schedule(GCTask::GC {
                ctx,
                safe_point,
                callback,
            })
            .or_else(handle_gc_task_schedule_error)
    }

    /// Cleans up all keys in a range and quickly free the disk space. The range might span over
    /// multiple regions, and the `ctx` doesn't indicate region. The request will be done directly
    /// on RocksDB, bypassing the Raft layer. User must promise that, after calling `destroy_range`,
    /// the range will never be accessed any more. However, `destroy_range` is allowed to be called
    /// multiple times on an single range.
    pub fn async_unsafe_destroy_range(
        &self,
        ctx: Context,
        start_key: Key,
        end_key: Key,
        callback: Callback<()>,
    ) -> Result<()> {
        self.worker_scheduler
            .schedule(GCTask::UnsafeDestroyRange {
                ctx,
                start_key,
                end_key,
                callback,
            })
            .or_else(handle_gc_task_schedule_error)
    }
}

#[cfg(test)]
mod tests {
    use super::*;
    use crate::raftstore::coprocessor::{RegionInfo, SeekRegionCallback};
    use crate::raftstore::store::util::new_peer;
    use crate::storage::kv::Result as EngineResult;
    use crate::storage::{Mutation, Options, Storage, TestEngineBuilder, TestStorageBuilder};
    use futures::Future;
    use kvproto::metapb;
    use std::collections::BTreeMap;
    use std::sync::mpsc::{channel, Receiver, Sender};

    struct MockSafePointProvider {
        rx: Receiver<u64>,
    }

    impl GCSafePointProvider for MockSafePointProvider {
        fn get_safe_point(&self) -> Result<u64> {
            // Error will be ignored by `GCManager`, which is equivalent to that the safe_point
            // is not updated.
            self.rx.try_recv().map_err(|e| box_err!(e))
        }
    }

    #[derive(Clone)]
    struct MockRegionInfoProvider {
        // start_key -> (region_id, end_key)
        regions: BTreeMap<Vec<u8>, RegionInfo>,
    }

    impl RegionInfoProvider for MockRegionInfoProvider {
        fn seek_region(&self, from: &[u8], callback: SeekRegionCallback) -> EngineResult<()> {
            let from = from.to_vec();
            callback(&mut self.regions.range(from..).map(|(_, v)| v));
            Ok(())
        }
    }

    struct MockGCRunner {
        tx: Sender<GCTask>,
    }

    impl Runnable<GCTask> for MockGCRunner {
        fn run(&mut self, mut t: GCTask) {
            let cb = t.take_callback();
            self.tx.send(t).unwrap();
            cb(Ok(()));
        }
    }

    /// A set of utilities that helps testing `GCManager`.
    /// The safe_point polling interval is set to 100 ms.
    struct GCManagerTestUtil {
        gc_manager: Option<GCManager<MockSafePointProvider, MockRegionInfoProvider>>,
        worker: Worker<GCTask>,
        safe_point_sender: Sender<u64>,
        gc_task_receiver: Receiver<GCTask>,
    }

    impl GCManagerTestUtil {
        pub fn new(regions: BTreeMap<Vec<u8>, RegionInfo>) -> Self {
            let mut worker = WorkerBuilder::new("test-gc-worker").create();
            let (gc_task_sender, gc_task_receiver) = channel();
            worker.start(MockGCRunner { tx: gc_task_sender }).unwrap();

            let (safe_point_sender, safe_point_receiver) = channel();

            let mut cfg = AutoGCConfig::new(
                MockSafePointProvider {
                    rx: safe_point_receiver,
                },
                MockRegionInfoProvider { regions },
                1,
            );
            cfg.poll_safe_point_interval = Duration::from_millis(100);
            cfg.always_check_safe_point = true;

            let gc_manager = GCManager::new(cfg, worker.scheduler());
            Self {
                gc_manager: Some(gc_manager),
                worker,
                safe_point_sender,
                gc_task_receiver,
            }
        }

        /// Collect `GCTask`s that `GCManager` tried to execute.
        pub fn collect_scheduled_tasks(&self) -> Vec<GCTask> {
            self.gc_task_receiver.try_iter().collect()
        }

        pub fn add_next_safe_point(&self, safe_point: u64) {
            self.safe_point_sender.send(safe_point).unwrap();
        }

        pub fn stop(&mut self) {
            self.worker.stop().unwrap().join().unwrap();
        }
    }

    /// Run a round of auto GC and check if it correctly GC regions as expected.
    ///
    /// Param `regions` is a `Vec` of tuples which is `(start_key, end_key, region_id)`
    ///
    /// The first value in param `safe_points` will be used to initialize the GCManager, and the remaining
    /// values will be checked before every time GC-ing a region. If the length of `safe_points` is
    /// less than executed GC tasks, the last value will be used for extra GC tasks.
    ///
    /// Param `expected_gc_tasks` is a `Vec` of tuples which is `(region_id, safe_point)`.
    fn test_auto_gc(
        regions: Vec<(Vec<u8>, Vec<u8>, u64)>,
        safe_points: Vec<u64>,
        expected_gc_tasks: Vec<(u64, u64)>,
    ) {
        let regions: BTreeMap<_, _> = regions
            .into_iter()
            .map(|(start_key, end_key, id)| {
                let mut r = metapb::Region::new();
                r.set_id(id);
                r.set_start_key(start_key.clone());
                r.set_end_key(end_key);
                r.mut_peers().push(new_peer(1, 1));
                let info = RegionInfo::new(r, StateRole::Leader);
                (start_key, info)
            })
            .collect();

        let mut test_util = GCManagerTestUtil::new(regions);

        for safe_point in &safe_points {
            test_util.add_next_safe_point(*safe_point);
        }
        test_util.gc_manager.as_mut().unwrap().initialize().unwrap();

        test_util.gc_manager.as_mut().unwrap().gc_a_round().unwrap();
        test_util.stop();

        let gc_tasks: Vec<_> = test_util
            .collect_scheduled_tasks()
            .iter()
            .map(|task| match task {
                GCTask::GC {
                    ctx, safe_point, ..
                } => (ctx.get_region_id(), *safe_point),
                _ => unreachable!(),
            })
            .collect();

        // Following code asserts gc_tasks == expected_gc_tasks.
        assert_eq!(gc_tasks.len(), expected_gc_tasks.len());
        let all_passed = gc_tasks.into_iter().zip(expected_gc_tasks.into_iter()).all(
            |((region, safe_point), (expect_region, expect_safe_point))| {
                region == expect_region && safe_point == expect_safe_point
            },
        );
        assert!(all_passed);
    }

    #[test]
    fn test_make_context() {
        let mut peer = metapb::Peer::default();
        peer.set_id(233);
        peer.set_store_id(2333);

        let mut epoch = metapb::RegionEpoch::default();
        epoch.set_conf_ver(123);
        epoch.set_version(456);
        let mut region = metapb::Region::default();
        region.set_region_epoch(epoch.clone());
        region.set_id(789);

        let ctx = make_context(region.clone(), peer.clone());
        assert_eq!(ctx.get_region_id(), region.get_id());
        assert_eq!(ctx.get_peer(), &peer);
        assert_eq!(ctx.get_region_epoch(), &epoch);
    }

    #[test]
    fn test_update_safe_point() {
        let mut test_util = GCManagerTestUtil::new(BTreeMap::new());
        let mut gc_manager = test_util.gc_manager.take().unwrap();
        assert_eq!(gc_manager.safe_point, 0);
        test_util.add_next_safe_point(233);
        assert!(gc_manager.try_update_safe_point());
        assert_eq!(gc_manager.safe_point, 233);

        let (tx, rx) = channel();
        ThreadBuilder::new()
            .spawn(move || {
                let safe_point = gc_manager.wait_for_next_safe_point().unwrap();
                tx.send(safe_point).unwrap();
            })
            .unwrap();
        test_util.add_next_safe_point(233);
        test_util.add_next_safe_point(233);
        test_util.add_next_safe_point(234);
        assert_eq!(rx.recv().unwrap(), 234);

        test_util.stop();
    }

    #[test]
    fn test_gc_manager_initialize() {
        let mut test_util = GCManagerTestUtil::new(BTreeMap::new());
        let mut gc_manager = test_util.gc_manager.take().unwrap();
        assert_eq!(gc_manager.safe_point, 0);
        test_util.add_next_safe_point(0);
        test_util.add_next_safe_point(5);
        gc_manager.initialize().unwrap();
        assert_eq!(gc_manager.safe_point, 0);
        assert!(gc_manager.try_update_safe_point());
        assert_eq!(gc_manager.safe_point, 5);
    }

    #[test]
    fn test_auto_gc_a_round_without_rewind() {
        // First region starts with empty and last region ends with empty.
        let regions = vec![
            (b"".to_vec(), b"1".to_vec(), 1),
            (b"1".to_vec(), b"2".to_vec(), 2),
            (b"3".to_vec(), b"4".to_vec(), 3),
            (b"7".to_vec(), b"".to_vec(), 4),
        ];
        test_auto_gc(
            regions,
            vec![233],
            vec![(1, 233), (2, 233), (3, 233), (4, 233)],
        );

        // First region doesn't starts with empty and last region doesn't ends with empty.
        let regions = vec![
            (b"0".to_vec(), b"1".to_vec(), 1),
            (b"1".to_vec(), b"2".to_vec(), 2),
            (b"3".to_vec(), b"4".to_vec(), 3),
            (b"7".to_vec(), b"8".to_vec(), 4),
        ];
        test_auto_gc(
            regions,
            vec![233],
            vec![(1, 233), (2, 233), (3, 233), (4, 233)],
        );
    }

    #[test]
    fn test_auto_gc_rewinding() {
        for regions in vec![
            // First region starts with empty and last region ends with empty.
            vec![
                (b"".to_vec(), b"1".to_vec(), 1),
                (b"1".to_vec(), b"2".to_vec(), 2),
                (b"3".to_vec(), b"4".to_vec(), 3),
                (b"7".to_vec(), b"".to_vec(), 4),
            ],
            // First region doesn't starts with empty and last region doesn't ends with empty.
            vec![
                (b"0".to_vec(), b"1".to_vec(), 1),
                (b"1".to_vec(), b"2".to_vec(), 2),
                (b"3".to_vec(), b"4".to_vec(), 3),
                (b"7".to_vec(), b"8".to_vec(), 4),
            ],
        ] {
            test_auto_gc(
                regions.clone(),
                vec![233, 234],
                vec![(1, 234), (2, 234), (3, 234), (4, 234)],
            );
            test_auto_gc(
                regions.clone(),
                vec![233, 233, 234],
                vec![(1, 233), (2, 234), (3, 234), (4, 234), (1, 234)],
            );
            test_auto_gc(
                regions.clone(),
                vec![233, 233, 233, 233, 234],
                vec![
                    (1, 233),
                    (2, 233),
                    (3, 233),
                    (4, 234),
                    (1, 234),
                    (2, 234),
                    (3, 234),
                ],
            );
            test_auto_gc(
                regions.clone(),
                vec![233, 233, 233, 234, 235],
                vec![
                    (1, 233),
                    (2, 233),
                    (3, 234),
                    (4, 235),
                    (1, 235),
                    (2, 235),
                    (3, 235),
                ],
            );

            let mut safe_points = vec![233, 233, 233, 234, 234, 234, 235];
            // The logic of `gc_a_round` wastes a loop when the last region's end_key is not null, so it
            // will check safe point one more time before GC-ing the first region after rewinding.
            if !regions.last().unwrap().1.is_empty() {
                safe_points.insert(5, 234);
            }
            test_auto_gc(
                regions.clone(),
                safe_points,
                vec![
                    (1, 233),
                    (2, 233),
                    (3, 234),
                    (4, 234),
                    (1, 234),
                    (2, 235),
                    (3, 235),
                    (4, 235),
                    (1, 235),
                ],
            );
        }
    }

    /// Assert the data in `storage` is the same as `expected_data`. Keys in `expected_data` should
    /// be encoded form without ts.
    fn check_data<E: Engine>(storage: &Storage<E>, expected_data: &BTreeMap<Vec<u8>, Vec<u8>>) {
        let scan_res = storage
            .async_scan(
                Context::default(),
                Key::from_encoded_slice(b""),
                None,
                expected_data.len() + 1,
                1,
                Options::default(),
            )
            .wait()
            .unwrap();

        let all_equal = scan_res
            .into_iter()
            .map(|res| res.unwrap())
            .zip(expected_data.iter())
            .all(|((k1, v1), (k2, v2))| &k1 == k2 && &v1 == v2);
        assert!(all_equal);
    }

    fn test_destroy_range_impl(
        init_keys: &[Vec<u8>],
        start_ts: u64,
        commit_ts: u64,
        start_key: &[u8],
        end_key: &[u8],
    ) -> Result<()> {
        // Return Result from this function so we can use the `wait_op` macro here.

        let engine = TestEngineBuilder::new().build().unwrap();
        let db = engine.get_rocksdb();
        let storage = TestStorageBuilder::from_engine(engine)
            .local_storage(db)
            .build()
            .unwrap();

        // Convert keys to key value pairs, where the value is "value-{key}".
        let data: BTreeMap<_, _> = init_keys
            .iter()
            .map(|key| {
                let mut value = b"value-".to_vec();
                value.extend_from_slice(key);
                (Key::from_raw(key).into_encoded(), value)
            })
            .collect();

        // Generate `Mutation`s from these keys.
        let mutations: Vec<_> = init_keys
            .iter()
            .map(|key| {
                let mut value = b"value-".to_vec();
                value.extend_from_slice(key);
                Mutation::Put((Key::from_raw(key), value))
            })
            .collect();
        let primary = init_keys[0].clone();

        // Write these data to the storage.
        wait_op!(|cb| storage.async_prewrite(
            Context::default(),
            mutations,
            primary,
            start_ts,
            Options::default(),
            cb
        ))
        .unwrap()
        .unwrap();

        // Commit.
        let keys: Vec<_> = init_keys.iter().map(|k| Key::from_raw(k)).collect();
        wait_op!(|cb| storage.async_commit(Context::default(), keys, start_ts, commit_ts, cb))
            .unwrap()
            .unwrap();

        // Assert these data is successfully written to the storage.
        check_data(&storage, &data);

        let start_key = Key::from_raw(start_key);
        let end_key = Key::from_raw(end_key);

        // Calculate expected data set after deleting the range.
        let data: BTreeMap<_, _> = data
            .into_iter()
            .filter(|(k, _)| k < start_key.as_encoded() || k >= end_key.as_encoded())
            .collect();

        // Invoke unsafe destroy range.
        wait_op!(|cb| storage.async_unsafe_destroy_range(
            Context::default(),
            start_key,
            end_key,
            cb
        ))
        .unwrap()
        .unwrap();

        // Check remaining data is as expected.
        check_data(&storage, &data);

        Ok(())
    }

    #[test]
    fn test_destroy_range() {
        test_destroy_range_impl(
            &[
                b"key1".to_vec(),
                b"key2".to_vec(),
                b"key3".to_vec(),
                b"key4".to_vec(),
                b"key5".to_vec(),
            ],
            5,
            10,
            b"key2",
            b"key4",
        )
        .unwrap();

        test_destroy_range_impl(
            &[b"key1".to_vec(), b"key9".to_vec()],
            5,
            10,
            b"key3",
            b"key7",
        )
        .unwrap();

        test_destroy_range_impl(
            &[
                b"key3".to_vec(),
                b"key4".to_vec(),
                b"key5".to_vec(),
                b"key6".to_vec(),
                b"key7".to_vec(),
            ],
            5,
            10,
            b"key1",
            b"key9",
        )
        .unwrap();

        test_destroy_range_impl(
            &[
                b"key1".to_vec(),
                b"key2".to_vec(),
                b"key3".to_vec(),
                b"key4".to_vec(),
                b"key5".to_vec(),
            ],
            5,
            10,
            b"key2\x00",
            b"key4",
        )
        .unwrap();

        test_destroy_range_impl(
            &[
                b"key1".to_vec(),
                b"key1\x00".to_vec(),
                b"key1\x00\x00".to_vec(),
                b"key1\x00\x00\x00".to_vec(),
            ],
            5,
            10,
            b"key1\x00",
            b"key1\x00\x00",
        )
        .unwrap();

        test_destroy_range_impl(
            &[
                b"key1".to_vec(),
                b"key1\x00".to_vec(),
                b"key1\x00\x00".to_vec(),
                b"key1\x00\x00\x00".to_vec(),
            ],
            5,
            10,
            b"key1\x00",
            b"key1\x00",
        )
        .unwrap();
    }
}<|MERGE_RESOLUTION|>--- conflicted
+++ resolved
@@ -748,13 +748,8 @@
     fn initialize(&mut self) -> GCManagerResult<()> {
         debug!("gc-manager is initializing");
         self.safe_point = 0;
-<<<<<<< HEAD
         self.wait_for_next_safe_point()?;
-        debug!("gc-manager started"; "safe_point" => self.safe_point);
-=======
-        self.try_update_safe_point();
         info!("gc-manager started"; "safe_point" => self.safe_point);
->>>>>>> 041956c1
         Ok(())
     }
 
