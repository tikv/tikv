// Copyright 2016 PingCAP, Inc.
//
// Licensed under the Apache License, Version 2.0 (the "License");
// you may not use this file except in compliance with the License.
// You may obtain a copy of the License at
//
//     http://www.apache.org/licenses/LICENSE-2.0
//
// Unless required by applicable law or agreed to in writing, software
// distributed under the License is distributed on an "AS IS" BASIS,
// See the License for the specific language governing permissions and
// limitations under the License.

use std::fmt::{self, Debug, Formatter};
use std::io::Error as IoError;
use std::result;
use std::sync::mpsc;
use std::time::Duration;

use kvproto::errorpb;
use kvproto::kvrpcpb::Context;
use kvproto::raft_cmdpb::{
    CmdType, DeleteRangeRequest, DeleteRequest, PutRequest, RaftCmdRequest, RaftCmdResponse,
    RaftRequestHeader, Request, Response,
};
use protobuf::RepeatedField;

use super::metrics::*;
use super::{
    BatchCallback, Callback, CbContext, Cursor, Engine, Iterator as EngineIterator, Modify,
    ScanMode, Snapshot,
};
use raftstore::errors::Error as RaftServerError;
use raftstore::store::engine::IterOption;
use raftstore::store::engine::Peekable;
use raftstore::store::{self, Callback as StoreCallback, ReadResponse, WriteResponse};
use raftstore::store::{Msg as StoreMsg, RegionIterator, RegionSnapshot, SeekRegionFilter,
                       SeekRegionResult};
use rocksdb::TablePropertiesCollection;
use server::transport::RaftStoreRouter;
use storage::{self, engine, CfName, Key, Value, CF_DEFAULT};

quick_error! {
    #[derive(Debug)]
    pub enum Error {
        RequestFailed(e: errorpb::Error) {
            from()
            description(e.get_message())
        }
        Io(e: IoError) {
            from()
            cause(e)
            description(e.description())
        }
        RocksDb(reason: String) {
            description(reason)
        }
        Server(e: RaftServerError) {
            from()
            cause(e)
            description(e.description())
        }
        InvalidResponse(reason: String) {
            description(reason)
        }
        InvalidRequest(reason: String) {
            description(reason)
        }
        Timeout(d: Duration) {
            description("request timeout")
            display("timeout after {:?}", d)
        }
    }
}

fn get_status_kind_from_error(e: &Error) -> RequestStatusKind {
    match *e {
        Error::RequestFailed(ref header) => {
            RequestStatusKind::from(storage::get_error_kind_from_header(header))
        }
        Error::Io(_) => RequestStatusKind::err_io,
        Error::RocksDb(_) => RequestStatusKind::err_rocksdb,
        Error::Server(_) => RequestStatusKind::err_server,
        Error::InvalidResponse(_) => RequestStatusKind::err_invalid_resp,
        Error::InvalidRequest(_) => RequestStatusKind::err_invalid_req,
        Error::Timeout(_) => RequestStatusKind::err_timeout,
    }
}

fn get_status_kind_from_engine_error(e: &engine::Error) -> RequestStatusKind {
    match *e {
        engine::Error::Request(ref header) => {
            RequestStatusKind::from(storage::get_error_kind_from_header(header))
        }
        engine::Error::RocksDb(_) => RequestStatusKind::err_rocksdb,
        engine::Error::Timeout(_) => RequestStatusKind::err_timeout,
        engine::Error::EmptyRequest => RequestStatusKind::err_empty_request,
        engine::Error::Other(_) => RequestStatusKind::err_other,
    }
}

pub type Result<T> = result::Result<T, Error>;

impl From<Error> for engine::Error {
    fn from(e: Error) -> engine::Error {
        match e {
            Error::RequestFailed(e) => engine::Error::Request(e),
            Error::Server(e) => e.into(),
            e => box_err!(e),
        }
    }
}

impl From<RaftServerError> for engine::Error {
    fn from(e: RaftServerError) -> engine::Error {
        engine::Error::Request(e.into())
    }
}

/// `RaftKv` is a storage engine base on `RaftStore`.
#[derive(Clone)]
pub struct RaftKv<S: RaftStoreRouter + 'static> {
    router: S,
}

enum CmdRes {
    Resp(Vec<Response>),
    Snap(RegionSnapshot),
}

fn new_ctx(resp: &RaftCmdResponse) -> CbContext {
    let mut cb_ctx = CbContext::new();
    cb_ctx.term = Some(resp.get_header().get_current_term());
    cb_ctx
}

fn check_raft_cmd_response(resp: &mut RaftCmdResponse, req_cnt: usize) -> Result<()> {
    if resp.get_header().has_error() {
        return Err(Error::RequestFailed(resp.take_header().take_error()));
    }
    if req_cnt != resp.get_responses().len() {
        return Err(Error::InvalidResponse(format!(
            "responses count {} is not equal to requests count {}",
            resp.get_responses().len(),
            req_cnt
        )));
    }

    Ok(())
}

fn on_write_result(mut write_resp: WriteResponse, req_cnt: usize) -> (CbContext, Result<CmdRes>) {
    let cb_ctx = new_ctx(&write_resp.response);
    if let Err(e) = check_raft_cmd_response(&mut write_resp.response, req_cnt) {
        return (cb_ctx, Err(e));
    }
    let resps = write_resp.response.take_responses();
    (cb_ctx, Ok(CmdRes::Resp(resps.into_vec())))
}

fn on_read_result(mut read_resp: ReadResponse, req_cnt: usize) -> (CbContext, Result<CmdRes>) {
    let cb_ctx = new_ctx(&read_resp.response);
    if let Err(e) = check_raft_cmd_response(&mut read_resp.response, req_cnt) {
        return (cb_ctx, Err(e));
    }
    let resps = read_resp.response.take_responses();
    if resps.len() >= 1 || resps[0].get_cmd_type() == CmdType::Snap {
        (cb_ctx, Ok(CmdRes::Snap(read_resp.snapshot.unwrap())))
    } else {
        (cb_ctx, Ok(CmdRes::Resp(resps.into_vec())))
    }
}

impl<S: RaftStoreRouter> RaftKv<S> {
    /// Create a RaftKv using specified configuration.
    pub fn new(router: S) -> RaftKv<S> {
        RaftKv { router }
    }

    fn batch_call_snap_commands(
        &self,
        batch: Vec<RaftCmdRequest>,
        on_finished: BatchCallback<CmdRes>,
    ) -> Result<()> {
        let batch_size = batch.len();
        let mut counts = Vec::with_capacity(batch_size);
        for req in &batch {
            let count = req.get_requests().len();
            counts.push(count);
        }
        let on_finished: store::BatchReadCallback =
            Box::new(move |resps: Vec<Option<store::ReadResponse>>| {
                assert_eq!(batch_size, resps.len());
                let mut cmd_resps = Vec::with_capacity(resps.len());
                for (count, resp) in counts.into_iter().zip(resps) {
                    match resp {
                        Some(resp) => {
                            let (cb_ctx, cmd_res) = on_read_result(resp, count);
                            cmd_resps.push(Some((cb_ctx, cmd_res.map_err(Error::into))));
                        }
                        None => cmd_resps.push(None),
                    }
                }
                on_finished(cmd_resps);
            });

        self.router.send_batch_commands(batch, on_finished)?;
        Ok(())
    }

    fn new_request_header(&self, ctx: &Context) -> RaftRequestHeader {
        let mut header = RaftRequestHeader::new();
        header.set_region_id(ctx.get_region_id());
        header.set_peer(ctx.get_peer().clone());
        header.set_region_epoch(ctx.get_region_epoch().clone());
        if ctx.get_term() != 0 {
            header.set_term(ctx.get_term());
        }
        header.set_sync_log(ctx.get_sync_log());
        header
    }

    fn exec_read_requests(
        &self,
        ctx: &Context,
        reqs: Vec<Request>,
        cb: Callback<CmdRes>,
    ) -> Result<()> {
        let len = reqs.len();
        let header = self.new_request_header(ctx);
        let mut cmd = RaftCmdRequest::new();
        cmd.set_header(header);
        cmd.set_requests(RepeatedField::from_vec(reqs));

        self.router
            .send_command(
                cmd,
                StoreCallback::Read(box move |resp| {
                    let (cb_ctx, res) = on_read_result(resp, len);
                    cb((cb_ctx, res.map_err(Error::into)));
                }),
            )
            .map_err(From::from)
    }

    fn exec_write_requests(
        &self,
        ctx: &Context,
        reqs: Vec<Request>,
        cb: Callback<CmdRes>,
    ) -> Result<()> {
        let len = reqs.len();
        let header = self.new_request_header(ctx);
        let mut cmd = RaftCmdRequest::new();
        cmd.set_header(header);
        cmd.set_requests(RepeatedField::from_vec(reqs));

        self.router
            .send_command(
                cmd,
                StoreCallback::Write(box move |resp| {
                    let (cb_ctx, res) = on_write_result(resp, len);
                    cb((cb_ctx, res.map_err(Error::into)));
                }),
            )
            .map_err(From::from)
    }

    fn batch_exec_snap_requests(
        &self,
        batch: Vec<(Context, Vec<Request>)>,
        on_finished: BatchCallback<CmdRes>,
    ) -> Result<()> {
        let batch = batch.into_iter().map(|(ctx, reqs)| {
            let header = self.new_request_header(&ctx);
            let mut cmd = RaftCmdRequest::new();
            cmd.set_header(header);
            cmd.set_requests(RepeatedField::from_vec(reqs));

            cmd
        });

        self.batch_call_snap_commands(batch.collect(), on_finished)
    }
}

fn invalid_resp_type(exp: CmdType, act: CmdType) -> Error {
    Error::InvalidResponse(format!(
        "cmd type not match, want {:?}, got {:?}!",
        exp, act
    ))
}

impl<S: RaftStoreRouter> Debug for RaftKv<S> {
    fn fmt(&self, f: &mut Formatter) -> fmt::Result {
        write!(f, "RaftKv")
    }
}

impl<S: RaftStoreRouter> Engine for RaftKv<S> {
    type Iter = RegionIterator;
    type Snap = RegionSnapshot;

    fn async_write(
        &self,
        ctx: &Context,
        modifies: Vec<Modify>,
        cb: Callback<()>,
    ) -> engine::Result<()> {
        fail_point!("raftkv_async_write");
        if modifies.is_empty() {
            return Err(engine::Error::EmptyRequest);
        }

        let mut reqs = Vec::with_capacity(modifies.len());
        for m in modifies {
            let mut req = Request::new();
            match m {
                Modify::Delete(cf, k) => {
                    let mut delete = DeleteRequest::new();
                    delete.set_key(k.encoded().to_owned());
                    if cf != CF_DEFAULT {
                        delete.set_cf(cf.to_string());
                    }
                    req.set_cmd_type(CmdType::Delete);
                    req.set_delete(delete);
                }
                Modify::Put(cf, k, v) => {
                    let mut put = PutRequest::new();
                    put.set_key(k.encoded().to_owned());
                    put.set_value(v);
                    if cf != CF_DEFAULT {
                        put.set_cf(cf.to_string());
                    }
                    req.set_cmd_type(CmdType::Put);
                    req.set_put(put);
                }
                Modify::DeleteRange(cf, start_key, end_key) => {
                    let mut delete_range = DeleteRangeRequest::new();
                    delete_range.set_cf(cf.to_string());
                    delete_range.set_start_key(start_key.encoded().to_owned());
                    delete_range.set_end_key(end_key.encoded().to_owned());
                    req.set_cmd_type(CmdType::DeleteRange);
                    req.set_delete_range(delete_range);
                }
            }
            reqs.push(req);
        }

        ASYNC_REQUESTS_COUNTER_VEC.write.all.inc();
        let req_timer = ASYNC_REQUESTS_DURATIONS_VEC.write.start_coarse_timer();

        self.exec_write_requests(ctx, reqs, box move |(cb_ctx, res)| match res {
            Ok(CmdRes::Resp(_)) => {
                req_timer.observe_duration();
                ASYNC_REQUESTS_COUNTER_VEC.write.success.inc();
                fail_point!("raftkv_async_write_finish");
                cb((cb_ctx, Ok(())))
            }
            Ok(CmdRes::Snap(_)) => cb((
                cb_ctx,
                Err(box_err!("unexpect snapshot, should mutate instead.")),
            )),
            Err(e) => {
                let status_kind = get_status_kind_from_engine_error(&e);
                ASYNC_REQUESTS_COUNTER_VEC.write.get(status_kind).inc();
                cb((cb_ctx, Err(e)))
            }
        }).map_err(|e| {
            let status_kind = get_status_kind_from_error(&e);
            ASYNC_REQUESTS_COUNTER_VEC.write.get(status_kind).inc();
            e.into()
        })
    }

    fn async_snapshot(&self, ctx: &Context, cb: Callback<Self::Snap>) -> engine::Result<()> {
        fail_point!("raftkv_async_snapshot");
        let mut req = Request::new();
        req.set_cmd_type(CmdType::Snap);

        ASYNC_REQUESTS_COUNTER_VEC.snapshot.all.inc();
        let req_timer = ASYNC_REQUESTS_DURATIONS_VEC.snapshot.start_coarse_timer();

        self.exec_read_requests(ctx, vec![req], box move |(cb_ctx, res)| match res {
            Ok(CmdRes::Resp(r)) => cb((
                cb_ctx,
                Err(invalid_resp_type(CmdType::Snap, r[0].get_cmd_type()).into()),
            )),
            Ok(CmdRes::Snap(s)) => {
                req_timer.observe_duration();
                ASYNC_REQUESTS_COUNTER_VEC.snapshot.success.inc();
                cb((cb_ctx, Ok(s)))
            }
            Err(e) => {
                let status_kind = get_status_kind_from_engine_error(&e);
                ASYNC_REQUESTS_COUNTER_VEC.snapshot.get(status_kind).inc();
                cb((cb_ctx, Err(e)))
            }
        }).map_err(|e| {
            let status_kind = get_status_kind_from_error(&e);
            ASYNC_REQUESTS_COUNTER_VEC.snapshot.get(status_kind).inc();
            e.into()
        })
    }

    fn async_batch_snapshot(
        &self,
        batch: Vec<Context>,
        on_finished: BatchCallback<Self::Snap>,
    ) -> engine::Result<()> {
        fail_point!("raftkv_async_batch_snapshot");
        if batch.is_empty() {
            return Err(engine::Error::EmptyRequest);
        }

        let batch_size = batch.len();
        ASYNC_REQUESTS_COUNTER_VEC
            .snapshot
            .all
            .inc_by(batch_size as i64);
        let req_timer = ASYNC_REQUESTS_DURATIONS_VEC.snapshot.start_coarse_timer();

        let on_finished: BatchCallback<CmdRes> = box move |cmd_resps: super::BatchResults<_>| {
            req_timer.observe_duration();
            assert_eq!(batch_size, cmd_resps.len());
            let mut snapshots = Vec::with_capacity(cmd_resps.len());
            for resp in cmd_resps {
                match resp {
                    Some((cb_ctx, Ok(CmdRes::Resp(r)))) => {
                        snapshots.push(Some((
                            cb_ctx,
                            Err(invalid_resp_type(CmdType::Snap, r[0].get_cmd_type()).into()),
                        )));
                    }
                    Some((cb_ctx, Ok(CmdRes::Snap(s)))) => {
                        ASYNC_REQUESTS_COUNTER_VEC.snapshot.success.inc();
                        snapshots.push(Some((cb_ctx, Ok(s))));
                    }
                    Some((cb_ctx, Err(e))) => {
                        let status_kind = get_status_kind_from_engine_error(&e);
                        ASYNC_REQUESTS_COUNTER_VEC.snapshot.get(status_kind).inc();
                        snapshots.push(Some((cb_ctx, Err(e))));
                    }
                    None => snapshots.push(None),
                }
            }
            fail_point!("raftkv_async_batch_snapshot_finish");
            on_finished(snapshots);
        };

        let batch = batch.into_iter().map(|ctx| {
            let mut req = Request::new();
            req.set_cmd_type(CmdType::Snap);

            (ctx, vec![req])
        });

        self.batch_exec_snap_requests(batch.collect(), on_finished)
            .map_err(|e| {
                let status_kind = get_status_kind_from_error(&e);
                ASYNC_REQUESTS_COUNTER_VEC
                    .snapshot
                    .get(status_kind)
                    .inc_by(batch_size as i64);
                e.into()
            })
    }
<<<<<<< HEAD

    fn seek_region(
        &self,
        from_key: &[u8],
        filter: SeekRegionFilter,
        limit: u32,
    ) -> engine::Result<SeekRegionResult> {
        let (tx, rx) = mpsc::channel();
        let callback = box move |result| {
            tx.send(result).unwrap_or_else(|e| {
                error!(
                    "raftstore failed to send seek_local_region result back to raft router: {:?}",
                    e
                );
            });
        };

        self.router.try_send(StoreMsg::SeekRegion {
            from_key: from_key.to_vec(),
            filter,
            limit,
            callback,
        })?;
        rx.recv().map_err(|e| {
            box_err!(
                "failed to receive seek_local_region result from raftstore: {:?}",
                e
            )
        })
    }

    fn clone_box(&self) -> Box<Engine> {
        Box::new(RaftKv::new(self.router.clone()))
    }
=======
>>>>>>> 6b46aa53
}

impl Snapshot for RegionSnapshot {
    type Iter = RegionIterator;

    fn get(&self, key: &Key) -> engine::Result<Option<Value>> {
        fail_point!("raftkv_snapshot_get", |_| Err(box_err!(
            "injected error for get"
        )));
        let v = box_try!(self.get_value(key.encoded()));
        Ok(v.map(|v| v.to_vec()))
    }

    fn get_cf(&self, cf: CfName, key: &Key) -> engine::Result<Option<Value>> {
        fail_point!("raftkv_snapshot_get_cf", |_| Err(box_err!(
            "injected error for get_cf"
        )));
        let v = box_try!(self.get_value_cf(cf, key.encoded()));
        Ok(v.map(|v| v.to_vec()))
    }

    fn iter(&self, iter_opt: IterOption, mode: ScanMode) -> engine::Result<Cursor<Self::Iter>> {
        fail_point!("raftkv_snapshot_iter", |_| Err(box_err!(
            "injected error for iter"
        )));
        Ok(Cursor::new(RegionSnapshot::iter(self, iter_opt), mode))
    }

    fn iter_cf(
        &self,
        cf: CfName,
        iter_opt: IterOption,
        mode: ScanMode,
    ) -> engine::Result<Cursor<Self::Iter>> {
        fail_point!("raftkv_snapshot_iter_cf", |_| Err(box_err!(
            "injected error for iter_cf"
        )));
        Ok(Cursor::new(
            RegionSnapshot::iter_cf(self, cf, iter_opt)?,
            mode,
        ))
    }

    fn get_properties_cf(&self, cf: CfName) -> engine::Result<TablePropertiesCollection> {
        RegionSnapshot::get_properties_cf(self, cf).map_err(|e| e.into())
    }
}

impl EngineIterator for RegionIterator {
    fn next(&mut self) -> bool {
        RegionIterator::next(self)
    }

    fn prev(&mut self) -> bool {
        RegionIterator::prev(self)
    }

    fn seek(&mut self, key: &Key) -> engine::Result<bool> {
        fail_point!("raftkv_iter_seek", |_| Err(box_err!(
            "injected error for iter_seek"
        )));
        RegionIterator::seek(self, key.encoded()).map_err(From::from)
    }

    fn seek_for_prev(&mut self, key: &Key) -> engine::Result<bool> {
        fail_point!("raftkv_iter_seek_for_prev", |_| Err(box_err!(
            "injected error for iter_seek_for_prev"
        )));
        RegionIterator::seek_for_prev(self, key.encoded()).map_err(From::from)
    }

    fn seek_to_first(&mut self) -> bool {
        RegionIterator::seek_to_first(self)
    }

    fn seek_to_last(&mut self) -> bool {
        RegionIterator::seek_to_last(self)
    }

    fn valid(&self) -> bool {
        RegionIterator::valid(self)
    }

    fn validate_key(&self, key: &Key) -> engine::Result<()> {
        self.should_seekable(key.encoded()).map_err(From::from)
    }

    fn key(&self) -> &[u8] {
        RegionIterator::key(self)
    }

    fn value(&self) -> &[u8] {
        RegionIterator::value(self)
    }
}<|MERGE_RESOLUTION|>--- conflicted
+++ resolved
@@ -34,8 +34,9 @@
 use raftstore::store::engine::IterOption;
 use raftstore::store::engine::Peekable;
 use raftstore::store::{self, Callback as StoreCallback, ReadResponse, WriteResponse};
-use raftstore::store::{Msg as StoreMsg, RegionIterator, RegionSnapshot, SeekRegionFilter,
-                       SeekRegionResult};
+use raftstore::store::{
+    Msg as StoreMsg, RegionIterator, RegionSnapshot, SeekRegionFilter, SeekRegionResult,
+};
 use rocksdb::TablePropertiesCollection;
 use server::transport::RaftStoreRouter;
 use storage::{self, engine, CfName, Key, Value, CF_DEFAULT};
@@ -465,7 +466,6 @@
                 e.into()
             })
     }
-<<<<<<< HEAD
 
     fn seek_region(
         &self,
@@ -496,12 +496,6 @@
             )
         })
     }
-
-    fn clone_box(&self) -> Box<Engine> {
-        Box::new(RaftKv::new(self.router.clone()))
-    }
-=======
->>>>>>> 6b46aa53
 }
 
 impl Snapshot for RegionSnapshot {
