--- conflicted
+++ resolved
@@ -592,19 +592,13 @@
     }
 
     // use step to controll the distance between target key and current key in cursor.
-<<<<<<< HEAD
     fn test_linear_seek(snapshot: &Snapshot,
                         mode: ScanMode,
                         reverse: bool,
                         start: usize,
                         step: usize) {
-        let mut cursor = snapshot.iter(None, mode).unwrap();
-        let mut near_cursor = snapshot.iter(None, mode).unwrap();
-=======
-    fn test_linear_seek(snapshot: &Snapshot, mode: ScanMode, reverse: bool, step: usize) {
         let mut cursor = snapshot.iter(None, false, mode).unwrap();
         let mut near_cursor = snapshot.iter(None, false, mode).unwrap();
->>>>>>> 5a9d8fa1
         let limit = (SEEK_BOUND * 10 + 50 - 1) * 2;
 
         for (_, mut i) in (start..SEEK_BOUND * 30).enumerate().filter(|&(i, _)| i % step == 0) {
