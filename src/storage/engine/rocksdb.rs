--- conflicted
+++ resolved
@@ -16,12 +16,8 @@
     Result, ScanMode, Snapshot, TEMP_DIR,
 };
 use kvproto::kvrpcpb::Context;
-<<<<<<< HEAD
 use raftstore::store::engine::{IterOption, Peekable, SyncSnapshot as RocksSnapshot};
 use raftstore::store::{SeekRegionFilter, SeekRegionResult};
-=======
-use raftstore::store::engine::{IterOption, Peekable};
->>>>>>> 6b46aa53
 use rocksdb::{DBIterator, SeekKey, Writable, WriteBatch, DB};
 use std::fmt::{self, Debug, Display, Formatter};
 use std::ops::Deref;
@@ -217,7 +213,6 @@
         );
         Ok(())
     }
-<<<<<<< HEAD
 
     fn seek_region(
         &self,
@@ -227,15 +222,6 @@
     ) -> Result<SeekRegionResult> {
         unimplemented!();
     }
-
-    fn clone_box(&self) -> Box<Engine> {
-        box EngineRocksdb {
-            core: Arc::clone(&self.core),
-            sched: self.sched.clone(),
-        }
-    }
-=======
->>>>>>> 6b46aa53
 }
 
 impl Snapshot for RocksSnapshot {
