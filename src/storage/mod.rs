--- conflicted
+++ resolved
@@ -395,13 +395,8 @@
 }
 
 impl Storage {
-<<<<<<< HEAD
     pub fn from_engine(kv_engine: Box<Engine>, config: &Config) -> Result<Storage> {
-        let (tx, rx) = mpsc::sync_channel(config.sched_notify_capacity);
-=======
-    pub fn from_engine(engine: Box<Engine>, config: &Config) -> Result<Storage> {
         let (tx, rx) = mpsc::sync_channel(config.scheduler_notify_capacity);
->>>>>>> 2f29c8f3
         let sendch = SyncSendCh::new(tx, "kv-storage");
 
         info!("storage {:?} started.", kv_engine);
@@ -417,13 +412,8 @@
     }
 
     pub fn new(config: &Config) -> Result<Storage> {
-<<<<<<< HEAD
-        let kv_engine = try!(engine::new_local_engine(&config.path, KV_CFS));
+        let kv_engine = try!(engine::new_local_engine(&config.data_dir, KV_CFS));
         Storage::from_engine(kv_engine, config)
-=======
-        let engine = try!(engine::new_local_engine(&config.data_dir, ALL_CFS));
-        Storage::from_engine(engine, config)
->>>>>>> 2f29c8f3
     }
 
     pub fn start(&mut self, config: &Config) -> Result<()> {
