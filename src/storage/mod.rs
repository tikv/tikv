// Copyright 2016 TiKV Project Authors. Licensed under Apache-2.0.

// #[PerformanceCriticalPath]

//! This module contains TiKV's transaction layer. It lowers high-level,
//! transactional commands to low-level (raw key-value) interactions with
//! persistent storage.
//!
//! This module is further split into layers: [`txn`](txn) lowers transactional
//! commands to key-value operations on an MVCC abstraction. [`mvcc`](mvcc) is
//! our MVCC implementation. [`kv`](kv) is an abstraction layer over persistent
//! storage.
//!
//! Other responsibilities of this module are managing latches (see
//! [`latch`](txn::latch)), deadlock and wait handling (see
//! [`lock_manager`](lock_manager)), sche duling command execution (see
//! [`txn::scheduler`](txn::scheduler)), and handling commands from the raw and
//! versioned APIs (in the [`Storage`](Storage) struct).
//!
//! For more information about TiKV's transactions, see the [sig-txn docs](https://github.com/tikv/sig-transaction/tree/master/doc).
//!
//! Some important types are:
//!
//! * the [`Engine`](kv::Engine) trait and related traits, which abstracts over
//!   underlying storage,
//! * the [`MvccTxn`](mvcc::txn::MvccTxn) struct, which is the primary object in
//!   the MVCC implementation,
//! * the commands in the [`commands`](txn::commands) module, which are how each
//!   command is implemented,
//! * the [`Storage`](Storage) struct, which is the primary entry point for this
//!   module.
//!
//! Related code:
//!
//! * the [`kv`](crate::server::service::kv) module, which is the interface for
//!   TiKV's APIs,
//! * the [`lock_manager](crate::server::lock_manager), which takes part in lock
//!   and deadlock management,
//! * [`gc_worker`](crate::server::gc_worker), which drives garbage collection
//!   of old values,
//! * the [`txn_types](::txn_types) crate, some important types for this
//!   module's interface,
//! * the [`kvproto`](::kvproto) crate, which defines TiKV's protobuf API and
//!   includes some documentation of the commands implemented here,
//! * the [`test_storage`](::test_storage) crate, integration tests for this
//!   module,
//! * the [`engine_traits`](::engine_traits) crate, more detail of the engine
//!   abstraction.

pub mod config;
pub mod config_manager;
pub mod errors;
pub mod kv;
pub mod lock_manager;
pub(crate) mod metrics;
pub mod mvcc;
pub mod raw;
pub mod txn;

mod read_pool;
mod types;

use std::{
    borrow::Cow,
    iter,
    marker::PhantomData,
    sync::{
        atomic::{self, AtomicBool, AtomicU64},
        Arc,
    },
};

use api_version::{ApiV1, ApiV2, KeyMode, KvFormat, RawValue};
use causal_ts::{CausalTsProvider, CausalTsProviderImpl};
use collections::HashMap;
use concurrency_manager::{ConcurrencyManager, KeyHandleGuard};
use engine_traits::{raw_ttl::ttl_to_expire_ts, CfName, CF_DEFAULT, CF_LOCK, CF_WRITE, DATA_CFS};
use futures::prelude::*;
use kvproto::{
    kvrpcpb::{
        ApiVersion, ChecksumAlgorithm, CommandPri, Context, GetRequest, IsolationLevel, KeyRange,
        LockInfo, RawGetRequest,
    },
    pdpb::QueryKind,
};
use pd_client::FeatureGate;
use raftstore::store::{util::build_key_range, ReadStats, TxnExt, WriteStats};
use rand::prelude::*;
use resource_metering::{FutureExt, ResourceTagFactory};
use tikv_kv::SnapshotExt;
use tikv_util::{
    deadline::Deadline,
    quota_limiter::QuotaLimiter,
    time::{duration_to_ms, Instant, ThreadReadId},
};
use tracker::{
    clear_tls_tracker_token, set_tls_tracker_token, with_tls_tracker, TrackedFuture, TrackerToken,
};
<<<<<<< HEAD
use txn_types::{Key, KvPair, Lock, TimeStamp, TsSet, Value};
=======
use txn_types::{Key, KvPair, Lock, LockType, OldValues, TimeStamp, TsSet, Value};
>>>>>>> d8e5dfe3

pub use self::{
    errors::{get_error_kind_from_header, get_tag_from_header, Error, ErrorHeaderKind, ErrorInner},
    kv::{
        CfStatistics, Cursor, CursorBuilder, Engine, FlowStatistics, FlowStatsReporter, Iterator,
        RocksEngine, ScanMode, Snapshot, StageLatencyStats, Statistics, TestEngineBuilder,
    },
    raw::RawStore,
    read_pool::{build_read_pool, build_read_pool_for_test},
    txn::{Latches, Lock as LatchLock, ProcessResult, Scanner, SnapshotStore, Store},
    types::{
        PessimisticLockKeyResult, PessimisticLockResults, PrewriteResult, SecondaryLocksStatus,
        StorageCallback, TxnStatus,
    },
};
use self::{kv::SnapContext, test_util::latest_feature_gate};
use crate::{
    read_pool::{ReadPool, ReadPoolHandle},
    server::lock_manager::waiter_manager,
    storage::{
        config::Config,
        kv::{with_tls_engine, Modify, WriteData},
        lock_manager::{DummyLockManager, LockManager},
        metrics::{CommandKind, *},
        mvcc::{MvccReader, PointGetterBuilder},
        txn::{
            commands::{RawAtomicStore, RawCompareAndSwap, TypedCommand},
            flow_controller::{EngineFlowController, FlowController},
            scheduler::Scheduler as TxnScheduler,
            Command, ErrorInner as TxnError,
        },
        types::StorageCallbackType,
    },
};

pub type Result<T> = std::result::Result<T, Error>;
pub type Callback<T> = Box<dyn FnOnce(Result<T>) + Send>;

/// [`Storage`](Storage) implements transactional KV APIs and raw KV APIs on a
/// given [`Engine`]. An [`Engine`] provides low level KV functionality.
/// [`Engine`] has multiple implementations. When a TiKV server is running, a
/// [`RaftKv`](crate::server::raftkv::RaftKv) will be the underlying [`Engine`]
/// of [`Storage`]. The other two types of engines are for test purpose.
///
/// [`Storage`] is reference counted and cloning [`Storage`] will just increase
/// the reference counter. Storage resources (i.e. threads, engine) will be
/// released when all references are dropped.
///
/// Notice that read and write methods may not be performed over full data in
/// most cases, i.e. when underlying engine is
/// [`RaftKv`](crate::server::raftkv::RaftKv), which limits data access in the
/// range of a single region according to specified `ctx` parameter. However,
/// [`unsafe_destroy_range`](crate::server::gc_worker::GcTask::
/// UnsafeDestroyRange) is the only exception. It's always performed on the
/// whole TiKV.
///
/// Operations of [`Storage`](Storage) can be divided into two types: MVCC
/// operations and raw operations. MVCC operations uses MVCC keys, which usually
/// consist of several physical keys in different CFs. In default CF and write
/// CF, the key will be memcomparable-encoded and append the timestamp to it, so
/// that multiple versions can be saved at the same time. Raw operations use raw
/// keys, which are saved directly to the engine without memcomparable- encoding
/// and appending timestamp.
pub struct Storage<E: Engine, L: LockManager, F: KvFormat> {
    // TODO: Too many Arcs, would be slow when clone.
    engine: E,

    sched: TxnScheduler<E, L>,

    /// The thread pool used to run most read operations.
    read_pool: ReadPoolHandle,

    concurrency_manager: ConcurrencyManager,

    /// How many strong references. Thread pool and workers will be stopped
    /// once there are no more references.
    // TODO: This should be implemented in thread pool and worker.
    refs: Arc<atomic::AtomicUsize>,

    // Fields below are storage configurations.
    max_key_size: usize,

    resource_tag_factory: ResourceTagFactory,

    api_version: ApiVersion, // TODO: remove this. Use `Api` instead.

    causal_ts_provider: Option<Arc<CausalTsProviderImpl>>,

    quota_limiter: Arc<QuotaLimiter>,

    _phantom: PhantomData<F>,
}

/// Storage for Api V1
/// To be convenience for test cases unrelated to RawKV.
pub type StorageApiV1<E, L> = Storage<E, L, ApiV1>;

impl<E: Engine, L: LockManager, F: KvFormat> Clone for Storage<E, L, F> {
    #[inline]
    fn clone(&self) -> Self {
        let refs = self.refs.fetch_add(1, atomic::Ordering::SeqCst);

        trace!(
            "Storage referenced"; "original_ref" => refs
        );

        Self {
            engine: self.engine.clone(),
            sched: self.sched.clone(),
            read_pool: self.read_pool.clone(),
            refs: self.refs.clone(),
            max_key_size: self.max_key_size,
            concurrency_manager: self.concurrency_manager.clone(),
            api_version: self.api_version,
            causal_ts_provider: self.causal_ts_provider.clone(),
            resource_tag_factory: self.resource_tag_factory.clone(),
            quota_limiter: Arc::clone(&self.quota_limiter),
            _phantom: PhantomData,
        }
    }
}

impl<E: Engine, L: LockManager, F: KvFormat> Drop for Storage<E, L, F> {
    #[inline]
    fn drop(&mut self) {
        let refs = self.refs.fetch_sub(1, atomic::Ordering::SeqCst);

        trace!(
            "Storage de-referenced"; "original_ref" => refs
        );

        if refs != 1 {
            return;
        }

        info!("Storage stopped.");
    }
}

macro_rules! check_key_size {
    ($key_iter:expr, $max_key_size:expr, $callback:ident) => {
        for k in $key_iter {
            let key_size = k.len();
            if key_size > $max_key_size {
                $callback(Err(Error::from(ErrorInner::KeyTooLarge {
                    size: key_size,
                    limit: $max_key_size,
                })));
                return Ok(());
            }
        }
    };
}

impl<E: Engine, L: LockManager, F: KvFormat> Storage<E, L, F> {
    /// Create a `Storage` from given engine.
    pub fn from_engine<R: FlowStatsReporter>(
        engine: E,
        config: &Config,
        read_pool: ReadPoolHandle,
        lock_mgr: L,
        concurrency_manager: ConcurrencyManager,
        dynamic_switches: DynamicConfigs,
        flow_controller: Arc<FlowController>,
        reporter: R,
        resource_tag_factory: ResourceTagFactory,
        quota_limiter: Arc<QuotaLimiter>,
        feature_gate: FeatureGate,
        causal_ts_provider: Option<Arc<CausalTsProviderImpl>>,
    ) -> Result<Self> {
        assert_eq!(config.api_version(), F::TAG, "Api version not match");

        let sched = TxnScheduler::new(
            engine.clone(),
            lock_mgr,
            concurrency_manager.clone(),
            config,
            dynamic_switches,
            flow_controller,
            causal_ts_provider.clone(),
            reporter,
            resource_tag_factory.clone(),
            Arc::clone(&quota_limiter),
            feature_gate,
        );

        info!("Storage started.");

        Ok(Storage {
            engine,
            sched,
            read_pool,
            concurrency_manager,
            refs: Arc::new(atomic::AtomicUsize::new(1)),
            max_key_size: config.max_key_size,
            api_version: config.api_version(),
            causal_ts_provider,
            resource_tag_factory,
            quota_limiter,
            _phantom: PhantomData,
        })
    }

    /// Get the underlying `Engine` of the `Storage`.
    pub fn get_engine(&self) -> E {
        self.engine.clone()
    }

    pub fn get_scheduler(&self) -> TxnScheduler<E, L> {
        self.sched.clone()
    }

    pub fn get_concurrency_manager(&self) -> ConcurrencyManager {
        self.concurrency_manager.clone()
    }

    pub fn dump_wait_for_entries(&self, cb: waiter_manager::Callback) {
        self.sched.dump_wait_for_entries(cb);
    }

    /// Get a snapshot of `engine`.
    fn snapshot(
        engine: &mut E,
        ctx: SnapContext<'_>,
    ) -> impl std::future::Future<Output = Result<E::Snap>> {
        kv::snapshot(engine, ctx)
            .map_err(txn::Error::from)
            .map_err(Error::from)
    }

    #[cfg(test)]
    pub fn get_snapshot(&mut self) -> E::Snap {
        self.engine.snapshot(Default::default()).unwrap()
    }

    pub fn release_snapshot(&mut self) {
        self.engine.release_snapshot();
    }

    pub fn get_readpool_queue_per_worker(&self) -> usize {
        self.read_pool.get_queue_size_per_worker()
    }

    pub fn get_normal_pool_size(&self) -> usize {
        self.read_pool.get_normal_pool_size()
    }

    fn with_perf_context<Fn, T>(cmd: CommandKind, f: Fn) -> T
    where
        Fn: FnOnce() -> T,
    {
        // Safety: the read pools ensure that a TLS engine exists.
        unsafe { with_perf_context::<E, _, _>(cmd, f) }
    }

    #[inline]
    fn with_tls_engine<R>(f: impl FnOnce(&mut E) -> R) -> R {
        // Safety: the read pools ensure that a TLS engine exists.
        unsafe { with_tls_engine(f) }
    }

    /// Check the given raw kv CF name. If the given cf is empty, CF_DEFAULT
    /// will be returned.
    // TODO: refactor to use `Api` parameter.
    fn rawkv_cf(cf: &str, api_version: ApiVersion) -> Result<CfName> {
        match api_version {
            ApiVersion::V1 | ApiVersion::V1ttl => {
                // In API V1, the possible cfs are CF_DEFAULT, CF_LOCK and CF_WRITE.
                if cf.is_empty() {
                    return Ok(CF_DEFAULT);
                }
                for c in [CF_DEFAULT, CF_LOCK, CF_WRITE] {
                    if cf == c {
                        return Ok(c);
                    }
                }
                Err(Error::from(ErrorInner::InvalidCf(cf.to_owned())))
            }
            ApiVersion::V2 => {
                // API V2 doesn't allow raw requests from explicitly specifying a `cf`.
                if cf.is_empty() {
                    return Ok(CF_DEFAULT);
                }
                Err(Error::from(ErrorInner::CfDeprecated(cf.to_owned())))
            }
        }
    }

    /// Check if key range is valid
    ///
    /// - If `reverse` is true, `end_key` is less than `start_key`. `end_key` is
    ///   the lower bound.
    /// - If `reverse` is false, `end_key` is greater than `start_key`.
    ///   `end_key` is the upper bound.
    fn check_key_ranges(ranges: &[KeyRange], reverse: bool) -> bool {
        let ranges_len = ranges.len();
        for i in 0..ranges_len {
            let start_key = ranges[i].get_start_key();
            let mut end_key = ranges[i].get_end_key();
            if end_key.is_empty() && i + 1 != ranges_len {
                end_key = ranges[i + 1].get_start_key();
            }
            if !end_key.is_empty()
                && (!reverse && start_key >= end_key || reverse && start_key <= end_key)
            {
                return false;
            }
        }
        true
    }

    /// Check whether a raw kv command or not.
    #[inline]
    fn is_raw_command(cmd: CommandKind) -> bool {
        matches!(
            cmd,
            CommandKind::raw_batch_get_command
                | CommandKind::raw_get
                | CommandKind::raw_batch_get
                | CommandKind::raw_scan
                | CommandKind::raw_batch_scan
                | CommandKind::raw_put
                | CommandKind::raw_batch_put
                | CommandKind::raw_delete
                | CommandKind::raw_delete_range
                | CommandKind::raw_batch_delete
                | CommandKind::raw_get_key_ttl
                | CommandKind::raw_compare_and_swap
                | CommandKind::raw_atomic_store
                | CommandKind::raw_checksum
        )
    }

    /// Check whether a trancsation kv command or not.
    #[inline]
    fn is_txn_command(cmd: CommandKind) -> bool {
        !Self::is_raw_command(cmd)
    }

    /// Check api version.
    ///
    /// When config.api_version = V1: accept request of V1 only.
    /// When config.api_version = V2: accept the following:
    ///   * Request of V1 from TiDB, for compatibility.
    ///   * Request of V2 with legal prefix.
    /// See the following for detail:
    ///   * rfc: https://github.com/tikv/rfcs/blob/master/text/0069-api-v2.md.
    ///   * proto: https://github.com/pingcap/kvproto/blob/master/proto/kvrpcpb.proto,
    ///     enum APIVersion.
    // TODO: refactor to use `Api` parameter.
    fn check_api_version(
        storage_api_version: ApiVersion,
        req_api_version: ApiVersion,
        cmd: CommandKind,
        keys: impl IntoIterator<Item = impl AsRef<[u8]>>,
    ) -> Result<()> {
        match (storage_api_version, req_api_version) {
            (ApiVersion::V1, ApiVersion::V1) => {}
            (ApiVersion::V1ttl, ApiVersion::V1) if Self::is_raw_command(cmd) => {
                // storage api_version = V1ttl, allow RawKV request only.
            }
            (ApiVersion::V2, ApiVersion::V1) if Self::is_txn_command(cmd) => {
                // For compatibility, accept TiDB request only.
                for key in keys {
                    if ApiV2::parse_key_mode(key.as_ref()) != KeyMode::Tidb {
                        return Err(ErrorInner::invalid_key_mode(
                            cmd,
                            storage_api_version,
                            key.as_ref(),
                        )
                        .into());
                    }
                }
            }
            (ApiVersion::V2, ApiVersion::V2) if Self::is_raw_command(cmd) => {
                for key in keys {
                    if ApiV2::parse_key_mode(key.as_ref()) != KeyMode::Raw {
                        return Err(ErrorInner::invalid_key_mode(
                            cmd,
                            storage_api_version,
                            key.as_ref(),
                        )
                        .into());
                    }
                }
            }
            (ApiVersion::V2, ApiVersion::V2) if Self::is_txn_command(cmd) => {
                for key in keys {
                    if ApiV2::parse_key_mode(key.as_ref()) != KeyMode::Txn {
                        return Err(ErrorInner::invalid_key_mode(
                            cmd,
                            storage_api_version,
                            key.as_ref(),
                        )
                        .into());
                    }
                }
            }
            _ => {
                return Err(Error::from(ErrorInner::ApiVersionNotMatched {
                    cmd,
                    storage_api_version,
                    req_api_version,
                }));
            }
        }
        Ok(())
    }

    // TODO: refactor to use `Api` parameter.
    fn check_api_version_ranges(
        storage_api_version: ApiVersion,
        req_api_version: ApiVersion,
        cmd: CommandKind,
        ranges: impl IntoIterator<Item = (Option<impl AsRef<[u8]>>, Option<impl AsRef<[u8]>>)>,
    ) -> Result<()> {
        match (storage_api_version, req_api_version) {
            (ApiVersion::V1, ApiVersion::V1) => {}
            (ApiVersion::V1ttl, ApiVersion::V1) if Self::is_raw_command(cmd) => {
                // storage api_version = V1ttl, allow RawKV request only.
            }
            (ApiVersion::V2, ApiVersion::V1) if Self::is_txn_command(cmd) => {
                // For compatibility, accept TiDB request only.
                for range in ranges {
                    let range = (
                        range.0.as_ref().map(AsRef::as_ref),
                        range.1.as_ref().map(AsRef::as_ref),
                    );
                    if ApiV2::parse_range_mode(range) != KeyMode::Tidb {
                        return Err(ErrorInner::invalid_key_range_mode(
                            cmd,
                            storage_api_version,
                            range,
                        )
                        .into());
                    }
                }
            }
            (ApiVersion::V2, ApiVersion::V2) if Self::is_raw_command(cmd) => {
                for range in ranges {
                    let range = (
                        range.0.as_ref().map(AsRef::as_ref),
                        range.1.as_ref().map(AsRef::as_ref),
                    );
                    if ApiV2::parse_range_mode(range) != KeyMode::Raw {
                        return Err(ErrorInner::invalid_key_range_mode(
                            cmd,
                            storage_api_version,
                            range,
                        )
                        .into());
                    }
                }
            }
            (ApiVersion::V2, ApiVersion::V2) if Self::is_txn_command(cmd) => {
                for range in ranges {
                    let range = (
                        range.0.as_ref().map(AsRef::as_ref),
                        range.1.as_ref().map(AsRef::as_ref),
                    );
                    if ApiV2::parse_range_mode(range) != KeyMode::Txn {
                        return Err(ErrorInner::invalid_key_range_mode(
                            cmd,
                            storage_api_version,
                            range,
                        )
                        .into());
                    }
                }
            }
            _ => {
                return Err(Error::from(ErrorInner::ApiVersionNotMatched {
                    cmd,
                    storage_api_version,
                    req_api_version,
                }));
            }
        }
        Ok(())
    }

    /// Get value of the given key from a snapshot.
    ///
    /// Only writes that are committed before `start_ts` are visible.
    pub fn get(
        &self,
        mut ctx: Context,
        key: Key,
        start_ts: TimeStamp,
    ) -> impl Future<Output = Result<(Option<Value>, KvGetStatistics)>> {
        let stage_begin_ts = Instant::now();
        const CMD: CommandKind = CommandKind::get;
        let priority = ctx.get_priority();
        let priority_tag = get_priority_tag(priority);
        let resource_tag = self.resource_tag_factory.new_tag_with_key_ranges(
            &ctx,
            vec![(key.as_encoded().to_vec(), key.as_encoded().to_vec())],
        );
        let concurrency_manager = self.concurrency_manager.clone();
        let api_version = self.api_version;

        let quota_limiter = self.quota_limiter.clone();
        let mut sample = quota_limiter.new_sample(true);

        let res = self.read_pool.spawn_handle(
            async move {
                let stage_scheduled_ts = Instant::now();
                tls_collect_query(
                    ctx.get_region_id(),
                    ctx.get_peer(),
                    key.as_encoded(),
                    key.as_encoded(),
                    false,
                    QueryKind::Get,
                );

                KV_COMMAND_COUNTER_VEC_STATIC.get(CMD).inc();
                SCHED_COMMANDS_PRI_COUNTER_VEC_STATIC
                    .get(priority_tag)
                    .inc();

                Self::check_api_version(api_version, ctx.api_version, CMD, [key.as_encoded()])?;

                let command_duration = tikv_util::time::Instant::now();

                // The bypass_locks and access_locks set will be checked at most once.
                // `TsSet::vec` is more efficient here.
                let bypass_locks = TsSet::vec_from_u64s(ctx.take_resolved_locks());
                let access_locks = TsSet::vec_from_u64s(ctx.take_committed_locks());

                let snap_ctx = prepare_snap_ctx(
                    &ctx,
                    iter::once(&key),
                    start_ts,
                    &bypass_locks,
                    &concurrency_manager,
                    CMD,
                )?;
                let snapshot =
                    Self::with_tls_engine(|engine| Self::snapshot(engine, snap_ctx)).await?;

                {
                    let begin_instant = Instant::now();
                    let stage_snap_recv_ts = begin_instant;
                    let buckets = snapshot.ext().get_buckets();
                    let mut statistics = Statistics::default();
                    let result = Self::with_perf_context(CMD, || {
                        let _guard = sample.observe_cpu();
                        let snap_store = SnapshotStore::new(
                            snapshot,
                            start_ts,
                            ctx.get_isolation_level(),
                            !ctx.get_not_fill_cache(),
                            bypass_locks,
                            access_locks,
                            false,
                        );
                        snap_store
                        .get(&key, &mut statistics)
                        // map storage::txn::Error -> storage::Error
                        .map_err(Error::from)
                        .map(|r| {
                            KV_COMMAND_KEYREAD_HISTOGRAM_STATIC.get(CMD).observe(1_f64);
                            r
                        })
                    });
                    metrics::tls_collect_scan_details(CMD, &statistics);
                    metrics::tls_collect_read_flow(
                        ctx.get_region_id(),
                        Some(key.as_encoded()),
                        Some(key.as_encoded()),
                        &statistics,
                        buckets.as_ref(),
                    );
                    SCHED_PROCESSING_READ_HISTOGRAM_STATIC
                        .get(CMD)
                        .observe(begin_instant.saturating_elapsed_secs());
                    SCHED_HISTOGRAM_VEC_STATIC
                        .get(CMD)
                        .observe(command_duration.saturating_elapsed_secs());

                    let read_bytes = key.len()
                        + result
                            .as_ref()
                            .unwrap_or(&None)
                            .as_ref()
                            .map_or(0, |v| v.len());
                    sample.add_read_bytes(read_bytes);
                    let quota_delay = quota_limiter.consume_sample(sample, true).await;
                    if !quota_delay.is_zero() {
                        TXN_COMMAND_THROTTLE_TIME_COUNTER_VEC_STATIC
                            .get(CMD)
                            .inc_by(quota_delay.as_micros() as u64);
                    }

                    let stage_finished_ts = Instant::now();
                    let schedule_wait_time =
                        stage_scheduled_ts.saturating_duration_since(stage_begin_ts);
                    let snapshot_wait_time =
                        stage_snap_recv_ts.saturating_duration_since(stage_scheduled_ts);
                    let wait_wall_time =
                        stage_snap_recv_ts.saturating_duration_since(stage_begin_ts);
                    let process_wall_time =
                        stage_finished_ts.saturating_duration_since(stage_snap_recv_ts);
                    let latency_stats = StageLatencyStats {
                        schedule_wait_time_ms: duration_to_ms(schedule_wait_time),
                        snapshot_wait_time_ms: duration_to_ms(snapshot_wait_time),
                        wait_wall_time_ms: duration_to_ms(wait_wall_time),
                        process_wall_time_ms: duration_to_ms(process_wall_time),
                    };
                    with_tls_tracker(|tracker| {
                        tracker.metrics.read_pool_schedule_wait_nanos =
                            schedule_wait_time.as_nanos() as u64;
                    });
                    Ok((
                        result?,
                        KvGetStatistics {
                            stats: statistics,
                            latency_stats,
                        },
                    ))
                }
            }
            .in_resource_metering_tag(resource_tag),
            priority,
            thread_rng().next_u64(),
        );
        async move {
            res.map_err(|_| Error::from(ErrorInner::SchedTooBusy))
                .await?
        }
    }

    /// Get values of a set of keys with separate context from a snapshot,
    /// return a list of `Result`s.
    ///
    /// Only writes that are committed before their respective `start_ts` are
    /// visible.
    pub fn batch_get_command<P: 'static + ResponseBatchConsumer<(Option<Vec<u8>>, Statistics)>>(
        &self,
        requests: Vec<GetRequest>,
        ids: Vec<u64>,
        trackers: Vec<TrackerToken>,
        consumer: P,
        begin_instant: tikv_util::time::Instant,
    ) -> impl Future<Output = Result<()>> {
        const CMD: CommandKind = CommandKind::batch_get_command;
        // all requests in a batch have the same region, epoch, term, replica_read
        let priority = requests[0].get_context().get_priority();
        let concurrency_manager = self.concurrency_manager.clone();
        let api_version = self.api_version;

        // The resource tags of these batched requests are not the same, and it is quite
        // expensive to distinguish them, so we can find random one of them as a
        // representative.
        let rand_index = rand::thread_rng().gen_range(0, requests.len());
        let rand_ctx = requests[rand_index].get_context();
        let rand_key = requests[rand_index].get_key().to_vec();
        let resource_tag = self
            .resource_tag_factory
            .new_tag_with_key_ranges(rand_ctx, vec![(rand_key.clone(), rand_key)]);
        // Unset the TLS tracker because the future below does not belong to any
        // specific request
        clear_tls_tracker_token();
        let res = self.read_pool.spawn_handle(
            async move {
                KV_COMMAND_COUNTER_VEC_STATIC.get(CMD).inc();
                KV_COMMAND_KEYREAD_HISTOGRAM_STATIC
                    .get(CMD)
                    .observe(requests.len() as f64);
                let command_duration = tikv_util::time::Instant::now();
                let read_id = Some(ThreadReadId::new());
                let mut statistics = Statistics::default();
                let mut req_snaps = vec![];

                for ((mut req, id), tracker) in requests.into_iter().zip(ids).zip(trackers) {
                    set_tls_tracker_token(tracker);
                    let mut ctx = req.take_context();
                    let source = ctx.take_request_source();
                    let region_id = ctx.get_region_id();
                    let peer = ctx.get_peer();

                    let key = Key::from_raw(req.get_key());
                    tls_collect_query(
                        region_id,
                        peer,
                        key.as_encoded(),
                        key.as_encoded(),
                        false,
                        QueryKind::Get,
                    );

                    Self::check_api_version(api_version, ctx.api_version, CMD, [key.as_encoded()])?;

                    let start_ts = req.get_version().into();
                    let isolation_level = ctx.get_isolation_level();
                    let fill_cache = !ctx.get_not_fill_cache();
                    let bypass_locks = TsSet::vec_from_u64s(ctx.take_resolved_locks());
                    let access_locks = TsSet::vec_from_u64s(ctx.take_committed_locks());
                    let region_id = ctx.get_region_id();

                    let snap_ctx = match prepare_snap_ctx(
                        &ctx,
                        iter::once(&key),
                        start_ts,
                        &bypass_locks,
                        &concurrency_manager,
                        CMD,
                    ) {
                        Ok(mut snap_ctx) => {
                            snap_ctx.read_id = if ctx.get_stale_read() {
                                None
                            } else {
                                read_id.clone()
                            };
                            snap_ctx
                        }
                        Err(e) => {
                            consumer.consume(id, Err(e), begin_instant, source);
                            continue;
                        }
                    };

                    let snap = Self::with_tls_engine(|engine| Self::snapshot(engine, snap_ctx));
                    req_snaps.push((
                        TrackedFuture::new(snap),
                        key,
                        start_ts,
                        isolation_level,
                        fill_cache,
                        bypass_locks,
                        access_locks,
                        region_id,
                        id,
                        source,
                        tracker,
                    ));
                }
                Self::with_tls_engine(|engine| engine.release_snapshot());
                for req_snap in req_snaps {
                    let (
                        snap,
                        key,
                        start_ts,
                        isolation_level,
                        fill_cache,
                        bypass_locks,
                        access_locks,
                        region_id,
                        id,
                        source,
                        tracker,
                    ) = req_snap;
                    let snap_res = snap.await;
                    set_tls_tracker_token(tracker);
                    match snap_res {
                        Ok(snapshot) => Self::with_perf_context(CMD, || {
                            let buckets = snapshot.ext().get_buckets();
                            match PointGetterBuilder::new(snapshot, start_ts)
                                .fill_cache(fill_cache)
                                .isolation_level(isolation_level)
                                .bypass_locks(bypass_locks)
                                .access_locks(access_locks)
                                .build()
                            {
                                Ok(mut point_getter) => {
                                    let v = point_getter.get(&key);
                                    let stat = point_getter.take_statistics();
                                    metrics::tls_collect_read_flow(
                                        region_id,
                                        Some(key.as_encoded()),
                                        Some(key.as_encoded()),
                                        &stat,
                                        buckets.as_ref(),
                                    );
                                    statistics.add(&stat);
                                    consumer.consume(
                                        id,
                                        v.map_err(|e| Error::from(txn::Error::from(e)))
                                            .map(|v| (v, stat)),
                                        begin_instant,
                                        source,
                                    );
                                }
                                Err(e) => {
                                    consumer.consume(
                                        id,
                                        Err(Error::from(txn::Error::from(e))),
                                        begin_instant,
                                        source,
                                    );
                                }
                            }
                        }),
                        Err(e) => {
                            consumer.consume(id, Err(e), begin_instant, source);
                        }
                    }
                }
                metrics::tls_collect_scan_details(CMD, &statistics);
                SCHED_HISTOGRAM_VEC_STATIC
                    .get(CMD)
                    .observe(command_duration.saturating_elapsed_secs());

                Ok(())
            }
            .in_resource_metering_tag(resource_tag),
            priority,
            thread_rng().next_u64(),
        );
        async move {
            res.map_err(|_| Error::from(ErrorInner::SchedTooBusy))
                .await?
        }
    }

    /// Get values of a set of keys in a batch from the snapshot.
    ///
    /// Only writes that are committed before `start_ts` are visible.
    pub fn batch_get(
        &self,
        mut ctx: Context,
        keys: Vec<Key>,
        start_ts: TimeStamp,
    ) -> impl Future<Output = Result<(Vec<Result<KvPair>>, KvGetStatistics)>> {
        let stage_begin_ts = Instant::now();
        const CMD: CommandKind = CommandKind::batch_get;
        let priority = ctx.get_priority();
        let priority_tag = get_priority_tag(priority);
        let key_ranges = keys
            .iter()
            .map(|k| (k.as_encoded().to_vec(), k.as_encoded().to_vec()))
            .collect();
        let resource_tag = self
            .resource_tag_factory
            .new_tag_with_key_ranges(&ctx, key_ranges);
        let concurrency_manager = self.concurrency_manager.clone();
        let api_version = self.api_version;
        let quota_limiter = self.quota_limiter.clone();
        let mut sample = quota_limiter.new_sample(true);
        let res = self.read_pool.spawn_handle(
            async move {
                let stage_scheduled_ts = Instant::now();
                let mut key_ranges = vec![];
                for key in &keys {
                    key_ranges.push(build_key_range(key.as_encoded(), key.as_encoded(), false));
                }
                tls_collect_query_batch(
                    ctx.get_region_id(),
                    ctx.get_peer(),
                    key_ranges,
                    QueryKind::Get,
                );

                KV_COMMAND_COUNTER_VEC_STATIC.get(CMD).inc();
                SCHED_COMMANDS_PRI_COUNTER_VEC_STATIC
                    .get(priority_tag)
                    .inc();

                Self::check_api_version(
                    api_version,
                    ctx.api_version,
                    CMD,
                    keys.iter().map(Key::as_encoded),
                )?;

                let command_duration = tikv_util::time::Instant::now();

                let bypass_locks = TsSet::from_u64s(ctx.take_resolved_locks());
                let access_locks = TsSet::from_u64s(ctx.take_committed_locks());

                let snap_ctx = prepare_snap_ctx(
                    &ctx,
                    &keys,
                    start_ts,
                    &bypass_locks,
                    &concurrency_manager,
                    CMD,
                )?;
                let snapshot =
                    Self::with_tls_engine(|engine| Self::snapshot(engine, snap_ctx)).await?;
                {
                    let begin_instant = Instant::now();

                    let stage_snap_recv_ts = begin_instant;
                    let mut statistics = Vec::with_capacity(keys.len());
                    let buckets = snapshot.ext().get_buckets();
                    let (result, stats) = Self::with_perf_context(CMD, || {
                        let _guard = sample.observe_cpu();
                        let snap_store = SnapshotStore::new(
                            snapshot,
                            start_ts,
                            ctx.get_isolation_level(),
                            !ctx.get_not_fill_cache(),
                            bypass_locks,
                            access_locks,
                            false,
                        );
                        let mut stats = Statistics::default();
                        let result = snap_store
                            .batch_get(&keys, &mut statistics)
                            .map_err(Error::from)
                            .map(|v| {
                                let kv_pairs: Vec<_> = v
                                    .into_iter()
                                    .zip(keys)
                                    .enumerate()
                                    .filter(|&(i, (ref v, ref k))| {
                                        metrics::tls_collect_read_flow(
                                            ctx.get_region_id(),
                                            Some(k.as_encoded()),
                                            Some(k.as_encoded()),
                                            &statistics[i],
                                            buckets.as_ref(),
                                        );
                                        stats.add(&statistics[i]);
                                        !(v.is_ok() && v.as_ref().unwrap().is_none())
                                    })
                                    .map(|(_, (v, k))| match v {
                                        Ok(Some(x)) => Ok((k.into_raw().unwrap(), x)),
                                        Err(e) => Err(Error::from(e)),
                                        _ => unreachable!(),
                                    })
                                    .collect();
                                KV_COMMAND_KEYREAD_HISTOGRAM_STATIC
                                    .get(CMD)
                                    .observe(kv_pairs.len() as f64);
                                kv_pairs
                            });
                        (result, stats)
                    });
                    metrics::tls_collect_scan_details(CMD, &stats);
                    SCHED_PROCESSING_READ_HISTOGRAM_STATIC
                        .get(CMD)
                        .observe(begin_instant.saturating_elapsed_secs());
                    SCHED_HISTOGRAM_VEC_STATIC
                        .get(CMD)
                        .observe(command_duration.saturating_elapsed_secs());

                    let read_bytes = stats.cf_statistics(CF_DEFAULT).flow_stats.read_bytes
                        + stats.cf_statistics(CF_LOCK).flow_stats.read_bytes
                        + stats.cf_statistics(CF_WRITE).flow_stats.read_bytes;
                    sample.add_read_bytes(read_bytes);
                    let quota_delay = quota_limiter.consume_sample(sample, true).await;
                    if !quota_delay.is_zero() {
                        TXN_COMMAND_THROTTLE_TIME_COUNTER_VEC_STATIC
                            .get(CMD)
                            .inc_by(quota_delay.as_micros() as u64);
                    }

                    let stage_finished_ts = Instant::now();
                    let schedule_wait_time =
                        stage_scheduled_ts.saturating_duration_since(stage_begin_ts);
                    let snapshot_wait_time =
                        stage_snap_recv_ts.saturating_duration_since(stage_scheduled_ts);
                    let wait_wall_time =
                        stage_snap_recv_ts.saturating_duration_since(stage_begin_ts);
                    let process_wall_time =
                        stage_finished_ts.saturating_duration_since(stage_snap_recv_ts);
                    with_tls_tracker(|tracker| {
                        tracker.metrics.read_pool_schedule_wait_nanos =
                            schedule_wait_time.as_nanos() as u64;
                    });
                    let latency_stats = StageLatencyStats {
                        schedule_wait_time_ms: duration_to_ms(schedule_wait_time),
                        snapshot_wait_time_ms: duration_to_ms(snapshot_wait_time),
                        wait_wall_time_ms: duration_to_ms(wait_wall_time),
                        process_wall_time_ms: duration_to_ms(process_wall_time),
                    };
                    Ok((
                        result?,
                        KvGetStatistics {
                            stats,
                            latency_stats,
                        },
                    ))
                }
            }
            .in_resource_metering_tag(resource_tag),
            priority,
            thread_rng().next_u64(),
        );

        async move {
            res.map_err(|_| Error::from(ErrorInner::SchedTooBusy))
                .await?
        }
    }

    /// Scan keys in [`start_key`, `end_key`) up to `limit` keys from the
    /// snapshot. If `reverse_scan` is true, it scans [`end_key`,
    /// `start_key`) in descending order. If `end_key` is `None`, it means
    /// the upper bound or the lower bound if reverse scan is unbounded.
    ///
    /// Only writes committed before `start_ts` are visible.
    pub fn scan(
        &self,
        mut ctx: Context,
        start_key: Key,
        end_key: Option<Key>,
        limit: usize,
        sample_step: usize,
        start_ts: TimeStamp,
        key_only: bool,
        reverse_scan: bool,
    ) -> impl Future<Output = Result<Vec<Result<KvPair>>>> {
        const CMD: CommandKind = CommandKind::scan;
        let priority = ctx.get_priority();
        let priority_tag = get_priority_tag(priority);
        let resource_tag = self.resource_tag_factory.new_tag_with_key_ranges(
            &ctx,
            vec![(
                start_key.as_encoded().to_vec(),
                match &end_key {
                    Some(k) => k.as_encoded().to_vec(),
                    None => vec![],
                },
            )],
        );
        let concurrency_manager = self.concurrency_manager.clone();
        let api_version = self.api_version;

        let res = self.read_pool.spawn_handle(
            async move {
                {
                    let end_key = match &end_key {
                        Some(k) => k.as_encoded().as_slice(),
                        None => &[],
                    };
                    tls_collect_query(
                        ctx.get_region_id(),
                        ctx.get_peer(),
                        start_key.as_encoded(),
                        end_key,
                        reverse_scan,
                        QueryKind::Scan,
                    );
                }
                KV_COMMAND_COUNTER_VEC_STATIC.get(CMD).inc();
                SCHED_COMMANDS_PRI_COUNTER_VEC_STATIC
                    .get(priority_tag)
                    .inc();

                Self::check_api_version_ranges(
                    api_version,
                    ctx.api_version,
                    CMD,
                    [(
                        Some(start_key.as_encoded()),
                        end_key.as_ref().map(Key::as_encoded),
                    )],
                )?;

                let (mut start_key, mut end_key) = (Some(start_key), end_key);
                if reverse_scan {
                    std::mem::swap(&mut start_key, &mut end_key);
                }
                let command_duration = tikv_util::time::Instant::now();

                let bypass_locks = TsSet::from_u64s(ctx.take_resolved_locks());
                let access_locks = TsSet::from_u64s(ctx.take_committed_locks());

                // Update max_ts and check the in-memory lock table before getting the snapshot
                if !ctx.get_stale_read() {
                    concurrency_manager.update_max_ts(start_ts);
                }
                if need_check_locks(ctx.get_isolation_level()) {
                    let begin_instant = Instant::now();
                    concurrency_manager
                        .read_range_check(start_key.as_ref(), end_key.as_ref(), |key, lock| {
                            Lock::check_ts_conflict(
                                Cow::Borrowed(lock),
                                key,
                                start_ts,
                                &bypass_locks,
                                ctx.get_isolation_level(),
                            )
                        })
                        .map_err(|e| {
                            CHECK_MEM_LOCK_DURATION_HISTOGRAM_VEC
                                .get(CMD)
                                .locked
                                .observe(begin_instant.saturating_elapsed().as_secs_f64());
                            txn::Error::from_mvcc(e)
                        })?;
                    CHECK_MEM_LOCK_DURATION_HISTOGRAM_VEC
                        .get(CMD)
                        .unlocked
                        .observe(begin_instant.saturating_elapsed().as_secs_f64());
                }

                let mut snap_ctx = SnapContext {
                    pb_ctx: &ctx,
                    start_ts: Some(start_ts),
                    ..Default::default()
                };
                let mut key_range = KeyRange::default();
                if let Some(start_key) = &start_key {
                    key_range.set_start_key(start_key.as_encoded().to_vec());
                }
                if let Some(end_key) = &end_key {
                    key_range.set_end_key(end_key.as_encoded().to_vec());
                }
                if need_check_locks_in_replica_read(&ctx) {
                    snap_ctx.key_ranges = vec![key_range.clone()];
                }

                let snapshot =
                    Self::with_tls_engine(|engine| Self::snapshot(engine, snap_ctx)).await?;
                Self::with_perf_context(CMD, || {
                    let begin_instant = Instant::now();
                    let buckets = snapshot.ext().get_buckets();

                    let snap_store = SnapshotStore::new(
                        snapshot,
                        start_ts,
                        ctx.get_isolation_level(),
                        !ctx.get_not_fill_cache(),
                        bypass_locks,
                        access_locks,
                        false,
                    );

                    let mut scanner =
                        snap_store.scanner(reverse_scan, key_only, false, start_key, end_key)?;
                    let res = scanner.scan(limit, sample_step);

                    let statistics = scanner.take_statistics();
                    metrics::tls_collect_scan_details(CMD, &statistics);
                    metrics::tls_collect_read_flow(
                        ctx.get_region_id(),
                        Some(key_range.get_start_key()),
                        Some(key_range.get_end_key()),
                        &statistics,
                        buckets.as_ref(),
                    );
                    SCHED_PROCESSING_READ_HISTOGRAM_STATIC
                        .get(CMD)
                        .observe(begin_instant.saturating_elapsed_secs());
                    SCHED_HISTOGRAM_VEC_STATIC
                        .get(CMD)
                        .observe(command_duration.saturating_elapsed_secs());

                    res.map_err(Error::from).map(|results| {
                        KV_COMMAND_KEYREAD_HISTOGRAM_STATIC
                            .get(CMD)
                            .observe(results.len() as f64);
                        results
                            .into_iter()
                            .map(|x| x.map_err(Error::from))
                            .collect()
                    })
                })
            }
            .in_resource_metering_tag(resource_tag),
            priority,
            thread_rng().next_u64(),
        );

        async move {
            res.map_err(|_| Error::from(ErrorInner::SchedTooBusy))
                .await?
        }
    }

    pub fn scan_lock(
        &self,
        mut ctx: Context,
        max_ts: TimeStamp,
        start_key: Option<Key>,
        end_key: Option<Key>,
        limit: usize,
    ) -> impl Future<Output = Result<Vec<LockInfo>>> {
        const CMD: CommandKind = CommandKind::scan_lock;
        let priority = ctx.get_priority();
        let priority_tag = get_priority_tag(priority);
        let resource_tag = self.resource_tag_factory.new_tag_with_key_ranges(
            &ctx,
            vec![(
                match &start_key {
                    Some(k) => k.as_encoded().to_vec(),
                    None => vec![],
                },
                match &end_key {
                    Some(k) => k.as_encoded().to_vec(),
                    None => vec![],
                },
            )],
        );
        let concurrency_manager = self.concurrency_manager.clone();
        // Do not allow replica read for scan_lock.
        ctx.set_replica_read(false);

        let res = self.read_pool.spawn_handle(
            async move {
                if let Some(start_key) = &start_key {
                    let end_key = match &end_key {
                        Some(k) => k.as_encoded().as_slice(),
                        None => &[],
                    };
                    tls_collect_query(
                        ctx.get_region_id(),
                        ctx.get_peer(),
                        start_key.as_encoded(),
                        end_key,
                        false,
                        QueryKind::Scan,
                    );
                }

                KV_COMMAND_COUNTER_VEC_STATIC.get(CMD).inc();
                SCHED_COMMANDS_PRI_COUNTER_VEC_STATIC
                    .get(priority_tag)
                    .inc();

                // Do not check_api_version in scan_lock, to be compatible with TiDB gc-worker,
                // which resolves locks on regions, and boundary of regions will be out of range
                // of TiDB keys.

                let command_duration = tikv_util::time::Instant::now();

                concurrency_manager.update_max_ts(max_ts);
                let begin_instant = Instant::now();
                // TODO: Though it's very unlikely to find a conflicting memory lock here, it's
                // not a good idea to return an error to the client, making the GC fail. A
                // better approach is to wait for these locks to be unlocked.
                concurrency_manager.read_range_check(
                    start_key.as_ref(),
                    end_key.as_ref(),
                    |key, lock| {
                        // `Lock::check_ts_conflict` can't be used here, because LockType::Lock
                        // can't be ignored in this case.
                        if lock.ts <= max_ts {
                            CHECK_MEM_LOCK_DURATION_HISTOGRAM_VEC
                                .get(CMD)
                                .locked
                                .observe(begin_instant.saturating_elapsed().as_secs_f64());
                            Err(txn::Error::from_mvcc(mvcc::ErrorInner::KeyIsLocked(
                                lock.clone().into_lock_info(key.to_raw()?),
                            )))
                        } else {
                            Ok(())
                        }
                    },
                )?;
                CHECK_MEM_LOCK_DURATION_HISTOGRAM_VEC
                    .get(CMD)
                    .unlocked
                    .observe(begin_instant.saturating_elapsed().as_secs_f64());

                let snap_ctx = SnapContext {
                    pb_ctx: &ctx,
                    ..Default::default()
                };

                let snapshot =
                    Self::with_tls_engine(|engine| Self::snapshot(engine, snap_ctx)).await?;
                Self::with_perf_context(CMD, || {
                    let begin_instant = Instant::now();
                    let mut statistics = Statistics::default();
                    let buckets = snapshot.ext().get_buckets();
                    let mut reader = MvccReader::new(
                        snapshot,
                        Some(ScanMode::Forward),
                        !ctx.get_not_fill_cache(),
                    );
                    let result = reader
                        .scan_locks(
                            start_key.as_ref(),
                            end_key.as_ref(),
                            |lock| lock.ts <= max_ts,
                            limit,
                        )
                        .map_err(txn::Error::from);
                    statistics.add(&reader.statistics);
                    let (kv_pairs, _) = result?;
                    let mut locks = Vec::with_capacity(kv_pairs.len());
                    for (key, lock) in kv_pairs {
                        let lock_info =
                            lock.into_lock_info(key.into_raw().map_err(txn::Error::from)?);
                        locks.push(lock_info);
                    }

                    metrics::tls_collect_scan_details(CMD, &statistics);
                    metrics::tls_collect_read_flow(
                        ctx.get_region_id(),
                        start_key.as_ref().map(|key| key.as_encoded().as_slice()),
                        end_key.as_ref().map(|key| key.as_encoded().as_slice()),
                        &statistics,
                        buckets.as_ref(),
                    );
                    SCHED_PROCESSING_READ_HISTOGRAM_STATIC
                        .get(CMD)
                        .observe(begin_instant.saturating_elapsed_secs());
                    SCHED_HISTOGRAM_VEC_STATIC
                        .get(CMD)
                        .observe(command_duration.saturating_elapsed_secs());

                    Ok(locks)
                })
            }
            .in_resource_metering_tag(resource_tag),
            priority,
            thread_rng().next_u64(),
        );
        async move {
            res.map_err(|_| Error::from(ErrorInner::SchedTooBusy))
                .await?
        }
    }

    // The entry point of the storage scheduler. Not only transaction commands need
    // to access keys serially.
    pub fn sched_txn_command<T: StorageCallbackType>(
        &self,
        cmd: TypedCommand<T>,
        callback: Callback<T>,
    ) -> Result<()> {
        use crate::storage::txn::commands::{
            acquire_pessimistic_lock::PessimisticLockCmdInner, AcquirePessimisticLock, Prewrite,
            PrewritePessimistic,
        };

        let cmd: Command = cmd.into();

        match &cmd {
            Command::Prewrite(Prewrite { mutations, .. }) => {
                let keys = mutations.iter().map(|m| m.key().as_encoded());
                Self::check_api_version(
                    self.api_version,
                    cmd.ctx().api_version,
                    CommandKind::prewrite,
                    keys.clone(),
                )?;
                check_key_size!(keys, self.max_key_size, callback);
            }
            Command::PrewritePessimistic(PrewritePessimistic { mutations, .. }) => {
                let keys = mutations.iter().map(|(m, _)| m.key().as_encoded());
                Self::check_api_version(
                    self.api_version,
                    cmd.ctx().api_version,
                    CommandKind::prewrite,
                    keys.clone(),
                )?;
                check_key_size!(keys, self.max_key_size, callback);
            }
            Command::AcquirePessimisticLock(AcquirePessimisticLock { inner, .. }) => match inner {
                PessimisticLockCmdInner::SingleRequest { keys, .. } => {
                    let keys = keys.iter().map(|k| k.0.as_encoded());
                    Self::check_api_version(
                        self.api_version,
                        cmd.ctx().api_version,
                        CommandKind::acquire_pessimistic_lock,
                        keys.clone(),
                    )?;
                    check_key_size!(keys, self.max_key_size, callback);
                }
                PessimisticLockCmdInner::BatchResumedRequests { items, .. } => {
                    let keys = items.iter().map(|item| item.key.as_encoded());
                    Self::check_api_version(
                        self.api_version,
                        cmd.ctx().api_version,
                        CommandKind::acquire_pessimistic_lock,
                        keys.clone(),
                    )?;
                    check_key_size!(keys, self.max_key_size, callback);
                }
            },
            _ => {}
        }
        with_tls_tracker(|tracker| {
            tracker.req_info.start_ts = cmd.ts().into_inner();
            tracker.req_info.request_type = cmd.request_type();
        });

        fail_point!("storage_drop_message", |_| Ok(()));
        cmd.incr_cmd_metric();
        self.sched.run_cmd(cmd, T::callback(callback));

        Ok(())
    }

    // The entry point of the raw atomic command scheduler.
    pub fn sched_raw_atomic_command<T: StorageCallbackType>(
        sched: TxnScheduler<E, L>,
        cmd: TypedCommand<T>,
        callback: Callback<T>,
    ) {
        let cmd: Command = cmd.into();
        cmd.incr_cmd_metric();
        sched.run_cmd(cmd, T::callback(callback));
    }

    // Schedule raw modify commands, which reuse the scheduler worker pool.
    // TODO: separate the txn and raw commands if needed in the future.
    fn sched_raw_command<T>(&self, tag: CommandKind, future: T) -> Result<()>
    where
        T: Future + Send + 'static,
    {
        SCHED_STAGE_COUNTER_VEC.get(tag).new.inc();
        self.sched
            .get_sched_pool(CommandPri::Normal)
            .pool
            .spawn(future)
            .map_err(|_| Error::from(ErrorInner::SchedTooBusy))
    }

    fn get_deadline(ctx: &Context) -> Deadline {
        let execution_duration_limit = if ctx.max_execution_duration_ms == 0 {
            crate::storage::txn::scheduler::DEFAULT_EXECUTION_DURATION_LIMIT
        } else {
            ::std::time::Duration::from_millis(ctx.max_execution_duration_ms)
        };
        Deadline::from_now(execution_duration_limit)
    }

    /// Delete all keys in the range [`start_key`, `end_key`).
    ///
    /// All keys in the range will be deleted permanently regardless of their
    /// timestamps. This means that deleted keys will not be retrievable by
    /// specifying an older timestamp. If `notify_only` is set, the data will
    /// not be immediately deleted, but the operation will still be replicated
    /// via Raft. This is used to notify that the data will be deleted by
    /// [`unsafe_destroy_range`](crate::server::gc_worker::GcTask::
    /// UnsafeDestroyRange) soon.
    pub fn delete_range(
        &self,
        ctx: Context,
        start_key: Key,
        end_key: Key,
        notify_only: bool,
        callback: Callback<()>,
    ) -> Result<()> {
        Self::check_api_version_ranges(
            self.api_version,
            ctx.api_version,
            CommandKind::delete_range,
            [(Some(start_key.as_encoded()), Some(end_key.as_encoded()))],
        )?;

        let mut modifies = Vec::with_capacity(DATA_CFS.len());
        for cf in DATA_CFS {
            modifies.push(Modify::DeleteRange(
                cf,
                start_key.clone(),
                end_key.clone(),
                notify_only,
            ));
        }

        let mut batch = WriteData::from_modifies(modifies);
        batch.set_allowed_on_disk_almost_full();
        self.engine.async_write(
            &ctx,
            batch,
            Box::new(|res| callback(res.map_err(Error::from))),
        )?;
        KV_COMMAND_COUNTER_VEC_STATIC.delete_range.inc();
        Ok(())
    }

    /// Get the value of a raw key.
    pub fn raw_get(
        &self,
        ctx: Context,
        cf: String,
        key: Vec<u8>,
    ) -> impl Future<Output = Result<Option<Vec<u8>>>> {
        const CMD: CommandKind = CommandKind::raw_get;
        let priority = ctx.get_priority();
        let priority_tag = get_priority_tag(priority);
        let resource_tag = self
            .resource_tag_factory
            .new_tag_with_key_ranges(&ctx, vec![(key.clone(), key.clone())]);
        let api_version = self.api_version;

        let res = self.read_pool.spawn_handle(
            async move {
                KV_COMMAND_COUNTER_VEC_STATIC.get(CMD).inc();
                SCHED_COMMANDS_PRI_COUNTER_VEC_STATIC
                    .get(priority_tag)
                    .inc();

                Self::check_api_version(api_version, ctx.api_version, CMD, [&key])?;

                let command_duration = tikv_util::time::Instant::now();
                let snap_ctx = SnapContext {
                    pb_ctx: &ctx,
                    ..Default::default()
                };
                let snapshot =
                    Self::with_tls_engine(|engine| Self::snapshot(engine, snap_ctx)).await?;
                let buckets = snapshot.ext().get_buckets();
                let store = RawStore::new(snapshot, api_version);
                let cf = Self::rawkv_cf(&cf, api_version)?;
                {
                    let begin_instant = Instant::now();
                    let mut stats = Statistics::default();
                    let key = F::encode_raw_key_owned(key, None);
                    // Keys pass to `tls_collect_query` should be encoded, to get correct keys for
                    // region split.
                    tls_collect_query(
                        ctx.get_region_id(),
                        ctx.get_peer(),
                        key.as_encoded(),
                        key.as_encoded(),
                        false,
                        QueryKind::Get,
                    );
                    let r = store
                        .raw_get_key_value(cf, &key, &mut stats)
                        .map_err(Error::from);
                    KV_COMMAND_KEYREAD_HISTOGRAM_STATIC.get(CMD).observe(1_f64);
                    tls_collect_read_flow(
                        ctx.get_region_id(),
                        Some(key.as_encoded()),
                        Some(key.as_encoded()),
                        &stats,
                        buckets.as_ref(),
                    );
                    SCHED_PROCESSING_READ_HISTOGRAM_STATIC
                        .get(CMD)
                        .observe(begin_instant.saturating_elapsed_secs());
                    SCHED_HISTOGRAM_VEC_STATIC
                        .get(CMD)
                        .observe(command_duration.saturating_elapsed_secs());
                    r
                }
            }
            .in_resource_metering_tag(resource_tag),
            priority,
            thread_rng().next_u64(),
        );

        async move {
            res.map_err(|_| Error::from(ErrorInner::SchedTooBusy))
                .await?
        }
    }

    /// Get the values of a set of raw keys, return a list of `Result`s.
    pub fn raw_batch_get_command<P: 'static + ResponseBatchConsumer<Option<Vec<u8>>>>(
        &self,
        gets: Vec<RawGetRequest>,
        ids: Vec<u64>,
        consumer: P,
    ) -> impl Future<Output = Result<()>> {
        const CMD: CommandKind = CommandKind::raw_batch_get_command;
        // all requests in a batch have the same region, epoch, term, replica_read
        let priority = gets[0].get_context().get_priority();
        let priority_tag = get_priority_tag(priority);
        let api_version = self.api_version;

        // The resource tags of these batched requests are not the same, and it is quite
        // expensive to distinguish them, so we can find random one of them as a
        // representative.
        let rand_index = rand::thread_rng().gen_range(0, gets.len());
        let rand_ctx = gets[rand_index].get_context();
        let rand_key = gets[rand_index].get_key().to_vec();
        let resource_tag = self
            .resource_tag_factory
            .new_tag_with_key_ranges(rand_ctx, vec![(rand_key.clone(), rand_key)]);

        let res = self.read_pool.spawn_handle(
            async move {
                KV_COMMAND_COUNTER_VEC_STATIC.get(CMD).inc();
                SCHED_COMMANDS_PRI_COUNTER_VEC_STATIC
                    .get(priority_tag)
                    .inc();
                KV_COMMAND_KEYREAD_HISTOGRAM_STATIC
                    .get(CMD)
                    .observe(gets.len() as f64);

                for get in &gets {
                    Self::check_api_version(
                        api_version,
                        get.get_context().api_version,
                        CMD,
                        [get.get_key()],
                    )
                    .map_err(Error::from)?;
                }

                let command_duration = tikv_util::time::Instant::now();
                let read_id = Some(ThreadReadId::new());
                let mut snaps = vec![];
                for (mut req, id) in gets.into_iter().zip(ids) {
                    let ctx = req.take_context();
                    let key = F::encode_raw_key_owned(req.take_key(), None);
                    // Keys pass to `tls_collect_query` should be encoded, to get correct keys for
                    // region split. Don't place in loop of `snaps`, otherwise `snap.wait` may run
                    // in another thread, and cause the `thread-local` statistics unstable for test.
                    tls_collect_query(
                        ctx.get_region_id(),
                        ctx.get_peer(),
                        key.as_encoded(),
                        key.as_encoded(),
                        false,
                        QueryKind::Get,
                    );

                    let snap_ctx = SnapContext {
                        pb_ctx: &ctx,
                        read_id: read_id.clone(),
                        ..Default::default()
                    };
                    let snap = Self::with_tls_engine(|engine| Self::snapshot(engine, snap_ctx));
                    snaps.push((id, key, ctx, req, snap));
                }
                Self::with_tls_engine(|engine| engine.release_snapshot());
                let begin_instant = Instant::now();
                for (id, key, mut ctx, mut req, snap) in snaps {
                    let cf = req.take_cf();
                    match snap.await {
                        Ok(snapshot) => {
                            let mut stats = Statistics::default();
                            let buckets = snapshot.ext().get_buckets();
                            let store = RawStore::new(snapshot, api_version);
                            match Self::rawkv_cf(&cf, api_version) {
                                Ok(cf) => {
                                    consumer.consume(
                                        id,
                                        store
                                            .raw_get_key_value(cf, &key, &mut stats)
                                            .map_err(Error::from),
                                        begin_instant,
                                        ctx.take_request_source(),
                                    );
                                    tls_collect_read_flow(
                                        ctx.get_region_id(),
                                        Some(key.as_encoded()),
                                        Some(key.as_encoded()),
                                        &stats,
                                        buckets.as_ref(),
                                    );
                                }
                                Err(e) => {
                                    consumer.consume(
                                        id,
                                        Err(e),
                                        begin_instant,
                                        ctx.take_request_source(),
                                    );
                                }
                            }
                        }
                        Err(e) => {
                            consumer.consume(id, Err(e), begin_instant, ctx.take_request_source());
                        }
                    }
                }

                SCHED_PROCESSING_READ_HISTOGRAM_STATIC
                    .get(CMD)
                    .observe(begin_instant.saturating_elapsed_secs());
                SCHED_HISTOGRAM_VEC_STATIC
                    .get(CMD)
                    .observe(command_duration.saturating_elapsed_secs());
                Ok(())
            }
            .in_resource_metering_tag(resource_tag),
            priority,
            thread_rng().next_u64(),
        );
        async move {
            res.map_err(|_| Error::from(ErrorInner::SchedTooBusy))
                .await?
        }
    }

    /// Get the values of some raw keys in a batch.
    pub fn raw_batch_get(
        &self,
        ctx: Context,
        cf: String,
        keys: Vec<Vec<u8>>,
    ) -> impl Future<Output = Result<Vec<Result<KvPair>>>> {
        const CMD: CommandKind = CommandKind::raw_batch_get;
        let priority = ctx.get_priority();
        let priority_tag = get_priority_tag(priority);
        let key_ranges = keys.iter().map(|k| (k.clone(), k.clone())).collect();
        let resource_tag = self
            .resource_tag_factory
            .new_tag_with_key_ranges(&ctx, key_ranges);
        let api_version = self.api_version;

        let res = self.read_pool.spawn_handle(
            async move {
                let mut key_ranges = vec![];
                KV_COMMAND_COUNTER_VEC_STATIC.get(CMD).inc();
                SCHED_COMMANDS_PRI_COUNTER_VEC_STATIC
                    .get(priority_tag)
                    .inc();

                Self::check_api_version(api_version, ctx.api_version, CMD, &keys)?;

                let command_duration = tikv_util::time::Instant::now();
                let snap_ctx = SnapContext {
                    pb_ctx: &ctx,
                    ..Default::default()
                };
                let snapshot =
                    Self::with_tls_engine(|engine| Self::snapshot(engine, snap_ctx)).await?;
                let buckets = snapshot.ext().get_buckets();
                let store = RawStore::new(snapshot, api_version);
                {
                    let begin_instant = Instant::now();

                    let cf = Self::rawkv_cf(&cf, api_version)?;
                    // no scan_count for this kind of op.
                    let mut stats = Statistics::default();
                    let result: Vec<Result<KvPair>> = keys
                        .into_iter()
                        .map(|k| {
                            let k = F::encode_raw_key_owned(k, None);
                            let mut s = Statistics::default();
                            let v = store.raw_get_key_value(cf, &k, &mut s).map_err(Error::from);
                            tls_collect_read_flow(
                                ctx.get_region_id(),
                                Some(k.as_encoded()),
                                Some(k.as_encoded()),
                                &s,
                                buckets.as_ref(),
                            );
                            stats.add(&s);
                            key_ranges.push(build_key_range(k.as_encoded(), k.as_encoded(), false));
                            (k, v)
                        })
                        .filter(|&(_, ref v)| !(v.is_ok() && v.as_ref().unwrap().is_none()))
                        .map(|(k, v)| match v {
                            Ok(v) => {
                                let (user_key, _) = F::decode_raw_key_owned(k, false).unwrap();
                                Ok((user_key, v.unwrap()))
                            }
                            Err(v) => Err(v),
                        })
                        .collect();

                    tls_collect_query_batch(
                        ctx.get_region_id(),
                        ctx.get_peer(),
                        key_ranges,
                        QueryKind::Get,
                    );
                    KV_COMMAND_KEYREAD_HISTOGRAM_STATIC
                        .get(CMD)
                        .observe(stats.data.flow_stats.read_keys as f64);
                    SCHED_PROCESSING_READ_HISTOGRAM_STATIC
                        .get(CMD)
                        .observe(begin_instant.saturating_elapsed_secs());
                    SCHED_HISTOGRAM_VEC_STATIC
                        .get(CMD)
                        .observe(command_duration.saturating_elapsed_secs());
                    Ok(result)
                }
            }
            .in_resource_metering_tag(resource_tag),
            priority,
            thread_rng().next_u64(),
        );

        async move {
            res.map_err(|_| Error::from(ErrorInner::SchedTooBusy))
                .await?
        }
    }

    async fn check_causal_ts_flushed(ctx: &mut Context, tag: CommandKind) -> Result<()> {
        if F::TAG == ApiVersion::V2 {
            let snap_ctx = SnapContext {
                pb_ctx: ctx,
                ..Default::default()
            };
            match Self::with_tls_engine(|engine| Self::snapshot(engine, snap_ctx)).await {
                Ok(snapshot) => {
                    SCHED_STAGE_COUNTER_VEC.get(tag).snapshot_ok.inc();
                    if !snapshot.ext().is_max_ts_synced() {
                        return Err(Error::from(txn::Error::from(
                            TxnError::MaxTimestampNotSynced {
                                region_id: ctx.get_region_id(),
                                start_ts: TimeStamp::zero(),
                            },
                        )));
                    }
                    let term = snapshot.ext().get_term();
                    if let Some(term) = term {
                        ctx.set_term(term.get());
                    }
                }
                Err(err) => {
                    SCHED_STAGE_COUNTER_VEC.get(tag).snapshot_err.inc();
                    info!("get snapshot failed"; "tag" => ?tag, "err" => ?err);
                    return Err(err);
                }
            }
        }
        Ok(())
    }

    /// Write a raw key to the storage.
    pub fn raw_put(
        &self,
        mut ctx: Context,
        cf: String,
        key: Vec<u8>,
        value: Vec<u8>,
        ttl: u64,
        callback: Callback<()>,
    ) -> Result<()> {
        const CMD: CommandKind = CommandKind::raw_put;
        let api_version = self.api_version;

        Self::check_api_version(api_version, ctx.api_version, CMD, [&key])?;

        check_key_size!(Some(&key).into_iter(), self.max_key_size, callback);

        if !F::IS_TTL_ENABLED && ttl != 0 {
            return Err(Error::from(ErrorInner::TtlNotEnabled));
        }
        let deadline = Self::get_deadline(&ctx);
        let cf = Self::rawkv_cf(&cf, self.api_version)?;
        let provider = self.causal_ts_provider.clone();
        let engine = self.engine.clone();
        let concurrency_manager = self.concurrency_manager.clone();
        self.sched_raw_command(CMD, async move {
            if let Err(e) = deadline.check() {
                return callback(Err(Error::from(e)));
            }
            let command_duration = tikv_util::time::Instant::now();

            if let Err(e) = Self::check_causal_ts_flushed(&mut ctx, CMD).await {
                return callback(Err(e));
            }

            let key_guard = get_raw_key_guard(&provider, concurrency_manager).await;
            if let Err(e) = key_guard {
                return callback(Err(e));
            }
            let ts = get_causal_ts(&provider).await;
            if let Err(e) = ts {
                return callback(Err(e));
            }
            let raw_value = RawValue {
                user_value: value,
                expire_ts: ttl_to_expire_ts(ttl),
                is_delete: false,
            };
            let m = Modify::Put(
                cf,
                F::encode_raw_key_owned(key, ts.unwrap()),
                F::encode_raw_value_owned(raw_value),
            );

            let mut batch = WriteData::from_modifies(vec![m]);
            batch.set_allowed_on_disk_almost_full();
            let (cb, f) = tikv_util::future::paired_future_callback();
            let async_ret =
                engine.async_write(&ctx, batch, Box::new(|res| cb(res.map_err(Error::from))));
            let v: Result<()> = match async_ret {
                Err(e) => Err(Error::from(e)),
                Ok(_) => f.await.unwrap(),
            };
            callback(v);
            KV_COMMAND_COUNTER_VEC_STATIC.get(CMD).inc();
            SCHED_STAGE_COUNTER_VEC.get(CMD).write_finish.inc();
            SCHED_HISTOGRAM_VEC_STATIC
                .get(CMD)
                .observe(command_duration.saturating_elapsed().as_secs_f64());
        })
    }

    fn check_ttl_valid(key_cnt: usize, ttls: &Vec<u64>) -> Result<()> {
        if !F::IS_TTL_ENABLED {
            if ttls.iter().any(|&x| x != 0) {
                return Err(Error::from(ErrorInner::TtlNotEnabled));
            }
        } else if ttls.len() != key_cnt {
            return Err(Error::from(ErrorInner::TtlLenNotEqualsToPairs));
        }
        Ok(())
    }

    fn raw_batch_put_requests_to_modifies(
        cf: CfName,
        pairs: Vec<KvPair>,
        ttls: Vec<u64>,
        ts: Option<TimeStamp>,
    ) -> Vec<Modify> {
        pairs
            .into_iter()
            .zip(ttls)
            .map(|((k, v), ttl)| {
                let raw_value = RawValue {
                    user_value: v,
                    expire_ts: ttl_to_expire_ts(ttl),
                    is_delete: false,
                };
                Modify::Put(
                    cf,
                    F::encode_raw_key_owned(k, ts),
                    F::encode_raw_value_owned(raw_value),
                )
            })
            .collect()
    }

    /// Write some keys to the storage in a batch.
    pub fn raw_batch_put(
        &self,
        mut ctx: Context,
        cf: String,
        pairs: Vec<KvPair>,
        ttls: Vec<u64>,
        callback: Callback<()>,
    ) -> Result<()> {
        const CMD: CommandKind = CommandKind::raw_batch_put;
        Self::check_api_version(
            self.api_version,
            ctx.api_version,
            CMD,
            pairs.iter().map(|(ref k, _)| k),
        )?;

        let cf = Self::rawkv_cf(&cf, self.api_version)?;

        check_key_size!(
            pairs.iter().map(|(ref k, _)| k),
            self.max_key_size,
            callback
        );
        Self::check_ttl_valid(pairs.len(), &ttls)?;

        let provider = self.causal_ts_provider.clone();
        let engine = self.engine.clone();
        let concurrency_manager = self.concurrency_manager.clone();
        let deadline = Self::get_deadline(&ctx);
        self.sched_raw_command(CMD, async move {
            if let Err(e) = deadline.check() {
                return callback(Err(Error::from(e)));
            }
            let command_duration = tikv_util::time::Instant::now();

            if let Err(e) = Self::check_causal_ts_flushed(&mut ctx, CMD).await {
                return callback(Err(e));
            }

            let key_guard = get_raw_key_guard(&provider, concurrency_manager).await;
            if let Err(e) = key_guard {
                return callback(Err(e));
            }
            let ts = get_causal_ts(&provider).await;
            if let Err(e) = ts {
                return callback(Err(e));
            }

            let modifies = Self::raw_batch_put_requests_to_modifies(cf, pairs, ttls, ts.unwrap());
            let mut batch = WriteData::from_modifies(modifies);
            batch.set_allowed_on_disk_almost_full();
            let (cb, f) = tikv_util::future::paired_future_callback();
            let async_ret =
                engine.async_write(&ctx, batch, Box::new(|res| cb(res.map_err(Error::from))));
            let v: Result<()> = match async_ret {
                Err(e) => Err(Error::from(e)),
                Ok(_) => f.await.unwrap(),
            };
            callback(v);
            KV_COMMAND_COUNTER_VEC_STATIC.get(CMD).inc();
            SCHED_STAGE_COUNTER_VEC.get(CMD).write_finish.inc();
            SCHED_HISTOGRAM_VEC_STATIC
                .get(CMD)
                .observe(command_duration.saturating_elapsed().as_secs_f64());
        })
    }

    fn raw_delete_request_to_modify(cf: CfName, key: Vec<u8>, ts: Option<TimeStamp>) -> Modify {
        let key = F::encode_raw_key_owned(key, ts);
        match F::TAG {
            ApiVersion::V2 => Modify::Put(cf, key, ApiV2::ENCODED_LOGICAL_DELETE.to_vec()),
            _ => Modify::Delete(cf, key),
        }
    }

    /// Delete a raw key from the storage.
    /// In API V2, data is "logical" deleted, to enable CDC of delete
    /// operations.
    pub fn raw_delete(
        &self,
        mut ctx: Context,
        cf: String,
        key: Vec<u8>,
        callback: Callback<()>,
    ) -> Result<()> {
        const CMD: CommandKind = CommandKind::raw_delete;
        Self::check_api_version(self.api_version, ctx.api_version, CMD, [&key])?;

        check_key_size!(Some(&key).into_iter(), self.max_key_size, callback);
        let cf = Self::rawkv_cf(&cf, self.api_version)?;
        let provider = self.causal_ts_provider.clone();
        let engine = self.engine.clone();
        let concurrency_manager = self.concurrency_manager.clone();
        let deadline = Self::get_deadline(&ctx);
        self.sched_raw_command(CMD, async move {
            if let Err(e) = deadline.check() {
                return callback(Err(Error::from(e)));
            }
            let command_duration = tikv_util::time::Instant::now();

            if let Err(e) = Self::check_causal_ts_flushed(&mut ctx, CMD).await {
                return callback(Err(e));
            }

            let key_guard = get_raw_key_guard(&provider, concurrency_manager).await;
            if let Err(e) = key_guard {
                return callback(Err(e));
            }
            let ts = get_causal_ts(&provider).await;
            if let Err(e) = ts {
                return callback(Err(e));
            }
            let m = Self::raw_delete_request_to_modify(cf, key, ts.unwrap());
            let mut batch = WriteData::from_modifies(vec![m]);
            batch.set_allowed_on_disk_almost_full();
            let (cb, f) = tikv_util::future::paired_future_callback();
            let async_ret =
                engine.async_write(&ctx, batch, Box::new(|res| cb(res.map_err(Error::from))));
            let v: Result<()> = match async_ret {
                Err(e) => Err(Error::from(e)),
                Ok(_) => f.await.unwrap(),
            };
            callback(v);
            KV_COMMAND_COUNTER_VEC_STATIC.get(CMD).inc();
            SCHED_STAGE_COUNTER_VEC.get(CMD).write_finish.inc();
            SCHED_HISTOGRAM_VEC_STATIC
                .get(CMD)
                .observe(command_duration.saturating_elapsed().as_secs_f64());
        })
    }

    /// Delete all raw keys in [`start_key`, `end_key`).
    /// Note that in API V2, data is still "physical" deleted, as "logical"
    /// delete for a range will be quite expensive. Notification of range delete
    /// operations will be through a special channel (unimplemented yet).
    pub fn raw_delete_range(
        &self,
        ctx: Context,
        cf: String,
        start_key: Vec<u8>,
        end_key: Vec<u8>,
        callback: Callback<()>,
    ) -> Result<()> {
        const CMD: CommandKind = CommandKind::raw_delete_range;
        check_key_size!([&start_key, &end_key], self.max_key_size, callback);
        Self::check_api_version_ranges(
            self.api_version,
            ctx.api_version,
            CMD,
            [(Some(&start_key), Some(&end_key))],
        )?;

        let cf = Self::rawkv_cf(&cf, self.api_version)?;
        let engine = self.engine.clone();
        let deadline = Self::get_deadline(&ctx);
        self.sched_raw_command(CMD, async move {
            if let Err(e) = deadline.check() {
                return callback(Err(Error::from(e)));
            }
            let command_duration = tikv_util::time::Instant::now();
            let start_key = F::encode_raw_key_owned(start_key, None);
            let end_key = F::encode_raw_key_owned(end_key, None);

            let mut batch =
                WriteData::from_modifies(vec![Modify::DeleteRange(cf, start_key, end_key, false)]);
            batch.set_allowed_on_disk_almost_full();

            // TODO: special notification channel for API V2.
            let (cb, f) = tikv_util::future::paired_future_callback();
            let async_ret =
                engine.async_write(&ctx, batch, Box::new(|res| cb(res.map_err(Error::from))));
            let v: Result<()> = match async_ret {
                Err(e) => Err(Error::from(e)),
                Ok(_) => f.await.unwrap(),
            };
            callback(v);
            KV_COMMAND_COUNTER_VEC_STATIC.get(CMD).inc();
            SCHED_STAGE_COUNTER_VEC.get(CMD).write_finish.inc();
            SCHED_HISTOGRAM_VEC_STATIC
                .get(CMD)
                .observe(command_duration.saturating_elapsed().as_secs_f64());
        })
    }

    /// Delete some raw keys in a batch.
    /// In API V2, data is "logical" deleted, to enable CDC of delete
    /// operations.
    pub fn raw_batch_delete(
        &self,
        mut ctx: Context,
        cf: String,
        keys: Vec<Vec<u8>>,
        callback: Callback<()>,
    ) -> Result<()> {
        const CMD: CommandKind = CommandKind::raw_batch_delete;
        Self::check_api_version(self.api_version, ctx.api_version, CMD, &keys)?;

        let cf = Self::rawkv_cf(&cf, self.api_version)?;
        check_key_size!(keys.iter(), self.max_key_size, callback);
        let provider = self.causal_ts_provider.clone();
        let engine = self.engine.clone();
        let concurrency_manager = self.concurrency_manager.clone();
        let deadline = Self::get_deadline(&ctx);
        self.sched_raw_command(CMD, async move {
            if let Err(e) = deadline.check() {
                return callback(Err(Error::from(e)));
            }
            let command_duration = tikv_util::time::Instant::now();

            if let Err(e) = Self::check_causal_ts_flushed(&mut ctx, CMD).await {
                return callback(Err(e));
            }

            let key_guard = get_raw_key_guard(&provider, concurrency_manager).await;
            if let Err(e) = key_guard {
                return callback(Err(e));
            }
            let ts = get_causal_ts(&provider).await;
            if let Err(e) = ts {
                return callback(Err(e));
            }
            let ts = ts.unwrap();
            let modifies: Vec<Modify> = keys
                .into_iter()
                .map(|k| Self::raw_delete_request_to_modify(cf, k, ts))
                .collect();
            let mut batch = WriteData::from_modifies(modifies);
            batch.set_allowed_on_disk_almost_full();
            let (cb, f) = tikv_util::future::paired_future_callback();
            let async_ret =
                engine.async_write(&ctx, batch, Box::new(|res| cb(res.map_err(Error::from))));
            let v: Result<()> = match async_ret {
                Err(e) => Err(Error::from(e)),
                Ok(_) => f.await.unwrap(),
            };
            callback(v);
            KV_COMMAND_COUNTER_VEC_STATIC.get(CMD).inc();
            SCHED_STAGE_COUNTER_VEC.get(CMD).write_finish.inc();
            SCHED_HISTOGRAM_VEC_STATIC
                .get(CMD)
                .observe(command_duration.saturating_elapsed().as_secs_f64());
        })
    }

    /// Scan raw keys in a range.
    ///
    /// If `reverse_scan` is false, the range is [`start_key`, `end_key`);
    /// otherwise, the range is [`end_key`, `start_key`) and it scans from
    /// `start_key` and goes backwards. If `end_key` is `None`, it means
    /// unbounded.
    ///
    /// This function scans at most `limit` keys.
    ///
    /// If `key_only` is true, the value
    /// corresponding to the key will not be read out. Only scanned keys will be
    /// returned.
    pub fn raw_scan(
        &self,
        ctx: Context,
        cf: String,
        start_key: Vec<u8>,
        end_key: Option<Vec<u8>>,
        limit: usize,
        key_only: bool,
        reverse_scan: bool,
    ) -> impl Future<Output = Result<Vec<Result<KvPair>>>> {
        const CMD: CommandKind = CommandKind::raw_scan;
        let priority = ctx.get_priority();
        let priority_tag = get_priority_tag(priority);
        let resource_tag = self.resource_tag_factory.new_tag(&ctx);
        let api_version = self.api_version;

        let res = self.read_pool.spawn_handle(
            async move {
                KV_COMMAND_COUNTER_VEC_STATIC.get(CMD).inc();
                SCHED_COMMANDS_PRI_COUNTER_VEC_STATIC
                    .get(priority_tag)
                    .inc();

                Self::check_api_version_ranges(
                    api_version,
                    ctx.api_version,
                    CMD,
                    [(Some(&start_key), end_key.as_ref())],
                )?;

                let command_duration = tikv_util::time::Instant::now();
                let snap_ctx = SnapContext {
                    pb_ctx: &ctx,
                    ..Default::default()
                };
                let snapshot =
                    Self::with_tls_engine(|engine| Self::snapshot(engine, snap_ctx)).await?;
                let buckets = snapshot.ext().get_buckets();
                let cf = Self::rawkv_cf(&cf, api_version)?;
                {
                    let store = RawStore::new(snapshot, api_version);
                    let begin_instant = Instant::now();

                    let start_key = F::encode_raw_key_owned(start_key, None);
                    let end_key = end_key.map(|k| F::encode_raw_key_owned(k, None));
                    // Keys pass to `tls_collect_query` should be encoded, to get correct keys for
                    // region split.
                    tls_collect_query(
                        ctx.get_region_id(),
                        ctx.get_peer(),
                        start_key.as_encoded(),
                        end_key.as_ref().map(|k| k.as_encoded()).unwrap_or(&vec![]),
                        reverse_scan,
                        QueryKind::Scan,
                    );

                    let mut statistics = Statistics::default();
                    let result = if reverse_scan {
                        store
                            .reverse_raw_scan(
                                cf,
                                &start_key,
                                end_key.as_ref(),
                                limit,
                                &mut statistics,
                                key_only,
                            )
                            .await
                    } else {
                        store
                            .forward_raw_scan(
                                cf,
                                &start_key,
                                end_key.as_ref(),
                                limit,
                                &mut statistics,
                                key_only,
                            )
                            .await
                    }
                    .map(|pairs| {
                        pairs
                            .into_iter()
                            .map(|pair| {
                                pair.map(|(k, v)| {
                                    let (user_key, _) =
                                        F::decode_raw_key_owned(Key::from_encoded(k), true)
                                            .unwrap();
                                    (user_key, v)
                                })
                                .map_err(Error::from)
                            })
                            .collect()
                    })
                    .map_err(Error::from);

                    metrics::tls_collect_read_flow(
                        ctx.get_region_id(),
                        Some(start_key.as_encoded()),
                        end_key.as_ref().map(|k| k.as_encoded().as_slice()),
                        &statistics,
                        buckets.as_ref(),
                    );
                    KV_COMMAND_KEYREAD_HISTOGRAM_STATIC
                        .get(CMD)
                        .observe(statistics.data.flow_stats.read_keys as f64);
                    metrics::tls_collect_scan_details(CMD, &statistics);
                    SCHED_PROCESSING_READ_HISTOGRAM_STATIC
                        .get(CMD)
                        .observe(begin_instant.saturating_elapsed_secs());
                    SCHED_HISTOGRAM_VEC_STATIC
                        .get(CMD)
                        .observe(command_duration.saturating_elapsed_secs());

                    result
                }
            }
            .in_resource_metering_tag(resource_tag),
            priority,
            thread_rng().next_u64(),
        );

        async move {
            res.map_err(|_| Error::from(ErrorInner::SchedTooBusy))
                .await?
        }
    }

    /// Scan raw keys in multiple ranges in a batch.
    pub fn raw_batch_scan(
        &self,
        ctx: Context,
        cf: String,
        mut ranges: Vec<KeyRange>,
        each_limit: usize,
        key_only: bool,
        reverse_scan: bool,
    ) -> impl Future<Output = Result<Vec<Result<KvPair>>>> {
        const CMD: CommandKind = CommandKind::raw_batch_scan;
        let priority = ctx.get_priority();
        let priority_tag = get_priority_tag(priority);
        let key_ranges = ranges
            .iter()
            .map(|key_range| (key_range.start_key.clone(), key_range.end_key.clone()))
            .collect();
        let resource_tag = self
            .resource_tag_factory
            .new_tag_with_key_ranges(&ctx, key_ranges);
        let api_version = self.api_version;

        let res = self.read_pool.spawn_handle(
            async move {
                KV_COMMAND_COUNTER_VEC_STATIC.get(CMD).inc();
                SCHED_COMMANDS_PRI_COUNTER_VEC_STATIC
                    .get(priority_tag)
                    .inc();

                Self::check_api_version_ranges(
                    api_version,
                    ctx.api_version,
                    CMD,
                    ranges
                        .iter()
                        .map(|range| (Some(range.get_start_key()), Some(range.get_end_key()))),
                )?;

                let command_duration = tikv_util::time::Instant::now();
                let snap_ctx = SnapContext {
                    pb_ctx: &ctx,
                    ..Default::default()
                };
                let snapshot =
                    Self::with_tls_engine(|engine| Self::snapshot(engine, snap_ctx)).await?;
                let buckets = snapshot.ext().get_buckets();
                let cf = Self::rawkv_cf(&cf, api_version)?;
                {
                    let store = RawStore::new(snapshot, api_version);
                    let begin_instant = Instant::now();
                    let mut statistics = Statistics::default();
                    if !Self::check_key_ranges(&ranges, reverse_scan) {
                        return Err(box_err!("Invalid KeyRanges"));
                    };
                    let mut result = Vec::new();
                    let mut key_ranges = vec![];
                    let ranges_len = ranges.len();

                    for i in 0..ranges_len {
                        let start_key = F::encode_raw_key_owned(ranges[i].take_start_key(), None);
                        let end_key = ranges[i].take_end_key();
                        let end_key = if end_key.is_empty() {
                            if i + 1 == ranges_len {
                                None
                            } else {
                                Some(F::encode_raw_key(ranges[i + 1].get_start_key(), None))
                            }
                        } else {
                            Some(F::encode_raw_key_owned(end_key, None))
                        };
                        let mut stats = Statistics::default();
                        let pairs: Vec<Result<KvPair>> = if reverse_scan {
                            store
                                .reverse_raw_scan(
                                    cf,
                                    &start_key,
                                    end_key.as_ref(),
                                    each_limit,
                                    &mut stats,
                                    key_only,
                                )
                                .await
                        } else {
                            store
                                .forward_raw_scan(
                                    cf,
                                    &start_key,
                                    end_key.as_ref(),
                                    each_limit,
                                    &mut stats,
                                    key_only,
                                )
                                .await
                        }
                        .map(|pairs| {
                            pairs
                                .into_iter()
                                .map(|pair| {
                                    pair.map(|(k, v)| {
                                        let (user_key, _) =
                                            F::decode_raw_key_owned(Key::from_encoded(k), true)
                                                .unwrap();
                                        (user_key, v)
                                    })
                                    .map_err(Error::from)
                                })
                                .collect()
                        })
                        .map_err(Error::from)?;

                        key_ranges.push(build_key_range(
                            start_key.as_encoded(),
                            end_key.as_ref().map(|k| k.as_encoded()).unwrap_or(&vec![]),
                            reverse_scan,
                        ));
                        metrics::tls_collect_read_flow(
                            ctx.get_region_id(),
                            Some(start_key.as_encoded()),
                            end_key.as_ref().map(|k| k.as_encoded().as_slice()),
                            &stats,
                            buckets.as_ref(),
                        );
                        statistics.add(&stats);
                        result.extend(pairs.into_iter().map(|res| res.map_err(Error::from)));
                    }

                    tls_collect_query_batch(
                        ctx.get_region_id(),
                        ctx.get_peer(),
                        key_ranges,
                        QueryKind::Scan,
                    );
                    KV_COMMAND_KEYREAD_HISTOGRAM_STATIC
                        .get(CMD)
                        .observe(statistics.data.flow_stats.read_keys as f64);
                    metrics::tls_collect_scan_details(CMD, &statistics);
                    SCHED_PROCESSING_READ_HISTOGRAM_STATIC
                        .get(CMD)
                        .observe(begin_instant.saturating_elapsed_secs());
                    SCHED_HISTOGRAM_VEC_STATIC
                        .get(CMD)
                        .observe(command_duration.saturating_elapsed_secs());
                    Ok(result)
                }
            }
            .in_resource_metering_tag(resource_tag),
            priority,
            thread_rng().next_u64(),
        );

        async move {
            res.map_err(|_| Error::from(ErrorInner::SchedTooBusy))
                .await?
        }
    }

    /// Get the value of a raw key.
    pub fn raw_get_key_ttl(
        &self,
        ctx: Context,
        cf: String,
        key: Vec<u8>,
    ) -> impl Future<Output = Result<Option<u64>>> {
        const CMD: CommandKind = CommandKind::raw_get_key_ttl;
        let priority = ctx.get_priority();
        let priority_tag = get_priority_tag(priority);
        let resource_tag = self
            .resource_tag_factory
            .new_tag_with_key_ranges(&ctx, vec![(key.clone(), key.clone())]);
        let api_version = self.api_version;

        let res = self.read_pool.spawn_handle(
            async move {
                KV_COMMAND_COUNTER_VEC_STATIC.get(CMD).inc();
                SCHED_COMMANDS_PRI_COUNTER_VEC_STATIC
                    .get(priority_tag)
                    .inc();

                Self::check_api_version(api_version, ctx.api_version, CMD, [&key])?;

                let command_duration = tikv_util::time::Instant::now();
                let snap_ctx = SnapContext {
                    pb_ctx: &ctx,
                    ..Default::default()
                };
                let snapshot =
                    Self::with_tls_engine(|engine| Self::snapshot(engine, snap_ctx)).await?;
                let buckets = snapshot.ext().get_buckets();
                let store = RawStore::new(snapshot, api_version);
                let cf = Self::rawkv_cf(&cf, api_version)?;
                {
                    let begin_instant = Instant::now();
                    let mut stats = Statistics::default();
                    let key = F::encode_raw_key_owned(key, None);
                    // Keys pass to `tls_collect_query` should be encoded, to get correct keys for
                    // region split.
                    tls_collect_query(
                        ctx.get_region_id(),
                        ctx.get_peer(),
                        key.as_encoded(),
                        key.as_encoded(),
                        false,
                        QueryKind::Get,
                    );
                    let r = store
                        .raw_get_key_ttl(cf, &key, &mut stats)
                        .map_err(Error::from);
                    KV_COMMAND_KEYREAD_HISTOGRAM_STATIC.get(CMD).observe(1_f64);
                    tls_collect_read_flow(
                        ctx.get_region_id(),
                        Some(key.as_encoded()),
                        Some(key.as_encoded()),
                        &stats,
                        buckets.as_ref(),
                    );
                    SCHED_PROCESSING_READ_HISTOGRAM_STATIC
                        .get(CMD)
                        .observe(begin_instant.saturating_elapsed_secs());
                    SCHED_HISTOGRAM_VEC_STATIC
                        .get(CMD)
                        .observe(command_duration.saturating_elapsed_secs());
                    r
                }
            }
            .in_resource_metering_tag(resource_tag),
            priority,
            thread_rng().next_u64(),
        );

        async move {
            res.map_err(|_| Error::from(ErrorInner::SchedTooBusy))
                .await?
        }
    }

    pub fn raw_compare_and_swap_atomic(
        &self,
        ctx: Context,
        cf: String,
        key: Vec<u8>,
        previous_value: Option<Vec<u8>>,
        value: Vec<u8>,
        ttl: u64,
        callback: Callback<(Option<Value>, bool)>,
    ) -> Result<()> {
        const CMD: CommandKind = CommandKind::raw_compare_and_swap;
        let api_version = self.api_version;
        Self::check_api_version(api_version, ctx.api_version, CMD, [&key])?;
        let cf = Self::rawkv_cf(&cf, api_version)?;

        if !F::IS_TTL_ENABLED && ttl != 0 {
            return Err(Error::from(ErrorInner::TtlNotEnabled));
        }
        let sched = self.get_scheduler();
        self.sched_raw_command(CMD, async move {
            let key = F::encode_raw_key_owned(key, None);
            let cmd = RawCompareAndSwap::new(cf, key, previous_value, value, ttl, api_version, ctx);
            Self::sched_raw_atomic_command(
                sched,
                cmd,
                Box::new(|res| callback(res.map_err(Error::from))),
            );
        })
    }

    pub fn raw_batch_put_atomic(
        &self,
        ctx: Context,
        cf: String,
        pairs: Vec<KvPair>,
        ttls: Vec<u64>,
        callback: Callback<()>,
    ) -> Result<()> {
        const CMD: CommandKind = CommandKind::raw_atomic_store;
        Self::check_api_version(
            self.api_version,
            ctx.api_version,
            CMD,
            pairs.iter().map(|(ref k, _)| k),
        )?;

        let cf = Self::rawkv_cf(&cf, self.api_version)?;
        Self::check_ttl_valid(pairs.len(), &ttls)?;

        let sched = self.get_scheduler();
        self.sched_raw_command(CMD, async move {
            let modifies = Self::raw_batch_put_requests_to_modifies(cf, pairs, ttls, None);
            let cmd = RawAtomicStore::new(cf, modifies, ctx);
            Self::sched_raw_atomic_command(
                sched,
                cmd,
                Box::new(|res| callback(res.map_err(Error::from))),
            );
        })
    }

    pub fn raw_batch_delete_atomic(
        &self,
        ctx: Context,
        cf: String,
        keys: Vec<Vec<u8>>,
        callback: Callback<()>,
    ) -> Result<()> {
        const CMD: CommandKind = CommandKind::raw_atomic_store;

        Self::check_api_version(self.api_version, ctx.api_version, CMD, &keys)?;
        let cf = Self::rawkv_cf(&cf, self.api_version)?;
        let sched = self.get_scheduler();
        self.sched_raw_command(CMD, async move {
            // Do NOT encode ts here as RawAtomicStore use key to gen lock
            let modifies = keys
                .into_iter()
                .map(|k| Self::raw_delete_request_to_modify(cf, k, None))
                .collect();
            let cmd = RawAtomicStore::new(cf, modifies, ctx);
            Self::sched_raw_atomic_command(
                sched,
                cmd,
                Box::new(|res| callback(res.map_err(Error::from))),
            );
        })
    }

    pub fn raw_checksum(
        &self,
        ctx: Context,
        algorithm: ChecksumAlgorithm,
        mut ranges: Vec<KeyRange>,
    ) -> impl Future<Output = Result<(u64, u64, u64)>> {
        const CMD: CommandKind = CommandKind::raw_checksum;
        let priority = ctx.get_priority();
        let priority_tag = get_priority_tag(priority);
        let key_ranges = ranges
            .iter()
            .map(|key_range| (key_range.start_key.clone(), key_range.end_key.clone()))
            .collect();
        let resource_tag = self
            .resource_tag_factory
            .new_tag_with_key_ranges(&ctx, key_ranges);
        let api_version = self.api_version;

        let res = self.read_pool.spawn_handle(
            async move {
                KV_COMMAND_COUNTER_VEC_STATIC.get(CMD).inc();
                SCHED_COMMANDS_PRI_COUNTER_VEC_STATIC
                    .get(priority_tag)
                    .inc();

                if algorithm != ChecksumAlgorithm::Crc64Xor {
                    return Err(box_err!("unknown checksum algorithm {:?}", algorithm));
                }

                Self::check_api_version_ranges(
                    api_version,
                    ctx.api_version,
                    CMD,
                    ranges
                        .iter()
                        .map(|range| (Some(range.get_start_key()), Some(range.get_end_key()))),
                )?;
                for range in ranges.iter_mut() {
                    let start_key = F::encode_raw_key_owned(range.take_start_key(), None);
                    let end_key = F::encode_raw_key_owned(range.take_end_key(), None);
                    range.set_start_key(start_key.into_encoded());
                    range.set_end_key(end_key.into_encoded());
                }

                let command_duration = tikv_util::time::Instant::now();
                let snap_ctx = SnapContext {
                    pb_ctx: &ctx,
                    ..Default::default()
                };
                let snapshot =
                    Self::with_tls_engine(|engine| Self::snapshot(engine, snap_ctx)).await?;
                let buckets = snapshot.ext().get_buckets();
                let store = RawStore::new(snapshot, api_version);
                let cf = Self::rawkv_cf("", api_version)?;

                let begin_instant = tikv_util::time::Instant::now();
                let mut stats = Vec::with_capacity(ranges.len());
                let ret = store
                    .raw_checksum_ranges(cf, &ranges, &mut stats)
                    .await
                    .map_err(Error::from);
                stats.iter().zip(ranges.iter()).for_each(|(stats, range)| {
                    tls_collect_read_flow(
                        ctx.get_region_id(),
                        Some(range.get_start_key()),
                        Some(range.get_end_key()),
                        stats,
                        buckets.as_ref(),
                    );
                });
                SCHED_PROCESSING_READ_HISTOGRAM_STATIC
                    .get(CMD)
                    .observe(begin_instant.saturating_elapsed().as_secs_f64());
                SCHED_HISTOGRAM_VEC_STATIC
                    .get(CMD)
                    .observe(command_duration.saturating_elapsed().as_secs_f64());

                ret
            }
            .in_resource_metering_tag(resource_tag),
            priority,
            thread_rng().next_u64(),
        );

        async move {
            res.map_err(|_| Error::from(ErrorInner::SchedTooBusy))
                .await?
        }
    }
}

pub async fn get_raw_key_guard(
    ts_provider: &Option<Arc<CausalTsProviderImpl>>,
    concurrency_manager: ConcurrencyManager,
) -> Result<Option<KeyHandleGuard>> {
    // NOTE: the ts cannot be reused as timestamp of data key.
    // There is a little chance that CDC will acquired a timestamp for resolved-ts
    // just between the get_causal_ts & concurrency_manager.lock_key,
    // which violate the constraint that resolve-ts should not be larger
    // than timestamp of captured data.
    let ts = get_causal_ts(ts_provider).await?;
    if let Some(ts) = ts {
        let raw_key = vec![api_version::api_v2::RAW_KEY_PREFIX];
        // Make keys for locking by RAW_KEY_PREFIX & ts. RAW_KEY_PREFIX to avoid
        // conflict with TiDB & TxnKV keys, and ts to avoid collision with
        // other raw write requests. Ts in lock value to used by CDC which
        // get maximum resolved-ts from concurrency_manager.global_min_lock_ts
        let encode_key = ApiV2::encode_raw_key(&raw_key, Some(ts));
        let key_guard = concurrency_manager.lock_key(&encode_key).await;
        let lock = Lock::new(LockType::Put, raw_key, ts, 0, None, 0.into(), 1, ts);
        key_guard.with_lock(|l| *l = Some(lock));
        Ok(Some(key_guard))
    } else {
        Ok(None)
    }
}

pub async fn get_causal_ts(
    ts_provider: &Option<Arc<CausalTsProviderImpl>>,
) -> Result<Option<TimeStamp>> {
    if let Some(p) = ts_provider {
        match p.async_get_ts().await {
            Ok(ts) => Ok(Some(ts)),
            Err(e) => Err(box_err!("Fail to get ts: {}", e)),
        }
    } else {
        Ok(None)
    }
}

pub struct DynamicConfigs {
    pub pipelined_pessimistic_lock: Arc<AtomicBool>,
    pub in_memory_pessimistic_lock: Arc<AtomicBool>,
    pub wake_up_delay_duration_ms: Arc<AtomicU64>,
}

fn get_priority_tag(priority: CommandPri) -> CommandPriority {
    match priority {
        CommandPri::Low => CommandPriority::low,
        CommandPri::Normal => CommandPriority::normal,
        CommandPri::High => CommandPriority::high,
    }
}

fn prepare_snap_ctx<'a>(
    pb_ctx: &'a Context,
    keys: impl IntoIterator<Item = &'a Key> + Clone,
    start_ts: TimeStamp,
    bypass_locks: &'a TsSet,
    concurrency_manager: &ConcurrencyManager,
    cmd: CommandKind,
) -> Result<SnapContext<'a>> {
    // Update max_ts and check the in-memory lock table before getting the snapshot
    if !pb_ctx.get_stale_read() {
        concurrency_manager.update_max_ts(start_ts);
    }
    fail_point!("before-storage-check-memory-locks");
    let isolation_level = pb_ctx.get_isolation_level();
    if need_check_locks(isolation_level) {
        let begin_instant = Instant::now();
        for key in keys.clone() {
            concurrency_manager
                .read_key_check(key, |lock| {
                    // No need to check access_locks because they are committed which means they
                    // can't be in memory lock table.
                    Lock::check_ts_conflict(
                        Cow::Borrowed(lock),
                        key,
                        start_ts,
                        bypass_locks,
                        isolation_level,
                    )
                })
                .map_err(|e| {
                    CHECK_MEM_LOCK_DURATION_HISTOGRAM_VEC
                        .get(cmd)
                        .locked
                        .observe(begin_instant.saturating_elapsed().as_secs_f64());
                    txn::Error::from_mvcc(e)
                })?;
        }
        CHECK_MEM_LOCK_DURATION_HISTOGRAM_VEC
            .get(cmd)
            .unlocked
            .observe(begin_instant.saturating_elapsed().as_secs_f64());
    }

    let mut snap_ctx = SnapContext {
        pb_ctx,
        start_ts: Some(start_ts),
        ..Default::default()
    };
    if need_check_locks_in_replica_read(pb_ctx) {
        snap_ctx.key_ranges = keys
            .into_iter()
            .map(|k| point_key_range(k.clone()))
            .collect();
    }
    Ok(snap_ctx)
}

pub fn need_check_locks_in_replica_read(ctx: &Context) -> bool {
    ctx.get_replica_read() && ctx.get_isolation_level() == IsolationLevel::Si
}

// checks whether the current isolation level needs to check related locks.
pub fn need_check_locks(iso_level: IsolationLevel) -> bool {
    matches!(iso_level, IsolationLevel::Si | IsolationLevel::RcCheckTs)
}

pub fn point_key_range(key: Key) -> KeyRange {
    let mut end_key = key.as_encoded().to_vec();
    end_key.push(0);
    let end_key = Key::from_encoded(end_key);
    let mut key_range = KeyRange::default();
    key_range.set_start_key(key.into_encoded());
    key_range.set_end_key(end_key.into_encoded());
    key_range
}

/// A builder to build a temporary `Storage<E>`.
///
/// Only used for test purpose.
#[must_use]
pub struct TestStorageBuilder<E: Engine, L: LockManager, F: KvFormat> {
    engine: E,
    config: Config,
    pipelined_pessimistic_lock: Arc<AtomicBool>,
    in_memory_pessimistic_lock: Arc<AtomicBool>,
    wake_up_delay_duration_ms: Arc<AtomicU64>,
    lock_mgr: L,
    resource_tag_factory: ResourceTagFactory,
    _phantom: PhantomData<F>,
}

/// TestStorageBuilder for Api V1
/// To be convenience for test cases unrelated to RawKV.
pub type TestStorageBuilderApiV1<E, L> = TestStorageBuilder<E, L, ApiV1>;

impl<F: KvFormat> TestStorageBuilder<RocksEngine, DummyLockManager, F> {
    /// Build `Storage<RocksEngine>`.
    pub fn new(lock_mgr: DummyLockManager) -> Self {
        let engine = TestEngineBuilder::new()
            .api_version(F::TAG)
            .build()
            .unwrap();

        Self::from_engine_and_lock_mgr(engine, lock_mgr)
    }
}

/// An `Engine` with `TxnExt`. It is used for test purpose.
#[derive(Clone)]
pub struct TxnTestEngine<E: Engine> {
    engine: E,
    txn_ext: Arc<TxnExt>,
}

impl<E: Engine> Engine for TxnTestEngine<E> {
    type Snap = TxnTestSnapshot<E::Snap>;
    type Local = E::Local;

    fn kv_engine(&self) -> Option<Self::Local> {
        self.engine.kv_engine()
    }

    fn modify_on_kv_engine(
        &self,
        region_modifies: HashMap<u64, Vec<Modify>>,
    ) -> tikv_kv::Result<()> {
        self.engine.modify_on_kv_engine(region_modifies)
    }

    fn async_snapshot(
        &mut self,
        ctx: SnapContext<'_>,
        cb: tikv_kv::Callback<Self::Snap>,
    ) -> tikv_kv::Result<()> {
        let txn_ext = self.txn_ext.clone();
        self.engine.async_snapshot(
            ctx,
            Box::new(move |snapshot| {
                cb(snapshot.map(|snapshot| TxnTestSnapshot { snapshot, txn_ext }))
            }),
        )
    }

    fn async_write(
        &self,
        ctx: &Context,
        batch: WriteData,
        write_cb: tikv_kv::Callback<()>,
    ) -> tikv_kv::Result<()> {
        self.engine.async_write(ctx, batch, write_cb)
    }
}

#[derive(Clone)]
pub struct TxnTestSnapshot<S: Snapshot> {
    snapshot: S,
    txn_ext: Arc<TxnExt>,
}

impl<S: Snapshot> Snapshot for TxnTestSnapshot<S> {
    type Iter = S::Iter;
    type Ext<'a> = TxnTestSnapshotExt<'a> where S: 'a;

    fn get(&self, key: &Key) -> tikv_kv::Result<Option<Value>> {
        self.snapshot.get(key)
    }

    fn get_cf(&self, cf: CfName, key: &Key) -> tikv_kv::Result<Option<Value>> {
        self.snapshot.get_cf(cf, key)
    }

    fn get_cf_opt(
        &self,
        opts: engine_traits::ReadOptions,
        cf: CfName,
        key: &Key,
    ) -> tikv_kv::Result<Option<Value>> {
        self.snapshot.get_cf_opt(opts, cf, key)
    }

    fn iter(
        &self,
        cf: CfName,
        iter_opt: engine_traits::IterOptions,
    ) -> tikv_kv::Result<Self::Iter> {
        self.snapshot.iter(cf, iter_opt)
    }

    fn ext(&self) -> Self::Ext<'_> {
        TxnTestSnapshotExt(&self.txn_ext)
    }
}

pub struct TxnTestSnapshotExt<'a>(&'a Arc<TxnExt>);

impl<'a> SnapshotExt for TxnTestSnapshotExt<'a> {
    fn get_txn_ext(&self) -> Option<&Arc<TxnExt>> {
        Some(self.0)
    }
}

#[derive(Clone)]
struct DummyReporter;

impl FlowStatsReporter for DummyReporter {
    fn report_read_stats(&self, _read_stats: ReadStats) {}
    fn report_write_stats(&self, _write_stats: WriteStats) {}
}

impl<E: Engine, L: LockManager, F: KvFormat> TestStorageBuilder<E, L, F> {
    pub fn from_engine_and_lock_mgr(engine: E, lock_mgr: L) -> Self {
        let mut config = Config::default();
        config.set_api_version(F::TAG);
        Self {
            engine,
            config,
            pipelined_pessimistic_lock: Arc::new(AtomicBool::new(false)),
            in_memory_pessimistic_lock: Arc::new(AtomicBool::new(false)),
            wake_up_delay_duration_ms: Arc::new(AtomicU64::new(0)),
            lock_mgr,
            resource_tag_factory: ResourceTagFactory::new_for_test(),
            _phantom: PhantomData,
        }
    }

    /// Customize the config of the `Storage`.
    ///
    /// By default, `Config::default()` will be used.
    pub fn config(mut self, config: Config) -> Self {
        self.config = config;
        self
    }

    pub fn pipelined_pessimistic_lock(self, enabled: bool) -> Self {
        self.pipelined_pessimistic_lock
            .store(enabled, atomic::Ordering::Relaxed);
        self
    }

    pub fn async_apply_prewrite(mut self, enabled: bool) -> Self {
        self.config.enable_async_apply_prewrite = enabled;
        self
    }

    pub fn in_memory_pessimistic_lock(self, enabled: bool) -> Self {
        self.in_memory_pessimistic_lock
            .store(enabled, atomic::Ordering::Relaxed);
        self
    }

    pub fn set_api_version(mut self, api_version: ApiVersion) -> Self {
        self.config.set_api_version(api_version);
        self
    }

    pub fn set_resource_tag_factory(mut self, resource_tag_factory: ResourceTagFactory) -> Self {
        self.resource_tag_factory = resource_tag_factory;
        self
    }

    /// Build a `Storage<E>`.
    pub fn build(self) -> Result<Storage<E, L, F>> {
        let read_pool = build_read_pool_for_test(
            &crate::config::StorageReadPoolConfig::default_for_test(),
            self.engine.clone(),
        );
        let ts_provider = if F::TAG == ApiVersion::V2 {
            let test_provider: causal_ts::CausalTsProviderImpl =
                causal_ts::tests::TestProvider::default().into();
            Some(Arc::new(test_provider))
        } else {
            None
        };

        Storage::from_engine(
            self.engine,
            &self.config,
            ReadPool::from(read_pool).handle(),
            self.lock_mgr,
            ConcurrencyManager::new(1.into()),
            DynamicConfigs {
                pipelined_pessimistic_lock: self.pipelined_pessimistic_lock,
                in_memory_pessimistic_lock: self.in_memory_pessimistic_lock,
                wake_up_delay_duration_ms: self.wake_up_delay_duration_ms,
            },
            Arc::new(FlowController::Singleton(EngineFlowController::empty())),
            DummyReporter,
            self.resource_tag_factory,
            Arc::new(QuotaLimiter::default()),
            latest_feature_gate(),
            ts_provider,
        )
    }

    pub fn build_for_txn(self, txn_ext: Arc<TxnExt>) -> Result<Storage<TxnTestEngine<E>, L, F>> {
        let engine = TxnTestEngine {
            engine: self.engine,
            txn_ext,
        };
        let read_pool = build_read_pool_for_test(
            &crate::config::StorageReadPoolConfig::default_for_test(),
            engine.clone(),
        );

        Storage::from_engine(
            engine,
            &self.config,
            ReadPool::from(read_pool).handle(),
            self.lock_mgr,
            ConcurrencyManager::new(1.into()),
            DynamicConfigs {
                pipelined_pessimistic_lock: self.pipelined_pessimistic_lock,
                in_memory_pessimistic_lock: self.in_memory_pessimistic_lock,
                wake_up_delay_duration_ms: self.wake_up_delay_duration_ms,
            },
            Arc::new(FlowController::Singleton(EngineFlowController::empty())),
            DummyReporter,
            ResourceTagFactory::new_for_test(),
            Arc::new(QuotaLimiter::default()),
            latest_feature_gate(),
            None,
        )
    }
}

pub trait ResponseBatchConsumer<ConsumeResponse: Sized>: Send {
    fn consume(
        &self,
        id: u64,
        res: Result<ConsumeResponse>,
        begin: Instant,
        request_source: String,
    );
}

pub mod test_util {
    use std::{
        fmt::Debug,
        sync::{
            mpsc::{channel, Sender},
            Mutex,
        },
    };

    use super::*;
<<<<<<< HEAD
    use crate::storage::{
        lock_manager::WaitTimeout,
        txn::{commands, commands::acquire_pessimistic_lock::PessimisticLockCmdInner},
    };
=======
    use crate::storage::{lock_manager::WaitTimeout, txn::commands};
>>>>>>> d8e5dfe3

    pub fn expect_none(x: Option<Value>) {
        assert_eq!(x, None);
    }

    pub fn expect_value(v: Vec<u8>, x: Option<Value>) {
        assert_eq!(x.unwrap(), v);
    }

    pub fn expect_multi_values(v: Vec<Option<KvPair>>, x: Vec<Result<KvPair>>) {
        let x: Vec<Option<KvPair>> = x.into_iter().map(Result::ok).collect();
        assert_eq!(x, v);
    }

    pub fn expect_error<T, F>(err_matcher: F, x: Result<T>)
    where
        F: FnOnce(Error) + Send + 'static,
    {
        match x {
            Err(e) => err_matcher(e),
            _ => panic!("expect result to be an error"),
        }
    }

    pub fn expect_ok_callback<T: Debug>(done: Sender<i32>, id: i32) -> Callback<T> {
        Box::new(move |x: Result<T>| {
            x.unwrap();
            done.send(id).unwrap();
        })
    }

    pub fn expect_fail_callback<T, F>(done: Sender<i32>, id: i32, err_matcher: F) -> Callback<T>
    where
        F: FnOnce(Error) + Send + 'static,
    {
        Box::new(move |x: Result<T>| {
            expect_error(err_matcher, x);
            done.send(id).unwrap();
        })
    }

    pub fn expect_too_busy_callback<T>(done: Sender<i32>, id: i32) -> Callback<T> {
        Box::new(move |x: Result<T>| {
            expect_error(
                |err| match err {
                    Error(box ErrorInner::SchedTooBusy) => {}
                    e => panic!("unexpected error chain: {:?}, expect too busy", e),
                },
                x,
            );
            done.send(id).unwrap();
        })
    }

    pub fn expect_value_callback<T: PartialEq + Debug + Send + 'static>(
        done: Sender<i32>,
        id: i32,
        value: T,
    ) -> Callback<T> {
        Box::new(move |x: Result<T>| {
            assert_eq!(x.unwrap(), value);
            done.send(id).unwrap();
        })
    }

    pub fn expect_value_with_checker_callback<T: 'static>(
        done: Sender<i32>,
        id: i32,
        check: impl FnOnce(T) + Send + 'static,
    ) -> Callback<T> {
        Box::new(move |x: Result<T>| {
            check(x.unwrap());
            done.send(id).unwrap();
        })
    }

    pub fn expect_pessimistic_lock_res_callback(
        done: Sender<i32>,
        pessimistic_lock_res: PessimisticLockResults,
    ) -> Callback<Result<PessimisticLockResults>> {
        fn key_res_matches_ignoring_error_content(
            lhs: &PessimisticLockKeyResult,
            rhs: &PessimisticLockKeyResult,
        ) -> bool {
            match (lhs, rhs) {
                (PessimisticLockKeyResult::Empty, PessimisticLockKeyResult::Empty) => true,
                (PessimisticLockKeyResult::Value(l), PessimisticLockKeyResult::Value(r))
                    if l == r =>
                {
                    true
                }
                (
                    PessimisticLockKeyResult::Existence(l),
                    PessimisticLockKeyResult::Existence(r),
                ) if l == r => true,
                (
                    PessimisticLockKeyResult::LockedWithConflict {
                        value: value1,
                        conflict_ts: ts1,
                    },
                    PessimisticLockKeyResult::LockedWithConflict {
                        value: value2,
                        conflict_ts: ts2,
                    },
                ) if value1 == value2 && ts1 == ts2 => true,
                (PessimisticLockKeyResult::Waiting, PessimisticLockKeyResult::Waiting) => true,
                (PessimisticLockKeyResult::Failed(_), PessimisticLockKeyResult::Failed(_)) => true,
                _ => false,
            }
        }

        Box::new(move |res: Result<Result<PessimisticLockResults>>| {
            let res = res.unwrap().unwrap();
            assert_eq!(
                res.0.len(),
                pessimistic_lock_res.0.len(),
                "pessimistic lock result length not match, expected: {:?}, got: {:?}",
                pessimistic_lock_res,
                res
            );
            for (expected, got) in pessimistic_lock_res.0.iter().zip(res.0.iter()) {
                assert!(
                    key_res_matches_ignoring_error_content(expected, got),
                    "pessimistic lock result not match, expected: {:?}, got: {:?}",
                    pessimistic_lock_res,
                    res
                );
            }
            done.send(0).unwrap();
        })
    }

    pub fn expect_secondary_locks_status_callback(
        done: Sender<i32>,
        secondary_locks_status: SecondaryLocksStatus,
    ) -> Callback<SecondaryLocksStatus> {
        Box::new(move |res: Result<SecondaryLocksStatus>| {
            assert_eq!(res.unwrap(), secondary_locks_status);
            done.send(0).unwrap();
        })
    }

    type PessimisticLockCommand = TypedCommand<Result<PessimisticLockResults>>;

    impl PessimisticLockCommand {
        pub fn allow_lock_with_conflict(mut self, v: bool) -> Self {
            if let Command::AcquirePessimisticLock(commands::AcquirePessimisticLock {
                inner: PessimisticLockCmdInner::SingleRequest { params, .. },
                ..
            }) = &mut self.cmd
            {
                params.allow_lock_with_conflict = v;
            } else {
                panic!("failed to set parameter to resumed AcquirePessimisticLock cmd");
            }
            self
        }

        pub fn lock_wait_timeout(mut self, timeout: Option<WaitTimeout>) -> Self {
            if let Command::AcquirePessimisticLock(commands::AcquirePessimisticLock {
                inner: PessimisticLockCmdInner::SingleRequest { params, .. },
                ..
            }) = &mut self.cmd
            {
                params.wait_timeout = timeout;
            } else {
                panic!("failed to set parameter to resumed AcquirePessimisticLock cmd");
            }
            self
        }
    }

    pub fn new_acquire_pessimistic_lock_command(
        keys: Vec<(Key, bool)>,
        start_ts: impl Into<TimeStamp>,
        for_update_ts: impl Into<TimeStamp>,
        return_values: bool,
        check_existence: bool,
    ) -> PessimisticLockCommand {
        new_acquire_pessimistic_lock_command_with_pk(
            keys,
            None,
            start_ts,
            for_update_ts,
            return_values,
            check_existence,
        )
    }

    pub fn new_acquire_pessimistic_lock_command_with_pk(
        keys: Vec<(Key, bool)>,
        pk: Option<&[u8]>,
        start_ts: impl Into<TimeStamp>,
        for_update_ts: impl Into<TimeStamp>,
        return_values: bool,
        check_existence: bool,
    ) -> PessimisticLockCommand {
        let primary = pk
            .map(|k| k.to_vec())
            .unwrap_or_else(|| keys[0].0.clone().to_raw().unwrap());
        let for_update_ts: TimeStamp = for_update_ts.into();
        commands::AcquirePessimisticLock::new_normal(
            keys,
            primary,
            start_ts.into(),
            3000,
            false,
            for_update_ts,
            Some(WaitTimeout::Default),
            return_values,
            for_update_ts.next(),
            check_existence,
            false,
            Context::default(),
        )
    }

    pub fn delete_pessimistic_lock<E: Engine, L: LockManager, F: KvFormat>(
        storage: &Storage<E, L, F>,
        key: Key,
        start_ts: u64,
        for_update_ts: u64,
    ) {
        let (tx, rx) = channel();
        storage
            .sched_txn_command(
                commands::PessimisticRollback::new(
                    vec![key],
                    start_ts.into(),
                    for_update_ts.into(),
                    Context::default(),
                ),
                expect_ok_callback(tx, 0),
            )
            .unwrap();
        rx.recv().unwrap();
    }

    pub struct GetResult {
        id: u64,
        res: Result<Option<Vec<u8>>>,
    }

    #[derive(Clone)]
    pub struct GetConsumer {
        pub data: Arc<Mutex<Vec<GetResult>>>,
    }

    impl GetConsumer {
        pub fn new() -> Self {
            Self {
                data: Arc::new(Mutex::new(vec![])),
            }
        }

        pub fn take_data(self) -> Vec<Result<Option<Vec<u8>>>> {
            let mut data = self.data.lock().unwrap();
            let mut results = std::mem::take(&mut *data);
            results.sort_by_key(|k| k.id);
            results.into_iter().map(|v| v.res).collect()
        }
    }

    impl Default for GetConsumer {
        fn default() -> Self {
            Self::new()
        }
    }

    impl ResponseBatchConsumer<(Option<Vec<u8>>, Statistics)> for GetConsumer {
        fn consume(
            &self,
            id: u64,
            res: Result<(Option<Vec<u8>>, Statistics)>,
            _: tikv_util::time::Instant,
            _source: String,
        ) {
            self.data.lock().unwrap().push(GetResult {
                id,
                res: res.map(|(v, ..)| v),
            });
        }
    }

    impl ResponseBatchConsumer<Option<Vec<u8>>> for GetConsumer {
        fn consume(
            &self,
            id: u64,
            res: Result<Option<Vec<u8>>>,
            _: tikv_util::time::Instant,
            _source: String,
        ) {
            self.data.lock().unwrap().push(GetResult { id, res });
        }
    }

    pub fn latest_feature_gate() -> FeatureGate {
        let feature_gate = FeatureGate::default();
        feature_gate.set_version(env!("CARGO_PKG_VERSION")).unwrap();
        feature_gate
    }
}

/// All statistics related to KvGet/KvBatchGet.
#[derive(Debug, Default, Clone)]
pub struct KvGetStatistics {
    pub stats: Statistics,
    pub latency_stats: StageLatencyStats,
}

#[cfg(test)]
mod tests {
    use std::{
        iter::Iterator,
        sync::{
            atomic::{AtomicBool, Ordering},
            mpsc::{channel, Sender},
            Arc,
        },
        thread,
        time::Duration,
    };

    use api_version::{test_kv_format_impl, ApiV2};
    use collections::HashMap;
    use engine_traits::{raw_ttl::ttl_current_ts, CF_LOCK, CF_RAFT, CF_WRITE};
    use error_code::ErrorCodeExt;
    use errors::extract_key_error;
    use futures::executor::block_on;
    use kvproto::{
        kvrpcpb::{Assertion, AssertionLevel, CommandPri, Op, PrewriteRequestPessimisticAction::*},
        metapb::RegionEpoch,
    };
    use tikv_util::config::ReadableSize;
    use tracker::INVALID_TRACKER_TOKEN;
<<<<<<< HEAD
    use txn_types::{Mutation, OldValues, PessimisticLock, WriteType};
=======
    use txn_types::{Mutation, PessimisticLock, WriteType, SHORT_VALUE_MAX_LEN};
>>>>>>> d8e5dfe3

    use super::{
        mvcc::tests::{must_unlocked, must_written},
        test_util::*,
        txn::FLASHBACK_BATCH_SIZE,
        *,
    };
    use crate::{
        config::TitanDbConfig,
        coprocessor::checksum_crc64_xor,
        storage::{
            config::BlockCacheConfig,
            kv::{
                Error as KvError, ErrorInner as EngineErrorInner, ExpectedWrite, MockEngineBuilder,
            },
            lock_manager::{
                DiagnosticContext, KeyLockWaitInfo, KeyWakeUpEvent, LockDigest, LockWaitToken,
                UpdateWaitForEvent, WaitTimeout,
            },
            mvcc::LockType,
            txn::{
                commands,
                commands::{AcquirePessimisticLock, Prewrite},
                tests::must_rollback,
                Error as TxnError, ErrorInner as TxnErrorInner,
            },
            types::PessimisticLockKeyResult,
        },
    };

    #[test]
    fn test_prewrite_blocks_read() {
        use kvproto::kvrpcpb::ExtraOp;
        let mut storage = TestStorageBuilderApiV1::new(DummyLockManager::new())
            .build()
            .unwrap();

        // We have to do the prewrite manually so that the mem locks don't get released.
        let snapshot = storage.engine.snapshot(Default::default()).unwrap();
        let mutations = vec![Mutation::make_put(Key::from_raw(b"x"), b"z".to_vec())];
        let mut cmd = commands::Prewrite::with_defaults(mutations, vec![1, 2, 3], 10.into());
        if let Command::Prewrite(p) = &mut cmd.cmd {
            p.secondary_keys = Some(vec![]);
        }
        let wr = cmd
            .cmd
            .process_write(
                snapshot,
                commands::WriteContext {
                    lock_mgr: &DummyLockManager::new(),
                    concurrency_manager: storage.concurrency_manager.clone(),
                    extra_op: ExtraOp::Noop,
                    statistics: &mut Statistics::default(),
                    async_apply_prewrite: false,
                    raw_ext: None,
                },
            )
            .unwrap();
        assert_eq!(wr.lock_guards.len(), 1);

        let result = block_on(storage.get(Context::default(), Key::from_raw(b"x"), 100.into()));
        assert!(matches!(
            result,
            Err(Error(box ErrorInner::Txn(txn::Error(
                box txn::ErrorInner::Mvcc(mvcc::Error(box mvcc::ErrorInner::KeyIsLocked { .. }))
            ))))
        ));
    }

    #[test]
    fn test_get_put() {
        let storage = TestStorageBuilderApiV1::new(DummyLockManager::new())
            .build()
            .unwrap();
        let (tx, rx) = channel();
        expect_none(
            block_on(storage.get(Context::default(), Key::from_raw(b"x"), 100.into()))
                .unwrap()
                .0,
        );
        storage
            .sched_txn_command(
                commands::Prewrite::with_defaults(
                    vec![Mutation::make_put(Key::from_raw(b"x"), b"100".to_vec())],
                    b"x".to_vec(),
                    100.into(),
                ),
                expect_ok_callback(tx.clone(), 1),
            )
            .unwrap();
        rx.recv().unwrap();
        expect_error(
            |e| match e {
                Error(box ErrorInner::Txn(TxnError(box TxnErrorInner::Mvcc(mvcc::Error(
                    box mvcc::ErrorInner::KeyIsLocked { .. },
                ))))) => (),
                e => panic!("unexpected error chain: {:?}", e),
            },
            block_on(storage.get(Context::default(), Key::from_raw(b"x"), 101.into())),
        );
        storage
            .sched_txn_command(
                commands::Commit::new(
                    vec![Key::from_raw(b"x")],
                    100.into(),
                    101.into(),
                    Context::default(),
                ),
                expect_ok_callback(tx, 3),
            )
            .unwrap();
        rx.recv().unwrap();
        expect_none(
            block_on(storage.get(Context::default(), Key::from_raw(b"x"), 100.into()))
                .unwrap()
                .0,
        );
        expect_value(
            b"100".to_vec(),
            block_on(storage.get(Context::default(), Key::from_raw(b"x"), 101.into()))
                .unwrap()
                .0,
        );
    }

    #[test]
    fn test_cf_error() {
        // New engine lacks normal column families.
        let engine = TestEngineBuilder::new()
            .cfs([CF_DEFAULT, "foo"])
            .build()
            .unwrap();
        let storage =
            TestStorageBuilderApiV1::from_engine_and_lock_mgr(engine, DummyLockManager::new())
                .build()
                .unwrap();
        let (tx, rx) = channel();
        storage
            .sched_txn_command(
                commands::Prewrite::with_defaults(
                    vec![
                        Mutation::make_put(Key::from_raw(b"a"), b"aa".to_vec()),
                        Mutation::make_put(Key::from_raw(b"b"), b"bb".to_vec()),
                        Mutation::make_put(Key::from_raw(b"c"), b"cc".to_vec()),
                    ],
                    b"a".to_vec(),
                    1.into(),
                ),
                expect_fail_callback(tx, 0, |e| match e {
                    Error(box ErrorInner::Txn(TxnError(box TxnErrorInner::Mvcc(mvcc::Error(
                        box mvcc::ErrorInner::Kv(KvError(box EngineErrorInner::Request(..))),
                    ))))) => {}
                    e => panic!("unexpected error chain: {:?}", e),
                }),
            )
            .unwrap();
        rx.recv().unwrap();
        expect_error(
            |e| match e {
                Error(box ErrorInner::Txn(TxnError(box TxnErrorInner::Mvcc(mvcc::Error(
                    box mvcc::ErrorInner::Kv(KvError(box EngineErrorInner::Request(..))),
                ))))) => (),
                e => panic!("unexpected error chain: {:?}", e),
            },
            block_on(storage.get(Context::default(), Key::from_raw(b"x"), 1.into())),
        );
        expect_error(
            |e| match e {
                Error(box ErrorInner::Txn(TxnError(box TxnErrorInner::Mvcc(mvcc::Error(
                    box mvcc::ErrorInner::Kv(KvError(box EngineErrorInner::Request(..))),
                ))))) => (),
                e => panic!("unexpected error chain: {:?}", e),
            },
            block_on(storage.scan(
                Context::default(),
                Key::from_raw(b"x"),
                None,
                1000,
                0,
                1.into(),
                false,
                false,
            )),
        );
        expect_error(
            |e| match e {
                Error(box ErrorInner::Txn(TxnError(box TxnErrorInner::Mvcc(mvcc::Error(
                    box mvcc::ErrorInner::Kv(KvError(box EngineErrorInner::Request(..))),
                ))))) => (),
                e => panic!("unexpected error chain: {:?}", e),
            },
            block_on(storage.batch_get(
                Context::default(),
                vec![Key::from_raw(b"c"), Key::from_raw(b"d")],
                1.into(),
            )),
        );
        let consumer = GetConsumer::new();
        block_on(storage.batch_get_command(
            vec![create_get_request(b"c", 1), create_get_request(b"d", 1)],
            vec![1, 2],
            vec![INVALID_TRACKER_TOKEN; 2],
            consumer.clone(),
            Instant::now(),
        ))
        .unwrap();
        let data = consumer.take_data();
        for v in data {
            expect_error(
                |e| match e {
                    Error(box ErrorInner::Txn(TxnError(box TxnErrorInner::Mvcc(mvcc::Error(
                        box mvcc::ErrorInner::Kv(KvError(box EngineErrorInner::Request(..))),
                    ))))) => {}
                    e => panic!("unexpected error chain: {:?}", e),
                },
                v,
            );
        }
    }

    #[test]
    fn test_scan() {
        let storage = TestStorageBuilderApiV1::new(DummyLockManager::new())
            .build()
            .unwrap();
        let (tx, rx) = channel();
        storage
            .sched_txn_command(
                commands::Prewrite::with_defaults(
                    vec![
                        Mutation::make_put(Key::from_raw(b"a"), b"aa".to_vec()),
                        Mutation::make_put(Key::from_raw(b"b"), b"bb".to_vec()),
                        Mutation::make_put(Key::from_raw(b"c"), b"cc".to_vec()),
                    ],
                    b"a".to_vec(),
                    1.into(),
                ),
                expect_ok_callback(tx.clone(), 0),
            )
            .unwrap();
        rx.recv().unwrap();
        // Forward
        expect_multi_values(
            vec![None, None, None],
            block_on(storage.scan(
                Context::default(),
                Key::from_raw(b"\x00"),
                None,
                1000,
                0,
                5.into(),
                false,
                false,
            ))
            .unwrap(),
        );
        // Backward
        expect_multi_values(
            vec![None, None, None],
            block_on(storage.scan(
                Context::default(),
                Key::from_raw(b"\xff"),
                None,
                1000,
                0,
                5.into(),
                false,
                true,
            ))
            .unwrap(),
        );
        // Forward with bound
        expect_multi_values(
            vec![None, None],
            block_on(storage.scan(
                Context::default(),
                Key::from_raw(b"\x00"),
                Some(Key::from_raw(b"c")),
                1000,
                0,
                5.into(),
                false,
                false,
            ))
            .unwrap(),
        );
        // Backward with bound
        expect_multi_values(
            vec![None, None],
            block_on(storage.scan(
                Context::default(),
                Key::from_raw(b"\xff"),
                Some(Key::from_raw(b"b")),
                1000,
                0,
                5.into(),
                false,
                true,
            ))
            .unwrap(),
        );
        // Forward with limit
        expect_multi_values(
            vec![None, None],
            block_on(storage.scan(
                Context::default(),
                Key::from_raw(b"\x00"),
                None,
                2,
                0,
                5.into(),
                false,
                false,
            ))
            .unwrap(),
        );
        // Backward with limit
        expect_multi_values(
            vec![None, None],
            block_on(storage.scan(
                Context::default(),
                Key::from_raw(b"\xff"),
                None,
                2,
                0,
                5.into(),
                false,
                true,
            ))
            .unwrap(),
        );

        storage
            .sched_txn_command(
                commands::Commit::new(
                    vec![
                        Key::from_raw(b"a"),
                        Key::from_raw(b"b"),
                        Key::from_raw(b"c"),
                    ],
                    1.into(),
                    2.into(),
                    Context::default(),
                ),
                expect_ok_callback(tx, 1),
            )
            .unwrap();
        rx.recv().unwrap();
        // Forward
        expect_multi_values(
            vec![
                Some((b"a".to_vec(), b"aa".to_vec())),
                Some((b"b".to_vec(), b"bb".to_vec())),
                Some((b"c".to_vec(), b"cc".to_vec())),
            ],
            block_on(storage.scan(
                Context::default(),
                Key::from_raw(b"\x00"),
                None,
                1000,
                0,
                5.into(),
                false,
                false,
            ))
            .unwrap(),
        );
        // Backward
        expect_multi_values(
            vec![
                Some((b"c".to_vec(), b"cc".to_vec())),
                Some((b"b".to_vec(), b"bb".to_vec())),
                Some((b"a".to_vec(), b"aa".to_vec())),
            ],
            block_on(storage.scan(
                Context::default(),
                Key::from_raw(b"\xff"),
                None,
                1000,
                0,
                5.into(),
                false,
                true,
            ))
            .unwrap(),
        );
        // Forward with sample step
        expect_multi_values(
            vec![
                Some((b"a".to_vec(), b"aa".to_vec())),
                Some((b"c".to_vec(), b"cc".to_vec())),
            ],
            block_on(storage.scan(
                Context::default(),
                Key::from_raw(b"\x00"),
                None,
                1000,
                2,
                5.into(),
                false,
                false,
            ))
            .unwrap(),
        );
        // Backward with sample step
        expect_multi_values(
            vec![
                Some((b"c".to_vec(), b"cc".to_vec())),
                Some((b"a".to_vec(), b"aa".to_vec())),
            ],
            block_on(storage.scan(
                Context::default(),
                Key::from_raw(b"\xff"),
                None,
                1000,
                2,
                5.into(),
                false,
                true,
            ))
            .unwrap(),
        );
        // Forward with sample step and limit
        expect_multi_values(
            vec![Some((b"a".to_vec(), b"aa".to_vec()))],
            block_on(storage.scan(
                Context::default(),
                Key::from_raw(b"\x00"),
                None,
                1,
                2,
                5.into(),
                false,
                false,
            ))
            .unwrap(),
        );
        // Backward with sample step and limit
        expect_multi_values(
            vec![Some((b"c".to_vec(), b"cc".to_vec()))],
            block_on(storage.scan(
                Context::default(),
                Key::from_raw(b"\xff"),
                None,
                1,
                2,
                5.into(),
                false,
                true,
            ))
            .unwrap(),
        );
        // Forward with bound
        expect_multi_values(
            vec![
                Some((b"a".to_vec(), b"aa".to_vec())),
                Some((b"b".to_vec(), b"bb".to_vec())),
            ],
            block_on(storage.scan(
                Context::default(),
                Key::from_raw(b"\x00"),
                Some(Key::from_raw(b"c")),
                1000,
                0,
                5.into(),
                false,
                false,
            ))
            .unwrap(),
        );
        // Backward with bound
        expect_multi_values(
            vec![
                Some((b"c".to_vec(), b"cc".to_vec())),
                Some((b"b".to_vec(), b"bb".to_vec())),
            ],
            block_on(storage.scan(
                Context::default(),
                Key::from_raw(b"\xff"),
                Some(Key::from_raw(b"b")),
                1000,
                0,
                5.into(),
                false,
                true,
            ))
            .unwrap(),
        );

        // Forward with limit
        expect_multi_values(
            vec![
                Some((b"a".to_vec(), b"aa".to_vec())),
                Some((b"b".to_vec(), b"bb".to_vec())),
            ],
            block_on(storage.scan(
                Context::default(),
                Key::from_raw(b"\x00"),
                None,
                2,
                0,
                5.into(),
                false,
                false,
            ))
            .unwrap(),
        );
        // Backward with limit
        expect_multi_values(
            vec![
                Some((b"c".to_vec(), b"cc".to_vec())),
                Some((b"b".to_vec(), b"bb".to_vec())),
            ],
            block_on(storage.scan(
                Context::default(),
                Key::from_raw(b"\xff"),
                None,
                2,
                0,
                5.into(),
                false,
                true,
            ))
            .unwrap(),
        );
    }

    #[test]
    fn test_scan_with_key_only() {
        let db_config = crate::config::DbConfig {
            titan: TitanDbConfig {
                enabled: true,
                ..Default::default()
            },
            ..Default::default()
        };
        let engine = {
            let path = "".to_owned();
            let cfg_rocksdb = db_config;
            let cache = BlockCacheConfig::default().build_shared_cache();
            let cfs_opts = vec![
                (
                    CF_DEFAULT,
                    cfg_rocksdb
                        .defaultcf
                        .build_opt(&cache, None, ApiVersion::V1),
                ),
                (CF_LOCK, cfg_rocksdb.lockcf.build_opt(&cache)),
                (CF_WRITE, cfg_rocksdb.writecf.build_opt(&cache, None)),
                (CF_RAFT, cfg_rocksdb.raftcf.build_opt(&cache)),
            ];
            RocksEngine::new(
                &path,
                None,
                cfs_opts,
                cache.is_some(),
                None, // io_rate_limiter
            )
        }
        .unwrap();
        let storage =
            TestStorageBuilderApiV1::from_engine_and_lock_mgr(engine, DummyLockManager::new())
                .build()
                .unwrap();
        let (tx, rx) = channel();
        storage
            .sched_txn_command(
                commands::Prewrite::with_defaults(
                    vec![
                        Mutation::make_put(Key::from_raw(b"a"), b"aa".to_vec()),
                        Mutation::make_put(Key::from_raw(b"b"), b"bb".to_vec()),
                        Mutation::make_put(Key::from_raw(b"c"), b"cc".to_vec()),
                    ],
                    b"a".to_vec(),
                    1.into(),
                ),
                expect_ok_callback(tx.clone(), 0),
            )
            .unwrap();
        rx.recv().unwrap();
        // Forward
        expect_multi_values(
            vec![None, None, None],
            block_on(storage.scan(
                Context::default(),
                Key::from_raw(b"\x00"),
                None,
                1000,
                0,
                5.into(),
                true,
                false,
            ))
            .unwrap(),
        );
        // Backward
        expect_multi_values(
            vec![None, None, None],
            block_on(storage.scan(
                Context::default(),
                Key::from_raw(b"\xff"),
                None,
                1000,
                0,
                5.into(),
                true,
                true,
            ))
            .unwrap(),
        );
        // Forward with bound
        expect_multi_values(
            vec![None, None],
            block_on(storage.scan(
                Context::default(),
                Key::from_raw(b"\x00"),
                Some(Key::from_raw(b"c")),
                1000,
                0,
                5.into(),
                true,
                false,
            ))
            .unwrap(),
        );
        // Backward with bound
        expect_multi_values(
            vec![None, None],
            block_on(storage.scan(
                Context::default(),
                Key::from_raw(b"\xff"),
                Some(Key::from_raw(b"b")),
                1000,
                0,
                5.into(),
                true,
                true,
            ))
            .unwrap(),
        );
        // Forward with limit
        expect_multi_values(
            vec![None, None],
            block_on(storage.scan(
                Context::default(),
                Key::from_raw(b"\x00"),
                None,
                2,
                0,
                5.into(),
                true,
                false,
            ))
            .unwrap(),
        );
        // Backward with limit
        expect_multi_values(
            vec![None, None],
            block_on(storage.scan(
                Context::default(),
                Key::from_raw(b"\xff"),
                None,
                2,
                0,
                5.into(),
                true,
                true,
            ))
            .unwrap(),
        );

        storage
            .sched_txn_command(
                commands::Commit::new(
                    vec![
                        Key::from_raw(b"a"),
                        Key::from_raw(b"b"),
                        Key::from_raw(b"c"),
                    ],
                    1.into(),
                    2.into(),
                    Context::default(),
                ),
                expect_ok_callback(tx, 1),
            )
            .unwrap();
        rx.recv().unwrap();
        // Forward
        expect_multi_values(
            vec![
                Some((b"a".to_vec(), vec![])),
                Some((b"b".to_vec(), vec![])),
                Some((b"c".to_vec(), vec![])),
            ],
            block_on(storage.scan(
                Context::default(),
                Key::from_raw(b"\x00"),
                None,
                1000,
                0,
                5.into(),
                true,
                false,
            ))
            .unwrap(),
        );
        // Backward
        expect_multi_values(
            vec![
                Some((b"c".to_vec(), vec![])),
                Some((b"b".to_vec(), vec![])),
                Some((b"a".to_vec(), vec![])),
            ],
            block_on(storage.scan(
                Context::default(),
                Key::from_raw(b"\xff"),
                None,
                1000,
                0,
                5.into(),
                true,
                true,
            ))
            .unwrap(),
        );
        // Forward with bound
        expect_multi_values(
            vec![Some((b"a".to_vec(), vec![])), Some((b"b".to_vec(), vec![]))],
            block_on(storage.scan(
                Context::default(),
                Key::from_raw(b"\x00"),
                Some(Key::from_raw(b"c")),
                1000,
                0,
                5.into(),
                true,
                false,
            ))
            .unwrap(),
        );
        // Backward with bound
        expect_multi_values(
            vec![Some((b"c".to_vec(), vec![])), Some((b"b".to_vec(), vec![]))],
            block_on(storage.scan(
                Context::default(),
                Key::from_raw(b"\xff"),
                Some(Key::from_raw(b"b")),
                1000,
                0,
                5.into(),
                true,
                true,
            ))
            .unwrap(),
        );

        // Forward with limit
        expect_multi_values(
            vec![Some((b"a".to_vec(), vec![])), Some((b"b".to_vec(), vec![]))],
            block_on(storage.scan(
                Context::default(),
                Key::from_raw(b"\x00"),
                None,
                2,
                0,
                5.into(),
                true,
                false,
            ))
            .unwrap(),
        );
        // Backward with limit
        expect_multi_values(
            vec![Some((b"c".to_vec(), vec![])), Some((b"b".to_vec(), vec![]))],
            block_on(storage.scan(
                Context::default(),
                Key::from_raw(b"\xff"),
                None,
                2,
                0,
                5.into(),
                true,
                true,
            ))
            .unwrap(),
        );
    }

    #[test]
    fn test_batch_get() {
        let storage = TestStorageBuilderApiV1::new(DummyLockManager::new())
            .build()
            .unwrap();
        let (tx, rx) = channel();
        storage
            .sched_txn_command(
                commands::Prewrite::with_defaults(
                    vec![
                        Mutation::make_put(Key::from_raw(b"a"), b"aa".to_vec()),
                        Mutation::make_put(Key::from_raw(b"b"), b"bb".to_vec()),
                        Mutation::make_put(Key::from_raw(b"c"), b"cc".to_vec()),
                    ],
                    b"a".to_vec(),
                    1.into(),
                ),
                expect_ok_callback(tx.clone(), 0),
            )
            .unwrap();
        rx.recv().unwrap();
        expect_multi_values(
            vec![None],
            block_on(storage.batch_get(
                Context::default(),
                vec![Key::from_raw(b"c"), Key::from_raw(b"d")],
                2.into(),
            ))
            .unwrap()
            .0,
        );
        storage
            .sched_txn_command(
                commands::Commit::new(
                    vec![
                        Key::from_raw(b"a"),
                        Key::from_raw(b"b"),
                        Key::from_raw(b"c"),
                    ],
                    1.into(),
                    2.into(),
                    Context::default(),
                ),
                expect_ok_callback(tx, 1),
            )
            .unwrap();
        rx.recv().unwrap();
        expect_multi_values(
            vec![
                Some((b"c".to_vec(), b"cc".to_vec())),
                Some((b"a".to_vec(), b"aa".to_vec())),
                Some((b"b".to_vec(), b"bb".to_vec())),
            ],
            block_on(storage.batch_get(
                Context::default(),
                vec![
                    Key::from_raw(b"c"),
                    Key::from_raw(b"x"),
                    Key::from_raw(b"a"),
                    Key::from_raw(b"b"),
                ],
                5.into(),
            ))
            .unwrap()
            .0,
        );
    }

    fn create_get_request(key: &[u8], start_ts: u64) -> GetRequest {
        let mut req = GetRequest::default();
        req.set_key(key.to_owned());
        req.set_version(start_ts);
        req
    }

    #[test]
    fn test_batch_get_command() {
        let storage = TestStorageBuilderApiV1::new(DummyLockManager::new())
            .build()
            .unwrap();
        let (tx, rx) = channel();
        storage
            .sched_txn_command(
                commands::Prewrite::with_defaults(
                    vec![
                        Mutation::make_put(Key::from_raw(b"a"), b"aa".to_vec()),
                        Mutation::make_put(Key::from_raw(b"b"), b"bb".to_vec()),
                        Mutation::make_put(Key::from_raw(b"c"), b"cc".to_vec()),
                    ],
                    b"a".to_vec(),
                    1.into(),
                ),
                expect_ok_callback(tx.clone(), 0),
            )
            .unwrap();
        rx.recv().unwrap();
        let consumer = GetConsumer::new();
        block_on(storage.batch_get_command(
            vec![create_get_request(b"c", 2), create_get_request(b"d", 2)],
            vec![1, 2],
            vec![INVALID_TRACKER_TOKEN; 2],
            consumer.clone(),
            Instant::now(),
        ))
        .unwrap();
        let mut x = consumer.take_data();
        expect_error(
            |e| match e {
                Error(box ErrorInner::Txn(TxnError(box TxnErrorInner::Mvcc(mvcc::Error(
                    box mvcc::ErrorInner::KeyIsLocked(..),
                ))))) => {}
                e => panic!("unexpected error chain: {:?}", e),
            },
            x.remove(0),
        );
        assert_eq!(x.remove(0).unwrap(), None);
        storage
            .sched_txn_command(
                commands::Commit::new(
                    vec![
                        Key::from_raw(b"a"),
                        Key::from_raw(b"b"),
                        Key::from_raw(b"c"),
                    ],
                    1.into(),
                    2.into(),
                    Context::default(),
                ),
                expect_ok_callback(tx, 1),
            )
            .unwrap();
        rx.recv().unwrap();
        let consumer = GetConsumer::new();
        block_on(storage.batch_get_command(
            vec![
                create_get_request(b"c", 5),
                create_get_request(b"x", 5),
                create_get_request(b"a", 5),
                create_get_request(b"b", 5),
            ],
            vec![1, 2, 3, 4],
            vec![INVALID_TRACKER_TOKEN; 4],
            consumer.clone(),
            Instant::now(),
        ))
        .unwrap();

        let x: Vec<Option<Vec<u8>>> = consumer
            .take_data()
            .into_iter()
            .map(|x| x.unwrap())
            .collect();
        assert_eq!(
            x,
            vec![
                Some(b"cc".to_vec()),
                None,
                Some(b"aa".to_vec()),
                Some(b"bb".to_vec())
            ]
        );
    }

    #[test]
    fn test_txn() {
        let storage = TestStorageBuilderApiV1::new(DummyLockManager::new())
            .build()
            .unwrap();
        let (tx, rx) = channel();
        storage
            .sched_txn_command(
                commands::Prewrite::with_defaults(
                    vec![Mutation::make_put(Key::from_raw(b"x"), b"100".to_vec())],
                    b"x".to_vec(),
                    100.into(),
                ),
                expect_ok_callback(tx.clone(), 0),
            )
            .unwrap();
        storage
            .sched_txn_command(
                commands::Prewrite::with_defaults(
                    vec![Mutation::make_put(Key::from_raw(b"y"), b"101".to_vec())],
                    b"y".to_vec(),
                    101.into(),
                ),
                expect_ok_callback(tx.clone(), 1),
            )
            .unwrap();
        rx.recv().unwrap();
        rx.recv().unwrap();
        storage
            .sched_txn_command(
                commands::Commit::new(
                    vec![Key::from_raw(b"x")],
                    100.into(),
                    110.into(),
                    Context::default(),
                ),
                expect_value_callback(tx.clone(), 2, TxnStatus::committed(110.into())),
            )
            .unwrap();
        storage
            .sched_txn_command(
                commands::Commit::new(
                    vec![Key::from_raw(b"y")],
                    101.into(),
                    111.into(),
                    Context::default(),
                ),
                expect_value_callback(tx.clone(), 3, TxnStatus::committed(111.into())),
            )
            .unwrap();
        rx.recv().unwrap();
        rx.recv().unwrap();
        expect_value(
            b"100".to_vec(),
            block_on(storage.get(Context::default(), Key::from_raw(b"x"), 120.into()))
                .unwrap()
                .0,
        );
        expect_value(
            b"101".to_vec(),
            block_on(storage.get(Context::default(), Key::from_raw(b"y"), 120.into()))
                .unwrap()
                .0,
        );
        storage
            .sched_txn_command(
                commands::Prewrite::with_defaults(
                    vec![Mutation::make_put(Key::from_raw(b"x"), b"105".to_vec())],
                    b"x".to_vec(),
                    105.into(),
                ),
                expect_fail_callback(tx, 6, |e| match e {
                    Error(box ErrorInner::Txn(TxnError(box TxnErrorInner::Mvcc(mvcc::Error(
                        box mvcc::ErrorInner::WriteConflict { .. },
                    ))))) => (),
                    e => panic!("unexpected error chain: {:?}", e),
                }),
            )
            .unwrap();
        rx.recv().unwrap();
    }

    #[test]
    fn test_sched_too_busy() {
        let config = Config {
            scheduler_pending_write_threshold: ReadableSize(1),
            ..Default::default()
        };
        let storage = TestStorageBuilderApiV1::new(DummyLockManager::new())
            .config(config)
            .build()
            .unwrap();
        let (tx, rx) = channel();
        expect_none(
            block_on(storage.get(Context::default(), Key::from_raw(b"x"), 100.into()))
                .unwrap()
                .0,
        );
        storage
            .sched_txn_command::<()>(
                commands::Pause::new(vec![Key::from_raw(b"x")], 1000, Context::default()),
                expect_ok_callback(tx.clone(), 1),
            )
            .unwrap();
        storage
            .sched_txn_command(
                commands::Prewrite::with_defaults(
                    vec![Mutation::make_put(Key::from_raw(b"y"), b"101".to_vec())],
                    b"y".to_vec(),
                    101.into(),
                ),
                expect_too_busy_callback(tx.clone(), 2),
            )
            .unwrap();
        rx.recv().unwrap();
        rx.recv().unwrap();
        storage
            .sched_txn_command(
                commands::Prewrite::with_defaults(
                    vec![Mutation::make_put(Key::from_raw(b"z"), b"102".to_vec())],
                    b"y".to_vec(),
                    102.into(),
                ),
                expect_ok_callback(tx, 3),
            )
            .unwrap();
        rx.recv().unwrap();
    }

    #[test]
    fn test_cleanup() {
        let storage = TestStorageBuilderApiV1::new(DummyLockManager::new())
            .build()
            .unwrap();
        let cm = storage.concurrency_manager.clone();
        let (tx, rx) = channel();
        storage
            .sched_txn_command(
                commands::Prewrite::with_defaults(
                    vec![Mutation::make_put(Key::from_raw(b"x"), b"100".to_vec())],
                    b"x".to_vec(),
                    100.into(),
                ),
                expect_ok_callback(tx.clone(), 0),
            )
            .unwrap();
        rx.recv().unwrap();
        storage
            .sched_txn_command(
                commands::Cleanup::new(
                    Key::from_raw(b"x"),
                    100.into(),
                    TimeStamp::zero(),
                    Context::default(),
                ),
                expect_ok_callback(tx, 1),
            )
            .unwrap();
        rx.recv().unwrap();
        assert_eq!(cm.max_ts(), 100.into());
        expect_none(
            block_on(storage.get(Context::default(), Key::from_raw(b"x"), 105.into()))
                .unwrap()
                .0,
        );
    }

    #[test]
    fn test_cleanup_check_ttl() {
        let storage = TestStorageBuilderApiV1::new(DummyLockManager::new())
            .build()
            .unwrap();
        let (tx, rx) = channel();

        let ts = TimeStamp::compose;
        storage
            .sched_txn_command(
                commands::Prewrite::with_lock_ttl(
                    vec![Mutation::make_put(Key::from_raw(b"x"), b"110".to_vec())],
                    b"x".to_vec(),
                    ts(110, 0),
                    100,
                ),
                expect_ok_callback(tx.clone(), 0),
            )
            .unwrap();
        rx.recv().unwrap();

        storage
            .sched_txn_command(
                commands::Cleanup::new(
                    Key::from_raw(b"x"),
                    ts(110, 0),
                    ts(120, 0),
                    Context::default(),
                ),
                expect_fail_callback(tx.clone(), 0, |e| match e {
                    Error(box ErrorInner::Txn(TxnError(box TxnErrorInner::Mvcc(mvcc::Error(
                        box mvcc::ErrorInner::KeyIsLocked(info),
                    ))))) => assert_eq!(info.get_lock_ttl(), 100),
                    e => panic!("unexpected error chain: {:?}", e),
                }),
            )
            .unwrap();
        rx.recv().unwrap();

        storage
            .sched_txn_command(
                commands::Cleanup::new(
                    Key::from_raw(b"x"),
                    ts(110, 0),
                    ts(220, 0),
                    Context::default(),
                ),
                expect_ok_callback(tx, 0),
            )
            .unwrap();
        rx.recv().unwrap();
        expect_none(
            block_on(storage.get(Context::default(), Key::from_raw(b"x"), ts(230, 0)))
                .unwrap()
                .0,
        );
    }

    #[test]
    fn test_flashback_to_version() {
        let storage = TestStorageBuilderApiV1::new(DummyLockManager::new())
            .build()
            .unwrap();
        let mut ts = TimeStamp::zero();
        let writes = vec![
            // (Mutation, StartTS, CommitTS)
            (
                Mutation::Put((Key::from_raw(b"k"), b"v@1".to_vec()), Assertion::None),
                *ts.incr(),
                *ts.incr(),
            ),
            (
                Mutation::Put((Key::from_raw(b"k"), b"v@3".to_vec()), Assertion::None),
                *ts.incr(),
                *ts.incr(),
            ),
            (
                Mutation::Put((Key::from_raw(b"k"), b"v@5".to_vec()), Assertion::None),
                *ts.incr(),
                *ts.incr(),
            ),
            (
                Mutation::Put((Key::from_raw(b"k"), b"v@7".to_vec()), Assertion::None),
                *ts.incr(),
                *ts.incr(),
            ),
            (
                Mutation::Delete(Key::from_raw(b"k"), Assertion::None),
                *ts.incr(),
                *ts.incr(),
            ),
            (
                Mutation::Put((Key::from_raw(b"k"), b"v@11".to_vec()), Assertion::None),
                *ts.incr(),
                *ts.incr(),
            ),
            // Non-short value
            (
                Mutation::Put(
                    (Key::from_raw(b"k"), vec![b'v'; SHORT_VALUE_MAX_LEN + 1]),
                    Assertion::None,
                ),
                *ts.incr(),
                *ts.incr(),
            ),
        ];
        let (tx, rx) = channel();
        // Prewrite and commit.
        for write in writes.iter() {
            let (key, value) = write.0.clone().into_key_value();
            let start_ts = write.1;
            let commit_ts = write.2;
            storage
                .sched_txn_command(
                    commands::Prewrite::with_defaults(
                        vec![write.0.clone()],
                        key.clone().to_raw().unwrap(),
                        start_ts,
                    ),
                    expect_ok_callback(tx.clone(), 0),
                )
                .unwrap();
            rx.recv().unwrap();
            storage
                .sched_txn_command(
                    commands::Commit::new(
                        vec![key.clone()],
                        start_ts,
                        commit_ts,
                        Context::default(),
                    ),
                    expect_value_callback(tx.clone(), 1, TxnStatus::committed(commit_ts)),
                )
                .unwrap();
            rx.recv().unwrap();
            if let Mutation::Put(..) = write.0 {
                expect_value(
                    value.unwrap(),
                    block_on(storage.get(Context::default(), key.clone(), commit_ts))
                        .unwrap()
                        .0,
                );
            } else {
                expect_none(
                    block_on(storage.get(Context::default(), key, commit_ts))
                        .unwrap()
                        .0,
                );
            }
        }
        // Flashback.
        for write in writes {
            let start_ts = *ts.incr();
            let commit_ts = *ts.incr();
            let (key, value) = write.0.clone().into_key_value();
            // The version we want to flashback to.
            let version = write.2;
            storage
                .sched_txn_command(
                    commands::FlashbackToVersionReadPhase::new(
                        start_ts,
                        commit_ts,
                        version,
                        None,
                        Some(key.clone()),
                        Some(key.clone()),
                        Context::default(),
                    ),
                    expect_ok_callback(tx.clone(), 2),
                )
                .unwrap();
            rx.recv().unwrap();
            if let Mutation::Put(..) = write.0 {
                expect_value(
                    value.unwrap(),
                    block_on(storage.get(Context::default(), key.clone(), commit_ts))
                        .unwrap()
                        .0,
                );
            } else {
                expect_none(
                    block_on(storage.get(Context::default(), key, commit_ts))
                        .unwrap()
                        .0,
                );
            }
        }
    }

    #[test]
    fn test_flashback_to_version_lock() {
        let storage = TestStorageBuilderApiV1::new(DummyLockManager::new())
            .build()
            .unwrap();
        let (tx, rx) = channel();
        let mut ts = TimeStamp::zero();
        storage
            .sched_txn_command(
                commands::Prewrite::with_defaults(
                    vec![Mutation::make_put(Key::from_raw(b"k"), b"v@1".to_vec())],
                    b"k".to_vec(),
                    *ts.incr(),
                ),
                expect_ok_callback(tx.clone(), 0),
            )
            .unwrap();
        rx.recv().unwrap();
        storage
            .sched_txn_command(
                commands::Commit::new(
                    vec![Key::from_raw(b"k")],
                    ts,
                    *ts.incr(),
                    Context::default(),
                ),
                expect_value_callback(tx.clone(), 1, TxnStatus::committed(ts)),
            )
            .unwrap();
        rx.recv().unwrap();
        expect_value(
            b"v@1".to_vec(),
            block_on(storage.get(Context::default(), Key::from_raw(b"k"), ts))
                .unwrap()
                .0,
        );
        storage
            .sched_txn_command(
                commands::Prewrite::with_defaults(
                    vec![Mutation::make_put(Key::from_raw(b"k"), b"v@3".to_vec())],
                    b"k".to_vec(),
                    *ts.incr(),
                ),
                expect_ok_callback(tx.clone(), 2),
            )
            .unwrap();
        rx.recv().unwrap();
        expect_error(
            |e| match e {
                Error(box ErrorInner::Txn(TxnError(box TxnErrorInner::Mvcc(mvcc::Error(
                    box mvcc::ErrorInner::KeyIsLocked { .. },
                ))))) => (),
                e => panic!("unexpected error chain: {:?}", e),
            },
            block_on(storage.get(Context::default(), Key::from_raw(b"k"), *ts.incr())),
        );

        let start_ts = *ts.incr();
        let commit_ts = *ts.incr();
        storage
            .sched_txn_command(
                commands::FlashbackToVersionReadPhase::new(
                    start_ts,
                    commit_ts,
                    2.into(),
                    None,
                    Some(Key::from_raw(b"k")),
                    Some(Key::from_raw(b"k")),
                    Context::default(),
                ),
                expect_ok_callback(tx.clone(), 3),
            )
            .unwrap();
        rx.recv().unwrap();
        expect_value(
            b"v@1".to_vec(),
            block_on(storage.get(Context::default(), Key::from_raw(b"k"), commit_ts))
                .unwrap()
                .0,
        );
        let start_ts = *ts.incr();
        let commit_ts = *ts.incr();
        storage
            .sched_txn_command(
                commands::FlashbackToVersionReadPhase::new(
                    start_ts,
                    commit_ts,
                    1.into(),
                    None,
                    Some(Key::from_raw(b"k")),
                    Some(Key::from_raw(b"k")),
                    Context::default(),
                ),
                expect_ok_callback(tx, 4),
            )
            .unwrap();
        rx.recv().unwrap();
        expect_none(
            block_on(storage.get(Context::default(), Key::from_raw(b"k"), commit_ts))
                .unwrap()
                .0,
        );
    }

    #[test]
    fn test_flashback_to_version_in_multi_batch() {
        let storage = TestStorageBuilderApiV1::new(DummyLockManager::new())
            .build()
            .unwrap();
        let (tx, rx) = channel();
        let mut ts = TimeStamp::zero();
        // Add (FLASHBACK_BATCH_SIZE * 2) lock records.
        for i in 1..=FLASHBACK_BATCH_SIZE * 2 {
            let start_ts = *ts.incr();
            let key = Key::from_raw(format!("k{}", i).as_bytes());
            storage
                .sched_txn_command(
                    commands::Prewrite::with_defaults(
                        vec![Mutation::make_put(
                            key.clone(),
                            format!("v@{}", i).as_bytes().to_vec(),
                        )],
                        key.to_raw().unwrap(),
                        start_ts,
                    ),
                    expect_ok_callback(tx.clone(), i as i32),
                )
                .unwrap();
            rx.recv().unwrap();
            expect_error(
                |e| match e {
                    Error(box ErrorInner::Txn(TxnError(box TxnErrorInner::Mvcc(mvcc::Error(
                        box mvcc::ErrorInner::KeyIsLocked { .. },
                    ))))) => (),
                    e => panic!("unexpected error chain: {:?}", e),
                },
                block_on(storage.get(Context::default(), key, start_ts)),
            );
        }
        // Add (FLASHBACK_BATCH_SIZE * 2) write records.
        for i in FLASHBACK_BATCH_SIZE * 2 + 1..=FLASHBACK_BATCH_SIZE * 4 {
            let start_ts = *ts.incr();
            let commit_ts = *ts.incr();
            let key = Key::from_raw(format!("k{}", i).as_bytes());
            let value = format!("v@{}", i).as_bytes().to_vec();
            storage
                .sched_txn_command(
                    commands::Prewrite::with_defaults(
                        vec![Mutation::make_put(key.clone(), value.clone())],
                        key.to_raw().unwrap(),
                        start_ts,
                    ),
                    expect_ok_callback(tx.clone(), i as i32),
                )
                .unwrap();
            rx.recv().unwrap();
            storage
                .sched_txn_command(
                    commands::Commit::new(
                        vec![key.clone()],
                        start_ts,
                        commit_ts,
                        Context::default(),
                    ),
                    expect_value_callback(tx.clone(), i as i32, TxnStatus::committed(commit_ts)),
                )
                .unwrap();
            rx.recv().unwrap();
            expect_value(
                value,
                block_on(storage.get(Context::default(), key, commit_ts))
                    .unwrap()
                    .0,
            );
        }
        // Flashback all records.
        storage
            .sched_txn_command(
                commands::FlashbackToVersionReadPhase::new(
                    *ts.incr(),
                    *ts.incr(),
                    TimeStamp::zero(),
                    None,
                    Some(Key::from_raw(b"k")),
                    Some(Key::from_raw(b"k")),
                    Context::default(),
                ),
                expect_ok_callback(tx, 2),
            )
            .unwrap();
        rx.recv().unwrap();
        for i in 1..=FLASHBACK_BATCH_SIZE * 4 {
            let key = Key::from_raw(format!("k{}", i).as_bytes());
            expect_none(
                block_on(storage.get(Context::default(), key, *ts.incr()))
                    .unwrap()
                    .0,
            );
        }
    }

    #[test]
    fn test_high_priority_get_put() {
        let storage = TestStorageBuilderApiV1::new(DummyLockManager::new())
            .build()
            .unwrap();
        let (tx, rx) = channel();
        let mut ctx = Context::default();
        ctx.set_priority(CommandPri::High);
        expect_none(
            block_on(storage.get(ctx, Key::from_raw(b"x"), 100.into()))
                .unwrap()
                .0,
        );
        let mut ctx = Context::default();
        ctx.set_priority(CommandPri::High);
        storage
            .sched_txn_command(
                commands::Prewrite::with_context(
                    vec![Mutation::make_put(Key::from_raw(b"x"), b"100".to_vec())],
                    b"x".to_vec(),
                    100.into(),
                    ctx,
                ),
                expect_ok_callback(tx.clone(), 1),
            )
            .unwrap();
        rx.recv().unwrap();
        let mut ctx = Context::default();
        ctx.set_priority(CommandPri::High);
        storage
            .sched_txn_command(
                commands::Commit::new(vec![Key::from_raw(b"x")], 100.into(), 101.into(), ctx),
                expect_ok_callback(tx, 2),
            )
            .unwrap();
        rx.recv().unwrap();
        let mut ctx = Context::default();
        ctx.set_priority(CommandPri::High);
        expect_none(
            block_on(storage.get(ctx, Key::from_raw(b"x"), 100.into()))
                .unwrap()
                .0,
        );
        let mut ctx = Context::default();
        ctx.set_priority(CommandPri::High);
        expect_value(
            b"100".to_vec(),
            block_on(storage.get(ctx, Key::from_raw(b"x"), 101.into()))
                .unwrap()
                .0,
        );
    }

    #[test]
    fn test_high_priority_no_block() {
        let config = Config {
            scheduler_worker_pool_size: 1,
            ..Default::default()
        };
        let storage = TestStorageBuilderApiV1::new(DummyLockManager::new())
            .config(config)
            .build()
            .unwrap();
        let (tx, rx) = channel();
        expect_none(
            block_on(storage.get(Context::default(), Key::from_raw(b"x"), 100.into()))
                .unwrap()
                .0,
        );
        storage
            .sched_txn_command(
                commands::Prewrite::with_defaults(
                    vec![Mutation::make_put(Key::from_raw(b"x"), b"100".to_vec())],
                    b"x".to_vec(),
                    100.into(),
                ),
                expect_ok_callback(tx.clone(), 1),
            )
            .unwrap();
        rx.recv().unwrap();
        storage
            .sched_txn_command(
                commands::Commit::new(
                    vec![Key::from_raw(b"x")],
                    100.into(),
                    101.into(),
                    Context::default(),
                ),
                expect_ok_callback(tx.clone(), 2),
            )
            .unwrap();
        rx.recv().unwrap();

        storage
            .sched_txn_command(
                commands::Pause::new(vec![Key::from_raw(b"y")], 1000, Context::default()),
                expect_ok_callback(tx, 3),
            )
            .unwrap();
        let mut ctx = Context::default();
        ctx.set_priority(CommandPri::High);
        expect_value(
            b"100".to_vec(),
            block_on(storage.get(ctx, Key::from_raw(b"x"), 101.into()))
                .unwrap()
                .0,
        );
        // Command Get with high priority not block by command Pause.
        assert_eq!(rx.recv().unwrap(), 3);
    }

    #[test]
    fn test_delete_range() {
        let storage = TestStorageBuilderApiV1::new(DummyLockManager::new())
            .build()
            .unwrap();
        let (tx, rx) = channel();
        // Write x and y.
        storage
            .sched_txn_command(
                commands::Prewrite::with_defaults(
                    vec![
                        Mutation::make_put(Key::from_raw(b"x"), b"100".to_vec()),
                        Mutation::make_put(Key::from_raw(b"y"), b"100".to_vec()),
                        Mutation::make_put(Key::from_raw(b"z"), b"100".to_vec()),
                    ],
                    b"x".to_vec(),
                    100.into(),
                ),
                expect_ok_callback(tx.clone(), 0),
            )
            .unwrap();
        rx.recv().unwrap();
        storage
            .sched_txn_command(
                commands::Commit::new(
                    vec![
                        Key::from_raw(b"x"),
                        Key::from_raw(b"y"),
                        Key::from_raw(b"z"),
                    ],
                    100.into(),
                    101.into(),
                    Context::default(),
                ),
                expect_ok_callback(tx.clone(), 1),
            )
            .unwrap();
        rx.recv().unwrap();
        expect_value(
            b"100".to_vec(),
            block_on(storage.get(Context::default(), Key::from_raw(b"x"), 101.into()))
                .unwrap()
                .0,
        );
        expect_value(
            b"100".to_vec(),
            block_on(storage.get(Context::default(), Key::from_raw(b"y"), 101.into()))
                .unwrap()
                .0,
        );
        expect_value(
            b"100".to_vec(),
            block_on(storage.get(Context::default(), Key::from_raw(b"z"), 101.into()))
                .unwrap()
                .0,
        );

        // Delete range [x, z)
        storage
            .delete_range(
                Context::default(),
                Key::from_raw(b"x"),
                Key::from_raw(b"z"),
                false,
                expect_ok_callback(tx.clone(), 5),
            )
            .unwrap();
        rx.recv().unwrap();
        expect_none(
            block_on(storage.get(Context::default(), Key::from_raw(b"x"), 101.into()))
                .unwrap()
                .0,
        );
        expect_none(
            block_on(storage.get(Context::default(), Key::from_raw(b"y"), 101.into()))
                .unwrap()
                .0,
        );
        expect_value(
            b"100".to_vec(),
            block_on(storage.get(Context::default(), Key::from_raw(b"z"), 101.into()))
                .unwrap()
                .0,
        );

        storage
            .delete_range(
                Context::default(),
                Key::from_raw(b""),
                Key::from_raw(&[255]),
                false,
                expect_ok_callback(tx, 9),
            )
            .unwrap();
        rx.recv().unwrap();
        expect_none(
            block_on(storage.get(Context::default(), Key::from_raw(b"z"), 101.into()))
                .unwrap()
                .0,
        );
    }

    #[test]
    fn test_raw_get_put() {
        test_kv_format_impl!(test_raw_get_put_impl);
    }

    fn test_raw_get_put_impl<F: KvFormat>() {
        let storage = TestStorageBuilder::<_, _, F>::new(DummyLockManager::new())
            .build()
            .unwrap();
        let (tx, rx) = channel();
        let ctx = Context {
            api_version: F::CLIENT_TAG,
            ..Default::default()
        };

        let test_data = vec![
            (b"r\0a".to_vec(), b"aa".to_vec()),
            (b"r\0b".to_vec(), b"bb".to_vec()),
            (b"r\0c".to_vec(), b"cc".to_vec()),
            (b"r\0d".to_vec(), b"dd".to_vec()),
            (b"r\0e".to_vec(), b"ee".to_vec()),
            (b"r\0f".to_vec(), b"ff".to_vec()),
        ];

        // Write key-value pairs one by one
        for &(ref key, ref value) in &test_data {
            storage
                .raw_put(
                    ctx.clone(),
                    "".to_string(),
                    key.clone(),
                    value.clone(),
                    0,
                    expect_ok_callback(tx.clone(), 0),
                )
                .unwrap();
            rx.recv().unwrap();
        }

        for (k, v) in test_data {
            expect_value(
                v,
                block_on(storage.raw_get(ctx.clone(), "".to_string(), k)).unwrap(),
            );
        }
        thread::sleep(Duration::from_millis(100));
        assert!(
            storage
                .get_concurrency_manager()
                .global_min_lock_ts()
                .is_none()
        );
    }

    #[test]
    fn test_raw_checksum() {
        test_kv_format_impl!(test_raw_checksum_impl);
    }

    fn test_raw_checksum_impl<F: KvFormat>() {
        let storage = TestStorageBuilder::<_, _, F>::new(DummyLockManager::new())
            .build()
            .unwrap();
        let (tx, rx) = channel();
        let ctx = Context {
            api_version: F::CLIENT_TAG,
            ..Default::default()
        };

        let test_data = vec![
            (b"r\0a".to_vec(), b"aa".to_vec()),
            (b"r\0b".to_vec(), b"bb".to_vec()),
            (b"r\0c".to_vec(), b"cc".to_vec()),
            (b"r\0d".to_vec(), b"dd".to_vec()),
            (b"r\0e".to_vec(), b"ee".to_vec()),
            (b"r\0f".to_vec(), b"ff".to_vec()),
        ];

        let digest = crc64fast::Digest::new();
        let mut checksum: u64 = 0;
        let mut total_kvs: u64 = 0;
        let mut total_bytes: u64 = 0;
        let mut is_first = true;
        // Write key-value pairs one by one
        for &(ref key, ref value) in &test_data {
            storage
                .raw_put(
                    ctx.clone(),
                    "".to_string(),
                    key.clone(),
                    value.clone(),
                    0,
                    expect_ok_callback(tx.clone(), 0),
                )
                .unwrap();
            // start key is set to b"r\0a\0", if raw_checksum does not encode the key,
            // first key will be included in checksum. This is for testing issue #12950.
            if !is_first {
                total_kvs += 1;
                total_bytes += (key.len() + value.len()) as u64;
                checksum = checksum_crc64_xor(checksum, digest.clone(), key, value);
            }
            is_first = false;
            rx.recv().unwrap();
        }
        let mut range = KeyRange::default();
        range.set_start_key(b"r\0a\0".to_vec());
        range.set_end_key(b"r\0z".to_vec());
        assert_eq!(
            (checksum, total_kvs, total_bytes),
            block_on(storage.raw_checksum(ctx, ChecksumAlgorithm::Crc64Xor, vec![range])).unwrap(),
        );
    }

    #[test]
    fn test_raw_v2_multi_versions() {
        // Test update on the same key to verify multi-versions implementation of RawKV
        // V2.
        let test_data = vec![Some(b"v1"), Some(b"v2"), None, Some(b"v3")];
        let k = b"r\0k".to_vec();

        let storage = TestStorageBuilder::<_, _, ApiV2>::new(DummyLockManager::new())
            .build()
            .unwrap();
        let (tx, rx) = channel();
        let ctx = Context {
            api_version: ApiVersion::V2,
            ..Default::default()
        };

        let last_data = test_data.last().unwrap().map(|x| (k.clone(), x.to_vec()));
        for v in test_data {
            if let Some(v) = v {
                storage
                    .raw_put(
                        ctx.clone(),
                        "".to_string(),
                        k.clone(),
                        v.to_vec(),
                        0,
                        expect_ok_callback(tx.clone(), 0),
                    )
                    .unwrap();
                rx.recv().unwrap();

                expect_value(
                    v.to_vec(),
                    block_on(storage.raw_get(ctx.clone(), "".to_string(), k.clone())).unwrap(),
                );
            } else {
                storage
                    .raw_delete(
                        ctx.clone(),
                        "".to_string(),
                        k.clone(),
                        expect_ok_callback(tx.clone(), 1),
                    )
                    .unwrap();
                rx.recv().unwrap();

                expect_none(
                    block_on(storage.raw_get(ctx.clone(), "".to_string(), k.clone())).unwrap(),
                );
            }
        }
        // Verify by `raw_scan`. As `raw_scan` will check timestamp in keys.
        expect_multi_values(
            vec![last_data],
            block_on(storage.raw_scan(
                ctx,
                "".to_string(),
                b"r".to_vec(),
                Some(b"rz".to_vec()),
                20,
                false,
                false,
            ))
            .unwrap(),
        );
    }

    #[test]
    fn test_raw_delete() {
        test_kv_format_impl!(test_raw_delete_impl);
    }

    fn test_raw_delete_impl<F: KvFormat>() {
        let storage = TestStorageBuilder::<_, _, F>::new(DummyLockManager::new())
            .build()
            .unwrap();
        let (tx, rx) = channel();
        let ctx = Context {
            api_version: F::CLIENT_TAG,
            ..Default::default()
        };

        let test_data = [
            (b"r\0a", b"001"),
            (b"r\0b", b"002"),
            (b"r\0c", b"003"),
            (b"r\0d", b"004"),
            (b"r\0e", b"005"),
        ];

        // Write some key-value pairs to the db
        for kv in &test_data {
            storage
                .raw_put(
                    ctx.clone(),
                    "".to_string(),
                    kv.0.to_vec(),
                    kv.1.to_vec(),
                    if !F::IS_TTL_ENABLED { 0 } else { 30 },
                    expect_ok_callback(tx.clone(), 0),
                )
                .unwrap();
            rx.recv().unwrap();
        }

        expect_value(
            b"004".to_vec(),
            block_on(storage.raw_get(ctx.clone(), "".to_string(), b"r\0d".to_vec())).unwrap(),
        );

        // Delete "a"
        storage
            .raw_delete(
                ctx.clone(),
                "".to_string(),
                b"r\0a".to_vec(),
                expect_ok_callback(tx.clone(), 1),
            )
            .unwrap();
        rx.recv().unwrap();
        thread::sleep(Duration::from_millis(100));
        assert!(
            storage
                .get_concurrency_manager()
                .global_min_lock_ts()
                .is_none()
        );

        // Assert key "a" has gone
        expect_none(
            block_on(storage.raw_get(ctx.clone(), "".to_string(), b"r\0a".to_vec())).unwrap(),
        );

        // Delete all
        for kv in &test_data {
            storage
                .raw_delete(
                    ctx.clone(),
                    "".to_string(),
                    kv.0.to_vec(),
                    expect_ok_callback(tx.clone(), 1),
                )
                .unwrap();
            rx.recv().unwrap();
        }
        thread::sleep(Duration::from_millis(100));
        assert!(
            storage
                .get_concurrency_manager()
                .global_min_lock_ts()
                .is_none()
        );

        // Assert now no key remains
        for kv in &test_data {
            expect_none(
                block_on(storage.raw_get(ctx.clone(), "".to_string(), kv.0.to_vec())).unwrap(),
            );
        }
    }

    #[test]
    fn test_raw_delete_range() {
        test_kv_format_impl!(test_raw_delete_range_impl);
    }

    fn test_raw_delete_range_impl<F: KvFormat>() {
        let storage = TestStorageBuilder::<_, _, F>::new(DummyLockManager::new())
            .build()
            .unwrap();
        let (tx, rx) = channel();
        let ctx = Context {
            api_version: F::CLIENT_TAG,
            ..Default::default()
        };

        let test_data = [
            (b"r\0a", b"001"),
            (b"r\0b", b"002"),
            (b"r\0c", b"003"),
            (b"r\0d", b"004"),
            (b"r\0e", b"005"),
        ];

        // Write some key-value pairs to the db
        for kv in &test_data {
            storage
                .raw_put(
                    ctx.clone(),
                    "".to_string(),
                    kv.0.to_vec(),
                    kv.1.to_vec(),
                    0,
                    expect_ok_callback(tx.clone(), 0),
                )
                .unwrap();
            rx.recv().unwrap();
        }

        expect_value(
            b"004".to_vec(),
            block_on(storage.raw_get(ctx.clone(), "".to_string(), b"r\0d".to_vec())).unwrap(),
        );

        // Delete ["d", "e")
        storage
            .raw_delete_range(
                ctx.clone(),
                "".to_string(),
                b"r\0d".to_vec(),
                b"r\0e".to_vec(),
                expect_ok_callback(tx.clone(), 1),
            )
            .unwrap();
        rx.recv().unwrap();

        // Assert key "d" has gone
        expect_value(
            b"003".to_vec(),
            block_on(storage.raw_get(ctx.clone(), "".to_string(), b"r\0c".to_vec())).unwrap(),
        );
        expect_none(
            block_on(storage.raw_get(ctx.clone(), "".to_string(), b"r\0d".to_vec())).unwrap(),
        );
        expect_value(
            b"005".to_vec(),
            block_on(storage.raw_get(ctx.clone(), "".to_string(), b"r\0e".to_vec())).unwrap(),
        );

        // Delete ["aa", "ab")
        storage
            .raw_delete_range(
                ctx.clone(),
                "".to_string(),
                b"r\0aa".to_vec(),
                b"r\0ab".to_vec(),
                expect_ok_callback(tx.clone(), 2),
            )
            .unwrap();
        rx.recv().unwrap();

        // Assert nothing happened
        expect_value(
            b"001".to_vec(),
            block_on(storage.raw_get(ctx.clone(), "".to_string(), b"r\0a".to_vec())).unwrap(),
        );
        expect_value(
            b"002".to_vec(),
            block_on(storage.raw_get(ctx.clone(), "".to_string(), b"r\0b".to_vec())).unwrap(),
        );

        // Delete all
        storage
            .raw_delete_range(
                ctx.clone(),
                "".to_string(),
                b"r\0a".to_vec(),
                b"r\0z".to_vec(),
                expect_ok_callback(tx, 3),
            )
            .unwrap();
        rx.recv().unwrap();

        // Assert now no key remains
        for kv in &test_data {
            expect_none(
                block_on(storage.raw_get(ctx.clone(), "".to_string(), kv.0.to_vec())).unwrap(),
            );
        }
    }

    #[test]
    fn test_raw_batch_put() {
        for for_cas in vec![false, true].into_iter() {
            test_kv_format_impl!(test_raw_batch_put_impl(for_cas));
        }
    }

    fn run_raw_batch_put<F: KvFormat>(
        for_cas: bool,
        storage: &Storage<RocksEngine, DummyLockManager, F>,
        ctx: Context,
        kvpairs: Vec<KvPair>,
        ttls: Vec<u64>,
        cb: Callback<()>,
    ) -> Result<()> {
        if for_cas {
            storage.raw_batch_put_atomic(ctx, "".to_string(), kvpairs, ttls, cb)
        } else {
            storage.raw_batch_put(ctx, "".to_string(), kvpairs, ttls, cb)
        }
    }

    fn test_raw_batch_put_impl<F: KvFormat>(for_cas: bool) {
        let storage = TestStorageBuilder::<_, _, F>::new(DummyLockManager::new())
            .build()
            .unwrap();
        let (tx, rx) = channel();
        let ctx = Context {
            api_version: F::CLIENT_TAG,
            ..Default::default()
        };

        let test_data = vec![
            (b"r\0a".to_vec(), b"aa".to_vec(), 10),
            (b"r\0b".to_vec(), b"bb".to_vec(), 20),
            (b"r\0c".to_vec(), b"cc".to_vec(), 30),
            (b"r\0d".to_vec(), b"dd".to_vec(), 0),
            (b"r\0e".to_vec(), b"ee".to_vec(), 40),
        ];

        let kvpairs = test_data
            .clone()
            .into_iter()
            .map(|(key, value, _)| (key, value))
            .collect();
        let ttls = if F::IS_TTL_ENABLED {
            test_data
                .clone()
                .into_iter()
                .map(|(_, _, ttl)| ttl)
                .collect()
        } else {
            vec![0; test_data.len()]
        };
        // Write key-value pairs in a batch
        run_raw_batch_put(
            for_cas,
            &storage,
            ctx.clone(),
            kvpairs,
            ttls,
            expect_ok_callback(tx, 0),
        )
        .unwrap();
        rx.recv().unwrap();
        thread::sleep(Duration::from_millis(100));
        assert!(
            storage
                .get_concurrency_manager()
                .global_min_lock_ts()
                .is_none()
        );

        // Verify pairs one by one
        for (key, val, _) in &test_data {
            expect_value(
                val.to_vec(),
                block_on(storage.raw_get(ctx.clone(), "".to_string(), key.to_vec())).unwrap(),
            );
        }
        // Verify by `raw_scan`. As `raw_scan` will check timestamp in keys.
        let expected = test_data
            .iter()
            .map(|(k, v, _)| Some((k.clone(), v.clone())))
            .collect();
        expect_multi_values(
            expected,
            block_on(storage.raw_scan(
                ctx,
                "".to_string(),
                b"r".to_vec(),
                Some(b"rz".to_vec()),
                20,
                false,
                false,
            ))
            .unwrap(),
        );
    }

    #[test]
    fn test_raw_batch_get() {
        test_kv_format_impl!(test_raw_batch_get_impl);
    }

    fn test_raw_batch_get_impl<F: KvFormat>() {
        let storage = TestStorageBuilder::<_, _, F>::new(DummyLockManager::new())
            .build()
            .unwrap();
        let (tx, rx) = channel();
        let ctx = Context {
            api_version: F::CLIENT_TAG,
            ..Default::default()
        };

        let test_data = vec![
            (b"r\0a".to_vec(), b"aa".to_vec()),
            (b"r\0b".to_vec(), b"bb".to_vec()),
            (b"r\0c".to_vec(), b"cc".to_vec()),
            (b"r\0d".to_vec(), b"dd".to_vec()),
            (b"r\0e".to_vec(), b"ee".to_vec()),
        ];

        // Write key-value pairs one by one
        for &(ref key, ref value) in &test_data {
            storage
                .raw_put(
                    ctx.clone(),
                    "".to_string(),
                    key.clone(),
                    value.clone(),
                    0,
                    expect_ok_callback(tx.clone(), 0),
                )
                .unwrap();
            rx.recv().unwrap();
        }

        // Verify pairs in a batch
        let keys = test_data.iter().map(|&(ref k, _)| k.clone()).collect();
        let results = test_data.into_iter().map(|(k, v)| Some((k, v))).collect();
        expect_multi_values(
            results,
            block_on(storage.raw_batch_get(ctx, "".to_string(), keys)).unwrap(),
        );
    }

    #[test]
    fn test_raw_batch_get_command() {
        test_kv_format_impl!(test_raw_batch_get_command_impl);
    }

    fn test_raw_batch_get_command_impl<F: KvFormat>() {
        let storage = TestStorageBuilder::<_, _, F>::new(DummyLockManager::new())
            .build()
            .unwrap();
        let (tx, rx) = channel();
        let ctx = Context {
            api_version: F::CLIENT_TAG,
            ..Default::default()
        };

        let test_data = vec![
            (b"r\0a".to_vec(), b"aa".to_vec()),
            (b"r\0b".to_vec(), b"bb".to_vec()),
            (b"r\0c".to_vec(), b"cc".to_vec()),
            (b"r\0d".to_vec(), b"dd".to_vec()),
            (b"r\0e".to_vec(), b"ee".to_vec()),
        ];

        // Write key-value pairs one by one
        for &(ref key, ref value) in &test_data {
            storage
                .raw_put(
                    ctx.clone(),
                    "".to_string(),
                    key.clone(),
                    value.clone(),
                    0,
                    expect_ok_callback(tx.clone(), 0),
                )
                .unwrap();
            rx.recv().unwrap();
        }

        // Verify pairs in a batch
        let mut ids = vec![];
        let cmds = test_data
            .iter()
            .map(|&(ref k, _)| {
                let mut req = RawGetRequest::default();
                req.set_context(ctx.clone());
                req.set_key(k.clone());
                ids.push(ids.len() as u64);
                req
            })
            .collect();
        let results: Vec<Option<Vec<u8>>> = test_data.into_iter().map(|(_, v)| Some(v)).collect();
        let consumer = GetConsumer::new();
        block_on(storage.raw_batch_get_command(cmds, ids, consumer.clone())).unwrap();
        let x: Vec<Option<Vec<u8>>> = consumer
            .take_data()
            .into_iter()
            .map(|x| x.unwrap())
            .collect();
        assert_eq!(x, results);
    }

    #[test]
    fn test_raw_batch_delete() {
        for for_cas in vec![false, true].into_iter() {
            test_kv_format_impl!(test_raw_batch_delete_impl(for_cas));
        }
    }

    fn run_raw_batch_delete<F: KvFormat>(
        for_cas: bool,
        storage: &Storage<RocksEngine, DummyLockManager, F>,
        ctx: Context,
        keys: Vec<Vec<u8>>,
        cb: Callback<()>,
    ) -> Result<()> {
        if for_cas {
            storage.raw_batch_delete_atomic(ctx, "".to_string(), keys, cb)
        } else {
            storage.raw_batch_delete(ctx, "".to_string(), keys, cb)
        }
    }

    fn test_raw_batch_delete_impl<F: KvFormat>(for_cas: bool) {
        let storage = TestStorageBuilder::<_, _, F>::new(DummyLockManager::new())
            .build()
            .unwrap();
        let (tx, rx) = channel();
        let ctx = Context {
            api_version: F::CLIENT_TAG,
            ..Default::default()
        };

        let test_data = vec![
            (b"r\0a".to_vec(), b"aa".to_vec()),
            (b"r\0b".to_vec(), b"bb".to_vec()),
            (b"r\0c".to_vec(), b"cc".to_vec()),
            (b"r\0d".to_vec(), b"dd".to_vec()),
            (b"r\0e".to_vec(), b"ee".to_vec()),
        ];

        // Write key-value pairs in batch
        run_raw_batch_put(
            for_cas,
            &storage,
            ctx.clone(),
            test_data.clone(),
            vec![0; test_data.len()],
            expect_ok_callback(tx.clone(), 0),
        )
        .unwrap();
        rx.recv().unwrap();

        // Verify pairs exist
        let keys = test_data.iter().map(|&(ref k, _)| k.clone()).collect();
        let results = test_data
            .iter()
            .map(|&(ref k, ref v)| Some((k.clone(), v.clone())))
            .collect();
        expect_multi_values(
            results,
            block_on(storage.raw_batch_get(ctx.clone(), "".to_string(), keys)).unwrap(),
        );

        // Delete ["b", "d"]
        run_raw_batch_delete(
            for_cas,
            &storage,
            ctx.clone(),
            vec![b"r\0b".to_vec(), b"r\0d".to_vec()],
            expect_ok_callback(tx.clone(), 1),
        )
        .unwrap();
        rx.recv().unwrap();
        thread::sleep(Duration::from_millis(100));
        assert!(
            storage
                .get_concurrency_manager()
                .global_min_lock_ts()
                .is_none()
        );

        // Assert "b" and "d" are gone
        expect_value(
            b"aa".to_vec(),
            block_on(storage.raw_get(ctx.clone(), "".to_string(), b"r\0a".to_vec())).unwrap(),
        );
        expect_none(
            block_on(storage.raw_get(ctx.clone(), "".to_string(), b"r\0b".to_vec())).unwrap(),
        );
        expect_value(
            b"cc".to_vec(),
            block_on(storage.raw_get(ctx.clone(), "".to_string(), b"r\0c".to_vec())).unwrap(),
        );
        expect_none(
            block_on(storage.raw_get(ctx.clone(), "".to_string(), b"r\0d".to_vec())).unwrap(),
        );
        expect_value(
            b"ee".to_vec(),
            block_on(storage.raw_get(ctx.clone(), "".to_string(), b"r\0e".to_vec())).unwrap(),
        );

        // Delete ["a", "c", "e"]
        run_raw_batch_delete(
            for_cas,
            &storage,
            ctx.clone(),
            vec![b"r\0a".to_vec(), b"r\0c".to_vec(), b"r\0e".to_vec()],
            expect_ok_callback(tx, 2),
        )
        .unwrap();
        rx.recv().unwrap();
        thread::sleep(Duration::from_millis(100));
        assert!(
            storage
                .get_concurrency_manager()
                .global_min_lock_ts()
                .is_none()
        );

        // Assert no key remains
        for (k, _) in test_data {
            expect_none(block_on(storage.raw_get(ctx.clone(), "".to_string(), k)).unwrap());
        }
    }

    #[test]
    fn test_raw_scan() {
        test_kv_format_impl!(test_raw_scan_impl);
    }

    fn test_raw_scan_impl<F: KvFormat>() {
        let (end_key, end_key_reverse_scan) = if let ApiVersion::V2 = F::TAG {
            (Some(b"r\0z".to_vec()), Some(b"r\0\0".to_vec()))
        } else {
            (None, None)
        };

        let storage = TestStorageBuilder::<_, _, F>::new(DummyLockManager::new())
            .build()
            .unwrap();
        let (tx, rx) = channel();
        let ctx = Context {
            api_version: F::CLIENT_TAG,
            ..Default::default()
        };

        let test_data = vec![
            (b"r\0a".to_vec(), b"aa".to_vec()),
            (b"r\0a1".to_vec(), b"aa11".to_vec()),
            (b"r\0a2".to_vec(), b"aa22".to_vec()),
            (b"r\0a3".to_vec(), b"aa33".to_vec()),
            (b"r\0b".to_vec(), b"bb".to_vec()),
            (b"r\0b1".to_vec(), b"bb11".to_vec()),
            (b"r\0b2".to_vec(), b"bb22".to_vec()),
            (b"r\0b3".to_vec(), b"bb33".to_vec()),
            (b"r\0c".to_vec(), b"cc".to_vec()),
            (b"r\0c1".to_vec(), b"cc11".to_vec()),
            (b"r\0c2".to_vec(), b"cc22".to_vec()),
            (b"r\0c3".to_vec(), b"cc33".to_vec()),
            (b"r\0d".to_vec(), b"dd".to_vec()),
            (b"r\0d1".to_vec(), b"dd11".to_vec()),
            (b"r\0d2".to_vec(), b"dd22".to_vec()),
            (b"r\0d3".to_vec(), b"dd33".to_vec()),
            (b"r\0e".to_vec(), b"ee".to_vec()),
            (b"r\0e1".to_vec(), b"ee11".to_vec()),
            (b"r\0e2".to_vec(), b"ee22".to_vec()),
            (b"r\0e3".to_vec(), b"ee33".to_vec()),
        ];

        // Write key-value pairs in batch
        storage
            .raw_batch_put(
                ctx.clone(),
                "".to_string(),
                test_data.clone(),
                vec![0; test_data.len()],
                expect_ok_callback(tx, 0),
            )
            .unwrap();
        rx.recv().unwrap();

        // Scan pairs with key only
        let mut results: Vec<Option<KvPair>> = test_data
            .iter()
            .map(|&(ref k, _)| Some((k.clone(), vec![])))
            .collect();
        expect_multi_values(
            results.clone(),
            block_on(storage.raw_scan(
                ctx.clone(),
                "".to_string(),
                b"r\0".to_vec(),
                end_key.clone(),
                20,
                true,
                false,
            ))
            .unwrap(),
        );
        results = results.split_off(10);
        expect_multi_values(
            results,
            block_on(storage.raw_scan(
                ctx.clone(),
                "".to_string(),
                b"r\0c2".to_vec(),
                end_key.clone(),
                20,
                true,
                false,
            ))
            .unwrap(),
        );
        let mut results: Vec<Option<KvPair>> = test_data
            .clone()
            .into_iter()
            .map(|(k, v)| Some((k, v)))
            .collect();
        expect_multi_values(
            results.clone(),
            block_on(storage.raw_scan(
                ctx.clone(),
                "".to_string(),
                b"r\0".to_vec(),
                end_key.clone(),
                20,
                false,
                false,
            ))
            .unwrap(),
        );
        results = results.split_off(10);
        expect_multi_values(
            results,
            block_on(storage.raw_scan(
                ctx.clone(),
                "".to_string(),
                b"r\0c2".to_vec(),
                end_key,
                20,
                false,
                false,
            ))
            .unwrap(),
        );
        let results: Vec<Option<KvPair>> = test_data
            .clone()
            .into_iter()
            .map(|(k, v)| Some((k, v)))
            .rev()
            .collect();
        expect_multi_values(
            results,
            block_on(storage.raw_scan(
                ctx.clone(),
                "".to_string(),
                b"r\0z".to_vec(),
                end_key_reverse_scan.clone(),
                20,
                false,
                true,
            ))
            .unwrap(),
        );
        let results: Vec<Option<KvPair>> = test_data
            .clone()
            .into_iter()
            .map(|(k, v)| Some((k, v)))
            .rev()
            .take(5)
            .collect();
        expect_multi_values(
            results,
            block_on(storage.raw_scan(
                ctx.clone(),
                "".to_string(),
                b"r\0z".to_vec(),
                end_key_reverse_scan,
                5,
                false,
                true,
            ))
            .unwrap(),
        );

        // Scan with end_key
        let results: Vec<Option<KvPair>> = test_data
            .clone()
            .into_iter()
            .skip(6)
            .take(4)
            .map(|(k, v)| Some((k, v)))
            .collect();
        expect_multi_values(
            results,
            block_on(storage.raw_scan(
                ctx.clone(),
                "".to_string(),
                b"r\0b2".to_vec(),
                Some(b"r\0c2".to_vec()),
                20,
                false,
                false,
            ))
            .unwrap(),
        );
        let results: Vec<Option<KvPair>> = test_data
            .clone()
            .into_iter()
            .skip(6)
            .take(1)
            .map(|(k, v)| Some((k, v)))
            .collect();
        expect_multi_values(
            results,
            block_on(storage.raw_scan(
                ctx.clone(),
                "".to_string(),
                b"r\0b2".to_vec(),
                Some(b"r\0b2\x00".to_vec()),
                20,
                false,
                false,
            ))
            .unwrap(),
        );

        // Reverse scan with end_key
        let results: Vec<Option<KvPair>> = test_data
            .clone()
            .into_iter()
            .rev()
            .skip(10)
            .take(4)
            .map(|(k, v)| Some((k, v)))
            .collect();
        expect_multi_values(
            results,
            block_on(storage.raw_scan(
                ctx.clone(),
                "".to_string(),
                b"r\0c2".to_vec(),
                Some(b"r\0b2".to_vec()),
                20,
                false,
                true,
            ))
            .unwrap(),
        );
        let results: Vec<Option<KvPair>> = test_data
            .into_iter()
            .skip(6)
            .take(1)
            .map(|(k, v)| Some((k, v)))
            .collect();
        expect_multi_values(
            results,
            block_on(storage.raw_scan(
                ctx.clone(),
                "".to_string(),
                b"r\0b2\x00".to_vec(),
                Some(b"r\0b2".to_vec()),
                20,
                false,
                true,
            ))
            .unwrap(),
        );

        // End key tests. Confirm that lower/upper bound works correctly.
        let results = vec![
            (b"r\0c1".to_vec(), b"cc11".to_vec()),
            (b"r\0c2".to_vec(), b"cc22".to_vec()),
            (b"r\0c3".to_vec(), b"cc33".to_vec()),
            (b"r\0d".to_vec(), b"dd".to_vec()),
            (b"r\0d1".to_vec(), b"dd11".to_vec()),
            (b"r\0d2".to_vec(), b"dd22".to_vec()),
        ]
        .into_iter()
        .map(|(k, v)| Some((k, v)));
        expect_multi_values(
            results.clone().collect(),
            block_on(async {
                storage
                    .raw_scan(
                        ctx.clone(),
                        "".to_string(),
                        b"r\0c1".to_vec(),
                        Some(b"r\0d3".to_vec()),
                        20,
                        false,
                        false,
                    )
                    .await
            })
            .unwrap(),
        );
        expect_multi_values(
            results.rev().collect(),
            block_on(async {
                storage
                    .raw_scan(
                        ctx.clone(),
                        "".to_string(),
                        b"r\0d3".to_vec(),
                        Some(b"r\0c1".to_vec()),
                        20,
                        false,
                        true,
                    )
                    .await
            })
            .unwrap(),
        );
    }

    #[test]
    fn test_check_key_ranges() {
        fn make_ranges(ranges: Vec<(Vec<u8>, Vec<u8>)>) -> Vec<KeyRange> {
            ranges
                .into_iter()
                .map(|(s, e)| {
                    let mut range = KeyRange::default();
                    range.set_start_key(s);
                    if !e.is_empty() {
                        range.set_end_key(e);
                    }
                    range
                })
                .collect()
        }

        let ranges = make_ranges(vec![
            (b"a".to_vec(), b"a3".to_vec()),
            (b"b".to_vec(), b"b3".to_vec()),
            (b"c".to_vec(), b"c3".to_vec()),
        ]);
        // TODO: refactor to use `Api` parameter.
        assert_eq!(
            <StorageApiV1<RocksEngine, DummyLockManager>>::check_key_ranges(&ranges, false,),
            true
        );

        let ranges = make_ranges(vec![
            (b"a".to_vec(), vec![]),
            (b"b".to_vec(), vec![]),
            (b"c".to_vec(), vec![]),
        ]);
        assert_eq!(
            <StorageApiV1<RocksEngine, DummyLockManager>>::check_key_ranges(&ranges, false,),
            true
        );

        let ranges = make_ranges(vec![
            (b"a3".to_vec(), b"a".to_vec()),
            (b"b3".to_vec(), b"b".to_vec()),
            (b"c3".to_vec(), b"c".to_vec()),
        ]);
        assert_eq!(
            <StorageApiV1<RocksEngine, DummyLockManager>>::check_key_ranges(&ranges, false,),
            false
        );

        // if end_key is omitted, the next start_key is used instead. so, false is
        // returned.
        let ranges = make_ranges(vec![
            (b"c".to_vec(), vec![]),
            (b"b".to_vec(), vec![]),
            (b"a".to_vec(), vec![]),
        ]);
        assert_eq!(
            <StorageApiV1<RocksEngine, DummyLockManager>>::check_key_ranges(&ranges, false,),
            false
        );

        let ranges = make_ranges(vec![
            (b"a3".to_vec(), b"a".to_vec()),
            (b"b3".to_vec(), b"b".to_vec()),
            (b"c3".to_vec(), b"c".to_vec()),
        ]);
        assert_eq!(
            <StorageApiV1<RocksEngine, DummyLockManager>>::check_key_ranges(&ranges, true,),
            true
        );

        let ranges = make_ranges(vec![
            (b"c3".to_vec(), vec![]),
            (b"b3".to_vec(), vec![]),
            (b"a3".to_vec(), vec![]),
        ]);
        assert_eq!(
            <StorageApiV1<RocksEngine, DummyLockManager>>::check_key_ranges(&ranges, true,),
            true
        );

        let ranges = make_ranges(vec![
            (b"a".to_vec(), b"a3".to_vec()),
            (b"b".to_vec(), b"b3".to_vec()),
            (b"c".to_vec(), b"c3".to_vec()),
        ]);
        assert_eq!(
            <StorageApiV1<RocksEngine, DummyLockManager>>::check_key_ranges(&ranges, true,),
            false
        );

        let ranges = make_ranges(vec![
            (b"a3".to_vec(), vec![]),
            (b"b3".to_vec(), vec![]),
            (b"c3".to_vec(), vec![]),
        ]);
        assert_eq!(
            <StorageApiV1<RocksEngine, DummyLockManager>>::check_key_ranges(&ranges, true,),
            false
        );
    }

    #[test]
    fn test_raw_batch_scan() {
        test_kv_format_impl!(test_raw_batch_scan_impl);
    }

    fn test_raw_batch_scan_impl<F: KvFormat>() {
        let make_ranges = |delimiters: Vec<Vec<u8>>| -> Vec<KeyRange> {
            delimiters
                .windows(2)
                .map(|key_pair| {
                    let mut range = KeyRange::default();
                    range.set_start_key(key_pair[0].clone());
                    if let ApiVersion::V2 = F::TAG {
                        range.set_end_key(key_pair[1].clone());
                    };
                    range
                })
                .collect()
        };

        let storage = TestStorageBuilder::<_, _, F>::new(DummyLockManager::new())
            .build()
            .unwrap();
        let (tx, rx) = channel();
        let ctx = Context {
            api_version: F::CLIENT_TAG,
            ..Default::default()
        };

        let test_data = vec![
            (b"r\0a".to_vec(), b"aa".to_vec()),
            (b"r\0a1".to_vec(), b"aa11".to_vec()),
            (b"r\0a2".to_vec(), b"aa22".to_vec()),
            (b"r\0a3".to_vec(), b"aa33".to_vec()),
            (b"r\0b".to_vec(), b"bb".to_vec()),
            (b"r\0b1".to_vec(), b"bb11".to_vec()),
            (b"r\0b2".to_vec(), b"bb22".to_vec()),
            (b"r\0b3".to_vec(), b"bb33".to_vec()),
            (b"r\0c".to_vec(), b"cc".to_vec()),
            (b"r\0c1".to_vec(), b"cc11".to_vec()),
            (b"r\0c2".to_vec(), b"cc22".to_vec()),
            (b"r\0c3".to_vec(), b"cc33".to_vec()),
            (b"r\0d".to_vec(), b"dd".to_vec()),
            (b"r\0d1".to_vec(), b"dd11".to_vec()),
            (b"r\0d2".to_vec(), b"dd22".to_vec()),
            (b"r\0d3".to_vec(), b"dd33".to_vec()),
            (b"r\0e".to_vec(), b"ee".to_vec()),
            (b"r\0e1".to_vec(), b"ee11".to_vec()),
            (b"r\0e2".to_vec(), b"ee22".to_vec()),
            (b"r\0e3".to_vec(), b"ee33".to_vec()),
        ];

        // Write key-value pairs in batch
        storage
            .raw_batch_put(
                ctx.clone(),
                "".to_string(),
                test_data.clone(),
                vec![0; test_data.len()],
                expect_ok_callback(tx, 0),
            )
            .unwrap();
        rx.recv().unwrap();

        // Verify pairs exist
        let keys = test_data.iter().map(|&(ref k, _)| k.clone()).collect();
        let results = test_data.into_iter().map(|(k, v)| Some((k, v))).collect();
        expect_multi_values(
            results,
            block_on(storage.raw_batch_get(ctx.clone(), "".to_string(), keys)).unwrap(),
        );

        let results = vec![
            Some((b"r\0a".to_vec(), b"aa".to_vec())),
            Some((b"r\0a1".to_vec(), b"aa11".to_vec())),
            Some((b"r\0a2".to_vec(), b"aa22".to_vec())),
            Some((b"r\0a3".to_vec(), b"aa33".to_vec())),
            Some((b"r\0b".to_vec(), b"bb".to_vec())),
            Some((b"r\0b1".to_vec(), b"bb11".to_vec())),
            Some((b"r\0b2".to_vec(), b"bb22".to_vec())),
            Some((b"r\0b3".to_vec(), b"bb33".to_vec())),
            Some((b"r\0c".to_vec(), b"cc".to_vec())),
            Some((b"r\0c1".to_vec(), b"cc11".to_vec())),
            Some((b"r\0c2".to_vec(), b"cc22".to_vec())),
            Some((b"r\0c3".to_vec(), b"cc33".to_vec())),
            Some((b"r\0d".to_vec(), b"dd".to_vec())),
        ];
        let ranges: Vec<KeyRange> = make_ranges(vec![
            b"r\0a".to_vec(),
            b"r\0b".to_vec(),
            b"r\0c".to_vec(),
            b"r\0z".to_vec(),
        ]);
        expect_multi_values(
            results,
            block_on(storage.raw_batch_scan(
                ctx.clone(),
                "".to_string(),
                ranges.clone(),
                5,
                false,
                false,
            ))
            .unwrap(),
        );

        let results = vec![
            Some((b"r\0a".to_vec(), vec![])),
            Some((b"r\0a1".to_vec(), vec![])),
            Some((b"r\0a2".to_vec(), vec![])),
            Some((b"r\0a3".to_vec(), vec![])),
            Some((b"r\0b".to_vec(), vec![])),
            Some((b"r\0b1".to_vec(), vec![])),
            Some((b"r\0b2".to_vec(), vec![])),
            Some((b"r\0b3".to_vec(), vec![])),
            Some((b"r\0c".to_vec(), vec![])),
            Some((b"r\0c1".to_vec(), vec![])),
            Some((b"r\0c2".to_vec(), vec![])),
            Some((b"r\0c3".to_vec(), vec![])),
            Some((b"r\0d".to_vec(), vec![])),
        ];
        expect_multi_values(
            results,
            block_on(storage.raw_batch_scan(
                ctx.clone(),
                "".to_string(),
                ranges.clone(),
                5,
                true,
                false,
            ))
            .unwrap(),
        );

        let results = vec![
            Some((b"r\0a".to_vec(), b"aa".to_vec())),
            Some((b"r\0a1".to_vec(), b"aa11".to_vec())),
            Some((b"r\0a2".to_vec(), b"aa22".to_vec())),
            Some((b"r\0b".to_vec(), b"bb".to_vec())),
            Some((b"r\0b1".to_vec(), b"bb11".to_vec())),
            Some((b"r\0b2".to_vec(), b"bb22".to_vec())),
            Some((b"r\0c".to_vec(), b"cc".to_vec())),
            Some((b"r\0c1".to_vec(), b"cc11".to_vec())),
            Some((b"r\0c2".to_vec(), b"cc22".to_vec())),
        ];
        expect_multi_values(
            results,
            block_on(storage.raw_batch_scan(
                ctx.clone(),
                "".to_string(),
                ranges.clone(),
                3,
                false,
                false,
            ))
            .unwrap(),
        );

        let results = vec![
            Some((b"r\0a".to_vec(), vec![])),
            Some((b"r\0a1".to_vec(), vec![])),
            Some((b"r\0a2".to_vec(), vec![])),
            Some((b"r\0b".to_vec(), vec![])),
            Some((b"r\0b1".to_vec(), vec![])),
            Some((b"r\0b2".to_vec(), vec![])),
            Some((b"r\0c".to_vec(), vec![])),
            Some((b"r\0c1".to_vec(), vec![])),
            Some((b"r\0c2".to_vec(), vec![])),
        ];
        expect_multi_values(
            results,
            block_on(storage.raw_batch_scan(ctx.clone(), "".to_string(), ranges, 3, true, false))
                .unwrap(),
        );

        let results = vec![
            Some((b"r\0a2".to_vec(), b"aa22".to_vec())),
            Some((b"r\0a1".to_vec(), b"aa11".to_vec())),
            Some((b"r\0a".to_vec(), b"aa".to_vec())),
            Some((b"r\0b2".to_vec(), b"bb22".to_vec())),
            Some((b"r\0b1".to_vec(), b"bb11".to_vec())),
            Some((b"r\0b".to_vec(), b"bb".to_vec())),
            Some((b"r\0c2".to_vec(), b"cc22".to_vec())),
            Some((b"r\0c1".to_vec(), b"cc11".to_vec())),
            Some((b"r\0c".to_vec(), b"cc".to_vec())),
        ];
        let ranges: Vec<KeyRange> = vec![
            (b"r\0a3".to_vec(), b"r\0a".to_vec()),
            (b"r\0b3".to_vec(), b"r\0b".to_vec()),
            (b"r\0c3".to_vec(), b"r\0c".to_vec()),
        ]
        .into_iter()
        .map(|(s, e)| {
            let mut range = KeyRange::default();
            range.set_start_key(s);
            range.set_end_key(e);
            range
        })
        .collect();
        expect_multi_values(
            results,
            block_on(storage.raw_batch_scan(ctx.clone(), "".to_string(), ranges, 5, false, true))
                .unwrap(),
        );

        let results = vec![
            Some((b"r\0c2".to_vec(), b"cc22".to_vec())),
            Some((b"r\0c1".to_vec(), b"cc11".to_vec())),
            Some((b"r\0b2".to_vec(), b"bb22".to_vec())),
            Some((b"r\0b1".to_vec(), b"bb11".to_vec())),
            Some((b"r\0a2".to_vec(), b"aa22".to_vec())),
            Some((b"r\0a1".to_vec(), b"aa11".to_vec())),
        ];
        let ranges: Vec<KeyRange> = make_ranges(vec![
            b"r\0c3".to_vec(),
            b"r\0b3".to_vec(),
            b"r\0a3".to_vec(),
            b"r\0".to_vec(),
        ]);
        expect_multi_values(
            results,
            block_on(storage.raw_batch_scan(ctx.clone(), "".to_string(), ranges, 2, false, true))
                .unwrap(),
        );

        let results = vec![
            Some((b"r\0a2".to_vec(), vec![])),
            Some((b"r\0a1".to_vec(), vec![])),
            Some((b"r\0a".to_vec(), vec![])),
            Some((b"r\0b2".to_vec(), vec![])),
            Some((b"r\0b1".to_vec(), vec![])),
            Some((b"r\0b".to_vec(), vec![])),
            Some((b"r\0c2".to_vec(), vec![])),
            Some((b"r\0c1".to_vec(), vec![])),
            Some((b"r\0c".to_vec(), vec![])),
        ];
        let ranges: Vec<KeyRange> = vec![
            (b"r\0a3".to_vec(), b"r\0a".to_vec()),
            (b"r\0b3".to_vec(), b"r\0b".to_vec()),
            (b"r\0c3".to_vec(), b"r\0c".to_vec()),
        ]
        .into_iter()
        .map(|(s, e)| {
            let mut range = KeyRange::default();
            range.set_start_key(s);
            range.set_end_key(e);
            range
        })
        .collect();
        expect_multi_values(
            results,
            block_on(storage.raw_batch_scan(ctx, "".to_string(), ranges, 5, true, true)).unwrap(),
        );
    }

    #[test]
    fn test_raw_get_key_ttl() {
        test_kv_format_impl!(test_raw_get_key_ttl_impl<ApiV1Ttl ApiV2>());
    }

    fn test_raw_get_key_ttl_impl<F: KvFormat>() {
        let storage = TestStorageBuilder::<_, _, F>::new(DummyLockManager::new())
            .build()
            .unwrap();
        let (tx, rx) = channel();
        let ctx = Context {
            api_version: F::CLIENT_TAG,
            ..Default::default()
        };

        let test_data = vec![
            (b"r\0a".to_vec(), b"aa".to_vec(), 10),
            (b"r\0b".to_vec(), b"bb".to_vec(), 20),
            (b"r\0c".to_vec(), b"cc".to_vec(), 0),
            (b"r\0d".to_vec(), b"dd".to_vec(), 10),
            (b"r\0e".to_vec(), b"ee".to_vec(), 20),
            (b"r\0f".to_vec(), b"ff".to_vec(), u64::MAX),
        ];

        let before_written = ttl_current_ts();
        // Write key-value pairs one by one
        for &(ref key, ref value, ttl) in &test_data {
            storage
                .raw_put(
                    ctx.clone(),
                    "".to_string(),
                    key.clone(),
                    value.clone(),
                    ttl,
                    expect_ok_callback(tx.clone(), 0),
                )
                .unwrap();
            rx.recv().unwrap();
        }

        for &(ref key, _, ttl) in &test_data {
            let res = block_on(storage.raw_get_key_ttl(ctx.clone(), "".to_string(), key.clone()))
                .unwrap()
                .unwrap();
            if ttl != 0 {
                let lower_bound = before_written.saturating_add(ttl) - ttl_current_ts();
                assert!(
                    res >= lower_bound && res <= ttl,
                    "{} < {} < {}",
                    lower_bound,
                    res,
                    ttl
                );
            } else {
                assert_eq!(res, 0);
            }
        }
    }

    #[test]
    fn test_raw_compare_and_swap() {
        test_kv_format_impl!(test_raw_compare_and_swap_impl);
    }

    fn test_raw_compare_and_swap_impl<F: KvFormat>() {
        let storage = TestStorageBuilder::<_, _, F>::new(DummyLockManager::new())
            .build()
            .unwrap();
        let (tx, rx) = channel();
        let ctx = Context {
            api_version: F::CLIENT_TAG,
            ..Default::default()
        };

        let key = b"r\0key";

        // "v1" -> "v"
        let expected = (None, false);
        storage
            .raw_compare_and_swap_atomic(
                ctx.clone(),
                "".to_string(),
                key.to_vec(),
                Some(b"v1".to_vec()),
                b"v".to_vec(),
                0,
                expect_value_callback(tx.clone(), 0, expected),
            )
            .unwrap();
        rx.recv().unwrap();

        // "None" -> "v1"
        let expected = (None, true);
        storage
            .raw_compare_and_swap_atomic(
                ctx.clone(),
                "".to_string(),
                key.to_vec(),
                None,
                b"v1".to_vec(),
                0,
                expect_value_callback(tx.clone(), 0, expected),
            )
            .unwrap();
        rx.recv().unwrap();

        // "v1" -> "v2"
        let expected = (Some(b"v1".to_vec()), true);
        storage
            .raw_compare_and_swap_atomic(
                ctx.clone(),
                "".to_string(),
                key.to_vec(),
                Some(b"v1".to_vec()),
                b"v2".to_vec(),
                0,
                expect_value_callback(tx.clone(), 0, expected),
            )
            .unwrap();
        rx.recv().unwrap();

        // "v1" -> "v2"
        let expected = (Some(b"v2".to_vec()), false);
        storage
            .raw_compare_and_swap_atomic(
                ctx.clone(),
                "".to_string(),
                key.to_vec(),
                Some(b"v1".to_vec()),
                b"v2".to_vec(),
                0,
                expect_value_callback(tx.clone(), 0, expected),
            )
            .unwrap();
        rx.recv().unwrap();
        thread::sleep(Duration::from_millis(100));
        assert!(
            storage
                .get_concurrency_manager()
                .global_min_lock_ts()
                .is_none()
        );

        // expect "v2"
        expect_value(
            b"v2".to_vec(),
            block_on(storage.raw_get(ctx.clone(), "".to_string(), key.to_vec())).unwrap(),
        );
        expect_multi_values(
            vec![Some((key.to_vec(), b"v2".to_vec()))],
            block_on(storage.raw_scan(
                ctx.clone(),
                "".to_string(),
                b"r".to_vec(),
                Some(b"rz".to_vec()),
                20,
                false,
                false,
            ))
            .unwrap(),
        );

        // put "v3"
        storage
            .raw_batch_put_atomic(
                ctx.clone(),
                "".to_string(),
                vec![(key.to_vec(), b"v3".to_vec())],
                vec![0],
                expect_ok_callback(tx.clone(), 0),
            )
            .unwrap();
        rx.recv().unwrap();
        thread::sleep(Duration::from_millis(100));
        assert!(
            storage
                .get_concurrency_manager()
                .global_min_lock_ts()
                .is_none()
        );

        // "v3" -> "v4"
        let expected = (Some(b"v3".to_vec()), true);
        storage
            .raw_compare_and_swap_atomic(
                ctx.clone(),
                "".to_string(),
                key.to_vec(),
                Some(b"v3".to_vec()),
                b"v4".to_vec(),
                0,
                expect_value_callback(tx.clone(), 0, expected),
            )
            .unwrap();
        rx.recv().unwrap();

        // delete
        storage
            .raw_batch_delete_atomic(
                ctx.clone(),
                "".to_string(),
                vec![key.to_vec()],
                expect_ok_callback(tx.clone(), 0),
            )
            .unwrap();
        rx.recv().unwrap();

        // "None" -> "v"
        let expected = (None, true);
        storage
            .raw_compare_and_swap_atomic(
                ctx.clone(),
                "".to_string(),
                key.to_vec(),
                None,
                b"v".to_vec(),
                0,
                expect_value_callback(tx, 0, expected),
            )
            .unwrap();
        rx.recv().unwrap();
        thread::sleep(Duration::from_millis(100));
        assert!(
            storage
                .get_concurrency_manager()
                .global_min_lock_ts()
                .is_none()
        );

        // expect "v"
        expect_value(
            b"v".to_vec(),
            block_on(storage.raw_get(ctx.clone(), "".to_string(), key.to_vec())).unwrap(),
        );
        expect_multi_values(
            vec![Some((key.to_vec(), b"v".to_vec()))],
            block_on(storage.raw_scan(
                ctx,
                "".to_string(),
                b"r".to_vec(),
                Some(b"rz".to_vec()),
                20,
                false,
                false,
            ))
            .unwrap(),
        );
    }

    #[test]
    fn test_scan_lock() {
        let storage = TestStorageBuilderApiV1::new(DummyLockManager::new())
            .build()
            .unwrap();
        let (tx, rx) = channel();
        storage
            .sched_txn_command(
                commands::Prewrite::with_defaults(
                    vec![
                        Mutation::make_put(Key::from_raw(b"x"), b"foo".to_vec()),
                        Mutation::make_put(Key::from_raw(b"y"), b"foo".to_vec()),
                        Mutation::make_put(Key::from_raw(b"z"), b"foo".to_vec()),
                    ],
                    b"x".to_vec(),
                    100.into(),
                ),
                expect_ok_callback(tx.clone(), 0),
            )
            .unwrap();
        rx.recv().unwrap();

        storage
            .sched_txn_command(
                commands::Prewrite::new(
                    vec![
                        Mutation::make_put(Key::from_raw(b"a"), b"foo".to_vec()),
                        Mutation::make_put(Key::from_raw(b"b"), b"foo".to_vec()),
                        Mutation::make_put(Key::from_raw(b"c"), b"foo".to_vec()),
                    ],
                    b"c".to_vec(),
                    101.into(),
                    123,
                    false,
                    3,
                    TimeStamp::default(),
                    TimeStamp::default(),
                    None,
                    false,
                    AssertionLevel::Off,
                    Context::default(),
                ),
                expect_ok_callback(tx, 0),
            )
            .unwrap();
        rx.recv().unwrap();

        let (lock_a, lock_b, lock_c, lock_x, lock_y, lock_z) = (
            {
                let mut lock = LockInfo::default();
                lock.set_primary_lock(b"c".to_vec());
                lock.set_lock_version(101);
                lock.set_key(b"a".to_vec());
                lock.set_lock_ttl(123);
                lock.set_txn_size(3);
                lock
            },
            {
                let mut lock = LockInfo::default();
                lock.set_primary_lock(b"c".to_vec());
                lock.set_lock_version(101);
                lock.set_key(b"b".to_vec());
                lock.set_lock_ttl(123);
                lock.set_txn_size(3);
                lock
            },
            {
                let mut lock = LockInfo::default();
                lock.set_primary_lock(b"c".to_vec());
                lock.set_lock_version(101);
                lock.set_key(b"c".to_vec());
                lock.set_lock_ttl(123);
                lock.set_txn_size(3);
                lock
            },
            {
                let mut lock = LockInfo::default();
                lock.set_primary_lock(b"x".to_vec());
                lock.set_lock_version(100);
                lock.set_key(b"x".to_vec());
                lock
            },
            {
                let mut lock = LockInfo::default();
                lock.set_primary_lock(b"x".to_vec());
                lock.set_lock_version(100);
                lock.set_key(b"y".to_vec());
                lock
            },
            {
                let mut lock = LockInfo::default();
                lock.set_primary_lock(b"x".to_vec());
                lock.set_lock_version(100);
                lock.set_key(b"z".to_vec());
                lock
            },
        );

        let cm = storage.concurrency_manager.clone();

        let res =
            block_on(storage.scan_lock(Context::default(), 99.into(), None, None, 10)).unwrap();
        assert_eq!(res, vec![]);
        assert_eq!(cm.max_ts(), 99.into());

        let res =
            block_on(storage.scan_lock(Context::default(), 100.into(), None, None, 10)).unwrap();
        assert_eq!(res, vec![lock_x.clone(), lock_y.clone(), lock_z.clone()]);
        assert_eq!(cm.max_ts(), 100.into());

        let res = block_on(storage.scan_lock(
            Context::default(),
            100.into(),
            Some(Key::from_raw(b"a")),
            None,
            10,
        ))
        .unwrap();
        assert_eq!(res, vec![lock_x.clone(), lock_y.clone(), lock_z.clone()]);

        let res = block_on(storage.scan_lock(
            Context::default(),
            100.into(),
            Some(Key::from_raw(b"y")),
            None,
            10,
        ))
        .unwrap();
        assert_eq!(res, vec![lock_y.clone(), lock_z.clone()]);

        let res =
            block_on(storage.scan_lock(Context::default(), 101.into(), None, None, 10)).unwrap();
        assert_eq!(
            res,
            vec![
                lock_a.clone(),
                lock_b.clone(),
                lock_c.clone(),
                lock_x.clone(),
                lock_y.clone(),
                lock_z.clone(),
            ]
        );
        assert_eq!(cm.max_ts(), 101.into());

        let res =
            block_on(storage.scan_lock(Context::default(), 101.into(), None, None, 4)).unwrap();
        assert_eq!(
            res,
            vec![lock_a, lock_b.clone(), lock_c.clone(), lock_x.clone()]
        );

        let res = block_on(storage.scan_lock(
            Context::default(),
            101.into(),
            Some(Key::from_raw(b"b")),
            None,
            4,
        ))
        .unwrap();
        assert_eq!(
            res,
            vec![
                lock_b.clone(),
                lock_c.clone(),
                lock_x.clone(),
                lock_y.clone(),
            ]
        );

        let res = block_on(storage.scan_lock(
            Context::default(),
            101.into(),
            Some(Key::from_raw(b"b")),
            None,
            0,
        ))
        .unwrap();
        assert_eq!(
            res,
            vec![
                lock_b.clone(),
                lock_c.clone(),
                lock_x.clone(),
                lock_y.clone(),
                lock_z
            ]
        );

        let res = block_on(storage.scan_lock(
            Context::default(),
            101.into(),
            Some(Key::from_raw(b"b")),
            Some(Key::from_raw(b"c")),
            0,
        ))
        .unwrap();
        assert_eq!(res, vec![lock_b.clone()]);

        let res = block_on(storage.scan_lock(
            Context::default(),
            101.into(),
            Some(Key::from_raw(b"b")),
            Some(Key::from_raw(b"z")),
            4,
        ))
        .unwrap();
        assert_eq!(
            res,
            vec![
                lock_b.clone(),
                lock_c.clone(),
                lock_x.clone(),
                lock_y.clone()
            ]
        );

        let res = block_on(storage.scan_lock(
            Context::default(),
            101.into(),
            Some(Key::from_raw(b"b")),
            Some(Key::from_raw(b"z")),
            3,
        ))
        .unwrap();
        assert_eq!(res, vec![lock_b.clone(), lock_c.clone(), lock_x.clone()]);

        let mem_lock = |k: &[u8], ts: u64, lock_type| {
            let key = Key::from_raw(k);
            let guard = block_on(cm.lock_key(&key));
            guard.with_lock(|lock| {
                *lock = Some(txn_types::Lock::new(
                    lock_type,
                    k.to_vec(),
                    ts.into(),
                    100,
                    None,
                    0.into(),
                    1,
                    20.into(),
                ));
            });
            guard
        };

        let guard = mem_lock(b"z", 80, LockType::Put);
        block_on(storage.scan_lock(Context::default(), 101.into(), None, None, 1)).unwrap_err();

        let guard2 = mem_lock(b"a", 80, LockType::Put);
        let res = block_on(storage.scan_lock(
            Context::default(),
            101.into(),
            Some(Key::from_raw(b"b")),
            Some(Key::from_raw(b"z")),
            0,
        ))
        .unwrap();
        assert_eq!(
            res,
            vec![
                lock_b.clone(),
                lock_c.clone(),
                lock_x.clone(),
                lock_y.clone()
            ]
        );
        drop(guard);
        drop(guard2);

        // LockType::Lock can't be ignored by scan_lock
        let guard = mem_lock(b"c", 80, LockType::Lock);
        block_on(storage.scan_lock(
            Context::default(),
            101.into(),
            Some(Key::from_raw(b"b")),
            Some(Key::from_raw(b"z")),
            1,
        ))
        .unwrap_err();
        drop(guard);

        let guard = mem_lock(b"c", 102, LockType::Put);
        let res = block_on(storage.scan_lock(
            Context::default(),
            101.into(),
            Some(Key::from_raw(b"b")),
            Some(Key::from_raw(b"z")),
            0,
        ))
        .unwrap();
        assert_eq!(res, vec![lock_b, lock_c, lock_x, lock_y]);
        drop(guard);
    }

    #[test]
    fn test_resolve_lock() {
        test_resolve_lock_impl::<ApiV1>();
        test_resolve_lock_impl::<ApiV2>();
    }

    fn test_resolve_lock_impl<F: KvFormat>() {
        use crate::storage::txn::RESOLVE_LOCK_BATCH_SIZE;

        let storage = TestStorageBuilder::<_, _, F>::new(DummyLockManager::new())
            .build()
            .unwrap();
        let (tx, rx) = channel();

        // These locks (transaction ts=99) are not going to be resolved.
        storage
            .sched_txn_command(
                commands::Prewrite::with_defaults(
                    vec![
                        Mutation::make_put(Key::from_raw(b"ta"), b"foo".to_vec()),
                        Mutation::make_put(Key::from_raw(b"tb"), b"foo".to_vec()),
                        Mutation::make_put(Key::from_raw(b"tc"), b"foo".to_vec()),
                    ],
                    b"tc".to_vec(),
                    99.into(),
                ),
                expect_ok_callback(tx.clone(), 0),
            )
            .unwrap();
        rx.recv().unwrap();

        let (lock_a, lock_b, lock_c) = (
            {
                let mut lock = LockInfo::default();
                lock.set_primary_lock(b"tc".to_vec());
                lock.set_lock_version(99);
                lock.set_key(b"ta".to_vec());
                lock
            },
            {
                let mut lock = LockInfo::default();
                lock.set_primary_lock(b"tc".to_vec());
                lock.set_lock_version(99);
                lock.set_key(b"tb".to_vec());
                lock
            },
            {
                let mut lock = LockInfo::default();
                lock.set_primary_lock(b"tc".to_vec());
                lock.set_lock_version(99);
                lock.set_key(b"tc".to_vec());
                lock
            },
        );

        // We should be able to resolve all locks for transaction ts=100 when there are
        // this many locks.
        let scanned_locks_coll = vec![
            1,
            RESOLVE_LOCK_BATCH_SIZE,
            RESOLVE_LOCK_BATCH_SIZE - 1,
            RESOLVE_LOCK_BATCH_SIZE + 1,
            RESOLVE_LOCK_BATCH_SIZE * 2,
            RESOLVE_LOCK_BATCH_SIZE * 2 - 1,
            RESOLVE_LOCK_BATCH_SIZE * 2 + 1,
        ];

        let is_rollback_coll = vec![
            false, // commit
            true,  // rollback
        ];
        let mut ts = 100.into();

        for scanned_locks in scanned_locks_coll {
            for is_rollback in &is_rollback_coll {
                let mut mutations = vec![];
                for i in 0..scanned_locks {
                    mutations.push(Mutation::make_put(
                        Key::from_raw(format!("tx{:08}", i).as_bytes()),
                        b"foo".to_vec(),
                    ));
                }

                storage
                    .sched_txn_command(
                        commands::Prewrite::with_defaults(mutations, b"tx".to_vec(), ts),
                        expect_ok_callback(tx.clone(), 0),
                    )
                    .unwrap();
                rx.recv().unwrap();

                let mut txn_status = HashMap::default();
                txn_status.insert(
                    ts,
                    if *is_rollback {
                        TimeStamp::zero() // rollback
                    } else {
                        (ts.into_inner() + 5).into() // commit, commit_ts = start_ts + 5
                    },
                );
                storage
                    .sched_txn_command(
                        commands::ResolveLockReadPhase::new(txn_status, None, Context::default()),
                        expect_ok_callback(tx.clone(), 0),
                    )
                    .unwrap();
                rx.recv().unwrap();

                // All locks should be resolved except for a, b and c.
                let res =
                    block_on(storage.scan_lock(Context::default(), ts, None, None, 0)).unwrap();
                assert_eq!(res, vec![lock_a.clone(), lock_b.clone(), lock_c.clone()]);

                ts = (ts.into_inner() + 10).into();
            }
        }
    }

    #[test]
    fn test_resolve_lock_lite() {
        let storage = TestStorageBuilderApiV1::new(DummyLockManager::new())
            .build()
            .unwrap();
        let (tx, rx) = channel();

        storage
            .sched_txn_command(
                commands::Prewrite::with_defaults(
                    vec![
                        Mutation::make_put(Key::from_raw(b"a"), b"foo".to_vec()),
                        Mutation::make_put(Key::from_raw(b"b"), b"foo".to_vec()),
                        Mutation::make_put(Key::from_raw(b"c"), b"foo".to_vec()),
                    ],
                    b"c".to_vec(),
                    99.into(),
                ),
                expect_ok_callback(tx.clone(), 0),
            )
            .unwrap();
        rx.recv().unwrap();

        // Rollback key 'b' and key 'c' and left key 'a' still locked.
        let resolve_keys = vec![Key::from_raw(b"b"), Key::from_raw(b"c")];
        storage
            .sched_txn_command(
                commands::ResolveLockLite::new(
                    99.into(),
                    TimeStamp::zero(),
                    resolve_keys,
                    Context::default(),
                ),
                expect_ok_callback(tx.clone(), 0),
            )
            .unwrap();
        rx.recv().unwrap();

        // Check lock for key 'a'.
        let lock_a = {
            let mut lock = LockInfo::default();
            lock.set_primary_lock(b"c".to_vec());
            lock.set_lock_version(99);
            lock.set_key(b"a".to_vec());
            lock
        };
        let res =
            block_on(storage.scan_lock(Context::default(), 99.into(), None, None, 0)).unwrap();
        assert_eq!(res, vec![lock_a]);

        // Resolve lock for key 'a'.
        storage
            .sched_txn_command(
                commands::ResolveLockLite::new(
                    99.into(),
                    TimeStamp::zero(),
                    vec![Key::from_raw(b"a")],
                    Context::default(),
                ),
                expect_ok_callback(tx.clone(), 0),
            )
            .unwrap();
        rx.recv().unwrap();

        storage
            .sched_txn_command(
                commands::Prewrite::with_defaults(
                    vec![
                        Mutation::make_put(Key::from_raw(b"a"), b"foo".to_vec()),
                        Mutation::make_put(Key::from_raw(b"b"), b"foo".to_vec()),
                        Mutation::make_put(Key::from_raw(b"c"), b"foo".to_vec()),
                    ],
                    b"c".to_vec(),
                    101.into(),
                ),
                expect_ok_callback(tx.clone(), 0),
            )
            .unwrap();
        rx.recv().unwrap();

        // Commit key 'b' and key 'c' and left key 'a' still locked.
        let resolve_keys = vec![Key::from_raw(b"b"), Key::from_raw(b"c")];
        storage
            .sched_txn_command(
                commands::ResolveLockLite::new(
                    101.into(),
                    102.into(),
                    resolve_keys,
                    Context::default(),
                ),
                expect_ok_callback(tx, 0),
            )
            .unwrap();
        rx.recv().unwrap();

        // Check lock for key 'a'.
        let lock_a = {
            let mut lock = LockInfo::default();
            lock.set_primary_lock(b"c".to_vec());
            lock.set_lock_version(101);
            lock.set_key(b"a".to_vec());
            lock
        };
        let res =
            block_on(storage.scan_lock(Context::default(), 101.into(), None, None, 0)).unwrap();
        assert_eq!(res, vec![lock_a]);
    }

    #[test]
    fn test_txn_heart_beat() {
        let storage = TestStorageBuilderApiV1::new(DummyLockManager::new())
            .build()
            .unwrap();
        let (tx, rx) = channel();

        let k = Key::from_raw(b"k");
        let v = b"v".to_vec();

        let uncommitted = TxnStatus::uncommitted;

        // No lock.
        storage
            .sched_txn_command(
                commands::TxnHeartBeat::new(k.clone(), 10.into(), 100, Context::default()),
                expect_fail_callback(tx.clone(), 0, |e| match e {
                    Error(box ErrorInner::Txn(TxnError(box TxnErrorInner::Mvcc(mvcc::Error(
                        box mvcc::ErrorInner::TxnNotFound { .. },
                    ))))) => (),
                    e => panic!("unexpected error chain: {:?}", e),
                }),
            )
            .unwrap();
        rx.recv().unwrap();

        storage
            .sched_txn_command(
                commands::Prewrite::with_lock_ttl(
                    vec![Mutation::make_put(k.clone(), v.clone())],
                    b"k".to_vec(),
                    10.into(),
                    100,
                ),
                expect_ok_callback(tx.clone(), 0),
            )
            .unwrap();
        rx.recv().unwrap();

        let lock_with_ttl = |ttl| {
            txn_types::Lock::new(
                LockType::Put,
                b"k".to_vec(),
                10.into(),
                ttl,
                Some(v.clone()),
                0.into(),
                0,
                0.into(),
            )
        };

        // `advise_ttl` = 90, which is less than current ttl 100. The lock's ttl will
        // remains 100.
        storage
            .sched_txn_command(
                commands::TxnHeartBeat::new(k.clone(), 10.into(), 90, Context::default()),
                expect_value_callback(tx.clone(), 0, uncommitted(lock_with_ttl(100), false)),
            )
            .unwrap();
        rx.recv().unwrap();

        // `advise_ttl` = 110, which is greater than current ttl. The lock's ttl will be
        // updated to 110.
        storage
            .sched_txn_command(
                commands::TxnHeartBeat::new(k.clone(), 10.into(), 110, Context::default()),
                expect_value_callback(tx.clone(), 0, uncommitted(lock_with_ttl(110), false)),
            )
            .unwrap();
        rx.recv().unwrap();

        // Lock not match. Nothing happens except throwing an error.
        storage
            .sched_txn_command(
                commands::TxnHeartBeat::new(k, 11.into(), 150, Context::default()),
                expect_fail_callback(tx, 0, |e| match e {
                    Error(box ErrorInner::Txn(TxnError(box TxnErrorInner::Mvcc(mvcc::Error(
                        box mvcc::ErrorInner::TxnNotFound { .. },
                    ))))) => (),
                    e => panic!("unexpected error chain: {:?}", e),
                }),
            )
            .unwrap();
        rx.recv().unwrap();
    }

    #[test]
    fn test_check_txn_status() {
        let storage = TestStorageBuilderApiV1::new(DummyLockManager::new())
            .build()
            .unwrap();
        let cm = storage.concurrency_manager.clone();
        let (tx, rx) = channel();

        let k = Key::from_raw(b"k");
        let v = b"b".to_vec();

        let ts = TimeStamp::compose;
        use TxnStatus::*;
        let uncommitted = TxnStatus::uncommitted;
        let committed = TxnStatus::committed;

        // No lock and no commit info. Gets an error.
        storage
            .sched_txn_command(
                commands::CheckTxnStatus::new(
                    k.clone(),
                    ts(9, 0),
                    ts(9, 1),
                    ts(9, 1),
                    false,
                    false,
                    false,
                    Context::default(),
                ),
                expect_fail_callback(tx.clone(), 0, |e| match e {
                    Error(box ErrorInner::Txn(TxnError(box TxnErrorInner::Mvcc(mvcc::Error(
                        box mvcc::ErrorInner::TxnNotFound { .. },
                    ))))) => (),
                    e => panic!("unexpected error chain: {:?}", e),
                }),
            )
            .unwrap();
        rx.recv().unwrap();

        assert_eq!(cm.max_ts(), ts(9, 1));

        // No lock and no commit info. If specified rollback_if_not_exist, the key will
        // be rolled back.
        storage
            .sched_txn_command(
                commands::CheckTxnStatus::new(
                    k.clone(),
                    ts(9, 0),
                    ts(9, 1),
                    ts(9, 1),
                    true,
                    false,
                    false,
                    Context::default(),
                ),
                expect_value_callback(tx.clone(), 0, LockNotExist),
            )
            .unwrap();
        rx.recv().unwrap();

        // A rollback will be written, so an later-arriving prewrite will fail.
        storage
            .sched_txn_command(
                commands::Prewrite::with_defaults(
                    vec![Mutation::make_put(k.clone(), v.clone())],
                    k.as_encoded().to_vec(),
                    ts(9, 0),
                ),
                expect_fail_callback(tx.clone(), 0, |e| match e {
                    Error(box ErrorInner::Txn(TxnError(box TxnErrorInner::Mvcc(mvcc::Error(
                        box mvcc::ErrorInner::WriteConflict { .. },
                    ))))) => (),
                    e => panic!("unexpected error chain: {:?}", e),
                }),
            )
            .unwrap();
        rx.recv().unwrap();

        storage
            .sched_txn_command(
                commands::Prewrite::new(
                    vec![Mutation::make_put(k.clone(), v.clone())],
                    b"k".to_vec(),
                    ts(10, 0),
                    100,
                    false,
                    3,
                    ts(10, 1),
                    TimeStamp::default(),
                    Some(vec![b"k1".to_vec(), b"k2".to_vec()]),
                    false,
                    AssertionLevel::Off,
                    Context::default(),
                ),
                expect_ok_callback(tx.clone(), 0),
            )
            .unwrap();
        rx.recv().unwrap();

        // If lock exists and not expired, returns the lock's information.
        storage
            .sched_txn_command(
                commands::CheckTxnStatus::new(
                    k.clone(),
                    ts(10, 0),
                    0.into(),
                    0.into(),
                    true,
                    false,
                    false,
                    Context::default(),
                ),
                expect_value_callback(
                    tx.clone(),
                    0,
                    uncommitted(
                        txn_types::Lock::new(
                            LockType::Put,
                            b"k".to_vec(),
                            ts(10, 0),
                            100,
                            Some(v.clone()),
                            0.into(),
                            3,
                            ts(10, 1),
                        )
                        .use_async_commit(vec![b"k1".to_vec(), b"k2".to_vec()]),
                        false,
                    ),
                ),
            )
            .unwrap();
        rx.recv().unwrap();

        // TODO: Check the lock's min_commit_ts field.

        storage
            .sched_txn_command(
                commands::Commit::new(vec![k.clone()], ts(10, 0), ts(20, 0), Context::default()),
                expect_ok_callback(tx.clone(), 0),
            )
            .unwrap();
        rx.recv().unwrap();

        // If the transaction is committed, returns the commit_ts.
        storage
            .sched_txn_command(
                commands::CheckTxnStatus::new(
                    k.clone(),
                    ts(10, 0),
                    ts(12, 0),
                    ts(15, 0),
                    true,
                    false,
                    false,
                    Context::default(),
                ),
                expect_value_callback(tx.clone(), 0, committed(ts(20, 0))),
            )
            .unwrap();
        rx.recv().unwrap();

        storage
            .sched_txn_command(
                commands::Prewrite::with_lock_ttl(
                    vec![Mutation::make_put(k.clone(), v)],
                    k.as_encoded().to_vec(),
                    ts(25, 0),
                    100,
                ),
                expect_ok_callback(tx.clone(), 0),
            )
            .unwrap();
        rx.recv().unwrap();

        // If the lock has expired, cleanup it.
        storage
            .sched_txn_command(
                commands::CheckTxnStatus::new(
                    k.clone(),
                    ts(25, 0),
                    ts(126, 0),
                    ts(127, 0),
                    true,
                    false,
                    false,
                    Context::default(),
                ),
                expect_value_callback(tx.clone(), 0, TtlExpire),
            )
            .unwrap();
        rx.recv().unwrap();

        storage
            .sched_txn_command(
                commands::Commit::new(vec![k], ts(25, 0), ts(28, 0), Context::default()),
                expect_fail_callback(tx, 0, |e| match e {
                    Error(box ErrorInner::Txn(TxnError(box TxnErrorInner::Mvcc(mvcc::Error(
                        box mvcc::ErrorInner::TxnLockNotFound { .. },
                    ))))) => (),
                    e => panic!("unexpected error chain: {:?}", e),
                }),
            )
            .unwrap();
        rx.recv().unwrap();
    }

    #[test]
    fn test_check_secondary_locks() {
        let storage = TestStorageBuilderApiV1::new(DummyLockManager::new())
            .build()
            .unwrap();
        let cm = storage.concurrency_manager.clone();
        let (tx, rx) = channel();

        let k1 = Key::from_raw(b"k1");
        let k2 = Key::from_raw(b"k2");

        storage
            .sched_txn_command(
                commands::Prewrite::new(
                    vec![
                        Mutation::make_lock(k1.clone()),
                        Mutation::make_lock(k2.clone()),
                    ],
                    b"k".to_vec(),
                    10.into(),
                    100,
                    false,
                    2,
                    TimeStamp::zero(),
                    TimeStamp::default(),
                    None,
                    false,
                    AssertionLevel::Off,
                    Context::default(),
                ),
                expect_ok_callback(tx.clone(), 0),
            )
            .unwrap();
        rx.recv().unwrap();

        // All locks exist

        let mut lock1 = LockInfo::default();
        lock1.set_primary_lock(b"k".to_vec());
        lock1.set_lock_version(10);
        lock1.set_key(b"k1".to_vec());
        lock1.set_txn_size(2);
        lock1.set_lock_ttl(100);
        lock1.set_lock_type(Op::Lock);
        let mut lock2 = lock1.clone();
        lock2.set_key(b"k2".to_vec());

        storage
            .sched_txn_command(
                commands::CheckSecondaryLocks::new(
                    vec![k1.clone(), k2.clone()],
                    10.into(),
                    Context::default(),
                ),
                expect_secondary_locks_status_callback(
                    tx.clone(),
                    SecondaryLocksStatus::Locked(vec![lock1, lock2]),
                ),
            )
            .unwrap();
        rx.recv().unwrap();

        // One of the locks are committed

        storage
            .sched_txn_command(
                commands::Commit::new(vec![k1.clone()], 10.into(), 20.into(), Context::default()),
                expect_ok_callback(tx.clone(), 0),
            )
            .unwrap();
        rx.recv().unwrap();

        storage
            .sched_txn_command(
                commands::CheckSecondaryLocks::new(vec![k1, k2], 10.into(), Context::default()),
                expect_secondary_locks_status_callback(
                    tx.clone(),
                    SecondaryLocksStatus::Committed(20.into()),
                ),
            )
            .unwrap();
        rx.recv().unwrap();

        assert_eq!(cm.max_ts(), 10.into());

        // Some of the locks do not exist
        let k3 = Key::from_raw(b"k3");
        let k4 = Key::from_raw(b"k4");

        storage
            .sched_txn_command(
                commands::Prewrite::new(
                    vec![Mutation::make_lock(k3.clone())],
                    b"k".to_vec(),
                    30.into(),
                    100,
                    false,
                    2,
                    TimeStamp::zero(),
                    TimeStamp::default(),
                    None,
                    false,
                    AssertionLevel::Off,
                    Context::default(),
                ),
                expect_ok_callback(tx.clone(), 0),
            )
            .unwrap();
        rx.recv().unwrap();

        storage
            .sched_txn_command(
                commands::CheckSecondaryLocks::new(vec![k3, k4], 10.into(), Context::default()),
                expect_secondary_locks_status_callback(tx, SecondaryLocksStatus::RolledBack),
            )
            .unwrap();
        rx.recv().unwrap();
    }

    fn test_pessimistic_lock_impl(pipelined_pessimistic_lock: bool) {
        let lock_mgr = DummyLockManager::new();
        let storage = TestStorageBuilderApiV1::new(lock_mgr.clone())
            .pipelined_pessimistic_lock(pipelined_pessimistic_lock)
            .build()
            .unwrap();
        let cm = storage.concurrency_manager.clone();
        let (tx, rx) = channel();
        let (key, val) = (Key::from_raw(b"key"), b"val".to_vec());
        let (key2, val2) = (Key::from_raw(b"key2"), b"val2".to_vec());

        let results_values = |res: Vec<Option<Value>>| {
            PessimisticLockResults(
                res.into_iter()
                    .map(|v| PessimisticLockKeyResult::Value(v))
                    .collect::<Vec<_>>(),
            )
        };
        let results_existence = |res: Vec<bool>| {
            PessimisticLockResults(
                res.into_iter()
                    .map(|v| PessimisticLockKeyResult::Existence(v))
                    .collect::<Vec<_>>(),
            )
        };
        let results_empty =
            |len| PessimisticLockResults(vec![PessimisticLockKeyResult::Empty; len]);

        // Key not exist
        for &(return_values, check_existence) in
            &[(false, false), (false, true), (true, false), (true, true)]
        {
            let pessimistic_lock_res = if return_values {
                results_values(vec![None])
            } else if check_existence {
                results_existence(vec![false])
            } else {
                results_empty(1)
            };

            storage
                .sched_txn_command(
                    new_acquire_pessimistic_lock_command(
                        vec![(key.clone(), false)],
                        10,
                        10,
                        return_values,
                        check_existence,
                    ),
                    expect_pessimistic_lock_res_callback(tx.clone(), pessimistic_lock_res.clone()),
                )
                .unwrap();
            rx.recv().unwrap();

            if return_values || check_existence {
                assert_eq!(cm.max_ts(), 10.into());
            }

            // Duplicated command
            storage
                .sched_txn_command(
                    new_acquire_pessimistic_lock_command(
                        vec![(key.clone(), false)],
                        10,
                        10,
                        return_values,
                        check_existence,
                    ),
                    expect_pessimistic_lock_res_callback(tx.clone(), pessimistic_lock_res.clone()),
                )
                .unwrap();
            rx.recv().unwrap();

            delete_pessimistic_lock(&storage, key.clone(), 10, 10);
        }

        storage
            .sched_txn_command(
                new_acquire_pessimistic_lock_command(
                    vec![(key.clone(), false)],
                    10,
                    10,
                    false,
                    false,
                ),
                expect_pessimistic_lock_res_callback(tx.clone(), results_empty(1)),
            )
            .unwrap();
        rx.recv().unwrap();

        // KeyIsLocked
        for &(return_values, check_existence) in
            &[(false, false), (false, true), (true, false), (true, true)]
        {
            storage
                .sched_txn_command(
                    new_acquire_pessimistic_lock_command(
                        vec![(key.clone(), false)],
                        20,
                        20,
                        return_values,
                        check_existence,
                    ),
                    expect_fail_callback(tx.clone(), 0, |e| match e {
                        Error(box ErrorInner::Txn(TxnError(box TxnErrorInner::Mvcc(
                            mvcc::Error(box mvcc::ErrorInner::KeyIsLocked(..)),
                        )))) => (),
                        e => panic!("unexpected error chain: {:?}", e),
                    }),
                )
                .unwrap();
            // The request enters lock waiting state.
            rx.recv_timeout(Duration::from_millis(100)).unwrap_err();
            lock_mgr.simulate_timeout_all();
            // The lock-waiting request is cancelled.
            rx.recv().unwrap();
        }

        // Always update max_ts when trying to read.
        assert_eq!(cm.max_ts(), 20.into());

        // Put key and key2.
        storage
            .sched_txn_command(
                commands::PrewritePessimistic::new(
                    vec![
                        (
                            Mutation::make_put(key.clone(), val.clone()),
                            DoPessimisticCheck,
                        ),
                        (
                            Mutation::make_put(key2.clone(), val2.clone()),
                            SkipPessimisticCheck,
                        ),
                    ],
                    key.to_raw().unwrap(),
                    10.into(),
                    3000,
                    10.into(),
                    1,
                    TimeStamp::zero(),
                    TimeStamp::default(),
                    None,
                    false,
                    AssertionLevel::Off,
                    Context::default(),
                ),
                expect_ok_callback(tx.clone(), 0),
            )
            .unwrap();
        rx.recv().unwrap();
        storage
            .sched_txn_command(
                commands::Commit::new(
                    vec![key.clone(), key2.clone()],
                    10.into(),
                    20.into(),
                    Context::default(),
                ),
                expect_ok_callback(tx.clone(), 0),
            )
            .unwrap();
        rx.recv().unwrap();

        // WriteConflict
        for &(return_values, check_existence) in
            &[(false, false), (false, true), (true, false), (true, true)]
        {
            storage
                .sched_txn_command(
                    new_acquire_pessimistic_lock_command(
                        vec![(key.clone(), false)],
                        15,
                        15,
                        return_values,
                        check_existence,
                    ),
                    expect_fail_callback(tx.clone(), 0, |e| match e {
                        Error(box ErrorInner::Txn(TxnError(box TxnErrorInner::Mvcc(
                            mvcc::Error(box mvcc::ErrorInner::WriteConflict { .. }),
                        )))) => (),
                        e => panic!("unexpected error chain: {:?}", e),
                    }),
                )
                .unwrap();
            rx.recv().unwrap();
        }

        assert_eq!(cm.max_ts(), 20.into());

        // Return multiple values
        for &(return_values, check_existence) in
            &[(false, false), (false, true), (true, false), (true, true)]
        {
            let pessimistic_lock_res = if return_values {
                results_values(vec![Some(val.clone()), Some(val2.clone()), None])
            } else if check_existence {
                results_existence(vec![true, true, false])
            } else {
                results_empty(3)
            };
            storage
                .sched_txn_command(
                    new_acquire_pessimistic_lock_command(
                        vec![
                            (key.clone(), false),
                            (key2.clone(), false),
                            (Key::from_raw(b"key3"), false),
                        ],
                        30,
                        30,
                        return_values,
                        check_existence,
                    ),
                    expect_pessimistic_lock_res_callback(tx.clone(), pessimistic_lock_res),
                )
                .unwrap();
            rx.recv().unwrap();

            if return_values || check_existence {
                assert_eq!(cm.max_ts(), 30.into());
            }

            delete_pessimistic_lock(&storage, key.clone(), 30, 30);
        }
    }

    #[test]
    fn test_pessimistic_lock() {
        test_pessimistic_lock_impl(false);
        test_pessimistic_lock_impl(true);
    }

    fn must_have_locks<E: Engine, L: LockManager, F: KvFormat>(
        storage: &Storage<E, L, F>,
        ts: u64,
        start_key: &[u8],
        end_key: &[u8],
        expected_locks: &[(
            // key
            &[u8],
            Op,
            // start_ts
            u64,
            // for_update_ts
            u64,
        )],
    ) {
        let locks = block_on(storage.scan_lock(
            Context::default(),
            ts.into(),
            Some(Key::from_raw(start_key)),
            Some(Key::from_raw(end_key)),
            100,
        ))
        .unwrap();
        assert_eq!(
            locks.len(),
            expected_locks.len(),
            "lock count not match, expected: {:?}; got: {:?}",
            expected_locks,
            locks
        );
        for (lock_info, (expected_key, expected_op, expected_start_ts, expected_for_update_ts)) in
            locks.into_iter().zip(expected_locks.iter())
        {
            assert_eq!(lock_info.get_key(), *expected_key);
            assert_eq!(lock_info.get_lock_type(), *expected_op);
            assert_eq!(lock_info.get_lock_version(), *expected_start_ts);
            assert_eq!(lock_info.get_lock_for_update_ts(), *expected_for_update_ts);
        }
    }

    fn test_pessimistic_lock_new_impl(pipelined_pessimistic_lock: bool, in_memory_lock: bool) {
        type Res = PessimisticLockKeyResult;
        let storage = TestStorageBuilderApiV1::new(DummyLockManager::new())
            .pipelined_pessimistic_lock(pipelined_pessimistic_lock)
            .in_memory_pessimistic_lock(in_memory_lock)
            .build()
            .unwrap();
        let (tx, rx) = channel();

        let results_empty =
            |len| PessimisticLockResults(vec![PessimisticLockKeyResult::Empty; len]);

        for case_num in 0..4 {
            let key = |i| vec![b'k', case_num, i];
            // Put key "k1".
            storage
                .sched_txn_command(
                    commands::Prewrite::new(
                        vec![Mutation::make_put(Key::from_raw(&key(1)), b"v1".to_vec())],
                        key(1),
                        10.into(),
                        3000,
                        false,
                        1,
                        TimeStamp::zero(),
                        TimeStamp::default(),
                        None,
                        false,
                        AssertionLevel::Off,
                        Context::default(),
                    ),
                    expect_ok_callback(tx.clone(), 0),
                )
                .unwrap();
            rx.recv().unwrap();
            storage
                .sched_txn_command(
                    commands::Commit::new(
                        vec![Key::from_raw(&key(1))],
                        10.into(),
                        20.into(),
                        Context::default(),
                    ),
                    expect_ok_callback(tx.clone(), 0),
                )
                .unwrap();
            rx.recv().unwrap();

            // Put key "k2".
            storage
                .sched_txn_command(
                    commands::Prewrite::new(
                        vec![Mutation::make_put(Key::from_raw(&key(2)), b"v2".to_vec())],
                        key(2),
                        30.into(),
                        3000,
                        false,
                        1,
                        TimeStamp::zero(),
                        TimeStamp::default(),
                        None,
                        false,
                        AssertionLevel::Off,
                        Context::default(),
                    ),
                    expect_ok_callback(tx.clone(), 0),
                )
                .unwrap();
            rx.recv().unwrap();
            storage
                .sched_txn_command(
                    commands::Commit::new(
                        vec![Key::from_raw(&key(2))],
                        30.into(),
                        40.into(),
                        Context::default(),
                    ),
                    expect_ok_callback(tx.clone(), 0),
                )
                .unwrap();
            rx.recv().unwrap();

            // Lock "k3", and we will pessimistic-rollback it.
            storage
                .sched_txn_command(
                    new_acquire_pessimistic_lock_command(
                        vec![(Key::from_raw(&key(3)), false)],
                        20,
                        20,
                        false,
                        false,
                    ),
                    expect_pessimistic_lock_res_callback(tx.clone(), results_empty(1)),
                )
                .unwrap();
            rx.recv().unwrap();

            // Prewrite "k4", and we will commit it
            storage
                .sched_txn_command(
                    commands::Prewrite::new(
                        vec![Mutation::make_put(Key::from_raw(&key(4)), b"v4".to_vec())],
                        key(4),
                        30.into(),
                        3000,
                        false,
                        1,
                        TimeStamp::zero(),
                        TimeStamp::default(),
                        None,
                        false,
                        AssertionLevel::Off,
                        Context::default(),
                    ),
                    expect_ok_callback(tx.clone(), 0),
                )
                .unwrap();
            rx.recv().unwrap();

            // Prewrite "k5", and we will roll it back
            storage
                .sched_txn_command(
                    commands::Prewrite::new(
                        vec![Mutation::make_put(Key::from_raw(&key(5)), b"v5".to_vec())],
                        key(5),
                        30.into(),
                        3000,
                        false,
                        1,
                        TimeStamp::zero(),
                        TimeStamp::default(),
                        None,
                        false,
                        AssertionLevel::Off,
                        Context::default(),
                    ),
                    expect_ok_callback(tx.clone(), 0),
                )
                .unwrap();
            rx.recv().unwrap();

            // Prewrite "k6", and it won't cause conflict after committing.
            storage
                .sched_txn_command(
                    commands::Prewrite::new(
                        vec![Mutation::make_put(Key::from_raw(&key(6)), b"v6".to_vec())],
                        key(6),
                        10.into(),
                        3000,
                        false,
                        1,
                        TimeStamp::zero(),
                        TimeStamp::default(),
                        None,
                        false,
                        AssertionLevel::Off,
                        Context::default(),
                    ),
                    expect_ok_callback(tx.clone(), 0),
                )
                .unwrap();
            rx.recv().unwrap();
        }

        for &(case_num, return_values, check_existence) in &[
            (0, false, false),
            (1, false, true),
            (2, true, false),
            (3, true, true),
        ] {
            let key = |i| vec![b'k', case_num, i];
            let expected_results = if return_values {
                vec![
                    Res::Value(Some(b"v1".to_vec())),
                    Res::LockedWithConflict {
                        value: Some(b"v2".to_vec()),
                        conflict_ts: 40.into(),
                    },
                    Res::Value(None),
                    Res::LockedWithConflict {
                        value: Some(b"v4".to_vec()),
                        conflict_ts: 40.into(),
                    },
                    Res::LockedWithConflict {
                        value: None,
                        conflict_ts: 30.into(),
                    },
                    Res::Value(Some(b"v6".to_vec())),
                ]
            } else if check_existence {
                vec![
                    Res::Existence(true),
                    Res::LockedWithConflict {
                        value: Some(b"v2".to_vec()),
                        conflict_ts: 40.into(),
                    },
                    Res::Existence(false),
                    Res::LockedWithConflict {
                        value: Some(b"v4".to_vec()),
                        conflict_ts: 40.into(),
                    },
                    Res::LockedWithConflict {
                        value: None,
                        conflict_ts: 30.into(),
                    },
                    Res::Existence(true),
                ]
            } else {
                vec![
                    Res::Empty,
                    Res::LockedWithConflict {
                        value: Some(b"v2".to_vec()),
                        conflict_ts: 40.into(),
                    },
                    Res::Empty,
                    Res::LockedWithConflict {
                        value: Some(b"v4".to_vec()),
                        conflict_ts: 40.into(),
                    },
                    Res::LockedWithConflict {
                        value: None,
                        conflict_ts: 30.into(),
                    },
                    Res::Empty,
                ]
            };

            // k1 & k2
            for (i, k) in &[(0, key(1)), (1, key(2))] {
                let i = *i;
                storage
                    .sched_txn_command(
                        new_acquire_pessimistic_lock_command(
                            vec![(Key::from_raw(&k), false)],
                            25,
                            25,
                            return_values,
                            check_existence,
                        )
                        .allow_lock_with_conflict(true),
                        expect_pessimistic_lock_res_callback(
                            tx.clone(),
                            PessimisticLockResults(vec![expected_results[i].clone()]),
                        ),
                    )
                    .unwrap();
                rx.recv().unwrap();
            }

            // k3
            // Report KeyIsLocked if no wait
            storage
                .sched_txn_command(
                    new_acquire_pessimistic_lock_command(
                        vec![(Key::from_raw(&key(3)), false)],
                        25,
                        25,
                        return_values,
                        check_existence,
                    )
                    .allow_lock_with_conflict(true),
                    expect_value_with_checker_callback(
                        tx.clone(),
                        0,
                        |res: Result<PessimisticLockResults>| {
                            let res = res.unwrap().0;
                            assert_eq!(res.len(), 1);
                            let e = res[0].unwrap_err();
                            match core::ops::Deref::deref(&e) {
                                Error(box ErrorInner::Txn(TxnError(box TxnErrorInner::Mvcc(
                                    mvcc::Error(box mvcc::ErrorInner::KeyIsLocked(..)),
                                )))) => (),
                                e => panic!("unexpected error chain: {:?}", e),
                            }
                        },
                    ),
                )
                .unwrap();
            rx.recv().unwrap();

            // Lock wait
            let (tx1, rx1) = channel();
            // k3
            storage
                .sched_txn_command(
                    new_acquire_pessimistic_lock_command(
                        vec![(Key::from_raw(&key(3)), false)],
                        25,
                        25,
                        return_values,
                        check_existence,
                    )
                    .allow_lock_with_conflict(true)
                    .lock_wait_timeout(Some(WaitTimeout::Default)),
                    expect_pessimistic_lock_res_callback(
                        tx1.clone(),
                        PessimisticLockResults(vec![expected_results[2].clone()]),
                    ),
                )
                .unwrap();
            rx1.recv_timeout(Duration::from_millis(100)).unwrap_err();

            delete_pessimistic_lock(&storage, Key::from_raw(&key(3)), 20, 20);
            rx1.recv().unwrap();

            // k4
            storage
                .sched_txn_command(
                    new_acquire_pessimistic_lock_command(
                        vec![(Key::from_raw(&key(4)), false)],
                        25,
                        25,
                        return_values,
                        check_existence,
                    )
                    .allow_lock_with_conflict(true)
                    .lock_wait_timeout(Some(WaitTimeout::Default)),
                    expect_pessimistic_lock_res_callback(
                        tx1.clone(),
                        PessimisticLockResults(vec![expected_results[3].clone()]),
                    ),
                )
                .unwrap();
            rx1.recv_timeout(Duration::from_millis(100)).unwrap_err();
            storage
                .sched_txn_command(
                    commands::Commit::new(
                        vec![Key::from_raw(&key(4))],
                        30.into(),
                        40.into(),
                        Context::default(),
                    ),
                    expect_ok_callback(tx.clone(), 0),
                )
                .unwrap();
            rx.recv().unwrap();
            rx1.recv().unwrap();

            // k5
            storage
                .sched_txn_command(
                    new_acquire_pessimistic_lock_command(
                        vec![(Key::from_raw(&key(5)), false)],
                        25,
                        25,
                        return_values,
                        check_existence,
                    )
                    .allow_lock_with_conflict(true)
                    .lock_wait_timeout(Some(WaitTimeout::Default)),
                    expect_pessimistic_lock_res_callback(
                        tx1.clone(),
                        PessimisticLockResults(vec![expected_results[4].clone()]),
                    ),
                )
                .unwrap();
            rx1.recv_timeout(Duration::from_millis(100)).unwrap_err();
            storage
                .sched_txn_command(
                    commands::Rollback::new(
                        vec![Key::from_raw(&key(5))],
                        30.into(),
                        Context::default(),
                    ),
                    expect_ok_callback(tx.clone(), 0),
                )
                .unwrap();
            rx.recv().unwrap();
            rx1.recv().unwrap();

            // k6
            storage
                .sched_txn_command(
                    new_acquire_pessimistic_lock_command(
                        vec![(Key::from_raw(&key(6)), false)],
                        25,
                        25,
                        return_values,
                        check_existence,
                    )
                    .allow_lock_with_conflict(true)
                    .lock_wait_timeout(Some(WaitTimeout::Default)),
                    expect_pessimistic_lock_res_callback(
                        tx1.clone(),
                        PessimisticLockResults(vec![expected_results[5].clone()]),
                    ),
                )
                .unwrap();
            rx1.recv_timeout(Duration::from_millis(100)).unwrap_err();
            storage
                .sched_txn_command(
                    commands::Commit::new(
                        vec![Key::from_raw(&key(6))],
                        10.into(),
                        20.into(),
                        Context::default(),
                    ),
                    expect_ok_callback(tx.clone(), 0),
                )
                .unwrap();
            rx.recv().unwrap();
            rx1.recv().unwrap();

            must_have_locks(
                &storage,
                50,
                &key(0),
                &key(10),
                &[
                    (&key(1), Op::PessimisticLock, 25, 25),
                    (&key(2), Op::PessimisticLock, 25, 40),
                    (&key(3), Op::PessimisticLock, 25, 25),
                    (&key(4), Op::PessimisticLock, 25, 40),
                    (&key(5), Op::PessimisticLock, 25, 30),
                    (&key(6), Op::PessimisticLock, 25, 25),
                ],
            );

            // Test idempotency
            for i in 0..6usize {
                storage
                    .sched_txn_command(
                        new_acquire_pessimistic_lock_command(
                            vec![(Key::from_raw(&key(i as u8 + 1)), false)],
                            25,
                            25,
                            return_values,
                            check_existence,
                        )
                        .allow_lock_with_conflict(true)
                        .lock_wait_timeout(Some(WaitTimeout::Default)),
                        expect_pessimistic_lock_res_callback(
                            tx1.clone(),
                            PessimisticLockResults(vec![expected_results[i].clone()]),
                        ),
                    )
                    .unwrap();
                rx1.recv().unwrap();
            }
        }

        // Check the channel is clear to avoid misusing in the above test code.
        tx.send(100).unwrap();
        assert_eq!(rx.recv().unwrap(), 100);

        // Test request queueing.
        storage
            .sched_txn_command(
                new_acquire_pessimistic_lock_command(
                    vec![(Key::from_raw(b"k21"), false)],
                    10,
                    10,
                    false,
                    false,
                )
                .allow_lock_with_conflict(true)
                .lock_wait_timeout(Some(WaitTimeout::Default)),
                expect_pessimistic_lock_res_callback(tx.clone(), results_empty(1)),
            )
            .unwrap();
        rx.recv().unwrap();

        let channels: Vec<_> = (0..4).map(|_| channel()).collect();
        let start_ts = &[20, 50, 30, 40];
        for i in 0..4 {
            storage
                .sched_txn_command(
                    new_acquire_pessimistic_lock_command(
                        vec![(Key::from_raw(b"k21"), false)],
                        start_ts[i],
                        start_ts[i],
                        false,
                        false,
                    )
                    .allow_lock_with_conflict(true)
                    .lock_wait_timeout(Some(WaitTimeout::Default)),
                    expect_pessimistic_lock_res_callback(channels[i].0.clone(), results_empty(1)),
                )
                .unwrap();
            channels[i]
                .1
                .recv_timeout(Duration::from_millis(100))
                .unwrap_err();
        }

        delete_pessimistic_lock(&storage, Key::from_raw(b"k21"), 10, 10);
        channels[0].1.recv().unwrap();
        channels[2]
            .1
            .recv_timeout(Duration::from_millis(100))
            .unwrap_err();

        delete_pessimistic_lock(&storage, Key::from_raw(b"k21"), 20, 20);
        channels[2].1.recv().unwrap();
        channels[3]
            .1
            .recv_timeout(Duration::from_millis(100))
            .unwrap_err();

        delete_pessimistic_lock(&storage, Key::from_raw(b"k21"), 30, 30);
        channels[3].1.recv().unwrap();
        channels[1]
            .1
            .recv_timeout(Duration::from_millis(100))
            .unwrap_err();

        delete_pessimistic_lock(&storage, Key::from_raw(b"k21"), 40, 40);
        channels[1].1.recv().unwrap();
    }

    #[test]
    fn test_pessimistic_lock_new() {
        for &pipelined_pessimistic_lock in &[false, true] {
            for &in_memory_lock in &[false, true] {
                test_pessimistic_lock_new_impl(pipelined_pessimistic_lock, in_memory_lock);
            }
        }
    }

    #[allow(clippy::large_enum_variant)]
    pub enum Msg {
        WaitFor {
            token: LockWaitToken,
            region_id: u64,
            region_epoch: RegionEpoch,
            term: u64,
            start_ts: TimeStamp,
            wait_info: KeyLockWaitInfo,
            is_first_lock: bool,
            timeout: Option<WaitTimeout>,
            cancel_callback: Box<dyn FnOnce(Error) + Send>,
            diag_ctx: DiagnosticContext,
        },
        RemoveLockWait {
            token: LockWaitToken,
        },
        OnKeysWakeUp {
            events: Vec<KeyWakeUpEvent>,
        },
    }

    // `ProxyLockMgr` sends all msgs it received to `Sender`.
    // It's used to check whether we send right messages to lock manager.
    #[derive(Clone)]
    pub struct ProxyLockMgr {
        tx: Sender<Msg>,
        has_waiter: Arc<AtomicBool>,
    }

    impl ProxyLockMgr {
        pub fn new(tx: Sender<Msg>) -> Self {
            Self {
                tx,
                has_waiter: Arc::new(AtomicBool::new(false)),
            }
        }

        // pub fn set_has_waiter(&mut self, has_waiter: bool) {
        //     self.has_waiter.store(has_waiter, Ordering::Relaxed);
        // }
    }

    impl LockManager for ProxyLockMgr {
        fn allocate_token(&self) -> LockWaitToken {
            LockWaitToken(Some(1))
        }

        fn wait_for(
            &self,
            token: LockWaitToken,
            region_id: u64,
            region_epoch: RegionEpoch,
            term: u64,
            start_ts: TimeStamp,
            wait_info: KeyLockWaitInfo,
            is_first_lock: bool,
            timeout: Option<WaitTimeout>,
            cancel_callback: Box<dyn FnOnce(Error) + Send>,
            diag_ctx: DiagnosticContext,
        ) {
            self.tx
                .send(Msg::WaitFor {
                    token,
                    region_id,
                    region_epoch,
                    term,
                    start_ts,
                    wait_info,
                    is_first_lock,
                    timeout,
                    cancel_callback,
                    diag_ctx,
                })
                .unwrap();
        }

        fn update_wait_for(&self, _updated_items: Vec<UpdateWaitForEvent>) {}

        fn on_keys_wakeup(&self, wake_up_events: Vec<KeyWakeUpEvent>) {
            self.tx
                .send(Msg::OnKeysWakeUp {
                    events: wake_up_events,
                })
                .unwrap();
        }

        fn remove_lock_wait(&self, token: LockWaitToken) {
            self.tx.send(Msg::RemoveLockWait { token }).unwrap();
        }

        fn has_waiter(&self) -> bool {
            self.has_waiter.load(Ordering::Relaxed)
        }

        fn dump_wait_for_entries(&self, _cb: waiter_manager::Callback) {
            unimplemented!()
        }
    }

    // Test whether `Storage` sends right wait-for-lock msgs to `LockManager`.
    #[test]
    fn validate_wait_for_lock_msg() {
        let (msg_tx, msg_rx) = channel();
        let storage = TestStorageBuilderApiV1::from_engine_and_lock_mgr(
            TestEngineBuilder::new().build().unwrap(),
            ProxyLockMgr::new(msg_tx),
        )
        .build()
        .unwrap();

        let (k, v) = (b"k".to_vec(), b"v".to_vec());
        let (tx, rx) = channel();
        // Write lock-k.
        storage
            .sched_txn_command(
                commands::Prewrite::with_defaults(
                    vec![Mutation::make_put(Key::from_raw(&k), v)],
                    k.clone(),
                    10.into(),
                ),
                expect_ok_callback(tx.clone(), 0),
            )
            .unwrap();
        rx.recv().unwrap();
        // No wait for msg
        assert!(msg_rx.try_recv().is_err());

        // Meet lock-k.
        storage
            .sched_txn_command(
                commands::AcquirePessimisticLock::new_normal(
                    vec![(Key::from_raw(b"foo"), false), (Key::from_raw(&k), false)],
                    k.clone(),
                    20.into(),
                    3000,
                    true,
                    20.into(),
                    Some(WaitTimeout::Millis(100)),
                    false,
                    21.into(),
                    false,
                    false,
                    false,
                    Context::default(),
                ),
                expect_ok_callback(tx, 0),
            )
            .unwrap();
        // The transaction should be waiting for lock released so cb won't be called.
        rx.recv_timeout(Duration::from_millis(500)).unwrap_err();

        let msg = msg_rx.try_recv().unwrap();
        // Check msg validation.
        match msg {
            Msg::WaitFor {
                start_ts,
                wait_info,
                is_first_lock,
                timeout,
                ..
            } => {
                assert_eq!(start_ts, TimeStamp::new(20));
                assert_eq!(
                    wait_info.lock_digest,
                    LockDigest {
                        ts: 10.into(),
                        hash: Key::from_raw(&k).gen_hash(),
                    }
                );
                assert_eq!(is_first_lock, true);
                assert_eq!(timeout, Some(WaitTimeout::Millis(100)));
            }

            _ => panic!("unexpected msg"),
        }
    }

    // Test whether `Storage` correctly wakes up lock-waiting requests
    #[test]
    fn test_wake_up() {
        struct BlockedLockRequestHandle {
            remaining: usize,
            rx: std::sync::mpsc::Receiver<i32>,
        }

        impl BlockedLockRequestHandle {
            fn assert_blocked(&mut self) {
                while self.remaining > 0 {
                    match self.rx.recv_timeout(Duration::from_millis(50)) {
                        Ok(_) => self.remaining -= 1,
                        Err(std::sync::mpsc::RecvTimeoutError::Timeout) => return,
                        Err(e) => panic!("unexpected error: {:?}", e),
                    }
                }
                panic!("pessimistic lock requests expected to be blocked finished unexpectedly")
            }

            fn assert_woken_up(mut self) {
                while self.remaining > 0 {
                    match self.rx.recv_timeout(Duration::from_millis(200)) {
                        Ok(_) => self.remaining -= 1,
                        Err(e) => panic!("unexpected error: {:?}", e),
                    }
                }
            }
        }

        let storage = TestStorageBuilderApiV1::from_engine_and_lock_mgr(
            TestEngineBuilder::new().build().unwrap(),
            DummyLockManager::new(),
        )
        .build()
        .unwrap();

        let lock_blocked = |keys: &[Key],
                            lock_ts: u64,
                            expected_conflicting_start_ts: u64,
                            expected_conflicting_commit_ts: u64| {
            let (tx, rx) = channel();
            for k in keys {
                storage
                    .sched_txn_command(
                        commands::AcquirePessimisticLock::new_normal(
                            vec![(k.clone(), false)],
                            k.to_raw().unwrap(),
                            lock_ts.into(),
                            3000,
                            false,
                            lock_ts.into(),
                            Some(WaitTimeout::Millis(5000)),
                            false,
                            (lock_ts + 1).into(),
                            false,
                            false,
                            false,
                            Context::default(),
                        ),
                        expect_fail_callback(tx.clone(), 6, move |e| match e {
                            Error(box ErrorInner::Txn(TxnError(box TxnErrorInner::Mvcc(
                                mvcc::Error(box mvcc::ErrorInner::WriteConflict {
                                    conflict_start_ts,
                                    conflict_commit_ts,
                                    ..
                                }),
                            )))) => {
                                assert_eq!(conflict_start_ts, expected_conflicting_start_ts.into());
                                assert_eq!(
                                    conflict_commit_ts,
                                    expected_conflicting_commit_ts.into()
                                );
                            }
                            e => panic!("unexpected error chain: {:?}", e),
                        }),
                    )
                    .unwrap();
            }
            let mut h = BlockedLockRequestHandle {
                remaining: keys.len(),
                rx,
            };
            h.assert_blocked();
            h
        };

        let (tx, rx) = channel();
        let prewrite_locks = |keys: &[Key], ts: TimeStamp| {
            storage
                .sched_txn_command(
                    commands::Prewrite::with_defaults(
                        keys.iter()
                            .map(|k| Mutation::make_put(k.clone(), b"v".to_vec()))
                            .collect(),
                        keys[0].to_raw().unwrap(),
                        ts,
                    ),
                    expect_ok_callback(tx.clone(), 0),
                )
                .unwrap();
            rx.recv().unwrap();
        };
        let acquire_pessimistic_locks = |keys: &[Key], ts: TimeStamp| {
            storage
                .sched_txn_command(
                    new_acquire_pessimistic_lock_command(
                        keys.iter().map(|k| (k.clone(), false)).collect(),
                        ts,
                        ts,
                        false,
                        false,
                    ),
                    expect_ok_callback(tx.clone(), 0),
                )
                .unwrap();
            rx.recv().unwrap();
        };

        let keys = vec![
            Key::from_raw(b"a"),
            Key::from_raw(b"b"),
            Key::from_raw(b"c"),
        ];

        // Commit
        prewrite_locks(&keys, 10.into());
        let h = lock_blocked(&keys, 15, 10, 20);
        storage
            .sched_txn_command(
                commands::Commit::new(keys.clone(), 10.into(), 20.into(), Context::default()),
                expect_ok_callback(tx.clone(), 0),
            )
            .unwrap();
        rx.recv().unwrap();

        h.assert_woken_up();

        // Cleanup
        for pessimistic in &[false, true] {
            let mut ts = TimeStamp::new(30);
            if *pessimistic {
                ts.incr();
                acquire_pessimistic_locks(&keys[..1], ts);
            } else {
                prewrite_locks(&keys[..1], ts);
            }
            let h = lock_blocked(&keys[..1], 35, ts.into_inner(), 0);
            storage
                .sched_txn_command(
                    commands::Cleanup::new(
                        keys[0].clone(),
                        ts,
                        TimeStamp::max(),
                        Context::default(),
                    ),
                    expect_ok_callback(tx.clone(), 0),
                )
                .unwrap();
            rx.recv().unwrap();

            h.assert_woken_up();
        }

        // Rollback
        for pessimistic in &[false, true] {
            let mut ts = TimeStamp::new(40);
            if *pessimistic {
                ts.incr();
                acquire_pessimistic_locks(&keys, ts);
            } else {
                prewrite_locks(&keys, ts);
            }
            let h = lock_blocked(&keys, 45, ts.into_inner(), 0);
            storage
                .sched_txn_command(
                    commands::Rollback::new(keys.clone(), ts, Context::default()),
                    expect_ok_callback(tx.clone(), 0),
                )
                .unwrap();
            rx.recv().unwrap();

            h.assert_woken_up();
        }

        // PessimisticRollback
        acquire_pessimistic_locks(&keys, 50.into());
        let h = lock_blocked(&keys, 55, 50, 0);
        storage
            .sched_txn_command(
                commands::PessimisticRollback::new(
                    keys.clone(),
                    50.into(),
                    50.into(),
                    Context::default(),
                ),
                expect_ok_callback(tx.clone(), 0),
            )
            .unwrap();
        rx.recv().unwrap();

        h.assert_woken_up();

        // ResolveLockLite
        for commit in &[false, true] {
            let mut start_ts = TimeStamp::new(60);
            let commit_ts = if *commit {
                start_ts.incr();
                start_ts.next()
            } else {
                TimeStamp::zero()
            };
            prewrite_locks(&keys, start_ts);
            let h = lock_blocked(&keys, 65, start_ts.into_inner(), commit_ts.into_inner());
            storage
                .sched_txn_command(
                    commands::ResolveLockLite::new(
                        start_ts,
                        commit_ts,
                        keys.clone(),
                        Context::default(),
                    ),
                    expect_ok_callback(tx.clone(), 0),
                )
                .unwrap();
            rx.recv().unwrap();

            h.assert_woken_up();
        }

        // ResolveLock
        let mut txn_status = HashMap::default();
        acquire_pessimistic_locks(&keys, 70.into());
        // Rollback start_ts=70
        txn_status.insert(TimeStamp::new(70), TimeStamp::zero());
        let committed_keys = vec![
            Key::from_raw(b"d"),
            Key::from_raw(b"e"),
            Key::from_raw(b"f"),
        ];
        prewrite_locks(&committed_keys, 75.into());
        txn_status.insert(TimeStamp::new(75), TimeStamp::new(76));
        let h_rolled_back = lock_blocked(&keys, 76, 70, 0);
        let h_committed = lock_blocked(&committed_keys, 76, 75, 76);
        storage
            .sched_txn_command(
                commands::ResolveLockReadPhase::new(txn_status, None, Context::default()),
                expect_ok_callback(tx.clone(), 0),
            )
            .unwrap();
        rx.recv().unwrap();
        h_rolled_back.assert_woken_up();
        h_committed.assert_woken_up();

        // CheckTxnStatus
        let key = Key::from_raw(b"k");
        let start_ts = TimeStamp::compose(100, 0);
        storage
            .sched_txn_command(
                commands::Prewrite::with_lock_ttl(
                    vec![Mutation::make_put(key.clone(), b"v".to_vec())],
                    key.to_raw().unwrap(),
                    start_ts,
                    100,
                ),
                expect_ok_callback(tx.clone(), 0),
            )
            .unwrap();
        rx.recv().unwrap();

        let mut h = lock_blocked(&[key.clone()], 105, start_ts.into_inner(), 0);

        // Not expire
        storage
            .sched_txn_command(
                commands::CheckTxnStatus::new(
                    key.clone(),
                    start_ts,
                    TimeStamp::compose(110, 0),
                    TimeStamp::compose(150, 0),
                    false,
                    false,
                    false,
                    Context::default(),
                ),
                expect_value_callback(
                    tx.clone(),
                    0,
                    TxnStatus::uncommitted(
                        txn_types::Lock::new(
                            LockType::Put,
                            b"k".to_vec(),
                            start_ts,
                            100,
                            Some(b"v".to_vec()),
                            0.into(),
                            0,
                            0.into(),
                        ),
                        false,
                    ),
                ),
            )
            .unwrap();
        rx.recv().unwrap();
        // Not woken up
        h.assert_blocked();

        // Expired
        storage
            .sched_txn_command(
                commands::CheckTxnStatus::new(
                    key,
                    start_ts,
                    TimeStamp::compose(110, 0),
                    TimeStamp::compose(201, 0),
                    false,
                    false,
                    false,
                    Context::default(),
                ),
                expect_value_callback(tx.clone(), 0, TxnStatus::TtlExpire),
            )
            .unwrap();
        rx.recv().unwrap();
        h.assert_woken_up();
    }

    #[test]
    fn test_check_memory_locks() {
        let storage = TestStorageBuilderApiV1::new(DummyLockManager::new())
            .build()
            .unwrap();
        let cm = storage.get_concurrency_manager();
        let key = Key::from_raw(b"key");
        let guard = block_on(cm.lock_key(&key));
        guard.with_lock(|lock| {
            *lock = Some(txn_types::Lock::new(
                LockType::Put,
                b"key".to_vec(),
                10.into(),
                100,
                Some(vec![]),
                0.into(),
                1,
                20.into(),
            ));
        });

        let mut ctx = Context::default();
        ctx.set_isolation_level(IsolationLevel::Si);

        // Test get
        let key_error = extract_key_error(
            &block_on(storage.get(ctx.clone(), Key::from_raw(b"key"), 100.into())).unwrap_err(),
        );
        assert_eq!(key_error.get_locked().get_key(), b"key");
        // Ignore memory locks in resolved or committed locks.
        ctx.set_resolved_locks(vec![10]);
        block_on(storage.get(ctx.clone(), Key::from_raw(b"key"), 100.into())).unwrap();
        ctx.take_resolved_locks();

        // Test batch_get
        let batch_get = |ctx| {
            block_on(storage.batch_get(
                ctx,
                vec![Key::from_raw(b"a"), Key::from_raw(b"key")],
                100.into(),
            ))
        };
        let key_error = extract_key_error(&batch_get(ctx.clone()).unwrap_err());
        assert_eq!(key_error.get_locked().get_key(), b"key");
        // Ignore memory locks in resolved locks.
        ctx.set_resolved_locks(vec![10]);
        batch_get(ctx.clone()).unwrap();
        ctx.take_resolved_locks();

        // Test scan
        let scan = |ctx, start_key, end_key, reverse| {
            block_on(storage.scan(ctx, start_key, end_key, 10, 0, 100.into(), false, reverse))
        };
        let key_error =
            extract_key_error(&scan(ctx.clone(), Key::from_raw(b"a"), None, false).unwrap_err());
        assert_eq!(key_error.get_locked().get_key(), b"key");
        ctx.set_resolved_locks(vec![10]);
        scan(ctx.clone(), Key::from_raw(b"a"), None, false).unwrap();
        ctx.take_resolved_locks();
        let key_error =
            extract_key_error(&scan(ctx.clone(), Key::from_raw(b"\xff"), None, true).unwrap_err());
        assert_eq!(key_error.get_locked().get_key(), b"key");
        ctx.set_resolved_locks(vec![10]);
        scan(ctx.clone(), Key::from_raw(b"\xff"), None, false).unwrap();
        ctx.take_resolved_locks();
        // Ignore memory locks in resolved or committed locks.

        // Test batch_get_command
        let mut req1 = GetRequest::default();
        req1.set_context(ctx.clone());
        req1.set_key(b"a".to_vec());
        req1.set_version(50);
        let mut req2 = GetRequest::default();
        req2.set_context(ctx);
        req2.set_key(b"key".to_vec());
        req2.set_version(100);
        let batch_get_command = |req2| {
            let consumer = GetConsumer::new();
            block_on(storage.batch_get_command(
                vec![req1.clone(), req2],
                vec![1, 2],
                vec![INVALID_TRACKER_TOKEN; 2],
                consumer.clone(),
                Instant::now(),
            ))
            .unwrap();
            consumer.take_data()
        };
        let res = batch_get_command(req2.clone());
        res[0].as_ref().unwrap();
        let key_error = extract_key_error(res[1].as_ref().unwrap_err());
        assert_eq!(key_error.get_locked().get_key(), b"key");
        // Ignore memory locks in resolved or committed locks.
        req2.mut_context().set_resolved_locks(vec![10]);
        let res = batch_get_command(req2.clone());
        res[0].as_ref().unwrap();
        res[1].as_ref().unwrap();
        req2.mut_context().take_resolved_locks();
    }

    #[test]
    fn test_read_access_locks() {
        let storage = TestStorageBuilderApiV1::new(DummyLockManager::new())
            .build()
            .unwrap();

        let (k1, v1) = (b"k1".to_vec(), b"v1".to_vec());
        let (k2, v2) = (b"k2".to_vec(), b"v2".to_vec());
        let (tx, rx) = channel();
        storage
            .sched_txn_command(
                commands::Prewrite::with_defaults(
                    vec![
                        Mutation::make_put(Key::from_raw(&k1), v1.clone()),
                        Mutation::make_put(Key::from_raw(&k2), v2.clone()),
                    ],
                    k1.clone(),
                    100.into(),
                ),
                expect_ok_callback(tx, 0),
            )
            .unwrap();
        rx.recv().unwrap();

        let mut ctx = Context::default();
        ctx.set_isolation_level(IsolationLevel::Si);
        ctx.set_committed_locks(vec![100]);
        // get
        assert_eq!(
            block_on(storage.get(ctx.clone(), Key::from_raw(&k1), 110.into()))
                .unwrap()
                .0,
            Some(v1.clone())
        );
        // batch get
        let res = block_on(storage.batch_get(
            ctx.clone(),
            vec![Key::from_raw(&k1), Key::from_raw(&k2)],
            110.into(),
        ))
        .unwrap()
        .0;
        if res[0].as_ref().unwrap().0 == k1 {
            assert_eq!(&res[0].as_ref().unwrap().1, &v1);
            assert_eq!(&res[1].as_ref().unwrap().1, &v2);
        } else {
            assert_eq!(&res[0].as_ref().unwrap().1, &v2);
            assert_eq!(&res[1].as_ref().unwrap().1, &v1);
        }
        // batch get commands
        let mut req = GetRequest::default();
        req.set_context(ctx.clone());
        req.set_key(k1.clone());
        req.set_version(110);
        let consumer = GetConsumer::new();
        block_on(storage.batch_get_command(
            vec![req],
            vec![1],
            vec![INVALID_TRACKER_TOKEN],
            consumer.clone(),
            Instant::now(),
        ))
        .unwrap();
        let res = consumer.take_data();
        assert_eq!(res.len(), 1);
        assert_eq!(res[0].as_ref().unwrap(), &Some(v1.clone()));
        // scan
        for desc in &[false, true] {
            let mut values = vec![
                Some((k1.clone(), v1.clone())),
                Some((k2.clone(), v2.clone())),
            ];
            let mut key = Key::from_raw(b"\x00");
            if *desc {
                key = Key::from_raw(b"\xff");
                values.reverse();
            }
            expect_multi_values(
                values,
                block_on(storage.scan(ctx.clone(), key, None, 1000, 0, 110.into(), false, *desc))
                    .unwrap(),
            );
        }
    }

    #[test]
    fn test_async_commit_prewrite() {
        let storage = TestStorageBuilderApiV1::new(DummyLockManager::new())
            .build()
            .unwrap();
        let cm = storage.concurrency_manager.clone();
        cm.update_max_ts(10.into());

        // Optimistic prewrite
        let (tx, rx) = channel();
        storage
            .sched_txn_command(
                commands::Prewrite::new(
                    vec![
                        Mutation::make_put(Key::from_raw(b"a"), b"v".to_vec()),
                        Mutation::make_put(Key::from_raw(b"b"), b"v".to_vec()),
                        Mutation::make_put(Key::from_raw(b"c"), b"v".to_vec()),
                    ],
                    b"c".to_vec(),
                    100.into(),
                    1000,
                    false,
                    3,
                    TimeStamp::default(),
                    TimeStamp::default(),
                    Some(vec![b"a".to_vec(), b"b".to_vec()]),
                    false,
                    AssertionLevel::Off,
                    Context::default(),
                ),
                Box::new(move |res| {
                    tx.send(res).unwrap();
                }),
            )
            .unwrap();
        let res = rx.recv().unwrap().unwrap();
        assert_eq!(res.min_commit_ts, 101.into());

        // Pessimistic prewrite
        let (tx, rx) = channel();
        storage
            .sched_txn_command(
                new_acquire_pessimistic_lock_command(
                    vec![(Key::from_raw(b"d"), false), (Key::from_raw(b"e"), false)],
                    200,
                    300,
                    false,
                    false,
                ),
                expect_ok_callback(tx, 0),
            )
            .unwrap();
        rx.recv().unwrap();

        cm.update_max_ts(1000.into());

        let (tx, rx) = channel();
        storage
            .sched_txn_command(
                commands::PrewritePessimistic::new(
                    vec![
                        (
                            Mutation::make_put(Key::from_raw(b"d"), b"v".to_vec()),
                            DoPessimisticCheck,
                        ),
                        (
                            Mutation::make_put(Key::from_raw(b"e"), b"v".to_vec()),
                            DoPessimisticCheck,
                        ),
                    ],
                    b"d".to_vec(),
                    200.into(),
                    1000,
                    400.into(),
                    2,
                    401.into(),
                    TimeStamp::default(),
                    Some(vec![b"e".to_vec()]),
                    false,
                    AssertionLevel::Off,
                    Context::default(),
                ),
                Box::new(move |res| {
                    tx.send(res).unwrap();
                }),
            )
            .unwrap();
        let res = rx.recv().unwrap().unwrap();
        assert_eq!(res.min_commit_ts, 1001.into());
    }

    // This is one of the series of tests to test overlapped timestamps.
    // Overlapped ts means there is a rollback record and a commit record with the
    // same ts. In this test we check that if rollback happens before commit, then
    // they should not have overlapped ts, which is an expected property.
    #[test]
    fn test_overlapped_ts_rollback_before_prewrite() {
        let mut engine = TestEngineBuilder::new().build().unwrap();
        let storage = TestStorageBuilderApiV1::from_engine_and_lock_mgr(
            engine.clone(),
            DummyLockManager::new(),
        )
        .build()
        .unwrap();

        let (k1, v1) = (b"key1", b"v1");
        let (k2, v2) = (b"key2", b"v2");
        let key1 = Key::from_raw(k1);
        let key2 = Key::from_raw(k2);
        let value1 = v1.to_vec();
        let value2 = v2.to_vec();

        let (tx, rx) = channel();

        // T1 acquires lock on k1, start_ts = 1, for_update_ts = 3
        storage
            .sched_txn_command(
                commands::AcquirePessimisticLock::new_normal(
                    vec![(key1.clone(), false)],
                    k1.to_vec(),
                    1.into(),
                    0,
                    true,
                    3.into(),
                    None,
                    false,
                    0.into(),
                    false,
                    false,
                    false,
                    Default::default(),
                ),
                expect_ok_callback(tx.clone(), 0),
            )
            .unwrap();
        rx.recv().unwrap();

        // T2 acquires lock on k2, start_ts = 10, for_update_ts = 15
        storage
            .sched_txn_command(
                commands::AcquirePessimisticLock::new_normal(
                    vec![(key2.clone(), false)],
                    k2.to_vec(),
                    10.into(),
                    0,
                    true,
                    15.into(),
                    None,
                    false,
                    0.into(),
                    false,
                    false,
                    false,
                    Default::default(),
                ),
                expect_ok_callback(tx.clone(), 0),
            )
            .unwrap();
        rx.recv().unwrap();

        // T2 pessimistically prewrites, start_ts = 10, lock ttl = 0
        storage
            .sched_txn_command(
                commands::PrewritePessimistic::new(
                    vec![(
                        Mutation::make_put(key2.clone(), value2.clone()),
                        DoPessimisticCheck,
                    )],
                    k2.to_vec(),
                    10.into(),
                    0,
                    15.into(),
                    1,
                    0.into(),
                    100.into(),
                    None,
                    false,
                    AssertionLevel::Off,
                    Default::default(),
                ),
                expect_ok_callback(tx.clone(), 0),
            )
            .unwrap();
        rx.recv().unwrap();

        // T3 checks T2, which rolls back key2 and pushes max_ts to 10
        // use a large timestamp to make the lock expire so key2 will be rolled back.
        storage
            .sched_txn_command(
                commands::CheckTxnStatus::new(
                    key2.clone(),
                    10.into(),
                    ((1 << 18) + 8).into(),
                    ((1 << 18) + 8).into(),
                    true,
                    false,
                    false,
                    Default::default(),
                ),
                expect_ok_callback(tx.clone(), 0),
            )
            .unwrap();
        rx.recv().unwrap();

        must_unlocked(&mut engine, k2);
        must_written(&mut engine, k2, 10, 10, WriteType::Rollback);

        // T1 prewrites, start_ts = 1, for_update_ts = 3
        storage
            .sched_txn_command(
                commands::PrewritePessimistic::new(
                    vec![
                        (Mutation::make_put(key1.clone(), value1), DoPessimisticCheck),
                        (
                            Mutation::make_put(key2.clone(), value2),
                            SkipPessimisticCheck,
                        ),
                    ],
                    k1.to_vec(),
                    1.into(),
                    0,
                    3.into(),
                    2,
                    0.into(),
                    (1 << 19).into(),
                    Some(vec![k2.to_vec()]),
                    false,
                    AssertionLevel::Off,
                    Default::default(),
                ),
                expect_ok_callback(tx.clone(), 0),
            )
            .unwrap();
        rx.recv().unwrap();

        // T1.commit_ts must be pushed to be larger than T2.start_ts (if we resolve T1)
        storage
            .sched_txn_command(
                commands::CheckSecondaryLocks::new(vec![key1, key2], 1.into(), Default::default()),
                Box::new(move |res| {
                    let pr = res.unwrap();
                    match pr {
                        SecondaryLocksStatus::Locked(l) => {
                            let min_commit_ts = l
                                .iter()
                                .map(|lock_info| lock_info.min_commit_ts)
                                .max()
                                .unwrap();
                            tx.send(min_commit_ts as i32).unwrap();
                        }
                        _ => unreachable!(),
                    }
                }),
            )
            .unwrap();
        assert!(rx.recv().unwrap() > 10);
    }
    // this test shows that the scheduler take `response_policy` in `WriteResult`
    // serious, ie. call the callback at expected stage when writing to the
    // engine
    #[test]
    fn test_scheduler_response_policy() {
        struct Case<T: 'static + StorageCallbackType + Send> {
            expected_writes: Vec<ExpectedWrite>,

            command: TypedCommand<T>,
            pipelined_pessimistic_lock: bool,
        }

        impl<T: 'static + StorageCallbackType + Send> Case<T> {
            fn run(self) {
                let mut builder =
                    MockEngineBuilder::from_rocks_engine(TestEngineBuilder::new().build().unwrap());
                for expected_write in self.expected_writes {
                    builder = builder.add_expected_write(expected_write)
                }
                let engine = builder.build();
                let mut builder = TestStorageBuilderApiV1::from_engine_and_lock_mgr(
                    engine,
                    DummyLockManager::new(),
                );
                builder.config.enable_async_apply_prewrite = true;
                if self.pipelined_pessimistic_lock {
                    builder
                        .pipelined_pessimistic_lock
                        .store(true, Ordering::Relaxed);
                }
                let storage = builder.build().unwrap();
                let (tx, rx) = channel();
                storage
                    .sched_txn_command(
                        self.command,
                        Box::new(move |res| {
                            tx.send(res).unwrap();
                        }),
                    )
                    .unwrap();
                rx.recv().unwrap().unwrap();
            }
        }

        let keys = [b"k1", b"k2"];
        let values = [b"v1", b"v2"];
        let mutations = vec![
            Mutation::make_put(Key::from_raw(keys[0]), keys[0].to_vec()),
            Mutation::make_put(Key::from_raw(keys[1]), values[1].to_vec()),
        ];

        let on_applied_case = Case {
            // this case's command return ResponsePolicy::OnApplied
            // tested by `test_response_stage` in command::prewrite
            expected_writes: vec![
                ExpectedWrite::new()
                    .expect_no_committed_cb()
                    .expect_no_proposed_cb(),
                ExpectedWrite::new()
                    .expect_no_committed_cb()
                    .expect_no_proposed_cb(),
            ],

            command: Prewrite::new(
                mutations.clone(),
                keys[0].to_vec(),
                TimeStamp::new(10),
                0,
                false,
                1,
                TimeStamp::default(),
                TimeStamp::default(),
                None,
                false,
                AssertionLevel::Off,
                Context::default(),
            ),
            pipelined_pessimistic_lock: false,
        };
        let on_commited_case = Case {
            // this case's command return ResponsePolicy::OnCommitted
            // tested by `test_response_stage` in command::prewrite
            expected_writes: vec![
                ExpectedWrite::new().expect_committed_cb(),
                ExpectedWrite::new().expect_committed_cb(),
            ],

            command: Prewrite::new(
                mutations,
                keys[0].to_vec(),
                TimeStamp::new(10),
                0,
                false,
                1,
                TimeStamp::default(),
                TimeStamp::default(),
                Some(vec![]),
                false,
                AssertionLevel::Off,
                Context::default(),
            ),
            pipelined_pessimistic_lock: false,
        };
        let on_proposed_case = Case {
            // this case's command return ResponsePolicy::OnProposed
            // untested, but all AcquirePessimisticLock should return ResponsePolicy::OnProposed now
            // and the scheduler expected to take OnProposed serious when
            // enable pipelined pessimistic lock
            expected_writes: vec![
                ExpectedWrite::new().expect_proposed_cb(),
                ExpectedWrite::new().expect_proposed_cb(),
            ],

            command: AcquirePessimisticLock::new_normal(
                keys.iter().map(|&it| (Key::from_raw(it), true)).collect(),
                keys[0].to_vec(),
                TimeStamp::new(10),
                0,
                false,
                TimeStamp::new(11),
                None,
                false,
                TimeStamp::new(12),
                false,
                false,
                false,
                Context::default(),
            ),
            pipelined_pessimistic_lock: true,
        };
        let on_proposed_fallback_case = Case {
            // this case's command return ResponsePolicy::OnProposed
            // but when pipelined pessimistic lock is off,
            // the scheduler should fallback to use OnApplied
            expected_writes: vec![
                ExpectedWrite::new().expect_no_proposed_cb(),
                ExpectedWrite::new().expect_no_proposed_cb(),
            ],

            command: AcquirePessimisticLock::new_normal(
                keys.iter().map(|&it| (Key::from_raw(it), true)).collect(),
                keys[0].to_vec(),
                TimeStamp::new(10),
                0,
                false,
                TimeStamp::new(11),
                None,
                false,
                TimeStamp::new(12),
                false,
                false,
                false,
                Context::default(),
            ),
            pipelined_pessimistic_lock: false,
        };

        on_applied_case.run();
        on_commited_case.run();
        on_proposed_case.run();
        on_proposed_fallback_case.run();
    }

    #[test]
    fn test_resolve_commit_pessimistic_locks() {
        let mut storage = TestStorageBuilderApiV1::new(DummyLockManager::new())
            .build()
            .unwrap();
        let (tx, rx) = channel();

        // Pessimistically lock k1, k2, k3, k4, after the pessimistic retry k2 is no
        // longer needed and the pessimistic lock on k2 is left.
        storage
            .sched_txn_command(
                new_acquire_pessimistic_lock_command(
                    vec![
                        (Key::from_raw(b"k1"), false),
                        (Key::from_raw(b"k2"), false),
                        (Key::from_raw(b"k3"), false),
                        (Key::from_raw(b"k4"), false),
                        (Key::from_raw(b"k5"), false),
                        (Key::from_raw(b"k6"), false),
                    ],
                    10,
                    10,
                    false,
                    false,
                ),
                expect_ok_callback(tx.clone(), 0),
            )
            .unwrap();
        rx.recv().unwrap();

        // Prewrite keys except the k2.
        storage
            .sched_txn_command(
                commands::PrewritePessimistic::with_defaults(
                    vec![
                        (
                            Mutation::make_put(Key::from_raw(b"k1"), b"v1".to_vec()),
                            DoPessimisticCheck,
                        ),
                        (
                            Mutation::make_put(Key::from_raw(b"k3"), b"v2".to_vec()),
                            DoPessimisticCheck,
                        ),
                        (
                            Mutation::make_put(Key::from_raw(b"k4"), b"v4".to_vec()),
                            DoPessimisticCheck,
                        ),
                        (
                            Mutation::make_put(Key::from_raw(b"k5"), b"v5".to_vec()),
                            DoPessimisticCheck,
                        ),
                        (
                            Mutation::make_put(Key::from_raw(b"k6"), b"v6".to_vec()),
                            DoPessimisticCheck,
                        ),
                    ],
                    b"k1".to_vec(),
                    10.into(),
                    10.into(),
                ),
                expect_ok_callback(tx.clone(), 0),
            )
            .unwrap();
        rx.recv().unwrap();

        // Commit the primary key.
        storage
            .sched_txn_command(
                commands::Commit::new(
                    vec![Key::from_raw(b"k1")],
                    10.into(),
                    20.into(),
                    Context::default(),
                ),
                expect_ok_callback(tx.clone(), 0),
            )
            .unwrap();
        rx.recv().unwrap();

        // Pessimistically rollback the k2 lock.
        // Non lite lock resolve on k1 and k2, there should no errors as lock on k2 is
        // pessimistic type.
        must_rollback(&mut storage.engine, b"k2", 10, false);
        let mut temp_map = HashMap::default();
        temp_map.insert(10.into(), 20.into());
        storage
            .sched_txn_command(
                commands::ResolveLock::new(
                    temp_map.clone(),
                    None,
                    vec![
                        (
                            Key::from_raw(b"k1"),
                            mvcc::Lock::new(
                                mvcc::LockType::Put,
                                b"k1".to_vec(),
                                10.into(),
                                20,
                                Some(b"v1".to_vec()),
                                10.into(),
                                0,
                                11.into(),
                            ),
                        ),
                        (
                            Key::from_raw(b"k2"),
                            mvcc::Lock::new(
                                mvcc::LockType::Pessimistic,
                                b"k1".to_vec(),
                                10.into(),
                                20,
                                None,
                                10.into(),
                                0,
                                11.into(),
                            ),
                        ),
                    ],
                    Context::default(),
                ),
                expect_ok_callback(tx.clone(), 0),
            )
            .unwrap();
        rx.recv().unwrap();

        // Non lite lock resolve on k3 and k4, there should be no errors.
        storage
            .sched_txn_command(
                commands::ResolveLock::new(
                    temp_map.clone(),
                    None,
                    vec![
                        (
                            Key::from_raw(b"k3"),
                            mvcc::Lock::new(
                                mvcc::LockType::Put,
                                b"k1".to_vec(),
                                10.into(),
                                20,
                                Some(b"v3".to_vec()),
                                10.into(),
                                0,
                                11.into(),
                            ),
                        ),
                        (
                            Key::from_raw(b"k4"),
                            mvcc::Lock::new(
                                mvcc::LockType::Put,
                                b"k1".to_vec(),
                                10.into(),
                                20,
                                Some(b"v4".to_vec()),
                                10.into(),
                                0,
                                11.into(),
                            ),
                        ),
                    ],
                    Context::default(),
                ),
                expect_ok_callback(tx.clone(), 0),
            )
            .unwrap();
        rx.recv().unwrap();

        // Unlock the k6 first.
        // Non lite lock resolve on k5 and k6, error should be reported.
        must_rollback(&mut storage.engine, b"k6", 10, true);
        storage
            .sched_txn_command(
                commands::ResolveLock::new(
                    temp_map,
                    None,
                    vec![
                        (
                            Key::from_raw(b"k5"),
                            mvcc::Lock::new(
                                mvcc::LockType::Put,
                                b"k1".to_vec(),
                                10.into(),
                                20,
                                Some(b"v5".to_vec()),
                                10.into(),
                                0,
                                11.into(),
                            ),
                        ),
                        (
                            Key::from_raw(b"k6"),
                            mvcc::Lock::new(
                                mvcc::LockType::Put,
                                b"k1".to_vec(),
                                10.into(),
                                20,
                                Some(b"v6".to_vec()),
                                10.into(),
                                0,
                                11.into(),
                            ),
                        ),
                    ],
                    Context::default(),
                ),
                expect_fail_callback(tx, 6, |e| match e {
                    Error(box ErrorInner::Txn(TxnError(box TxnErrorInner::Mvcc(mvcc::Error(
                        box mvcc::ErrorInner::TxnLockNotFound { .. },
                    ))))) => (),
                    e => panic!("unexpected error chain: {:?}", e),
                }),
            )
            .unwrap();
        rx.recv().unwrap();
    }

    // Test check_api_version.
    // See the following for detail:
    //   * rfc: https://github.com/tikv/rfcs/blob/master/text/0069-api-v2.md.
    //   * proto: https://github.com/pingcap/kvproto/blob/master/proto/kvrpcpb.proto,
    //     enum APIVersion.
    #[test]
    fn test_check_api_version() {
        use error_code::storage::*;

        const TIDB_KEY_CASE: &[u8] = b"t_a";
        const TXN_KEY_CASE: &[u8] = b"x\0a";
        const RAW_KEY_CASE: &[u8] = b"r\0a";

        let test_data = vec![
            // storage api_version = V1, for backward compatible.
            (
                ApiVersion::V1,                    // storage api_version
                ApiVersion::V1,                    // request api_version
                CommandKind::get,                  // command kind
                vec![TIDB_KEY_CASE, RAW_KEY_CASE], // keys
                None,                              // expected error code
            ),
            (
                ApiVersion::V1,
                ApiVersion::V1,
                CommandKind::raw_get,
                vec![RAW_KEY_CASE, TXN_KEY_CASE],
                None,
            ),
            // storage api_version = V1ttl, allow RawKV request only.
            (
                ApiVersion::V1ttl,
                ApiVersion::V1,
                CommandKind::raw_get,
                vec![RAW_KEY_CASE],
                None,
            ),
            (
                ApiVersion::V1ttl,
                ApiVersion::V1,
                CommandKind::get,
                vec![TIDB_KEY_CASE],
                Some(API_VERSION_NOT_MATCHED),
            ),
            // storage api_version = V1, reject V2 request.
            (
                ApiVersion::V1,
                ApiVersion::V2,
                CommandKind::get,
                vec![TIDB_KEY_CASE],
                Some(API_VERSION_NOT_MATCHED),
            ),
            // storage api_version = V2.
            // backward compatible for TiDB request, and TiDB request only.
            (
                ApiVersion::V2,
                ApiVersion::V1,
                CommandKind::get,
                vec![TIDB_KEY_CASE, TIDB_KEY_CASE],
                None,
            ),
            (
                ApiVersion::V2,
                ApiVersion::V1,
                CommandKind::raw_get,
                vec![TIDB_KEY_CASE, TIDB_KEY_CASE],
                Some(API_VERSION_NOT_MATCHED),
            ),
            (
                ApiVersion::V2,
                ApiVersion::V1,
                CommandKind::get,
                vec![TIDB_KEY_CASE, TXN_KEY_CASE],
                Some(INVALID_KEY_MODE),
            ),
            (
                ApiVersion::V2,
                ApiVersion::V1,
                CommandKind::get,
                vec![RAW_KEY_CASE],
                Some(INVALID_KEY_MODE),
            ),
            // V2 api validation.
            (
                ApiVersion::V2,
                ApiVersion::V2,
                CommandKind::get,
                vec![TXN_KEY_CASE],
                None,
            ),
            (
                ApiVersion::V2,
                ApiVersion::V2,
                CommandKind::raw_get,
                vec![RAW_KEY_CASE, RAW_KEY_CASE],
                None,
            ),
            (
                ApiVersion::V2,
                ApiVersion::V2,
                CommandKind::get,
                vec![RAW_KEY_CASE, TXN_KEY_CASE],
                Some(INVALID_KEY_MODE),
            ),
            (
                ApiVersion::V2,
                ApiVersion::V2,
                CommandKind::raw_get,
                vec![RAW_KEY_CASE, TXN_KEY_CASE],
                Some(INVALID_KEY_MODE),
            ),
            (
                ApiVersion::V2,
                ApiVersion::V2,
                CommandKind::get,
                vec![TIDB_KEY_CASE],
                Some(INVALID_KEY_MODE),
            ),
        ];

        for (i, (storage_api_version, req_api_version, cmd, keys, err)) in
            test_data.into_iter().enumerate()
        {
            // TODO: refactor to use `Api` parameter.
            let res = StorageApiV1::<RocksEngine, DummyLockManager>::check_api_version(
                storage_api_version,
                req_api_version,
                cmd,
                keys,
            );
            if let Some(err) = err {
                assert!(res.is_err(), "case {}", i);
                assert_eq!(res.unwrap_err().error_code(), err, "case {}", i);
            } else {
                assert!(res.is_ok(), "case {} {:?}", i, res);
            }
        }
    }

    #[test]
    #[allow(clippy::type_complexity)]
    fn test_check_api_version_ranges() {
        use error_code::storage::*;

        const TIDB_KEY_CASE: &[(Option<&[u8]>, Option<&[u8]>)] = &[
            (Some(b"t_a"), Some(b"t_z")),
            (Some(b"t"), Some(b"u")),
            (Some(b"m"), Some(b"n")),
            (Some(b"m_a"), Some(b"m_z")),
        ];
        const TXN_KEY_CASE: &[(Option<&[u8]>, Option<&[u8]>)] =
            &[(Some(b"x\0a"), Some(b"x\0z")), (Some(b"x"), Some(b"y"))];
        const RAW_KEY_CASE: &[(Option<&[u8]>, Option<&[u8]>)] =
            &[(Some(b"r\0a"), Some(b"r\0z")), (Some(b"r"), Some(b"s"))];
        // The cases that should fail in API V2
        const TIDB_KEY_CASE_APIV2_ERR: &[(Option<&[u8]>, Option<&[u8]>)] = &[
            (Some(b"t_a"), Some(b"ua")),
            (Some(b"t"), None),
            (None, Some(b"t_z")),
            (Some(b"m_a"), Some(b"na")),
            (Some(b"m"), None),
            (None, Some(b"m_z")),
        ];
        const TXN_KEY_CASE_APIV2_ERR: &[(Option<&[u8]>, Option<&[u8]>)] = &[
            (Some(b"x\0a"), Some(b"ya")),
            (Some(b"x"), None),
            (None, Some(b"x\0z")),
        ];
        const RAW_KEY_CASE_APIV2_ERR: &[(Option<&[u8]>, Option<&[u8]>)] = &[
            (Some(b"r\0a"), Some(b"sa")),
            (Some(b"r"), None),
            (None, Some(b"r\0z")),
        ];

        let test_case = |storage_api_version,
                         req_api_version,
                         cmd,
                         range: &[(Option<&[u8]>, Option<&[u8]>)],
                         err| {
            // TODO: refactor to use `Api` parameter.
            let res = StorageApiV1::<RocksEngine, DummyLockManager>::check_api_version_ranges(
                storage_api_version,
                req_api_version,
                cmd,
                range.iter().cloned(),
            );
            if let Some(err) = err {
                assert!(res.is_err());
                assert_eq!(res.unwrap_err().error_code(), err);
            } else {
                res.unwrap();
            }
        };

        // storage api_version = V1, for backward compatible.
        test_case(
            ApiVersion::V1,    // storage api_version
            ApiVersion::V1,    // request api_version
            CommandKind::scan, // command kind
            TIDB_KEY_CASE,     // ranges
            None,              // expected error code
        );
        test_case(
            ApiVersion::V1,
            ApiVersion::V1,
            CommandKind::raw_scan,
            TIDB_KEY_CASE,
            None,
        );
        test_case(
            ApiVersion::V1,
            ApiVersion::V1,
            CommandKind::raw_scan,
            TIDB_KEY_CASE_APIV2_ERR,
            None,
        );
        // storage api_version = V1ttl, allow RawKV request only.
        test_case(
            ApiVersion::V1ttl,
            ApiVersion::V1,
            CommandKind::raw_scan,
            RAW_KEY_CASE,
            None,
        );
        test_case(
            ApiVersion::V1ttl,
            ApiVersion::V1,
            CommandKind::raw_scan,
            RAW_KEY_CASE_APIV2_ERR,
            None,
        );
        test_case(
            ApiVersion::V1ttl,
            ApiVersion::V1,
            CommandKind::scan,
            TIDB_KEY_CASE,
            Some(API_VERSION_NOT_MATCHED),
        );
        // storage api_version = V1, reject V2 request.
        test_case(
            ApiVersion::V1,
            ApiVersion::V2,
            CommandKind::scan,
            TIDB_KEY_CASE,
            Some(API_VERSION_NOT_MATCHED),
        );
        // storage api_version = V2.
        // backward compatible for TiDB request, and TiDB request only.
        test_case(
            ApiVersion::V2,
            ApiVersion::V1,
            CommandKind::scan,
            TIDB_KEY_CASE,
            None,
        );
        test_case(
            ApiVersion::V2,
            ApiVersion::V1,
            CommandKind::raw_scan,
            TIDB_KEY_CASE,
            Some(API_VERSION_NOT_MATCHED),
        );
        test_case(
            ApiVersion::V2,
            ApiVersion::V1,
            CommandKind::scan,
            TXN_KEY_CASE,
            Some(INVALID_KEY_MODE),
        );
        test_case(
            ApiVersion::V2,
            ApiVersion::V1,
            CommandKind::scan,
            RAW_KEY_CASE,
            Some(INVALID_KEY_MODE),
        );
        // V2 api validation.
        test_case(
            ApiVersion::V2,
            ApiVersion::V2,
            CommandKind::scan,
            TXN_KEY_CASE,
            None,
        );
        test_case(
            ApiVersion::V2,
            ApiVersion::V2,
            CommandKind::raw_scan,
            RAW_KEY_CASE,
            None,
        );
        test_case(
            ApiVersion::V2,
            ApiVersion::V2,
            CommandKind::scan,
            RAW_KEY_CASE,
            Some(INVALID_KEY_MODE),
        );
        test_case(
            ApiVersion::V2,
            ApiVersion::V2,
            CommandKind::raw_scan,
            TXN_KEY_CASE,
            Some(INVALID_KEY_MODE),
        );
        test_case(
            ApiVersion::V2,
            ApiVersion::V2,
            CommandKind::scan,
            TIDB_KEY_CASE,
            Some(INVALID_KEY_MODE),
        );

        for range in TIDB_KEY_CASE_APIV2_ERR {
            test_case(
                ApiVersion::V2,
                ApiVersion::V1,
                CommandKind::scan,
                &[*range],
                Some(INVALID_KEY_MODE),
            );
        }
        for range in TXN_KEY_CASE_APIV2_ERR {
            test_case(
                ApiVersion::V2,
                ApiVersion::V2,
                CommandKind::scan,
                &[*range],
                Some(INVALID_KEY_MODE),
            );
        }
        for range in RAW_KEY_CASE_APIV2_ERR {
            test_case(
                ApiVersion::V2,
                ApiVersion::V2,
                CommandKind::raw_scan,
                &[*range],
                Some(INVALID_KEY_MODE),
            );
        }
    }

    #[test]
    fn test_write_in_memory_pessimistic_locks() {
        let txn_ext = Arc::new(TxnExt::default());
        let lock_mgr = DummyLockManager::new();
        let storage = TestStorageBuilderApiV1::new(lock_mgr.clone())
            .pipelined_pessimistic_lock(true)
            .in_memory_pessimistic_lock(true)
            .build_for_txn(txn_ext.clone())
            .unwrap();
        let (tx, rx) = channel();

        let k1 = Key::from_raw(b"k1");
        storage
            .sched_txn_command(
                new_acquire_pessimistic_lock_command(
                    vec![(k1.clone(), false)],
                    10,
                    10,
                    false,
                    false,
                ),
                expect_ok_callback(tx, 0),
            )
            .unwrap();
        rx.recv().unwrap();

        {
            let pessimistic_locks = txn_ext.pessimistic_locks.read();
            let lock = pessimistic_locks.get(&k1).unwrap();
            assert_eq!(
                lock,
                &(
                    PessimisticLock {
                        primary: Box::new(*b"k1"),
                        start_ts: 10.into(),
                        ttl: 3000,
                        for_update_ts: 10.into(),
                        min_commit_ts: 11.into(),
                    },
                    false
                )
            );
        }

        let (tx, rx) = channel();
        // The written in-memory pessimistic lock should be visible, so the new lock
        // request should fail.
        storage
            .sched_txn_command(
                new_acquire_pessimistic_lock_command(
                    vec![(k1.clone(), false)],
                    20,
                    20,
                    false,
                    false,
                ),
                Box::new(move |res| {
                    tx.send(res).unwrap();
                }),
            )
            .unwrap();
        // The request enters lock waiting state.
        rx.recv_timeout(Duration::from_millis(100)).unwrap_err();
        lock_mgr.simulate_timeout_all();
        // The lock-waiting request is cancelled.
        rx.recv().unwrap().unwrap_err();

        let (tx, rx) = channel();
        storage
            .sched_txn_command(
                commands::PrewritePessimistic::new(
                    vec![(
                        Mutation::make_put(k1.clone(), b"v".to_vec()),
                        DoPessimisticCheck,
                    )],
                    b"k1".to_vec(),
                    10.into(),
                    3000,
                    10.into(),
                    1,
                    20.into(),
                    TimeStamp::default(),
                    None,
                    false,
                    AssertionLevel::Off,
                    Context::default(),
                ),
                Box::new(move |res| {
                    tx.send(res).unwrap();
                }),
            )
            .unwrap();
        rx.recv().unwrap().unwrap();
        // After prewrite, the memory lock should be removed.
        {
            let pessimistic_locks = txn_ext.pessimistic_locks.read();
            assert!(pessimistic_locks.get(&k1).is_none());
        }
    }

    #[test]
    fn test_disable_in_memory_pessimistic_locks() {
        let txn_ext = Arc::new(TxnExt::default());
        let storage = TestStorageBuilderApiV1::new(DummyLockManager::new())
            .pipelined_pessimistic_lock(true)
            .in_memory_pessimistic_lock(false)
            .build_for_txn(txn_ext.clone())
            .unwrap();
        let (tx, rx) = channel();

        let k1 = Key::from_raw(b"k1");
        storage
            .sched_txn_command(
                new_acquire_pessimistic_lock_command(
                    vec![(k1.clone(), false)],
                    10,
                    10,
                    false,
                    false,
                ),
                expect_ok_callback(tx, 0),
            )
            .unwrap();
        rx.recv().unwrap();
        // When disabling in-memory pessimistic lock, the lock map should remain
        // unchanged.
        assert!(txn_ext.pessimistic_locks.read().is_empty());

        let (tx, rx) = channel();
        storage
            .sched_txn_command(
                commands::PrewritePessimistic::new(
                    vec![(Mutation::make_put(k1, b"v".to_vec()), DoPessimisticCheck)],
                    b"k1".to_vec(),
                    10.into(),
                    3000,
                    10.into(),
                    1,
                    20.into(),
                    TimeStamp::default(),
                    None,
                    false,
                    AssertionLevel::Off,
                    Context::default(),
                ),
                Box::new(move |res| {
                    tx.send(res).unwrap();
                }),
            )
            .unwrap();
        // Prewrite still succeeds
        rx.recv().unwrap().unwrap();
    }
}<|MERGE_RESOLUTION|>--- conflicted
+++ resolved
@@ -96,11 +96,7 @@
 use tracker::{
     clear_tls_tracker_token, set_tls_tracker_token, with_tls_tracker, TrackedFuture, TrackerToken,
 };
-<<<<<<< HEAD
-use txn_types::{Key, KvPair, Lock, TimeStamp, TsSet, Value};
-=======
-use txn_types::{Key, KvPair, Lock, LockType, OldValues, TimeStamp, TsSet, Value};
->>>>>>> d8e5dfe3
+use txn_types::{Key, KvPair, Lock, LockType, TimeStamp, TsSet, Value};
 
 pub use self::{
     errors::{get_error_kind_from_header, get_tag_from_header, Error, ErrorHeaderKind, ErrorInner},
@@ -3204,14 +3200,10 @@
     };
 
     use super::*;
-<<<<<<< HEAD
     use crate::storage::{
         lock_manager::WaitTimeout,
         txn::{commands, commands::acquire_pessimistic_lock::PessimisticLockCmdInner},
     };
-=======
-    use crate::storage::{lock_manager::WaitTimeout, txn::commands};
->>>>>>> d8e5dfe3
 
     pub fn expect_none(x: Option<Value>) {
         assert_eq!(x, None);
@@ -3425,6 +3417,7 @@
             for_update_ts.next(),
             check_existence,
             false,
+            false,
             Context::default(),
         )
     }
@@ -3547,11 +3540,7 @@
     };
     use tikv_util::config::ReadableSize;
     use tracker::INVALID_TRACKER_TOKEN;
-<<<<<<< HEAD
-    use txn_types::{Mutation, OldValues, PessimisticLock, WriteType};
-=======
     use txn_types::{Mutation, PessimisticLock, WriteType, SHORT_VALUE_MAX_LEN};
->>>>>>> d8e5dfe3
 
     use super::{
         mvcc::tests::{must_unlocked, must_written},
