--- conflicted
+++ resolved
@@ -602,15 +602,9 @@
         &self,
         ctx: Context,
         keys: Vec<Key>,
-<<<<<<< HEAD
-        lock_ts: u64,
-        commit_ts: u64,
-        callback: Callback<TxnStatus>,
-=======
         lock_ts: TimeStamp,
         commit_ts: TimeStamp,
-        callback: Callback<()>,
->>>>>>> 4b6c4d91
+        callback: Callback<TxnStatus>,
     ) -> Result<()> {
         let cmd = Command {
             ctx,
@@ -620,11 +614,7 @@
                 commit_ts,
             },
         };
-<<<<<<< HEAD
-        self.schedule(cmd, StorageCb::TxnStatus(callback))?;
-=======
-        self.schedule(cmd, StorageCallback::Boolean(callback))?;
->>>>>>> 4b6c4d91
+        self.schedule(cmd, StorageCallback::TxnStatus(callback))?;
         KV_COMMAND_COUNTER_VEC_STATIC.commit.inc();
         Ok(())
     }
@@ -2154,30 +2144,18 @@
             .async_commit(
                 Context::default(),
                 vec![Key::from_raw(b"x")],
-<<<<<<< HEAD
-                100,
-                110,
-                expect_value_callback(tx.clone(), 2, TxnStatus::committed(110)),
-=======
                 100.into(),
                 110.into(),
-                expect_ok_callback(tx.clone(), 2),
->>>>>>> 4b6c4d91
+                expect_value_callback(tx.clone(), 2, TxnStatus::committed(110.into())),
             )
             .unwrap();
         storage
             .async_commit(
                 Context::default(),
                 vec![Key::from_raw(b"y")],
-<<<<<<< HEAD
-                101,
-                111,
-                expect_value_callback(tx.clone(), 3, TxnStatus::committed(111)),
-=======
                 101.into(),
                 111.into(),
-                expect_ok_callback(tx.clone(), 3),
->>>>>>> 4b6c4d91
+                expect_value_callback(tx.clone(), 3, TxnStatus::committed(111.into())),
             )
             .unwrap();
         rx.recv().unwrap();
