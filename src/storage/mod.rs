// Copyright 2016 PingCAP, Inc.
//
// Licensed under the Apache License, Version 2.0 (the "License");
// you may not use this file except in compliance with the License.
// You may obtain a copy of the License at
//
//     http://www.apache.org/licenses/LICENSE-2.0
//
// Unless required by applicable law or agreed to in writing, software
// distributed under the License is distributed on an "AS IS" BASIS,
// See the License for the specific language governing permissions and
// limitations under the License.

use self::gc_worker::GCWorker;
use self::metrics::*;
use self::mvcc::Lock;
use self::txn::CMD_BATCH_SIZE;
use futures::{future, Future};
use kvproto::errorpb;
use kvproto::kvrpcpb::{CommandPri, Context, KeyRange, LockInfo};
use raftstore::store::engine::IterOption;
use server::readpool::{self, ReadPool};
use std::boxed::FnBox;
use std::cmp;
use std::error;
use std::fmt::{self, Debug, Display, Formatter};
use std::io::Error as IoError;
use std::sync::{Arc, Mutex};
use std::u64;
use util;
use util::collections::HashMap;
use util::worker::{self, Builder, ScheduleError, Worker};

pub mod config;
pub mod engine;
pub mod gc_worker;
mod metrics;
pub mod mvcc;
mod readpool_context;
pub mod txn;
pub mod types;

pub use self::config::{Config, DEFAULT_DATA_DIR, DEFAULT_ROCKSDB_SUB_DIR};
pub use self::engine::raftkv::RaftKv;
pub use self::engine::{
    new_local_engine, CFStatistics, Cursor, CursorBuilder, Engine, Error as EngineError,
    FlowStatistics, Iterator, Modify, RocksEngine, ScanMode, Snapshot, Statistics,
    StatisticsSummary, TEMP_DIR,
};
pub use self::readpool_context::Context as ReadPoolContext;
#[cfg(test)]
pub use self::txn::{FixtureStore, FixtureStoreScanner};
pub use self::txn::{Msg, Scanner, Scheduler, SnapshotStore, Store, StoreScanner};
pub use self::types::{Key, KvPair, MvccInfo, Value};
pub type Callback<T> = Box<FnBox(Result<T>) + Send>;

pub type CfName = &'static str;
pub const CF_DEFAULT: CfName = "default";
pub const CF_LOCK: CfName = "lock";
pub const CF_WRITE: CfName = "write";
pub const CF_RAFT: CfName = "raft";
// Cfs that should be very large generally.
pub const LARGE_CFS: &[CfName] = &[CF_DEFAULT, CF_WRITE];
pub const ALL_CFS: &[CfName] = &[CF_DEFAULT, CF_LOCK, CF_WRITE, CF_RAFT];
pub const DATA_CFS: &[CfName] = &[CF_DEFAULT, CF_LOCK, CF_WRITE];

// Short value max len must <= 255.
pub const SHORT_VALUE_MAX_LEN: usize = 64;
pub const SHORT_VALUE_PREFIX: u8 = b'v';

pub fn is_short_value(value: &[u8]) -> bool {
    value.len() <= SHORT_VALUE_MAX_LEN
}

#[derive(Debug, Clone)]
pub enum Mutation {
    Put((Key, Value)),
    Delete(Key),
    Lock(Key),
}

#[cfg_attr(feature = "cargo-clippy", allow(match_same_arms))]
impl Mutation {
    pub fn key(&self) -> &Key {
        match *self {
            Mutation::Put((ref key, _)) => key,
            Mutation::Delete(ref key) => key,
            Mutation::Lock(ref key) => key,
        }
    }
}

pub enum StorageCb {
    Boolean(Callback<()>),
    Booleans(Callback<Vec<Result<()>>>),
    SingleValue(Callback<Option<Value>>),
    KvPairs(Callback<Vec<Result<KvPair>>>),
    MvccInfoByKey(Callback<MvccInfo>),
    MvccInfoByStartTs(Callback<Option<(Key, MvccInfo)>>),
    Locks(Callback<Vec<LockInfo>>),
}

pub enum Command {
    Prewrite {
        ctx: Context,
        mutations: Vec<Mutation>,
        primary: Vec<u8>,
        start_ts: u64,
        options: Options,
    },
    Commit {
        ctx: Context,
        keys: Vec<Key>,
        lock_ts: u64,
        commit_ts: u64,
    },
    Cleanup {
        ctx: Context,
        key: Key,
        start_ts: u64,
    },
    Rollback {
        ctx: Context,
        keys: Vec<Key>,
        start_ts: u64,
    },
    ScanLock {
        ctx: Context,
        max_ts: u64,
        start_key: Option<Key>,
        limit: usize,
    },
    ResolveLock {
        ctx: Context,
        txn_status: HashMap<u64, u64>,
        scan_key: Option<Key>,
        key_locks: Vec<(Key, Lock)>,
    },
    DeleteRange {
        ctx: Context,
        start_key: Key,
        end_key: Key,
    },
    Pause {
        ctx: Context,
        duration: u64,
    },
    MvccByKey {
        ctx: Context,
        key: Key,
    },
    MvccByStartTs {
        ctx: Context,
        start_ts: u64,
    },
}

impl Display for Command {
    fn fmt(&self, f: &mut Formatter) -> fmt::Result {
        match *self {
            Command::Prewrite {
                ref ctx,
                ref mutations,
                start_ts,
                ..
            } => write!(
                f,
                "kv::command::prewrite mutations({}) @ {} | {:?}",
                mutations.len(),
                start_ts,
                ctx
            ),
            Command::Commit {
                ref ctx,
                ref keys,
                lock_ts,
                commit_ts,
                ..
            } => write!(
                f,
                "kv::command::commit {} {} -> {} | {:?}",
                keys.len(),
                lock_ts,
                commit_ts,
                ctx
            ),
            Command::Cleanup {
                ref ctx,
                ref key,
                start_ts,
                ..
            } => write!(f, "kv::command::cleanup {} @ {} | {:?}", key, start_ts, ctx),
            Command::Rollback {
                ref ctx,
                ref keys,
                start_ts,
                ..
            } => write!(
                f,
                "kv::command::rollback keys({}) @ {} | {:?}",
                keys.len(),
                start_ts,
                ctx
            ),
            Command::ScanLock {
                ref ctx,
                max_ts,
                ref start_key,
                limit,
                ..
            } => write!(
                f,
                "kv::scan_lock {:?} {} @ {} | {:?}",
                start_key, limit, max_ts, ctx
            ),
            Command::ResolveLock { .. } => write!(f, "kv::resolve_lock"),
            Command::DeleteRange {
                ref ctx,
                ref start_key,
                ref end_key,
            } => write!(
                f,
                "kv::command::delete range [{:?}, {:?}) | {:?}",
                start_key, end_key, ctx
            ),
            Command::Pause { ref ctx, duration } => {
                write!(f, "kv::command::pause {} ms | {:?}", duration, ctx)
            }
            Command::MvccByKey { ref ctx, ref key } => {
                write!(f, "kv::command::mvccbykey {:?} | {:?}", key, ctx)
            }
            Command::MvccByStartTs {
                ref ctx,
                ref start_ts,
            } => write!(f, "kv::command::mvccbystartts {:?} | {:?}", start_ts, ctx),
        }
    }
}

impl Debug for Command {
    fn fmt(&self, f: &mut Formatter) -> fmt::Result {
        write!(f, "{}", self)
    }
}

pub const CMD_TAG_GC: &str = "gc";
pub const CMD_TAG_UNSAFE_DESTROY_RANGE: &str = "unsafe_destroy_range";

impl Command {
    pub fn readonly(&self) -> bool {
        match *self {
            Command::ScanLock { .. } |
            // DeleteRange only called by DDL bg thread after table is dropped and
            // must guarantee that there is no other read or write on these keys, so
            // we can treat DeleteRange as readonly Command.
            Command::DeleteRange { .. } |
            Command::Pause { .. } |
            Command::MvccByKey { .. } |
            Command::MvccByStartTs { .. } => true,
            Command::ResolveLock { ref key_locks, .. } => key_locks.is_empty(),
            _ => false,
        }
    }

    pub fn priority(&self) -> CommandPri {
        self.get_context().get_priority()
    }

    pub fn priority_tag(&self) -> &'static str {
        match self.get_context().get_priority() {
            CommandPri::Low => "low",
            CommandPri::Normal => "normal",
            CommandPri::High => "high",
        }
    }

    pub fn need_flow_control(&self) -> bool {
        !self.readonly() && self.priority() != CommandPri::High
    }

    pub fn tag(&self) -> &'static str {
        match *self {
            Command::Prewrite { .. } => "prewrite",
            Command::Commit { .. } => "commit",
            Command::Cleanup { .. } => "cleanup",
            Command::Rollback { .. } => "rollback",
            Command::ScanLock { .. } => "scan_lock",
            Command::ResolveLock { .. } => "resolve_lock",
            Command::DeleteRange { .. } => "delete_range",
            Command::Pause { .. } => "pause",
            Command::MvccByKey { .. } => "key_mvcc",
            Command::MvccByStartTs { .. } => "start_ts_mvcc",
        }
    }

    pub fn ts(&self) -> u64 {
        match *self {
            Command::Prewrite { start_ts, .. }
            | Command::Cleanup { start_ts, .. }
            | Command::Rollback { start_ts, .. }
            | Command::MvccByStartTs { start_ts, .. } => start_ts,
            Command::Commit { lock_ts, .. } => lock_ts,
            Command::ScanLock { max_ts, .. } => max_ts,
            Command::ResolveLock { .. }
            | Command::DeleteRange { .. }
            | Command::Pause { .. }
            | Command::MvccByKey { .. } => 0,
        }
    }

    pub fn get_context(&self) -> &Context {
        match *self {
            Command::Prewrite { ref ctx, .. }
            | Command::Commit { ref ctx, .. }
            | Command::Cleanup { ref ctx, .. }
            | Command::Rollback { ref ctx, .. }
            | Command::ScanLock { ref ctx, .. }
            | Command::ResolveLock { ref ctx, .. }
            | Command::DeleteRange { ref ctx, .. }
            | Command::Pause { ref ctx, .. }
            | Command::MvccByKey { ref ctx, .. }
            | Command::MvccByStartTs { ref ctx, .. } => ctx,
        }
    }

    pub fn mut_context(&mut self) -> &mut Context {
        match *self {
            Command::Prewrite { ref mut ctx, .. }
            | Command::Commit { ref mut ctx, .. }
            | Command::Cleanup { ref mut ctx, .. }
            | Command::Rollback { ref mut ctx, .. }
            | Command::ScanLock { ref mut ctx, .. }
            | Command::ResolveLock { ref mut ctx, .. }
            | Command::DeleteRange { ref mut ctx, .. }
            | Command::Pause { ref mut ctx, .. }
            | Command::MvccByKey { ref mut ctx, .. }
            | Command::MvccByStartTs { ref mut ctx, .. } => ctx,
        }
    }

    pub fn write_bytes(&self) -> usize {
        let mut bytes = 0;
        match *self {
            Command::Prewrite { ref mutations, .. } => for m in mutations {
                match *m {
                    Mutation::Put((ref key, ref value)) => {
                        bytes += key.as_encoded().len();
                        bytes += value.len();
                    }
                    Mutation::Delete(ref key) | Mutation::Lock(ref key) => {
                        bytes += key.as_encoded().len();
                    }
                }
            },
            Command::Commit { ref keys, .. } | Command::Rollback { ref keys, .. } => {
                for key in keys {
                    bytes += key.as_encoded().len();
                }
            }
            Command::ResolveLock { ref key_locks, .. } => for lock in key_locks {
                bytes += lock.0.as_encoded().len();
            },
            Command::Cleanup { ref key, .. } => {
                bytes += key.as_encoded().len();
            }
            _ => {}
        }
        bytes
    }
}

#[derive(Clone, Default)]
pub struct Options {
    pub lock_ttl: u64,
    pub skip_constraint_check: bool,
    pub key_only: bool,
    pub reverse_scan: bool,
}

impl Options {
    pub fn new(lock_ttl: u64, skip_constraint_check: bool, key_only: bool) -> Options {
        Options {
            lock_ttl,
            skip_constraint_check,
            key_only,
            reverse_scan: false,
        }
    }

    pub fn reverse_scan(mut self) -> Options {
        self.reverse_scan = true;
        self
    }
}

#[derive(Clone)]
pub struct Storage<E: Engine> {
    engine: E,

    // to schedule the execution of storage commands
    worker: Arc<Mutex<Worker<Msg>>>,
    worker_scheduler: worker::Scheduler<Msg>,

    read_pool: ReadPool<ReadPoolContext>,
    gc_worker: GCWorker<E>,

    // Storage configurations.
    max_key_size: usize,
}

impl Storage<RocksEngine> {
    pub fn new(config: &Config, read_pool: ReadPool<ReadPoolContext>) -> Result<Self> {
        let engine = engine::new_local_engine(&config.data_dir, ALL_CFS)?;
        Storage::from_engine(engine, config, read_pool)
    }
}

impl<E: Engine> Storage<E> {
    pub fn from_engine(
        engine: E,
        config: &Config,
        read_pool: ReadPool<ReadPoolContext>,
    ) -> Result<Self> {
        info!("storage {:?} started.", engine);

        let worker = Arc::new(Mutex::new(
            Builder::new("storage-scheduler")
                .batch_size(CMD_BATCH_SIZE)
                .pending_capacity(config.scheduler_notify_capacity)
                .create(),
        ));
        let worker_scheduler = worker.lock().unwrap().scheduler();
        let gc_worker = GCWorker::new(engine.clone(), config.gc_ratio_threshold);
        Ok(Storage {
            engine,
            worker,
            worker_scheduler,
            read_pool,
            gc_worker,
            max_key_size: config.max_key_size,
        })
    }

    pub fn mut_gc_worker(&mut self) -> &mut GCWorker<E> {
        &mut self.gc_worker
    }

    pub fn start(&mut self, config: &Config) -> Result<()> {
        let sched_concurrency = config.scheduler_concurrency;
        let sched_worker_pool_size = config.scheduler_worker_pool_size;
        let sched_pending_write_threshold = config.scheduler_pending_write_threshold.0 as usize;
        let mut worker = self.worker.lock().unwrap();
        let scheduler = Scheduler::new(
            self.engine.clone(),
            worker.scheduler(),
            sched_concurrency,
            sched_worker_pool_size,
            sched_pending_write_threshold,
        );
        worker.start(scheduler)?;
        self.gc_worker.start()?;
        Ok(())
    }

    pub fn stop(&mut self) -> Result<()> {
        let mut worker = self.worker.lock().unwrap();
        if let Err(e) = worker.schedule(Msg::Quit) {
            error!("send quit cmd to scheduler failed, error:{:?}", e);
            return Err(box_err!("failed to ask sched to quit: {:?}", e));
        }

        let h = worker.stop().unwrap();
        if let Err(e) = h.join() {
            return Err(box_err!("failed to join sched_handle, err:{:?}", e));
        }

        self.gc_worker.stop()?;

        info!("storage {:?} closed.", self.engine);
        Ok(())
    }

    pub fn get_engine(&self) -> E {
        self.engine.clone()
    }

    #[inline]
    fn schedule(&self, cmd: Command, cb: StorageCb) -> Result<()> {
        fail_point!("storage_drop_message", |_| Ok(()));
        match self.worker_scheduler.schedule(Msg::RawCmd { cmd, cb }) {
            Ok(()) => Ok(()),
            Err(ScheduleError::Full(_)) => Err(Error::SchedTooBusy),
            Err(ScheduleError::Stopped(_)) => Err(Error::Closed),
        }
    }

    fn async_snapshot(engine: E, ctx: &Context) -> impl Future<Item = E::Snap, Error = Error> {
        let (callback, future) = util::future::paired_future_callback();
        let val = engine.async_snapshot(ctx, callback);

        future::result(val)
            .and_then(|_| future.map_err(|cancel| EngineError::Other(box_err!(cancel))))
            .and_then(|(_ctx, result)| result)
            // map storage::engine::Error -> storage::txn::Error -> storage::Error
            .map_err(txn::Error::from)
            .map_err(Error::from)
    }

    /// Get from the snapshot.
    pub fn async_get(
        &self,
        ctx: Context,
        key: Key,
        start_ts: u64,
    ) -> impl Future<Item = Option<Value>, Error = Error> {
        const CMD: &str = "get";
        let engine = self.get_engine();
        let priority = readpool::Priority::from(ctx.get_priority());

        let res = self.read_pool.future_execute(priority, move |ctxd| {
            let mut _timer = {
                let ctxd = ctxd.clone();
                let mut thread_ctx = ctxd.current_thread_context_mut();
                thread_ctx.start_command_duration_timer(CMD, priority)
            };

            Self::async_snapshot(engine, &ctx)
                .and_then(move |snapshot: E::Snap| {
                    let mut thread_ctx = ctxd.current_thread_context_mut();
                    let _t_process = thread_ctx.start_processing_read_duration_timer(CMD);

                    let mut statistics = Statistics::default();
                    let snap_store = SnapshotStore::new(
                        snapshot,
                        start_ts,
                        ctx.get_isolation_level(),
                        !ctx.get_not_fill_cache(),
                    );
                    let result = snap_store
                        .get(&key, &mut statistics)
                        // map storage::txn::Error -> storage::Error
                        .map_err(Error::from)
                        .map(|r| {
                            thread_ctx.collect_key_reads(CMD, 1);
                            r
                        });

                    thread_ctx.collect_scan_count(CMD, &statistics);
                    thread_ctx.collect_read_flow(ctx.get_region_id(), &statistics);

                    result
                })
                .then(move |r| {
                    _timer.observe_duration();
                    r
                })
        });

        future::result(res)
            .map_err(|_| Error::SchedTooBusy)
            .flatten()
    }

    /// Batch get from the snapshot.
    pub fn async_batch_get(
        &self,
        ctx: Context,
        keys: Vec<Key>,
        start_ts: u64,
    ) -> impl Future<Item = Vec<Result<KvPair>>, Error = Error> {
        const CMD: &str = "batch_get";
        let engine = self.get_engine();
        let priority = readpool::Priority::from(ctx.get_priority());

        let res = self.read_pool.future_execute(priority, move |ctxd| {
            let mut _timer = {
                let ctxd = ctxd.clone();
                let mut thread_ctx = ctxd.current_thread_context_mut();
                thread_ctx.start_command_duration_timer(CMD, priority)
            };

            Self::async_snapshot(engine, &ctx)
                .and_then(move |snapshot: E::Snap| {
                    let mut thread_ctx = ctxd.current_thread_context_mut();
                    let _t_process = thread_ctx.start_processing_read_duration_timer(CMD);

                    let mut statistics = Statistics::default();
                    let snap_store = SnapshotStore::new(
                        snapshot,
                        start_ts,
                        ctx.get_isolation_level(),
                        !ctx.get_not_fill_cache(),
                    );
                    let kv_pairs: Vec<_> = snap_store
                        .batch_get(&keys, &mut statistics)
                        .into_iter()
                        .zip(keys)
                        .filter(|&(ref v, ref _k)| !(v.is_ok() && v.as_ref().unwrap().is_none()))
                        .map(|(v, k)| match v {
                            Ok(Some(x)) => Ok((k.into_raw().unwrap(), x)),
                            Err(e) => Err(Error::from(e)),
                            _ => unreachable!(),
                        })
                        .collect();

                    thread_ctx.collect_key_reads(CMD, kv_pairs.len() as u64);
                    thread_ctx.collect_scan_count(CMD, &statistics);
                    thread_ctx.collect_read_flow(ctx.get_region_id(), &statistics);

                    Ok(kv_pairs)
                })
                .then(move |r| {
                    _timer.observe_duration();
                    r
                })
        });

        future::result(res)
            .map_err(|_| Error::SchedTooBusy)
            .flatten()
    }

    /// Scan a range starting with `start_key` up to `limit` rows from the snapshot.
    pub fn async_scan(
        &self,
        ctx: Context,
        start_key: Key,
        end_key: Option<Key>,
        limit: usize,
        start_ts: u64,
        options: Options,
    ) -> impl Future<Item = Vec<Result<KvPair>>, Error = Error> {
        const CMD: &str = "scan";
        let engine = self.get_engine();
        let priority = readpool::Priority::from(ctx.get_priority());

        let res = self.read_pool.future_execute(priority, move |ctxd| {
            let mut _timer = {
                let ctxd = ctxd.clone();
                let mut thread_ctx = ctxd.current_thread_context_mut();
                thread_ctx.start_command_duration_timer(CMD, priority)
            };

            Self::async_snapshot(engine, &ctx)
                .and_then(move |snapshot: E::Snap| {
                    let mut thread_ctx = ctxd.current_thread_context_mut();
                    let _t_process = thread_ctx.start_processing_read_duration_timer(CMD);

                    let snap_store = SnapshotStore::new(
                        snapshot,
                        start_ts,
                        ctx.get_isolation_level(),
                        !ctx.get_not_fill_cache(),
                    );

                    let mut scanner;
                    if !options.reverse_scan {
<<<<<<< HEAD
                        scanner =
                            snap_store.scanner(true, options.key_only, Some(start_key), None)?;
                    } else {
                        scanner =
                            snap_store.scanner(false, options.key_only, None, Some(start_key))?;
=======
                        scanner = snap_store.scanner(
                            ScanMode::Forward,
                            options.key_only,
                            Some(start_key),
                            end_key,
                        )?;
                    } else {
                        scanner = snap_store.scanner(
                            ScanMode::Backward,
                            options.key_only,
                            end_key,
                            Some(start_key),
                        )?;
>>>>>>> b04e03ff
                    };
                    let res = scanner.scan(limit);

                    let statistics = scanner.take_statistics();
                    thread_ctx.collect_scan_count(CMD, &statistics);
                    thread_ctx.collect_read_flow(ctx.get_region_id(), &statistics);

                    res.map_err(Error::from).map(|results| {
                        thread_ctx.collect_key_reads(CMD, results.len() as u64);
                        results
                            .into_iter()
                            .map(|x| x.map_err(Error::from))
                            .collect()
                    })
                })
                .then(move |r| {
                    _timer.observe_duration();
                    r
                })
        });

        future::result(res)
            .map_err(|_| Error::SchedTooBusy)
            .flatten()
    }

    pub fn async_pause(&self, ctx: Context, duration: u64, callback: Callback<()>) -> Result<()> {
        let cmd = Command::Pause { ctx, duration };
        self.schedule(cmd, StorageCb::Boolean(callback))?;
        Ok(())
    }

    pub fn async_prewrite(
        &self,
        ctx: Context,
        mutations: Vec<Mutation>,
        primary: Vec<u8>,
        start_ts: u64,
        options: Options,
        callback: Callback<Vec<Result<()>>>,
    ) -> Result<()> {
        for m in &mutations {
            let size = m.key().as_encoded().len();
            if size > self.max_key_size {
                callback(Err(Error::KeyTooLarge(size, self.max_key_size)));
                return Ok(());
            }
        }
        let cmd = Command::Prewrite {
            ctx,
            mutations,
            primary,
            start_ts,
            options,
        };
        let tag = cmd.tag();
        self.schedule(cmd, StorageCb::Booleans(callback))?;
        KV_COMMAND_COUNTER_VEC.with_label_values(&[tag]).inc();
        Ok(())
    }

    pub fn async_commit(
        &self,
        ctx: Context,
        keys: Vec<Key>,
        lock_ts: u64,
        commit_ts: u64,
        callback: Callback<()>,
    ) -> Result<()> {
        let cmd = Command::Commit {
            ctx,
            keys,
            lock_ts,
            commit_ts,
        };
        let tag = cmd.tag();
        self.schedule(cmd, StorageCb::Boolean(callback))?;
        KV_COMMAND_COUNTER_VEC.with_label_values(&[tag]).inc();
        Ok(())
    }

    pub fn async_delete_range(
        &self,
        ctx: Context,
        start_key: Key,
        end_key: Key,
        callback: Callback<()>,
    ) -> Result<()> {
        let mut modifies = Vec::with_capacity(DATA_CFS.len());
        for cf in DATA_CFS {
            // We enable memtable prefix bloom for CF_WRITE column family, for delete_range
            // operation, RocksDB will add start key to the prefix bloom, and the start key
            // will go through function prefix_extractor. In our case the prefix_extractor
            // is FixedSuffixSliceTransform, which will trim the timestamp at the tail. If the
            // length of start key is less than 8, we will encounter index out of range error.
            let s = if *cf == CF_WRITE {
                start_key.clone().append_ts(u64::MAX)
            } else {
                start_key.clone()
            };
            modifies.push(Modify::DeleteRange(cf, s, end_key.clone()));
        }

        self.engine
            .async_write(&ctx, modifies, box |(_, res): (_, engine::Result<_>)| {
                callback(res.map_err(Error::from))
            })?;
        KV_COMMAND_COUNTER_VEC
            .with_label_values(&["delete_range"])
            .inc();
        Ok(())
    }

    pub fn async_cleanup(
        &self,
        ctx: Context,
        key: Key,
        start_ts: u64,
        callback: Callback<()>,
    ) -> Result<()> {
        let cmd = Command::Cleanup { ctx, key, start_ts };
        let tag = cmd.tag();
        self.schedule(cmd, StorageCb::Boolean(callback))?;
        KV_COMMAND_COUNTER_VEC.with_label_values(&[tag]).inc();
        Ok(())
    }

    pub fn async_rollback(
        &self,
        ctx: Context,
        keys: Vec<Key>,
        start_ts: u64,
        callback: Callback<()>,
    ) -> Result<()> {
        let cmd = Command::Rollback {
            ctx,
            keys,
            start_ts,
        };
        let tag = cmd.tag();
        self.schedule(cmd, StorageCb::Boolean(callback))?;
        KV_COMMAND_COUNTER_VEC.with_label_values(&[tag]).inc();
        Ok(())
    }

    pub fn async_scan_locks(
        &self,
        ctx: Context,
        max_ts: u64,
        start_key: Vec<u8>,
        limit: usize,
        callback: Callback<Vec<LockInfo>>,
    ) -> Result<()> {
        let cmd = Command::ScanLock {
            ctx,
            max_ts,
            start_key: if start_key.is_empty() {
                None
            } else {
                Some(Key::from_raw(&start_key))
            },
            limit,
        };
        let tag = cmd.tag();
        self.schedule(cmd, StorageCb::Locks(callback))?;
        KV_COMMAND_COUNTER_VEC.with_label_values(&[tag]).inc();
        Ok(())
    }

    pub fn async_resolve_lock(
        &self,
        ctx: Context,
        txn_status: HashMap<u64, u64>,
        callback: Callback<()>,
    ) -> Result<()> {
        let cmd = Command::ResolveLock {
            ctx,
            txn_status,
            scan_key: None,
            key_locks: vec![],
        };
        let tag = cmd.tag();
        self.schedule(cmd, StorageCb::Boolean(callback))?;
        KV_COMMAND_COUNTER_VEC.with_label_values(&[tag]).inc();
        Ok(())
    }

    pub fn async_gc(&self, ctx: Context, safe_point: u64, callback: Callback<()>) -> Result<()> {
        self.gc_worker.async_gc(ctx, safe_point, callback)?;
        KV_COMMAND_COUNTER_VEC
            .with_label_values(&[CMD_TAG_GC])
            .inc();
        Ok(())
    }

    pub fn async_unsafe_destroy_range(
        &self,
        ctx: Context,
        start_key: Key,
        end_key: Key,
        callback: Callback<()>,
    ) -> Result<()> {
        self.gc_worker
            .async_unsafe_destroy_range(ctx, start_key, end_key, callback)?;
        KV_COMMAND_COUNTER_VEC
            .with_label_values(&[CMD_TAG_UNSAFE_DESTROY_RANGE])
            .inc();
        Ok(())
    }

    pub fn async_raw_get(
        &self,
        ctx: Context,
        cf: String,
        key: Vec<u8>,
    ) -> impl Future<Item = Option<Vec<u8>>, Error = Error> {
        const CMD: &str = "raw_get";
        let engine = self.get_engine();
        let priority = readpool::Priority::from(ctx.get_priority());

        let res = self.read_pool.future_execute(priority, move |ctxd| {
            let mut _timer = {
                let ctxd = ctxd.clone();
                let mut thread_ctx = ctxd.current_thread_context_mut();
                thread_ctx.start_command_duration_timer(CMD, priority)
            };

            Self::async_snapshot(engine, &ctx)
                .and_then(move |snapshot: E::Snap| {
                    let mut thread_ctx = ctxd.current_thread_context_mut();
                    let _t_process = thread_ctx.start_processing_read_duration_timer(CMD);
                    let cf = Self::rawkv_cf(&cf)?;
                    // no scan_count for this kind of op.

                    let key_len = key.len();
                    snapshot.get_cf(cf, &Key::from_encoded(key))
                        // map storage::engine::Error -> storage::Error
                        .map_err(Error::from)
                        .map(|r| {
                            if let Some(ref value) = r {
                                let mut stats = Statistics::default();
                                stats.data.flow_stats.read_keys = 1;
                                stats.data.flow_stats.read_bytes = key_len + value.len();
                                thread_ctx.collect_read_flow(ctx.get_region_id(), &stats);
                                thread_ctx.collect_key_reads(CMD, 1);
                            }
                            r
                        })
                })
                .then(move |r| {
                    _timer.observe_duration();
                    r
                })
        });

        future::result(res)
            .map_err(|_| Error::SchedTooBusy)
            .flatten()
    }

    pub fn async_raw_batch_get(
        &self,
        ctx: Context,
        cf: String,
        keys: Vec<Vec<u8>>,
    ) -> impl Future<Item = Vec<Result<KvPair>>, Error = Error> {
        const CMD: &str = "raw_batch_get";
        let engine = self.get_engine();
        let priority = readpool::Priority::from(ctx.get_priority());

        let keys: Vec<Key> = keys.into_iter().map(Key::from_encoded).collect();

        let res = self.read_pool.future_execute(priority, move |ctxd| {
            let mut _timer = {
                let ctxd = ctxd.clone();
                let mut thread_ctx = ctxd.current_thread_context_mut();
                thread_ctx.start_command_duration_timer(CMD, priority)
            };

            Self::async_snapshot(engine, &ctx)
                .and_then(move |snapshot: E::Snap| {
                    let mut thread_ctx = ctxd.current_thread_context_mut();
                    let _t_process = thread_ctx.start_processing_read_duration_timer(CMD);
                    let cf = Self::rawkv_cf(&cf)?;
                    // no scan_count for this kind of op.
                    let mut stats = Statistics::default();
                    let result: Vec<Result<KvPair>> = keys
                        .into_iter()
                        .map(|k| {
                            let v = snapshot.get_cf(cf, &k);
                            (k, v)
                        })
                        .filter(|&(_, ref v)| !(v.is_ok() && v.as_ref().unwrap().is_none()))
                        .map(|(k, v)| match v {
                            Ok(Some(v)) => {
                                stats.data.flow_stats.read_keys += 1;
                                stats.data.flow_stats.read_bytes += k.as_encoded().len() + v.len();
                                Ok((k.into_encoded(), v))
                            }
                            Err(e) => Err(Error::from(e)),
                            _ => unreachable!(),
                        })
                        .collect();
                    thread_ctx.collect_key_reads(CMD, stats.data.flow_stats.read_keys as u64);
                    thread_ctx.collect_read_flow(ctx.get_region_id(), &stats);
                    Ok(result)
                })
                .then(move |r| {
                    _timer.observe_duration();
                    r
                })
        });

        future::result(res)
            .map_err(|_| Error::SchedTooBusy)
            .flatten()
    }

    pub fn async_raw_put(
        &self,
        ctx: Context,
        cf: String,
        key: Vec<u8>,
        value: Vec<u8>,
        callback: Callback<()>,
    ) -> Result<()> {
        if key.len() > self.max_key_size {
            callback(Err(Error::KeyTooLarge(key.len(), self.max_key_size)));
            return Ok(());
        }
        self.engine.async_write(
            &ctx,
            vec![Modify::Put(
                Self::rawkv_cf(&cf)?,
                Key::from_encoded(key),
                value,
            )],
            box |(_, res): (_, engine::Result<_>)| callback(res.map_err(Error::from)),
        )?;
        KV_COMMAND_COUNTER_VEC.with_label_values(&["raw_put"]).inc();
        Ok(())
    }

    pub fn async_raw_batch_put(
        &self,
        ctx: Context,
        cf: String,
        pairs: Vec<KvPair>,
        callback: Callback<()>,
    ) -> Result<()> {
        let cf = Self::rawkv_cf(&cf)?;
        for &(ref key, _) in &pairs {
            if key.len() > self.max_key_size {
                callback(Err(Error::KeyTooLarge(key.len(), self.max_key_size)));
                return Ok(());
            }
        }
        let requests = pairs
            .into_iter()
            .map(|(k, v)| Modify::Put(cf, Key::from_encoded(k), v))
            .collect();
        self.engine
            .async_write(&ctx, requests, box |(_, res): (_, engine::Result<_>)| {
                callback(res.map_err(Error::from))
            })?;
        KV_COMMAND_COUNTER_VEC
            .with_label_values(&["raw_batch_put"])
            .inc();
        Ok(())
    }

    pub fn async_raw_delete(
        &self,
        ctx: Context,
        cf: String,
        key: Vec<u8>,
        callback: Callback<()>,
    ) -> Result<()> {
        if key.len() > self.max_key_size {
            callback(Err(Error::KeyTooLarge(key.len(), self.max_key_size)));
            return Ok(());
        }
        self.engine.async_write(
            &ctx,
            vec![Modify::Delete(Self::rawkv_cf(&cf)?, Key::from_encoded(key))],
            box |(_, res): (_, engine::Result<_>)| callback(res.map_err(Error::from)),
        )?;
        KV_COMMAND_COUNTER_VEC
            .with_label_values(&["raw_delete"])
            .inc();
        Ok(())
    }

    pub fn async_raw_delete_range(
        &self,
        ctx: Context,
        cf: String,
        start_key: Vec<u8>,
        end_key: Vec<u8>,
        callback: Callback<()>,
    ) -> Result<()> {
        if start_key.len() > self.max_key_size || end_key.len() > self.max_key_size {
            callback(Err(Error::KeyTooLarge(
                cmp::max(start_key.len(), end_key.len()),
                self.max_key_size,
            )));
            return Ok(());
        }

        self.engine.async_write(
            &ctx,
            vec![Modify::DeleteRange(
                Self::rawkv_cf(&cf)?,
                Key::from_encoded(start_key),
                Key::from_encoded(end_key),
            )],
            box |(_, res): (_, engine::Result<_>)| callback(res.map_err(Error::from)),
        )?;
        KV_COMMAND_COUNTER_VEC
            .with_label_values(&["raw_delete_range"])
            .inc();
        Ok(())
    }

    pub fn async_raw_batch_delete(
        &self,
        ctx: Context,
        cf: String,
        keys: Vec<Vec<u8>>,
        callback: Callback<()>,
    ) -> Result<()> {
        let cf = Self::rawkv_cf(&cf)?;
        for key in &keys {
            if key.len() > self.max_key_size {
                callback(Err(Error::KeyTooLarge(key.len(), self.max_key_size)));
                return Ok(());
            }
        }
        let requests = keys
            .into_iter()
            .map(|k| Modify::Delete(cf, Key::from_encoded(k)))
            .collect();
        self.engine
            .async_write(&ctx, requests, box |(_, res): (_, engine::Result<_>)| {
                callback(res.map_err(Error::from))
            })?;
        KV_COMMAND_COUNTER_VEC
            .with_label_values(&["raw_batch_delete"])
            .inc();
        Ok(())
    }

    fn raw_scan(
        snapshot: &E::Snap,
        cf: &str,
        start_key: &Key,
        end_key: Option<Key>,
        limit: usize,
        statistics: &mut Statistics,
        key_only: bool,
    ) -> Result<Vec<Result<KvPair>>> {
        let mut option = IterOption::default();
        if let Some(end) = end_key {
            option.set_upper_bound(end.into_encoded());
        }
        let mut cursor = snapshot.iter_cf(Self::rawkv_cf(cf)?, option, ScanMode::Forward)?;
        let statistics = statistics.mut_cf_statistics(cf);
        if !cursor.seek(start_key, statistics)? {
            return Ok(vec![]);
        }
        let mut pairs = vec![];
        while cursor.valid() && pairs.len() < limit {
            pairs.push(Ok((
                cursor.key(statistics).to_owned(),
                if key_only {
                    vec![]
                } else {
                    cursor.value(statistics).to_owned()
                },
            )));
            cursor.next(statistics);
        }
        Ok(pairs)
    }

    pub fn async_raw_scan(
        &self,
        ctx: Context,
        cf: String,
        key: Vec<u8>,
        limit: usize,
        key_only: bool,
    ) -> impl Future<Item = Vec<Result<KvPair>>, Error = Error> {
        const CMD: &str = "raw_scan";
        let engine = self.get_engine();
        let priority = readpool::Priority::from(ctx.get_priority());

        let res = self.read_pool.future_execute(priority, move |ctxd| {
            let mut _timer = {
                let ctxd = ctxd.clone();
                let mut thread_ctx = ctxd.current_thread_context_mut();
                thread_ctx.start_command_duration_timer(CMD, priority)
            };

            Self::async_snapshot(engine, &ctx)
                .and_then(move |snapshot: E::Snap| {
                    let mut thread_ctx = ctxd.current_thread_context_mut();
                    let _t_process = thread_ctx.start_processing_read_duration_timer(CMD);

                    let mut statistics = Statistics::default();
                    let result = Self::raw_scan(
                        &snapshot,
                        &cf,
                        &Key::from_encoded(key),
                        None,
                        limit,
                        &mut statistics,
                        key_only,
                    ).map_err(Error::from);

                    thread_ctx.collect_read_flow(ctx.get_region_id(), &statistics);
                    thread_ctx.collect_key_reads(CMD, statistics.write.flow_stats.read_keys as u64);
                    thread_ctx.collect_scan_count(CMD, &statistics);

                    result
                })
                .then(move |r| {
                    _timer.observe_duration();
                    r
                })
        });

        future::result(res)
            .map_err(|_| Error::SchedTooBusy)
            .flatten()
    }

    fn rawkv_cf(cf: &str) -> Result<CfName> {
        if cf.is_empty() {
            return Ok(CF_DEFAULT);
        }
        for c in DATA_CFS {
            if cf == *c {
                return Ok(c);
            }
        }
        Err(Error::InvalidCf(cf.to_owned()))
    }

    fn check_key_ranges(ranges: &[KeyRange]) -> bool {
        let ranges_len = ranges.len();
        for i in 0..ranges_len {
            let start_key = ranges[i].get_start_key();
            let mut end_key = ranges[i].get_end_key();
            if end_key.is_empty() && i + 1 != ranges_len {
                end_key = ranges[i + 1].get_start_key();
            }
            if !end_key.is_empty() && start_key >= end_key {
                return false;
            }
        }
        true
    }

    pub fn async_raw_batch_scan(
        &self,
        ctx: Context,
        cf: String,
        mut ranges: Vec<KeyRange>,
        each_limit: usize,
        key_only: bool,
    ) -> impl Future<Item = Vec<Result<KvPair>>, Error = Error> {
        const CMD: &str = "raw_batch_scan";
        let engine = self.get_engine();
        let priority = readpool::Priority::from(ctx.get_priority());

        let res = self.read_pool.future_execute(priority, move |ctxd| {
            let mut _timer = {
                let ctxd = ctxd.clone();
                let mut thread_ctx = ctxd.current_thread_context_mut();
                thread_ctx.start_command_duration_timer(CMD, priority)
            };

            Self::async_snapshot(engine, &ctx)
                .and_then(move |snapshot: E::Snap| {
                    let mut thread_ctx = ctxd.current_thread_context_mut();
                    let _t_process = thread_ctx.start_processing_read_duration_timer(CMD);

                    let mut statistics = Statistics::default();
                    if !Self::check_key_ranges(&ranges) {
                        return Err(box_err!("Invalid KeyRanges"));
                    };
                    let mut result = Vec::new();
                    let ranges_len = ranges.len();
                    for i in 0..ranges_len {
                        let start_key = Key::from_encoded(ranges[i].take_start_key());
                        let end_key = ranges[i].take_end_key();
                        let end_key = if end_key.is_empty() {
                            if i + 1 == ranges_len {
                                None
                            } else {
                                Some(Key::from_encoded_slice(ranges[i + 1].get_start_key()))
                            }
                        } else {
                            Some(Key::from_encoded(end_key))
                        };
                        let pairs = Self::raw_scan(
                            &snapshot,
                            &cf,
                            &start_key,
                            end_key,
                            each_limit,
                            &mut statistics,
                            key_only,
                        )?;
                        result.extend(pairs.into_iter());
                    }

                    thread_ctx.collect_read_flow(ctx.get_region_id(), &statistics);
                    thread_ctx.collect_key_reads(CMD, statistics.write.flow_stats.read_keys as u64);
                    thread_ctx.collect_scan_count(CMD, &statistics);

                    Ok(result)
                })
                .then(move |r| {
                    _timer.observe_duration();
                    r
                })
        });

        future::result(res)
            .map_err(|_| Error::SchedTooBusy)
            .flatten()
    }

    pub fn async_mvcc_by_key(
        &self,
        ctx: Context,
        key: Key,
        callback: Callback<MvccInfo>,
    ) -> Result<()> {
        let cmd = Command::MvccByKey { ctx, key };
        let tag = cmd.tag();
        self.schedule(cmd, StorageCb::MvccInfoByKey(callback))?;
        KV_COMMAND_COUNTER_VEC.with_label_values(&[tag]).inc();
        Ok(())
    }

    pub fn async_mvcc_by_start_ts(
        &self,
        ctx: Context,
        start_ts: u64,
        callback: Callback<Option<(Key, MvccInfo)>>,
    ) -> Result<()> {
        let cmd = Command::MvccByStartTs { ctx, start_ts };
        let tag = cmd.tag();
        self.schedule(cmd, StorageCb::MvccInfoByStartTs(callback))?;
        KV_COMMAND_COUNTER_VEC.with_label_values(&[tag]).inc();
        Ok(())
    }
}

quick_error! {
    #[derive(Debug)]
    pub enum Error {
        Engine(err: EngineError) {
            from()
            cause(err)
            description(err.description())
        }
        Txn(err: txn::Error) {
            from()
            cause(err)
            description(err.description())
        }
        Mvcc(err: mvcc::Error) {
            from()
            cause(err)
            description(err.description())
        }
        Closed {
            description("storage is closed.")
        }
        Other(err: Box<error::Error + Send + Sync>) {
            from()
            cause(err.as_ref())
            description(err.description())
        }
        Io(err: IoError) {
            from()
            cause(err)
            description(err.description())
        }
        SchedTooBusy {
            description("scheduler is too busy")
        }
        GCWorkerTooBusy {
            description("gc worker is too busy")
        }
        KeyTooLarge(size: usize, limit: usize) {
            description("max key size exceeded")
            display("max key size exceeded, size: {}, limit: {}", size, limit)
        }
        InvalidCf (cf_name: String) {
            description("invalid cf name")
            display("invalid cf name: {}", cf_name)
        }
    }
}

pub type Result<T> = ::std::result::Result<T, Error>;

pub enum ErrorHeaderKind {
    NotLeader,
    RegionNotFound,
    KeyNotInRegion,
    StaleEpoch,
    ServerIsBusy,
    StaleCommand,
    StoreNotMatch,
    RaftEntryTooLarge,
    Other,
}

impl ErrorHeaderKind {
    /// TODO: This function is only used for bridging existing & legacy metric tags.
    /// It should be removed once Coprocessor starts using new static metrics.
    pub fn get_str(&self) -> &'static str {
        match *self {
            ErrorHeaderKind::NotLeader => "not_leader",
            ErrorHeaderKind::RegionNotFound => "region_not_found",
            ErrorHeaderKind::KeyNotInRegion => "key_not_in_region",
            ErrorHeaderKind::StaleEpoch => "stale_epoch",
            ErrorHeaderKind::ServerIsBusy => "server_is_busy",
            ErrorHeaderKind::StaleCommand => "stale_command",
            ErrorHeaderKind::StoreNotMatch => "store_not_match",
            ErrorHeaderKind::RaftEntryTooLarge => "raft_entry_too_large",
            ErrorHeaderKind::Other => "other",
        }
    }
}

impl Display for ErrorHeaderKind {
    fn fmt(&self, f: &mut Formatter) -> fmt::Result {
        write!(f, "{}", self.get_str())
    }
}

pub fn get_error_kind_from_header(header: &errorpb::Error) -> ErrorHeaderKind {
    if header.has_not_leader() {
        ErrorHeaderKind::NotLeader
    } else if header.has_region_not_found() {
        ErrorHeaderKind::RegionNotFound
    } else if header.has_key_not_in_region() {
        ErrorHeaderKind::KeyNotInRegion
    } else if header.has_stale_epoch() {
        ErrorHeaderKind::StaleEpoch
    } else if header.has_server_is_busy() {
        ErrorHeaderKind::ServerIsBusy
    } else if header.has_stale_command() {
        ErrorHeaderKind::StaleCommand
    } else if header.has_store_not_match() {
        ErrorHeaderKind::StoreNotMatch
    } else if header.has_raft_entry_too_large() {
        ErrorHeaderKind::RaftEntryTooLarge
    } else {
        ErrorHeaderKind::Other
    }
}

pub fn get_tag_from_header(header: &errorpb::Error) -> &'static str {
    get_error_kind_from_header(header).get_str()
}

#[cfg(test)]
mod tests {
    use super::*;
    use kvproto::kvrpcpb::{Context, LockInfo};
    use std::sync::mpsc::{channel, Sender};
    use util::config::ReadableSize;
    use util::worker::FutureWorker;

    fn expect_none(x: Result<Option<Value>>) {
        assert_eq!(x.unwrap(), None);
    }

    fn expect_value(v: Vec<u8>, x: Result<Option<Value>>) {
        assert_eq!(x.unwrap().unwrap(), v);
    }

    fn expect_multi_values(v: Vec<Option<KvPair>>, x: Result<Vec<Result<KvPair>>>) {
        let x: Vec<Option<KvPair>> = x.unwrap().into_iter().map(Result::ok).collect();
        assert_eq!(x, v);
    }

    fn expect_error<T, F>(err_matcher: F, x: Result<T>)
    where
        F: FnOnce(Error) + Send + 'static,
    {
        match x {
            Err(e) => err_matcher(e),
            _ => panic!("expect result to be an error"),
        }
    }

    fn expect_ok_callback<T: Debug>(done: Sender<i32>, id: i32) -> Callback<T> {
        Box::new(move |x: Result<T>| {
            x.unwrap();
            done.send(id).unwrap();
        })
    }

    fn expect_fail_callback<T, F>(done: Sender<i32>, id: i32, err_matcher: F) -> Callback<T>
    where
        F: FnOnce(Error) + Send + 'static,
    {
        Box::new(move |x: Result<T>| {
            expect_error(err_matcher, x);
            done.send(id).unwrap();
        })
    }

    fn expect_too_busy_callback<T>(done: Sender<i32>, id: i32) -> Callback<T> {
        Box::new(move |x: Result<T>| {
            expect_error(
                |err| match err {
                    Error::SchedTooBusy => {}
                    e => panic!("unexpected error chain: {:?}, expect too busy", e),
                },
                x,
            );
            done.send(id).unwrap();
        })
    }

    fn expect_value_callback<T: PartialEq + Debug + Send + 'static>(
        done: Sender<i32>,
        id: i32,
        value: T,
    ) -> Callback<T> {
        Box::new(move |x: Result<T>| {
            assert_eq!(x.unwrap(), value);
            done.send(id).unwrap();
        })
    }

    fn new_read_pool() -> ReadPool<ReadPoolContext> {
        let pd_worker = FutureWorker::new("test-future–worker");
        ReadPool::new("readpool", &readpool::Config::default_for_test(), || {
            || ReadPoolContext::new(pd_worker.scheduler())
        })
    }

    #[test]
    fn test_get_put() {
        let read_pool = new_read_pool();
        let config = Config::default();
        let mut storage = Storage::new(&config, read_pool).unwrap();
        storage.start(&config).unwrap();
        let (tx, rx) = channel();
        expect_none(
            storage
                .async_get(Context::new(), Key::from_raw(b"x"), 100)
                .wait(),
        );
        storage
            .async_prewrite(
                Context::new(),
                vec![Mutation::Put((Key::from_raw(b"x"), b"100".to_vec()))],
                b"x".to_vec(),
                100,
                Options::default(),
                expect_ok_callback(tx.clone(), 1),
            )
            .unwrap();
        rx.recv().unwrap();
        expect_error(
            |e| match e {
                Error::Txn(txn::Error::Mvcc(mvcc::Error::KeyIsLocked { .. })) => (),
                e => panic!("unexpected error chain: {:?}", e),
            },
            storage
                .async_get(Context::new(), Key::from_raw(b"x"), 101)
                .wait(),
        );
        storage
            .async_commit(
                Context::new(),
                vec![Key::from_raw(b"x")],
                100,
                101,
                expect_ok_callback(tx.clone(), 3),
            )
            .unwrap();
        rx.recv().unwrap();
        expect_none(
            storage
                .async_get(Context::new(), Key::from_raw(b"x"), 100)
                .wait(),
        );
        expect_value(
            b"100".to_vec(),
            storage
                .async_get(Context::new(), Key::from_raw(b"x"), 101)
                .wait(),
        );
        storage.stop().unwrap();
    }

    #[test]
    fn test_cf_error() {
        let read_pool = new_read_pool();
        let config = Config::default();
        // New engine lacks normal column families.
        let engine = engine::new_local_engine(&config.data_dir, &["foo"]).unwrap();
        let mut storage = Storage::from_engine(engine, &config, read_pool).unwrap();
        storage.start(&config).unwrap();
        let (tx, rx) = channel();
        storage
            .async_prewrite(
                Context::new(),
                vec![
                    Mutation::Put((Key::from_raw(b"a"), b"aa".to_vec())),
                    Mutation::Put((Key::from_raw(b"b"), b"bb".to_vec())),
                    Mutation::Put((Key::from_raw(b"c"), b"cc".to_vec())),
                ],
                b"a".to_vec(),
                1,
                Options::default(),
                expect_fail_callback(tx.clone(), 0, |e| match e {
                    Error::Txn(txn::Error::Mvcc(mvcc::Error::Engine(EngineError::Request(..)))) => {
                        ()
                    }
                    e => panic!("unexpected error chain: {:?}", e),
                }),
            )
            .unwrap();
        rx.recv().unwrap();
        expect_error(
            |e| match e {
                Error::Txn(txn::Error::Mvcc(mvcc::Error::Engine(EngineError::Other(..)))) => (),
                e => panic!("unexpected error chain: {:?}", e),
            },
            storage
                .async_get(Context::new(), Key::from_raw(b"x"), 1)
                .wait(),
        );
        expect_error(
            |e| match e {
                Error::Txn(txn::Error::Mvcc(mvcc::Error::Engine(EngineError::Request(..)))) => (),
                e => panic!("unexpected error chain: {:?}", e),
            },
            storage
                .async_scan(
                    Context::new(),
                    Key::from_raw(b"x"),
                    None,
                    1000,
                    1,
                    Options::default(),
                )
                .wait(),
        );
        expect_multi_values(
            vec![None, None],
            storage
                .async_batch_get(
                    Context::new(),
                    vec![Key::from_raw(b"c"), Key::from_raw(b"d")],
                    1,
                )
                .wait(),
        );
        storage.stop().unwrap();
    }

    #[test]
    fn test_scan() {
        let read_pool = new_read_pool();
        let config = Config::default();
        let mut storage = Storage::new(&config, read_pool).unwrap();
        storage.start(&config).unwrap();
        let (tx, rx) = channel();
        storage
            .async_prewrite(
                Context::new(),
                vec![
                    Mutation::Put((Key::from_raw(b"a"), b"aa".to_vec())),
                    Mutation::Put((Key::from_raw(b"b"), b"bb".to_vec())),
                    Mutation::Put((Key::from_raw(b"c"), b"cc".to_vec())),
                ],
                b"a".to_vec(),
                1,
                Options::default(),
                expect_ok_callback(tx.clone(), 0),
            )
            .unwrap();
        rx.recv().unwrap();
        // Forward
        expect_multi_values(
            vec![None, None, None],
            storage
                .async_scan(
                    Context::new(),
                    Key::from_raw(b"\x00"),
                    None,
                    1000,
                    5,
                    Options::default(),
                )
                .wait(),
        );
        // Backward
        expect_multi_values(
            vec![None, None, None],
            storage
                .async_scan(
                    Context::new(),
                    Key::from_raw(b"\xff"),
                    None,
                    1000,
                    5,
                    Options::default().reverse_scan(),
                )
                .wait(),
        );
        // Forward with bound
        expect_multi_values(
            vec![None, None],
            storage
                .async_scan(
                    Context::new(),
                    Key::from_raw(b"\x00"),
                    Some(Key::from_raw(b"c")),
                    1000,
                    5,
                    Options::default(),
                )
                .wait(),
        );
        // Backward with bound
        expect_multi_values(
            vec![None, None],
            storage
                .async_scan(
                    Context::new(),
                    Key::from_raw(b"\xff"),
                    Some(Key::from_raw(b"b")),
                    1000,
                    5,
                    Options::default().reverse_scan(),
                )
                .wait(),
        );
        // Forward with limit
        expect_multi_values(
            vec![None, None],
            storage
                .async_scan(
                    Context::new(),
                    Key::from_raw(b"\x00"),
                    None,
                    2,
                    5,
                    Options::default(),
                )
                .wait(),
        );
        // Backward with limit
        expect_multi_values(
            vec![None, None],
            storage
                .async_scan(
                    Context::new(),
                    Key::from_raw(b"\xff"),
                    None,
                    2,
                    5,
                    Options::default().reverse_scan(),
                )
                .wait(),
        );

        storage
            .async_commit(
                Context::new(),
                vec![
                    Key::from_raw(b"a"),
                    Key::from_raw(b"b"),
                    Key::from_raw(b"c"),
                ],
                1,
                2,
                expect_ok_callback(tx.clone(), 1),
            )
            .unwrap();
        rx.recv().unwrap();
        // Forward
        expect_multi_values(
            vec![
                Some((b"a".to_vec(), b"aa".to_vec())),
                Some((b"b".to_vec(), b"bb".to_vec())),
                Some((b"c".to_vec(), b"cc".to_vec())),
            ],
            storage
                .async_scan(
                    Context::new(),
                    Key::from_raw(b"\x00"),
                    None,
                    1000,
                    5,
                    Options::default(),
                )
                .wait(),
        );
        // Backward
        expect_multi_values(
            vec![
                Some((b"c".to_vec(), b"cc".to_vec())),
                Some((b"b".to_vec(), b"bb".to_vec())),
                Some((b"a".to_vec(), b"aa".to_vec())),
            ],
            storage
                .async_scan(
                    Context::new(),
                    Key::from_raw(b"\xff"),
                    None,
                    1000,
                    5,
                    Options::default().reverse_scan(),
                )
                .wait(),
        );
        // Forward with bound
        expect_multi_values(
            vec![
                Some((b"a".to_vec(), b"aa".to_vec())),
                Some((b"b".to_vec(), b"bb".to_vec())),
            ],
            storage
                .async_scan(
                    Context::new(),
                    Key::from_raw(b"\x00"),
                    Some(Key::from_raw(b"c")),
                    1000,
                    5,
                    Options::default(),
                )
                .wait(),
        );
        // Backward with bound
        expect_multi_values(
            vec![
                Some((b"c".to_vec(), b"cc".to_vec())),
                Some((b"b".to_vec(), b"bb".to_vec())),
            ],
            storage
                .async_scan(
                    Context::new(),
                    Key::from_raw(b"\xff"),
                    Some(Key::from_raw(b"b")),
                    1000,
                    5,
                    Options::default().reverse_scan(),
                )
                .wait(),
        );
        storage.stop().unwrap();
        // Forward with limit
        expect_multi_values(
            vec![
                Some((b"a".to_vec(), b"aa".to_vec())),
                Some((b"b".to_vec(), b"bb".to_vec())),
            ],
            storage
                .async_scan(
                    Context::new(),
                    Key::from_raw(b"\x00"),
                    None,
                    2,
                    5,
                    Options::default(),
                )
                .wait(),
        );
        // Backward with limit
        expect_multi_values(
            vec![
                Some((b"c".to_vec(), b"cc".to_vec())),
                Some((b"b".to_vec(), b"bb".to_vec())),
            ],
            storage
                .async_scan(
                    Context::new(),
                    Key::from_raw(b"\xff"),
                    None,
                    2,
                    5,
                    Options::default().reverse_scan(),
                )
                .wait(),
        );
    }

    #[test]
    fn test_batch_get() {
        let read_pool = new_read_pool();
        let config = Config::default();
        let mut storage = Storage::new(&config, read_pool).unwrap();
        storage.start(&config).unwrap();
        let (tx, rx) = channel();
        storage
            .async_prewrite(
                Context::new(),
                vec![
                    Mutation::Put((Key::from_raw(b"a"), b"aa".to_vec())),
                    Mutation::Put((Key::from_raw(b"b"), b"bb".to_vec())),
                    Mutation::Put((Key::from_raw(b"c"), b"cc".to_vec())),
                ],
                b"a".to_vec(),
                1,
                Options::default(),
                expect_ok_callback(tx.clone(), 0),
            )
            .unwrap();
        rx.recv().unwrap();
        expect_multi_values(
            vec![None],
            storage
                .async_batch_get(
                    Context::new(),
                    vec![Key::from_raw(b"c"), Key::from_raw(b"d")],
                    2,
                )
                .wait(),
        );
        storage
            .async_commit(
                Context::new(),
                vec![
                    Key::from_raw(b"a"),
                    Key::from_raw(b"b"),
                    Key::from_raw(b"c"),
                ],
                1,
                2,
                expect_ok_callback(tx.clone(), 1),
            )
            .unwrap();
        rx.recv().unwrap();
        expect_multi_values(
            vec![
                Some((b"c".to_vec(), b"cc".to_vec())),
                Some((b"a".to_vec(), b"aa".to_vec())),
                Some((b"b".to_vec(), b"bb".to_vec())),
            ],
            storage
                .async_batch_get(
                    Context::new(),
                    vec![
                        Key::from_raw(b"c"),
                        Key::from_raw(b"x"),
                        Key::from_raw(b"a"),
                        Key::from_raw(b"b"),
                    ],
                    5,
                )
                .wait(),
        );
        storage.stop().unwrap();
    }

    #[test]
    fn test_txn() {
        let read_pool = new_read_pool();
        let config = Config::default();
        let mut storage = Storage::new(&config, read_pool).unwrap();
        storage.start(&config).unwrap();
        let (tx, rx) = channel();
        storage
            .async_prewrite(
                Context::new(),
                vec![Mutation::Put((Key::from_raw(b"x"), b"100".to_vec()))],
                b"x".to_vec(),
                100,
                Options::default(),
                expect_ok_callback(tx.clone(), 0),
            )
            .unwrap();
        storage
            .async_prewrite(
                Context::new(),
                vec![Mutation::Put((Key::from_raw(b"y"), b"101".to_vec()))],
                b"y".to_vec(),
                101,
                Options::default(),
                expect_ok_callback(tx.clone(), 1),
            )
            .unwrap();
        rx.recv().unwrap();
        rx.recv().unwrap();
        storage
            .async_commit(
                Context::new(),
                vec![Key::from_raw(b"x")],
                100,
                110,
                expect_ok_callback(tx.clone(), 2),
            )
            .unwrap();
        storage
            .async_commit(
                Context::new(),
                vec![Key::from_raw(b"y")],
                101,
                111,
                expect_ok_callback(tx.clone(), 3),
            )
            .unwrap();
        rx.recv().unwrap();
        rx.recv().unwrap();
        expect_value(
            b"100".to_vec(),
            storage
                .async_get(Context::new(), Key::from_raw(b"x"), 120)
                .wait(),
        );
        expect_value(
            b"101".to_vec(),
            storage
                .async_get(Context::new(), Key::from_raw(b"y"), 120)
                .wait(),
        );
        storage
            .async_prewrite(
                Context::new(),
                vec![Mutation::Put((Key::from_raw(b"x"), b"105".to_vec()))],
                b"x".to_vec(),
                105,
                Options::default(),
                expect_fail_callback(tx.clone(), 6, |e| match e {
                    Error::Txn(txn::Error::Mvcc(mvcc::Error::WriteConflict { .. })) => (),
                    e => panic!("unexpected error chain: {:?}", e),
                }),
            )
            .unwrap();
        rx.recv().unwrap();
        storage.stop().unwrap();
    }

    #[test]
    fn test_sched_too_busy() {
        let read_pool = new_read_pool();
        let mut config = Config::default();
        config.scheduler_pending_write_threshold = ReadableSize(1);
        let mut storage = Storage::new(&config, read_pool).unwrap();
        storage.start(&config).unwrap();
        let (tx, rx) = channel();
        expect_none(
            storage
                .async_get(Context::new(), Key::from_raw(b"x"), 100)
                .wait(),
        );
        storage
            .async_prewrite(
                Context::new(),
                vec![Mutation::Put((Key::from_raw(b"x"), b"100".to_vec()))],
                b"x".to_vec(),
                100,
                Options::default(),
                expect_ok_callback(tx.clone(), 1),
            )
            .unwrap();
        storage
            .async_prewrite(
                Context::new(),
                vec![Mutation::Put((Key::from_raw(b"y"), b"101".to_vec()))],
                b"y".to_vec(),
                101,
                Options::default(),
                expect_too_busy_callback(tx.clone(), 2),
            )
            .unwrap();
        rx.recv().unwrap();
        rx.recv().unwrap();
        storage
            .async_prewrite(
                Context::new(),
                vec![Mutation::Put((Key::from_raw(b"z"), b"102".to_vec()))],
                b"y".to_vec(),
                102,
                Options::default(),
                expect_ok_callback(tx.clone(), 3),
            )
            .unwrap();
        rx.recv().unwrap();
        storage.stop().unwrap();
    }

    #[test]
    fn test_cleanup() {
        let read_pool = new_read_pool();
        let config = Config::default();
        let mut storage = Storage::new(&config, read_pool).unwrap();
        storage.start(&config).unwrap();
        let (tx, rx) = channel();
        storage
            .async_prewrite(
                Context::new(),
                vec![Mutation::Put((Key::from_raw(b"x"), b"100".to_vec()))],
                b"x".to_vec(),
                100,
                Options::default(),
                expect_ok_callback(tx.clone(), 0),
            )
            .unwrap();
        rx.recv().unwrap();
        storage
            .async_cleanup(
                Context::new(),
                Key::from_raw(b"x"),
                100,
                expect_ok_callback(tx.clone(), 1),
            )
            .unwrap();
        rx.recv().unwrap();
        expect_none(
            storage
                .async_get(Context::new(), Key::from_raw(b"x"), 105)
                .wait(),
        );
        storage.stop().unwrap();
    }

    #[test]
    fn test_high_priority_get_put() {
        let read_pool = new_read_pool();
        let config = Config::default();
        let mut storage = Storage::new(&config, read_pool).unwrap();
        storage.start(&config).unwrap();
        let (tx, rx) = channel();
        let mut ctx = Context::new();
        ctx.set_priority(CommandPri::High);
        expect_none(storage.async_get(ctx, Key::from_raw(b"x"), 100).wait());
        let mut ctx = Context::new();
        ctx.set_priority(CommandPri::High);
        storage
            .async_prewrite(
                ctx,
                vec![Mutation::Put((Key::from_raw(b"x"), b"100".to_vec()))],
                b"x".to_vec(),
                100,
                Options::default(),
                expect_ok_callback(tx.clone(), 1),
            )
            .unwrap();
        rx.recv().unwrap();
        let mut ctx = Context::new();
        ctx.set_priority(CommandPri::High);
        storage
            .async_commit(
                ctx,
                vec![Key::from_raw(b"x")],
                100,
                101,
                expect_ok_callback(tx.clone(), 2),
            )
            .unwrap();
        rx.recv().unwrap();
        let mut ctx = Context::new();
        ctx.set_priority(CommandPri::High);
        expect_none(storage.async_get(ctx, Key::from_raw(b"x"), 100).wait());
        let mut ctx = Context::new();
        ctx.set_priority(CommandPri::High);
        expect_value(
            b"100".to_vec(),
            storage.async_get(ctx, Key::from_raw(b"x"), 101).wait(),
        );
        storage.stop().unwrap();
    }

    #[test]
    fn test_high_priority_no_block() {
        let read_pool = new_read_pool();
        let mut config = Config::default();
        config.scheduler_worker_pool_size = 1;
        let mut storage = Storage::new(&config, read_pool).unwrap();
        storage.start(&config).unwrap();
        let (tx, rx) = channel();
        expect_none(
            storage
                .async_get(Context::new(), Key::from_raw(b"x"), 100)
                .wait(),
        );
        storage
            .async_prewrite(
                Context::new(),
                vec![Mutation::Put((Key::from_raw(b"x"), b"100".to_vec()))],
                b"x".to_vec(),
                100,
                Options::default(),
                expect_ok_callback(tx.clone(), 1),
            )
            .unwrap();
        rx.recv().unwrap();
        storage
            .async_commit(
                Context::new(),
                vec![Key::from_raw(b"x")],
                100,
                101,
                expect_ok_callback(tx.clone(), 2),
            )
            .unwrap();
        rx.recv().unwrap();

        storage
            .async_pause(Context::new(), 1000, expect_ok_callback(tx.clone(), 3))
            .unwrap();
        let mut ctx = Context::new();
        ctx.set_priority(CommandPri::High);
        expect_value(
            b"100".to_vec(),
            storage.async_get(ctx, Key::from_raw(b"x"), 101).wait(),
        );
        // Command Get with high priority not block by command Pause.
        assert_eq!(rx.recv().unwrap(), 3);

        storage.stop().unwrap();
    }

    #[test]
    fn test_delete_range() {
        let read_pool = new_read_pool();
        let config = Config::default();
        let mut storage = Storage::new(&config, read_pool).unwrap();
        storage.start(&config).unwrap();
        let (tx, rx) = channel();
        // Write x and y.
        storage
            .async_prewrite(
                Context::new(),
                vec![
                    Mutation::Put((Key::from_raw(b"x"), b"100".to_vec())),
                    Mutation::Put((Key::from_raw(b"y"), b"100".to_vec())),
                    Mutation::Put((Key::from_raw(b"z"), b"100".to_vec())),
                ],
                b"x".to_vec(),
                100,
                Options::default(),
                expect_ok_callback(tx.clone(), 0),
            )
            .unwrap();
        rx.recv().unwrap();
        storage
            .async_commit(
                Context::new(),
                vec![
                    Key::from_raw(b"x"),
                    Key::from_raw(b"y"),
                    Key::from_raw(b"z"),
                ],
                100,
                101,
                expect_ok_callback(tx.clone(), 1),
            )
            .unwrap();
        rx.recv().unwrap();
        expect_value(
            b"100".to_vec(),
            storage
                .async_get(Context::new(), Key::from_raw(b"x"), 101)
                .wait(),
        );
        expect_value(
            b"100".to_vec(),
            storage
                .async_get(Context::new(), Key::from_raw(b"y"), 101)
                .wait(),
        );
        expect_value(
            b"100".to_vec(),
            storage
                .async_get(Context::new(), Key::from_raw(b"z"), 101)
                .wait(),
        );

        // Delete range [x, z)
        storage
            .async_delete_range(
                Context::new(),
                Key::from_raw(b"x"),
                Key::from_raw(b"z"),
                expect_ok_callback(tx.clone(), 5),
            )
            .unwrap();
        rx.recv().unwrap();
        expect_none(
            storage
                .async_get(Context::new(), Key::from_raw(b"x"), 101)
                .wait(),
        );
        expect_none(
            storage
                .async_get(Context::new(), Key::from_raw(b"y"), 101)
                .wait(),
        );
        expect_value(
            b"100".to_vec(),
            storage
                .async_get(Context::new(), Key::from_raw(b"z"), 101)
                .wait(),
        );

        storage
            .async_delete_range(
                Context::new(),
                Key::from_raw(b""),
                Key::from_raw(&[255]),
                expect_ok_callback(tx.clone(), 9),
            )
            .unwrap();
        rx.recv().unwrap();
        expect_none(
            storage
                .async_get(Context::new(), Key::from_raw(b"z"), 101)
                .wait(),
        );
        storage.stop().unwrap();
    }

    #[test]
    fn test_raw_delete_range() {
        let read_pool = new_read_pool();
        let config = Config::default();
        let mut storage = Storage::new(&config, read_pool).unwrap();
        storage.start(&config).unwrap();
        let (tx, rx) = channel();

        let test_data = [
            (b"a", b"001"),
            (b"b", b"002"),
            (b"c", b"003"),
            (b"d", b"004"),
            (b"e", b"005"),
        ];

        // Write some key-value pairs to the db
        for kv in &test_data {
            storage
                .async_raw_put(
                    Context::new(),
                    "".to_string(),
                    kv.0.to_vec(),
                    kv.1.to_vec(),
                    expect_ok_callback(tx.clone(), 0),
                )
                .unwrap();
        }

        expect_value(
            b"004".to_vec(),
            storage
                .async_raw_get(Context::new(), "".to_string(), b"d".to_vec())
                .wait(),
        );

        // Delete ["d", "e")
        storage
            .async_raw_delete_range(
                Context::new(),
                "".to_string(),
                b"d".to_vec(),
                b"e".to_vec(),
                expect_ok_callback(tx.clone(), 1),
            )
            .unwrap();
        rx.recv().unwrap();

        // Assert key "d" has gone
        expect_value(
            b"003".to_vec(),
            storage
                .async_raw_get(Context::new(), "".to_string(), b"c".to_vec())
                .wait(),
        );
        expect_none(
            storage
                .async_raw_get(Context::new(), "".to_string(), b"d".to_vec())
                .wait(),
        );
        expect_value(
            b"005".to_vec(),
            storage
                .async_raw_get(Context::new(), "".to_string(), b"e".to_vec())
                .wait(),
        );

        // Delete ["aa", "ab")
        storage
            .async_raw_delete_range(
                Context::new(),
                "".to_string(),
                b"aa".to_vec(),
                b"ab".to_vec(),
                expect_ok_callback(tx.clone(), 2),
            )
            .unwrap();
        rx.recv().unwrap();

        // Assert nothing happened
        expect_value(
            b"001".to_vec(),
            storage
                .async_raw_get(Context::new(), "".to_string(), b"a".to_vec())
                .wait(),
        );
        expect_value(
            b"002".to_vec(),
            storage
                .async_raw_get(Context::new(), "".to_string(), b"b".to_vec())
                .wait(),
        );

        // Delete all
        storage
            .async_raw_delete_range(
                Context::new(),
                "".to_string(),
                b"a".to_vec(),
                b"z".to_vec(),
                expect_ok_callback(tx, 3),
            )
            .unwrap();
        rx.recv().unwrap();

        // Assert now no key remains
        for kv in &test_data {
            expect_none(
                storage
                    .async_raw_get(Context::new(), "".to_string(), kv.0.to_vec())
                    .wait(),
            );
        }

        rx.recv().unwrap();
    }

    #[test]
    fn test_raw_batch_put() {
        let read_pool = new_read_pool();
        let config = Config::default();
        let mut storage = Storage::new(&config, read_pool).unwrap();
        storage.start(&config).unwrap();
        let (tx, rx) = channel();

        let test_data = vec![
            (b"a".to_vec(), b"aa".to_vec()),
            (b"b".to_vec(), b"bb".to_vec()),
            (b"c".to_vec(), b"cc".to_vec()),
            (b"d".to_vec(), b"dd".to_vec()),
            (b"e".to_vec(), b"ee".to_vec()),
        ];

        // Write key-value pairs in a batch
        storage
            .async_raw_batch_put(
                Context::new(),
                "".to_string(),
                test_data.clone(),
                expect_ok_callback(tx.clone(), 0),
            )
            .unwrap();
        rx.recv().unwrap();

        // Verify pairs one by one
        for (key, val) in test_data {
            expect_value(
                val,
                storage
                    .async_raw_get(Context::new(), "".to_string(), key)
                    .wait(),
            );
        }
    }

    #[test]
    fn test_raw_batch_get() {
        let read_pool = new_read_pool();
        let config = Config::default();
        let mut storage = Storage::new(&config, read_pool).unwrap();
        storage.start(&config).unwrap();
        let (tx, rx) = channel();

        let test_data = vec![
            (b"a".to_vec(), b"aa".to_vec()),
            (b"b".to_vec(), b"bb".to_vec()),
            (b"c".to_vec(), b"cc".to_vec()),
            (b"d".to_vec(), b"dd".to_vec()),
            (b"e".to_vec(), b"ee".to_vec()),
        ];

        // Write key-value pairs one by one
        for &(ref key, ref value) in &test_data {
            storage
                .async_raw_put(
                    Context::new(),
                    "".to_string(),
                    key.clone(),
                    value.clone(),
                    expect_ok_callback(tx.clone(), 0),
                )
                .unwrap();
        }
        rx.recv().unwrap();

        // Verify pairs in a batch
        let keys = test_data.iter().map(|&(ref k, _)| k.clone()).collect();
        let results = test_data.into_iter().map(|(k, v)| Some((k, v))).collect();
        expect_multi_values(
            results,
            storage
                .async_raw_batch_get(Context::new(), "".to_string(), keys)
                .wait(),
        );
    }

    #[test]
    fn test_raw_batch_delete() {
        let read_pool = new_read_pool();
        let config = Config::default();
        let mut storage = Storage::new(&config, read_pool).unwrap();
        storage.start(&config).unwrap();
        let (tx, rx) = channel();

        let test_data = vec![
            (b"a".to_vec(), b"aa".to_vec()),
            (b"b".to_vec(), b"bb".to_vec()),
            (b"c".to_vec(), b"cc".to_vec()),
            (b"d".to_vec(), b"dd".to_vec()),
            (b"e".to_vec(), b"ee".to_vec()),
        ];

        // Write key-value pairs in batch
        storage
            .async_raw_batch_put(
                Context::new(),
                "".to_string(),
                test_data.clone(),
                expect_ok_callback(tx.clone(), 0),
            )
            .unwrap();
        rx.recv().unwrap();

        // Verify pairs exist
        let keys = test_data.iter().map(|&(ref k, _)| k.clone()).collect();
        let results = test_data
            .iter()
            .map(|&(ref k, ref v)| Some((k.clone(), v.clone())))
            .collect();
        expect_multi_values(
            results,
            storage
                .async_raw_batch_get(Context::new(), "".to_string(), keys)
                .wait(),
        );

        // Delete ["b", "d"]
        storage
            .async_raw_batch_delete(
                Context::new(),
                "".to_string(),
                vec![b"b".to_vec(), b"d".to_vec()],
                expect_ok_callback(tx.clone(), 1),
            )
            .unwrap();
        rx.recv().unwrap();

        // Assert "b" and "d" are gone
        expect_value(
            b"aa".to_vec(),
            storage
                .async_raw_get(Context::new(), "".to_string(), b"a".to_vec())
                .wait(),
        );
        expect_none(
            storage
                .async_raw_get(Context::new(), "".to_string(), b"b".to_vec())
                .wait(),
        );
        expect_value(
            b"cc".to_vec(),
            storage
                .async_raw_get(Context::new(), "".to_string(), b"c".to_vec())
                .wait(),
        );
        expect_none(
            storage
                .async_raw_get(Context::new(), "".to_string(), b"d".to_vec())
                .wait(),
        );
        expect_value(
            b"ee".to_vec(),
            storage
                .async_raw_get(Context::new(), "".to_string(), b"e".to_vec())
                .wait(),
        );

        // Delete ["a", "c", "e"]
        storage
            .async_raw_batch_delete(
                Context::new(),
                "".to_string(),
                vec![b"a".to_vec(), b"c".to_vec(), b"e".to_vec()],
                expect_ok_callback(tx.clone(), 2),
            )
            .unwrap();
        rx.recv().unwrap();

        // Assert no key remains
        for (k, _) in test_data {
            expect_none(
                storage
                    .async_raw_get(Context::new(), "".to_string(), k)
                    .wait(),
            );
        }
    }

    #[test]
    fn test_raw_scan() {
        let read_pool = new_read_pool();
        let config = Config::default();
        let mut storage = Storage::new(&config, read_pool).unwrap();
        storage.start(&config).unwrap();
        let (tx, rx) = channel();

        let test_data = vec![
            (b"a".to_vec(), b"aa".to_vec()),
            (b"a1".to_vec(), b"aa11".to_vec()),
            (b"a2".to_vec(), b"aa22".to_vec()),
            (b"a3".to_vec(), b"aa33".to_vec()),
            (b"b".to_vec(), b"bb".to_vec()),
            (b"b1".to_vec(), b"bb11".to_vec()),
            (b"b2".to_vec(), b"bb22".to_vec()),
            (b"b3".to_vec(), b"bb33".to_vec()),
            (b"c".to_vec(), b"cc".to_vec()),
            (b"c1".to_vec(), b"cc11".to_vec()),
            (b"c2".to_vec(), b"cc22".to_vec()),
            (b"c3".to_vec(), b"cc33".to_vec()),
            (b"d".to_vec(), b"dd".to_vec()),
            (b"d1".to_vec(), b"dd11".to_vec()),
            (b"d2".to_vec(), b"dd22".to_vec()),
            (b"d3".to_vec(), b"dd33".to_vec()),
            (b"e".to_vec(), b"ee".to_vec()),
            (b"e1".to_vec(), b"ee11".to_vec()),
            (b"e2".to_vec(), b"ee22".to_vec()),
            (b"e3".to_vec(), b"ee33".to_vec()),
        ];

        // Write key-value pairs in batch
        storage
            .async_raw_batch_put(
                Context::new(),
                "".to_string(),
                test_data.clone(),
                expect_ok_callback(tx.clone(), 0),
            )
            .unwrap();
        rx.recv().unwrap();

        // Scan pairs with key only
        let mut results: Vec<Option<KvPair>> = test_data
            .iter()
            .map(|&(ref k, _)| Some((k.clone(), vec![])))
            .collect();
        expect_multi_values(
            results.clone(),
            storage
                .async_raw_scan(Context::new(), "".to_string(), vec![], 20, true)
                .wait(),
        );
        results = results.split_off(10);
        expect_multi_values(
            results,
            storage
                .async_raw_scan(Context::new(), "".to_string(), b"c2".to_vec(), 20, true)
                .wait(),
        );
        let mut results: Vec<Option<KvPair>> =
            test_data.into_iter().map(|(k, v)| Some((k, v))).collect();
        expect_multi_values(
            results.clone(),
            storage
                .async_raw_scan(Context::new(), "".to_string(), vec![], 20, false)
                .wait(),
        );
        results = results.split_off(10);
        expect_multi_values(
            results,
            storage
                .async_raw_scan(Context::new(), "".to_string(), b"c2".to_vec(), 20, false)
                .wait(),
        );
    }

    #[test]
    fn test_raw_batch_scan() {
        let read_pool = new_read_pool();
        let config = Config::default();
        let mut storage = Storage::new(&config, read_pool).unwrap();
        storage.start(&config).unwrap();
        let (tx, rx) = channel();

        let test_data = vec![
            (b"a".to_vec(), b"aa".to_vec()),
            (b"a1".to_vec(), b"aa11".to_vec()),
            (b"a2".to_vec(), b"aa22".to_vec()),
            (b"a3".to_vec(), b"aa33".to_vec()),
            (b"b".to_vec(), b"bb".to_vec()),
            (b"b1".to_vec(), b"bb11".to_vec()),
            (b"b2".to_vec(), b"bb22".to_vec()),
            (b"b3".to_vec(), b"bb33".to_vec()),
            (b"c".to_vec(), b"cc".to_vec()),
            (b"c1".to_vec(), b"cc11".to_vec()),
            (b"c2".to_vec(), b"cc22".to_vec()),
            (b"c3".to_vec(), b"cc33".to_vec()),
            (b"d".to_vec(), b"dd".to_vec()),
            (b"d1".to_vec(), b"dd11".to_vec()),
            (b"d2".to_vec(), b"dd22".to_vec()),
            (b"d3".to_vec(), b"dd33".to_vec()),
            (b"e".to_vec(), b"ee".to_vec()),
            (b"e1".to_vec(), b"ee11".to_vec()),
            (b"e2".to_vec(), b"ee22".to_vec()),
            (b"e3".to_vec(), b"ee33".to_vec()),
        ];

        // Write key-value pairs in batch
        storage
            .async_raw_batch_put(
                Context::new(),
                "".to_string(),
                test_data.clone(),
                expect_ok_callback(tx.clone(), 0),
            )
            .unwrap();
        rx.recv().unwrap();

        // Verify pairs exist
        let keys = test_data.iter().map(|&(ref k, _)| k.clone()).collect();
        let results = test_data.into_iter().map(|(k, v)| Some((k, v))).collect();
        expect_multi_values(
            results,
            storage
                .async_raw_batch_get(Context::new(), "".to_string(), keys)
                .wait(),
        );

        let results = vec![
            Some((b"a".to_vec(), b"aa".to_vec())),
            Some((b"a1".to_vec(), b"aa11".to_vec())),
            Some((b"a2".to_vec(), b"aa22".to_vec())),
            Some((b"a3".to_vec(), b"aa33".to_vec())),
            Some((b"b".to_vec(), b"bb".to_vec())),
            Some((b"b1".to_vec(), b"bb11".to_vec())),
            Some((b"b2".to_vec(), b"bb22".to_vec())),
            Some((b"b3".to_vec(), b"bb33".to_vec())),
            Some((b"c".to_vec(), b"cc".to_vec())),
            Some((b"c1".to_vec(), b"cc11".to_vec())),
            Some((b"c2".to_vec(), b"cc22".to_vec())),
            Some((b"c3".to_vec(), b"cc33".to_vec())),
            Some((b"d".to_vec(), b"dd".to_vec())),
        ];
        let ranges: Vec<KeyRange> = vec![b"a".to_vec(), b"b".to_vec(), b"c".to_vec()]
            .into_iter()
            .map(|k| {
                let mut range = KeyRange::new();
                range.set_start_key(k);
                range
            })
            .collect();
        expect_multi_values(
            results,
            storage
                .async_raw_batch_scan(Context::new(), "".to_string(), ranges.clone(), 5, false)
                .wait(),
        );

        let results = vec![
            Some((b"a".to_vec(), vec![])),
            Some((b"a1".to_vec(), vec![])),
            Some((b"a2".to_vec(), vec![])),
            Some((b"a3".to_vec(), vec![])),
            Some((b"b".to_vec(), vec![])),
            Some((b"b1".to_vec(), vec![])),
            Some((b"b2".to_vec(), vec![])),
            Some((b"b3".to_vec(), vec![])),
            Some((b"c".to_vec(), vec![])),
            Some((b"c1".to_vec(), vec![])),
            Some((b"c2".to_vec(), vec![])),
            Some((b"c3".to_vec(), vec![])),
            Some((b"d".to_vec(), vec![])),
        ];
        expect_multi_values(
            results,
            storage
                .async_raw_batch_scan(Context::new(), "".to_string(), ranges.clone(), 5, true)
                .wait(),
        );

        let results = vec![
            Some((b"a".to_vec(), b"aa".to_vec())),
            Some((b"a1".to_vec(), b"aa11".to_vec())),
            Some((b"a2".to_vec(), b"aa22".to_vec())),
            Some((b"b".to_vec(), b"bb".to_vec())),
            Some((b"b1".to_vec(), b"bb11".to_vec())),
            Some((b"b2".to_vec(), b"bb22".to_vec())),
            Some((b"c".to_vec(), b"cc".to_vec())),
            Some((b"c1".to_vec(), b"cc11".to_vec())),
            Some((b"c2".to_vec(), b"cc22".to_vec())),
        ];
        expect_multi_values(
            results,
            storage
                .async_raw_batch_scan(Context::new(), "".to_string(), ranges.clone(), 3, false)
                .wait(),
        );

        let results = vec![
            Some((b"a".to_vec(), vec![])),
            Some((b"a1".to_vec(), vec![])),
            Some((b"a2".to_vec(), vec![])),
            Some((b"b".to_vec(), vec![])),
            Some((b"b1".to_vec(), vec![])),
            Some((b"b2".to_vec(), vec![])),
            Some((b"c".to_vec(), vec![])),
            Some((b"c1".to_vec(), vec![])),
            Some((b"c2".to_vec(), vec![])),
        ];
        expect_multi_values(
            results,
            storage
                .async_raw_batch_scan(Context::new(), "".to_string(), ranges, 3, true)
                .wait(),
        );

        let results = vec![
            Some((b"a".to_vec(), b"aa".to_vec())),
            Some((b"a1".to_vec(), b"aa11".to_vec())),
            Some((b"a2".to_vec(), b"aa22".to_vec())),
            Some((b"b".to_vec(), b"bb".to_vec())),
            Some((b"b1".to_vec(), b"bb11".to_vec())),
            Some((b"b2".to_vec(), b"bb22".to_vec())),
            Some((b"c".to_vec(), b"cc".to_vec())),
            Some((b"c1".to_vec(), b"cc11".to_vec())),
            Some((b"c2".to_vec(), b"cc22".to_vec())),
        ];
        let ranges: Vec<KeyRange> = vec![
            (b"a".to_vec(), b"a3".to_vec()),
            (b"b".to_vec(), b"b3".to_vec()),
            (b"c".to_vec(), b"c3".to_vec()),
        ].into_iter()
            .map(|(s, e)| {
                let mut range = KeyRange::new();
                range.set_start_key(s);
                range.set_end_key(e);
                range
            })
            .collect();
        expect_multi_values(
            results,
            storage
                .async_raw_batch_scan(Context::new(), "".to_string(), ranges.clone(), 5, false)
                .wait(),
        );

        let results = vec![
            Some((b"a".to_vec(), vec![])),
            Some((b"a1".to_vec(), vec![])),
            Some((b"a2".to_vec(), vec![])),
            Some((b"b".to_vec(), vec![])),
            Some((b"b1".to_vec(), vec![])),
            Some((b"b2".to_vec(), vec![])),
            Some((b"c".to_vec(), vec![])),
            Some((b"c1".to_vec(), vec![])),
            Some((b"c2".to_vec(), vec![])),
        ];
        expect_multi_values(
            results,
            storage
                .async_raw_batch_scan(Context::new(), "".to_string(), ranges, 5, true)
                .wait(),
        );
    }

    #[test]
    fn test_scan_lock() {
        let read_pool = new_read_pool();
        let config = Config::default();
        let mut storage = Storage::new(&config, read_pool).unwrap();
        storage.start(&config).unwrap();
        let (tx, rx) = channel();
        storage
            .async_prewrite(
                Context::new(),
                vec![
                    Mutation::Put((Key::from_raw(b"x"), b"foo".to_vec())),
                    Mutation::Put((Key::from_raw(b"y"), b"foo".to_vec())),
                    Mutation::Put((Key::from_raw(b"z"), b"foo".to_vec())),
                ],
                b"x".to_vec(),
                100,
                Options::default(),
                expect_ok_callback(tx.clone(), 0),
            )
            .unwrap();
        rx.recv().unwrap();
        storage
            .async_prewrite(
                Context::new(),
                vec![
                    Mutation::Put((Key::from_raw(b"a"), b"foo".to_vec())),
                    Mutation::Put((Key::from_raw(b"b"), b"foo".to_vec())),
                    Mutation::Put((Key::from_raw(b"c"), b"foo".to_vec())),
                ],
                b"c".to_vec(),
                101,
                Options::default(),
                expect_ok_callback(tx.clone(), 0),
            )
            .unwrap();
        rx.recv().unwrap();
        let (lock_a, lock_b, lock_c, lock_x, lock_y, lock_z) = (
            {
                let mut lock = LockInfo::new();
                lock.set_primary_lock(b"c".to_vec());
                lock.set_lock_version(101);
                lock.set_key(b"a".to_vec());
                lock
            },
            {
                let mut lock = LockInfo::new();
                lock.set_primary_lock(b"c".to_vec());
                lock.set_lock_version(101);
                lock.set_key(b"b".to_vec());
                lock
            },
            {
                let mut lock = LockInfo::new();
                lock.set_primary_lock(b"c".to_vec());
                lock.set_lock_version(101);
                lock.set_key(b"c".to_vec());
                lock
            },
            {
                let mut lock = LockInfo::new();
                lock.set_primary_lock(b"x".to_vec());
                lock.set_lock_version(100);
                lock.set_key(b"x".to_vec());
                lock
            },
            {
                let mut lock = LockInfo::new();
                lock.set_primary_lock(b"x".to_vec());
                lock.set_lock_version(100);
                lock.set_key(b"y".to_vec());
                lock
            },
            {
                let mut lock = LockInfo::new();
                lock.set_primary_lock(b"x".to_vec());
                lock.set_lock_version(100);
                lock.set_key(b"z".to_vec());
                lock
            },
        );
        storage
            .async_scan_locks(
                Context::new(),
                99,
                vec![],
                10,
                expect_value_callback(tx.clone(), 0, vec![]),
            )
            .unwrap();
        rx.recv().unwrap();
        storage
            .async_scan_locks(
                Context::new(),
                100,
                vec![],
                10,
                expect_value_callback(
                    tx.clone(),
                    0,
                    vec![lock_x.clone(), lock_y.clone(), lock_z.clone()],
                ),
            )
            .unwrap();
        rx.recv().unwrap();
        storage
            .async_scan_locks(
                Context::new(),
                100,
                b"a".to_vec(),
                10,
                expect_value_callback(
                    tx.clone(),
                    0,
                    vec![lock_x.clone(), lock_y.clone(), lock_z.clone()],
                ),
            )
            .unwrap();
        rx.recv().unwrap();
        storage
            .async_scan_locks(
                Context::new(),
                100,
                b"y".to_vec(),
                10,
                expect_value_callback(tx.clone(), 0, vec![lock_y.clone(), lock_z.clone()]),
            )
            .unwrap();
        rx.recv().unwrap();
        storage
            .async_scan_locks(
                Context::new(),
                101,
                vec![],
                10,
                expect_value_callback(
                    tx.clone(),
                    0,
                    vec![
                        lock_a.clone(),
                        lock_b.clone(),
                        lock_c.clone(),
                        lock_x.clone(),
                        lock_y.clone(),
                        lock_z.clone(),
                    ],
                ),
            )
            .unwrap();
        rx.recv().unwrap();
        storage
            .async_scan_locks(
                Context::new(),
                101,
                vec![],
                4,
                expect_value_callback(
                    tx.clone(),
                    0,
                    vec![
                        lock_a.clone(),
                        lock_b.clone(),
                        lock_c.clone(),
                        lock_x.clone(),
                    ],
                ),
            )
            .unwrap();
        rx.recv().unwrap();
        storage
            .async_scan_locks(
                Context::new(),
                101,
                b"b".to_vec(),
                4,
                expect_value_callback(
                    tx.clone(),
                    0,
                    vec![
                        lock_b.clone(),
                        lock_c.clone(),
                        lock_x.clone(),
                        lock_y.clone(),
                    ],
                ),
            )
            .unwrap();
        rx.recv().unwrap();
        storage
            .async_scan_locks(
                Context::new(),
                101,
                b"b".to_vec(),
                0,
                expect_value_callback(
                    tx.clone(),
                    0,
                    vec![
                        lock_b.clone(),
                        lock_c.clone(),
                        lock_x.clone(),
                        lock_y.clone(),
                        lock_z.clone(),
                    ],
                ),
            )
            .unwrap();
        rx.recv().unwrap();
    }

    #[test]
    fn test_resolve_lock() {
        use storage::txn::RESOLVE_LOCK_BATCH_SIZE;

        let read_pool = new_read_pool();
        let config = Config::default();
        let mut storage = Storage::new(&config, read_pool).unwrap();
        storage.start(&config).unwrap();
        let (tx, rx) = channel();

        // These locks (transaction ts=99) are not going to be resolved.
        storage
            .async_prewrite(
                Context::new(),
                vec![
                    Mutation::Put((Key::from_raw(b"a"), b"foo".to_vec())),
                    Mutation::Put((Key::from_raw(b"b"), b"foo".to_vec())),
                    Mutation::Put((Key::from_raw(b"c"), b"foo".to_vec())),
                ],
                b"c".to_vec(),
                99,
                Options::default(),
                expect_ok_callback(tx.clone(), 0),
            )
            .unwrap();
        rx.recv().unwrap();

        let (lock_a, lock_b, lock_c) = (
            {
                let mut lock = LockInfo::new();
                lock.set_primary_lock(b"c".to_vec());
                lock.set_lock_version(99);
                lock.set_key(b"a".to_vec());
                lock
            },
            {
                let mut lock = LockInfo::new();
                lock.set_primary_lock(b"c".to_vec());
                lock.set_lock_version(99);
                lock.set_key(b"b".to_vec());
                lock
            },
            {
                let mut lock = LockInfo::new();
                lock.set_primary_lock(b"c".to_vec());
                lock.set_lock_version(99);
                lock.set_key(b"c".to_vec());
                lock
            },
        );

        // We should be able to resolve all locks for transaction ts=100 when there are this
        // many locks.
        let scanned_locks_coll = vec![
            1,
            RESOLVE_LOCK_BATCH_SIZE,
            RESOLVE_LOCK_BATCH_SIZE - 1,
            RESOLVE_LOCK_BATCH_SIZE + 1,
            RESOLVE_LOCK_BATCH_SIZE * 2,
            RESOLVE_LOCK_BATCH_SIZE * 2 - 1,
            RESOLVE_LOCK_BATCH_SIZE * 2 + 1,
        ];

        let is_rollback_coll = vec![
            false, // commit
            true,  // rollback
        ];
        let mut ts = 100;

        for scanned_locks in scanned_locks_coll {
            for is_rollback in &is_rollback_coll {
                let mut mutations = vec![];
                for i in 0..scanned_locks {
                    mutations.push(Mutation::Put((
                        Key::from_raw(format!("x{:08}", i).as_bytes()),
                        b"foo".to_vec(),
                    )));
                }

                storage
                    .async_prewrite(
                        Context::new(),
                        mutations,
                        b"x".to_vec(),
                        ts,
                        Options::default(),
                        expect_ok_callback(tx.clone(), 0),
                    )
                    .unwrap();
                rx.recv().unwrap();

                let mut txn_status = HashMap::default();
                txn_status.insert(
                    ts,
                    if *is_rollback {
                        0 // rollback
                    } else {
                        ts + 5 // commit, commit_ts = start_ts + 5
                    },
                );
                storage
                    .async_resolve_lock(
                        Context::new(),
                        txn_status,
                        expect_ok_callback(tx.clone(), 0),
                    )
                    .unwrap();
                rx.recv().unwrap();

                // All locks should be resolved except for a, b and c.
                storage
                    .async_scan_locks(
                        Context::new(),
                        ts,
                        vec![],
                        0,
                        expect_value_callback(
                            tx.clone(),
                            0,
                            vec![lock_a.clone(), lock_b.clone(), lock_c.clone()],
                        ),
                    )
                    .unwrap();
                rx.recv().unwrap();

                ts += 10;
            }
        }
    }
}<|MERGE_RESOLUTION|>--- conflicted
+++ resolved
@@ -655,27 +655,11 @@
 
                     let mut scanner;
                     if !options.reverse_scan {
-<<<<<<< HEAD
                         scanner =
-                            snap_store.scanner(true, options.key_only, Some(start_key), None)?;
+                            snap_store.scanner(false, options.key_only, Some(start_key), end_key)?;
                     } else {
                         scanner =
-                            snap_store.scanner(false, options.key_only, None, Some(start_key))?;
-=======
-                        scanner = snap_store.scanner(
-                            ScanMode::Forward,
-                            options.key_only,
-                            Some(start_key),
-                            end_key,
-                        )?;
-                    } else {
-                        scanner = snap_store.scanner(
-                            ScanMode::Backward,
-                            options.key_only,
-                            end_key,
-                            Some(start_key),
-                        )?;
->>>>>>> b04e03ff
+                            snap_store.scanner(true, options.key_only, end_key, Some(start_key))?;
                     };
                     let res = scanner.scan(limit);
 
