// Copyright 2016 PingCAP, Inc.
//
// Licensed under the Apache License, Version 2.0 (the "License");
// you may not use this file except in compliance with the License.
// You may obtain a copy of the License at
//
//     http://www.apache.org/licenses/LICENSE-2.0
//
// Unless required by applicable law or agreed to in writing, software
// distributed under the License is distributed on an "AS IS" BASIS,
// See the License for the specific language governing permissions and
// limitations under the License.

pub mod config;
pub mod engine;
pub mod gc_worker;
mod metrics;
pub mod mvcc;
mod readpool_context;
pub mod txn;
pub mod types;

use std::boxed::FnBox;
use std::cmp;
use std::error;
use std::fmt::{self, Debug, Display, Formatter};
use std::io::Error as IoError;
use std::sync::{atomic, Arc, Mutex};
use std::u64;

use futures::{future, Future};
use kvproto::errorpb;
use kvproto::kvrpcpb::{CommandPri, Context, KeyRange, LockInfo};

use rocksdb::DB;

use raftstore::store::engine::IterOption;
use server::readpool::{self, ReadPool};
use server::ServerRaftStoreRouter;
use util;
use util::collections::HashMap;
use util::worker::{self, Builder, ScheduleError, Worker};

use self::gc_worker::GCWorker;
use self::metrics::*;
use self::mvcc::Lock;
use self::txn::CMD_BATCH_SIZE;

pub use self::config::{Config, DEFAULT_DATA_DIR, DEFAULT_ROCKSDB_SUB_DIR};
pub use self::engine::raftkv::RaftKv;
pub use self::engine::{
    CFStatistics, Cursor, CursorBuilder, Engine, Error as EngineError, FlowStatistics, Iterator,
    Modify, RegionInfoProvider, RocksEngine, ScanMode, Snapshot, Statistics, StatisticsSummary,
    TestEngineBuilder,
};
pub use self::gc_worker::{AutoGCConfig, GCSafePointProvider};
pub use self::readpool_context::Context as ReadPoolContext;
pub use self::txn::{FixtureStore, FixtureStoreScanner};
pub use self::txn::{Msg, Scanner, Scheduler, SnapshotStore, Store, StoreScanner};
pub use self::types::{Key, KvPair, MvccInfo, Value};
pub type Callback<T> = Box<FnBox(Result<T>) + Send>;

pub type CfName = &'static str;
pub const CF_DEFAULT: CfName = "default";
pub const CF_LOCK: CfName = "lock";
pub const CF_WRITE: CfName = "write";
pub const CF_RAFT: CfName = "raft";
// Cfs that should be very large generally.
pub const LARGE_CFS: &[CfName] = &[CF_DEFAULT, CF_WRITE];
pub const ALL_CFS: &[CfName] = &[CF_DEFAULT, CF_LOCK, CF_WRITE, CF_RAFT];
pub const DATA_CFS: &[CfName] = &[CF_DEFAULT, CF_LOCK, CF_WRITE];

// Short value max len must <= 255.
pub const SHORT_VALUE_MAX_LEN: usize = 64;
pub const SHORT_VALUE_PREFIX: u8 = b'v';

pub fn is_short_value(value: &[u8]) -> bool {
    value.len() <= SHORT_VALUE_MAX_LEN
}

#[derive(Debug, Clone)]
pub enum Mutation {
    Put((Key, Value)),
    Delete(Key),
    Lock(Key),
}

#[cfg_attr(feature = "cargo-clippy", allow(match_same_arms))]
impl Mutation {
    pub fn key(&self) -> &Key {
        match *self {
            Mutation::Put((ref key, _)) => key,
            Mutation::Delete(ref key) => key,
            Mutation::Lock(ref key) => key,
        }
    }
}

pub enum StorageCb {
    Boolean(Callback<()>),
    Booleans(Callback<Vec<Result<()>>>),
    MvccInfoByKey(Callback<MvccInfo>),
    MvccInfoByStartTs(Callback<Option<(Key, MvccInfo)>>),
    Locks(Callback<Vec<LockInfo>>),
}

pub enum Command {
    Prewrite {
        ctx: Context,
        mutations: Vec<Mutation>,
        primary: Vec<u8>,
        start_ts: u64,
        options: Options,
    },
    Commit {
        ctx: Context,
        keys: Vec<Key>,
        lock_ts: u64,
        commit_ts: u64,
    },
    Cleanup {
        ctx: Context,
        key: Key,
        start_ts: u64,
    },
    Rollback {
        ctx: Context,
        keys: Vec<Key>,
        start_ts: u64,
    },
    ScanLock {
        ctx: Context,
        max_ts: u64,
        start_key: Option<Key>,
        limit: usize,
    },
    ResolveLock {
        ctx: Context,
        txn_status: HashMap<u64, u64>,
        scan_key: Option<Key>,
        key_locks: Vec<(Key, Lock)>,
    },
    DeleteRange {
        ctx: Context,
        start_key: Key,
        end_key: Key,
    },
    // only for test, keep the latches of keys for a while
    Pause {
        ctx: Context,
        keys: Vec<Key>,
        duration: u64,
    },
    MvccByKey {
        ctx: Context,
        key: Key,
    },
    MvccByStartTs {
        ctx: Context,
        start_ts: u64,
    },
}

impl Display for Command {
    fn fmt(&self, f: &mut Formatter) -> fmt::Result {
        match *self {
            Command::Prewrite {
                ref ctx,
                ref mutations,
                start_ts,
                ..
            } => write!(
                f,
                "kv::command::prewrite mutations({}) @ {} | {:?}",
                mutations.len(),
                start_ts,
                ctx
            ),
            Command::Commit {
                ref ctx,
                ref keys,
                lock_ts,
                commit_ts,
                ..
            } => write!(
                f,
                "kv::command::commit {} {} -> {} | {:?}",
                keys.len(),
                lock_ts,
                commit_ts,
                ctx
            ),
            Command::Cleanup {
                ref ctx,
                ref key,
                start_ts,
                ..
            } => write!(f, "kv::command::cleanup {} @ {} | {:?}", key, start_ts, ctx),
            Command::Rollback {
                ref ctx,
                ref keys,
                start_ts,
                ..
            } => write!(
                f,
                "kv::command::rollback keys({}) @ {} | {:?}",
                keys.len(),
                start_ts,
                ctx
            ),
            Command::ScanLock {
                ref ctx,
                max_ts,
                ref start_key,
                limit,
                ..
            } => write!(
                f,
                "kv::scan_lock {:?} {} @ {} | {:?}",
                start_key, limit, max_ts, ctx
            ),
            Command::ResolveLock { .. } => write!(f, "kv::resolve_lock"),
            Command::DeleteRange {
                ref ctx,
                ref start_key,
                ref end_key,
            } => write!(
                f,
                "kv::command::delete range [{:?}, {:?}) | {:?}",
                start_key, end_key, ctx
            ),
            Command::Pause {
                ref ctx,
                ref keys,
                duration,
            } => write!(
                f,
                "kv::command::pause keys:({}) {} ms | {:?}",
                keys.len(),
                duration,
                ctx
            ),
            Command::MvccByKey { ref ctx, ref key } => {
                write!(f, "kv::command::mvccbykey {:?} | {:?}", key, ctx)
            }
            Command::MvccByStartTs {
                ref ctx,
                ref start_ts,
            } => write!(f, "kv::command::mvccbystartts {:?} | {:?}", start_ts, ctx),
        }
    }
}

impl Debug for Command {
    fn fmt(&self, f: &mut Formatter) -> fmt::Result {
        write!(f, "{}", self)
    }
}

pub const CMD_TAG_GC: &str = "gc";
pub const CMD_TAG_UNSAFE_DESTROY_RANGE: &str = "unsafe_destroy_range";

impl Command {
    pub fn readonly(&self) -> bool {
        match *self {
            Command::ScanLock { .. } |
            // DeleteRange only called by DDL bg thread after table is dropped and
            // must guarantee that there is no other read or write on these keys, so
            // we can treat DeleteRange as readonly Command.
            Command::DeleteRange { .. } |
            Command::MvccByKey { .. } |
            Command::MvccByStartTs { .. } => true,
            Command::ResolveLock { ref key_locks, .. } => key_locks.is_empty(),
            _ => false,
        }
    }

    pub fn priority(&self) -> CommandPri {
        self.get_context().get_priority()
    }

    pub fn priority_tag(&self) -> &'static str {
        match self.get_context().get_priority() {
            CommandPri::Low => "low",
            CommandPri::Normal => "normal",
            CommandPri::High => "high",
        }
    }

    pub fn need_flow_control(&self) -> bool {
        !self.readonly() && self.priority() != CommandPri::High
    }

    pub fn tag(&self) -> &'static str {
        match *self {
            Command::Prewrite { .. } => "prewrite",
            Command::Commit { .. } => "commit",
            Command::Cleanup { .. } => "cleanup",
            Command::Rollback { .. } => "rollback",
            Command::ScanLock { .. } => "scan_lock",
            Command::ResolveLock { .. } => "resolve_lock",
            Command::DeleteRange { .. } => "delete_range",
            Command::Pause { .. } => "pause",
            Command::MvccByKey { .. } => "key_mvcc",
            Command::MvccByStartTs { .. } => "start_ts_mvcc",
        }
    }

    pub fn ts(&self) -> u64 {
        match *self {
            Command::Prewrite { start_ts, .. }
            | Command::Cleanup { start_ts, .. }
            | Command::Rollback { start_ts, .. }
            | Command::MvccByStartTs { start_ts, .. } => start_ts,
            Command::Commit { lock_ts, .. } => lock_ts,
            Command::ScanLock { max_ts, .. } => max_ts,
            Command::ResolveLock { .. }
            | Command::DeleteRange { .. }
            | Command::Pause { .. }
            | Command::MvccByKey { .. } => 0,
        }
    }

    pub fn get_context(&self) -> &Context {
        match *self {
            Command::Prewrite { ref ctx, .. }
            | Command::Commit { ref ctx, .. }
            | Command::Cleanup { ref ctx, .. }
            | Command::Rollback { ref ctx, .. }
            | Command::ScanLock { ref ctx, .. }
            | Command::ResolveLock { ref ctx, .. }
            | Command::DeleteRange { ref ctx, .. }
            | Command::Pause { ref ctx, .. }
            | Command::MvccByKey { ref ctx, .. }
            | Command::MvccByStartTs { ref ctx, .. } => ctx,
        }
    }

    pub fn mut_context(&mut self) -> &mut Context {
        match *self {
            Command::Prewrite { ref mut ctx, .. }
            | Command::Commit { ref mut ctx, .. }
            | Command::Cleanup { ref mut ctx, .. }
            | Command::Rollback { ref mut ctx, .. }
            | Command::ScanLock { ref mut ctx, .. }
            | Command::ResolveLock { ref mut ctx, .. }
            | Command::DeleteRange { ref mut ctx, .. }
            | Command::Pause { ref mut ctx, .. }
            | Command::MvccByKey { ref mut ctx, .. }
            | Command::MvccByStartTs { ref mut ctx, .. } => ctx,
        }
    }

    pub fn write_bytes(&self) -> usize {
        let mut bytes = 0;
        match *self {
            Command::Prewrite { ref mutations, .. } => for m in mutations {
                match *m {
                    Mutation::Put((ref key, ref value)) => {
                        bytes += key.as_encoded().len();
                        bytes += value.len();
                    }
                    Mutation::Delete(ref key) | Mutation::Lock(ref key) => {
                        bytes += key.as_encoded().len();
                    }
                }
            },
            Command::Commit { ref keys, .. } | Command::Rollback { ref keys, .. } => {
                for key in keys {
                    bytes += key.as_encoded().len();
                }
            }
            Command::ResolveLock { ref key_locks, .. } => for lock in key_locks {
                bytes += lock.0.as_encoded().len();
            },
            Command::Cleanup { ref key, .. } => {
                bytes += key.as_encoded().len();
            }
            Command::Pause { ref keys, .. } => {
                for key in keys {
                    bytes += key.as_encoded().len();
                }
            }
            _ => {}
        }
        bytes
    }
}

#[derive(Clone, Default)]
pub struct Options {
    pub lock_ttl: u64,
    pub skip_constraint_check: bool,
    pub key_only: bool,
    pub reverse_scan: bool,
}

impl Options {
    pub fn new(lock_ttl: u64, skip_constraint_check: bool, key_only: bool) -> Options {
        Options {
            lock_ttl,
            skip_constraint_check,
            key_only,
            reverse_scan: false,
        }
    }

    pub fn reverse_scan(mut self) -> Options {
        self.reverse_scan = true;
        self
    }
}

/// A builder to build a temporary `Storage<E>`.
///
/// Only used for test purpose.
#[must_use]
pub struct TestStorageBuilder<E: Engine> {
    engine: E,
    config: Config,
    local_storage: Option<Arc<DB>>,
    raft_store_router: Option<ServerRaftStoreRouter>,
}

impl TestStorageBuilder<RocksEngine> {
    /// Build `Storage<RocksEngine>`.
    pub fn new() -> Self {
        Self {
            engine: TestEngineBuilder::new().build().unwrap(),
            config: Config::default(),
            local_storage: None,
            raft_store_router: None,
        }
    }
}

impl<E: Engine> TestStorageBuilder<E> {
    pub fn from_engine(engine: E) -> Self {
        Self {
            engine,
            config: Config::default(),
            local_storage: None,
            raft_store_router: None,
        }
    }

    /// Customize the config of the `Storage`.
    ///
    /// By default, `Config::default()` will be used.
    pub fn config(mut self, config: Config) -> Self {
        self.config = config;
        self
    }

    /// Set local storage for GCWorker.
    ///
    /// By default, `None` will be used.
    pub fn local_storage(mut self, local_storage: Arc<DB>) -> Self {
        self.local_storage = Some(local_storage);
        self
    }

    /// Set raft store router for GCWorker.
    ///
    /// By default, `None` will be used.
    pub fn raft_store_router(mut self, raft_store_router: ServerRaftStoreRouter) -> Self {
        self.raft_store_router = Some(raft_store_router);
        self
    }

    /// Build a `Storage<E>`.
    pub fn build(self) -> Result<Storage<E>> {
        use util::worker::FutureWorker;

        let read_pool = {
            let pd_worker = FutureWorker::new("test-future–worker");
            ReadPool::new("readpool", &readpool::Config::default_for_test(), || {
                || ReadPoolContext::new(pd_worker.scheduler())
            })
        };
        Storage::from_engine(
            self.engine,
            &self.config,
            read_pool,
            self.local_storage,
            self.raft_store_router,
        )
    }
}

/// `Storage` implements transactional KV APIs and raw KV APIs on a given `Engine`. An `Engine`
/// provides low level KV functionality. `Engine` has multiple implementations. When a TiKV server
/// is running, a `RaftKv` will be the underlying `Engine` of `Storage`. The other two types of
/// engines are for test purpose.
///
/// `Storage` is reference counted and cloning `Storage` will just increase the reference counter.
/// Storage resources (i.e. threads, engine) will be released when all references are dropped.
///
/// Notice that read and write methods may not be performed over full data in most cases, i.e. when
/// underlying engine is `RaftKv`, which limits data access in the range of a single region
/// according to specified `ctx` parameter. However, `async_unsafe_destroy_range` is the only
/// exception. It's always performed on the whole TiKV.
///
/// Operations of `Storage` can be divided into two types: MVCC operations and raw operations.
/// MVCC operations uses MVCC keys, which usually consist of several physical keys in different
/// CFs. In default CF and write CF, the key will be memcomparable-encoded and append the timestamp
/// to it, so that multiple versions can be saved at the same time.
/// Raw operations use raw keys, which are saved directly to the engine without memcomparable-
/// encoding and appending timestamp.
pub struct Storage<E: Engine> {
    // TODO: Too many Arcs, would be slow when clone.
    engine: E,

    /// The worker to execute storage commands.
    worker: Arc<Mutex<Worker<Msg>>>,
    /// `worker_scheduler` is used to schedule tasks to run in `worker`.
    worker_scheduler: worker::Scheduler<Msg>,

    /// The thread pool used to run most read operations.
    read_pool: ReadPool<ReadPoolContext>,

    /// Used to handle requests related to GC.
    gc_worker: GCWorker<E>,

    /// How many strong references. Thread pool and workers will be stopped
    /// once there are no more references.
    refs: Arc<atomic::AtomicUsize>,

    // Fields below are storage configurations.
    max_key_size: usize,
}

impl<E: Engine> Clone for Storage<E> {
    #[inline]
    fn clone(&self) -> Self {
        let refs = self.refs.fetch_add(1, atomic::Ordering::SeqCst);

        debug!(
            "Storage ({} engine) referenced (reference count before operation: {})",
            self.engine, refs
        );

        Self {
            engine: self.engine.clone(),
            worker: self.worker.clone(),
            worker_scheduler: self.worker_scheduler.clone(),
            read_pool: self.read_pool.clone(),
            gc_worker: self.gc_worker.clone(),
            refs: self.refs.clone(),
            max_key_size: self.max_key_size,
        }
    }
}

impl<E: Engine> Drop for Storage<E> {
    #[inline]
    fn drop(&mut self) {
        let refs = self.refs.fetch_sub(1, atomic::Ordering::SeqCst);

        debug!(
            "Storage ({} engine) de-referenced (reference count before operation: {})",
            self.engine, refs
        );

        if refs != 1 {
            return;
        }

        // This is the last reference of the storage. Now all its references are dropped. Stop and
        // destroy the storage now.
        let mut worker = self.worker.lock().unwrap();
        if let Err(e) = worker.schedule(Msg::Quit) {
            error!("Failed to ask scheduler to quit: {:?}", e);
        }

        let h = worker.stop().unwrap();
        if let Err(e) = h.join() {
            error!("Failed to join sched_handle: {:?}", e);
        }

        let r = self.gc_worker.stop();
        if let Err(e) = r {
            error!("Failed to stop gc_worker: {:?}", e);
        }

        info!("Storage ({} engine) stopped.", self.engine);
    }
}

impl<E: Engine> Storage<E> {
    /// Create a `Storage` from given engine.
    pub fn from_engine(
        engine: E,
        config: &Config,
        read_pool: ReadPool<ReadPoolContext>,
        local_storage: Option<Arc<DB>>,
        raft_store_router: Option<ServerRaftStoreRouter>,
    ) -> Result<Self> {
        let worker = Arc::new(Mutex::new(
            Builder::new("storage-scheduler")
                .batch_size(CMD_BATCH_SIZE)
                .pending_capacity(config.scheduler_notify_capacity)
                .create(),
        ));
        let worker_scheduler = worker.lock().unwrap().scheduler();
        let runner = Scheduler::new(
            engine.clone(),
            worker_scheduler.clone(),
            config.scheduler_concurrency,
            config.scheduler_worker_pool_size,
            config.scheduler_pending_write_threshold.0 as usize,
        );
        let mut gc_worker = GCWorker::new(
            engine.clone(),
            local_storage,
            raft_store_router,
            config.gc_ratio_threshold,
        );

        worker.lock().unwrap().start(runner)?;
        gc_worker.start()?;

        info!("Storage ({} engine) started.", engine);

        Ok(Storage {
            engine,
            worker,
            worker_scheduler,
            read_pool,
            gc_worker,
            refs: Arc::new(atomic::AtomicUsize::new(1)),
            max_key_size: config.max_key_size,
        })
    }

<<<<<<< HEAD
    pub fn start_auto_gc<S: GCSafePointProvider, R: RegionInfoProvider>(
        &self,
        cfg: AutoGCConfig<S, R>,
    ) -> Result<()> {
        self.gc_worker.start_auto_gc(cfg)
    }

=======
    /// Get the underlying `Engine` of the `Storage`.
>>>>>>> 993bc859
    pub fn get_engine(&self) -> E {
        self.engine.clone()
    }

    /// Schedule a command to the transaction scheduler. `cb` will be invoked after finishing
    /// running the command.
    #[inline]
    fn schedule(&self, cmd: Command, cb: StorageCb) -> Result<()> {
        fail_point!("storage_drop_message", |_| Ok(()));
        match self.worker_scheduler.schedule(Msg::RawCmd { cmd, cb }) {
            Ok(()) => Ok(()),
            Err(ScheduleError::Full(_)) => Err(Error::SchedTooBusy),
            Err(ScheduleError::Stopped(_)) => Err(Error::Closed),
        }
    }

    /// Get a snapshot of `engine`.
    fn async_snapshot(engine: E, ctx: &Context) -> impl Future<Item = E::Snap, Error = Error> {
        let (callback, future) = util::future::paired_future_callback();
        let val = engine.async_snapshot(ctx, callback);

        future::result(val)
            .and_then(|_| future.map_err(|cancel| EngineError::Other(box_err!(cancel))))
            .and_then(|(_ctx, result)| result)
            // map storage::engine::Error -> storage::txn::Error -> storage::Error
            .map_err(txn::Error::from)
            .map_err(Error::from)
    }

    /// Get value of the given key from a snapshot. Only writes that are committed before `start_ts`
    /// is visible.
    pub fn async_get(
        &self,
        ctx: Context,
        key: Key,
        start_ts: u64,
    ) -> impl Future<Item = Option<Value>, Error = Error> {
        const CMD: &str = "get";
        let engine = self.get_engine();
        let priority = readpool::Priority::from(ctx.get_priority());

        let res = self.read_pool.future_execute(priority, move |ctxd| {
            let mut _timer = {
                let ctxd = ctxd.clone();
                let mut thread_ctx = ctxd.current_thread_context_mut();
                thread_ctx.start_command_duration_timer(CMD, priority)
            };

            Self::async_snapshot(engine, &ctx)
                .and_then(move |snapshot: E::Snap| {
                    let mut thread_ctx = ctxd.current_thread_context_mut();
                    let _t_process = thread_ctx.start_processing_read_duration_timer(CMD);

                    let mut statistics = Statistics::default();
                    let snap_store = SnapshotStore::new(
                        snapshot,
                        start_ts,
                        ctx.get_isolation_level(),
                        !ctx.get_not_fill_cache(),
                    );
                    let result = snap_store
                        .get(&key, &mut statistics)
                        // map storage::txn::Error -> storage::Error
                        .map_err(Error::from)
                        .map(|r| {
                            thread_ctx.collect_key_reads(CMD, 1);
                            r
                        });

                    thread_ctx.collect_scan_count(CMD, &statistics);
                    thread_ctx.collect_read_flow(ctx.get_region_id(), &statistics);

                    result
                })
                .then(move |r| {
                    _timer.observe_duration();
                    r
                })
        });

        future::result(res)
            .map_err(|_| Error::SchedTooBusy)
            .flatten()
    }

    /// Get values of a set of keys in a batch from the snapshot. Only writes that are committed
    /// before `start_ts` is visible.
    pub fn async_batch_get(
        &self,
        ctx: Context,
        keys: Vec<Key>,
        start_ts: u64,
    ) -> impl Future<Item = Vec<Result<KvPair>>, Error = Error> {
        const CMD: &str = "batch_get";
        let engine = self.get_engine();
        let priority = readpool::Priority::from(ctx.get_priority());

        let res = self.read_pool.future_execute(priority, move |ctxd| {
            let mut _timer = {
                let ctxd = ctxd.clone();
                let mut thread_ctx = ctxd.current_thread_context_mut();
                thread_ctx.start_command_duration_timer(CMD, priority)
            };

            Self::async_snapshot(engine, &ctx)
                .and_then(move |snapshot: E::Snap| {
                    let mut thread_ctx = ctxd.current_thread_context_mut();
                    let _t_process = thread_ctx.start_processing_read_duration_timer(CMD);

                    let mut statistics = Statistics::default();
                    let snap_store = SnapshotStore::new(
                        snapshot,
                        start_ts,
                        ctx.get_isolation_level(),
                        !ctx.get_not_fill_cache(),
                    );
                    let kv_pairs: Vec<_> = snap_store
                        .batch_get(&keys, &mut statistics)
                        .into_iter()
                        .zip(keys)
                        .filter(|&(ref v, ref _k)| !(v.is_ok() && v.as_ref().unwrap().is_none()))
                        .map(|(v, k)| match v {
                            Ok(Some(x)) => Ok((k.into_raw().unwrap(), x)),
                            Err(e) => Err(Error::from(e)),
                            _ => unreachable!(),
                        })
                        .collect();

                    thread_ctx.collect_key_reads(CMD, kv_pairs.len() as u64);
                    thread_ctx.collect_scan_count(CMD, &statistics);
                    thread_ctx.collect_read_flow(ctx.get_region_id(), &statistics);

                    Ok(kv_pairs)
                })
                .then(move |r| {
                    _timer.observe_duration();
                    r
                })
        });

        future::result(res)
            .map_err(|_| Error::SchedTooBusy)
            .flatten()
    }

    /// Scan keys in [`start_key`, `end_key`) up to `limit` keys from the snapshot. If `end_key` is
    /// `None`, it means the upper bound is unbounded. Only writes committed before `start_ts` is
    /// visible.
    pub fn async_scan(
        &self,
        ctx: Context,
        start_key: Key,
        end_key: Option<Key>,
        limit: usize,
        start_ts: u64,
        options: Options,
    ) -> impl Future<Item = Vec<Result<KvPair>>, Error = Error> {
        const CMD: &str = "scan";
        let engine = self.get_engine();
        let priority = readpool::Priority::from(ctx.get_priority());

        let res = self.read_pool.future_execute(priority, move |ctxd| {
            let mut _timer = {
                let ctxd = ctxd.clone();
                let mut thread_ctx = ctxd.current_thread_context_mut();
                thread_ctx.start_command_duration_timer(CMD, priority)
            };

            Self::async_snapshot(engine, &ctx)
                .and_then(move |snapshot: E::Snap| {
                    let mut thread_ctx = ctxd.current_thread_context_mut();
                    let _t_process = thread_ctx.start_processing_read_duration_timer(CMD);

                    let snap_store = SnapshotStore::new(
                        snapshot,
                        start_ts,
                        ctx.get_isolation_level(),
                        !ctx.get_not_fill_cache(),
                    );

                    let mut scanner;
                    if !options.reverse_scan {
                        scanner =
                            snap_store.scanner(false, options.key_only, Some(start_key), end_key)?;
                    } else {
                        scanner =
                            snap_store.scanner(true, options.key_only, end_key, Some(start_key))?;
                    };
                    let res = scanner.scan(limit);

                    let statistics = scanner.take_statistics();
                    thread_ctx.collect_scan_count(CMD, &statistics);
                    thread_ctx.collect_read_flow(ctx.get_region_id(), &statistics);

                    res.map_err(Error::from).map(|results| {
                        thread_ctx.collect_key_reads(CMD, results.len() as u64);
                        results
                            .into_iter()
                            .map(|x| x.map_err(Error::from))
                            .collect()
                    })
                })
                .then(move |r| {
                    _timer.observe_duration();
                    r
                })
        });

        future::result(res)
            .map_err(|_| Error::SchedTooBusy)
            .flatten()
    }

    /// Latch the given keys for given duration, so other write operations that involve these keys
    /// will be blocked. Only used for tests purpose.
    pub fn async_pause(
        &self,
        ctx: Context,
        keys: Vec<Key>,
        duration: u64,
        callback: Callback<()>,
    ) -> Result<()> {
        let cmd = Command::Pause {
            ctx,
            keys,
            duration,
        };
        self.schedule(cmd, StorageCb::Boolean(callback))?;
        Ok(())
    }

    /// Prewrite some mutations to the storage. It's the first phase of 2PC. The transaction model
    /// comes from [Google Percolator](https://ai.google/research/pubs/pub36726).
    pub fn async_prewrite(
        &self,
        ctx: Context,
        mutations: Vec<Mutation>,
        primary: Vec<u8>,
        start_ts: u64,
        options: Options,
        callback: Callback<Vec<Result<()>>>,
    ) -> Result<()> {
        for m in &mutations {
            let size = m.key().as_encoded().len();
            if size > self.max_key_size {
                callback(Err(Error::KeyTooLarge(size, self.max_key_size)));
                return Ok(());
            }
        }
        let cmd = Command::Prewrite {
            ctx,
            mutations,
            primary,
            start_ts,
            options,
        };
        let tag = cmd.tag();
        self.schedule(cmd, StorageCb::Booleans(callback))?;
        KV_COMMAND_COUNTER_VEC.with_label_values(&[tag]).inc();
        Ok(())
    }

    /// Commit the transaction that started at `lock_ts`.
    pub fn async_commit(
        &self,
        ctx: Context,
        keys: Vec<Key>,
        lock_ts: u64,
        commit_ts: u64,
        callback: Callback<()>,
    ) -> Result<()> {
        let cmd = Command::Commit {
            ctx,
            keys,
            lock_ts,
            commit_ts,
        };
        let tag = cmd.tag();
        self.schedule(cmd, StorageCb::Boolean(callback))?;
        KV_COMMAND_COUNTER_VEC.with_label_values(&[tag]).inc();
        Ok(())
    }

    /// Delete all keys in the range [`start_key`, `end_key`).
    /// All keys in the range will be deleted permanently regardless of their timestamps.
    /// That means, you are even unable to get deleted keys by specifying an older timestamp.
    pub fn async_delete_range(
        &self,
        ctx: Context,
        start_key: Key,
        end_key: Key,
        callback: Callback<()>,
    ) -> Result<()> {
        let mut modifies = Vec::with_capacity(DATA_CFS.len());
        for cf in DATA_CFS {
            // We enable memtable prefix bloom for CF_WRITE column family, for delete_range
            // operation, RocksDB will add start key to the prefix bloom, and the start key
            // will go through function prefix_extractor. In our case the prefix_extractor
            // is FixedSuffixSliceTransform, which will trim the timestamp at the tail. If the
            // length of start key is less than 8, we will encounter index out of range error.
            let s = if *cf == CF_WRITE {
                start_key.clone().append_ts(u64::MAX)
            } else {
                start_key.clone()
            };
            modifies.push(Modify::DeleteRange(cf, s, end_key.clone()));
        }

        self.engine
            .async_write(&ctx, modifies, box |(_, res): (_, engine::Result<_>)| {
                callback(res.map_err(Error::from))
            })?;
        KV_COMMAND_COUNTER_VEC
            .with_label_values(&["delete_range"])
            .inc();
        Ok(())
    }

    pub fn async_cleanup(
        &self,
        ctx: Context,
        key: Key,
        start_ts: u64,
        callback: Callback<()>,
    ) -> Result<()> {
        let cmd = Command::Cleanup { ctx, key, start_ts };
        let tag = cmd.tag();
        self.schedule(cmd, StorageCb::Boolean(callback))?;
        KV_COMMAND_COUNTER_VEC.with_label_values(&[tag]).inc();
        Ok(())
    }

    /// Roll back the transaction that was started at `start_ts`.
    pub fn async_rollback(
        &self,
        ctx: Context,
        keys: Vec<Key>,
        start_ts: u64,
        callback: Callback<()>,
    ) -> Result<()> {
        let cmd = Command::Rollback {
            ctx,
            keys,
            start_ts,
        };
        let tag = cmd.tag();
        self.schedule(cmd, StorageCb::Boolean(callback))?;
        KV_COMMAND_COUNTER_VEC.with_label_values(&[tag]).inc();
        Ok(())
    }

    /// Scan locks from `start_key`, and find all locks whose timestamp is before `max_ts`.
    pub fn async_scan_locks(
        &self,
        ctx: Context,
        max_ts: u64,
        start_key: Vec<u8>,
        limit: usize,
        callback: Callback<Vec<LockInfo>>,
    ) -> Result<()> {
        let cmd = Command::ScanLock {
            ctx,
            max_ts,
            start_key: if start_key.is_empty() {
                None
            } else {
                Some(Key::from_raw(&start_key))
            },
            limit,
        };
        let tag = cmd.tag();
        self.schedule(cmd, StorageCb::Locks(callback))?;
        KV_COMMAND_COUNTER_VEC.with_label_values(&[tag]).inc();
        Ok(())
    }

    /// Resolve locks according to `txn_status`. During the GC operation, this will be called by
    /// TiDB to clean up stale locks whose timestamp is before safe point.
    ///
    /// `txn_status` maps lock_ts to commit_ts. If a transaction was rolled back, it is mapped to 0.
    ///
    /// For example, let `txn_status` be `{ 100: 101, 102: 0 }`, then it means that the transaction
    /// whose start_ts is 100 was committed with commit_ts `101`, and the transaction whose
    /// start_ts is 102 was rolled back. If there are these keys in the db:
    ///
    /// * "k1", lock_ts = 100
    /// * "k2", lock_ts = 102
    /// * "k3", lock_ts = 104
    /// * "k4", no lock
    ///
    /// Here `"k1"`, `"k2"` and `"k3"` each has a not-yet-committed version, because they have
    /// locks. After calling resolve_lock, `"k1"` will be committed with commit_ts = 101 and `"k2"`
    /// will be rolled back.  `"k3"` will not be affected, because its lock_ts is not contained in
    /// `txn_status`. `"k4"` will not be affected either, because it doesn't have a non-committed
    /// version.
    pub fn async_resolve_lock(
        &self,
        ctx: Context,
        txn_status: HashMap<u64, u64>,
        callback: Callback<()>,
    ) -> Result<()> {
        let cmd = Command::ResolveLock {
            ctx,
            txn_status,
            scan_key: None,
            key_locks: vec![],
        };
        let tag = cmd.tag();
        self.schedule(cmd, StorageCb::Boolean(callback))?;
        KV_COMMAND_COUNTER_VEC.with_label_values(&[tag]).inc();
        Ok(())
    }

    /// Does garbage collection, which means cleaning up old MVCC keys.
    /// It guarantees that all reads with timestamp > `safe_point` can be performed correctly
    /// during and after the GC operation.
    pub fn async_gc(&self, ctx: Context, safe_point: u64, callback: Callback<()>) -> Result<()> {
        self.gc_worker.async_gc(ctx, safe_point, callback)?;
        KV_COMMAND_COUNTER_VEC
            .with_label_values(&[CMD_TAG_GC])
            .inc();
        Ok(())
    }

    /// Delete all data in the range.
    /// This function is **VERY DANGEROUS**. It's not only running on one single region, but it can
    /// delete a large range that spans over many regions, bypassing the Raft layer. This is
    /// designed for TiDB to quickly free up disk space while doing GC after
    /// drop/truncate table/index. By invoking this function, it's user's responsibility to make
    /// sure no more operations will be performed in this destroyed range.
    pub fn async_unsafe_destroy_range(
        &self,
        ctx: Context,
        start_key: Key,
        end_key: Key,
        callback: Callback<()>,
    ) -> Result<()> {
        self.gc_worker
            .async_unsafe_destroy_range(ctx, start_key, end_key, callback)?;
        KV_COMMAND_COUNTER_VEC
            .with_label_values(&[CMD_TAG_UNSAFE_DESTROY_RANGE])
            .inc();
        Ok(())
    }

    /// Get the value of a raw key.
    pub fn async_raw_get(
        &self,
        ctx: Context,
        cf: String,
        key: Vec<u8>,
    ) -> impl Future<Item = Option<Vec<u8>>, Error = Error> {
        const CMD: &str = "raw_get";
        let engine = self.get_engine();
        let priority = readpool::Priority::from(ctx.get_priority());

        let res = self.read_pool.future_execute(priority, move |ctxd| {
            let mut _timer = {
                let ctxd = ctxd.clone();
                let mut thread_ctx = ctxd.current_thread_context_mut();
                thread_ctx.start_command_duration_timer(CMD, priority)
            };

            Self::async_snapshot(engine, &ctx)
                .and_then(move |snapshot: E::Snap| {
                    let mut thread_ctx = ctxd.current_thread_context_mut();
                    let _t_process = thread_ctx.start_processing_read_duration_timer(CMD);
                    let cf = Self::rawkv_cf(&cf)?;
                    // no scan_count for this kind of op.

                    let key_len = key.len();
                    snapshot.get_cf(cf, &Key::from_encoded(key))
                        // map storage::engine::Error -> storage::Error
                        .map_err(Error::from)
                        .map(|r| {
                            if let Some(ref value) = r {
                                let mut stats = Statistics::default();
                                stats.data.flow_stats.read_keys = 1;
                                stats.data.flow_stats.read_bytes = key_len + value.len();
                                thread_ctx.collect_read_flow(ctx.get_region_id(), &stats);
                                thread_ctx.collect_key_reads(CMD, 1);
                            }
                            r
                        })
                })
                .then(move |r| {
                    _timer.observe_duration();
                    r
                })
        });

        future::result(res)
            .map_err(|_| Error::SchedTooBusy)
            .flatten()
    }

    /// Get the values of some raw keys in a batch.
    pub fn async_raw_batch_get(
        &self,
        ctx: Context,
        cf: String,
        keys: Vec<Vec<u8>>,
    ) -> impl Future<Item = Vec<Result<KvPair>>, Error = Error> {
        const CMD: &str = "raw_batch_get";
        let engine = self.get_engine();
        let priority = readpool::Priority::from(ctx.get_priority());

        let keys: Vec<Key> = keys.into_iter().map(Key::from_encoded).collect();

        let res = self.read_pool.future_execute(priority, move |ctxd| {
            let mut _timer = {
                let ctxd = ctxd.clone();
                let mut thread_ctx = ctxd.current_thread_context_mut();
                thread_ctx.start_command_duration_timer(CMD, priority)
            };

            Self::async_snapshot(engine, &ctx)
                .and_then(move |snapshot: E::Snap| {
                    let mut thread_ctx = ctxd.current_thread_context_mut();
                    let _t_process = thread_ctx.start_processing_read_duration_timer(CMD);
                    let cf = Self::rawkv_cf(&cf)?;
                    // no scan_count for this kind of op.
                    let mut stats = Statistics::default();
                    let result: Vec<Result<KvPair>> = keys
                        .into_iter()
                        .map(|k| {
                            let v = snapshot.get_cf(cf, &k);
                            (k, v)
                        })
                        .filter(|&(_, ref v)| !(v.is_ok() && v.as_ref().unwrap().is_none()))
                        .map(|(k, v)| match v {
                            Ok(Some(v)) => {
                                stats.data.flow_stats.read_keys += 1;
                                stats.data.flow_stats.read_bytes += k.as_encoded().len() + v.len();
                                Ok((k.into_encoded(), v))
                            }
                            Err(e) => Err(Error::from(e)),
                            _ => unreachable!(),
                        })
                        .collect();
                    thread_ctx.collect_key_reads(CMD, stats.data.flow_stats.read_keys as u64);
                    thread_ctx.collect_read_flow(ctx.get_region_id(), &stats);
                    Ok(result)
                })
                .then(move |r| {
                    _timer.observe_duration();
                    r
                })
        });

        future::result(res)
            .map_err(|_| Error::SchedTooBusy)
            .flatten()
    }

    /// Write a raw key to the storage.
    pub fn async_raw_put(
        &self,
        ctx: Context,
        cf: String,
        key: Vec<u8>,
        value: Vec<u8>,
        callback: Callback<()>,
    ) -> Result<()> {
        if key.len() > self.max_key_size {
            callback(Err(Error::KeyTooLarge(key.len(), self.max_key_size)));
            return Ok(());
        }
        self.engine.async_write(
            &ctx,
            vec![Modify::Put(
                Self::rawkv_cf(&cf)?,
                Key::from_encoded(key),
                value,
            )],
            box |(_, res): (_, engine::Result<_>)| callback(res.map_err(Error::from)),
        )?;
        KV_COMMAND_COUNTER_VEC.with_label_values(&["raw_put"]).inc();
        Ok(())
    }

    /// Write some keys to the storage in a batch.
    pub fn async_raw_batch_put(
        &self,
        ctx: Context,
        cf: String,
        pairs: Vec<KvPair>,
        callback: Callback<()>,
    ) -> Result<()> {
        let cf = Self::rawkv_cf(&cf)?;
        for &(ref key, _) in &pairs {
            if key.len() > self.max_key_size {
                callback(Err(Error::KeyTooLarge(key.len(), self.max_key_size)));
                return Ok(());
            }
        }
        let requests = pairs
            .into_iter()
            .map(|(k, v)| Modify::Put(cf, Key::from_encoded(k), v))
            .collect();
        self.engine
            .async_write(&ctx, requests, box |(_, res): (_, engine::Result<_>)| {
                callback(res.map_err(Error::from))
            })?;
        KV_COMMAND_COUNTER_VEC
            .with_label_values(&["raw_batch_put"])
            .inc();
        Ok(())
    }

    /// Delete a raw key from the storage.
    pub fn async_raw_delete(
        &self,
        ctx: Context,
        cf: String,
        key: Vec<u8>,
        callback: Callback<()>,
    ) -> Result<()> {
        if key.len() > self.max_key_size {
            callback(Err(Error::KeyTooLarge(key.len(), self.max_key_size)));
            return Ok(());
        }
        self.engine.async_write(
            &ctx,
            vec![Modify::Delete(Self::rawkv_cf(&cf)?, Key::from_encoded(key))],
            box |(_, res): (_, engine::Result<_>)| callback(res.map_err(Error::from)),
        )?;
        KV_COMMAND_COUNTER_VEC
            .with_label_values(&["raw_delete"])
            .inc();
        Ok(())
    }

    /// Delete all raw keys in [`start_key`, `end_key`).
    pub fn async_raw_delete_range(
        &self,
        ctx: Context,
        cf: String,
        start_key: Vec<u8>,
        end_key: Vec<u8>,
        callback: Callback<()>,
    ) -> Result<()> {
        if start_key.len() > self.max_key_size || end_key.len() > self.max_key_size {
            callback(Err(Error::KeyTooLarge(
                cmp::max(start_key.len(), end_key.len()),
                self.max_key_size,
            )));
            return Ok(());
        }

        self.engine.async_write(
            &ctx,
            vec![Modify::DeleteRange(
                Self::rawkv_cf(&cf)?,
                Key::from_encoded(start_key),
                Key::from_encoded(end_key),
            )],
            box |(_, res): (_, engine::Result<_>)| callback(res.map_err(Error::from)),
        )?;
        KV_COMMAND_COUNTER_VEC
            .with_label_values(&["raw_delete_range"])
            .inc();
        Ok(())
    }

    /// Delete some raw keys in a batch.
    pub fn async_raw_batch_delete(
        &self,
        ctx: Context,
        cf: String,
        keys: Vec<Vec<u8>>,
        callback: Callback<()>,
    ) -> Result<()> {
        let cf = Self::rawkv_cf(&cf)?;
        for key in &keys {
            if key.len() > self.max_key_size {
                callback(Err(Error::KeyTooLarge(key.len(), self.max_key_size)));
                return Ok(());
            }
        }
        let requests = keys
            .into_iter()
            .map(|k| Modify::Delete(cf, Key::from_encoded(k)))
            .collect();
        self.engine
            .async_write(&ctx, requests, box |(_, res): (_, engine::Result<_>)| {
                callback(res.map_err(Error::from))
            })?;
        KV_COMMAND_COUNTER_VEC
            .with_label_values(&["raw_batch_delete"])
            .inc();
        Ok(())
    }

    /// Scan raw keys in [`start_key`, `end_key`), returns at most `limit` keys. If `end_key` is
    /// `None`, it means unbounded.
    ///
    /// If `key_only` is true, the value corresponding to the key will not be read. Only scanned
    /// keys will be returned.
    fn raw_scan(
        snapshot: &E::Snap,
        cf: &str,
        start_key: &Key,
        end_key: Option<Key>,
        limit: usize,
        statistics: &mut Statistics,
        key_only: bool,
    ) -> Result<Vec<Result<KvPair>>> {
        let mut option = IterOption::default();
        if let Some(end) = end_key {
            option.set_upper_bound(end.into_encoded());
        }
        let mut cursor = snapshot.iter_cf(Self::rawkv_cf(cf)?, option, ScanMode::Forward)?;
        let statistics = statistics.mut_cf_statistics(cf);
        if !cursor.seek(start_key, statistics)? {
            return Ok(vec![]);
        }
        let mut pairs = vec![];
        while cursor.valid() && pairs.len() < limit {
            pairs.push(Ok((
                cursor.key(statistics).to_owned(),
                if key_only {
                    vec![]
                } else {
                    cursor.value(statistics).to_owned()
                },
            )));
            cursor.next(statistics);
        }
        Ok(pairs)
    }

    /// Scan raw keys in [`end_key`, `start_key`) in reverse order, returns at most `limit` keys. If
    /// `start_key` is `None`, it means it's unbounded.
    ///
    /// If `key_only` is true, the value
    /// corresponding to the key will not be read out. Only scanned keys will be returned.
    fn reverse_raw_scan(
        snapshot: &E::Snap,
        cf: &str,
        start_key: &Key,
        end_key: Option<Key>,
        limit: usize,
        statistics: &mut Statistics,
        key_only: bool,
    ) -> Result<Vec<Result<KvPair>>> {
        let mut option = IterOption::default();
        if let Some(end) = end_key {
            option.set_lower_bound(end.into_encoded());
        }
        let mut cursor = snapshot.iter_cf(Self::rawkv_cf(cf)?, option, ScanMode::Backward)?;
        let statistics = statistics.mut_cf_statistics(cf);
        if !cursor.reverse_seek(start_key, statistics)? {
            return Ok(vec![]);
        }
        let mut pairs = vec![];
        while cursor.valid() && pairs.len() < limit {
            pairs.push(Ok((
                cursor.key(statistics).to_owned(),
                if key_only {
                    vec![]
                } else {
                    cursor.value(statistics).to_owned()
                },
            )));
            cursor.prev(statistics);
        }
        Ok(pairs)
    }

    /// Scan raw keys in a range.
    ///
    /// If `reverse` is false, the range is [`key`, `end_key`); otherwise, the range is
    /// [`end_key`, `key`) and it scans from `key` and goes backwards. If `end_key` is `None`, it
    /// means unbounded.
    ///
    /// This function scans at most `limit` keys.
    ///
    /// If `key_only` is true, the value
    /// corresponding to the key will not be read out. Only scanned keys will be returned.
    pub fn async_raw_scan(
        &self,
        ctx: Context,
        cf: String,
        key: Vec<u8>,
        end_key: Option<Vec<u8>>,
        limit: usize,
        key_only: bool,
        reverse: bool,
    ) -> impl Future<Item = Vec<Result<KvPair>>, Error = Error> {
        const CMD: &str = "raw_scan";
        let engine = self.get_engine();
        let priority = readpool::Priority::from(ctx.get_priority());

        let res = self.read_pool.future_execute(priority, move |ctxd| {
            let mut _timer = {
                let ctxd = ctxd.clone();
                let mut thread_ctx = ctxd.current_thread_context_mut();
                thread_ctx.start_command_duration_timer(CMD, priority)
            };

            Self::async_snapshot(engine, &ctx)
                .and_then(move |snapshot: E::Snap| {
                    let mut thread_ctx = ctxd.current_thread_context_mut();
                    let _t_process = thread_ctx.start_processing_read_duration_timer(CMD);

                    let end_key = end_key.map(Key::from_encoded);

                    let mut statistics = Statistics::default();
                    let result = if reverse {
                        Self::reverse_raw_scan(
                            &snapshot,
                            &cf,
                            &Key::from_encoded(key),
                            end_key,
                            limit,
                            &mut statistics,
                            key_only,
                        ).map_err(Error::from)
                    } else {
                        Self::raw_scan(
                            &snapshot,
                            &cf,
                            &Key::from_encoded(key),
                            end_key,
                            limit,
                            &mut statistics,
                            key_only,
                        ).map_err(Error::from)
                    };

                    thread_ctx.collect_read_flow(ctx.get_region_id(), &statistics);
                    thread_ctx.collect_key_reads(CMD, statistics.write.flow_stats.read_keys as u64);
                    thread_ctx.collect_scan_count(CMD, &statistics);

                    result
                })
                .then(move |r| {
                    _timer.observe_duration();
                    r
                })
        });

        future::result(res)
            .map_err(|_| Error::SchedTooBusy)
            .flatten()
    }

    /// Check the given raw kv CF name. Return the CF name, or `Err` if given CF name is invalid.
    /// The CF name can be one of `"default"`, `"write"` and `"lock"`. If given `cf` is empty,
    /// `CF_DEFAULT` (`"default"`) will be returned.
    fn rawkv_cf(cf: &str) -> Result<CfName> {
        if cf.is_empty() {
            return Ok(CF_DEFAULT);
        }
        for c in DATA_CFS {
            if cf == *c {
                return Ok(c);
            }
        }
        Err(Error::InvalidCf(cf.to_owned()))
    }

    /// Check if key range is valid
    ///
    /// - If `reverse` is true, `end_key` is less than `start_key`. `end_key` is the lower bound.
    /// - If `reverse` is false, `end_key` is greater than `start_key`. `end_key` is the upper bound.
    fn check_key_ranges(ranges: &[KeyRange], reverse: bool) -> bool {
        let ranges_len = ranges.len();
        for i in 0..ranges_len {
            let start_key = ranges[i].get_start_key();
            let mut end_key = ranges[i].get_end_key();
            if end_key.is_empty() && i + 1 != ranges_len {
                end_key = ranges[i + 1].get_start_key();
            }
            if !end_key.is_empty()
                && (!reverse && start_key >= end_key || reverse && start_key <= end_key)
            {
                return false;
            }
        }
        true
    }

    /// Scan raw keys in multiple ranges in a batch.
    pub fn async_raw_batch_scan(
        &self,
        ctx: Context,
        cf: String,
        mut ranges: Vec<KeyRange>,
        each_limit: usize,
        key_only: bool,
        reverse: bool,
    ) -> impl Future<Item = Vec<Result<KvPair>>, Error = Error> {
        const CMD: &str = "raw_batch_scan";
        let engine = self.get_engine();
        let priority = readpool::Priority::from(ctx.get_priority());

        let res = self.read_pool.future_execute(priority, move |ctxd| {
            let mut _timer = {
                let ctxd = ctxd.clone();
                let mut thread_ctx = ctxd.current_thread_context_mut();
                thread_ctx.start_command_duration_timer(CMD, priority)
            };

            Self::async_snapshot(engine, &ctx)
                .and_then(move |snapshot: E::Snap| {
                    let mut thread_ctx = ctxd.current_thread_context_mut();
                    let _t_process = thread_ctx.start_processing_read_duration_timer(CMD);

                    let mut statistics = Statistics::default();
                    if !Self::check_key_ranges(&ranges, reverse) {
                        return Err(box_err!("Invalid KeyRanges"));
                    };
                    let mut result = Vec::new();
                    let ranges_len = ranges.len();
                    for i in 0..ranges_len {
                        let start_key = Key::from_encoded(ranges[i].take_start_key());
                        let end_key = ranges[i].take_end_key();
                        let end_key = if end_key.is_empty() {
                            if i + 1 == ranges_len {
                                None
                            } else {
                                Some(Key::from_encoded_slice(ranges[i + 1].get_start_key()))
                            }
                        } else {
                            Some(Key::from_encoded(end_key))
                        };
                        let pairs = if reverse {
                            Self::reverse_raw_scan(
                                &snapshot,
                                &cf,
                                &start_key,
                                end_key,
                                each_limit,
                                &mut statistics,
                                key_only,
                            )?
                        } else {
                            Self::raw_scan(
                                &snapshot,
                                &cf,
                                &start_key,
                                end_key,
                                each_limit,
                                &mut statistics,
                                key_only,
                            )?
                        };
                        result.extend(pairs.into_iter());
                    }

                    thread_ctx.collect_read_flow(ctx.get_region_id(), &statistics);
                    thread_ctx.collect_key_reads(CMD, statistics.write.flow_stats.read_keys as u64);
                    thread_ctx.collect_scan_count(CMD, &statistics);

                    Ok(result)
                })
                .then(move |r| {
                    _timer.observe_duration();
                    r
                })
        });

        future::result(res)
            .map_err(|_| Error::SchedTooBusy)
            .flatten()
    }

    /// Get MVCC info of a transactional key.
    pub fn async_mvcc_by_key(
        &self,
        ctx: Context,
        key: Key,
        callback: Callback<MvccInfo>,
    ) -> Result<()> {
        let cmd = Command::MvccByKey { ctx, key };
        let tag = cmd.tag();
        self.schedule(cmd, StorageCb::MvccInfoByKey(callback))?;
        KV_COMMAND_COUNTER_VEC.with_label_values(&[tag]).inc();
        Ok(())
    }

    /// Find the first key that has a version with its `start_ts` equal to the given `start_ts`, and
    /// return its MVCC info.
    pub fn async_mvcc_by_start_ts(
        &self,
        ctx: Context,
        start_ts: u64,
        callback: Callback<Option<(Key, MvccInfo)>>,
    ) -> Result<()> {
        let cmd = Command::MvccByStartTs { ctx, start_ts };
        let tag = cmd.tag();
        self.schedule(cmd, StorageCb::MvccInfoByStartTs(callback))?;
        KV_COMMAND_COUNTER_VEC.with_label_values(&[tag]).inc();
        Ok(())
    }
}

quick_error! {
    #[derive(Debug)]
    pub enum Error {
        Engine(err: EngineError) {
            from()
            cause(err)
            description(err.description())
        }
        Txn(err: txn::Error) {
            from()
            cause(err)
            description(err.description())
        }
        Mvcc(err: mvcc::Error) {
            from()
            cause(err)
            description(err.description())
        }
        Closed {
            description("storage is closed.")
        }
        Other(err: Box<error::Error + Send + Sync>) {
            from()
            cause(err.as_ref())
            description(err.description())
        }
        Io(err: IoError) {
            from()
            cause(err)
            description(err.description())
        }
        SchedTooBusy {
            description("scheduler is too busy")
        }
        GCWorkerTooBusy {
            description("gc worker is too busy")
        }
        KeyTooLarge(size: usize, limit: usize) {
            description("max key size exceeded")
            display("max key size exceeded, size: {}, limit: {}", size, limit)
        }
        InvalidCf (cf_name: String) {
            description("invalid cf name")
            display("invalid cf name: {}", cf_name)
        }
    }
}

pub type Result<T> = ::std::result::Result<T, Error>;

pub enum ErrorHeaderKind {
    NotLeader,
    RegionNotFound,
    KeyNotInRegion,
    StaleEpoch,
    ServerIsBusy,
    StaleCommand,
    StoreNotMatch,
    RaftEntryTooLarge,
    Other,
}

impl ErrorHeaderKind {
    /// TODO: This function is only used for bridging existing & legacy metric tags.
    /// It should be removed once Coprocessor starts using new static metrics.
    pub fn get_str(&self) -> &'static str {
        match *self {
            ErrorHeaderKind::NotLeader => "not_leader",
            ErrorHeaderKind::RegionNotFound => "region_not_found",
            ErrorHeaderKind::KeyNotInRegion => "key_not_in_region",
            ErrorHeaderKind::StaleEpoch => "stale_epoch",
            ErrorHeaderKind::ServerIsBusy => "server_is_busy",
            ErrorHeaderKind::StaleCommand => "stale_command",
            ErrorHeaderKind::StoreNotMatch => "store_not_match",
            ErrorHeaderKind::RaftEntryTooLarge => "raft_entry_too_large",
            ErrorHeaderKind::Other => "other",
        }
    }
}

impl Display for ErrorHeaderKind {
    fn fmt(&self, f: &mut Formatter) -> fmt::Result {
        write!(f, "{}", self.get_str())
    }
}

pub fn get_error_kind_from_header(header: &errorpb::Error) -> ErrorHeaderKind {
    if header.has_not_leader() {
        ErrorHeaderKind::NotLeader
    } else if header.has_region_not_found() {
        ErrorHeaderKind::RegionNotFound
    } else if header.has_key_not_in_region() {
        ErrorHeaderKind::KeyNotInRegion
    } else if header.has_stale_epoch() {
        ErrorHeaderKind::StaleEpoch
    } else if header.has_server_is_busy() {
        ErrorHeaderKind::ServerIsBusy
    } else if header.has_stale_command() {
        ErrorHeaderKind::StaleCommand
    } else if header.has_store_not_match() {
        ErrorHeaderKind::StoreNotMatch
    } else if header.has_raft_entry_too_large() {
        ErrorHeaderKind::RaftEntryTooLarge
    } else {
        ErrorHeaderKind::Other
    }
}

pub fn get_tag_from_header(header: &errorpb::Error) -> &'static str {
    get_error_kind_from_header(header).get_str()
}

#[cfg(test)]
mod tests {
    use super::*;
    use kvproto::kvrpcpb::{Context, LockInfo};
    use std::sync::mpsc::{channel, Sender};
    use util::config::ReadableSize;

    fn expect_none(x: Result<Option<Value>>) {
        assert_eq!(x.unwrap(), None);
    }

    fn expect_value(v: Vec<u8>, x: Result<Option<Value>>) {
        assert_eq!(x.unwrap().unwrap(), v);
    }

    fn expect_multi_values(v: Vec<Option<KvPair>>, x: Result<Vec<Result<KvPair>>>) {
        let x: Vec<Option<KvPair>> = x.unwrap().into_iter().map(Result::ok).collect();
        assert_eq!(x, v);
    }

    fn expect_error<T, F>(err_matcher: F, x: Result<T>)
    where
        F: FnOnce(Error) + Send + 'static,
    {
        match x {
            Err(e) => err_matcher(e),
            _ => panic!("expect result to be an error"),
        }
    }

    fn expect_ok_callback<T: Debug>(done: Sender<i32>, id: i32) -> Callback<T> {
        Box::new(move |x: Result<T>| {
            x.unwrap();
            done.send(id).unwrap();
        })
    }

    fn expect_fail_callback<T, F>(done: Sender<i32>, id: i32, err_matcher: F) -> Callback<T>
    where
        F: FnOnce(Error) + Send + 'static,
    {
        Box::new(move |x: Result<T>| {
            expect_error(err_matcher, x);
            done.send(id).unwrap();
        })
    }

    fn expect_too_busy_callback<T>(done: Sender<i32>, id: i32) -> Callback<T> {
        Box::new(move |x: Result<T>| {
            expect_error(
                |err| match err {
                    Error::SchedTooBusy => {}
                    e => panic!("unexpected error chain: {:?}, expect too busy", e),
                },
                x,
            );
            done.send(id).unwrap();
        })
    }

    fn expect_value_callback<T: PartialEq + Debug + Send + 'static>(
        done: Sender<i32>,
        id: i32,
        value: T,
    ) -> Callback<T> {
        Box::new(move |x: Result<T>| {
            assert_eq!(x.unwrap(), value);
            done.send(id).unwrap();
        })
    }

    #[test]
    fn test_get_put() {
        let storage = TestStorageBuilder::new().build().unwrap();
        let (tx, rx) = channel();
        expect_none(
            storage
                .async_get(Context::new(), Key::from_raw(b"x"), 100)
                .wait(),
        );
        storage
            .async_prewrite(
                Context::new(),
                vec![Mutation::Put((Key::from_raw(b"x"), b"100".to_vec()))],
                b"x".to_vec(),
                100,
                Options::default(),
                expect_ok_callback(tx.clone(), 1),
            )
            .unwrap();
        rx.recv().unwrap();
        expect_error(
            |e| match e {
                Error::Txn(txn::Error::Mvcc(mvcc::Error::KeyIsLocked { .. })) => (),
                e => panic!("unexpected error chain: {:?}", e),
            },
            storage
                .async_get(Context::new(), Key::from_raw(b"x"), 101)
                .wait(),
        );
        storage
            .async_commit(
                Context::new(),
                vec![Key::from_raw(b"x")],
                100,
                101,
                expect_ok_callback(tx.clone(), 3),
            )
            .unwrap();
        rx.recv().unwrap();
        expect_none(
            storage
                .async_get(Context::new(), Key::from_raw(b"x"), 100)
                .wait(),
        );
        expect_value(
            b"100".to_vec(),
            storage
                .async_get(Context::new(), Key::from_raw(b"x"), 101)
                .wait(),
        );
    }

    #[test]
    fn test_cf_error() {
        // New engine lacks normal column families.
        let engine = TestEngineBuilder::new().cfs(["foo"]).build().unwrap();
        let storage = TestStorageBuilder::from_engine(engine).build().unwrap();
        let (tx, rx) = channel();
        storage
            .async_prewrite(
                Context::new(),
                vec![
                    Mutation::Put((Key::from_raw(b"a"), b"aa".to_vec())),
                    Mutation::Put((Key::from_raw(b"b"), b"bb".to_vec())),
                    Mutation::Put((Key::from_raw(b"c"), b"cc".to_vec())),
                ],
                b"a".to_vec(),
                1,
                Options::default(),
                expect_fail_callback(tx.clone(), 0, |e| match e {
                    Error::Txn(txn::Error::Mvcc(mvcc::Error::Engine(EngineError::Request(..)))) => {
                        ()
                    }
                    e => panic!("unexpected error chain: {:?}", e),
                }),
            )
            .unwrap();
        rx.recv().unwrap();
        expect_error(
            |e| match e {
                Error::Txn(txn::Error::Mvcc(mvcc::Error::Engine(EngineError::Other(..)))) => (),
                e => panic!("unexpected error chain: {:?}", e),
            },
            storage
                .async_get(Context::new(), Key::from_raw(b"x"), 1)
                .wait(),
        );
        expect_error(
            |e| match e {
                Error::Txn(txn::Error::Mvcc(mvcc::Error::Engine(EngineError::Request(..)))) => (),
                e => panic!("unexpected error chain: {:?}", e),
            },
            storage
                .async_scan(
                    Context::new(),
                    Key::from_raw(b"x"),
                    None,
                    1000,
                    1,
                    Options::default(),
                )
                .wait(),
        );
        expect_multi_values(
            vec![None, None],
            storage
                .async_batch_get(
                    Context::new(),
                    vec![Key::from_raw(b"c"), Key::from_raw(b"d")],
                    1,
                )
                .wait(),
        );
    }

    #[test]
    fn test_scan() {
        let storage = TestStorageBuilder::new().build().unwrap();
        let (tx, rx) = channel();
        storage
            .async_prewrite(
                Context::new(),
                vec![
                    Mutation::Put((Key::from_raw(b"a"), b"aa".to_vec())),
                    Mutation::Put((Key::from_raw(b"b"), b"bb".to_vec())),
                    Mutation::Put((Key::from_raw(b"c"), b"cc".to_vec())),
                ],
                b"a".to_vec(),
                1,
                Options::default(),
                expect_ok_callback(tx.clone(), 0),
            )
            .unwrap();
        rx.recv().unwrap();
        // Forward
        expect_multi_values(
            vec![None, None, None],
            storage
                .async_scan(
                    Context::new(),
                    Key::from_raw(b"\x00"),
                    None,
                    1000,
                    5,
                    Options::default(),
                )
                .wait(),
        );
        // Backward
        expect_multi_values(
            vec![None, None, None],
            storage
                .async_scan(
                    Context::new(),
                    Key::from_raw(b"\xff"),
                    None,
                    1000,
                    5,
                    Options::default().reverse_scan(),
                )
                .wait(),
        );
        // Forward with bound
        expect_multi_values(
            vec![None, None],
            storage
                .async_scan(
                    Context::new(),
                    Key::from_raw(b"\x00"),
                    Some(Key::from_raw(b"c")),
                    1000,
                    5,
                    Options::default(),
                )
                .wait(),
        );
        // Backward with bound
        expect_multi_values(
            vec![None, None],
            storage
                .async_scan(
                    Context::new(),
                    Key::from_raw(b"\xff"),
                    Some(Key::from_raw(b"b")),
                    1000,
                    5,
                    Options::default().reverse_scan(),
                )
                .wait(),
        );
        // Forward with limit
        expect_multi_values(
            vec![None, None],
            storage
                .async_scan(
                    Context::new(),
                    Key::from_raw(b"\x00"),
                    None,
                    2,
                    5,
                    Options::default(),
                )
                .wait(),
        );
        // Backward with limit
        expect_multi_values(
            vec![None, None],
            storage
                .async_scan(
                    Context::new(),
                    Key::from_raw(b"\xff"),
                    None,
                    2,
                    5,
                    Options::default().reverse_scan(),
                )
                .wait(),
        );

        storage
            .async_commit(
                Context::new(),
                vec![
                    Key::from_raw(b"a"),
                    Key::from_raw(b"b"),
                    Key::from_raw(b"c"),
                ],
                1,
                2,
                expect_ok_callback(tx.clone(), 1),
            )
            .unwrap();
        rx.recv().unwrap();
        // Forward
        expect_multi_values(
            vec![
                Some((b"a".to_vec(), b"aa".to_vec())),
                Some((b"b".to_vec(), b"bb".to_vec())),
                Some((b"c".to_vec(), b"cc".to_vec())),
            ],
            storage
                .async_scan(
                    Context::new(),
                    Key::from_raw(b"\x00"),
                    None,
                    1000,
                    5,
                    Options::default(),
                )
                .wait(),
        );
        // Backward
        expect_multi_values(
            vec![
                Some((b"c".to_vec(), b"cc".to_vec())),
                Some((b"b".to_vec(), b"bb".to_vec())),
                Some((b"a".to_vec(), b"aa".to_vec())),
            ],
            storage
                .async_scan(
                    Context::new(),
                    Key::from_raw(b"\xff"),
                    None,
                    1000,
                    5,
                    Options::default().reverse_scan(),
                )
                .wait(),
        );
        // Forward with bound
        expect_multi_values(
            vec![
                Some((b"a".to_vec(), b"aa".to_vec())),
                Some((b"b".to_vec(), b"bb".to_vec())),
            ],
            storage
                .async_scan(
                    Context::new(),
                    Key::from_raw(b"\x00"),
                    Some(Key::from_raw(b"c")),
                    1000,
                    5,
                    Options::default(),
                )
                .wait(),
        );
        // Backward with bound
        expect_multi_values(
            vec![
                Some((b"c".to_vec(), b"cc".to_vec())),
                Some((b"b".to_vec(), b"bb".to_vec())),
            ],
            storage
                .async_scan(
                    Context::new(),
                    Key::from_raw(b"\xff"),
                    Some(Key::from_raw(b"b")),
                    1000,
                    5,
                    Options::default().reverse_scan(),
                )
                .wait(),
        );

        // Forward with limit
        expect_multi_values(
            vec![
                Some((b"a".to_vec(), b"aa".to_vec())),
                Some((b"b".to_vec(), b"bb".to_vec())),
            ],
            storage
                .async_scan(
                    Context::new(),
                    Key::from_raw(b"\x00"),
                    None,
                    2,
                    5,
                    Options::default(),
                )
                .wait(),
        );
        // Backward with limit
        expect_multi_values(
            vec![
                Some((b"c".to_vec(), b"cc".to_vec())),
                Some((b"b".to_vec(), b"bb".to_vec())),
            ],
            storage
                .async_scan(
                    Context::new(),
                    Key::from_raw(b"\xff"),
                    None,
                    2,
                    5,
                    Options::default().reverse_scan(),
                )
                .wait(),
        );
    }

    #[test]
    fn test_batch_get() {
        let storage = TestStorageBuilder::new().build().unwrap();
        let (tx, rx) = channel();
        storage
            .async_prewrite(
                Context::new(),
                vec![
                    Mutation::Put((Key::from_raw(b"a"), b"aa".to_vec())),
                    Mutation::Put((Key::from_raw(b"b"), b"bb".to_vec())),
                    Mutation::Put((Key::from_raw(b"c"), b"cc".to_vec())),
                ],
                b"a".to_vec(),
                1,
                Options::default(),
                expect_ok_callback(tx.clone(), 0),
            )
            .unwrap();
        rx.recv().unwrap();
        expect_multi_values(
            vec![None],
            storage
                .async_batch_get(
                    Context::new(),
                    vec![Key::from_raw(b"c"), Key::from_raw(b"d")],
                    2,
                )
                .wait(),
        );
        storage
            .async_commit(
                Context::new(),
                vec![
                    Key::from_raw(b"a"),
                    Key::from_raw(b"b"),
                    Key::from_raw(b"c"),
                ],
                1,
                2,
                expect_ok_callback(tx.clone(), 1),
            )
            .unwrap();
        rx.recv().unwrap();
        expect_multi_values(
            vec![
                Some((b"c".to_vec(), b"cc".to_vec())),
                Some((b"a".to_vec(), b"aa".to_vec())),
                Some((b"b".to_vec(), b"bb".to_vec())),
            ],
            storage
                .async_batch_get(
                    Context::new(),
                    vec![
                        Key::from_raw(b"c"),
                        Key::from_raw(b"x"),
                        Key::from_raw(b"a"),
                        Key::from_raw(b"b"),
                    ],
                    5,
                )
                .wait(),
        );
    }

    #[test]
    fn test_txn() {
        let storage = TestStorageBuilder::new().build().unwrap();
        let (tx, rx) = channel();
        storage
            .async_prewrite(
                Context::new(),
                vec![Mutation::Put((Key::from_raw(b"x"), b"100".to_vec()))],
                b"x".to_vec(),
                100,
                Options::default(),
                expect_ok_callback(tx.clone(), 0),
            )
            .unwrap();
        storage
            .async_prewrite(
                Context::new(),
                vec![Mutation::Put((Key::from_raw(b"y"), b"101".to_vec()))],
                b"y".to_vec(),
                101,
                Options::default(),
                expect_ok_callback(tx.clone(), 1),
            )
            .unwrap();
        rx.recv().unwrap();
        rx.recv().unwrap();
        storage
            .async_commit(
                Context::new(),
                vec![Key::from_raw(b"x")],
                100,
                110,
                expect_ok_callback(tx.clone(), 2),
            )
            .unwrap();
        storage
            .async_commit(
                Context::new(),
                vec![Key::from_raw(b"y")],
                101,
                111,
                expect_ok_callback(tx.clone(), 3),
            )
            .unwrap();
        rx.recv().unwrap();
        rx.recv().unwrap();
        expect_value(
            b"100".to_vec(),
            storage
                .async_get(Context::new(), Key::from_raw(b"x"), 120)
                .wait(),
        );
        expect_value(
            b"101".to_vec(),
            storage
                .async_get(Context::new(), Key::from_raw(b"y"), 120)
                .wait(),
        );
        storage
            .async_prewrite(
                Context::new(),
                vec![Mutation::Put((Key::from_raw(b"x"), b"105".to_vec()))],
                b"x".to_vec(),
                105,
                Options::default(),
                expect_fail_callback(tx.clone(), 6, |e| match e {
                    Error::Txn(txn::Error::Mvcc(mvcc::Error::WriteConflict { .. })) => (),
                    e => panic!("unexpected error chain: {:?}", e),
                }),
            )
            .unwrap();
        rx.recv().unwrap();
    }

    #[test]
    fn test_sched_too_busy() {
        let mut config = Config::default();
        config.scheduler_pending_write_threshold = ReadableSize(1);
        let storage = TestStorageBuilder::new().config(config).build().unwrap();
        let (tx, rx) = channel();
        expect_none(
            storage
                .async_get(Context::new(), Key::from_raw(b"x"), 100)
                .wait(),
        );
        storage
            .async_pause(
                Context::new(),
                vec![Key::from_raw(b"x")],
                1000,
                expect_ok_callback(tx.clone(), 1),
            )
            .unwrap();
        storage
            .async_prewrite(
                Context::new(),
                vec![Mutation::Put((Key::from_raw(b"y"), b"101".to_vec()))],
                b"y".to_vec(),
                101,
                Options::default(),
                expect_too_busy_callback(tx.clone(), 2),
            )
            .unwrap();
        rx.recv().unwrap();
        rx.recv().unwrap();
        storage
            .async_prewrite(
                Context::new(),
                vec![Mutation::Put((Key::from_raw(b"z"), b"102".to_vec()))],
                b"y".to_vec(),
                102,
                Options::default(),
                expect_ok_callback(tx.clone(), 3),
            )
            .unwrap();
        rx.recv().unwrap();
    }

    #[test]
    fn test_cleanup() {
        let storage = TestStorageBuilder::new().build().unwrap();
        let (tx, rx) = channel();
        storage
            .async_prewrite(
                Context::new(),
                vec![Mutation::Put((Key::from_raw(b"x"), b"100".to_vec()))],
                b"x".to_vec(),
                100,
                Options::default(),
                expect_ok_callback(tx.clone(), 0),
            )
            .unwrap();
        rx.recv().unwrap();
        storage
            .async_cleanup(
                Context::new(),
                Key::from_raw(b"x"),
                100,
                expect_ok_callback(tx.clone(), 1),
            )
            .unwrap();
        rx.recv().unwrap();
        expect_none(
            storage
                .async_get(Context::new(), Key::from_raw(b"x"), 105)
                .wait(),
        );
    }

    #[test]
    fn test_high_priority_get_put() {
        let storage = TestStorageBuilder::new().build().unwrap();
        let (tx, rx) = channel();
        let mut ctx = Context::new();
        ctx.set_priority(CommandPri::High);
        expect_none(storage.async_get(ctx, Key::from_raw(b"x"), 100).wait());
        let mut ctx = Context::new();
        ctx.set_priority(CommandPri::High);
        storage
            .async_prewrite(
                ctx,
                vec![Mutation::Put((Key::from_raw(b"x"), b"100".to_vec()))],
                b"x".to_vec(),
                100,
                Options::default(),
                expect_ok_callback(tx.clone(), 1),
            )
            .unwrap();
        rx.recv().unwrap();
        let mut ctx = Context::new();
        ctx.set_priority(CommandPri::High);
        storage
            .async_commit(
                ctx,
                vec![Key::from_raw(b"x")],
                100,
                101,
                expect_ok_callback(tx.clone(), 2),
            )
            .unwrap();
        rx.recv().unwrap();
        let mut ctx = Context::new();
        ctx.set_priority(CommandPri::High);
        expect_none(storage.async_get(ctx, Key::from_raw(b"x"), 100).wait());
        let mut ctx = Context::new();
        ctx.set_priority(CommandPri::High);
        expect_value(
            b"100".to_vec(),
            storage.async_get(ctx, Key::from_raw(b"x"), 101).wait(),
        );
    }

    #[test]
    fn test_high_priority_no_block() {
        let mut config = Config::default();
        config.scheduler_worker_pool_size = 1;
        let storage = TestStorageBuilder::new().config(config).build().unwrap();
        let (tx, rx) = channel();
        expect_none(
            storage
                .async_get(Context::new(), Key::from_raw(b"x"), 100)
                .wait(),
        );
        storage
            .async_prewrite(
                Context::new(),
                vec![Mutation::Put((Key::from_raw(b"x"), b"100".to_vec()))],
                b"x".to_vec(),
                100,
                Options::default(),
                expect_ok_callback(tx.clone(), 1),
            )
            .unwrap();
        rx.recv().unwrap();
        storage
            .async_commit(
                Context::new(),
                vec![Key::from_raw(b"x")],
                100,
                101,
                expect_ok_callback(tx.clone(), 2),
            )
            .unwrap();
        rx.recv().unwrap();

        storage
            .async_pause(
                Context::new(),
                vec![],
                1000,
                expect_ok_callback(tx.clone(), 3),
            )
            .unwrap();
        let mut ctx = Context::new();
        ctx.set_priority(CommandPri::High);
        expect_value(
            b"100".to_vec(),
            storage.async_get(ctx, Key::from_raw(b"x"), 101).wait(),
        );
        // Command Get with high priority not block by command Pause.
        assert_eq!(rx.recv().unwrap(), 3);
    }

    #[test]
    fn test_delete_range() {
        let storage = TestStorageBuilder::new().build().unwrap();
        let (tx, rx) = channel();
        // Write x and y.
        storage
            .async_prewrite(
                Context::new(),
                vec![
                    Mutation::Put((Key::from_raw(b"x"), b"100".to_vec())),
                    Mutation::Put((Key::from_raw(b"y"), b"100".to_vec())),
                    Mutation::Put((Key::from_raw(b"z"), b"100".to_vec())),
                ],
                b"x".to_vec(),
                100,
                Options::default(),
                expect_ok_callback(tx.clone(), 0),
            )
            .unwrap();
        rx.recv().unwrap();
        storage
            .async_commit(
                Context::new(),
                vec![
                    Key::from_raw(b"x"),
                    Key::from_raw(b"y"),
                    Key::from_raw(b"z"),
                ],
                100,
                101,
                expect_ok_callback(tx.clone(), 1),
            )
            .unwrap();
        rx.recv().unwrap();
        expect_value(
            b"100".to_vec(),
            storage
                .async_get(Context::new(), Key::from_raw(b"x"), 101)
                .wait(),
        );
        expect_value(
            b"100".to_vec(),
            storage
                .async_get(Context::new(), Key::from_raw(b"y"), 101)
                .wait(),
        );
        expect_value(
            b"100".to_vec(),
            storage
                .async_get(Context::new(), Key::from_raw(b"z"), 101)
                .wait(),
        );

        // Delete range [x, z)
        storage
            .async_delete_range(
                Context::new(),
                Key::from_raw(b"x"),
                Key::from_raw(b"z"),
                expect_ok_callback(tx.clone(), 5),
            )
            .unwrap();
        rx.recv().unwrap();
        expect_none(
            storage
                .async_get(Context::new(), Key::from_raw(b"x"), 101)
                .wait(),
        );
        expect_none(
            storage
                .async_get(Context::new(), Key::from_raw(b"y"), 101)
                .wait(),
        );
        expect_value(
            b"100".to_vec(),
            storage
                .async_get(Context::new(), Key::from_raw(b"z"), 101)
                .wait(),
        );

        storage
            .async_delete_range(
                Context::new(),
                Key::from_raw(b""),
                Key::from_raw(&[255]),
                expect_ok_callback(tx.clone(), 9),
            )
            .unwrap();
        rx.recv().unwrap();
        expect_none(
            storage
                .async_get(Context::new(), Key::from_raw(b"z"), 101)
                .wait(),
        );
    }

    #[test]
    fn test_raw_delete_range() {
        let storage = TestStorageBuilder::new().build().unwrap();
        let (tx, rx) = channel();

        let test_data = [
            (b"a", b"001"),
            (b"b", b"002"),
            (b"c", b"003"),
            (b"d", b"004"),
            (b"e", b"005"),
        ];

        // Write some key-value pairs to the db
        for kv in &test_data {
            storage
                .async_raw_put(
                    Context::new(),
                    "".to_string(),
                    kv.0.to_vec(),
                    kv.1.to_vec(),
                    expect_ok_callback(tx.clone(), 0),
                )
                .unwrap();
        }

        expect_value(
            b"004".to_vec(),
            storage
                .async_raw_get(Context::new(), "".to_string(), b"d".to_vec())
                .wait(),
        );

        // Delete ["d", "e")
        storage
            .async_raw_delete_range(
                Context::new(),
                "".to_string(),
                b"d".to_vec(),
                b"e".to_vec(),
                expect_ok_callback(tx.clone(), 1),
            )
            .unwrap();
        rx.recv().unwrap();

        // Assert key "d" has gone
        expect_value(
            b"003".to_vec(),
            storage
                .async_raw_get(Context::new(), "".to_string(), b"c".to_vec())
                .wait(),
        );
        expect_none(
            storage
                .async_raw_get(Context::new(), "".to_string(), b"d".to_vec())
                .wait(),
        );
        expect_value(
            b"005".to_vec(),
            storage
                .async_raw_get(Context::new(), "".to_string(), b"e".to_vec())
                .wait(),
        );

        // Delete ["aa", "ab")
        storage
            .async_raw_delete_range(
                Context::new(),
                "".to_string(),
                b"aa".to_vec(),
                b"ab".to_vec(),
                expect_ok_callback(tx.clone(), 2),
            )
            .unwrap();
        rx.recv().unwrap();

        // Assert nothing happened
        expect_value(
            b"001".to_vec(),
            storage
                .async_raw_get(Context::new(), "".to_string(), b"a".to_vec())
                .wait(),
        );
        expect_value(
            b"002".to_vec(),
            storage
                .async_raw_get(Context::new(), "".to_string(), b"b".to_vec())
                .wait(),
        );

        // Delete all
        storage
            .async_raw_delete_range(
                Context::new(),
                "".to_string(),
                b"a".to_vec(),
                b"z".to_vec(),
                expect_ok_callback(tx, 3),
            )
            .unwrap();
        rx.recv().unwrap();

        // Assert now no key remains
        for kv in &test_data {
            expect_none(
                storage
                    .async_raw_get(Context::new(), "".to_string(), kv.0.to_vec())
                    .wait(),
            );
        }

        rx.recv().unwrap();
    }

    #[test]
    fn test_raw_batch_put() {
        let storage = TestStorageBuilder::new().build().unwrap();
        let (tx, rx) = channel();

        let test_data = vec![
            (b"a".to_vec(), b"aa".to_vec()),
            (b"b".to_vec(), b"bb".to_vec()),
            (b"c".to_vec(), b"cc".to_vec()),
            (b"d".to_vec(), b"dd".to_vec()),
            (b"e".to_vec(), b"ee".to_vec()),
        ];

        // Write key-value pairs in a batch
        storage
            .async_raw_batch_put(
                Context::new(),
                "".to_string(),
                test_data.clone(),
                expect_ok_callback(tx.clone(), 0),
            )
            .unwrap();
        rx.recv().unwrap();

        // Verify pairs one by one
        for (key, val) in test_data {
            expect_value(
                val,
                storage
                    .async_raw_get(Context::new(), "".to_string(), key)
                    .wait(),
            );
        }
    }

    #[test]
    fn test_raw_batch_get() {
        let storage = TestStorageBuilder::new().build().unwrap();
        let (tx, rx) = channel();

        let test_data = vec![
            (b"a".to_vec(), b"aa".to_vec()),
            (b"b".to_vec(), b"bb".to_vec()),
            (b"c".to_vec(), b"cc".to_vec()),
            (b"d".to_vec(), b"dd".to_vec()),
            (b"e".to_vec(), b"ee".to_vec()),
        ];

        // Write key-value pairs one by one
        for &(ref key, ref value) in &test_data {
            storage
                .async_raw_put(
                    Context::new(),
                    "".to_string(),
                    key.clone(),
                    value.clone(),
                    expect_ok_callback(tx.clone(), 0),
                )
                .unwrap();
        }
        rx.recv().unwrap();

        // Verify pairs in a batch
        let keys = test_data.iter().map(|&(ref k, _)| k.clone()).collect();
        let results = test_data.into_iter().map(|(k, v)| Some((k, v))).collect();
        expect_multi_values(
            results,
            storage
                .async_raw_batch_get(Context::new(), "".to_string(), keys)
                .wait(),
        );
    }

    #[test]
    fn test_raw_batch_delete() {
        let storage = TestStorageBuilder::new().build().unwrap();
        let (tx, rx) = channel();

        let test_data = vec![
            (b"a".to_vec(), b"aa".to_vec()),
            (b"b".to_vec(), b"bb".to_vec()),
            (b"c".to_vec(), b"cc".to_vec()),
            (b"d".to_vec(), b"dd".to_vec()),
            (b"e".to_vec(), b"ee".to_vec()),
        ];

        // Write key-value pairs in batch
        storage
            .async_raw_batch_put(
                Context::new(),
                "".to_string(),
                test_data.clone(),
                expect_ok_callback(tx.clone(), 0),
            )
            .unwrap();
        rx.recv().unwrap();

        // Verify pairs exist
        let keys = test_data.iter().map(|&(ref k, _)| k.clone()).collect();
        let results = test_data
            .iter()
            .map(|&(ref k, ref v)| Some((k.clone(), v.clone())))
            .collect();
        expect_multi_values(
            results,
            storage
                .async_raw_batch_get(Context::new(), "".to_string(), keys)
                .wait(),
        );

        // Delete ["b", "d"]
        storage
            .async_raw_batch_delete(
                Context::new(),
                "".to_string(),
                vec![b"b".to_vec(), b"d".to_vec()],
                expect_ok_callback(tx.clone(), 1),
            )
            .unwrap();
        rx.recv().unwrap();

        // Assert "b" and "d" are gone
        expect_value(
            b"aa".to_vec(),
            storage
                .async_raw_get(Context::new(), "".to_string(), b"a".to_vec())
                .wait(),
        );
        expect_none(
            storage
                .async_raw_get(Context::new(), "".to_string(), b"b".to_vec())
                .wait(),
        );
        expect_value(
            b"cc".to_vec(),
            storage
                .async_raw_get(Context::new(), "".to_string(), b"c".to_vec())
                .wait(),
        );
        expect_none(
            storage
                .async_raw_get(Context::new(), "".to_string(), b"d".to_vec())
                .wait(),
        );
        expect_value(
            b"ee".to_vec(),
            storage
                .async_raw_get(Context::new(), "".to_string(), b"e".to_vec())
                .wait(),
        );

        // Delete ["a", "c", "e"]
        storage
            .async_raw_batch_delete(
                Context::new(),
                "".to_string(),
                vec![b"a".to_vec(), b"c".to_vec(), b"e".to_vec()],
                expect_ok_callback(tx.clone(), 2),
            )
            .unwrap();
        rx.recv().unwrap();

        // Assert no key remains
        for (k, _) in test_data {
            expect_none(
                storage
                    .async_raw_get(Context::new(), "".to_string(), k)
                    .wait(),
            );
        }
    }

    #[test]
    fn test_raw_scan() {
        let storage = TestStorageBuilder::new().build().unwrap();
        let (tx, rx) = channel();

        let test_data = vec![
            (b"a".to_vec(), b"aa".to_vec()),
            (b"a1".to_vec(), b"aa11".to_vec()),
            (b"a2".to_vec(), b"aa22".to_vec()),
            (b"a3".to_vec(), b"aa33".to_vec()),
            (b"b".to_vec(), b"bb".to_vec()),
            (b"b1".to_vec(), b"bb11".to_vec()),
            (b"b2".to_vec(), b"bb22".to_vec()),
            (b"b3".to_vec(), b"bb33".to_vec()),
            (b"c".to_vec(), b"cc".to_vec()),
            (b"c1".to_vec(), b"cc11".to_vec()),
            (b"c2".to_vec(), b"cc22".to_vec()),
            (b"c3".to_vec(), b"cc33".to_vec()),
            (b"d".to_vec(), b"dd".to_vec()),
            (b"d1".to_vec(), b"dd11".to_vec()),
            (b"d2".to_vec(), b"dd22".to_vec()),
            (b"d3".to_vec(), b"dd33".to_vec()),
            (b"e".to_vec(), b"ee".to_vec()),
            (b"e1".to_vec(), b"ee11".to_vec()),
            (b"e2".to_vec(), b"ee22".to_vec()),
            (b"e3".to_vec(), b"ee33".to_vec()),
        ];

        // Write key-value pairs in batch
        storage
            .async_raw_batch_put(
                Context::new(),
                "".to_string(),
                test_data.clone(),
                expect_ok_callback(tx.clone(), 0),
            )
            .unwrap();
        rx.recv().unwrap();

        // Scan pairs with key only
        let mut results: Vec<Option<KvPair>> = test_data
            .iter()
            .map(|&(ref k, _)| Some((k.clone(), vec![])))
            .collect();
        expect_multi_values(
            results.clone(),
            storage
                .async_raw_scan(
                    Context::new(),
                    "".to_string(),
                    vec![],
                    None,
                    20,
                    true,
                    false,
                )
                .wait(),
        );
        results = results.split_off(10);
        expect_multi_values(
            results,
            storage
                .async_raw_scan(
                    Context::new(),
                    "".to_string(),
                    b"c2".to_vec(),
                    None,
                    20,
                    true,
                    false,
                )
                .wait(),
        );
        let mut results: Vec<Option<KvPair>> = test_data
            .clone()
            .into_iter()
            .map(|(k, v)| Some((k, v)))
            .collect();
        expect_multi_values(
            results.clone(),
            storage
                .async_raw_scan(
                    Context::new(),
                    "".to_string(),
                    vec![],
                    None,
                    20,
                    false,
                    false,
                )
                .wait(),
        );
        results = results.split_off(10);
        expect_multi_values(
            results,
            storage
                .async_raw_scan(
                    Context::new(),
                    "".to_string(),
                    b"c2".to_vec(),
                    None,
                    20,
                    false,
                    false,
                )
                .wait(),
        );
        let results: Vec<Option<KvPair>> = test_data
            .clone()
            .into_iter()
            .map(|(k, v)| Some((k, v)))
            .rev()
            .collect();
        expect_multi_values(
            results,
            storage
                .async_raw_scan(
                    Context::new(),
                    "".to_string(),
                    b"z".to_vec(),
                    None,
                    20,
                    false,
                    true,
                )
                .wait(),
        );
        let results: Vec<Option<KvPair>> = test_data
            .clone()
            .into_iter()
            .map(|(k, v)| Some((k, v)))
            .rev()
            .take(5)
            .collect();
        expect_multi_values(
            results,
            storage
                .async_raw_scan(
                    Context::new(),
                    "".to_string(),
                    b"z".to_vec(),
                    None,
                    5,
                    false,
                    true,
                )
                .wait(),
        );

        // Scan with end_key
        let results: Vec<Option<KvPair>> = test_data
            .clone()
            .into_iter()
            .skip(6)
            .take(4)
            .map(|(k, v)| Some((k, v)))
            .collect();
        expect_multi_values(
            results.clone(),
            storage
                .async_raw_scan(
                    Context::new(),
                    "".to_string(),
                    b"b2".to_vec(),
                    Some(b"c2".to_vec()),
                    20,
                    false,
                    false,
                )
                .wait(),
        );
        let results: Vec<Option<KvPair>> = test_data
            .clone()
            .into_iter()
            .skip(6)
            .take(1)
            .map(|(k, v)| Some((k, v)))
            .collect();
        expect_multi_values(
            results.clone(),
            storage
                .async_raw_scan(
                    Context::new(),
                    "".to_string(),
                    b"b2".to_vec(),
                    Some(b"b2\x00".to_vec()),
                    20,
                    false,
                    false,
                )
                .wait(),
        );

        // Reverse scan with end_key
        let results: Vec<Option<KvPair>> = test_data
            .clone()
            .into_iter()
            .rev()
            .skip(10)
            .take(4)
            .map(|(k, v)| Some((k, v)))
            .collect();
        expect_multi_values(
            results.clone(),
            storage
                .async_raw_scan(
                    Context::new(),
                    "".to_string(),
                    b"c2".to_vec(),
                    Some(b"b2".to_vec()),
                    20,
                    false,
                    true,
                )
                .wait(),
        );
        let results: Vec<Option<KvPair>> = test_data
            .clone()
            .into_iter()
            .skip(6)
            .take(1)
            .map(|(k, v)| Some((k, v)))
            .collect();
        expect_multi_values(
            results.clone(),
            storage
                .async_raw_scan(
                    Context::new(),
                    "".to_string(),
                    b"b2\x00".to_vec(),
                    Some(b"b2".to_vec()),
                    20,
                    false,
                    true,
                )
                .wait(),
        );

        // End key tests. Confirm that lower/upper bound works correctly.
        let ctx = Context::new();
        let results = vec![
            (b"c1".to_vec(), b"cc11".to_vec()),
            (b"c2".to_vec(), b"cc22".to_vec()),
            (b"c3".to_vec(), b"cc33".to_vec()),
            (b"d".to_vec(), b"dd".to_vec()),
            (b"d1".to_vec(), b"dd11".to_vec()),
            (b"d2".to_vec(), b"dd22".to_vec()),
        ].into_iter()
            .map(|(k, v)| Some((k, v)));
        expect_multi_values(
            results.clone().collect(),
            <Storage<RocksEngine>>::async_snapshot(storage.get_engine(), &ctx)
                .and_then(move |snapshot| {
                    <Storage<RocksEngine>>::raw_scan(
                        &snapshot,
                        &"".to_string(),
                        &Key::from_encoded(b"c1".to_vec()),
                        Some(Key::from_encoded(b"d3".to_vec())),
                        20,
                        &mut Statistics::default(),
                        false,
                    )
                })
                .wait(),
        );
        expect_multi_values(
            results.rev().collect(),
            <Storage<RocksEngine>>::async_snapshot(storage.get_engine(), &ctx)
                .and_then(move |snapshot| {
                    <Storage<RocksEngine>>::reverse_raw_scan(
                        &snapshot,
                        &"".to_string(),
                        &Key::from_encoded(b"d3".to_vec()),
                        Some(Key::from_encoded(b"c1".to_vec())),
                        20,
                        &mut Statistics::default(),
                        false,
                    )
                })
                .wait(),
        );
    }

    #[test]
    fn test_check_key_ranges() {
        fn make_ranges(ranges: Vec<(Vec<u8>, Vec<u8>)>) -> Vec<KeyRange> {
            ranges
                .into_iter()
                .map(|(s, e)| {
                    let mut range = KeyRange::new();
                    range.set_start_key(s);
                    if !e.is_empty() {
                        range.set_end_key(e);
                    }
                    range
                })
                .collect()
        }

        let ranges = make_ranges(vec![
            (b"a".to_vec(), b"a3".to_vec()),
            (b"b".to_vec(), b"b3".to_vec()),
            (b"c".to_vec(), b"c3".to_vec()),
        ]);
        assert_eq!(
            <Storage<RocksEngine>>::check_key_ranges(&ranges, false),
            true
        );

        let ranges = make_ranges(vec![
            (b"a".to_vec(), vec![]),
            (b"b".to_vec(), vec![]),
            (b"c".to_vec(), vec![]),
        ]);
        assert_eq!(
            <Storage<RocksEngine>>::check_key_ranges(&ranges, false),
            true
        );

        let ranges = make_ranges(vec![
            (b"a3".to_vec(), b"a".to_vec()),
            (b"b3".to_vec(), b"b".to_vec()),
            (b"c3".to_vec(), b"c".to_vec()),
        ]);
        assert_eq!(
            <Storage<RocksEngine>>::check_key_ranges(&ranges, false),
            false
        );

        // if end_key is omitted, the next start_key is used instead. so, false is returned.
        let ranges = make_ranges(vec![
            (b"c".to_vec(), vec![]),
            (b"b".to_vec(), vec![]),
            (b"a".to_vec(), vec![]),
        ]);
        assert_eq!(
            <Storage<RocksEngine>>::check_key_ranges(&ranges, false),
            false
        );

        let ranges = make_ranges(vec![
            (b"a3".to_vec(), b"a".to_vec()),
            (b"b3".to_vec(), b"b".to_vec()),
            (b"c3".to_vec(), b"c".to_vec()),
        ]);
        assert_eq!(
            <Storage<RocksEngine>>::check_key_ranges(&ranges, true),
            true
        );

        let ranges = make_ranges(vec![
            (b"c3".to_vec(), vec![]),
            (b"b3".to_vec(), vec![]),
            (b"a3".to_vec(), vec![]),
        ]);
        assert_eq!(
            <Storage<RocksEngine>>::check_key_ranges(&ranges, true),
            true
        );

        let ranges = make_ranges(vec![
            (b"a".to_vec(), b"a3".to_vec()),
            (b"b".to_vec(), b"b3".to_vec()),
            (b"c".to_vec(), b"c3".to_vec()),
        ]);
        assert_eq!(
            <Storage<RocksEngine>>::check_key_ranges(&ranges, true),
            false
        );

        let ranges = make_ranges(vec![
            (b"a3".to_vec(), vec![]),
            (b"b3".to_vec(), vec![]),
            (b"c3".to_vec(), vec![]),
        ]);
        assert_eq!(
            <Storage<RocksEngine>>::check_key_ranges(&ranges, true),
            false
        );
    }

    #[test]
    fn test_raw_batch_scan() {
        let storage = TestStorageBuilder::new().build().unwrap();
        let (tx, rx) = channel();

        let test_data = vec![
            (b"a".to_vec(), b"aa".to_vec()),
            (b"a1".to_vec(), b"aa11".to_vec()),
            (b"a2".to_vec(), b"aa22".to_vec()),
            (b"a3".to_vec(), b"aa33".to_vec()),
            (b"b".to_vec(), b"bb".to_vec()),
            (b"b1".to_vec(), b"bb11".to_vec()),
            (b"b2".to_vec(), b"bb22".to_vec()),
            (b"b3".to_vec(), b"bb33".to_vec()),
            (b"c".to_vec(), b"cc".to_vec()),
            (b"c1".to_vec(), b"cc11".to_vec()),
            (b"c2".to_vec(), b"cc22".to_vec()),
            (b"c3".to_vec(), b"cc33".to_vec()),
            (b"d".to_vec(), b"dd".to_vec()),
            (b"d1".to_vec(), b"dd11".to_vec()),
            (b"d2".to_vec(), b"dd22".to_vec()),
            (b"d3".to_vec(), b"dd33".to_vec()),
            (b"e".to_vec(), b"ee".to_vec()),
            (b"e1".to_vec(), b"ee11".to_vec()),
            (b"e2".to_vec(), b"ee22".to_vec()),
            (b"e3".to_vec(), b"ee33".to_vec()),
        ];

        // Write key-value pairs in batch
        storage
            .async_raw_batch_put(
                Context::new(),
                "".to_string(),
                test_data.clone(),
                expect_ok_callback(tx.clone(), 0),
            )
            .unwrap();
        rx.recv().unwrap();

        // Verify pairs exist
        let keys = test_data.iter().map(|&(ref k, _)| k.clone()).collect();
        let results = test_data.into_iter().map(|(k, v)| Some((k, v))).collect();
        expect_multi_values(
            results,
            storage
                .async_raw_batch_get(Context::new(), "".to_string(), keys)
                .wait(),
        );

        let results = vec![
            Some((b"a".to_vec(), b"aa".to_vec())),
            Some((b"a1".to_vec(), b"aa11".to_vec())),
            Some((b"a2".to_vec(), b"aa22".to_vec())),
            Some((b"a3".to_vec(), b"aa33".to_vec())),
            Some((b"b".to_vec(), b"bb".to_vec())),
            Some((b"b1".to_vec(), b"bb11".to_vec())),
            Some((b"b2".to_vec(), b"bb22".to_vec())),
            Some((b"b3".to_vec(), b"bb33".to_vec())),
            Some((b"c".to_vec(), b"cc".to_vec())),
            Some((b"c1".to_vec(), b"cc11".to_vec())),
            Some((b"c2".to_vec(), b"cc22".to_vec())),
            Some((b"c3".to_vec(), b"cc33".to_vec())),
            Some((b"d".to_vec(), b"dd".to_vec())),
        ];
        let ranges: Vec<KeyRange> = vec![b"a".to_vec(), b"b".to_vec(), b"c".to_vec()]
            .into_iter()
            .map(|k| {
                let mut range = KeyRange::new();
                range.set_start_key(k);
                range
            })
            .collect();
        expect_multi_values(
            results,
            storage
                .async_raw_batch_scan(
                    Context::new(),
                    "".to_string(),
                    ranges.clone(),
                    5,
                    false,
                    false,
                )
                .wait(),
        );

        let results = vec![
            Some((b"a".to_vec(), vec![])),
            Some((b"a1".to_vec(), vec![])),
            Some((b"a2".to_vec(), vec![])),
            Some((b"a3".to_vec(), vec![])),
            Some((b"b".to_vec(), vec![])),
            Some((b"b1".to_vec(), vec![])),
            Some((b"b2".to_vec(), vec![])),
            Some((b"b3".to_vec(), vec![])),
            Some((b"c".to_vec(), vec![])),
            Some((b"c1".to_vec(), vec![])),
            Some((b"c2".to_vec(), vec![])),
            Some((b"c3".to_vec(), vec![])),
            Some((b"d".to_vec(), vec![])),
        ];
        expect_multi_values(
            results,
            storage
                .async_raw_batch_scan(
                    Context::new(),
                    "".to_string(),
                    ranges.clone(),
                    5,
                    true,
                    false,
                )
                .wait(),
        );

        let results = vec![
            Some((b"a".to_vec(), b"aa".to_vec())),
            Some((b"a1".to_vec(), b"aa11".to_vec())),
            Some((b"a2".to_vec(), b"aa22".to_vec())),
            Some((b"b".to_vec(), b"bb".to_vec())),
            Some((b"b1".to_vec(), b"bb11".to_vec())),
            Some((b"b2".to_vec(), b"bb22".to_vec())),
            Some((b"c".to_vec(), b"cc".to_vec())),
            Some((b"c1".to_vec(), b"cc11".to_vec())),
            Some((b"c2".to_vec(), b"cc22".to_vec())),
        ];
        expect_multi_values(
            results,
            storage
                .async_raw_batch_scan(
                    Context::new(),
                    "".to_string(),
                    ranges.clone(),
                    3,
                    false,
                    false,
                )
                .wait(),
        );

        let results = vec![
            Some((b"a".to_vec(), vec![])),
            Some((b"a1".to_vec(), vec![])),
            Some((b"a2".to_vec(), vec![])),
            Some((b"b".to_vec(), vec![])),
            Some((b"b1".to_vec(), vec![])),
            Some((b"b2".to_vec(), vec![])),
            Some((b"c".to_vec(), vec![])),
            Some((b"c1".to_vec(), vec![])),
            Some((b"c2".to_vec(), vec![])),
        ];
        expect_multi_values(
            results,
            storage
                .async_raw_batch_scan(Context::new(), "".to_string(), ranges, 3, true, false)
                .wait(),
        );

        let results = vec![
            Some((b"a2".to_vec(), b"aa22".to_vec())),
            Some((b"a1".to_vec(), b"aa11".to_vec())),
            Some((b"a".to_vec(), b"aa".to_vec())),
            Some((b"b2".to_vec(), b"bb22".to_vec())),
            Some((b"b1".to_vec(), b"bb11".to_vec())),
            Some((b"b".to_vec(), b"bb".to_vec())),
            Some((b"c2".to_vec(), b"cc22".to_vec())),
            Some((b"c1".to_vec(), b"cc11".to_vec())),
            Some((b"c".to_vec(), b"cc".to_vec())),
        ];
        let ranges: Vec<KeyRange> = vec![
            (b"a3".to_vec(), b"a".to_vec()),
            (b"b3".to_vec(), b"b".to_vec()),
            (b"c3".to_vec(), b"c".to_vec()),
        ].into_iter()
            .map(|(s, e)| {
                let mut range = KeyRange::new();
                range.set_start_key(s);
                range.set_end_key(e);
                range
            })
            .collect();
        expect_multi_values(
            results,
            storage
                .async_raw_batch_scan(Context::new(), "".to_string(), ranges, 5, false, true)
                .wait(),
        );

        let results = vec![
            Some((b"c2".to_vec(), b"cc22".to_vec())),
            Some((b"c1".to_vec(), b"cc11".to_vec())),
            Some((b"b2".to_vec(), b"bb22".to_vec())),
            Some((b"b1".to_vec(), b"bb11".to_vec())),
            Some((b"a2".to_vec(), b"aa22".to_vec())),
            Some((b"a1".to_vec(), b"aa11".to_vec())),
        ];
        let ranges: Vec<KeyRange> = vec![b"c3".to_vec(), b"b3".to_vec(), b"a3".to_vec()]
            .into_iter()
            .map(|s| {
                let mut range = KeyRange::new();
                range.set_start_key(s);
                range
            })
            .collect();
        expect_multi_values(
            results,
            storage
                .async_raw_batch_scan(Context::new(), "".to_string(), ranges, 2, false, true)
                .wait(),
        );

        let results = vec![
            Some((b"a2".to_vec(), vec![])),
            Some((b"a1".to_vec(), vec![])),
            Some((b"a".to_vec(), vec![])),
            Some((b"b2".to_vec(), vec![])),
            Some((b"b1".to_vec(), vec![])),
            Some((b"b".to_vec(), vec![])),
            Some((b"c2".to_vec(), vec![])),
            Some((b"c1".to_vec(), vec![])),
            Some((b"c".to_vec(), vec![])),
        ];
        let ranges: Vec<KeyRange> = vec![
            (b"a3".to_vec(), b"a".to_vec()),
            (b"b3".to_vec(), b"b".to_vec()),
            (b"c3".to_vec(), b"c".to_vec()),
        ].into_iter()
            .map(|(s, e)| {
                let mut range = KeyRange::new();
                range.set_start_key(s);
                range.set_end_key(e);
                range
            })
            .collect();
        expect_multi_values(
            results,
            storage
                .async_raw_batch_scan(Context::new(), "".to_string(), ranges, 5, true, true)
                .wait(),
        );
    }

    #[test]
    fn test_scan_lock() {
        let storage = TestStorageBuilder::new().build().unwrap();
        let (tx, rx) = channel();
        storage
            .async_prewrite(
                Context::new(),
                vec![
                    Mutation::Put((Key::from_raw(b"x"), b"foo".to_vec())),
                    Mutation::Put((Key::from_raw(b"y"), b"foo".to_vec())),
                    Mutation::Put((Key::from_raw(b"z"), b"foo".to_vec())),
                ],
                b"x".to_vec(),
                100,
                Options::default(),
                expect_ok_callback(tx.clone(), 0),
            )
            .unwrap();
        rx.recv().unwrap();
        storage
            .async_prewrite(
                Context::new(),
                vec![
                    Mutation::Put((Key::from_raw(b"a"), b"foo".to_vec())),
                    Mutation::Put((Key::from_raw(b"b"), b"foo".to_vec())),
                    Mutation::Put((Key::from_raw(b"c"), b"foo".to_vec())),
                ],
                b"c".to_vec(),
                101,
                Options::default(),
                expect_ok_callback(tx.clone(), 0),
            )
            .unwrap();
        rx.recv().unwrap();
        let (lock_a, lock_b, lock_c, lock_x, lock_y, lock_z) = (
            {
                let mut lock = LockInfo::new();
                lock.set_primary_lock(b"c".to_vec());
                lock.set_lock_version(101);
                lock.set_key(b"a".to_vec());
                lock
            },
            {
                let mut lock = LockInfo::new();
                lock.set_primary_lock(b"c".to_vec());
                lock.set_lock_version(101);
                lock.set_key(b"b".to_vec());
                lock
            },
            {
                let mut lock = LockInfo::new();
                lock.set_primary_lock(b"c".to_vec());
                lock.set_lock_version(101);
                lock.set_key(b"c".to_vec());
                lock
            },
            {
                let mut lock = LockInfo::new();
                lock.set_primary_lock(b"x".to_vec());
                lock.set_lock_version(100);
                lock.set_key(b"x".to_vec());
                lock
            },
            {
                let mut lock = LockInfo::new();
                lock.set_primary_lock(b"x".to_vec());
                lock.set_lock_version(100);
                lock.set_key(b"y".to_vec());
                lock
            },
            {
                let mut lock = LockInfo::new();
                lock.set_primary_lock(b"x".to_vec());
                lock.set_lock_version(100);
                lock.set_key(b"z".to_vec());
                lock
            },
        );
        storage
            .async_scan_locks(
                Context::new(),
                99,
                vec![],
                10,
                expect_value_callback(tx.clone(), 0, vec![]),
            )
            .unwrap();
        rx.recv().unwrap();
        storage
            .async_scan_locks(
                Context::new(),
                100,
                vec![],
                10,
                expect_value_callback(
                    tx.clone(),
                    0,
                    vec![lock_x.clone(), lock_y.clone(), lock_z.clone()],
                ),
            )
            .unwrap();
        rx.recv().unwrap();
        storage
            .async_scan_locks(
                Context::new(),
                100,
                b"a".to_vec(),
                10,
                expect_value_callback(
                    tx.clone(),
                    0,
                    vec![lock_x.clone(), lock_y.clone(), lock_z.clone()],
                ),
            )
            .unwrap();
        rx.recv().unwrap();
        storage
            .async_scan_locks(
                Context::new(),
                100,
                b"y".to_vec(),
                10,
                expect_value_callback(tx.clone(), 0, vec![lock_y.clone(), lock_z.clone()]),
            )
            .unwrap();
        rx.recv().unwrap();
        storage
            .async_scan_locks(
                Context::new(),
                101,
                vec![],
                10,
                expect_value_callback(
                    tx.clone(),
                    0,
                    vec![
                        lock_a.clone(),
                        lock_b.clone(),
                        lock_c.clone(),
                        lock_x.clone(),
                        lock_y.clone(),
                        lock_z.clone(),
                    ],
                ),
            )
            .unwrap();
        rx.recv().unwrap();
        storage
            .async_scan_locks(
                Context::new(),
                101,
                vec![],
                4,
                expect_value_callback(
                    tx.clone(),
                    0,
                    vec![
                        lock_a.clone(),
                        lock_b.clone(),
                        lock_c.clone(),
                        lock_x.clone(),
                    ],
                ),
            )
            .unwrap();
        rx.recv().unwrap();
        storage
            .async_scan_locks(
                Context::new(),
                101,
                b"b".to_vec(),
                4,
                expect_value_callback(
                    tx.clone(),
                    0,
                    vec![
                        lock_b.clone(),
                        lock_c.clone(),
                        lock_x.clone(),
                        lock_y.clone(),
                    ],
                ),
            )
            .unwrap();
        rx.recv().unwrap();
        storage
            .async_scan_locks(
                Context::new(),
                101,
                b"b".to_vec(),
                0,
                expect_value_callback(
                    tx.clone(),
                    0,
                    vec![
                        lock_b.clone(),
                        lock_c.clone(),
                        lock_x.clone(),
                        lock_y.clone(),
                        lock_z.clone(),
                    ],
                ),
            )
            .unwrap();
        rx.recv().unwrap();
    }

    #[test]
    fn test_resolve_lock() {
        use storage::txn::RESOLVE_LOCK_BATCH_SIZE;

        let storage = TestStorageBuilder::new().build().unwrap();
        let (tx, rx) = channel();

        // These locks (transaction ts=99) are not going to be resolved.
        storage
            .async_prewrite(
                Context::new(),
                vec![
                    Mutation::Put((Key::from_raw(b"a"), b"foo".to_vec())),
                    Mutation::Put((Key::from_raw(b"b"), b"foo".to_vec())),
                    Mutation::Put((Key::from_raw(b"c"), b"foo".to_vec())),
                ],
                b"c".to_vec(),
                99,
                Options::default(),
                expect_ok_callback(tx.clone(), 0),
            )
            .unwrap();
        rx.recv().unwrap();

        let (lock_a, lock_b, lock_c) = (
            {
                let mut lock = LockInfo::new();
                lock.set_primary_lock(b"c".to_vec());
                lock.set_lock_version(99);
                lock.set_key(b"a".to_vec());
                lock
            },
            {
                let mut lock = LockInfo::new();
                lock.set_primary_lock(b"c".to_vec());
                lock.set_lock_version(99);
                lock.set_key(b"b".to_vec());
                lock
            },
            {
                let mut lock = LockInfo::new();
                lock.set_primary_lock(b"c".to_vec());
                lock.set_lock_version(99);
                lock.set_key(b"c".to_vec());
                lock
            },
        );

        // We should be able to resolve all locks for transaction ts=100 when there are this
        // many locks.
        let scanned_locks_coll = vec![
            1,
            RESOLVE_LOCK_BATCH_SIZE,
            RESOLVE_LOCK_BATCH_SIZE - 1,
            RESOLVE_LOCK_BATCH_SIZE + 1,
            RESOLVE_LOCK_BATCH_SIZE * 2,
            RESOLVE_LOCK_BATCH_SIZE * 2 - 1,
            RESOLVE_LOCK_BATCH_SIZE * 2 + 1,
        ];

        let is_rollback_coll = vec![
            false, // commit
            true,  // rollback
        ];
        let mut ts = 100;

        for scanned_locks in scanned_locks_coll {
            for is_rollback in &is_rollback_coll {
                let mut mutations = vec![];
                for i in 0..scanned_locks {
                    mutations.push(Mutation::Put((
                        Key::from_raw(format!("x{:08}", i).as_bytes()),
                        b"foo".to_vec(),
                    )));
                }

                storage
                    .async_prewrite(
                        Context::new(),
                        mutations,
                        b"x".to_vec(),
                        ts,
                        Options::default(),
                        expect_ok_callback(tx.clone(), 0),
                    )
                    .unwrap();
                rx.recv().unwrap();

                let mut txn_status = HashMap::default();
                txn_status.insert(
                    ts,
                    if *is_rollback {
                        0 // rollback
                    } else {
                        ts + 5 // commit, commit_ts = start_ts + 5
                    },
                );
                storage
                    .async_resolve_lock(
                        Context::new(),
                        txn_status,
                        expect_ok_callback(tx.clone(), 0),
                    )
                    .unwrap();
                rx.recv().unwrap();

                // All locks should be resolved except for a, b and c.
                storage
                    .async_scan_locks(
                        Context::new(),
                        ts,
                        vec![],
                        0,
                        expect_value_callback(
                            tx.clone(),
                            0,
                            vec![lock_a.clone(), lock_b.clone(), lock_c.clone()],
                        ),
                    )
                    .unwrap();
                rx.recv().unwrap();

                ts += 10;
            }
        }
    }
}<|MERGE_RESOLUTION|>--- conflicted
+++ resolved
@@ -633,7 +633,7 @@
         })
     }
 
-<<<<<<< HEAD
+    /// Starts running GC automatically.
     pub fn start_auto_gc<S: GCSafePointProvider, R: RegionInfoProvider>(
         &self,
         cfg: AutoGCConfig<S, R>,
@@ -641,9 +641,7 @@
         self.gc_worker.start_auto_gc(cfg)
     }
 
-=======
     /// Get the underlying `Engine` of the `Storage`.
->>>>>>> 993bc859
     pub fn get_engine(&self) -> E {
         self.engine.clone()
     }
