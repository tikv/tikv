// Copyright 2016 TiKV Project Authors. Licensed under Apache-2.0.

//! Interact with persistent storage.
//!
//! The [`Storage`](storage::Storage) structure provides KV APIs on a given [`Engine`](storage::kv::Engine).
//!
//! There are multiple [`Engine`](storage::kv::Engine) implementations, [`RaftKv`](server::raftkv::RaftKv)
//! is used by the [`Server`](server::Server). The [`BTreeEngine`](storage::kv::BTreeEngine) and [`RocksEngine`](storage::RocksEngine) are used for testing only.

pub mod commands;
pub mod config;
pub mod errors;
pub mod kv;
pub mod lock_manager;
pub mod metrics;
pub mod mvcc;
pub mod readpool_impl;
pub mod txn;
pub mod types;

use std::cmp;
use std::sync::{atomic, Arc};

use engine::{
    CfName, IterOption, ALL_CFS, CF_DEFAULT, CF_LOCK, CF_WRITE, DATA_CFS, DATA_KEY_PREFIX_LEN,
};
use futures::{future, Future};
use kvproto::kvrpcpb::{Context, KeyRange, LockInfo};
use tikv_util::collections::HashMap;
use tikv_util::future_pool::FuturePool;

use self::commands::{get_priority_tag, Command};
use self::kv::with_tls_engine;
use self::metrics::*;
use self::mvcc::Lock;
use self::txn::scheduler::Scheduler as TxnScheduler;

pub use self::commands::{is_normal_priority, Options, PointGetCommand};
pub use self::config::{BlockCacheConfig, Config, DEFAULT_DATA_DIR, DEFAULT_ROCKSDB_SUB_DIR};
pub use self::errors::{get_error_kind_from_header, get_tag_from_header, Error, ErrorHeaderKind};
pub use self::kv::{
    CFStatistics, Cursor, CursorBuilder, Engine, Error as EngineError, FlowStatistics,
    FlowStatsReporter, Iterator, Modify, RegionInfoProvider, RocksEngine, ScanMode, Snapshot,
    Statistics, StatisticsSummary, TestEngineBuilder,
};
pub use self::lock_manager::{DummyLockMgr, LockMgr};
pub use self::mvcc::Scanner as StoreScanner;
pub use self::readpool_impl::*;
pub use self::txn::{FixtureStore, FixtureStoreScanner};
pub use self::txn::{Msg, Scanner, Scheduler, SnapshotStore, Store};
pub use self::types::{Key, KvPair, Mutation, MvccInfo, StorageCb, TxnStatus, Value};

pub type Result<T> = std::result::Result<T, Error>;
pub type Callback<T> = Box<dyn FnOnce(Result<T>) + Send>;
pub type BatchResults<T> = Vec<(u64, Result<T>)>;
pub type BatchCallback<T> = Box<dyn Fn(BatchResults<T>) + Send>;

// Short value max len must <= 255.
pub const SHORT_VALUE_MAX_LEN: usize = 255;
pub const SHORT_VALUE_PREFIX: u8 = b'v';
pub const FOR_UPDATE_TS_PREFIX: u8 = b'f';
pub const TXN_SIZE_PREFIX: u8 = b't';
pub const MIN_COMMIT_TS_PREFIX: u8 = b'c';

pub fn is_short_value(value: &[u8]) -> bool {
    value.len() <= SHORT_VALUE_MAX_LEN
}

<<<<<<< HEAD
/// A row mutation.
#[derive(Debug, Clone)]
pub enum Mutation {
    /// Put `Value` into `Key`, overwriting any existing value.
    Put((Key, Value)),
    /// Delete `Key`.
    Delete(Key),
    /// Set a lock on `Key`.
    Lock(Key),
    /// Put `Value` into `Key` if `Key` does not yet exist.
    ///
    /// Returns [`KeyError::AlreadyExists`](kvproto::kvrpcpb::KeyError::AlreadyExists) if the key already exists.
    Insert((Key, Value)),
}

impl Mutation {
    pub fn key(&self) -> &Key {
        match self {
            Mutation::Put((ref key, _)) => key,
            Mutation::Delete(ref key) => key,
            Mutation::Lock(ref key) => key,
            Mutation::Insert((ref key, _)) => key,
        }
    }

    pub fn into_key_value(self) -> (Key, Option<Value>) {
        match self {
            Mutation::Put((key, value)) => (key, Some(value)),
            Mutation::Delete(key) => (key, None),
            Mutation::Lock(key) => (key, None),
            Mutation::Insert((key, value)) => (key, Some(value)),
        }
    }

    pub fn is_insert(&self) -> bool {
        match self {
            Mutation::Insert(_) => true,
            _ => false,
        }
    }
}

/// Represents the status of a transaction.
#[derive(PartialEq, Debug)]
pub enum TxnStatus {
    /// The txn is just rolled back by the current command.
    Rollbacked,
    /// The txn was already rolled back before.
    RollbackedBefore,
    /// The txn haven't yet been committed.
    Uncommitted { lock_ttl: u64 },
    /// The txn was committed.
    Committed { commit_ts: u64 },
}

impl TxnStatus {
    pub fn uncommitted(lock_ttl: u64) -> Self {
        Self::Uncommitted { lock_ttl }
    }

    pub fn committed(commit_ts: u64) -> Self {
        Self::Committed { commit_ts }
    }
}

pub enum StorageCb {
    Boolean(Callback<()>),
    BatchBoolean(BatchCallback<()>),
    Booleans(Callback<Vec<Result<()>>>),
    BatchBooleans(BatchCallback<Vec<Result<()>>>),
    MvccInfoByKey(Callback<MvccInfo>),
    MvccInfoByStartTs(Callback<Option<(Key, MvccInfo)>>),
    Locks(Callback<Vec<LockInfo>>),
    TxnStatus(Callback<TxnStatus>),
}

pub struct PointGetCommand {
    ctx: Context,
    key: Key,
    ts: Option<u64>,
}

impl PointGetCommand {
    pub fn from_get(request: &mut GetRequest) -> Self {
        PointGetCommand {
            ctx: request.take_context(),
            key: Key::from_raw(request.get_key()),
            ts: Some(request.get_version()),
        }
    }

    pub fn from_raw_get(request: &mut RawGetRequest) -> Self {
        PointGetCommand {
            ctx: request.take_context(),
            key: Key::from_raw(request.get_key()),
            ts: None,
        }
    }

    /// Only used in tests.
    #[cfg(test)]
    pub fn from_key_ts(key: Key, ts: Option<u64>) -> Self {
        PointGetCommand {
            ctx: Context::default(),
            key,
            ts,
        }
    }
}

/// Store Transaction scheduler commands.
///
/// Learn more about our transaction system at
/// [Deep Dive TiKV: Distributed Transactions](https://tikv.org/deep-dive/distributed-transaction/)
///
/// These are typically scheduled and used through the [`Storage`](Storage) with functions like
/// [`Storage::async_prewrite`](Storage::async_prewrite) trait and are executed asyncronously.
// Logic related to these can be found in the `src/storage/txn/procecss.rs::process_write_impl` function.
pub enum Command {
    /// The prewrite phase of a transaction. The first phase of 2PC.
    ///
    /// This prepares the system to commit the transaction. Later a [`Commit`](Command::Commit)
    /// or a [`Rollback`](Command::Rollback) should follow.
    ///
    /// If `options.for_update_ts` is `0`, the transaction is optimistic. Else it is pessimistic.
    Prewrite {
        ctx: Context,
        /// The set of mutations to apply.
        mutations: Vec<Mutation>,
        /// The primary lock. Secondary locks (from `mutations`) will refer to the primary lock.
        primary: Vec<u8>,
        /// The transaction timestamp.
        start_ts: u64,
        options: Options,
    },
    /// Acquire a Pessimistic lock on the keys.
    ///
    /// This can be rolled back with a [`PessimisticRollback`](Command::PessimisticRollback) command.
    AcquirePessimisticLock {
        ctx: Context,
        /// The set of keys to lock.
        keys: Vec<(Key, bool)>,
        /// The primary lock. Secondary locks (from `keys`) will refer to the primary lock.
        primary: Vec<u8>,
        /// The transaction timestamp.
        start_ts: u64,
        options: Options,
    },
    /// Commit the transaction that started at `lock_ts`.
    ///
    /// This should be following a [`Prewrite`](Command::Prewrite).
    Commit {
        ctx: Context,
        /// The keys affected.
        keys: Vec<Key>,
        /// The lock timestamp.
        lock_ts: u64,
        /// The commit timestamp.
        commit_ts: u64,
    },
    /// Rollback mutations on a single key.
    ///
    /// This should be following a [`Prewrite`](Command::Prewrite) on the given key.
    Cleanup {
        ctx: Context,
        key: Key,
        /// The transaction timestamp.
        start_ts: u64,
        /// The approximate current ts when cleanup request is invoked, which is used to check the
        /// lock's TTL. 0 means do not check TTL.
        current_ts: u64,
    },
    /// Rollback from the transaction that was started at `start_ts`.
    ///
    /// This should be following a [`Prewrite`](Command::Prewrite) on the given key.
    Rollback {
        ctx: Context,
        keys: Vec<Key>,
        /// The transaction timestamp.
        start_ts: u64,
    },
    /// Rollback pessimistic locks identified by `start_ts` and `for_update_ts`.
    ///
    /// This can roll back an [`AcquirePessimisticLock`](Command::AcquirePessimisticLock) command.
    PessimisticRollback {
        ctx: Context,
        /// The keys to be rolled back.
        keys: Vec<Key>,
        /// The transaction timestamp.
        start_ts: u64,
        for_update_ts: u64,
    },
    /// Heart beat of a transaction. It enlarges the primary lock's TTL.
    ///
    /// This is invoked on a transaction's primary lock. The lock may be generated by either
    /// [`AcquirePessimisticLock`](Command::AcquirePessimisticLock) or
    /// [`Prewrite`](Command::Prewrite).
    TxnHeartBeat {
        ctx: Context,
        /// The primary key of the transaction.
        primary_key: Key,
        /// The transaction's start_ts.
        start_ts: u64,
        /// The new TTL that will be used to update the lock's TTL. If the lock's TTL is already
        /// greater than `advise_ttl`, nothing will happen.
        advise_ttl: u64,
    },
    /// Check the status of a transaction. This is usually invoked by a transaction that meets
    /// another transaction's lock. If the primary lock is expired, it will rollback the primary
    /// lock. If the primary lock exists but is not expired, it may update the transaction's
    /// `min_commit_ts`. Returns a [`TxnStatus`](TxnStatus) to represent the status.
    ///
    /// This is invoked on a transaction's primary lock. The lock may be generated by either
    /// [`AcquirePessimisticLock`](Command::AcquirePessimisticLock) or
    /// [`Prewrite`](Command::Prewrite).
    CheckTxnStatus {
        ctx: Context,
        /// The primary key of the transaction.
        primary_key: Key,
        /// The lock's ts, namely the transaction's start_ts.
        lock_ts: u64,
        /// The start_ts of the transaction that invokes this command.
        caller_start_ts: u64,
        /// The approximate current_ts when the command is invoked.
        current_ts: u64,
        /// Specifies the behavior when neither commit/rollback record nor lock is found. If true,
        /// rollbacks that transaction; otherwise returns an error.
        rollback_if_not_exist: bool,
    },
    /// Scan locks from `start_key`, and find all locks whose timestamp is before `max_ts`.
    ScanLock {
        ctx: Context,
        /// The maximum transaction timestamp to scan.
        max_ts: u64,
        /// The key to start from. (`None` means start from the very beginning.)
        start_key: Option<Key>,
        /// The result limit.
        limit: usize,
    },
    /// Resolve locks according to `txn_status`.
    ///
    /// During the GC operation, this should be called to clean up stale locks whose timestamp is
    /// before safe point.
    ResolveLock {
        ctx: Context,
        /// Maps lock_ts to commit_ts. If a transaction was rolled back, it is mapped to 0.
        ///
        /// For example, let `txn_status` be `{ 100: 101, 102: 0 }`, then it means that the transaction
        /// whose start_ts is 100 was committed with commit_ts `101`, and the transaction whose
        /// start_ts is 102 was rolled back. If there are these keys in the db:
        ///
        /// * "k1", lock_ts = 100
        /// * "k2", lock_ts = 102
        /// * "k3", lock_ts = 104
        /// * "k4", no lock
        ///
        /// Here `"k1"`, `"k2"` and `"k3"` each has a not-yet-committed version, because they have
        /// locks. After calling resolve_lock, `"k1"` will be committed with commit_ts = 101 and `"k2"`
        /// will be rolled back.  `"k3"` will not be affected, because its lock_ts is not contained in
        /// `txn_status`. `"k4"` will not be affected either, because it doesn't have a non-committed
        /// version.
        txn_status: HashMap<u64, u64>,
        scan_key: Option<Key>,
        key_locks: Vec<(Key, Lock)>,
    },
    /// Resolve locks on `resolve_keys` according to `start_ts` and `commit_ts`.
    ResolveLockLite {
        ctx: Context,
        /// The transaction timestamp.
        start_ts: u64,
        /// The transaction commit timestamp.
        commit_ts: u64,
        /// The keys to resolve.
        resolve_keys: Vec<Key>,
    },
    /// Delete all keys in the range [`start_key`, `end_key`).
    ///
    /// **This is an unsafe action.**
    ///
    /// All keys in the range will be deleted permanently regardless of their timestamps.
    /// This means that deleted keys will not be retrievable by specifying an older timestamp.
    DeleteRange {
        ctx: Context,
        /// The inclusive start key.
        start_key: Key,
        /// The exclusive end key.
        end_key: Key,
    },
    /// **Testing functionality:** Latch the given keys for given duration.
    ///
    /// This means other write operations that involve these keys will be blocked.
    Pause {
        ctx: Context,
        /// The keys to hold latches on.
        keys: Vec<Key>,
        /// The amount of time in milliseconds to latch for.
        duration: u64,
    },
    /// Retrieve MVCC information for the given key.
    MvccByKey { ctx: Context, key: Key },
    /// Retrieve MVCC info for the first committed key which `start_ts == ts`.
    MvccByStartTs { ctx: Context, start_ts: u64 },
    Batch {
        ids: Vec<Option<u64>>,
        commands: Vec<Command>,
    },
}

impl Display for Command {
    fn fmt(&self, f: &mut Formatter<'_>) -> fmt::Result {
        match *self {
            Command::Prewrite {
                ref ctx,
                ref mutations,
                start_ts,
                ..
            } => write!(
                f,
                "kv::command::prewrite mutations({}) @ {} | {:?}",
                mutations.len(),
                start_ts,
                ctx
            ),
            Command::AcquirePessimisticLock {
                ref ctx,
                ref keys,
                start_ts,
                ref options,
                ..
            } => write!(
                f,
                "kv::command::acquirepessimisticlock keys({}) @ {} {} | {:?}",
                keys.len(),
                start_ts,
                options.for_update_ts,
                ctx
            ),
            Command::Commit {
                ref ctx,
                ref keys,
                lock_ts,
                commit_ts,
                ..
            } => write!(
                f,
                "kv::command::commit {} {} -> {} | {:?}",
                keys.len(),
                lock_ts,
                commit_ts,
                ctx
            ),
            Command::Cleanup {
                ref ctx,
                ref key,
                start_ts,
                ..
            } => write!(f, "kv::command::cleanup {} @ {} | {:?}", key, start_ts, ctx),
            Command::Rollback {
                ref ctx,
                ref keys,
                start_ts,
                ..
            } => write!(
                f,
                "kv::command::rollback keys({}) @ {} | {:?}",
                keys.len(),
                start_ts,
                ctx
            ),
            Command::PessimisticRollback {
                ref ctx,
                ref keys,
                start_ts,
                for_update_ts,
            } => write!(
                f,
                "kv::command::pessimistic_rollback keys({}) @ {} {} | {:?}",
                keys.len(),
                start_ts,
                for_update_ts,
                ctx
            ),
            Command::TxnHeartBeat {
                ref ctx,
                ref primary_key,
                start_ts,
                advise_ttl,
            } => write!(
                f,
                "kv::command::txn_heart_beat {} @ {} ttl {} | {:?}",
                primary_key, start_ts, advise_ttl, ctx
            ),
            Command::CheckTxnStatus {
                ref ctx,
                ref primary_key,
                lock_ts,
                caller_start_ts,
                current_ts,
                ..
            } => write!(
                f,
                "kv::command::check_txn_status {} @ {} curr({}, {}) | {:?}",
                primary_key, lock_ts, caller_start_ts, current_ts, ctx
            ),
            Command::ScanLock {
                ref ctx,
                max_ts,
                ref start_key,
                limit,
                ..
            } => write!(
                f,
                "kv::scan_lock {:?} {} @ {} | {:?}",
                start_key, limit, max_ts, ctx
            ),
            Command::ResolveLock { .. } => write!(f, "kv::resolve_lock"),
            Command::ResolveLockLite { .. } => write!(f, "kv::resolve_lock_lite"),
            Command::DeleteRange {
                ref ctx,
                ref start_key,
                ref end_key,
            } => write!(
                f,
                "kv::command::delete range [{:?}, {:?}) | {:?}",
                start_key, end_key, ctx
            ),
            Command::Pause {
                ref ctx,
                ref keys,
                duration,
            } => write!(
                f,
                "kv::command::pause keys:({}) {} ms | {:?}",
                keys.len(),
                duration,
                ctx
            ),
            Command::MvccByKey { ref ctx, ref key } => {
                write!(f, "kv::command::mvccbykey {:?} | {:?}", key, ctx)
            }
            Command::MvccByStartTs {
                ref ctx,
                ref start_ts,
            } => write!(f, "kv::command::mvccbystartts {:?} | {:?}", start_ts, ctx),
            Command::Batch {
                ref ids,
                ref commands,
            } => write!(f, "kv::command::batch {:?} | {:?}", ids, commands),
        }
    }
}

impl Debug for Command {
    fn fmt(&self, f: &mut Formatter<'_>) -> fmt::Result {
        write!(f, "{}", self)
    }
}

pub const CMD_TAG_GC: &str = "gc";
pub const CMD_TAG_UNSAFE_DESTROY_RANGE: &str = "unsafe_destroy_range";

pub fn get_priority_tag(priority: CommandPri) -> CommandPriority {
    match priority {
        CommandPri::Low => CommandPriority::low,
        CommandPri::Normal => CommandPriority::normal,
        CommandPri::High => CommandPriority::high,
    }
}

pub fn get_priority_code(priority: CommandPri) -> u8 {
    match priority {
        CommandPri::Low => 1,
        CommandPri::Normal => 2,
        CommandPri::High => 3,
    }
}

pub fn is_normal_priority(priority: CommandPri) -> bool {
    match priority {
        CommandPri::Normal => true,
        _ => false,
    }
}

impl Command {
    pub fn readonly(&self) -> bool {
        match *self {
            Command::ScanLock { .. } |
            // DeleteRange only called by DDL bg thread after table is dropped and
            // must guarantee that there is no other read or write on these keys, so
            // we can treat DeleteRange as readonly Command.
            Command::DeleteRange { .. } |
            Command::MvccByKey { .. } |
            Command::MvccByStartTs { .. } => true,
            Command::ResolveLock { ref key_locks, .. } => key_locks.is_empty(),
            Command::Batch { ref commands, .. } => if commands.is_empty() { unreachable!() } else { commands[0].readonly() },
            _ => false,
        }
    }

    pub fn priority(&self) -> CommandPri {
        self.get_context().get_priority()
    }

    pub fn is_sys_cmd(&self) -> bool {
        match *self {
            Command::ScanLock { .. }
            | Command::ResolveLock { .. }
            | Command::ResolveLockLite { .. } => true,
            Command::Batch { ref commands, .. } => {
                if commands.is_empty() {
                    unreachable!()
                } else {
                    commands[0].is_sys_cmd()
                }
            }
            _ => false,
        }
    }

    pub fn priority_tag(&self) -> CommandPriority {
        get_priority_tag(self.get_context().get_priority())
    }

    pub fn need_flow_control(&self) -> bool {
        !self.readonly() && self.priority() != CommandPri::High
    }

    pub fn tag(&self) -> CommandKind {
        match *self {
            Command::Prewrite { .. } => CommandKind::prewrite,
            Command::AcquirePessimisticLock { .. } => CommandKind::acquire_pessimistic_lock,
            Command::Commit { .. } => CommandKind::commit,
            Command::Cleanup { .. } => CommandKind::cleanup,
            Command::Rollback { .. } => CommandKind::rollback,
            Command::PessimisticRollback { .. } => CommandKind::pessimistic_rollback,
            Command::TxnHeartBeat { .. } => CommandKind::txn_heart_beat,
            Command::CheckTxnStatus { .. } => CommandKind::check_txn_status,
            Command::ScanLock { .. } => CommandKind::scan_lock,
            Command::ResolveLock { .. } => CommandKind::resolve_lock,
            Command::ResolveLockLite { .. } => CommandKind::resolve_lock_lite,
            Command::DeleteRange { .. } => CommandKind::delete_range,
            Command::Pause { .. } => CommandKind::pause,
            Command::MvccByKey { .. } => CommandKind::key_mvcc,
            Command::MvccByStartTs { .. } => CommandKind::start_ts_mvcc,
            Command::Batch { ref commands, .. } => {
                if commands.is_empty() {
                    unreachable!()
                } else {
                    match commands[0].tag() {
                        CommandKind::prewrite => CommandKind::batch_prewrite,
                        CommandKind::commit => CommandKind::batch_commit,
                        _ => CommandKind::batch,
                    }
                }
            }
        }
    }

    pub fn ts(&self) -> u64 {
        match *self {
            Command::Prewrite { start_ts, .. }
            | Command::AcquirePessimisticLock { start_ts, .. }
            | Command::Cleanup { start_ts, .. }
            | Command::Rollback { start_ts, .. }
            | Command::PessimisticRollback { start_ts, .. }
            | Command::MvccByStartTs { start_ts, .. }
            | Command::TxnHeartBeat { start_ts, .. } => start_ts,
            Command::Commit { lock_ts, .. } | Command::CheckTxnStatus { lock_ts, .. } => lock_ts,
            Command::ScanLock { max_ts, .. } => max_ts,
            Command::ResolveLockLite { start_ts, .. } => start_ts,
            Command::ResolveLock { .. }
            | Command::DeleteRange { .. }
            | Command::Pause { .. }
            | Command::MvccByKey { .. }
            | Command::Batch { .. } => 0,
        }
    }

    pub fn get_context(&self) -> &Context {
        match *self {
            Command::Prewrite { ref ctx, .. }
            | Command::AcquirePessimisticLock { ref ctx, .. }
            | Command::Commit { ref ctx, .. }
            | Command::Cleanup { ref ctx, .. }
            | Command::Rollback { ref ctx, .. }
            | Command::PessimisticRollback { ref ctx, .. }
            | Command::TxnHeartBeat { ref ctx, .. }
            | Command::CheckTxnStatus { ref ctx, .. }
            | Command::ScanLock { ref ctx, .. }
            | Command::ResolveLock { ref ctx, .. }
            | Command::ResolveLockLite { ref ctx, .. }
            | Command::DeleteRange { ref ctx, .. }
            | Command::Pause { ref ctx, .. }
            | Command::MvccByKey { ref ctx, .. }
            | Command::MvccByStartTs { ref ctx, .. } => ctx,
            // requests in a batch is represented by first command.
            Command::Batch { ref commands, .. } => {
                if commands.is_empty() {
                    unreachable!()
                } else {
                    commands[0].get_context()
                }
            }
        }
    }

    pub fn mut_context(&mut self) -> &mut Context {
        match *self {
            Command::Prewrite { ref mut ctx, .. }
            | Command::AcquirePessimisticLock { ref mut ctx, .. }
            | Command::Commit { ref mut ctx, .. }
            | Command::Cleanup { ref mut ctx, .. }
            | Command::Rollback { ref mut ctx, .. }
            | Command::PessimisticRollback { ref mut ctx, .. }
            | Command::TxnHeartBeat { ref mut ctx, .. }
            | Command::CheckTxnStatus { ref mut ctx, .. }
            | Command::ScanLock { ref mut ctx, .. }
            | Command::ResolveLock { ref mut ctx, .. }
            | Command::ResolveLockLite { ref mut ctx, .. }
            | Command::DeleteRange { ref mut ctx, .. }
            | Command::Pause { ref mut ctx, .. }
            | Command::MvccByKey { ref mut ctx, .. }
            | Command::MvccByStartTs { ref mut ctx, .. } => ctx,
            Command::Batch {
                ref mut commands, ..
            } => {
                if commands.is_empty() {
                    unreachable!()
                } else {
                    commands[0].mut_context()
                }
            }
        }
    }

    pub fn write_bytes(&self) -> usize {
        let mut bytes = 0;
        match *self {
            Command::Prewrite { ref mutations, .. } => {
                for m in mutations {
                    match *m {
                        Mutation::Put((ref key, ref value))
                        | Mutation::Insert((ref key, ref value)) => {
                            bytes += key.as_encoded().len();
                            bytes += value.len();
                        }
                        Mutation::Delete(ref key) | Mutation::Lock(ref key) => {
                            bytes += key.as_encoded().len();
                        }
                    }
                }
            }
            Command::AcquirePessimisticLock { ref keys, .. } => {
                for (key, _) in keys {
                    bytes += key.as_encoded().len();
                }
            }
            Command::Commit { ref keys, .. }
            | Command::Rollback { ref keys, .. }
            | Command::PessimisticRollback { ref keys, .. }
            | Command::Pause { ref keys, .. } => {
                for key in keys {
                    bytes += key.as_encoded().len();
                }
            }
            Command::ResolveLock { ref key_locks, .. } => {
                for lock in key_locks {
                    bytes += lock.0.as_encoded().len();
                }
            }
            Command::ResolveLockLite {
                ref resolve_keys, ..
            } => {
                for k in resolve_keys {
                    bytes += k.as_encoded().len();
                }
            }
            Command::Cleanup { ref key, .. } => {
                bytes += key.as_encoded().len();
            }
            Command::TxnHeartBeat {
                ref primary_key, ..
            } => {
                bytes += primary_key.as_encoded().len();
            }
            Command::CheckTxnStatus {
                ref primary_key, ..
            } => {
                bytes += primary_key.as_encoded().len();
            }
            Command::Batch { ref commands, .. } => {
                for cmd in commands {
                    bytes += cmd.write_bytes();
                }
            }
            _ => {}
        }
        bytes
    }
}

#[derive(Clone, Default)]
pub struct Options {
    pub lock_ttl: u64,
    pub skip_constraint_check: bool,
    pub key_only: bool,
    pub reverse_scan: bool,
    pub is_first_lock: bool,
    pub for_update_ts: u64,
    pub is_pessimistic_lock: Vec<bool>,
    // How many keys this transaction involved.
    pub txn_size: u64,
    pub min_commit_ts: u64,
    // Time to wait for lock released in milliseconds when encountering locks.
    // 0 means using default timeout. Negative means no wait.
    pub wait_timeout: i64,
}

impl Options {
    pub fn new(lock_ttl: u64, skip_constraint_check: bool, key_only: bool) -> Options {
        Options {
            lock_ttl,
            skip_constraint_check,
            key_only,
            ..Default::default()
        }
    }

    pub fn reverse_scan(mut self) -> Options {
        self.reverse_scan = true;
        self
    }
}

/// A builder to build a temporary `Storage<E>`.
///
/// Only used for test purpose.
#[must_use]
pub struct TestStorageBuilder<E: Engine> {
    engine: E,
    config: Config,
}

impl TestStorageBuilder<RocksEngine> {
    /// Build `Storage<RocksEngine>`.
    pub fn new() -> Self {
        Self {
            engine: TestEngineBuilder::new().build().unwrap(),
            config: Config::default(),
        }
    }
}

impl<E: Engine> TestStorageBuilder<E> {
    pub fn from_engine(engine: E) -> Self {
        Self {
            engine,
            config: Config::default(),
        }
    }

    /// Customize the config of the `Storage`.
    ///
    /// By default, `Config::default()` will be used.
    pub fn config(mut self, config: Config) -> Self {
        self.config = config;
        self
    }

    /// Build a `Storage<E>`.
    pub fn build(self) -> Result<Storage<E, DummyLockMgr>> {
        let read_pool = self::readpool_impl::build_read_pool_for_test(
            &crate::config::StorageReadPoolConfig::default_for_test(),
            self.engine.clone(),
        );
        Storage::from_engine(self.engine, &self.config, read_pool, None)
    }
}

=======
>>>>>>> 1999eaf8
/// [`Storage`] implements transactional KV APIs and raw KV APIs on a given [`Engine`]. An [`Engine`]
/// provides low level KV functionality. [`Engine`] has multiple implementations. When a TiKV server
/// is running, a [`RaftKv`] will be the underlying [`Engine`] of [`Storage`]. The other two types of
/// engines are for test purpose.
///
///[`Storage`] is reference counted and cloning [`Storage`] will just increase the reference counter.
/// Storage resources (i.e. threads, engine) will be released when all references are dropped.
///
/// Notice that read and write methods may not be performed over full data in most cases, i.e. when
/// underlying engine is [`RaftKv`], which limits data access in the range of a single region
/// according to specified `ctx` parameter. However,
/// [`async_unsafe_destroy_range`](Storage::async_unsafe_destroy_range) is the only exception. It's
/// always performed on the whole TiKV.
///
/// Operations of [`Storage`] can be divided into two types: MVCC operations and raw operations.
/// MVCC operations uses MVCC keys, which usually consist of several physical keys in different
/// CFs. In default CF and write CF, the key will be memcomparable-encoded and append the timestamp
/// to it, so that multiple versions can be saved at the same time.
/// Raw operations use raw keys, which are saved directly to the engine without memcomparable-
/// encoding and appending timestamp.
pub struct Storage<E: Engine, L: LockMgr> {
    // TODO: Too many Arcs, would be slow when clone.
    engine: E,

    sched: TxnScheduler<E, L>,

    /// The thread pool used to run most read operations.
    read_pool_low: FuturePool,
    read_pool_normal: FuturePool,
    read_pool_high: FuturePool,

    /// How many strong references. Thread pool and workers will be stopped
    /// once there are no more references.
    // TODO: This should be implemented in thread pool and worker.
    refs: Arc<atomic::AtomicUsize>,

    // Fields below are storage configurations.
    max_key_size: usize,

    pessimistic_txn_enabled: bool,
}

impl<E: Engine, L: LockMgr> Clone for Storage<E, L> {
    #[inline]
    fn clone(&self) -> Self {
        let refs = self.refs.fetch_add(1, atomic::Ordering::SeqCst);

        trace!(
            "Storage referenced"; "original_ref" => refs
        );

        Self {
            engine: self.engine.clone(),
            sched: self.sched.clone(),
            read_pool_low: self.read_pool_low.clone(),
            read_pool_normal: self.read_pool_normal.clone(),
            read_pool_high: self.read_pool_high.clone(),
            refs: self.refs.clone(),
            max_key_size: self.max_key_size,
            pessimistic_txn_enabled: self.pessimistic_txn_enabled,
        }
    }
}

impl<E: Engine, L: LockMgr> Drop for Storage<E, L> {
    #[inline]
    fn drop(&mut self) {
        let refs = self.refs.fetch_sub(1, atomic::Ordering::SeqCst);

        trace!(
            "Storage de-referenced"; "original_ref" => refs
        );

        if refs != 1 {
            return;
        }

        info!("Storage stopped.");
    }
}

impl<E: Engine, L: LockMgr> Storage<E, L> {
    /// Get concurrency of normal readpool.
    pub fn readpool_normal_concurrency(&self) -> usize {
        self.read_pool_normal.get_pool_size()
    }

    /// Get concurrency of scheduler pool.
    pub fn sched_pool_concurrency(&self) -> usize {
        self.sched.get_pool_size()
    }

    pub fn sched_writing_bytes(&self) -> Arc<atomic::AtomicUsize> {
        Arc::clone(self.sched.writing_bytes())
    }

    pub fn sched_pending_commands(&self) -> Arc<atomic::AtomicUsize> {
        Arc::clone(self.sched.pending_commands())
    }

    /// Create a `Storage` from given engine.
    pub fn from_engine(
        engine: E,
        config: &Config,
        mut read_pool: Vec<FuturePool>,
        lock_mgr: Option<L>,
    ) -> Result<Self> {
        let pessimistic_txn_enabled = lock_mgr.is_some();
        let sched = TxnScheduler::new(
            engine.clone(),
            lock_mgr,
            config.scheduler_concurrency,
            config.scheduler_worker_pool_size,
            config.scheduler_pending_write_threshold.0 as usize,
        );

        let read_pool_high = read_pool.remove(2);
        let read_pool_normal = read_pool.remove(1);
        let read_pool_low = read_pool.remove(0);

        info!("Storage started.");

        Ok(Storage {
            engine,
            sched,
            read_pool_low,
            read_pool_normal,
            read_pool_high,
            refs: Arc::new(atomic::AtomicUsize::new(1)),
            max_key_size: config.max_key_size,
            pessimistic_txn_enabled,
        })
    }

    /// Get the underlying `Engine` of the `Storage`.
    pub fn get_engine(&self) -> E {
        self.engine.clone()
    }

    /// Schedule a command to the transaction scheduler. `cb` will be invoked after finishing
    /// running the command.
    #[inline]
    fn schedule(&self, cmd: Command, cb: StorageCb) -> Result<()> {
        fail_point!("storage_drop_message", |_| Ok(()));
        self.sched.run_cmd(cmd, cb);
        Ok(())
    }

    /// Get a snapshot of `engine`.
    fn async_snapshot(engine: &E, ctx: &Context) -> impl Future<Item = E::Snap, Error = Error> {
        let (callback, future) = tikv_util::future::paired_future_callback();
        let val = engine.async_snapshot(ctx, callback);

        future::result(val)
            .and_then(|_| future.map_err(|cancel| EngineError::Other(box_err!(cancel))))
            .and_then(|(_ctx, result)| result)
            // map storage::kv::Error -> storage::txn::Error -> storage::Error
            .map_err(txn::Error::from)
            .map_err(Error::from)
    }

    fn get_read_pool(&self, priority: CommandPriority) -> &FuturePool {
        match priority {
            CommandPriority::high => &self.read_pool_high,
            CommandPriority::normal => &self.read_pool_normal,
            CommandPriority::low => &self.read_pool_low,
        }
    }

    #[inline]
    fn with_tls_engine<F, R>(f: F) -> R
    where
        F: FnOnce(&E) -> R,
    {
        // Safety: the read pools ensure that a TLS engine exists.
        unsafe { with_tls_engine(f) }
    }

    /// Get value of the given key from a snapshot.
    ///
    /// Only writes that are committed before `start_ts` are visible.
    pub fn async_get(
        &self,
        ctx: Context,
        key: Key,
        start_ts: u64,
    ) -> impl Future<Item = Option<Value>, Error = Error> {
        const CMD: &str = "get";
        let priority = get_priority_tag(ctx.get_priority());

        let res = self.get_read_pool(priority).spawn_handle(move || {
            tls_collect_command_count(CMD, priority);
            let command_duration = tikv_util::time::Instant::now_coarse();

            Self::with_tls_engine(|engine| {
                Self::async_snapshot(engine, &ctx)
                    .and_then(move |snapshot: E::Snap| {
                        tls_processing_read_observe_duration(CMD, || {
                            let mut statistics = Statistics::default();
                            let snap_store = SnapshotStore::new(
                                snapshot,
                                start_ts,
                                ctx.get_isolation_level(),
                                !ctx.get_not_fill_cache(),
                            );
                            let result = snap_store
                                .get(&key, &mut statistics)
                                // map storage::txn::Error -> storage::Error
                                .map_err(Error::from)
                                .map(|r| {
                                    tls_collect_key_reads(CMD, 1);
                                    r
                                });

                            tls_collect_scan_details(CMD, &statistics);
                            tls_collect_read_flow(ctx.get_region_id(), &statistics);

                            result
                        })
                    })
                    .then(move |r| {
                        tls_collect_command_duration(CMD, command_duration.elapsed());
                        r
                    })
            })
        });

        future::result(res)
            .map_err(|_| Error::SchedTooBusy)
            .flatten()
    }

    /// Get values of a set of keys with seperate context from a snapshot, return a list of `Result`s.
    ///
    /// Only writes that are committed before their respective `start_ts` are visible.
    pub fn async_batch_get_command(
        &self,
        gets: Vec<PointGetCommand>,
    ) -> impl Future<Item = Vec<Result<Option<Vec<u8>>>>, Error = Error> {
        const CMD: &str = "batch_get_command";
        // all requests in a batch have the same region, epoch, term, replica_read
        let ctx = gets[0].ctx.clone();
        let priority = get_priority_tag(ctx.get_priority());
        let res = self.get_read_pool(priority).spawn_handle(move || {
            tls_collect_command_count(CMD, priority);
            let command_duration = tikv_util::time::Instant::now_coarse();

            Self::with_tls_engine(move |engine| {
                Self::async_snapshot(engine, &ctx)
                    .and_then(move |snapshot: E::Snap| {
                        tls_processing_read_observe_duration(CMD, || {
                            let mut statistics = Statistics::default();
                            let mut snap_store = SnapshotStore::new(
                                snapshot,
                                0,
                                ctx.get_isolation_level(),
                                !ctx.get_not_fill_cache(),
                            );
                            let mut results = vec![];
                            // TODO: optimize using seek.
                            for get in gets {
                                snap_store.set_start_ts(get.ts.unwrap());
                                snap_store.set_isolation_level(get.ctx.get_isolation_level());
                                results.push(
                                    snap_store
                                        .get(&get.key, &mut statistics)
                                        .map_err(Error::from),
                                );
                            }
                            future::ok(results)
                        })
                    })
                    .then(move |r| {
                        tls_collect_command_duration(CMD, command_duration.elapsed());
                        r
                    })
            })
        });
        future::result(res)
            .map_err(|_| Error::SchedTooBusy)
            .flatten()
    }

    /// Get values of a set of keys in a batch from the snapshot.
    ///
    /// Only writes that are committed before `start_ts` are visible.
    pub fn async_batch_get(
        &self,
        ctx: Context,
        keys: Vec<Key>,
        start_ts: u64,
    ) -> impl Future<Item = Vec<Result<KvPair>>, Error = Error> {
        const CMD: &str = "batch_get";
        let priority = get_priority_tag(ctx.get_priority());

        let res = self.get_read_pool(priority).spawn_handle(move || {
            tls_collect_command_count(CMD, priority);
            let command_duration = tikv_util::time::Instant::now_coarse();

            Self::with_tls_engine(|engine| {
                Self::async_snapshot(engine, &ctx)
                    .and_then(move |snapshot: E::Snap| {
                        tls_processing_read_observe_duration(CMD, || {
                            let mut statistics = Statistics::default();
                            let snap_store = SnapshotStore::new(
                                snapshot,
                                start_ts,
                                ctx.get_isolation_level(),
                                !ctx.get_not_fill_cache(),
                            );
                            let result = snap_store
                                .batch_get(&keys, &mut statistics)
                                .map_err(Error::from)
                                .map(|v| {
                                    let kv_pairs: Vec<_> = v
                                        .into_iter()
                                        .zip(keys)
                                        .filter(|&(ref v, ref _k)| {
                                            !(v.is_ok() && v.as_ref().unwrap().is_none())
                                        })
                                        .map(|(v, k)| match v {
                                            Ok(Some(x)) => Ok((k.into_raw().unwrap(), x)),
                                            Err(e) => Err(Error::from(e)),
                                            _ => unreachable!(),
                                        })
                                        .collect();
                                    tls_collect_key_reads(CMD, kv_pairs.len());
                                    kv_pairs
                                });

                            tls_collect_scan_details(CMD, &statistics);
                            tls_collect_read_flow(ctx.get_region_id(), &statistics);

                            result
                        })
                    })
                    .then(move |r| {
                        tls_collect_command_duration(CMD, command_duration.elapsed());
                        r
                    })
            })
        });

        future::result(res)
            .map_err(|_| Error::SchedTooBusy)
            .flatten()
    }

    /// Scan keys in [`start_key`, `end_key`) up to `limit` keys from the snapshot.
    ///
    /// If `end_key` is `None`, it means the upper bound is unbounded.
    ///
    /// Only writes committed before `start_ts` are visible.
    pub fn async_scan(
        &self,
        ctx: Context,
        start_key: Key,
        end_key: Option<Key>,
        limit: usize,
        start_ts: u64,
        options: Options,
    ) -> impl Future<Item = Vec<Result<KvPair>>, Error = Error> {
        const CMD: &str = "scan";
        let priority = get_priority_tag(ctx.get_priority());

        let res = self.get_read_pool(priority).spawn_handle(move || {
            tls_collect_command_count(CMD, priority);
            let command_duration = tikv_util::time::Instant::now_coarse();

            Self::with_tls_engine(|engine| {
                Self::async_snapshot(engine, &ctx)
                    .and_then(move |snapshot: E::Snap| {
                        tls_processing_read_observe_duration(CMD, || {
                            let snap_store = SnapshotStore::new(
                                snapshot,
                                start_ts,
                                ctx.get_isolation_level(),
                                !ctx.get_not_fill_cache(),
                            );

                            let mut scanner;
                            if !options.reverse_scan {
                                scanner = snap_store.scanner(
                                    false,
                                    options.key_only,
                                    Some(start_key),
                                    end_key,
                                )?;
                            } else {
                                scanner = snap_store.scanner(
                                    true,
                                    options.key_only,
                                    end_key,
                                    Some(start_key),
                                )?;
                            };
                            let res = scanner.scan(limit);

                            let statistics = scanner.take_statistics();
                            tls_collect_scan_details(CMD, &statistics);
                            tls_collect_read_flow(ctx.get_region_id(), &statistics);

                            res.map_err(Error::from).map(|results| {
                                tls_collect_key_reads(CMD, results.len());
                                results
                                    .into_iter()
                                    .map(|x| x.map_err(Error::from))
                                    .collect()
                            })
                        })
                    })
                    .then(move |r| {
                        tls_collect_command_duration(CMD, command_duration.elapsed());
                        r
                    })
            })
        });

        future::result(res)
            .map_err(|_| Error::SchedTooBusy)
            .flatten()
    }

    /// **Testing functionality:** Latch the given keys for given duration.
    ///
    /// This means other write operations that involve these keys will be blocked.
    pub fn async_pause(
        &self,
        ctx: Context,
        keys: Vec<Key>,
        duration: u64,
        callback: Callback<()>,
    ) -> Result<()> {
        let cmd = Command::Pause {
            ctx,
            keys,
            duration,
        };
        self.schedule(cmd, StorageCb::Boolean(callback))?;
        KV_COMMAND_COUNTER_VEC_STATIC.pause.inc();
        Ok(())
    }

    /// The prewrite phase of a transaction. The first phase of 2PC.
    ///
    /// Schedules a [`Command::Prewrite`].
    pub fn async_prewrite(
        &self,
        ctx: Context,
        mutations: Vec<Mutation>,
        primary: Vec<u8>,
        start_ts: u64,
        options: Options,
        callback: Callback<Vec<Result<()>>>,
    ) -> Result<()> {
        for m in &mutations {
            let key_size = m.key().as_encoded().len();
            if key_size > self.max_key_size {
                callback(Err(Error::KeyTooLarge(key_size, self.max_key_size)));
                return Ok(());
            }
        }
        let cmd = Command::Prewrite {
            ctx,
            mutations,
            primary,
            start_ts,
            options,
        };
        self.schedule(cmd, StorageCb::Booleans(callback))?;
        KV_COMMAND_COUNTER_VEC_STATIC.prewrite.inc();
        Ok(())
    }

    /// The prewrite phase of a set of transactions. The first phase of 2PC.
    ///
    /// Schedules a [`Command::Batch`].
    pub fn async_batch_prewrite_command(
        &self,
        mut command: Command,
        callback: BatchCallback<Vec<Result<()>>>,
    ) -> Result<()> {
        if let Command::Batch {
            ref mut ids,
            ref commands,
        } = command
        {
            let results: Vec<(u64, _)> = ids
                .iter_mut()
                .zip(commands.iter())
                .filter_map(|(id, command)| {
                    if id.is_some() {
                        if let Command::Prewrite { ref mutations, .. } = command {
                            for m in mutations {
                                let key_size = m.key().as_encoded().len();
                                if key_size > self.max_key_size {
                                    return Some((
                                        id.take().unwrap(),
                                        Err(Error::KeyTooLarge(key_size, self.max_key_size)),
                                    ));
                                }
                            }
                        }
                    }
                    None
                })
                .collect();
            let len = results.len();
            if !results.is_empty() {
                callback(results);
            }
            if len == commands.len() {
                return Ok(());
            }
        }
        self.schedule(command, StorageCb::BatchBooleans(callback))?;
        KV_COMMAND_COUNTER_VEC_STATIC.batch_prewrite.inc();
        Ok(())
    }

    /// Acquire a Pessimistic lock on the keys.
    /// Schedules a [`Command::AcquirePessimisticLock`].
    pub fn async_acquire_pessimistic_lock(
        &self,
        ctx: Context,
        keys: Vec<(Key, bool)>,
        primary: Vec<u8>,
        start_ts: u64,
        options: Options,
        callback: Callback<Vec<Result<()>>>,
    ) -> Result<()> {
        if !self.pessimistic_txn_enabled {
            callback(Err(Error::PessimisticTxnNotEnabled));
            return Ok(());
        }

        for k in &keys {
            let key_size = k.0.as_encoded().len();
            if key_size > self.max_key_size {
                callback(Err(Error::KeyTooLarge(key_size, self.max_key_size)));
                return Ok(());
            }
        }
        let cmd = Command::AcquirePessimisticLock {
            ctx,
            keys,
            primary,
            start_ts,
            options,
        };
        self.schedule(cmd, StorageCb::Booleans(callback))?;
        KV_COMMAND_COUNTER_VEC_STATIC.acquire_pessimistic_lock.inc();
        Ok(())
    }

    /// Commit the transaction that started at `lock_ts`.
    ///
    /// Schedules a [`Command::Commit`].
    pub fn async_commit(
        &self,
        ctx: Context,
        keys: Vec<Key>,
        lock_ts: u64,
        commit_ts: u64,
        callback: Callback<()>,
    ) -> Result<()> {
        let cmd = Command::Commit {
            ctx,
            keys,
            lock_ts,
            commit_ts,
        };
        self.schedule(cmd, StorageCb::Boolean(callback))?;
        KV_COMMAND_COUNTER_VEC_STATIC.commit.inc();
        Ok(())
    }

    /// Commit a set of transactions.
    ///
    /// Schedules a [`Command::Batch`].
    pub fn async_batch_commit_command(
        &self,
        command: Command,
        callback: BatchCallback<()>,
    ) -> Result<()> {
        self.schedule(command, StorageCb::BatchBoolean(callback))?;
        KV_COMMAND_COUNTER_VEC_STATIC.batch_commit.inc();
        Ok(())
    }

    /// Delete all keys in the range [`start_key`, `end_key`).
    ///
    /// All keys in the range will be deleted permanently regardless of their timestamps.
    /// This means that deleted keys will not be retrievable by specifying an older timestamp.
    /// If `notify_only` is set, the data will not be immediately deleted, but the operation will
    /// still be replicated via Raft. This is used to notify that the data will be deleted by
    /// `unsafe_destroy_range` soon.
    ///
    /// Schedules a [`Command::DeleteRange`].
    pub fn async_delete_range(
        &self,
        ctx: Context,
        start_key: Key,
        end_key: Key,
        notify_only: bool,
        callback: Callback<()>,
    ) -> Result<()> {
        let mut modifies = Vec::with_capacity(DATA_CFS.len());
        for cf in DATA_CFS {
            modifies.push(Modify::DeleteRange(
                cf,
                start_key.clone(),
                end_key.clone(),
                notify_only,
            ));
        }

        self.engine.async_write(
            &ctx,
            modifies,
            Box::new(|(_, res): (_, kv::Result<_>)| callback(res.map_err(Error::from))),
        )?;
        KV_COMMAND_COUNTER_VEC_STATIC.delete_range.inc();
        Ok(())
    }

    /// Rollback mutations on a single key.
    ///
    /// Schedules a [`Command::Cleanup`].
    pub fn async_cleanup(
        &self,
        ctx: Context,
        key: Key,
        start_ts: u64,
        current_ts: u64,
        callback: Callback<()>,
    ) -> Result<()> {
        let cmd = Command::Cleanup {
            ctx,
            key,
            start_ts,
            current_ts,
        };
        self.schedule(cmd, StorageCb::Boolean(callback))?;
        KV_COMMAND_COUNTER_VEC_STATIC.cleanup.inc();
        Ok(())
    }

    /// Rollback from the transaction that was started at `start_ts`.
    ///
    /// Schedules a [`Command::Rollback`].
    pub fn async_rollback(
        &self,
        ctx: Context,
        keys: Vec<Key>,
        start_ts: u64,
        callback: Callback<()>,
    ) -> Result<()> {
        let cmd = Command::Rollback {
            ctx,
            keys,
            start_ts,
        };
        self.schedule(cmd, StorageCb::Boolean(callback))?;
        KV_COMMAND_COUNTER_VEC_STATIC.rollback.inc();
        Ok(())
    }

    /// Rollback pessimistic locks identified by `start_ts` and `for_update_ts`.
    ///
    /// Schedules a [`Command::PessimisticRollback`].
    pub fn async_pessimistic_rollback(
        &self,
        ctx: Context,
        keys: Vec<Key>,
        start_ts: u64,
        for_update_ts: u64,
        callback: Callback<Vec<Result<()>>>,
    ) -> Result<()> {
        if !self.pessimistic_txn_enabled {
            callback(Err(Error::PessimisticTxnNotEnabled));
            return Ok(());
        }

        let cmd = Command::PessimisticRollback {
            ctx,
            keys,
            start_ts,
            for_update_ts,
        };
        self.schedule(cmd, StorageCb::Booleans(callback))?;
        KV_COMMAND_COUNTER_VEC_STATIC.pessimistic_rollback.inc();
        Ok(())
    }

    /// Check the specified primary key and enlarge it's TTL if necessary. Returns the new TTL.
    ///
    /// Schedules a [`Command::TxnHeartBeat`].
    pub fn async_txn_heart_beat(
        &self,
        ctx: Context,
        primary_key: Key,
        start_ts: u64,
        advise_ttl: u64,
        callback: Callback<TxnStatus>,
    ) -> Result<()> {
        let cmd = Command::TxnHeartBeat {
            ctx,
            primary_key,
            start_ts,
            advise_ttl,
        };
        self.schedule(cmd, StorageCb::TxnStatus(callback))?;
        KV_COMMAND_COUNTER_VEC_STATIC.txn_heart_beat.inc();
        Ok(())
    }

    /// Check the status of a transaction.
    ///
    /// This operation checks whether a transaction has expired it's Lock's TTL, rollback the
    /// transaction if expired, and update the transaction's min_commit_ts according to the metadata
    /// in the primary lock.
    /// After checking, if the lock is still alive, it retrieves the Lock's TTL; if the transaction
    /// is committed, get the commit_ts; otherwise, if the transaction is rolled back or there's
    /// no information about the transaction, results will be both 0.
    ///
    /// Schedules a [`Command::CheckTxnStatus`].
    pub fn async_check_txn_status(
        &self,
        ctx: Context,
        primary_key: Key,
        lock_ts: u64,
        caller_start_ts: u64,
        current_ts: u64,
        rollback_if_not_exist: bool,
        callback: Callback<TxnStatus>,
    ) -> Result<()> {
        let cmd = Command::CheckTxnStatus {
            ctx,
            primary_key,
            lock_ts,
            caller_start_ts,
            current_ts,
            rollback_if_not_exist,
        };
        self.schedule(cmd, StorageCb::TxnStatus(callback))?;
        KV_COMMAND_COUNTER_VEC_STATIC.check_txn_status.inc();
        Ok(())
    }

    /// Scan locks from `start_key`, and find all locks whose timestamp is before `max_ts`.
    ///
    /// Schedules a [`Command::ScanLock`].
    pub fn async_scan_locks(
        &self,
        ctx: Context,
        max_ts: u64,
        start_key: Vec<u8>,
        limit: usize,
        callback: Callback<Vec<LockInfo>>,
    ) -> Result<()> {
        let cmd = Command::ScanLock {
            ctx,
            max_ts,
            start_key: if start_key.is_empty() {
                None
            } else {
                Some(Key::from_raw(&start_key))
            },
            limit,
        };
        self.schedule(cmd, StorageCb::Locks(callback))?;
        KV_COMMAND_COUNTER_VEC_STATIC.scan_lock.inc();
        Ok(())
    }

    /// Resolve locks according to `txn_status`.
    ///
    /// During the GC operation, this should be called to clean up stale locks whose timestamp is
    /// before the safe point.
    ///
    /// `txn_status` maps lock_ts to commit_ts. If a transaction is rolled back, it is mapped to 0.
    /// For an example, check the [`Command::ResolveLock`] docs.
    ///
    /// Schedules a [`Command::ResolveLock`].
    pub fn async_resolve_lock(
        &self,
        ctx: Context,
        txn_status: HashMap<u64, u64>,
        callback: Callback<()>,
    ) -> Result<()> {
        let cmd = Command::ResolveLock {
            ctx,
            txn_status,
            scan_key: None,
            key_locks: vec![],
        };
        self.schedule(cmd, StorageCb::Boolean(callback))?;
        KV_COMMAND_COUNTER_VEC_STATIC.resolve_lock.inc();
        Ok(())
    }

    /// Resolve locks on `resolve_keys` according to `start_ts` and `commit_ts`.
    ///
    /// During the GC operation, this should be called to clean up stale locks whose timestamp is
    /// before the safe point.
    ///
    /// Schedules a [`Command::ResolveLockLite`].
    pub fn async_resolve_lock_lite(
        &self,
        ctx: Context,
        start_ts: u64,
        commit_ts: u64,
        resolve_keys: Vec<Key>,
        callback: Callback<()>,
    ) -> Result<()> {
        let cmd = Command::ResolveLockLite {
            ctx,
            start_ts,
            commit_ts,
            resolve_keys,
        };
        self.schedule(cmd, StorageCb::Boolean(callback))?;
        KV_COMMAND_COUNTER_VEC_STATIC.resolve_lock_lite.inc();
        Ok(())
    }

    /// Get the value of a raw key.
    pub fn async_raw_get(
        &self,
        ctx: Context,
        cf: String,
        key: Vec<u8>,
    ) -> impl Future<Item = Option<Vec<u8>>, Error = Error> {
        const CMD: &str = "raw_get";
        let priority = get_priority_tag(ctx.get_priority());

        let res = self.get_read_pool(priority).spawn_handle(move || {
            tls_collect_command_count(CMD, priority);
            let command_duration = tikv_util::time::Instant::now_coarse();

            Self::with_tls_engine(|engine| {
                Self::async_snapshot(engine, &ctx)
                    .and_then(move |snapshot: E::Snap| {
                        tls_processing_read_observe_duration(CMD, || {
                            let cf = match Self::rawkv_cf(&cf) {
                                Ok(x) => x,
                                Err(e) => return future::err(e),
                            };
                            // no scan_count for this kind of op.

                            let key_len = key.len();
                            let result = snapshot
                                .get_cf(cf, &Key::from_encoded(key))
                                // map storage::engine::Error -> storage::Error
                                .map_err(Error::from)
                                .map(|r| {
                                    if let Some(ref value) = r {
                                        let mut stats = Statistics::default();
                                        stats.data.flow_stats.read_keys = 1;
                                        stats.data.flow_stats.read_bytes = key_len + value.len();
                                        tls_collect_read_flow(ctx.get_region_id(), &stats);
                                        tls_collect_key_reads(CMD, 1);
                                    }
                                    r
                                });
                            future::result(result)
                        })
                    })
                    .then(move |r| {
                        tls_collect_command_duration(CMD, command_duration.elapsed());
                        r
                    })
            })
        });

        future::result(res)
            .map_err(|_| Error::SchedTooBusy)
            .flatten()
    }

    /// Get the values of a set of raw keys, return a list of `Result`s.
    pub fn async_raw_batch_get_command(
        &self,
        cf: String,
        gets: Vec<PointGetCommand>,
    ) -> impl Future<Item = Vec<Result<Option<Vec<u8>>>>, Error = Error> {
        const CMD: &str = "raw_batch_get_command";
        // all requests in a batch have the same region, epoch, term, replica_read
        let ctx = gets[0].ctx.clone();
        let priority = get_priority_tag(ctx.get_priority());
        let res = self.get_read_pool(priority).spawn_handle(move || {
            tls_collect_command_count(CMD, priority);
            let command_duration = tikv_util::time::Instant::now_coarse();
            Self::with_tls_engine(move |engine| {
                Self::async_snapshot(engine, &ctx)
                    .and_then(move |snapshot: E::Snap| {
                        tls_processing_read_observe_duration(CMD, || {
                            let cf = match Self::rawkv_cf(&cf) {
                                Ok(x) => x,
                                Err(e) => return future::err(e),
                            };
                            let mut results = vec![];
                            // TODO: optimize using seek.
                            for get in gets {
                                results.push(snapshot.get_cf(cf, &get.key).map_err(Error::from));
                            }
                            future::ok(results)
                        })
                    })
                    .then(move |r| {
                        tls_collect_command_duration(CMD, command_duration.elapsed());
                        r
                    })
            })
        });
        future::result(res)
            .map_err(|_| Error::SchedTooBusy)
            .flatten()
    }

    /// Get the values of some raw keys in a batch.
    pub fn async_raw_batch_get(
        &self,
        ctx: Context,
        cf: String,
        keys: Vec<Vec<u8>>,
    ) -> impl Future<Item = Vec<Result<KvPair>>, Error = Error> {
        const CMD: &str = "raw_batch_get";
        let priority = get_priority_tag(ctx.get_priority());

        let res = self.get_read_pool(priority).spawn_handle(move || {
            tls_collect_command_count(CMD, priority);
            let command_duration = tikv_util::time::Instant::now_coarse();

            Self::with_tls_engine(|engine| {
                Self::async_snapshot(engine, &ctx)
                    .and_then(move |snapshot: E::Snap| {
                        tls_processing_read_observe_duration(CMD, || {
                            let keys: Vec<Key> = keys.into_iter().map(Key::from_encoded).collect();
                            let cf = match Self::rawkv_cf(&cf) {
                                Ok(x) => x,
                                Err(e) => return future::err(e),
                            };
                            // no scan_count for this kind of op.
                            let mut stats = Statistics::default();
                            let result: Vec<Result<KvPair>> = keys
                                .into_iter()
                                .map(|k| {
                                    let v = snapshot.get_cf(cf, &k);
                                    (k, v)
                                })
                                .filter(|&(_, ref v)| !(v.is_ok() && v.as_ref().unwrap().is_none()))
                                .map(|(k, v)| match v {
                                    Ok(Some(v)) => {
                                        stats.data.flow_stats.read_keys += 1;
                                        stats.data.flow_stats.read_bytes +=
                                            k.as_encoded().len() + v.len();
                                        Ok((k.into_encoded(), v))
                                    }
                                    Err(e) => Err(Error::from(e)),
                                    _ => unreachable!(),
                                })
                                .collect();

                            tls_collect_key_reads(CMD, stats.data.flow_stats.read_keys as usize);
                            tls_collect_read_flow(ctx.get_region_id(), &stats);
                            future::ok(result)
                        })
                    })
                    .then(move |r| {
                        tls_collect_command_duration(CMD, command_duration.elapsed());
                        r
                    })
            })
        });

        future::result(res)
            .map_err(|_| Error::SchedTooBusy)
            .flatten()
    }

    /// Write a raw key to the storage.
    pub fn async_raw_put(
        &self,
        ctx: Context,
        cf: String,
        key: Vec<u8>,
        value: Vec<u8>,
        callback: Callback<()>,
    ) -> Result<()> {
        if key.len() > self.max_key_size {
            callback(Err(Error::KeyTooLarge(key.len(), self.max_key_size)));
            return Ok(());
        }
        self.engine.async_write(
            &ctx,
            vec![Modify::Put(
                Self::rawkv_cf(&cf)?,
                Key::from_encoded(key),
                value,
            )],
            Box::new(|(_, res): (_, kv::Result<_>)| callback(res.map_err(Error::from))),
        )?;
        KV_COMMAND_COUNTER_VEC_STATIC.raw_put.inc();
        Ok(())
    }

    /// Write some keys to the storage in a batch.
    pub fn async_raw_batch_put(
        &self,
        ctx: Context,
        cf: String,
        pairs: Vec<KvPair>,
        callback: Callback<()>,
    ) -> Result<()> {
        let cf = Self::rawkv_cf(&cf)?;
        for &(ref key, _) in &pairs {
            if key.len() > self.max_key_size {
                callback(Err(Error::KeyTooLarge(key.len(), self.max_key_size)));
                return Ok(());
            }
        }
        let requests = pairs
            .into_iter()
            .map(|(k, v)| Modify::Put(cf, Key::from_encoded(k), v))
            .collect();
        self.engine.async_write(
            &ctx,
            requests,
            Box::new(|(_, res): (_, kv::Result<_>)| callback(res.map_err(Error::from))),
        )?;
        KV_COMMAND_COUNTER_VEC_STATIC.raw_batch_put.inc();
        Ok(())
    }

    /// Delete a raw key from the storage.
    pub fn async_raw_delete(
        &self,
        ctx: Context,
        cf: String,
        key: Vec<u8>,
        callback: Callback<()>,
    ) -> Result<()> {
        if key.len() > self.max_key_size {
            callback(Err(Error::KeyTooLarge(key.len(), self.max_key_size)));
            return Ok(());
        }
        self.engine.async_write(
            &ctx,
            vec![Modify::Delete(Self::rawkv_cf(&cf)?, Key::from_encoded(key))],
            Box::new(|(_, res): (_, kv::Result<_>)| callback(res.map_err(Error::from))),
        )?;
        KV_COMMAND_COUNTER_VEC_STATIC.raw_delete.inc();
        Ok(())
    }

    /// Delete all raw keys in [`start_key`, `end_key`).
    pub fn async_raw_delete_range(
        &self,
        ctx: Context,
        cf: String,
        start_key: Vec<u8>,
        end_key: Vec<u8>,
        callback: Callback<()>,
    ) -> Result<()> {
        if start_key.len() > self.max_key_size || end_key.len() > self.max_key_size {
            callback(Err(Error::KeyTooLarge(
                cmp::max(start_key.len(), end_key.len()),
                self.max_key_size,
            )));
            return Ok(());
        }

        let cf = Self::rawkv_cf(&cf)?;
        let start_key = Key::from_encoded(start_key);
        let end_key = Key::from_encoded(end_key);

        self.engine.async_write(
            &ctx,
            vec![Modify::DeleteRange(cf, start_key, end_key, false)],
            Box::new(|(_, res): (_, kv::Result<_>)| callback(res.map_err(Error::from))),
        )?;
        KV_COMMAND_COUNTER_VEC_STATIC.raw_delete_range.inc();
        Ok(())
    }

    /// Delete some raw keys in a batch.
    pub fn async_raw_batch_delete(
        &self,
        ctx: Context,
        cf: String,
        keys: Vec<Vec<u8>>,
        callback: Callback<()>,
    ) -> Result<()> {
        let cf = Self::rawkv_cf(&cf)?;
        for key in &keys {
            if key.len() > self.max_key_size {
                callback(Err(Error::KeyTooLarge(key.len(), self.max_key_size)));
                return Ok(());
            }
        }
        let requests = keys
            .into_iter()
            .map(|k| Modify::Delete(cf, Key::from_encoded(k)))
            .collect();
        self.engine.async_write(
            &ctx,
            requests,
            Box::new(|(_, res): (_, kv::Result<_>)| callback(res.map_err(Error::from))),
        )?;
        KV_COMMAND_COUNTER_VEC_STATIC.raw_batch_delete.inc();
        Ok(())
    }

    /// Scan raw keys in [`start_key`, `end_key`), returns at most `limit` keys. If `end_key` is
    /// `None`, it means unbounded.
    ///
    /// If `key_only` is true, the value corresponding to the key will not be read. Only scanned
    /// keys will be returned.
    fn raw_scan(
        snapshot: &E::Snap,
        cf: &str,
        start_key: &Key,
        end_key: Option<Key>,
        limit: usize,
        statistics: &mut Statistics,
        key_only: bool,
    ) -> Result<Vec<Result<KvPair>>> {
        let mut option = IterOption::default();
        if let Some(end) = end_key {
            option.set_upper_bound(end.as_encoded(), DATA_KEY_PREFIX_LEN);
        }
        let mut cursor = snapshot.iter_cf(Self::rawkv_cf(cf)?, option, ScanMode::Forward)?;
        let statistics = statistics.mut_cf_statistics(cf);
        if !cursor.seek(start_key, statistics)? {
            return Ok(vec![]);
        }
        let mut pairs = vec![];
        while cursor.valid()? && pairs.len() < limit {
            pairs.push(Ok((
                cursor.key(statistics).to_owned(),
                if key_only {
                    vec![]
                } else {
                    cursor.value(statistics).to_owned()
                },
            )));
            cursor.next(statistics);
        }
        Ok(pairs)
    }

    /// Scan raw keys in [`end_key`, `start_key`) in reverse order, returns at most `limit` keys. If
    /// `start_key` is `None`, it means it's unbounded.
    ///
    /// If `key_only` is true, the value
    /// corresponding to the key will not be read out. Only scanned keys will be returned.
    fn reverse_raw_scan(
        snapshot: &E::Snap,
        cf: &str,
        start_key: &Key,
        end_key: Option<Key>,
        limit: usize,
        statistics: &mut Statistics,
        key_only: bool,
    ) -> Result<Vec<Result<KvPair>>> {
        let mut option = IterOption::default();
        if let Some(end) = end_key {
            option.set_lower_bound(end.as_encoded(), DATA_KEY_PREFIX_LEN);
        }
        let mut cursor = snapshot.iter_cf(Self::rawkv_cf(cf)?, option, ScanMode::Backward)?;
        let statistics = statistics.mut_cf_statistics(cf);
        if !cursor.reverse_seek(start_key, statistics)? {
            return Ok(vec![]);
        }
        let mut pairs = vec![];
        while cursor.valid()? && pairs.len() < limit {
            pairs.push(Ok((
                cursor.key(statistics).to_owned(),
                if key_only {
                    vec![]
                } else {
                    cursor.value(statistics).to_owned()
                },
            )));
            cursor.prev(statistics);
        }
        Ok(pairs)
    }

    /// Scan raw keys in a range.
    ///
    /// If `reverse` is false, the range is [`key`, `end_key`); otherwise, the range is
    /// [`end_key`, `key`) and it scans from `key` and goes backwards. If `end_key` is `None`, it
    /// means unbounded.
    ///
    /// This function scans at most `limit` keys.
    ///
    /// If `key_only` is true, the value
    /// corresponding to the key will not be read out. Only scanned keys will be returned.
    pub fn async_raw_scan(
        &self,
        ctx: Context,
        cf: String,
        key: Vec<u8>,
        end_key: Option<Vec<u8>>,
        limit: usize,
        key_only: bool,
        reverse: bool,
    ) -> impl Future<Item = Vec<Result<KvPair>>, Error = Error> {
        const CMD: &str = "raw_scan";
        let priority = get_priority_tag(ctx.get_priority());

        let res = self.get_read_pool(priority).spawn_handle(move || {
            tls_collect_command_count(CMD, priority);
            let command_duration = tikv_util::time::Instant::now_coarse();

            Self::with_tls_engine(|engine| {
                Self::async_snapshot(engine, &ctx)
                    .and_then(move |snapshot: E::Snap| {
                        tls_processing_read_observe_duration(CMD, || {
                            let end_key = end_key.map(Key::from_encoded);

                            let mut statistics = Statistics::default();
                            let result = if reverse {
                                Self::reverse_raw_scan(
                                    &snapshot,
                                    &cf,
                                    &Key::from_encoded(key),
                                    end_key,
                                    limit,
                                    &mut statistics,
                                    key_only,
                                )
                                .map_err(Error::from)
                            } else {
                                Self::raw_scan(
                                    &snapshot,
                                    &cf,
                                    &Key::from_encoded(key),
                                    end_key,
                                    limit,
                                    &mut statistics,
                                    key_only,
                                )
                                .map_err(Error::from)
                            };

                            tls_collect_read_flow(ctx.get_region_id(), &statistics);
                            tls_collect_key_reads(
                                CMD,
                                statistics.write.flow_stats.read_keys as usize,
                            );
                            tls_collect_scan_details(CMD, &statistics);
                            future::result(result)
                        })
                    })
                    .then(move |r| {
                        tls_collect_command_duration(CMD, command_duration.elapsed());
                        r
                    })
            })
        });

        future::result(res)
            .map_err(|_| Error::SchedTooBusy)
            .flatten()
    }

    /// Check the given raw kv CF name. Return the CF name, or `Err` if given CF name is invalid.
    /// The CF name can be one of `"default"`, `"write"` and `"lock"`. If given `cf` is empty,
    /// `CF_DEFAULT` (`"default"`) will be returned.
    fn rawkv_cf(cf: &str) -> Result<CfName> {
        if cf.is_empty() {
            return Ok(CF_DEFAULT);
        }
        for c in DATA_CFS {
            if cf == *c {
                return Ok(c);
            }
        }
        Err(Error::InvalidCf(cf.to_owned()))
    }

    /// Check if key range is valid
    ///
    /// - If `reverse` is true, `end_key` is less than `start_key`. `end_key` is the lower bound.
    /// - If `reverse` is false, `end_key` is greater than `start_key`. `end_key` is the upper bound.
    fn check_key_ranges(ranges: &[KeyRange], reverse: bool) -> bool {
        let ranges_len = ranges.len();
        for i in 0..ranges_len {
            let start_key = ranges[i].get_start_key();
            let mut end_key = ranges[i].get_end_key();
            if end_key.is_empty() && i + 1 != ranges_len {
                end_key = ranges[i + 1].get_start_key();
            }
            if !end_key.is_empty()
                && (!reverse && start_key >= end_key || reverse && start_key <= end_key)
            {
                return false;
            }
        }
        true
    }

    /// Scan raw keys in multiple ranges in a batch.
    pub fn async_raw_batch_scan(
        &self,
        ctx: Context,
        cf: String,
        mut ranges: Vec<KeyRange>,
        each_limit: usize,
        key_only: bool,
        reverse: bool,
    ) -> impl Future<Item = Vec<Result<KvPair>>, Error = Error> {
        const CMD: &str = "raw_batch_scan";
        let priority = get_priority_tag(ctx.get_priority());

        let res = self.get_read_pool(priority).spawn_handle(move || {
            tls_collect_command_count(CMD, priority);
            let command_duration = tikv_util::time::Instant::now_coarse();

            Self::with_tls_engine(|engine| {
                Self::async_snapshot(engine, &ctx)
                    .and_then(move |snapshot: E::Snap| {
                        tls_processing_read_observe_duration(CMD, || {
                            let mut statistics = Statistics::default();
                            if !Self::check_key_ranges(&ranges, reverse) {
                                return future::result(Err(box_err!("Invalid KeyRanges")));
                            };
                            let mut result = Vec::new();
                            let ranges_len = ranges.len();
                            for i in 0..ranges_len {
                                let start_key = Key::from_encoded(ranges[i].take_start_key());
                                let end_key = ranges[i].take_end_key();
                                let end_key = if end_key.is_empty() {
                                    if i + 1 == ranges_len {
                                        None
                                    } else {
                                        Some(Key::from_encoded_slice(ranges[i + 1].get_start_key()))
                                    }
                                } else {
                                    Some(Key::from_encoded(end_key))
                                };
                                let pairs = if reverse {
                                    match Self::reverse_raw_scan(
                                        &snapshot,
                                        &cf,
                                        &start_key,
                                        end_key,
                                        each_limit,
                                        &mut statistics,
                                        key_only,
                                    ) {
                                        Ok(x) => x,
                                        Err(e) => return future::err(e),
                                    }
                                } else {
                                    match Self::raw_scan(
                                        &snapshot,
                                        &cf,
                                        &start_key,
                                        end_key,
                                        each_limit,
                                        &mut statistics,
                                        key_only,
                                    ) {
                                        Ok(x) => x,
                                        Err(e) => return future::err(e),
                                    }
                                };
                                result.extend(pairs.into_iter());
                            }

                            tls_collect_read_flow(ctx.get_region_id(), &statistics);
                            tls_collect_key_reads(
                                CMD,
                                statistics.write.flow_stats.read_keys as usize,
                            );
                            tls_collect_scan_details(CMD, &statistics);
                            future::ok(result)
                        })
                    })
                    .then(move |r| {
                        tls_collect_command_duration(CMD, command_duration.elapsed());
                        r
                    })
            })
        });

        future::result(res)
            .map_err(|_| Error::SchedTooBusy)
            .flatten()
    }

    /// Get MVCC info of a transactional key.
    pub fn async_mvcc_by_key(
        &self,
        ctx: Context,
        key: Key,
        callback: Callback<MvccInfo>,
    ) -> Result<()> {
        let cmd = Command::MvccByKey { ctx, key };
        self.schedule(cmd, StorageCb::MvccInfoByKey(callback))?;
        KV_COMMAND_COUNTER_VEC_STATIC.key_mvcc.inc();

        Ok(())
    }

    /// Find the first key that has a version with its `start_ts` equal to the given `start_ts`, and
    /// return its MVCC info.
    pub fn async_mvcc_by_start_ts(
        &self,
        ctx: Context,
        start_ts: u64,
        callback: Callback<Option<(Key, MvccInfo)>>,
    ) -> Result<()> {
        let cmd = Command::MvccByStartTs { ctx, start_ts };
        self.schedule(cmd, StorageCb::MvccInfoByStartTs(callback))?;
        KV_COMMAND_COUNTER_VEC_STATIC.start_ts_mvcc.inc();
        Ok(())
    }
}

/// A builder to build a temporary `Storage<E>`.
///
/// Only used for test purpose.
#[must_use]
pub struct TestStorageBuilder<E: Engine> {
    engine: E,
    config: Config,
}

impl TestStorageBuilder<RocksEngine> {
    /// Build `Storage<RocksEngine>`.
    pub fn new() -> Self {
        Self {
            engine: TestEngineBuilder::new().build().unwrap(),
            config: Config::default(),
        }
    }
}

impl<E: Engine> TestStorageBuilder<E> {
    pub fn from_engine(engine: E) -> Self {
        Self {
            engine,
            config: Config::default(),
        }
    }

    /// Customize the config of the `Storage`.
    ///
    /// By default, `Config::default()` will be used.
    pub fn config(mut self, config: Config) -> Self {
        self.config = config;
        self
    }

    /// Build a `Storage<E>`.
    pub fn build(self) -> Result<Storage<E, DummyLockMgr>> {
        let read_pool = self::readpool_impl::build_read_pool_for_test(
            &crate::config::StorageReadPoolConfig::default_for_test(),
            self.engine.clone(),
        );
        Storage::from_engine(self.engine, &self.config, read_pool, None)
    }
}

#[cfg(test)]
mod tests {
    use super::lock_manager::DummyLockMgr;
    use super::*;

    use kvproto::kvrpcpb::{CommandPri, Context, LockInfo};
    use tikv_util::config::ReadableSize;

    use std::fmt::Debug;
    use std::sync::mpsc::{channel, Sender};

    fn expect_none(x: Result<Option<Value>>) {
        assert_eq!(x.unwrap(), None);
    }

    fn expect_value(v: Vec<u8>, x: Result<Option<Value>>) {
        assert_eq!(x.unwrap().unwrap(), v);
    }

    fn expect_multi_values(v: Vec<Option<KvPair>>, x: Result<Vec<Result<KvPair>>>) {
        let x: Vec<Option<KvPair>> = x.unwrap().into_iter().map(Result::ok).collect();
        assert_eq!(x, v);
    }

    fn expect_error<T, F>(err_matcher: F, x: Result<T>)
    where
        F: FnOnce(Error) + Send + 'static,
    {
        match x {
            Err(e) => err_matcher(e),
            _ => panic!("expect result to be an error"),
        }
    }

    fn expect_repeatable_error<T, F>(err_matcher: &F, x: Result<T>)
    where
        F: Fn(Error) + Send + 'static,
    {
        match x {
            Err(e) => err_matcher(e),
            _ => panic!("expect result to be an error"),
        }
    }

    fn expect_ok_callback<T: Debug>(done: Sender<i32>, id: i32) -> Callback<T> {
        Box::new(move |x: Result<T>| {
            x.unwrap();
            done.send(id).unwrap();
        })
    }

    fn expect_ok_batch_callback<T: Debug>(
        done: Sender<i32>,
        id: i32,
        count: usize,
    ) -> BatchCallback<T> {
        let counter = Arc::new(atomic::AtomicUsize::new(count));
        Box::new(move |x: BatchResults<T>| {
            let len = x.len();
            for (_, x) in x {
                x.unwrap();
            }
            if counter.fetch_sub(len, atomic::Ordering::Relaxed) == len {
                done.send(id).unwrap();
            }
        })
    }

    fn expect_fail_callback<T, F>(done: Sender<i32>, id: i32, err_matcher: F) -> Callback<T>
    where
        F: FnOnce(Error) + Send + 'static,
    {
        Box::new(move |x: Result<T>| {
            expect_error(err_matcher, x);
            done.send(id).unwrap();
        })
    }

    fn expect_fail_batch_callback<T, F>(
        done: Sender<i32>,
        id: i32,
        count: usize,
        err_matcher: F,
    ) -> BatchCallback<T>
    where
        F: Fn(Error) + Send + 'static,
    {
        let counter = Arc::new(atomic::AtomicUsize::new(count));
        Box::new(move |x: BatchResults<T>| {
            let len = x.len();
            for (_, x) in x {
                expect_repeatable_error(&err_matcher, x);
            }
            if counter.fetch_sub(len, atomic::Ordering::Relaxed) == len {
                done.send(id).unwrap();
            }
        })
    }

    fn expect_too_busy_callback<T>(done: Sender<i32>, id: i32) -> Callback<T> {
        Box::new(move |x: Result<T>| {
            expect_error(
                |err| match err {
                    Error::SchedTooBusy => {}
                    e => panic!("unexpected error chain: {:?}, expect too busy", e),
                },
                x,
            );
            done.send(id).unwrap();
        })
    }

    fn expect_too_busy_batch_callback<T>(
        done: Sender<i32>,
        id: i32,
        count: usize,
    ) -> BatchCallback<T> {
        let counter = Arc::new(atomic::AtomicUsize::new(count));
        Box::new(move |x: BatchResults<T>| {
            let len = x.len();
            for (_, x) in x {
                expect_error(
                    |err| match err {
                        Error::SchedTooBusy => {}
                        e => panic!("unexpected error chain: {:?}, expect too busy", e),
                    },
                    x,
                );
            }
            if counter.fetch_sub(len, atomic::Ordering::Relaxed) == len {
                done.send(id).unwrap();
            }
        })
    }

    fn expect_value_callback<T: PartialEq + Debug + Send + 'static>(
        done: Sender<i32>,
        id: i32,
        value: T,
    ) -> Callback<T> {
        Box::new(move |x: Result<T>| {
            assert_eq!(x.unwrap(), value);
            done.send(id).unwrap();
        })
    }

    #[test]
    fn test_get_put() {
        let storage = TestStorageBuilder::new().build().unwrap();
        let (tx, rx) = channel();
        expect_none(
            storage
                .async_get(Context::default(), Key::from_raw(b"x"), 100)
                .wait(),
        );
        storage
            .async_prewrite(
                Context::default(),
                vec![Mutation::Put((Key::from_raw(b"x"), b"100".to_vec()))],
                b"x".to_vec(),
                100,
                Options::default(),
                expect_ok_callback(tx.clone(), 1),
            )
            .unwrap();
        rx.recv().unwrap();
        expect_error(
            |e| match e {
                Error::Txn(txn::Error::Mvcc(mvcc::Error::KeyIsLocked { .. })) => (),
                e => panic!("unexpected error chain: {:?}", e),
            },
            storage
                .async_get(Context::default(), Key::from_raw(b"x"), 101)
                .wait(),
        );
        storage
            .async_commit(
                Context::default(),
                vec![Key::from_raw(b"x")],
                100,
                101,
                expect_ok_callback(tx.clone(), 3),
            )
            .unwrap();
        rx.recv().unwrap();
        expect_none(
            storage
                .async_get(Context::default(), Key::from_raw(b"x"), 100)
                .wait(),
        );
        expect_value(
            b"100".to_vec(),
            storage
                .async_get(Context::default(), Key::from_raw(b"x"), 101)
                .wait(),
        );
    }

    #[test]
    fn test_get_put_batch_command() {
        let storage = TestStorageBuilder::new().build().unwrap();
        let (tx, rx) = channel();
        let x: Vec<Option<Vec<u8>>> = storage
            .async_batch_get_command(vec![PointGetCommand::from_key_ts(
                Key::from_raw(b"x"),
                Some(100),
            )])
            .wait()
            .unwrap()
            .into_iter()
            .map(|x| x.unwrap())
            .collect();
        assert_eq!(x, vec![None]);
        storage
            .async_batch_prewrite_command(
                Command::Batch {
                    ids: vec![Some(1)],
                    commands: vec![Command::Prewrite {
                        ctx: Context::default(),
                        mutations: vec![Mutation::Put((Key::from_raw(b"x"), b"100".to_vec()))],
                        primary: b"x".to_vec(),
                        start_ts: 100,
                        options: Options::default(),
                    }],
                },
                expect_ok_batch_callback(tx.clone(), 0, 1),
            )
            .unwrap();
        rx.recv().unwrap();
        let mut x = storage
            .async_batch_get_command(vec![PointGetCommand::from_key_ts(
                Key::from_raw(b"x"),
                Some(101),
            )])
            .wait()
            .unwrap();
        expect_error(
            |e| match e {
                Error::Txn(txn::Error::Mvcc(mvcc::Error::KeyIsLocked { .. })) => (),
                e => panic!("unexpected error chain: {:?}", e),
            },
            x.remove(0),
        );
        storage
            .async_batch_commit_command(
                Command::Batch {
                    ids: vec![Some(1)],
                    commands: vec![Command::Commit {
                        ctx: Context::default(),
                        keys: vec![Key::from_raw(b"x")],
                        lock_ts: 100,
                        commit_ts: 101,
                    }],
                },
                expect_ok_batch_callback(tx.clone(), 2, 1),
            )
            .unwrap();
        rx.recv().unwrap();
        let x: Vec<Option<Vec<u8>>> = storage
            .async_batch_get_command(vec![
                PointGetCommand::from_key_ts(Key::from_raw(b"x"), Some(100)),
                PointGetCommand::from_key_ts(Key::from_raw(b"x"), Some(101)),
            ])
            .wait()
            .unwrap()
            .into_iter()
            .map(|x| x.unwrap())
            .collect();
        assert_eq!(x, vec![None, Some(b"100".to_vec())]);
    }

    #[test]
    fn test_cf_error() {
        // New engine lacks normal column families.
        let engine = TestEngineBuilder::new().cfs(["foo"]).build().unwrap();
        let storage = TestStorageBuilder::from_engine(engine).build().unwrap();
        let (tx, rx) = channel();
        storage
            .async_prewrite(
                Context::default(),
                vec![
                    Mutation::Put((Key::from_raw(b"a"), b"aa".to_vec())),
                    Mutation::Put((Key::from_raw(b"b"), b"bb".to_vec())),
                    Mutation::Put((Key::from_raw(b"c"), b"cc".to_vec())),
                ],
                b"a".to_vec(),
                1,
                Options::default(),
                expect_fail_callback(tx.clone(), 0, |e| match e {
                    Error::Txn(txn::Error::Mvcc(mvcc::Error::Engine(EngineError::Request(..)))) => {
                    }
                    e => panic!("unexpected error chain: {:?}", e),
                }),
            )
            .unwrap();
        rx.recv().unwrap();
        storage
            .async_batch_prewrite_command(
                Command::Batch {
                    ids: vec![Some(1)],
                    commands: vec![Command::Prewrite {
                        ctx: Context::default(),
                        mutations: vec![
                            Mutation::Put((Key::from_raw(b"a"), b"aa".to_vec())),
                            Mutation::Put((Key::from_raw(b"b"), b"bb".to_vec())),
                            Mutation::Put((Key::from_raw(b"c"), b"cc".to_vec())),
                        ],
                        primary: b"a".to_vec(),
                        start_ts: 1,
                        options: Options::default(),
                    }],
                },
                expect_fail_batch_callback(tx.clone(), 1, 1, |e| match e {
                    Error::Txn(txn::Error::Mvcc(mvcc::Error::Engine(EngineError::Request(..)))) => {
                    }
                    e => panic!("unexpected error chain: {:?}", e),
                }),
            )
            .unwrap();
        rx.recv().unwrap();
        expect_error(
            |e| match e {
                Error::Txn(txn::Error::Mvcc(mvcc::Error::Engine(EngineError::Request(..)))) => (),
                e => panic!("unexpected error chain: {:?}", e),
            },
            storage
                .async_get(Context::default(), Key::from_raw(b"x"), 1)
                .wait(),
        );
        expect_error(
            |e| match e {
                Error::Txn(txn::Error::Mvcc(mvcc::Error::Engine(EngineError::Request(..)))) => (),
                e => panic!("unexpected error chain: {:?}", e),
            },
            storage
                .async_scan(
                    Context::default(),
                    Key::from_raw(b"x"),
                    None,
                    1000,
                    1,
                    Options::default(),
                )
                .wait(),
        );
        expect_error(
            |e| match e {
                Error::Txn(txn::Error::Mvcc(mvcc::Error::Engine(EngineError::Request(..)))) => (),
                e => panic!("unexpected error chain: {:?}", e),
            },
            storage
                .async_batch_get(
                    Context::default(),
                    vec![Key::from_raw(b"c"), Key::from_raw(b"d")],
                    1,
                )
                .wait(),
        );
        let x = storage
            .async_batch_get_command(vec![
                PointGetCommand::from_key_ts(Key::from_raw(b"c"), Some(1)),
                PointGetCommand::from_key_ts(Key::from_raw(b"d"), Some(1)),
            ])
            .wait()
            .unwrap();
        for v in x {
            expect_error(
                |e| match e {
                    Error::Txn(txn::Error::Mvcc(mvcc::Error::Engine(EngineError::Request(..)))) => {
                    }
                    e => panic!("unexpected error chain: {:?}", e),
                },
                v,
            );
        }
    }

    #[test]
    fn test_scan() {
        let storage = TestStorageBuilder::new().build().unwrap();
        let (tx, rx) = channel();
        storage
            .async_prewrite(
                Context::default(),
                vec![
                    Mutation::Put((Key::from_raw(b"a"), b"aa".to_vec())),
                    Mutation::Put((Key::from_raw(b"b"), b"bb".to_vec())),
                    Mutation::Put((Key::from_raw(b"c"), b"cc".to_vec())),
                ],
                b"a".to_vec(),
                1,
                Options::default(),
                expect_ok_callback(tx.clone(), 0),
            )
            .unwrap();
        rx.recv().unwrap();
        // Forward
        expect_multi_values(
            vec![None, None, None],
            storage
                .async_scan(
                    Context::default(),
                    Key::from_raw(b"\x00"),
                    None,
                    1000,
                    5,
                    Options::default(),
                )
                .wait(),
        );
        // Backward
        expect_multi_values(
            vec![None, None, None],
            storage
                .async_scan(
                    Context::default(),
                    Key::from_raw(b"\xff"),
                    None,
                    1000,
                    5,
                    Options::default().reverse_scan(),
                )
                .wait(),
        );
        // Forward with bound
        expect_multi_values(
            vec![None, None],
            storage
                .async_scan(
                    Context::default(),
                    Key::from_raw(b"\x00"),
                    Some(Key::from_raw(b"c")),
                    1000,
                    5,
                    Options::default(),
                )
                .wait(),
        );
        // Backward with bound
        expect_multi_values(
            vec![None, None],
            storage
                .async_scan(
                    Context::default(),
                    Key::from_raw(b"\xff"),
                    Some(Key::from_raw(b"b")),
                    1000,
                    5,
                    Options::default().reverse_scan(),
                )
                .wait(),
        );
        // Forward with limit
        expect_multi_values(
            vec![None, None],
            storage
                .async_scan(
                    Context::default(),
                    Key::from_raw(b"\x00"),
                    None,
                    2,
                    5,
                    Options::default(),
                )
                .wait(),
        );
        // Backward with limit
        expect_multi_values(
            vec![None, None],
            storage
                .async_scan(
                    Context::default(),
                    Key::from_raw(b"\xff"),
                    None,
                    2,
                    5,
                    Options::default().reverse_scan(),
                )
                .wait(),
        );

        storage
            .async_commit(
                Context::default(),
                vec![
                    Key::from_raw(b"a"),
                    Key::from_raw(b"b"),
                    Key::from_raw(b"c"),
                ],
                1,
                2,
                expect_ok_callback(tx.clone(), 1),
            )
            .unwrap();
        rx.recv().unwrap();
        // Forward
        expect_multi_values(
            vec![
                Some((b"a".to_vec(), b"aa".to_vec())),
                Some((b"b".to_vec(), b"bb".to_vec())),
                Some((b"c".to_vec(), b"cc".to_vec())),
            ],
            storage
                .async_scan(
                    Context::default(),
                    Key::from_raw(b"\x00"),
                    None,
                    1000,
                    5,
                    Options::default(),
                )
                .wait(),
        );
        // Backward
        expect_multi_values(
            vec![
                Some((b"c".to_vec(), b"cc".to_vec())),
                Some((b"b".to_vec(), b"bb".to_vec())),
                Some((b"a".to_vec(), b"aa".to_vec())),
            ],
            storage
                .async_scan(
                    Context::default(),
                    Key::from_raw(b"\xff"),
                    None,
                    1000,
                    5,
                    Options::default().reverse_scan(),
                )
                .wait(),
        );
        // Forward with bound
        expect_multi_values(
            vec![
                Some((b"a".to_vec(), b"aa".to_vec())),
                Some((b"b".to_vec(), b"bb".to_vec())),
            ],
            storage
                .async_scan(
                    Context::default(),
                    Key::from_raw(b"\x00"),
                    Some(Key::from_raw(b"c")),
                    1000,
                    5,
                    Options::default(),
                )
                .wait(),
        );
        // Backward with bound
        expect_multi_values(
            vec![
                Some((b"c".to_vec(), b"cc".to_vec())),
                Some((b"b".to_vec(), b"bb".to_vec())),
            ],
            storage
                .async_scan(
                    Context::default(),
                    Key::from_raw(b"\xff"),
                    Some(Key::from_raw(b"b")),
                    1000,
                    5,
                    Options::default().reverse_scan(),
                )
                .wait(),
        );

        // Forward with limit
        expect_multi_values(
            vec![
                Some((b"a".to_vec(), b"aa".to_vec())),
                Some((b"b".to_vec(), b"bb".to_vec())),
            ],
            storage
                .async_scan(
                    Context::default(),
                    Key::from_raw(b"\x00"),
                    None,
                    2,
                    5,
                    Options::default(),
                )
                .wait(),
        );
        // Backward with limit
        expect_multi_values(
            vec![
                Some((b"c".to_vec(), b"cc".to_vec())),
                Some((b"b".to_vec(), b"bb".to_vec())),
            ],
            storage
                .async_scan(
                    Context::default(),
                    Key::from_raw(b"\xff"),
                    None,
                    2,
                    5,
                    Options::default().reverse_scan(),
                )
                .wait(),
        );
    }

    #[test]
    fn test_batch_get() {
        let storage = TestStorageBuilder::new().build().unwrap();
        let (tx, rx) = channel();
        storage
            .async_prewrite(
                Context::default(),
                vec![
                    Mutation::Put((Key::from_raw(b"a"), b"aa".to_vec())),
                    Mutation::Put((Key::from_raw(b"b"), b"bb".to_vec())),
                    Mutation::Put((Key::from_raw(b"c"), b"cc".to_vec())),
                ],
                b"a".to_vec(),
                1,
                Options::default(),
                expect_ok_callback(tx.clone(), 0),
            )
            .unwrap();
        rx.recv().unwrap();
        expect_multi_values(
            vec![None],
            storage
                .async_batch_get(
                    Context::default(),
                    vec![Key::from_raw(b"c"), Key::from_raw(b"d")],
                    2,
                )
                .wait(),
        );
        storage
            .async_commit(
                Context::default(),
                vec![
                    Key::from_raw(b"a"),
                    Key::from_raw(b"b"),
                    Key::from_raw(b"c"),
                ],
                1,
                2,
                expect_ok_callback(tx.clone(), 1),
            )
            .unwrap();
        rx.recv().unwrap();
        expect_multi_values(
            vec![
                Some((b"c".to_vec(), b"cc".to_vec())),
                Some((b"a".to_vec(), b"aa".to_vec())),
                Some((b"b".to_vec(), b"bb".to_vec())),
            ],
            storage
                .async_batch_get(
                    Context::default(),
                    vec![
                        Key::from_raw(b"c"),
                        Key::from_raw(b"x"),
                        Key::from_raw(b"a"),
                        Key::from_raw(b"b"),
                    ],
                    5,
                )
                .wait(),
        );
    }

    #[test]
    fn test_async_batch_get_command() {
        let storage = TestStorageBuilder::new().build().unwrap();
        let (tx, rx) = channel();
        storage
            .async_prewrite(
                Context::default(),
                vec![
                    Mutation::Put((Key::from_raw(b"a"), b"aa".to_vec())),
                    Mutation::Put((Key::from_raw(b"b"), b"bb".to_vec())),
                    Mutation::Put((Key::from_raw(b"c"), b"cc".to_vec())),
                ],
                b"a".to_vec(),
                1,
                Options::default(),
                expect_ok_callback(tx.clone(), 0),
            )
            .unwrap();
        rx.recv().unwrap();
        let mut x = storage
            .async_batch_get_command(vec![
                PointGetCommand::from_key_ts(Key::from_raw(b"c"), Some(2)),
                PointGetCommand::from_key_ts(Key::from_raw(b"d"), Some(2)),
            ])
            .wait()
            .unwrap();
        expect_error(
            |e| match e {
                Error::Txn(txn::Error::Mvcc(mvcc::Error::KeyIsLocked(..))) => (),
                e => panic!("unexpected error chain: {:?}", e),
            },
            x.remove(0),
        );
        assert_eq!(x.remove(0).unwrap(), None);
        storage
            .async_commit(
                Context::default(),
                vec![
                    Key::from_raw(b"a"),
                    Key::from_raw(b"b"),
                    Key::from_raw(b"c"),
                ],
                1,
                2,
                expect_ok_callback(tx.clone(), 1),
            )
            .unwrap();
        rx.recv().unwrap();
        let x: Vec<Option<Vec<u8>>> = storage
            .async_batch_get_command(vec![
                PointGetCommand::from_key_ts(Key::from_raw(b"c"), Some(5)),
                PointGetCommand::from_key_ts(Key::from_raw(b"x"), Some(5)),
                PointGetCommand::from_key_ts(Key::from_raw(b"a"), Some(5)),
                PointGetCommand::from_key_ts(Key::from_raw(b"b"), Some(5)),
            ])
            .wait()
            .unwrap()
            .into_iter()
            .map(|x| x.unwrap())
            .collect();
        assert_eq!(
            x,
            vec![
                Some(b"cc".to_vec()),
                None,
                Some(b"aa".to_vec()),
                Some(b"bb".to_vec())
            ]
        );
    }

    #[test]
    fn test_txn() {
        let storage = TestStorageBuilder::new().build().unwrap();
        let (tx, rx) = channel();
        storage
            .async_prewrite(
                Context::default(),
                vec![Mutation::Put((Key::from_raw(b"x"), b"100".to_vec()))],
                b"x".to_vec(),
                100,
                Options::default(),
                expect_ok_callback(tx.clone(), 0),
            )
            .unwrap();
        storage
            .async_prewrite(
                Context::default(),
                vec![Mutation::Put((Key::from_raw(b"y"), b"101".to_vec()))],
                b"y".to_vec(),
                101,
                Options::default(),
                expect_ok_callback(tx.clone(), 1),
            )
            .unwrap();
        rx.recv().unwrap();
        rx.recv().unwrap();
        storage
            .async_commit(
                Context::default(),
                vec![Key::from_raw(b"x")],
                100,
                110,
                expect_ok_callback(tx.clone(), 2),
            )
            .unwrap();
        storage
            .async_commit(
                Context::default(),
                vec![Key::from_raw(b"y")],
                101,
                111,
                expect_ok_callback(tx.clone(), 3),
            )
            .unwrap();
        rx.recv().unwrap();
        rx.recv().unwrap();
        expect_value(
            b"100".to_vec(),
            storage
                .async_get(Context::default(), Key::from_raw(b"x"), 120)
                .wait(),
        );
        expect_value(
            b"101".to_vec(),
            storage
                .async_get(Context::default(), Key::from_raw(b"y"), 120)
                .wait(),
        );
        storage
            .async_prewrite(
                Context::default(),
                vec![Mutation::Put((Key::from_raw(b"x"), b"105".to_vec()))],
                b"x".to_vec(),
                105,
                Options::default(),
                expect_fail_callback(tx.clone(), 6, |e| match e {
                    Error::Txn(txn::Error::Mvcc(mvcc::Error::WriteConflict { .. })) => (),
                    e => panic!("unexpected error chain: {:?}", e),
                }),
            )
            .unwrap();
        rx.recv().unwrap();
    }

    #[test]
    fn test_txn_batch_command() {
        let storage = TestStorageBuilder::new().build().unwrap();
        let (tx, rx) = channel();
        storage
            .async_batch_prewrite_command(
                Command::Batch {
                    ids: vec![Some(1), Some(2)],
                    commands: vec![
                        Command::Prewrite {
                            ctx: Context::default(),
                            mutations: vec![Mutation::Put((Key::from_raw(b"x"), b"100".to_vec()))],
                            primary: b"x".to_vec(),
                            start_ts: 100,
                            options: Options::default(),
                        },
                        Command::Prewrite {
                            ctx: Context::default(),
                            mutations: vec![Mutation::Put((Key::from_raw(b"y"), b"101".to_vec()))],
                            primary: b"y".to_vec(),
                            start_ts: 101,
                            options: Options::default(),
                        },
                    ],
                },
                expect_ok_batch_callback(tx.clone(), 0, 2),
            )
            .unwrap();
        rx.recv().unwrap();
        storage
            .async_batch_commit_command(
                Command::Batch {
                    ids: vec![Some(1), Some(2)],
                    commands: vec![
                        Command::Commit {
                            ctx: Context::default(),
                            keys: vec![Key::from_raw(b"x")],
                            lock_ts: 100,
                            commit_ts: 110,
                        },
                        Command::Commit {
                            ctx: Context::default(),
                            keys: vec![Key::from_raw(b"y")],
                            lock_ts: 101,
                            commit_ts: 111,
                        },
                    ],
                },
                expect_ok_batch_callback(tx.clone(), 1, 2),
            )
            .unwrap();
        rx.recv().unwrap();
        let x: Vec<Option<Vec<u8>>> = storage
            .async_batch_get_command(vec![
                PointGetCommand::from_key_ts(Key::from_raw(b"x"), Some(120)),
                PointGetCommand::from_key_ts(Key::from_raw(b"y"), Some(120)),
            ])
            .wait()
            .unwrap()
            .into_iter()
            .map(|x| x.unwrap())
            .collect();
        assert_eq!(x, vec![Some(b"100".to_vec()), Some(b"101".to_vec())]);
        storage
            .async_batch_prewrite_command(
                Command::Batch {
                    ids: vec![Some(1)],
                    commands: vec![Command::Prewrite {
                        ctx: Context::default(),
                        mutations: vec![Mutation::Put((Key::from_raw(b"x"), b"105".to_vec()))],
                        primary: b"x".to_vec(),
                        start_ts: 105,
                        options: Options::default(),
                    }],
                },
                expect_fail_batch_callback(tx.clone(), 2, 1, |e| match e {
                    Error::Txn(txn::Error::Mvcc(mvcc::Error::WriteConflict { .. })) => (),
                    e => panic!("unexpected error chain: {:?}", e),
                }),
            )
            .unwrap();
        rx.recv().unwrap();
    }

    #[test]
    fn test_sched_too_busy() {
        let mut config = Config::default();
        config.scheduler_pending_write_threshold = ReadableSize(1);
        let storage = TestStorageBuilder::new().config(config).build().unwrap();
        let (tx, rx) = channel();
        expect_none(
            storage
                .async_get(Context::default(), Key::from_raw(b"x"), 100)
                .wait(),
        );
        storage
            .async_pause(
                Context::default(),
                vec![Key::from_raw(b"x")],
                1000,
                expect_ok_callback(tx.clone(), 1),
            )
            .unwrap();
        storage
            .async_prewrite(
                Context::default(),
                vec![Mutation::Put((Key::from_raw(b"y"), b"101".to_vec()))],
                b"y".to_vec(),
                101,
                Options::default(),
                expect_too_busy_callback(tx.clone(), 2),
            )
            .unwrap();
        rx.recv().unwrap();
        rx.recv().unwrap();
        storage
            .async_prewrite(
                Context::default(),
                vec![Mutation::Put((Key::from_raw(b"z"), b"102".to_vec()))],
                b"y".to_vec(),
                102,
                Options::default(),
                expect_ok_callback(tx.clone(), 3),
            )
            .unwrap();
        rx.recv().unwrap();
    }

    #[test]
    fn test_sched_too_busy_batch_command() {
        let mut config = Config::default();
        config.scheduler_pending_write_threshold = ReadableSize(1);
        let storage = TestStorageBuilder::new().config(config).build().unwrap();
        let (tx, rx) = channel();
        let x: Vec<Option<Vec<u8>>> = storage
            .async_batch_get_command(vec![PointGetCommand::from_key_ts(
                Key::from_raw(b"x"),
                Some(100),
            )])
            .wait()
            .unwrap()
            .into_iter()
            .map(|x| x.unwrap())
            .collect();
        assert_eq!(x, vec![None]);
        storage
            .async_pause(
                Context::default(),
                vec![Key::from_raw(b"x")],
                1000,
                expect_ok_callback(tx.clone(), 1),
            )
            .unwrap();
        storage
            .async_batch_prewrite_command(
                Command::Batch {
                    ids: vec![Some(1)],
                    commands: vec![Command::Prewrite {
                        ctx: Context::default(),
                        mutations: vec![Mutation::Put((Key::from_raw(b"y"), b"101".to_vec()))],
                        primary: b"y".to_vec(),
                        start_ts: 101,
                        options: Options::default(),
                    }],
                },
                expect_too_busy_batch_callback(tx.clone(), 2, 1),
            )
            .unwrap();
        rx.recv().unwrap();
        rx.recv().unwrap();
        storage
            .async_batch_prewrite_command(
                Command::Batch {
                    ids: vec![Some(1)],
                    commands: vec![Command::Prewrite {
                        ctx: Context::default(),
                        mutations: vec![Mutation::Put((Key::from_raw(b"z"), b"102".to_vec()))],
                        primary: b"y".to_vec(),
                        start_ts: 102,
                        options: Options::default(),
                    }],
                },
                expect_ok_batch_callback(tx.clone(), 3, 1),
            )
            .unwrap();
        rx.recv().unwrap();
    }

    #[test]
    fn test_cleanup() {
        let storage = TestStorageBuilder::new().build().unwrap();
        let (tx, rx) = channel();
        storage
            .async_prewrite(
                Context::default(),
                vec![Mutation::Put((Key::from_raw(b"x"), b"100".to_vec()))],
                b"x".to_vec(),
                100,
                Options::default(),
                expect_ok_callback(tx.clone(), 0),
            )
            .unwrap();
        rx.recv().unwrap();
        storage
            .async_cleanup(
                Context::default(),
                Key::from_raw(b"x"),
                100,
                0,
                expect_ok_callback(tx.clone(), 1),
            )
            .unwrap();
        rx.recv().unwrap();
        expect_none(
            storage
                .async_get(Context::default(), Key::from_raw(b"x"), 105)
                .wait(),
        );
    }

    #[test]
    fn test_cleanup_check_ttl() {
        let storage = TestStorageBuilder::new().build().unwrap();
        let (tx, rx) = channel();

        let mut options = Options::default();
        options.lock_ttl = 100;
        let ts = mvcc::compose_ts;
        storage
            .async_prewrite(
                Context::default(),
                vec![Mutation::Put((Key::from_raw(b"x"), b"110".to_vec()))],
                b"x".to_vec(),
                ts(110, 0),
                options,
                expect_ok_callback(tx.clone(), 0),
            )
            .unwrap();
        rx.recv().unwrap();

        storage
            .async_cleanup(
                Context::default(),
                Key::from_raw(b"x"),
                ts(110, 0),
                ts(120, 0),
                expect_fail_callback(tx.clone(), 0, |e| match e {
                    Error::Txn(txn::Error::Mvcc(mvcc::Error::KeyIsLocked(info))) => {
                        assert_eq!(info.get_lock_ttl(), 100)
                    }
                    e => panic!("unexpected error chain: {:?}", e),
                }),
            )
            .unwrap();
        rx.recv().unwrap();

        storage
            .async_cleanup(
                Context::default(),
                Key::from_raw(b"x"),
                ts(110, 0),
                ts(220, 0),
                expect_ok_callback(tx.clone(), 0),
            )
            .unwrap();
        rx.recv().unwrap();
        expect_none(
            storage
                .async_get(Context::default(), Key::from_raw(b"x"), ts(230, 0))
                .wait(),
        );
    }

    #[test]
    fn test_high_priority_get_put() {
        let storage = TestStorageBuilder::new().build().unwrap();
        let (tx, rx) = channel();
        let mut ctx = Context::default();
        ctx.set_priority(CommandPri::High);
        expect_none(storage.async_get(ctx, Key::from_raw(b"x"), 100).wait());
        let mut ctx = Context::default();
        ctx.set_priority(CommandPri::High);
        storage
            .async_prewrite(
                ctx,
                vec![Mutation::Put((Key::from_raw(b"x"), b"100".to_vec()))],
                b"x".to_vec(),
                100,
                Options::default(),
                expect_ok_callback(tx.clone(), 1),
            )
            .unwrap();
        rx.recv().unwrap();
        let mut ctx = Context::default();
        ctx.set_priority(CommandPri::High);
        storage
            .async_commit(
                ctx,
                vec![Key::from_raw(b"x")],
                100,
                101,
                expect_ok_callback(tx.clone(), 2),
            )
            .unwrap();
        rx.recv().unwrap();
        let mut ctx = Context::default();
        ctx.set_priority(CommandPri::High);
        expect_none(storage.async_get(ctx, Key::from_raw(b"x"), 100).wait());
        let mut ctx = Context::default();
        ctx.set_priority(CommandPri::High);
        expect_value(
            b"100".to_vec(),
            storage.async_get(ctx, Key::from_raw(b"x"), 101).wait(),
        );
    }

    #[test]
    fn test_high_priority_no_block() {
        let mut config = Config::default();
        config.scheduler_worker_pool_size = 1;
        let storage = TestStorageBuilder::new().config(config).build().unwrap();
        let (tx, rx) = channel();
        expect_none(
            storage
                .async_get(Context::default(), Key::from_raw(b"x"), 100)
                .wait(),
        );
        storage
            .async_prewrite(
                Context::default(),
                vec![Mutation::Put((Key::from_raw(b"x"), b"100".to_vec()))],
                b"x".to_vec(),
                100,
                Options::default(),
                expect_ok_callback(tx.clone(), 1),
            )
            .unwrap();
        rx.recv().unwrap();
        storage
            .async_commit(
                Context::default(),
                vec![Key::from_raw(b"x")],
                100,
                101,
                expect_ok_callback(tx.clone(), 2),
            )
            .unwrap();
        rx.recv().unwrap();

        storage
            .async_pause(
                Context::default(),
                vec![Key::from_raw(b"y")],
                1000,
                expect_ok_callback(tx.clone(), 3),
            )
            .unwrap();
        let mut ctx = Context::default();
        ctx.set_priority(CommandPri::High);
        expect_value(
            b"100".to_vec(),
            storage.async_get(ctx, Key::from_raw(b"x"), 101).wait(),
        );
        // Command Get with high priority not block by command Pause.
        assert_eq!(rx.recv().unwrap(), 3);
    }

    #[test]
    fn test_delete_range() {
        let storage = TestStorageBuilder::new().build().unwrap();
        let (tx, rx) = channel();
        // Write x and y.
        storage
            .async_prewrite(
                Context::default(),
                vec![
                    Mutation::Put((Key::from_raw(b"x"), b"100".to_vec())),
                    Mutation::Put((Key::from_raw(b"y"), b"100".to_vec())),
                    Mutation::Put((Key::from_raw(b"z"), b"100".to_vec())),
                ],
                b"x".to_vec(),
                100,
                Options::default(),
                expect_ok_callback(tx.clone(), 0),
            )
            .unwrap();
        rx.recv().unwrap();
        storage
            .async_commit(
                Context::default(),
                vec![
                    Key::from_raw(b"x"),
                    Key::from_raw(b"y"),
                    Key::from_raw(b"z"),
                ],
                100,
                101,
                expect_ok_callback(tx.clone(), 1),
            )
            .unwrap();
        rx.recv().unwrap();
        expect_value(
            b"100".to_vec(),
            storage
                .async_get(Context::default(), Key::from_raw(b"x"), 101)
                .wait(),
        );
        expect_value(
            b"100".to_vec(),
            storage
                .async_get(Context::default(), Key::from_raw(b"y"), 101)
                .wait(),
        );
        expect_value(
            b"100".to_vec(),
            storage
                .async_get(Context::default(), Key::from_raw(b"z"), 101)
                .wait(),
        );

        // Delete range [x, z)
        storage
            .async_delete_range(
                Context::default(),
                Key::from_raw(b"x"),
                Key::from_raw(b"z"),
                false,
                expect_ok_callback(tx.clone(), 5),
            )
            .unwrap();
        rx.recv().unwrap();
        expect_none(
            storage
                .async_get(Context::default(), Key::from_raw(b"x"), 101)
                .wait(),
        );
        expect_none(
            storage
                .async_get(Context::default(), Key::from_raw(b"y"), 101)
                .wait(),
        );
        expect_value(
            b"100".to_vec(),
            storage
                .async_get(Context::default(), Key::from_raw(b"z"), 101)
                .wait(),
        );

        storage
            .async_delete_range(
                Context::default(),
                Key::from_raw(b""),
                Key::from_raw(&[255]),
                false,
                expect_ok_callback(tx.clone(), 9),
            )
            .unwrap();
        rx.recv().unwrap();
        expect_none(
            storage
                .async_get(Context::default(), Key::from_raw(b"z"), 101)
                .wait(),
        );
    }

    #[test]
    fn test_raw_delete_range() {
        let storage = TestStorageBuilder::new().build().unwrap();
        let (tx, rx) = channel();

        let test_data = [
            (b"a", b"001"),
            (b"b", b"002"),
            (b"c", b"003"),
            (b"d", b"004"),
            (b"e", b"005"),
        ];

        // Write some key-value pairs to the db
        for kv in &test_data {
            storage
                .async_raw_put(
                    Context::default(),
                    "".to_string(),
                    kv.0.to_vec(),
                    kv.1.to_vec(),
                    expect_ok_callback(tx.clone(), 0),
                )
                .unwrap();
        }

        expect_value(
            b"004".to_vec(),
            storage
                .async_raw_get(Context::default(), "".to_string(), b"d".to_vec())
                .wait(),
        );

        // Delete ["d", "e")
        storage
            .async_raw_delete_range(
                Context::default(),
                "".to_string(),
                b"d".to_vec(),
                b"e".to_vec(),
                expect_ok_callback(tx.clone(), 1),
            )
            .unwrap();
        rx.recv().unwrap();

        // Assert key "d" has gone
        expect_value(
            b"003".to_vec(),
            storage
                .async_raw_get(Context::default(), "".to_string(), b"c".to_vec())
                .wait(),
        );
        expect_none(
            storage
                .async_raw_get(Context::default(), "".to_string(), b"d".to_vec())
                .wait(),
        );
        expect_value(
            b"005".to_vec(),
            storage
                .async_raw_get(Context::default(), "".to_string(), b"e".to_vec())
                .wait(),
        );

        // Delete ["aa", "ab")
        storage
            .async_raw_delete_range(
                Context::default(),
                "".to_string(),
                b"aa".to_vec(),
                b"ab".to_vec(),
                expect_ok_callback(tx.clone(), 2),
            )
            .unwrap();
        rx.recv().unwrap();

        // Assert nothing happened
        expect_value(
            b"001".to_vec(),
            storage
                .async_raw_get(Context::default(), "".to_string(), b"a".to_vec())
                .wait(),
        );
        expect_value(
            b"002".to_vec(),
            storage
                .async_raw_get(Context::default(), "".to_string(), b"b".to_vec())
                .wait(),
        );

        // Delete all
        storage
            .async_raw_delete_range(
                Context::default(),
                "".to_string(),
                b"a".to_vec(),
                b"z".to_vec(),
                expect_ok_callback(tx, 3),
            )
            .unwrap();
        rx.recv().unwrap();

        // Assert now no key remains
        for kv in &test_data {
            expect_none(
                storage
                    .async_raw_get(Context::default(), "".to_string(), kv.0.to_vec())
                    .wait(),
            );
        }

        rx.recv().unwrap();
    }

    #[test]
    fn test_raw_batch_put() {
        let storage = TestStorageBuilder::new().build().unwrap();
        let (tx, rx) = channel();

        let test_data = vec![
            (b"a".to_vec(), b"aa".to_vec()),
            (b"b".to_vec(), b"bb".to_vec()),
            (b"c".to_vec(), b"cc".to_vec()),
            (b"d".to_vec(), b"dd".to_vec()),
            (b"e".to_vec(), b"ee".to_vec()),
        ];

        // Write key-value pairs in a batch
        storage
            .async_raw_batch_put(
                Context::default(),
                "".to_string(),
                test_data.clone(),
                expect_ok_callback(tx.clone(), 0),
            )
            .unwrap();
        rx.recv().unwrap();

        // Verify pairs one by one
        for (key, val) in test_data {
            expect_value(
                val,
                storage
                    .async_raw_get(Context::default(), "".to_string(), key)
                    .wait(),
            );
        }
    }

    #[test]
    fn test_raw_batch_get() {
        let storage = TestStorageBuilder::new().build().unwrap();
        let (tx, rx) = channel();

        let test_data = vec![
            (b"a".to_vec(), b"aa".to_vec()),
            (b"b".to_vec(), b"bb".to_vec()),
            (b"c".to_vec(), b"cc".to_vec()),
            (b"d".to_vec(), b"dd".to_vec()),
            (b"e".to_vec(), b"ee".to_vec()),
        ];

        // Write key-value pairs one by one
        for &(ref key, ref value) in &test_data {
            storage
                .async_raw_put(
                    Context::default(),
                    "".to_string(),
                    key.clone(),
                    value.clone(),
                    expect_ok_callback(tx.clone(), 0),
                )
                .unwrap();
        }
        rx.recv().unwrap();

        // Verify pairs in a batch
        let keys = test_data.iter().map(|&(ref k, _)| k.clone()).collect();
        let results = test_data.into_iter().map(|(k, v)| Some((k, v))).collect();
        expect_multi_values(
            results,
            storage
                .async_raw_batch_get(Context::default(), "".to_string(), keys)
                .wait(),
        );
    }

    #[test]
    fn test_batch_raw_get() {
        let storage = TestStorageBuilder::new().build().unwrap();
        let (tx, rx) = channel();

        let test_data = vec![
            (b"a".to_vec(), b"aa".to_vec()),
            (b"b".to_vec(), b"bb".to_vec()),
            (b"c".to_vec(), b"cc".to_vec()),
            (b"d".to_vec(), b"dd".to_vec()),
            (b"e".to_vec(), b"ee".to_vec()),
        ];

        // Write key-value pairs one by one
        for &(ref key, ref value) in &test_data {
            storage
                .async_raw_put(
                    Context::default(),
                    "".to_string(),
                    key.clone(),
                    value.clone(),
                    expect_ok_callback(tx.clone(), 0),
                )
                .unwrap();
        }
        rx.recv().unwrap();

        // Verify pairs in a batch
        let cmds = test_data
            .iter()
            .map(|&(ref k, _)| PointGetCommand::from_key_ts(Key::from_encoded(k.clone()), Some(0)))
            .collect();
        let results: Vec<Option<Vec<u8>>> = test_data.into_iter().map(|(_, v)| Some(v)).collect();
        let x: Vec<Option<Vec<u8>>> = storage
            .async_raw_batch_get_command("".to_string(), cmds)
            .wait()
            .unwrap()
            .into_iter()
            .map(|x| x.unwrap())
            .collect();
        assert_eq!(x, results);
    }

    #[test]
    fn test_raw_batch_delete() {
        let storage = TestStorageBuilder::new().build().unwrap();
        let (tx, rx) = channel();

        let test_data = vec![
            (b"a".to_vec(), b"aa".to_vec()),
            (b"b".to_vec(), b"bb".to_vec()),
            (b"c".to_vec(), b"cc".to_vec()),
            (b"d".to_vec(), b"dd".to_vec()),
            (b"e".to_vec(), b"ee".to_vec()),
        ];

        // Write key-value pairs in batch
        storage
            .async_raw_batch_put(
                Context::default(),
                "".to_string(),
                test_data.clone(),
                expect_ok_callback(tx.clone(), 0),
            )
            .unwrap();
        rx.recv().unwrap();

        // Verify pairs exist
        let keys = test_data.iter().map(|&(ref k, _)| k.clone()).collect();
        let results = test_data
            .iter()
            .map(|&(ref k, ref v)| Some((k.clone(), v.clone())))
            .collect();
        expect_multi_values(
            results,
            storage
                .async_raw_batch_get(Context::default(), "".to_string(), keys)
                .wait(),
        );

        // Delete ["b", "d"]
        storage
            .async_raw_batch_delete(
                Context::default(),
                "".to_string(),
                vec![b"b".to_vec(), b"d".to_vec()],
                expect_ok_callback(tx.clone(), 1),
            )
            .unwrap();
        rx.recv().unwrap();

        // Assert "b" and "d" are gone
        expect_value(
            b"aa".to_vec(),
            storage
                .async_raw_get(Context::default(), "".to_string(), b"a".to_vec())
                .wait(),
        );
        expect_none(
            storage
                .async_raw_get(Context::default(), "".to_string(), b"b".to_vec())
                .wait(),
        );
        expect_value(
            b"cc".to_vec(),
            storage
                .async_raw_get(Context::default(), "".to_string(), b"c".to_vec())
                .wait(),
        );
        expect_none(
            storage
                .async_raw_get(Context::default(), "".to_string(), b"d".to_vec())
                .wait(),
        );
        expect_value(
            b"ee".to_vec(),
            storage
                .async_raw_get(Context::default(), "".to_string(), b"e".to_vec())
                .wait(),
        );

        // Delete ["a", "c", "e"]
        storage
            .async_raw_batch_delete(
                Context::default(),
                "".to_string(),
                vec![b"a".to_vec(), b"c".to_vec(), b"e".to_vec()],
                expect_ok_callback(tx.clone(), 2),
            )
            .unwrap();
        rx.recv().unwrap();

        // Assert no key remains
        for (k, _) in test_data {
            expect_none(
                storage
                    .async_raw_get(Context::default(), "".to_string(), k)
                    .wait(),
            );
        }
    }

    #[test]
    fn test_raw_scan() {
        let storage = TestStorageBuilder::new().build().unwrap();
        let (tx, rx) = channel();

        let test_data = vec![
            (b"a".to_vec(), b"aa".to_vec()),
            (b"a1".to_vec(), b"aa11".to_vec()),
            (b"a2".to_vec(), b"aa22".to_vec()),
            (b"a3".to_vec(), b"aa33".to_vec()),
            (b"b".to_vec(), b"bb".to_vec()),
            (b"b1".to_vec(), b"bb11".to_vec()),
            (b"b2".to_vec(), b"bb22".to_vec()),
            (b"b3".to_vec(), b"bb33".to_vec()),
            (b"c".to_vec(), b"cc".to_vec()),
            (b"c1".to_vec(), b"cc11".to_vec()),
            (b"c2".to_vec(), b"cc22".to_vec()),
            (b"c3".to_vec(), b"cc33".to_vec()),
            (b"d".to_vec(), b"dd".to_vec()),
            (b"d1".to_vec(), b"dd11".to_vec()),
            (b"d2".to_vec(), b"dd22".to_vec()),
            (b"d3".to_vec(), b"dd33".to_vec()),
            (b"e".to_vec(), b"ee".to_vec()),
            (b"e1".to_vec(), b"ee11".to_vec()),
            (b"e2".to_vec(), b"ee22".to_vec()),
            (b"e3".to_vec(), b"ee33".to_vec()),
        ];

        // Write key-value pairs in batch
        storage
            .async_raw_batch_put(
                Context::default(),
                "".to_string(),
                test_data.clone(),
                expect_ok_callback(tx.clone(), 0),
            )
            .unwrap();
        rx.recv().unwrap();

        // Scan pairs with key only
        let mut results: Vec<Option<KvPair>> = test_data
            .iter()
            .map(|&(ref k, _)| Some((k.clone(), vec![])))
            .collect();
        expect_multi_values(
            results.clone(),
            storage
                .async_raw_scan(
                    Context::default(),
                    "".to_string(),
                    vec![],
                    None,
                    20,
                    true,
                    false,
                )
                .wait(),
        );
        results = results.split_off(10);
        expect_multi_values(
            results,
            storage
                .async_raw_scan(
                    Context::default(),
                    "".to_string(),
                    b"c2".to_vec(),
                    None,
                    20,
                    true,
                    false,
                )
                .wait(),
        );
        let mut results: Vec<Option<KvPair>> = test_data
            .clone()
            .into_iter()
            .map(|(k, v)| Some((k, v)))
            .collect();
        expect_multi_values(
            results.clone(),
            storage
                .async_raw_scan(
                    Context::default(),
                    "".to_string(),
                    vec![],
                    None,
                    20,
                    false,
                    false,
                )
                .wait(),
        );
        results = results.split_off(10);
        expect_multi_values(
            results,
            storage
                .async_raw_scan(
                    Context::default(),
                    "".to_string(),
                    b"c2".to_vec(),
                    None,
                    20,
                    false,
                    false,
                )
                .wait(),
        );
        let results: Vec<Option<KvPair>> = test_data
            .clone()
            .into_iter()
            .map(|(k, v)| Some((k, v)))
            .rev()
            .collect();
        expect_multi_values(
            results,
            storage
                .async_raw_scan(
                    Context::default(),
                    "".to_string(),
                    b"z".to_vec(),
                    None,
                    20,
                    false,
                    true,
                )
                .wait(),
        );
        let results: Vec<Option<KvPair>> = test_data
            .clone()
            .into_iter()
            .map(|(k, v)| Some((k, v)))
            .rev()
            .take(5)
            .collect();
        expect_multi_values(
            results,
            storage
                .async_raw_scan(
                    Context::default(),
                    "".to_string(),
                    b"z".to_vec(),
                    None,
                    5,
                    false,
                    true,
                )
                .wait(),
        );

        // Scan with end_key
        let results: Vec<Option<KvPair>> = test_data
            .clone()
            .into_iter()
            .skip(6)
            .take(4)
            .map(|(k, v)| Some((k, v)))
            .collect();
        expect_multi_values(
            results.clone(),
            storage
                .async_raw_scan(
                    Context::default(),
                    "".to_string(),
                    b"b2".to_vec(),
                    Some(b"c2".to_vec()),
                    20,
                    false,
                    false,
                )
                .wait(),
        );
        let results: Vec<Option<KvPair>> = test_data
            .clone()
            .into_iter()
            .skip(6)
            .take(1)
            .map(|(k, v)| Some((k, v)))
            .collect();
        expect_multi_values(
            results.clone(),
            storage
                .async_raw_scan(
                    Context::default(),
                    "".to_string(),
                    b"b2".to_vec(),
                    Some(b"b2\x00".to_vec()),
                    20,
                    false,
                    false,
                )
                .wait(),
        );

        // Reverse scan with end_key
        let results: Vec<Option<KvPair>> = test_data
            .clone()
            .into_iter()
            .rev()
            .skip(10)
            .take(4)
            .map(|(k, v)| Some((k, v)))
            .collect();
        expect_multi_values(
            results.clone(),
            storage
                .async_raw_scan(
                    Context::default(),
                    "".to_string(),
                    b"c2".to_vec(),
                    Some(b"b2".to_vec()),
                    20,
                    false,
                    true,
                )
                .wait(),
        );
        let results: Vec<Option<KvPair>> = test_data
            .clone()
            .into_iter()
            .skip(6)
            .take(1)
            .map(|(k, v)| Some((k, v)))
            .collect();
        expect_multi_values(
            results.clone(),
            storage
                .async_raw_scan(
                    Context::default(),
                    "".to_string(),
                    b"b2\x00".to_vec(),
                    Some(b"b2".to_vec()),
                    20,
                    false,
                    true,
                )
                .wait(),
        );

        // End key tests. Confirm that lower/upper bound works correctly.
        let ctx = Context::default();
        let results = vec![
            (b"c1".to_vec(), b"cc11".to_vec()),
            (b"c2".to_vec(), b"cc22".to_vec()),
            (b"c3".to_vec(), b"cc33".to_vec()),
            (b"d".to_vec(), b"dd".to_vec()),
            (b"d1".to_vec(), b"dd11".to_vec()),
            (b"d2".to_vec(), b"dd22".to_vec()),
        ]
        .into_iter()
        .map(|(k, v)| Some((k, v)));
        let engine = storage.get_engine();
        expect_multi_values(
            results.clone().collect(),
            <Storage<RocksEngine, DummyLockMgr>>::async_snapshot(&engine, &ctx)
                .and_then(move |snapshot| {
                    <Storage<RocksEngine, DummyLockMgr>>::raw_scan(
                        &snapshot,
                        &"".to_string(),
                        &Key::from_encoded(b"c1".to_vec()),
                        Some(Key::from_encoded(b"d3".to_vec())),
                        20,
                        &mut Statistics::default(),
                        false,
                    )
                })
                .wait(),
        );
        expect_multi_values(
            results.rev().collect(),
            <Storage<RocksEngine, DummyLockMgr>>::async_snapshot(&engine, &ctx)
                .and_then(move |snapshot| {
                    <Storage<RocksEngine, DummyLockMgr>>::reverse_raw_scan(
                        &snapshot,
                        &"".to_string(),
                        &Key::from_encoded(b"d3".to_vec()),
                        Some(Key::from_encoded(b"c1".to_vec())),
                        20,
                        &mut Statistics::default(),
                        false,
                    )
                })
                .wait(),
        );
    }

    #[test]
    fn test_check_key_ranges() {
        fn make_ranges(ranges: Vec<(Vec<u8>, Vec<u8>)>) -> Vec<KeyRange> {
            ranges
                .into_iter()
                .map(|(s, e)| {
                    let mut range = KeyRange::default();
                    range.set_start_key(s);
                    if !e.is_empty() {
                        range.set_end_key(e);
                    }
                    range
                })
                .collect()
        }

        let ranges = make_ranges(vec![
            (b"a".to_vec(), b"a3".to_vec()),
            (b"b".to_vec(), b"b3".to_vec()),
            (b"c".to_vec(), b"c3".to_vec()),
        ]);
        assert_eq!(
            <Storage<RocksEngine, DummyLockMgr>>::check_key_ranges(&ranges, false),
            true
        );

        let ranges = make_ranges(vec![
            (b"a".to_vec(), vec![]),
            (b"b".to_vec(), vec![]),
            (b"c".to_vec(), vec![]),
        ]);
        assert_eq!(
            <Storage<RocksEngine, DummyLockMgr>>::check_key_ranges(&ranges, false),
            true
        );

        let ranges = make_ranges(vec![
            (b"a3".to_vec(), b"a".to_vec()),
            (b"b3".to_vec(), b"b".to_vec()),
            (b"c3".to_vec(), b"c".to_vec()),
        ]);
        assert_eq!(
            <Storage<RocksEngine, DummyLockMgr>>::check_key_ranges(&ranges, false),
            false
        );

        // if end_key is omitted, the next start_key is used instead. so, false is returned.
        let ranges = make_ranges(vec![
            (b"c".to_vec(), vec![]),
            (b"b".to_vec(), vec![]),
            (b"a".to_vec(), vec![]),
        ]);
        assert_eq!(
            <Storage<RocksEngine, DummyLockMgr>>::check_key_ranges(&ranges, false),
            false
        );

        let ranges = make_ranges(vec![
            (b"a3".to_vec(), b"a".to_vec()),
            (b"b3".to_vec(), b"b".to_vec()),
            (b"c3".to_vec(), b"c".to_vec()),
        ]);
        assert_eq!(
            <Storage<RocksEngine, DummyLockMgr>>::check_key_ranges(&ranges, true),
            true
        );

        let ranges = make_ranges(vec![
            (b"c3".to_vec(), vec![]),
            (b"b3".to_vec(), vec![]),
            (b"a3".to_vec(), vec![]),
        ]);
        assert_eq!(
            <Storage<RocksEngine, DummyLockMgr>>::check_key_ranges(&ranges, true),
            true
        );

        let ranges = make_ranges(vec![
            (b"a".to_vec(), b"a3".to_vec()),
            (b"b".to_vec(), b"b3".to_vec()),
            (b"c".to_vec(), b"c3".to_vec()),
        ]);
        assert_eq!(
            <Storage<RocksEngine, DummyLockMgr>>::check_key_ranges(&ranges, true),
            false
        );

        let ranges = make_ranges(vec![
            (b"a3".to_vec(), vec![]),
            (b"b3".to_vec(), vec![]),
            (b"c3".to_vec(), vec![]),
        ]);
        assert_eq!(
            <Storage<RocksEngine, DummyLockMgr>>::check_key_ranges(&ranges, true),
            false
        );
    }

    #[test]
    fn test_raw_batch_scan() {
        let storage = TestStorageBuilder::new().build().unwrap();
        let (tx, rx) = channel();

        let test_data = vec![
            (b"a".to_vec(), b"aa".to_vec()),
            (b"a1".to_vec(), b"aa11".to_vec()),
            (b"a2".to_vec(), b"aa22".to_vec()),
            (b"a3".to_vec(), b"aa33".to_vec()),
            (b"b".to_vec(), b"bb".to_vec()),
            (b"b1".to_vec(), b"bb11".to_vec()),
            (b"b2".to_vec(), b"bb22".to_vec()),
            (b"b3".to_vec(), b"bb33".to_vec()),
            (b"c".to_vec(), b"cc".to_vec()),
            (b"c1".to_vec(), b"cc11".to_vec()),
            (b"c2".to_vec(), b"cc22".to_vec()),
            (b"c3".to_vec(), b"cc33".to_vec()),
            (b"d".to_vec(), b"dd".to_vec()),
            (b"d1".to_vec(), b"dd11".to_vec()),
            (b"d2".to_vec(), b"dd22".to_vec()),
            (b"d3".to_vec(), b"dd33".to_vec()),
            (b"e".to_vec(), b"ee".to_vec()),
            (b"e1".to_vec(), b"ee11".to_vec()),
            (b"e2".to_vec(), b"ee22".to_vec()),
            (b"e3".to_vec(), b"ee33".to_vec()),
        ];

        // Write key-value pairs in batch
        storage
            .async_raw_batch_put(
                Context::default(),
                "".to_string(),
                test_data.clone(),
                expect_ok_callback(tx.clone(), 0),
            )
            .unwrap();
        rx.recv().unwrap();

        // Verify pairs exist
        let keys = test_data.iter().map(|&(ref k, _)| k.clone()).collect();
        let results = test_data.into_iter().map(|(k, v)| Some((k, v))).collect();
        expect_multi_values(
            results,
            storage
                .async_raw_batch_get(Context::default(), "".to_string(), keys)
                .wait(),
        );

        let results = vec![
            Some((b"a".to_vec(), b"aa".to_vec())),
            Some((b"a1".to_vec(), b"aa11".to_vec())),
            Some((b"a2".to_vec(), b"aa22".to_vec())),
            Some((b"a3".to_vec(), b"aa33".to_vec())),
            Some((b"b".to_vec(), b"bb".to_vec())),
            Some((b"b1".to_vec(), b"bb11".to_vec())),
            Some((b"b2".to_vec(), b"bb22".to_vec())),
            Some((b"b3".to_vec(), b"bb33".to_vec())),
            Some((b"c".to_vec(), b"cc".to_vec())),
            Some((b"c1".to_vec(), b"cc11".to_vec())),
            Some((b"c2".to_vec(), b"cc22".to_vec())),
            Some((b"c3".to_vec(), b"cc33".to_vec())),
            Some((b"d".to_vec(), b"dd".to_vec())),
        ];
        let ranges: Vec<KeyRange> = vec![b"a".to_vec(), b"b".to_vec(), b"c".to_vec()]
            .into_iter()
            .map(|k| {
                let mut range = KeyRange::default();
                range.set_start_key(k);
                range
            })
            .collect();
        expect_multi_values(
            results,
            storage
                .async_raw_batch_scan(
                    Context::default(),
                    "".to_string(),
                    ranges.clone(),
                    5,
                    false,
                    false,
                )
                .wait(),
        );

        let results = vec![
            Some((b"a".to_vec(), vec![])),
            Some((b"a1".to_vec(), vec![])),
            Some((b"a2".to_vec(), vec![])),
            Some((b"a3".to_vec(), vec![])),
            Some((b"b".to_vec(), vec![])),
            Some((b"b1".to_vec(), vec![])),
            Some((b"b2".to_vec(), vec![])),
            Some((b"b3".to_vec(), vec![])),
            Some((b"c".to_vec(), vec![])),
            Some((b"c1".to_vec(), vec![])),
            Some((b"c2".to_vec(), vec![])),
            Some((b"c3".to_vec(), vec![])),
            Some((b"d".to_vec(), vec![])),
        ];
        expect_multi_values(
            results,
            storage
                .async_raw_batch_scan(
                    Context::default(),
                    "".to_string(),
                    ranges.clone(),
                    5,
                    true,
                    false,
                )
                .wait(),
        );

        let results = vec![
            Some((b"a".to_vec(), b"aa".to_vec())),
            Some((b"a1".to_vec(), b"aa11".to_vec())),
            Some((b"a2".to_vec(), b"aa22".to_vec())),
            Some((b"b".to_vec(), b"bb".to_vec())),
            Some((b"b1".to_vec(), b"bb11".to_vec())),
            Some((b"b2".to_vec(), b"bb22".to_vec())),
            Some((b"c".to_vec(), b"cc".to_vec())),
            Some((b"c1".to_vec(), b"cc11".to_vec())),
            Some((b"c2".to_vec(), b"cc22".to_vec())),
        ];
        expect_multi_values(
            results,
            storage
                .async_raw_batch_scan(
                    Context::default(),
                    "".to_string(),
                    ranges.clone(),
                    3,
                    false,
                    false,
                )
                .wait(),
        );

        let results = vec![
            Some((b"a".to_vec(), vec![])),
            Some((b"a1".to_vec(), vec![])),
            Some((b"a2".to_vec(), vec![])),
            Some((b"b".to_vec(), vec![])),
            Some((b"b1".to_vec(), vec![])),
            Some((b"b2".to_vec(), vec![])),
            Some((b"c".to_vec(), vec![])),
            Some((b"c1".to_vec(), vec![])),
            Some((b"c2".to_vec(), vec![])),
        ];
        expect_multi_values(
            results,
            storage
                .async_raw_batch_scan(Context::default(), "".to_string(), ranges, 3, true, false)
                .wait(),
        );

        let results = vec![
            Some((b"a2".to_vec(), b"aa22".to_vec())),
            Some((b"a1".to_vec(), b"aa11".to_vec())),
            Some((b"a".to_vec(), b"aa".to_vec())),
            Some((b"b2".to_vec(), b"bb22".to_vec())),
            Some((b"b1".to_vec(), b"bb11".to_vec())),
            Some((b"b".to_vec(), b"bb".to_vec())),
            Some((b"c2".to_vec(), b"cc22".to_vec())),
            Some((b"c1".to_vec(), b"cc11".to_vec())),
            Some((b"c".to_vec(), b"cc".to_vec())),
        ];
        let ranges: Vec<KeyRange> = vec![
            (b"a3".to_vec(), b"a".to_vec()),
            (b"b3".to_vec(), b"b".to_vec()),
            (b"c3".to_vec(), b"c".to_vec()),
        ]
        .into_iter()
        .map(|(s, e)| {
            let mut range = KeyRange::default();
            range.set_start_key(s);
            range.set_end_key(e);
            range
        })
        .collect();
        expect_multi_values(
            results,
            storage
                .async_raw_batch_scan(Context::default(), "".to_string(), ranges, 5, false, true)
                .wait(),
        );

        let results = vec![
            Some((b"c2".to_vec(), b"cc22".to_vec())),
            Some((b"c1".to_vec(), b"cc11".to_vec())),
            Some((b"b2".to_vec(), b"bb22".to_vec())),
            Some((b"b1".to_vec(), b"bb11".to_vec())),
            Some((b"a2".to_vec(), b"aa22".to_vec())),
            Some((b"a1".to_vec(), b"aa11".to_vec())),
        ];
        let ranges: Vec<KeyRange> = vec![b"c3".to_vec(), b"b3".to_vec(), b"a3".to_vec()]
            .into_iter()
            .map(|s| {
                let mut range = KeyRange::default();
                range.set_start_key(s);
                range
            })
            .collect();
        expect_multi_values(
            results,
            storage
                .async_raw_batch_scan(Context::default(), "".to_string(), ranges, 2, false, true)
                .wait(),
        );

        let results = vec![
            Some((b"a2".to_vec(), vec![])),
            Some((b"a1".to_vec(), vec![])),
            Some((b"a".to_vec(), vec![])),
            Some((b"b2".to_vec(), vec![])),
            Some((b"b1".to_vec(), vec![])),
            Some((b"b".to_vec(), vec![])),
            Some((b"c2".to_vec(), vec![])),
            Some((b"c1".to_vec(), vec![])),
            Some((b"c".to_vec(), vec![])),
        ];
        let ranges: Vec<KeyRange> = vec![
            (b"a3".to_vec(), b"a".to_vec()),
            (b"b3".to_vec(), b"b".to_vec()),
            (b"c3".to_vec(), b"c".to_vec()),
        ]
        .into_iter()
        .map(|(s, e)| {
            let mut range = KeyRange::default();
            range.set_start_key(s);
            range.set_end_key(e);
            range
        })
        .collect();
        expect_multi_values(
            results,
            storage
                .async_raw_batch_scan(Context::default(), "".to_string(), ranges, 5, true, true)
                .wait(),
        );
    }

    #[test]
    fn test_scan_lock() {
        let storage = TestStorageBuilder::new().build().unwrap();
        let (tx, rx) = channel();
        storage
            .async_prewrite(
                Context::default(),
                vec![
                    Mutation::Put((Key::from_raw(b"x"), b"foo".to_vec())),
                    Mutation::Put((Key::from_raw(b"y"), b"foo".to_vec())),
                    Mutation::Put((Key::from_raw(b"z"), b"foo".to_vec())),
                ],
                b"x".to_vec(),
                100,
                Options::default(),
                expect_ok_callback(tx.clone(), 0),
            )
            .unwrap();
        rx.recv().unwrap();

        let mut options = Options::default();
        options.lock_ttl = 123;
        options.txn_size = 3;
        storage
            .async_prewrite(
                Context::default(),
                vec![
                    Mutation::Put((Key::from_raw(b"a"), b"foo".to_vec())),
                    Mutation::Put((Key::from_raw(b"b"), b"foo".to_vec())),
                    Mutation::Put((Key::from_raw(b"c"), b"foo".to_vec())),
                ],
                b"c".to_vec(),
                101,
                options,
                expect_ok_callback(tx.clone(), 0),
            )
            .unwrap();
        rx.recv().unwrap();

        let (lock_a, lock_b, lock_c, lock_x, lock_y, lock_z) = (
            {
                let mut lock = LockInfo::default();
                lock.set_primary_lock(b"c".to_vec());
                lock.set_lock_version(101);
                lock.set_key(b"a".to_vec());
                lock.set_lock_ttl(123);
                lock.set_txn_size(3);
                lock
            },
            {
                let mut lock = LockInfo::default();
                lock.set_primary_lock(b"c".to_vec());
                lock.set_lock_version(101);
                lock.set_key(b"b".to_vec());
                lock.set_lock_ttl(123);
                lock.set_txn_size(3);
                lock
            },
            {
                let mut lock = LockInfo::default();
                lock.set_primary_lock(b"c".to_vec());
                lock.set_lock_version(101);
                lock.set_key(b"c".to_vec());
                lock.set_lock_ttl(123);
                lock.set_txn_size(3);
                lock
            },
            {
                let mut lock = LockInfo::default();
                lock.set_primary_lock(b"x".to_vec());
                lock.set_lock_version(100);
                lock.set_key(b"x".to_vec());
                lock
            },
            {
                let mut lock = LockInfo::default();
                lock.set_primary_lock(b"x".to_vec());
                lock.set_lock_version(100);
                lock.set_key(b"y".to_vec());
                lock
            },
            {
                let mut lock = LockInfo::default();
                lock.set_primary_lock(b"x".to_vec());
                lock.set_lock_version(100);
                lock.set_key(b"z".to_vec());
                lock
            },
        );

        storage
            .async_scan_locks(
                Context::default(),
                99,
                vec![],
                10,
                expect_value_callback(tx.clone(), 0, vec![]),
            )
            .unwrap();
        rx.recv().unwrap();
        storage
            .async_scan_locks(
                Context::default(),
                100,
                vec![],
                10,
                expect_value_callback(
                    tx.clone(),
                    0,
                    vec![lock_x.clone(), lock_y.clone(), lock_z.clone()],
                ),
            )
            .unwrap();
        rx.recv().unwrap();
        storage
            .async_scan_locks(
                Context::default(),
                100,
                b"a".to_vec(),
                10,
                expect_value_callback(
                    tx.clone(),
                    0,
                    vec![lock_x.clone(), lock_y.clone(), lock_z.clone()],
                ),
            )
            .unwrap();
        rx.recv().unwrap();
        storage
            .async_scan_locks(
                Context::default(),
                100,
                b"y".to_vec(),
                10,
                expect_value_callback(tx.clone(), 0, vec![lock_y.clone(), lock_z.clone()]),
            )
            .unwrap();
        rx.recv().unwrap();
        storage
            .async_scan_locks(
                Context::default(),
                101,
                vec![],
                10,
                expect_value_callback(
                    tx.clone(),
                    0,
                    vec![
                        lock_a.clone(),
                        lock_b.clone(),
                        lock_c.clone(),
                        lock_x.clone(),
                        lock_y.clone(),
                        lock_z.clone(),
                    ],
                ),
            )
            .unwrap();
        rx.recv().unwrap();
        storage
            .async_scan_locks(
                Context::default(),
                101,
                vec![],
                4,
                expect_value_callback(
                    tx.clone(),
                    0,
                    vec![
                        lock_a.clone(),
                        lock_b.clone(),
                        lock_c.clone(),
                        lock_x.clone(),
                    ],
                ),
            )
            .unwrap();
        rx.recv().unwrap();
        storage
            .async_scan_locks(
                Context::default(),
                101,
                b"b".to_vec(),
                4,
                expect_value_callback(
                    tx.clone(),
                    0,
                    vec![
                        lock_b.clone(),
                        lock_c.clone(),
                        lock_x.clone(),
                        lock_y.clone(),
                    ],
                ),
            )
            .unwrap();
        rx.recv().unwrap();
        storage
            .async_scan_locks(
                Context::default(),
                101,
                b"b".to_vec(),
                0,
                expect_value_callback(
                    tx.clone(),
                    0,
                    vec![
                        lock_b.clone(),
                        lock_c.clone(),
                        lock_x.clone(),
                        lock_y.clone(),
                        lock_z.clone(),
                    ],
                ),
            )
            .unwrap();
        rx.recv().unwrap();
    }

    #[test]
    fn test_resolve_lock() {
        use crate::storage::txn::RESOLVE_LOCK_BATCH_SIZE;

        let storage = TestStorageBuilder::new().build().unwrap();
        let (tx, rx) = channel();

        // These locks (transaction ts=99) are not going to be resolved.
        storage
            .async_prewrite(
                Context::default(),
                vec![
                    Mutation::Put((Key::from_raw(b"a"), b"foo".to_vec())),
                    Mutation::Put((Key::from_raw(b"b"), b"foo".to_vec())),
                    Mutation::Put((Key::from_raw(b"c"), b"foo".to_vec())),
                ],
                b"c".to_vec(),
                99,
                Options::default(),
                expect_ok_callback(tx.clone(), 0),
            )
            .unwrap();
        rx.recv().unwrap();

        let (lock_a, lock_b, lock_c) = (
            {
                let mut lock = LockInfo::default();
                lock.set_primary_lock(b"c".to_vec());
                lock.set_lock_version(99);
                lock.set_key(b"a".to_vec());
                lock
            },
            {
                let mut lock = LockInfo::default();
                lock.set_primary_lock(b"c".to_vec());
                lock.set_lock_version(99);
                lock.set_key(b"b".to_vec());
                lock
            },
            {
                let mut lock = LockInfo::default();
                lock.set_primary_lock(b"c".to_vec());
                lock.set_lock_version(99);
                lock.set_key(b"c".to_vec());
                lock
            },
        );

        // We should be able to resolve all locks for transaction ts=100 when there are this
        // many locks.
        let scanned_locks_coll = vec![
            1,
            RESOLVE_LOCK_BATCH_SIZE,
            RESOLVE_LOCK_BATCH_SIZE - 1,
            RESOLVE_LOCK_BATCH_SIZE + 1,
            RESOLVE_LOCK_BATCH_SIZE * 2,
            RESOLVE_LOCK_BATCH_SIZE * 2 - 1,
            RESOLVE_LOCK_BATCH_SIZE * 2 + 1,
        ];

        let is_rollback_coll = vec![
            false, // commit
            true,  // rollback
        ];
        let mut ts = 100;

        for scanned_locks in scanned_locks_coll {
            for is_rollback in &is_rollback_coll {
                let mut mutations = vec![];
                for i in 0..scanned_locks {
                    mutations.push(Mutation::Put((
                        Key::from_raw(format!("x{:08}", i).as_bytes()),
                        b"foo".to_vec(),
                    )));
                }

                storage
                    .async_prewrite(
                        Context::default(),
                        mutations,
                        b"x".to_vec(),
                        ts,
                        Options::default(),
                        expect_ok_callback(tx.clone(), 0),
                    )
                    .unwrap();
                rx.recv().unwrap();

                let mut txn_status = HashMap::default();
                txn_status.insert(
                    ts,
                    if *is_rollback {
                        0 // rollback
                    } else {
                        ts + 5 // commit, commit_ts = start_ts + 5
                    },
                );
                storage
                    .async_resolve_lock(
                        Context::default(),
                        txn_status,
                        expect_ok_callback(tx.clone(), 0),
                    )
                    .unwrap();
                rx.recv().unwrap();

                // All locks should be resolved except for a, b and c.
                storage
                    .async_scan_locks(
                        Context::default(),
                        ts,
                        vec![],
                        0,
                        expect_value_callback(
                            tx.clone(),
                            0,
                            vec![lock_a.clone(), lock_b.clone(), lock_c.clone()],
                        ),
                    )
                    .unwrap();
                rx.recv().unwrap();

                ts += 10;
            }
        }
    }

    #[test]
    fn test_resolve_lock_lite() {
        let storage = TestStorageBuilder::new().build().unwrap();
        let (tx, rx) = channel();

        storage
            .async_prewrite(
                Context::default(),
                vec![
                    Mutation::Put((Key::from_raw(b"a"), b"foo".to_vec())),
                    Mutation::Put((Key::from_raw(b"b"), b"foo".to_vec())),
                    Mutation::Put((Key::from_raw(b"c"), b"foo".to_vec())),
                ],
                b"c".to_vec(),
                99,
                Options::default(),
                expect_ok_callback(tx.clone(), 0),
            )
            .unwrap();
        rx.recv().unwrap();

        // Rollback key 'b' and key 'c' and left key 'a' still locked.
        let resolve_keys = vec![Key::from_raw(b"b"), Key::from_raw(b"c")];
        storage
            .async_resolve_lock_lite(
                Context::default(),
                99,
                0,
                resolve_keys,
                expect_ok_callback(tx.clone(), 0),
            )
            .unwrap();
        rx.recv().unwrap();

        // Check lock for key 'a'.
        let lock_a = {
            let mut lock = LockInfo::default();
            lock.set_primary_lock(b"c".to_vec());
            lock.set_lock_version(99);
            lock.set_key(b"a".to_vec());
            lock
        };
        storage
            .async_scan_locks(
                Context::default(),
                99,
                vec![],
                0,
                expect_value_callback(tx.clone(), 0, vec![lock_a]),
            )
            .unwrap();
        rx.recv().unwrap();

        // Resolve lock for key 'a'.
        storage
            .async_resolve_lock_lite(
                Context::default(),
                99,
                0,
                vec![Key::from_raw(b"a")],
                expect_ok_callback(tx.clone(), 0),
            )
            .unwrap();
        rx.recv().unwrap();

        storage
            .async_prewrite(
                Context::default(),
                vec![
                    Mutation::Put((Key::from_raw(b"a"), b"foo".to_vec())),
                    Mutation::Put((Key::from_raw(b"b"), b"foo".to_vec())),
                    Mutation::Put((Key::from_raw(b"c"), b"foo".to_vec())),
                ],
                b"c".to_vec(),
                101,
                Options::default(),
                expect_ok_callback(tx.clone(), 0),
            )
            .unwrap();
        rx.recv().unwrap();

        // Commit key 'b' and key 'c' and left key 'a' still locked.
        let resolve_keys = vec![Key::from_raw(b"b"), Key::from_raw(b"c")];
        storage
            .async_resolve_lock_lite(
                Context::default(),
                101,
                102,
                resolve_keys,
                expect_ok_callback(tx.clone(), 0),
            )
            .unwrap();
        rx.recv().unwrap();

        // Check lock for key 'a'.
        let lock_a = {
            let mut lock = LockInfo::default();
            lock.set_primary_lock(b"c".to_vec());
            lock.set_lock_version(101);
            lock.set_key(b"a".to_vec());
            lock
        };
        storage
            .async_scan_locks(
                Context::default(),
                101,
                vec![],
                0,
                expect_value_callback(tx.clone(), 0, vec![lock_a]),
            )
            .unwrap();
        rx.recv().unwrap();
    }

    #[test]
    fn test_txn_heart_beat() {
        let storage = TestStorageBuilder::new().build().unwrap();
        let (tx, rx) = channel();

        let k = Key::from_raw(b"k");
        let v = b"v".to_vec();

        let uncommitted = TxnStatus::uncommitted;

        // No lock.
        storage
            .async_txn_heart_beat(
                Context::default(),
                k.clone(),
                10,
                100,
                expect_fail_callback(tx.clone(), 0, |e| match e {
                    Error::Txn(txn::Error::Mvcc(mvcc::Error::TxnLockNotFound { .. })) => (),
                    e => panic!("unexpected error chain: {:?}", e),
                }),
            )
            .unwrap();
        rx.recv().unwrap();

        let mut options = Options::default();
        options.lock_ttl = 100;
        storage
            .async_prewrite(
                Context::default(),
                vec![Mutation::Put((k.clone(), v))],
                k.as_encoded().to_vec(),
                10,
                options,
                expect_ok_callback(tx.clone(), 0),
            )
            .unwrap();
        rx.recv().unwrap();

        // `advise_ttl` = 90, which is less than current ttl 100. The lock's ttl will remains 100.
        storage
            .async_txn_heart_beat(
                Context::default(),
                k.clone(),
                10,
                90,
                expect_value_callback(tx.clone(), 0, uncommitted(100)),
            )
            .unwrap();
        rx.recv().unwrap();

        // `advise_ttl` = 110, which is greater than current ttl. The lock's ttl will be updated to
        // 110.
        storage
            .async_txn_heart_beat(
                Context::default(),
                k.clone(),
                10,
                110,
                expect_value_callback(tx.clone(), 0, uncommitted(110)),
            )
            .unwrap();
        rx.recv().unwrap();

        // Lock not match. Nothing happens except throwing an error.
        storage
            .async_txn_heart_beat(
                Context::default(),
                k.clone(),
                11,
                150,
                expect_fail_callback(tx.clone(), 0, |e| match e {
                    Error::Txn(txn::Error::Mvcc(mvcc::Error::TxnLockNotFound { .. })) => (),
                    e => panic!("unexpected error chain: {:?}", e),
                }),
            )
            .unwrap();
        rx.recv().unwrap();
    }

    #[test]
    fn test_check_txn_status() {
        let storage = TestStorageBuilder::new().build().unwrap();
        let (tx, rx) = channel();

        let k = Key::from_raw(b"k");
        let v = b"b".to_vec();

        let ts = mvcc::compose_ts;
        use TxnStatus::*;
        let uncommitted = TxnStatus::uncommitted;
        let committed = TxnStatus::committed;

        // No lock and no commit info. Gets an error.
        storage
            .async_check_txn_status(
                Context::default(),
                k.clone(),
                ts(9, 0),
                ts(9, 1),
                ts(9, 1),
                false,
                expect_fail_callback(tx.clone(), 0, |e| match e {
                    Error::Txn(txn::Error::Mvcc(mvcc::Error::TxnNotFound { .. })) => (),
                    e => panic!("unexpected error chain: {:?}", e),
                }),
            )
            .unwrap();
        rx.recv().unwrap();

        // No lock and no commit info. If specified rollback_if_not_exist, the key will be rolled
        // back.
        storage
            .async_check_txn_status(
                Context::default(),
                k.clone(),
                ts(9, 0),
                ts(9, 1),
                ts(9, 1),
                true,
                expect_value_callback(tx.clone(), 0, Rollbacked),
            )
            .unwrap();
        rx.recv().unwrap();

        // A rollback will be written, so an later-arriving prewrite will fail.
        storage
            .async_prewrite(
                Context::default(),
                vec![Mutation::Put((k.clone(), v.clone()))],
                k.as_encoded().to_vec(),
                ts(9, 0),
                Options::default(),
                expect_fail_callback(tx.clone(), 0, |e| match e {
                    Error::Txn(txn::Error::Mvcc(mvcc::Error::WriteConflict { .. })) => (),
                    e => panic!("unexpected error chain: {:?}", e),
                }),
            )
            .unwrap();
        rx.recv().unwrap();

        let mut options = Options::default();
        options.lock_ttl = 100;
        storage
            .async_prewrite(
                Context::default(),
                vec![Mutation::Put((k.clone(), v.clone()))],
                k.as_encoded().to_vec(),
                ts(10, 0),
                options.clone(),
                expect_ok_callback(tx.clone(), 0),
            )
            .unwrap();
        rx.recv().unwrap();

        // If lock exists and not expired, returns the lock's TTL.
        storage
            .async_check_txn_status(
                Context::default(),
                k.clone(),
                ts(10, 0),
                ts(12, 0),
                ts(15, 0),
                true,
                expect_value_callback(tx.clone(), 0, uncommitted(100)),
            )
            .unwrap();
        rx.recv().unwrap();

        // TODO: Check the lock's min_commit_ts field.

        storage
            .async_commit(
                Context::default(),
                vec![k.clone()],
                ts(10, 0),
                ts(20, 0),
                expect_ok_callback(tx.clone(), 0),
            )
            .unwrap();
        rx.recv().unwrap();

        // If the transaction is committed, returns the commit_ts.
        storage
            .async_check_txn_status(
                Context::default(),
                k.clone(),
                ts(10, 0),
                ts(12, 0),
                ts(15, 0),
                true,
                expect_value_callback(tx.clone(), 0, committed(ts(20, 0))),
            )
            .unwrap();
        rx.recv().unwrap();

        storage
            .async_prewrite(
                Context::default(),
                vec![Mutation::Put((k.clone(), v))],
                k.as_encoded().to_vec(),
                ts(25, 0),
                options,
                expect_ok_callback(tx.clone(), 0),
            )
            .unwrap();
        rx.recv().unwrap();

        // If the lock has expired, cleanup it.
        storage
            .async_check_txn_status(
                Context::default(),
                k.clone(),
                ts(25, 0),
                ts(126, 0),
                ts(127, 0),
                true,
                expect_value_callback(tx.clone(), 0, Rollbacked),
            )
            .unwrap();
        rx.recv().unwrap();

        storage
            .async_commit(
                Context::default(),
                vec![k.clone()],
                ts(25, 0),
                ts(28, 0),
                expect_fail_callback(tx.clone(), 0, |e| match e {
                    Error::Txn(txn::Error::Mvcc(mvcc::Error::TxnLockNotFound { .. })) => (),
                    e => panic!("unexpected error chain: {:?}", e),
                }),
            )
            .unwrap();
        rx.recv().unwrap();
    }
}<|MERGE_RESOLUTION|>--- conflicted
+++ resolved
@@ -66,789 +66,6 @@
     value.len() <= SHORT_VALUE_MAX_LEN
 }
 
-<<<<<<< HEAD
-/// A row mutation.
-#[derive(Debug, Clone)]
-pub enum Mutation {
-    /// Put `Value` into `Key`, overwriting any existing value.
-    Put((Key, Value)),
-    /// Delete `Key`.
-    Delete(Key),
-    /// Set a lock on `Key`.
-    Lock(Key),
-    /// Put `Value` into `Key` if `Key` does not yet exist.
-    ///
-    /// Returns [`KeyError::AlreadyExists`](kvproto::kvrpcpb::KeyError::AlreadyExists) if the key already exists.
-    Insert((Key, Value)),
-}
-
-impl Mutation {
-    pub fn key(&self) -> &Key {
-        match self {
-            Mutation::Put((ref key, _)) => key,
-            Mutation::Delete(ref key) => key,
-            Mutation::Lock(ref key) => key,
-            Mutation::Insert((ref key, _)) => key,
-        }
-    }
-
-    pub fn into_key_value(self) -> (Key, Option<Value>) {
-        match self {
-            Mutation::Put((key, value)) => (key, Some(value)),
-            Mutation::Delete(key) => (key, None),
-            Mutation::Lock(key) => (key, None),
-            Mutation::Insert((key, value)) => (key, Some(value)),
-        }
-    }
-
-    pub fn is_insert(&self) -> bool {
-        match self {
-            Mutation::Insert(_) => true,
-            _ => false,
-        }
-    }
-}
-
-/// Represents the status of a transaction.
-#[derive(PartialEq, Debug)]
-pub enum TxnStatus {
-    /// The txn is just rolled back by the current command.
-    Rollbacked,
-    /// The txn was already rolled back before.
-    RollbackedBefore,
-    /// The txn haven't yet been committed.
-    Uncommitted { lock_ttl: u64 },
-    /// The txn was committed.
-    Committed { commit_ts: u64 },
-}
-
-impl TxnStatus {
-    pub fn uncommitted(lock_ttl: u64) -> Self {
-        Self::Uncommitted { lock_ttl }
-    }
-
-    pub fn committed(commit_ts: u64) -> Self {
-        Self::Committed { commit_ts }
-    }
-}
-
-pub enum StorageCb {
-    Boolean(Callback<()>),
-    BatchBoolean(BatchCallback<()>),
-    Booleans(Callback<Vec<Result<()>>>),
-    BatchBooleans(BatchCallback<Vec<Result<()>>>),
-    MvccInfoByKey(Callback<MvccInfo>),
-    MvccInfoByStartTs(Callback<Option<(Key, MvccInfo)>>),
-    Locks(Callback<Vec<LockInfo>>),
-    TxnStatus(Callback<TxnStatus>),
-}
-
-pub struct PointGetCommand {
-    ctx: Context,
-    key: Key,
-    ts: Option<u64>,
-}
-
-impl PointGetCommand {
-    pub fn from_get(request: &mut GetRequest) -> Self {
-        PointGetCommand {
-            ctx: request.take_context(),
-            key: Key::from_raw(request.get_key()),
-            ts: Some(request.get_version()),
-        }
-    }
-
-    pub fn from_raw_get(request: &mut RawGetRequest) -> Self {
-        PointGetCommand {
-            ctx: request.take_context(),
-            key: Key::from_raw(request.get_key()),
-            ts: None,
-        }
-    }
-
-    /// Only used in tests.
-    #[cfg(test)]
-    pub fn from_key_ts(key: Key, ts: Option<u64>) -> Self {
-        PointGetCommand {
-            ctx: Context::default(),
-            key,
-            ts,
-        }
-    }
-}
-
-/// Store Transaction scheduler commands.
-///
-/// Learn more about our transaction system at
-/// [Deep Dive TiKV: Distributed Transactions](https://tikv.org/deep-dive/distributed-transaction/)
-///
-/// These are typically scheduled and used through the [`Storage`](Storage) with functions like
-/// [`Storage::async_prewrite`](Storage::async_prewrite) trait and are executed asyncronously.
-// Logic related to these can be found in the `src/storage/txn/procecss.rs::process_write_impl` function.
-pub enum Command {
-    /// The prewrite phase of a transaction. The first phase of 2PC.
-    ///
-    /// This prepares the system to commit the transaction. Later a [`Commit`](Command::Commit)
-    /// or a [`Rollback`](Command::Rollback) should follow.
-    ///
-    /// If `options.for_update_ts` is `0`, the transaction is optimistic. Else it is pessimistic.
-    Prewrite {
-        ctx: Context,
-        /// The set of mutations to apply.
-        mutations: Vec<Mutation>,
-        /// The primary lock. Secondary locks (from `mutations`) will refer to the primary lock.
-        primary: Vec<u8>,
-        /// The transaction timestamp.
-        start_ts: u64,
-        options: Options,
-    },
-    /// Acquire a Pessimistic lock on the keys.
-    ///
-    /// This can be rolled back with a [`PessimisticRollback`](Command::PessimisticRollback) command.
-    AcquirePessimisticLock {
-        ctx: Context,
-        /// The set of keys to lock.
-        keys: Vec<(Key, bool)>,
-        /// The primary lock. Secondary locks (from `keys`) will refer to the primary lock.
-        primary: Vec<u8>,
-        /// The transaction timestamp.
-        start_ts: u64,
-        options: Options,
-    },
-    /// Commit the transaction that started at `lock_ts`.
-    ///
-    /// This should be following a [`Prewrite`](Command::Prewrite).
-    Commit {
-        ctx: Context,
-        /// The keys affected.
-        keys: Vec<Key>,
-        /// The lock timestamp.
-        lock_ts: u64,
-        /// The commit timestamp.
-        commit_ts: u64,
-    },
-    /// Rollback mutations on a single key.
-    ///
-    /// This should be following a [`Prewrite`](Command::Prewrite) on the given key.
-    Cleanup {
-        ctx: Context,
-        key: Key,
-        /// The transaction timestamp.
-        start_ts: u64,
-        /// The approximate current ts when cleanup request is invoked, which is used to check the
-        /// lock's TTL. 0 means do not check TTL.
-        current_ts: u64,
-    },
-    /// Rollback from the transaction that was started at `start_ts`.
-    ///
-    /// This should be following a [`Prewrite`](Command::Prewrite) on the given key.
-    Rollback {
-        ctx: Context,
-        keys: Vec<Key>,
-        /// The transaction timestamp.
-        start_ts: u64,
-    },
-    /// Rollback pessimistic locks identified by `start_ts` and `for_update_ts`.
-    ///
-    /// This can roll back an [`AcquirePessimisticLock`](Command::AcquirePessimisticLock) command.
-    PessimisticRollback {
-        ctx: Context,
-        /// The keys to be rolled back.
-        keys: Vec<Key>,
-        /// The transaction timestamp.
-        start_ts: u64,
-        for_update_ts: u64,
-    },
-    /// Heart beat of a transaction. It enlarges the primary lock's TTL.
-    ///
-    /// This is invoked on a transaction's primary lock. The lock may be generated by either
-    /// [`AcquirePessimisticLock`](Command::AcquirePessimisticLock) or
-    /// [`Prewrite`](Command::Prewrite).
-    TxnHeartBeat {
-        ctx: Context,
-        /// The primary key of the transaction.
-        primary_key: Key,
-        /// The transaction's start_ts.
-        start_ts: u64,
-        /// The new TTL that will be used to update the lock's TTL. If the lock's TTL is already
-        /// greater than `advise_ttl`, nothing will happen.
-        advise_ttl: u64,
-    },
-    /// Check the status of a transaction. This is usually invoked by a transaction that meets
-    /// another transaction's lock. If the primary lock is expired, it will rollback the primary
-    /// lock. If the primary lock exists but is not expired, it may update the transaction's
-    /// `min_commit_ts`. Returns a [`TxnStatus`](TxnStatus) to represent the status.
-    ///
-    /// This is invoked on a transaction's primary lock. The lock may be generated by either
-    /// [`AcquirePessimisticLock`](Command::AcquirePessimisticLock) or
-    /// [`Prewrite`](Command::Prewrite).
-    CheckTxnStatus {
-        ctx: Context,
-        /// The primary key of the transaction.
-        primary_key: Key,
-        /// The lock's ts, namely the transaction's start_ts.
-        lock_ts: u64,
-        /// The start_ts of the transaction that invokes this command.
-        caller_start_ts: u64,
-        /// The approximate current_ts when the command is invoked.
-        current_ts: u64,
-        /// Specifies the behavior when neither commit/rollback record nor lock is found. If true,
-        /// rollbacks that transaction; otherwise returns an error.
-        rollback_if_not_exist: bool,
-    },
-    /// Scan locks from `start_key`, and find all locks whose timestamp is before `max_ts`.
-    ScanLock {
-        ctx: Context,
-        /// The maximum transaction timestamp to scan.
-        max_ts: u64,
-        /// The key to start from. (`None` means start from the very beginning.)
-        start_key: Option<Key>,
-        /// The result limit.
-        limit: usize,
-    },
-    /// Resolve locks according to `txn_status`.
-    ///
-    /// During the GC operation, this should be called to clean up stale locks whose timestamp is
-    /// before safe point.
-    ResolveLock {
-        ctx: Context,
-        /// Maps lock_ts to commit_ts. If a transaction was rolled back, it is mapped to 0.
-        ///
-        /// For example, let `txn_status` be `{ 100: 101, 102: 0 }`, then it means that the transaction
-        /// whose start_ts is 100 was committed with commit_ts `101`, and the transaction whose
-        /// start_ts is 102 was rolled back. If there are these keys in the db:
-        ///
-        /// * "k1", lock_ts = 100
-        /// * "k2", lock_ts = 102
-        /// * "k3", lock_ts = 104
-        /// * "k4", no lock
-        ///
-        /// Here `"k1"`, `"k2"` and `"k3"` each has a not-yet-committed version, because they have
-        /// locks. After calling resolve_lock, `"k1"` will be committed with commit_ts = 101 and `"k2"`
-        /// will be rolled back.  `"k3"` will not be affected, because its lock_ts is not contained in
-        /// `txn_status`. `"k4"` will not be affected either, because it doesn't have a non-committed
-        /// version.
-        txn_status: HashMap<u64, u64>,
-        scan_key: Option<Key>,
-        key_locks: Vec<(Key, Lock)>,
-    },
-    /// Resolve locks on `resolve_keys` according to `start_ts` and `commit_ts`.
-    ResolveLockLite {
-        ctx: Context,
-        /// The transaction timestamp.
-        start_ts: u64,
-        /// The transaction commit timestamp.
-        commit_ts: u64,
-        /// The keys to resolve.
-        resolve_keys: Vec<Key>,
-    },
-    /// Delete all keys in the range [`start_key`, `end_key`).
-    ///
-    /// **This is an unsafe action.**
-    ///
-    /// All keys in the range will be deleted permanently regardless of their timestamps.
-    /// This means that deleted keys will not be retrievable by specifying an older timestamp.
-    DeleteRange {
-        ctx: Context,
-        /// The inclusive start key.
-        start_key: Key,
-        /// The exclusive end key.
-        end_key: Key,
-    },
-    /// **Testing functionality:** Latch the given keys for given duration.
-    ///
-    /// This means other write operations that involve these keys will be blocked.
-    Pause {
-        ctx: Context,
-        /// The keys to hold latches on.
-        keys: Vec<Key>,
-        /// The amount of time in milliseconds to latch for.
-        duration: u64,
-    },
-    /// Retrieve MVCC information for the given key.
-    MvccByKey { ctx: Context, key: Key },
-    /// Retrieve MVCC info for the first committed key which `start_ts == ts`.
-    MvccByStartTs { ctx: Context, start_ts: u64 },
-    Batch {
-        ids: Vec<Option<u64>>,
-        commands: Vec<Command>,
-    },
-}
-
-impl Display for Command {
-    fn fmt(&self, f: &mut Formatter<'_>) -> fmt::Result {
-        match *self {
-            Command::Prewrite {
-                ref ctx,
-                ref mutations,
-                start_ts,
-                ..
-            } => write!(
-                f,
-                "kv::command::prewrite mutations({}) @ {} | {:?}",
-                mutations.len(),
-                start_ts,
-                ctx
-            ),
-            Command::AcquirePessimisticLock {
-                ref ctx,
-                ref keys,
-                start_ts,
-                ref options,
-                ..
-            } => write!(
-                f,
-                "kv::command::acquirepessimisticlock keys({}) @ {} {} | {:?}",
-                keys.len(),
-                start_ts,
-                options.for_update_ts,
-                ctx
-            ),
-            Command::Commit {
-                ref ctx,
-                ref keys,
-                lock_ts,
-                commit_ts,
-                ..
-            } => write!(
-                f,
-                "kv::command::commit {} {} -> {} | {:?}",
-                keys.len(),
-                lock_ts,
-                commit_ts,
-                ctx
-            ),
-            Command::Cleanup {
-                ref ctx,
-                ref key,
-                start_ts,
-                ..
-            } => write!(f, "kv::command::cleanup {} @ {} | {:?}", key, start_ts, ctx),
-            Command::Rollback {
-                ref ctx,
-                ref keys,
-                start_ts,
-                ..
-            } => write!(
-                f,
-                "kv::command::rollback keys({}) @ {} | {:?}",
-                keys.len(),
-                start_ts,
-                ctx
-            ),
-            Command::PessimisticRollback {
-                ref ctx,
-                ref keys,
-                start_ts,
-                for_update_ts,
-            } => write!(
-                f,
-                "kv::command::pessimistic_rollback keys({}) @ {} {} | {:?}",
-                keys.len(),
-                start_ts,
-                for_update_ts,
-                ctx
-            ),
-            Command::TxnHeartBeat {
-                ref ctx,
-                ref primary_key,
-                start_ts,
-                advise_ttl,
-            } => write!(
-                f,
-                "kv::command::txn_heart_beat {} @ {} ttl {} | {:?}",
-                primary_key, start_ts, advise_ttl, ctx
-            ),
-            Command::CheckTxnStatus {
-                ref ctx,
-                ref primary_key,
-                lock_ts,
-                caller_start_ts,
-                current_ts,
-                ..
-            } => write!(
-                f,
-                "kv::command::check_txn_status {} @ {} curr({}, {}) | {:?}",
-                primary_key, lock_ts, caller_start_ts, current_ts, ctx
-            ),
-            Command::ScanLock {
-                ref ctx,
-                max_ts,
-                ref start_key,
-                limit,
-                ..
-            } => write!(
-                f,
-                "kv::scan_lock {:?} {} @ {} | {:?}",
-                start_key, limit, max_ts, ctx
-            ),
-            Command::ResolveLock { .. } => write!(f, "kv::resolve_lock"),
-            Command::ResolveLockLite { .. } => write!(f, "kv::resolve_lock_lite"),
-            Command::DeleteRange {
-                ref ctx,
-                ref start_key,
-                ref end_key,
-            } => write!(
-                f,
-                "kv::command::delete range [{:?}, {:?}) | {:?}",
-                start_key, end_key, ctx
-            ),
-            Command::Pause {
-                ref ctx,
-                ref keys,
-                duration,
-            } => write!(
-                f,
-                "kv::command::pause keys:({}) {} ms | {:?}",
-                keys.len(),
-                duration,
-                ctx
-            ),
-            Command::MvccByKey { ref ctx, ref key } => {
-                write!(f, "kv::command::mvccbykey {:?} | {:?}", key, ctx)
-            }
-            Command::MvccByStartTs {
-                ref ctx,
-                ref start_ts,
-            } => write!(f, "kv::command::mvccbystartts {:?} | {:?}", start_ts, ctx),
-            Command::Batch {
-                ref ids,
-                ref commands,
-            } => write!(f, "kv::command::batch {:?} | {:?}", ids, commands),
-        }
-    }
-}
-
-impl Debug for Command {
-    fn fmt(&self, f: &mut Formatter<'_>) -> fmt::Result {
-        write!(f, "{}", self)
-    }
-}
-
-pub const CMD_TAG_GC: &str = "gc";
-pub const CMD_TAG_UNSAFE_DESTROY_RANGE: &str = "unsafe_destroy_range";
-
-pub fn get_priority_tag(priority: CommandPri) -> CommandPriority {
-    match priority {
-        CommandPri::Low => CommandPriority::low,
-        CommandPri::Normal => CommandPriority::normal,
-        CommandPri::High => CommandPriority::high,
-    }
-}
-
-pub fn get_priority_code(priority: CommandPri) -> u8 {
-    match priority {
-        CommandPri::Low => 1,
-        CommandPri::Normal => 2,
-        CommandPri::High => 3,
-    }
-}
-
-pub fn is_normal_priority(priority: CommandPri) -> bool {
-    match priority {
-        CommandPri::Normal => true,
-        _ => false,
-    }
-}
-
-impl Command {
-    pub fn readonly(&self) -> bool {
-        match *self {
-            Command::ScanLock { .. } |
-            // DeleteRange only called by DDL bg thread after table is dropped and
-            // must guarantee that there is no other read or write on these keys, so
-            // we can treat DeleteRange as readonly Command.
-            Command::DeleteRange { .. } |
-            Command::MvccByKey { .. } |
-            Command::MvccByStartTs { .. } => true,
-            Command::ResolveLock { ref key_locks, .. } => key_locks.is_empty(),
-            Command::Batch { ref commands, .. } => if commands.is_empty() { unreachable!() } else { commands[0].readonly() },
-            _ => false,
-        }
-    }
-
-    pub fn priority(&self) -> CommandPri {
-        self.get_context().get_priority()
-    }
-
-    pub fn is_sys_cmd(&self) -> bool {
-        match *self {
-            Command::ScanLock { .. }
-            | Command::ResolveLock { .. }
-            | Command::ResolveLockLite { .. } => true,
-            Command::Batch { ref commands, .. } => {
-                if commands.is_empty() {
-                    unreachable!()
-                } else {
-                    commands[0].is_sys_cmd()
-                }
-            }
-            _ => false,
-        }
-    }
-
-    pub fn priority_tag(&self) -> CommandPriority {
-        get_priority_tag(self.get_context().get_priority())
-    }
-
-    pub fn need_flow_control(&self) -> bool {
-        !self.readonly() && self.priority() != CommandPri::High
-    }
-
-    pub fn tag(&self) -> CommandKind {
-        match *self {
-            Command::Prewrite { .. } => CommandKind::prewrite,
-            Command::AcquirePessimisticLock { .. } => CommandKind::acquire_pessimistic_lock,
-            Command::Commit { .. } => CommandKind::commit,
-            Command::Cleanup { .. } => CommandKind::cleanup,
-            Command::Rollback { .. } => CommandKind::rollback,
-            Command::PessimisticRollback { .. } => CommandKind::pessimistic_rollback,
-            Command::TxnHeartBeat { .. } => CommandKind::txn_heart_beat,
-            Command::CheckTxnStatus { .. } => CommandKind::check_txn_status,
-            Command::ScanLock { .. } => CommandKind::scan_lock,
-            Command::ResolveLock { .. } => CommandKind::resolve_lock,
-            Command::ResolveLockLite { .. } => CommandKind::resolve_lock_lite,
-            Command::DeleteRange { .. } => CommandKind::delete_range,
-            Command::Pause { .. } => CommandKind::pause,
-            Command::MvccByKey { .. } => CommandKind::key_mvcc,
-            Command::MvccByStartTs { .. } => CommandKind::start_ts_mvcc,
-            Command::Batch { ref commands, .. } => {
-                if commands.is_empty() {
-                    unreachable!()
-                } else {
-                    match commands[0].tag() {
-                        CommandKind::prewrite => CommandKind::batch_prewrite,
-                        CommandKind::commit => CommandKind::batch_commit,
-                        _ => CommandKind::batch,
-                    }
-                }
-            }
-        }
-    }
-
-    pub fn ts(&self) -> u64 {
-        match *self {
-            Command::Prewrite { start_ts, .. }
-            | Command::AcquirePessimisticLock { start_ts, .. }
-            | Command::Cleanup { start_ts, .. }
-            | Command::Rollback { start_ts, .. }
-            | Command::PessimisticRollback { start_ts, .. }
-            | Command::MvccByStartTs { start_ts, .. }
-            | Command::TxnHeartBeat { start_ts, .. } => start_ts,
-            Command::Commit { lock_ts, .. } | Command::CheckTxnStatus { lock_ts, .. } => lock_ts,
-            Command::ScanLock { max_ts, .. } => max_ts,
-            Command::ResolveLockLite { start_ts, .. } => start_ts,
-            Command::ResolveLock { .. }
-            | Command::DeleteRange { .. }
-            | Command::Pause { .. }
-            | Command::MvccByKey { .. }
-            | Command::Batch { .. } => 0,
-        }
-    }
-
-    pub fn get_context(&self) -> &Context {
-        match *self {
-            Command::Prewrite { ref ctx, .. }
-            | Command::AcquirePessimisticLock { ref ctx, .. }
-            | Command::Commit { ref ctx, .. }
-            | Command::Cleanup { ref ctx, .. }
-            | Command::Rollback { ref ctx, .. }
-            | Command::PessimisticRollback { ref ctx, .. }
-            | Command::TxnHeartBeat { ref ctx, .. }
-            | Command::CheckTxnStatus { ref ctx, .. }
-            | Command::ScanLock { ref ctx, .. }
-            | Command::ResolveLock { ref ctx, .. }
-            | Command::ResolveLockLite { ref ctx, .. }
-            | Command::DeleteRange { ref ctx, .. }
-            | Command::Pause { ref ctx, .. }
-            | Command::MvccByKey { ref ctx, .. }
-            | Command::MvccByStartTs { ref ctx, .. } => ctx,
-            // requests in a batch is represented by first command.
-            Command::Batch { ref commands, .. } => {
-                if commands.is_empty() {
-                    unreachable!()
-                } else {
-                    commands[0].get_context()
-                }
-            }
-        }
-    }
-
-    pub fn mut_context(&mut self) -> &mut Context {
-        match *self {
-            Command::Prewrite { ref mut ctx, .. }
-            | Command::AcquirePessimisticLock { ref mut ctx, .. }
-            | Command::Commit { ref mut ctx, .. }
-            | Command::Cleanup { ref mut ctx, .. }
-            | Command::Rollback { ref mut ctx, .. }
-            | Command::PessimisticRollback { ref mut ctx, .. }
-            | Command::TxnHeartBeat { ref mut ctx, .. }
-            | Command::CheckTxnStatus { ref mut ctx, .. }
-            | Command::ScanLock { ref mut ctx, .. }
-            | Command::ResolveLock { ref mut ctx, .. }
-            | Command::ResolveLockLite { ref mut ctx, .. }
-            | Command::DeleteRange { ref mut ctx, .. }
-            | Command::Pause { ref mut ctx, .. }
-            | Command::MvccByKey { ref mut ctx, .. }
-            | Command::MvccByStartTs { ref mut ctx, .. } => ctx,
-            Command::Batch {
-                ref mut commands, ..
-            } => {
-                if commands.is_empty() {
-                    unreachable!()
-                } else {
-                    commands[0].mut_context()
-                }
-            }
-        }
-    }
-
-    pub fn write_bytes(&self) -> usize {
-        let mut bytes = 0;
-        match *self {
-            Command::Prewrite { ref mutations, .. } => {
-                for m in mutations {
-                    match *m {
-                        Mutation::Put((ref key, ref value))
-                        | Mutation::Insert((ref key, ref value)) => {
-                            bytes += key.as_encoded().len();
-                            bytes += value.len();
-                        }
-                        Mutation::Delete(ref key) | Mutation::Lock(ref key) => {
-                            bytes += key.as_encoded().len();
-                        }
-                    }
-                }
-            }
-            Command::AcquirePessimisticLock { ref keys, .. } => {
-                for (key, _) in keys {
-                    bytes += key.as_encoded().len();
-                }
-            }
-            Command::Commit { ref keys, .. }
-            | Command::Rollback { ref keys, .. }
-            | Command::PessimisticRollback { ref keys, .. }
-            | Command::Pause { ref keys, .. } => {
-                for key in keys {
-                    bytes += key.as_encoded().len();
-                }
-            }
-            Command::ResolveLock { ref key_locks, .. } => {
-                for lock in key_locks {
-                    bytes += lock.0.as_encoded().len();
-                }
-            }
-            Command::ResolveLockLite {
-                ref resolve_keys, ..
-            } => {
-                for k in resolve_keys {
-                    bytes += k.as_encoded().len();
-                }
-            }
-            Command::Cleanup { ref key, .. } => {
-                bytes += key.as_encoded().len();
-            }
-            Command::TxnHeartBeat {
-                ref primary_key, ..
-            } => {
-                bytes += primary_key.as_encoded().len();
-            }
-            Command::CheckTxnStatus {
-                ref primary_key, ..
-            } => {
-                bytes += primary_key.as_encoded().len();
-            }
-            Command::Batch { ref commands, .. } => {
-                for cmd in commands {
-                    bytes += cmd.write_bytes();
-                }
-            }
-            _ => {}
-        }
-        bytes
-    }
-}
-
-#[derive(Clone, Default)]
-pub struct Options {
-    pub lock_ttl: u64,
-    pub skip_constraint_check: bool,
-    pub key_only: bool,
-    pub reverse_scan: bool,
-    pub is_first_lock: bool,
-    pub for_update_ts: u64,
-    pub is_pessimistic_lock: Vec<bool>,
-    // How many keys this transaction involved.
-    pub txn_size: u64,
-    pub min_commit_ts: u64,
-    // Time to wait for lock released in milliseconds when encountering locks.
-    // 0 means using default timeout. Negative means no wait.
-    pub wait_timeout: i64,
-}
-
-impl Options {
-    pub fn new(lock_ttl: u64, skip_constraint_check: bool, key_only: bool) -> Options {
-        Options {
-            lock_ttl,
-            skip_constraint_check,
-            key_only,
-            ..Default::default()
-        }
-    }
-
-    pub fn reverse_scan(mut self) -> Options {
-        self.reverse_scan = true;
-        self
-    }
-}
-
-/// A builder to build a temporary `Storage<E>`.
-///
-/// Only used for test purpose.
-#[must_use]
-pub struct TestStorageBuilder<E: Engine> {
-    engine: E,
-    config: Config,
-}
-
-impl TestStorageBuilder<RocksEngine> {
-    /// Build `Storage<RocksEngine>`.
-    pub fn new() -> Self {
-        Self {
-            engine: TestEngineBuilder::new().build().unwrap(),
-            config: Config::default(),
-        }
-    }
-}
-
-impl<E: Engine> TestStorageBuilder<E> {
-    pub fn from_engine(engine: E) -> Self {
-        Self {
-            engine,
-            config: Config::default(),
-        }
-    }
-
-    /// Customize the config of the `Storage`.
-    ///
-    /// By default, `Config::default()` will be used.
-    pub fn config(mut self, config: Config) -> Self {
-        self.config = config;
-        self
-    }
-
-    /// Build a `Storage<E>`.
-    pub fn build(self) -> Result<Storage<E, DummyLockMgr>> {
-        let read_pool = self::readpool_impl::build_read_pool_for_test(
-            &crate::config::StorageReadPoolConfig::default_for_test(),
-            self.engine.clone(),
-        );
-        Storage::from_engine(self.engine, &self.config, read_pool, None)
-    }
-}
-
-=======
->>>>>>> 1999eaf8
 /// [`Storage`] implements transactional KV APIs and raw KV APIs on a given [`Engine`]. An [`Engine`]
 /// provides low level KV functionality. [`Engine`] has multiple implementations. When a TiKV server
 /// is running, a [`RaftKv`] will be the underlying [`Engine`] of [`Storage`]. The other two types of
